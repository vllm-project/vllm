# SPDX-License-Identifier: Apache-2.0
# SPDX-FileCopyrightText: Copyright contributors to the vLLM project

import enum
from collections import Counter
from collections.abc import Callable
from dataclasses import field
from pathlib import Path
from typing import TYPE_CHECKING, Any, ClassVar, Literal

from pydantic import ConfigDict, Field, TypeAdapter, field_validator
from pydantic.dataclasses import dataclass

import vllm.envs as envs
from vllm.compilation.inductor_pass import CallableInductorPass, InductorPass
from vllm.config.utils import (
    Range,
    config,
    get_hash_factors,
    hash_factors,
)
from vllm.logger import init_logger
from vllm.platforms import current_platform
from vllm.utils.import_utils import resolve_obj_by_qualname
from vllm.utils.math_utils import round_up
from vllm.utils.torch_utils import is_torch_equal_or_newer

if TYPE_CHECKING:
    from vllm.config import VllmConfig
else:
    VllmConfig = object

logger = init_logger(__name__)


class CompilationMode(enum.IntEnum):
    """The compilation approach used for torch.compile-based compilation of the
    model."""

    NONE = 0
    """No torch.compile compilation is applied, model runs in fully eager pytorch mode.
    The model runs as-is."""
    STOCK_TORCH_COMPILE = 1
    """The standard `torch.compile` compilation pipeline."""
    DYNAMO_TRACE_ONCE = 2
    """Single Dynamo trace through the model, avoiding recompilation."""
    VLLM_COMPILE = 3
    """Custom vLLM Inductor-based backend with caching, piecewise compilation,
    shape specialization, and custom passes."""


class CUDAGraphMode(enum.Enum):
    """Constants for the cudagraph mode in CompilationConfig.
    Meanwhile, the subset enum `NONE`, `PIECEWISE` and `FULL` are also
    treated as concrete runtime mode for cudagraph runtime dispatching.
    """

    NONE = 0
    PIECEWISE = 1
    FULL = 2
    FULL_DECODE_ONLY = (FULL, NONE)
    FULL_AND_PIECEWISE = (FULL, PIECEWISE)

    def decode_mode(self) -> "CUDAGraphMode":
        return CUDAGraphMode(self.value[0]) if self.separate_routine() else self

    def mixed_mode(self) -> "CUDAGraphMode":
        return CUDAGraphMode(self.value[1]) if self.separate_routine() else self

    def has_mode(self, mode: "CUDAGraphMode") -> bool:
        assert not mode.separate_routine()
        if self.separate_routine():
            return mode.value in self.value
        return self == mode

    def requires_piecewise_compilation(self) -> bool:
        return self.has_mode(CUDAGraphMode.PIECEWISE)

    def max_cudagraph_mode(self) -> "CUDAGraphMode":
        return CUDAGraphMode(max(self.value)) if self.separate_routine() else self

    def has_full_cudagraphs(self) -> bool:
        return self.max_cudagraph_mode() == CUDAGraphMode.FULL

    def has_piecewise_cudagraphs(self) -> bool:
        return self.requires_piecewise_compilation()

    def separate_routine(self) -> bool:
        return isinstance(self.value, tuple)

    def valid_runtime_modes(self) -> bool:
        return self in [CUDAGraphMode.NONE, CUDAGraphMode.PIECEWISE, CUDAGraphMode.FULL]

    def __str__(self) -> str:
        return self.name


@config
@dataclass(config=ConfigDict(extra="forbid"))
class PassConfig:
    """Configuration for custom Inductor passes.

    This is separate from general `CompilationConfig` so that inductor passes
    don't all have access to full configuration - that would create a cycle as
    the `PassManager` is set as a property of config.

    You must pass PassConfig to VLLMConfig constructor via the CompilationConfig
    constructor. VLLMConfig's post_init does further initialization.
    If used outside of the VLLMConfig, some fields may be left in an
    improper state.
    """

    # New flags
    fuse_norm_quant: bool = Field(default=None)
    """Fuse the custom RMSNorm + quant ops."""
    fuse_act_quant: bool = Field(default=None)
    """Fuse the custom SiluMul + quant ops."""
    fuse_attn_quant: bool = Field(default=None)
    """Fuse the custom attention + quant ops."""
    eliminate_noops: bool = Field(default=None)
    """Eliminate no-op ops."""
    enable_sp: bool = Field(default=None)
    """Enable sequence parallelism."""
    fuse_gemm_comms: bool = Field(default=None)
    """Enable async TP."""
    fuse_allreduce_rms: bool = Field(default=None)
    """Enable flashinfer allreduce fusion."""

    fi_allreduce_fusion_max_size_mb: float | None = None
    """The threshold of the communicated tensor sizes under which
    vllm should use flashinfer fused allreduce. Specified as a
    float in MB.
    Unspecified will fallback to default values
    which are compute capability and world size dependent.
        FI_ALLREDUCE_FUSION_MAX_SIZE_MB = {
            90: {
                2: 64,  # 64MB
                4: 2,  # 2MB
                8: 1,  # 1MB
            },
            100: {
                2: 64,  # 64MB
                4: 32,  # 32MB
                8: 1,  # 1MB
            },
        }, where key is the device capability"""
    enable_qk_norm_rope_fusion: bool = False
    """Enable fused Q/K RMSNorm + RoPE pass."""

    # TODO(luka) better pass enabling system.

    def flashinfer_max_size(self, world_size: int) -> int | None:
        """
        Returns the max communication size in bytes for flashinfer
        allreduce fusion for the given world size. Returns None if world size
        is not supported by configs as it's not supported by flashinfer.
        """

        MiB = 1024 * 1024
        FI_SUPPORTED_WORLD_SIZES = [2, 4, 8]
        if world_size not in FI_SUPPORTED_WORLD_SIZES:
            return None
        max_size_mb = self.fi_allreduce_fusion_max_size_mb
        if max_size_mb is None:
            max_size_mb = self.default_fi_allreduce_fusion_max_size_mb().get(world_size)

        return int(max_size_mb * MiB) if max_size_mb is not None else None

    @staticmethod
    def default_fi_allreduce_fusion_max_size_mb() -> dict[int, float]:
        from vllm.compilation.collective_fusion import FI_ALLREDUCE_FUSION_MAX_SIZE_MB
        from vllm.platforms import current_platform

        if not current_platform.is_cuda():
            return {}
        return FI_ALLREDUCE_FUSION_MAX_SIZE_MB.get(
            current_platform.get_device_capability().to_int(), {}
        )

    def compute_hash(self) -> str:
        """
        Produces a hash unique to the pass configuration.
        Any new fields that affect compilation should be added to the hash.
        Any future fields that don't affect compilation should be excluded.
        """

        return hash_factors(get_hash_factors(self, set()))

    @field_validator(
        "fuse_norm_quant",
        "fuse_act_quant",
        "fuse_attn_quant",
        "eliminate_noops",
        "enable_sp",
        "fuse_gemm_comms",
        "fuse_allreduce_rms",
        mode="wrap",
    )
    @classmethod
    def _skip_none_validation(cls, value: Any, handler: Callable) -> Any:
        """Skip validation if the value is `None` when initialisation is delayed."""
        if value is None:
            return value
        return handler(value)

    def __post_init__(self) -> None:
        # Handle deprecation and defaults

        if not self.eliminate_noops:
            if self.fuse_norm_quant or self.fuse_act_quant:
                logger.warning_once(
                    "Fusion enabled but reshape elimination disabled. "
                    "RMSNorm/SiluMul + quant (fp8) fusion might not work"
                )
            if self.fuse_attn_quant:
                logger.warning_once(
                    "Fusion enabled but reshape elimination disabled. "
                    "Attention + quant (fp8) fusion might not work"
                )
            if self.fuse_allreduce_rms:
                logger.warning_once(
                    "Fusion enabled but reshape elimination disabled. "
                    "Allreduce + rms norm + quant (fp8) fusion might not work"
                )
        if self.enable_qk_norm_rope_fusion and not current_platform.is_cuda_alike():
            logger.warning_once(
                "QK Norm + RoPE fusion enabled but the current platform is not "
                "CUDA or ROCm. The fusion will be disabled."
            )
            self.enable_qk_norm_rope_fusion = False


class DynamicShapesType(str, enum.Enum):
    """Types of dynamic shapes handling in torch.compile().
    see  Dynamic shapes and vllm guard dropping in torch_compile.md
    for more details."""

    BACKED = "backed"
    """Use backed dynamic shapes. torch.compile() guards on backed dynamic
    shapes and may add guards. Symbols are specialized to 0, 1, or >=2 even
    without encountering branching on those ranges."""

    UNBACKED = "unbacked"
    """Use unbacked dynamic shapes. Guaranteed not to be guarded on and not
    0/1 specialized, but may throw data dependent errors when branches require
    their value without explicit unbacked handling."""

    BACKED_SIZE_OBLIVIOUS = "backed_size_oblivious"
    """Experimental flag that treats backed symbols as unbacked when explicit
    unbacked handling is defined."""


@config
@dataclass(config=ConfigDict(extra="forbid"))
class DynamicShapesConfig:
    """Configuration to control/debug torch compile dynamic shapes."""

    type: DynamicShapesType = DynamicShapesType.BACKED
    """Controls the type of dynamic shapes handling to use with torch.compile().

    - BACKED: Default PyTorch behavior with potential guards ignored.
    - UNBACKED: No guards guaranteed (most sound) but may throw
      data dependent errors.
    - BACKED_SIZE_OBLIVIOUS: Experimental safer alternative to
      backed/unbacked.
    """

    evaluate_guards: bool = False
    """
    A debug mode to detect and fail if Dynamo ever specializes a dynamic shape by
    guarding on it. When True, dynamic shape guards are not dropped from dynamo.
    And a failure will be triggered if a recompilation ever happens due to that.
    This mode requires VLLM_USE_BYTECODE_HOOK to be 0.
    Enabling this allow observing the dynamic shapes guards in the tlparse
    artifacts also.
    When type is backed, aot_compile must be disabled for this mode to work.
    until this change picked up https://github.com/pytorch/pytorch/pull/169239.

    """

    def compute_hash(self) -> str:
        """
        Provide a hash for DynamicShapesConfig
        """

        from vllm.config.utils import get_hash_factors, hash_factors

        factors = get_hash_factors(self, {})
        return hash_factors(factors)


@config
@dataclass(config=ConfigDict(extra="forbid"))
class CompilationConfig:
    """Configuration for compilation.

    You must pass CompilationConfig to VLLMConfig constructor.
    VLLMConfig's post_init does further initialization. If used outside of the
    VLLMConfig, some fields will be left in an improper state.

    It has three parts:

    - Top-level Compilation control:
        - [`mode`][vllm.config.CompilationConfig.mode]
        - [`debug_dump_path`][vllm.config.CompilationConfig.debug_dump_path]
        - [`cache_dir`][vllm.config.CompilationConfig.cache_dir]
        - [`backend`][vllm.config.CompilationConfig.backend]
        - [`custom_ops`][vllm.config.CompilationConfig.custom_ops]
        - [`splitting_ops`][vllm.config.CompilationConfig.splitting_ops]
        - [`compile_mm_encoder`][vllm.config.CompilationConfig.compile_mm_encoder]
    - CudaGraph capture:
        - [`cudagraph_mode`][vllm.config.CompilationConfig.cudagraph_mode]
        - [`cudagraph_capture_sizes`]
        [vllm.config.CompilationConfig.cudagraph_capture_sizes]
        - [`max_cudagraph_capture_size`]
        [vllm.config.CompilationConfig.max_cudagraph_capture_size]
        - [`cudagraph_num_of_warmups`]
        [vllm.config.CompilationConfig.cudagraph_num_of_warmups]
        - [`cudagraph_copy_inputs`]
        [vllm.config.CompilationConfig.cudagraph_copy_inputs]
    - Inductor compilation:
        - [`compile_sizes`][vllm.config.CompilationConfig.compile_sizes]
        - [`compile_ranges_split_points`]
            [vllm.config.CompilationConfig.compile_ranges_split_points]
        - [`inductor_compile_config`]
        [vllm.config.CompilationConfig.inductor_compile_config]
        - [`inductor_passes`][vllm.config.CompilationConfig.inductor_passes]
        - custom inductor passes

    Why we have different sizes for cudagraph and inductor:
    - cudagraph: a cudagraph captured for a specific size can only be used
        for the same size. We need to capture all the sizes we want to use.
    - inductor: a graph compiled by inductor for a general shape can be used
        for different sizes. Inductor can also compile for specific sizes,
        where it can have more information to optimize the graph with fully
        static shapes. However, we find the general shape compilation is
        sufficient for most cases. It might be beneficial to compile for
        certain small batchsizes, where inductor is good at optimizing.
    """

    # Top-level Compilation control
    level: int = Field(default=None)
    """
    Level is deprecated and will be removed in the next release,
    either 0.12.0 or 0.11.2 whichever is soonest.
    Please use mode. Currently all levels are mapped to mode.
    """
    # Top-level Compilation control
    mode: CompilationMode = Field(default=None)
    """The compilation approach used for torch.compile-based compilation of the
    model.

    - None: If None, we will select the default compilation mode.
      For V1 engine this is 3.
    - 0: NONE: No torch.compile compilation is applied, model runs in fully
         eager pytorch mode. The model runs as-is.
    - 1: STOCK_TORCH_COMPILE: The standard `torch.compile` compilation pipeline.
    - 2: DYNAMO_TRACE_ONCE: Single Dynamo trace through the model, avoiding
         recompilation by removing guards.
         Requires no dynamic-shape-dependent control-flow.
    - 3: VLLM_COMPILE: Custom vLLM Inductor-based backend with caching,
         piecewise compilation, shape specialization, and custom passes."""
    debug_dump_path: Path | None = None
    """The path to dump the debug information."""
    cache_dir: str = ""
    """The directory to store the compiled graph, to accelerate Inductor
    compilation. By default, it will use model-related information to generate
    a cache directory."""
    compile_cache_save_format: Literal["binary", "unpacked"] = field(
        default_factory=lambda: envs.VLLM_COMPILE_CACHE_SAVE_FORMAT
    )
    """Format for saving torch compile cache:\n
    - "binary": saves as binary file (multiprocess safe)\n
    - "unpacked": saves as directory structure for inspection/debugging
    (NOT multiprocess safe)\n
    Defaults to `VLLM_COMPILE_CACHE_SAVE_FORMAT` if not specified.
    """
    backend: str = ""
    """The backend for compilation. It needs to be a string:

    - "" (empty string): use the default backend ("inductor" on CUDA-alike
    platforms).
    - "eager"/"openxla"/...: use the specified backend registered in PyTorch.
    - "full.module.name": a qualified name which can be used to import the

    backend function.
    We use string to avoid serialization issues when using compilation in a
    distributed setting. When the compilation mode is 1 or 2, the backend is
    used for the compilation directly (it sees the whole graph). When the
    compilation mode is 3, the backend supports both whole graph and piecewise
    compilation, available backends include eager, inductor, and custom backends,
    the latter of which can be defined via `get_compile_backend`. Furthermore,
    compilation is only piecewise if splitting ops is set accordingly and
    use_inductor_graph_partition is off. Note that the default options for
    splitting ops are sufficient for piecewise compilation.
    """
    custom_ops: list[str] = field(default_factory=list)
    """Fine-grained control over which custom ops to enable/disable. Use 'all'
    to enable all, 'none' to disable all. Also specify a list of custom op
    names to enable (prefixed with a '+'), or disable (prefixed with a '-').
    Examples:

    - 'all,-op1' to enable all except op1
    - 'none,+op1,+op2' to enable only op1 and op2

    By default, all custom ops are enabled when running without Inductor and
    disabled when running with Inductor: mode>=VLLM_COMPILE and backend="inductor".
    Inductor generates (fused) Triton kernels for disabled custom ops."""
    splitting_ops: list[str] | None = None
    """A list of ops to exclude from cudagraphs, used in piecewise compilation.

    The behavior depends on use_inductor_graph_partition:

    - When use_inductor_graph_partition=False (default):
        These ops are used for Dynamo FX-level graph splitting. The graph is
        split at these ops before Inductor compilation, creating separate
        subgraphs for cudagraph capture.

    - When use_inductor_graph_partition=True:
        These ops are used to register Inductor partition rules. The graph
        partitioning happens at Inductor codegen time after all passes and
        fusions are finished, allowing compilation and custom passes to operate
        on the full graph while still excluding these ops from cudagraphs.

    If None, defaults to attention ops for piecewise cudagraphs.
    If empty list [], no ops are excluded (suitable for full cudagraphs)."""
    compile_mm_encoder: bool = False
    """Whether or not to compile the multimodal encoder.
    Currently, this only works for `Qwen2_5_vl` on selected platforms.
    Disabled by default until more models are supported/tested to work."""

    # Inductor capture
    compile_sizes: list[int | str] | None = None
    """Sizes to compile for inductor. In addition
    to integers, it also supports "cudagraph_capture_sizes" to
    specify the sizes for cudagraph capture."""

    compile_ranges_split_points: list[int] | None = None
    """Split points that represent compile ranges for inductor.
    The compile ranges are
    [1, split_points[0]],
    [split_points[0] + 1, split_points[1]], ...,
    [split_points[-1] + 1, max_num_batched_tokens].
    Compile sizes are also used single element ranges,
    the range is represented as [compile_sizes[i], compile_sizes[i]].

    If a range overlaps with the compile size, graph for compile size
    will be prioritized, i.e. if we have a range [1, 8] and a compile size 4,
    graph for compile size 4 will be compiled and used instead of the graph
    for range [1, 8].
    """

    inductor_compile_config: dict = field(default_factory=dict)
    """Additional configurations for inductor.
    - None: use default configurations."""

    inductor_passes: dict[str, str] = field(default_factory=dict)
    """Additional passes for inductor. It is a dictionary
    from pass name to pass function qualified name. We use function
    name because the config uses JSON format. If we pass the config
    from Python, functions can also be passed directly via Python object
    constructor, e.g. `CompilationConfig(inductor_passes={"a": func})`."""

    # CudaGraph compilation
    cudagraph_mode: CUDAGraphMode = Field(default=None)
    """
    The mode of the cudagraph:

    - NONE, no cudagraph capture.
    - PIECEWISE.
    - FULL.
    - FULL_DECODE_ONLY.
    - FULL_AND_PIECEWISE. (v1 default)

    PIECEWISE mode build piecewise cudagraph only, keeping the cudagraph
    incompatible ops (i.e. some attention ops) outside the cudagraph
    for general flexibility.

    FULL mode: Capture full cudagraph for all batches. Can be good for small
    models or workloads with small prompts; not supported by many backends.
    Generally for performance FULL_AND_PIECEWISE is better.

    FULL_DECODE_ONLY mode: Capture full cudagraph for decode batches only.
    Mixed prefill-decode batches are run without cudagraphs. Can be good for
    decode instances in a P/D setup where prefill is not as important so we
    can save some memory.

    FULL_AND_PIECEWISE mode: Capture full cudagraph for decode batches and
    piecewise cudagraph for prefill and mixed prefill-decode batches.
    This is the most performant mode for most models and is the default.

    Currently, the cudagraph mode is only used for the v1 engine.
    Note that the cudagraph logic is generally orthogonal to the
    compilation logic. While piecewise cudagraphs require piecewise
    compilation (mode=VLLM_COMPILE and non-empty splitting_ops), full
    cudagraphs are supported with and without compilation.

    Warning: This flag is new and subject to change in addition
    more modes may be added.
    """
    cudagraph_num_of_warmups: int = 0
    """Number of warmup runs for cudagraph.
    It means the first several runs will be treated as warmup runs.
    Only after that, the execution will be recorded, and the recorded
    cudagraph will be used for subsequent runs."""
    cudagraph_capture_sizes: list[int] | None = None
    """Sizes to capture cudagraph.
    - None (default): capture sizes are inferred from vllm config.
    - list[int]: capture sizes are specified as given."""
    cudagraph_copy_inputs: bool = False
    """Whether to copy input tensors for
    cudagraph. If the caller can guarantee that the same input buffers
    are always used, it can set this to False. Otherwise, it should
    set this to True, and the compiler will copy the input to an
    internally managed buffer. Default is False.
    Note that this flag is only effective when cudagraph_mode is PIECEWISE.
    """
    cudagraph_specialize_lora: bool = True
    """Whether to create separate cuda graphs for cases with and without active
    LoRA adapters. When set to False, the LoRA-enabled cuda graph will be used
    for all cases, incurring the overhead of running LoRA ops even when no
    adapters are active. Setting this to True will remove this overhead at the
    cost of increased startup time and slightly higher memory usage.
    When `enable_lora` is False, this option has no effect.
    """

    use_inductor_graph_partition: bool = Field(default=None)
    """Use inductor graph partition to split the graph at cudagraph_unsafe ops.
    This partition happens at inductor codegen time after all passes and fusions
    are finished. It generates a single `call` function which wraps
    cudagraph-safe ops into partition functions and leave cudagraph-unsafe ops
    outside the partition functions. For a graph with N cudagraph-unsafe ops
    (e.g., Attention), there would be N+1 partitions. To mark an op as
    cudagraph unsafe, we can add `tags=(torch._C.Tag.cudagraph_unsafe)` when
    register the custom op.

    This config supports both full cudagraph and piecewise cudagraph without
    compiling twice. For piecewise cudagraph, it applies vLLM CUDAGraph wrapper
    to each partition. For N+1 partitions, there would be N+1
    CUDAGraph wrapper instances.

    For full CUDAGraph, we always apply a single CUDAGraph wrapper outside the
    inductor `call` function in the model runner. The top-level full cudagraph
    capture ignores all partitioning.
    """

    pass_config: PassConfig = field(default_factory=PassConfig)
    """Custom inductor passes, see PassConfig for more details"""

    max_cudagraph_capture_size: int | None = field(default=None)
    """The maximum cudagraph capture size.

    If cudagraph_capture_sizes is specified, this will be set to the largest
    size in that list (or checked for consistency if specified). If
    cudagraph_capture_sizes is not specified, the list of sizes is generated
    automatically following the pattern:

        [1, 2, 4] + list(range(8, 256, 8)) + list(
        range(256, max_cudagraph_capture_size + 1, 16))

    If not specified, max_cudagraph_capture_size is set to min(max_num_seqs*2,
    512) by default. This voids OOM in tight memory scenarios with small
    max_num_seqs, and prevents capture of many large graphs (>512) that would
    greatly increase startup time with limited performance benefit.
    """

    dynamic_shapes_config: DynamicShapesConfig = field(
        default_factory=DynamicShapesConfig
    )
    """Configuration for dynamic shapes options"""

    local_cache_dir: str = field(default=None, init=False)  # type: ignore
    """local cache dir for each rank"""

    bs_to_padded_graph_size: list[int] = field(
        default=None,  # type: ignore
        init=False,
    )
    """optimization:
    Intuitively, bs_to_padded_graph_size should be dict[int, int].
    since we know all keys are in a range [0, max_cudagraph_capture_size],
    we can optimize it to list[int] for better lookup performance."""

    # keep track of enabled and disabled custom ops
    enabled_custom_ops: Counter[str] = field(default_factory=Counter, init=False)
    """custom ops that are enabled"""
    disabled_custom_ops: Counter[str] = field(default_factory=Counter, init=False)
    """custom ops that are disabled"""
    traced_files: set[str] = field(default_factory=set, init=False)
    """files that are traced for compilation"""
    compilation_time: float = field(default=0.0, init=False)
    """time taken for compilation"""

    static_forward_context: dict[str, Any] = field(default_factory=dict, init=False)
    """Per-model forward context
    Map from layer name to layer objects that need to be accessed outside
    model code, e.g., Attention, FusedMOE when dp_size>1."""

    # Attention ops; used for piecewise cudagraphs
    # Use PyTorch operator format: "namespace::name"
    _attention_ops: ClassVar[list[str]] = [
        "vllm::unified_attention",
        "vllm::unified_attention_with_output",
        "vllm::unified_mla_attention",
        "vllm::unified_mla_attention_with_output",
        "vllm::mamba_mixer2",
        "vllm::mamba_mixer",
        "vllm::short_conv",
        "vllm::linear_attention",
        "vllm::plamo2_mamba_mixer",
        "vllm::gdn_attention_core",
        "vllm::kda_attention",
        "vllm::sparse_attn_indexer",
    ]

    def compute_hash(self) -> str:
        """
        Provide a hash that uniquely identifies all the configs
        that affect the structure of the computation
        graph from input ids/embeddings to the final hidden states,
        excluding anything before input ids/embeddings and after
        the final hidden states.
        """
        # Opt-out: default-include declared fields; keep a tiny exclude set;
        # normalize types; keep SHA-256. For nested opaque configs, include a
        # stable identifier (e.g., pass_config.compute_hash()) instead of object id.

        ignored_factors = {
            # Paths/dirs and runtime/metrics that don’t affect compiled graph
            "debug_dump_path",
            "cache_dir",
            "local_cache_dir",
            "bs_to_padded_graph_size",
            "traced_files",
            "compilation_time",
            "static_forward_context",
            "pass_config",  # handled separately below
        }

        from vllm.config.utils import get_hash_factors, hash_factors

        factors = get_hash_factors(self, ignored_factors)

        factors["pass_config"] = self.pass_config.compute_hash()
        return hash_factors(factors)

    def __repr__(self) -> str:
        exclude = {
            "static_forward_context": True,
            "enabled_custom_ops": True,
            "disabled_custom_ops": True,
            "compilation_time": True,
            "bs_to_padded_graph_size": True,
            "traced_files": True,
            "inductor_compile_config": {
                "post_grad_custom_post_pass": True,
            },
        }

        # exclude default attr in pass_config
        pass_config_exclude = {}
        for attr, default_val in vars(PassConfig()).items():
            if getattr(self.pass_config, attr) == default_val:
                pass_config_exclude[attr] = True
        if pass_config_exclude:
            exclude["pass_config"] = pass_config_exclude

        config = TypeAdapter(CompilationConfig).dump_python(
            self, exclude=exclude, exclude_unset=True
        )

        return str(config)

    __str__ = __repr__

    @field_validator("mode", mode="before")
    @classmethod
    def validate_mode_before(cls, value: Any) -> Any:
        """
        Enable parsing the `mode` field from string mode names.
        Accepts both integers (0-3) and string names, like NONE, STOCK_TORCH_COMPILE,
        DYNAMO_TRACE_ONCE, VLLM_COMPILE.
        """
        if isinstance(value, str):
            # Convert string mode name to integer value
            mode_name = value.upper()

            if mode_name not in CompilationMode.__members__:
                raise ValueError(
                    f"Invalid compilation mode: {value}. "
                    f"Valid modes are: {', '.join(CompilationMode.__members__.keys())}"
                )

            return CompilationMode[mode_name]
        return value

    @field_validator("cudagraph_mode", mode="before")
    @classmethod
    def validate_cudagraph_mode_before(cls, value: Any) -> Any:
        """Enable parsing of the `cudagraph_mode` enum type from string."""
        if isinstance(value, str):
            return CUDAGraphMode[value.upper()]
        return value

    @field_validator("pass_config", mode="before")
    @classmethod
    def validate_pass_config_before(cls, value: Any) -> Any:
        """Enable parsing of the `pass_config` field from a dictionary."""
        if isinstance(value, dict):
            return PassConfig(**value)
        return value

    @field_validator("compile_cache_save_format")
    @classmethod
    def validate_compile_cache_save_format(cls, value: str) -> str:
        if value not in ("binary", "unpacked"):
            raise ValueError(
                f"compile_cache_save_format must be 'binary' or 'unpacked', "
                f"got: {value}"
            )
        return value

    @field_validator(
        "level",
        "mode",
        "cudagraph_mode",
        "use_inductor_graph_partition",
        mode="wrap",
    )
    @classmethod
    def _skip_none_validation(cls, value: Any, handler: Callable) -> Any:
        """Skip validation if the value is `None` when initialisation is delayed."""
        if value is None:
            return value
        return handler(value)

    def __post_init__(self) -> None:
        if self.level is not None:
            logger.warning(
                "Level is deprecated and will be removed in the next release,"
                "either 0.12.0 or 0.11.2 whichever is soonest."
                "Use mode instead."
                "If both level and mode are given,"
                "only mode will be used."
            )
            if self.mode is None:
                self.mode = self.level

        count_none = self.custom_ops.count("none")
        count_all = self.custom_ops.count("all")
        assert count_none + count_all <= 1, "Can only specify 'none' or 'all'"

        # TODO(zou3519/luka): There are 2 issues with auto-functionalization V2:
        # 1. A bug in PyTorch, fixed in 2.7:
        #    https://github.com/pytorch/pytorch/issues/147924
        # 2. Custom passes (fusion) rely on auto-functionalization V1 and don't
        #    work with V2. Addressing this will take extra engineering effort
        #    and it is not yet a priority. RFC here:
        #    https://github.com/vllm-project/vllm/issues/14703

        if is_torch_equal_or_newer("2.6"):
            KEY = "enable_auto_functionalized_v2"
            if KEY not in self.inductor_compile_config:
                self.inductor_compile_config[KEY] = False

        for k, v in self.inductor_passes.items():
            if not isinstance(v, str):
                assert callable(v), f"pass {k} should be callable or a qualified name"
                self.inductor_compile_config[k] = (
                    v if isinstance(v, InductorPass) else CallableInductorPass(v)
                )
                continue

            # resolve function from qualified name
            names = v.split(".")
            module = ".".join(names[:-1])
            func_name = names[-1]
            func = __import__(module).__dict__[func_name]
            self.inductor_compile_config[k] = (
                func if isinstance(func, InductorPass) else CallableInductorPass(func)
            )

        if self.pass_config.enable_qk_norm_rope_fusion:
            # TODO(zhuhaoran): support rope native forward match and remove this.
            # Linked issue: https://github.com/vllm-project/vllm/issues/28042
            self.custom_ops.append("+rotary_embedding")

        if (
            is_torch_equal_or_newer("2.9.0.dev")
            and "combo_kernels" not in self.inductor_compile_config
            and "benchmark_combo_kernel" not in self.inductor_compile_config
            # (fixme @boyuan) combo kernel does not support cpu yet.
            and not current_platform.is_cpu()
        ):
            # use horizontal fusion, which is useful for fusing qk-norm and
            # qk-rope when query and key have different shapes.
            self.inductor_compile_config["combo_kernels"] = True
            self.inductor_compile_config["benchmark_combo_kernel"] = True

        if self.use_inductor_graph_partition and not is_torch_equal_or_newer(
            "2.9.0.dev"
        ):
            raise ValueError(
                "use_inductor_graph_partition is only "
                "supported with torch>=2.9.0.dev. Set "
                "use_inductor_graph_partition=False instead."
            )

        for op in self.custom_ops:
            if op[0] not in {"+", "-"} and op not in {"all", "none"}:
                raise ValueError(
                    f"Invalid syntax '{op}' for custom op, "
                    "must be 'all', 'none', '+op' or '-op' "
                    "(where 'op' is the registered op name)"
                )

        # Currently only eager and inductor backend are supported.
        # for piecewise compilation. Custom backends are not suppported for
        # piecewise compilation. Update when more backends are supported.
        if self.mode == CompilationMode.VLLM_COMPILE and self.backend not in [
            "",
            "eager",
            "inductor",
        ]:
            raise ValueError(
                f"Invalid backend for piecewise compilation: {self.backend}"
            )

        if self.backend == "":
            self.backend = current_platform.get_compile_backend()

    def init_backend(self, vllm_config: "VllmConfig") -> str | Callable:
        """
        Initialize the backend for the compilation config from a vllm config.
        Arguments:
            vllm_config: The vllm config to initialize the backend from.
        Returns:
            The backend for the compilation config.
        """
        if self.mode is None:
            raise ValueError(
                "No compilation mode is set. This method should only be \
                called via vllm config where the level is set if none is \
                provided."
            )
        if self.mode == CompilationMode.NONE:
            raise ValueError("No compilation mode is set.")

        from torch._dynamo.backends.registry import list_backends

        torch_backends = list_backends(exclude_tags=tuple())
        if self.mode in [
            CompilationMode.STOCK_TORCH_COMPILE,
            CompilationMode.DYNAMO_TRACE_ONCE,
        ]:
            if self.backend in torch_backends:
                return self.backend
            return resolve_obj_by_qualname(self.backend)

        assert self.mode == CompilationMode.VLLM_COMPILE
        if self.backend not in ["eager", "inductor"]:
            logger.info("Using OOT custom backend for compilation.")

        from vllm.compilation.backends import VllmBackend

        # TODO[@lucaskabela]: See if we can forward prefix
        # https://github.com/vllm-project/vllm/issues/27045
        return VllmBackend(vllm_config)

    def post_init_cudagraph_sizes(self) -> None:
        """To complete the initialization after cudagraph related
        configs are set. This includes:
        - initialize compile_sizes
        - pre-compute the mapping bs_to_padded_graph_size
        """

        computed_compile_sizes = []
        if self.compile_sizes is not None:
            # de-duplicate the sizes provided by the config
            self.compile_sizes = list(set(self.compile_sizes))
            for x in self.compile_sizes:
                if isinstance(x, str):
                    assert x == "cudagraph_capture_sizes", (
                        "Unrecognized size type in compile_sizes, "
                        f"expect 'cudagraph_capture_sizes', got {x}"
                    )
                    computed_compile_sizes.extend(self.cudagraph_capture_sizes)
                else:
                    assert isinstance(x, int)
                    computed_compile_sizes.append(x)
        self.compile_sizes = computed_compile_sizes  # type: ignore

        # make sure the sizes are in ascending order
        self.cudagraph_capture_sizes.sort()
        if self.cudagraph_capture_sizes:
            assert self.cudagraph_capture_sizes[-1] == self.max_cudagraph_capture_size

        # May get recomputed in the model runner if adjustment is needed for spec-decode
        self.compute_bs_to_padded_graph_size()

    def set_splitting_ops_for_v1(
        self, all2all_backend: str, data_parallel_size: int = 1
    ):
        # To compatible with OOT hardware plugin platform (for example vllm-ascend)
        # which currently only supports sequence parallelism in eager mode.
        if self.mode != CompilationMode.VLLM_COMPILE:
            if self.splitting_ops is None:
                self.splitting_ops = []
            return

        # NOTE: this function needs to be called only when mode is
        # CompilationMode.VLLM_COMPILE
        assert self.mode == CompilationMode.VLLM_COMPILE, (
            "set_splitting_ops_for_v1 should only be called when "
            "mode is CompilationMode.VLLM_COMPILE"
        )

        if self.pass_config.fuse_attn_quant and not self.use_inductor_graph_partition:
            self.set_splitting_ops_for_attn_fusion()
        else:
            if self.splitting_ops is None:
                # NOTE: When using full cudagraph, instead of setting an empty
                # list and capture the full cudagraph inside the flattened fx
                # graph, we keep the piecewise fx graph structure but capture
                # the full cudagraph outside the fx graph. This reduces some
                # cpu overhead when the runtime batch_size is not cudagraph
                # captured. see https://github.com/vllm-project/vllm/pull/20059
                # for details. Make a copy to avoid mutating the class-level
                # list via reference.
                self.splitting_ops = list(self._attention_ops)
            elif len(self.splitting_ops) == 0:
                if (
                    self.cudagraph_mode == CUDAGraphMode.PIECEWISE
                    or self.cudagraph_mode == CUDAGraphMode.FULL_AND_PIECEWISE
                ):
                    logger.warning_once(
                        "Using piecewise cudagraph with empty splitting_ops"
                    )
                if self.cudagraph_mode == CUDAGraphMode.PIECEWISE:
                    logger.warning_once(
                        "Piecewise compilation with empty splitting_ops do not"
                        "contains piecewise cudagraph. Setting cudagraph_"
                        "mode to NONE. Hint: If you are using attention "
                        "backends that support cudagraph, consider manually "
                        "setting cudagraph_mode to FULL or FULL_DECODE_ONLY "
                        "to enable full cudagraphs."
                    )
                    self.cudagraph_mode = CUDAGraphMode.NONE
                elif self.cudagraph_mode == CUDAGraphMode.FULL_AND_PIECEWISE:
                    logger.warning_once(
                        "Piecewise compilation with empty splitting_ops do "
                        "not contains piecewise cudagraph. Setting "
                        "cudagraph_mode to FULL."
                    )
                    self.cudagraph_mode = CUDAGraphMode.FULL
                self.splitting_ops = []

<<<<<<< HEAD
        # split MoE ops for cudagraph
        moe_ops = [
            "vllm::moe_forward",
            "vllm::moe_forward_shared",
        ]
        need_moe_splitting = (
            all2all_backend == "deepep_high_throughput"
            and data_parallel_size > 1
            # pure attn-fusion without inductor partition deliberately disables
            # piecewise graphs and MoE splitting.
            and not (
                self.pass_config.fuse_attn_quant
                and not self.use_inductor_graph_partition
=======
        # Disable CUDA graphs for DeepEP high-throughput since its not CG compatible
        backend = all2all_backend or envs.VLLM_ALL2ALL_BACKEND
        dp_size = data_parallel_size if data_parallel_size is not None else 1
        if (
            backend == "deepep_high_throughput"
            and dp_size > 1
            and self.cudagraph_mode != CUDAGraphMode.NONE
        ):
            # TODO: Piecewise Cuda graph might be enabled
            # if torch compile cache key issue fixed
            # See https://github.com/vllm-project/vllm/pull/25093
            logger.info(
                "DeepEP: Disabling CUDA Graphs since DeepEP high-throughput kernels "
                "are optimized for prefill and are incompatible with CUDA Graphs. "
                "In order to use CUDA Graphs for decode-optimized workloads, "
                "use --all2all-backend with another option, such as "
                "deepep_low_latency, pplx, or allgather_reducescatter."
>>>>>>> 96bf50a2
            )
            self.cudagraph_mode = CUDAGraphMode.NONE

    def set_splitting_ops_for_attn_fusion(self):
        assert self.pass_config.fuse_attn_quant
        if self.splitting_ops is None:
            self.splitting_ops = []
            if self.cudagraph_mode.has_piecewise_cudagraphs():
                logger.warning_once(
                    "fuse_attn_quant is incompatible with piecewise "
                    "cudagraph when use_inductor_graph_partition is off. "
                    "In this case, splitting_ops will be set to empty "
                    "list, and cudagraph_mode will be set to FULL. "
                    "Please ensure you are using attention backends that "
                    "support cudagraph or set cudagraph_mode to NONE "
                    "explicitly if encountering any problems."
                )
                self.cudagraph_mode = CUDAGraphMode.FULL

        assert not self.splitting_ops_contain_attention(), (
            "attention ops should not be in splitting_ops when fuse_attn_quant is True"
        )

    def splitting_ops_contain_attention(self) -> bool:
        return self.splitting_ops is not None and all(
            op in self.splitting_ops for op in self._attention_ops
        )

    def is_attention_compiled_piecewise(self) -> bool:
        if not self.splitting_ops_contain_attention():
            return False

        if not self.use_inductor_graph_partition:
            # Dynamo-level FX split case
            return self.mode == CompilationMode.VLLM_COMPILE

        # Inductor partition case
        return self.backend == "inductor" and self.mode != CompilationMode.NONE

    def custom_op_log_check(self):
        """
        This method logs the enabled/disabled custom ops and checks that the
        passed custom_ops field only contains relevant ops.
        It is called at the end of set_current_vllm_config,
        after the custom ops have been instantiated.
        """

        if len(self.enabled_custom_ops) + len(self.disabled_custom_ops) == 0:
            logger.debug("No custom ops found in model.")
            return

        logger.debug("enabled custom ops: %s", self.enabled_custom_ops)
        logger.debug("disabled custom ops: %s", self.disabled_custom_ops)

        all_ops_in_model = self.enabled_custom_ops | self.disabled_custom_ops
        for op in self.custom_ops:
            if op in {"all", "none"}:
                continue

            assert op[0] in {"+", "-"}, (
                "Invalid custom op syntax (should be checked during init)"
            )

            # check if op name exists in model
            op_name = op[1:]
            if op_name not in all_ops_in_model:
                from vllm.model_executor.custom_op import CustomOp

                # Does op exist at all or is it just not present in this model?
                # Note: Only imported op classes appear in the registry.
                missing_str = (
                    "doesn't exist (or wasn't imported/registered)"
                    if op_name not in CustomOp.op_registry
                    else "not present in model"
                )

                enable_str = "enabling" if op[0] == "+" else "disabling"
                logger.warning_once(
                    "Op '%s' %s, %s with '%s' has no effect",
                    op_name,
                    missing_str,
                    enable_str,
                    op,
                )

    def is_custom_op_enabled(self, op: str) -> bool:
        if "all" in self.custom_ops:
            return f"-{op}" not in self.custom_ops

        assert "none" in self.custom_ops
        return f"+{op}" in self.custom_ops

    def adjust_cudagraph_sizes_for_spec_decode(
        self, uniform_decode_query_len: int, tensor_parallel_size: int
    ):
        multiple_of = uniform_decode_query_len
        if tensor_parallel_size > 1 and self.pass_config.enable_sp:
            multiple_of = max(uniform_decode_query_len, tensor_parallel_size)
            if (
                multiple_of % uniform_decode_query_len != 0
                or multiple_of % tensor_parallel_size != 0
            ):
                raise ValueError(
                    f"Can't determine cudagraph shapes that are both a "
                    f"multiple of {uniform_decode_query_len} "
                    f"(num_speculative_tokens + 1) required by spec-decode "
                    f"and {tensor_parallel_size} (tensor_parallel_size) "
                    f"required by sequence parallelism please adjust "
                    f"num_speculative_tokens or disable sequence parallelism"
                )

        if not self.cudagraph_capture_sizes or multiple_of <= 1:
            return

        assert self.max_cudagraph_capture_size is not None
        rounded_sizes = sorted(
            set(
                round_up(size, multiple_of)
                for size in self.cudagraph_capture_sizes
                if round_up(size, multiple_of) <= self.max_cudagraph_capture_size
            )
        )

        if len(rounded_sizes) == 0 and multiple_of <= self.max_cudagraph_capture_size:
            # if one valid but would be round_down use that
            rounded_sizes = [multiple_of]

        if len(rounded_sizes) == 0:
            raise ValueError(
                f"No valid cudagraph sizes after rounding to multiple of {multiple_of} "
                f"(num_speculative_tokens + 1 or tp if sequence parallelism is enabled)"
                f" please adjust num_speculative_tokens ({uniform_decode_query_len - 1}"
                f") or max_cudagraph_capture_size ({self.max_cudagraph_capture_size})"
                f" or cudagraph_capture_sizes ({self.cudagraph_capture_sizes})"
            )

        self.max_cudagraph_capture_size = rounded_sizes[-1]
        self.cudagraph_capture_sizes = rounded_sizes

        # Recompute after adjusting the cudagraph sizes
        self.compute_bs_to_padded_graph_size()

    def compute_bs_to_padded_graph_size(self):
        # pre-compute the mapping from batch size to padded graph size
        self.bs_to_padded_graph_size = [
            0 for i in range(self.max_cudagraph_capture_size + 1)
        ]
        for end, start in zip(
            self.cudagraph_capture_sizes + [self.max_cudagraph_capture_size + 1],
            [0] + self.cudagraph_capture_sizes,
        ):
            for bs in range(start, end):
                if bs == start:
                    self.bs_to_padded_graph_size[bs] = start
                else:
                    self.bs_to_padded_graph_size[bs] = end

    def get_compile_ranges(self) -> list[Range]:
        """Get the compile ranges for the compilation config."""
        if self.compile_ranges_split_points is None:
            return []
        split_points = sorted(set(self.compile_ranges_split_points))
        return [
            Range(start=s + 1, end=e)
            for s, e in zip([0] + split_points[:-1], split_points)
        ]<|MERGE_RESOLUTION|>--- conflicted
+++ resolved
@@ -955,27 +955,10 @@
                     self.cudagraph_mode = CUDAGraphMode.FULL
                 self.splitting_ops = []
 
-<<<<<<< HEAD
-        # split MoE ops for cudagraph
-        moe_ops = [
-            "vllm::moe_forward",
-            "vllm::moe_forward_shared",
-        ]
-        need_moe_splitting = (
+        # Disable CUDA graphs for DeepEP high-throughput since its not CG compatible
+        if (
             all2all_backend == "deepep_high_throughput"
             and data_parallel_size > 1
-            # pure attn-fusion without inductor partition deliberately disables
-            # piecewise graphs and MoE splitting.
-            and not (
-                self.pass_config.fuse_attn_quant
-                and not self.use_inductor_graph_partition
-=======
-        # Disable CUDA graphs for DeepEP high-throughput since its not CG compatible
-        backend = all2all_backend or envs.VLLM_ALL2ALL_BACKEND
-        dp_size = data_parallel_size if data_parallel_size is not None else 1
-        if (
-            backend == "deepep_high_throughput"
-            and dp_size > 1
             and self.cudagraph_mode != CUDAGraphMode.NONE
         ):
             # TODO: Piecewise Cuda graph might be enabled
@@ -987,7 +970,6 @@
                 "In order to use CUDA Graphs for decode-optimized workloads, "
                 "use --all2all-backend with another option, such as "
                 "deepep_low_latency, pplx, or allgather_reducescatter."
->>>>>>> 96bf50a2
             )
             self.cudagraph_mode = CUDAGraphMode.NONE
 
