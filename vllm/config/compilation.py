--- conflicted
+++ resolved
@@ -585,46 +585,32 @@
             "used to annotate custom ops for graph partition.")
 
         if self.splitting_ops is None:
-<<<<<<< HEAD
-            # NOTE: When using full cudagraph, instead of setting an empty
-            # list and capture the full cudagraph inside the flattened fx
-            # graph, we keep the piecewise fx graph structure but capture the
-            # full cudagraph outside the fx graph. This reduces some cpu
-            # overhead when the runtime batch_size is not cudagraph captured.
-            # see https://github.com/vllm-project/vllm/pull/20059 for details.
-            if self.pass_config.enable_attn_fusion:
-                self.splitting_ops = []
-                if self.cudagraph_mode.has_piecewise_cudagraphs():
-                    logger.warning_once(
-                        "When enable_attn_fusion, splitting_ops will be set "
-                        "to empty list, and cudagraph_mode containing "
-                        "PIECEWISE will be treated as FULL cudagraph_mode. "
-                        "Please ensure you are using attention backends that "
-                        "support cudagraph or set cudagraph_mode to NONE "
-                        "explicitly if encountering any problems.")
-                    self.cudagraph_mode = CUDAGraphMode.FULL
-            else:
-                # copy to avoid mutating the class-level list via reference.
-                self.splitting_ops = list(self._attention_ops)
-        elif len(self.splitting_ops) == 0:
-            logger.info_once("Using piecewise compilation with empty "
-                             "splitting_ops.")
-            if self.cudagraph_mode == CUDAGraphMode.PIECEWISE:
-=======
             if self.use_inductor_graph_partition:
                 # When using inductor graph partition, we set splitting_ops
                 # to be empty and rely on torch._C.Tag.cudagraph_unsafe to
                 # annotate custom ops as splitting ops.
                 logger.warning_once(use_inductor_graph_partition_msg)
                 self.splitting_ops = []
-            else:
+            elif self.pass_config.enable_attn_fusion:
+                self.splitting_ops = []
+                if self.cudagraph_mode.has_piecewise_cudagraphs():
+                    logger.warning_once(
+                        "enable_attn_fusion is incompatible with piecewise "
+                        "cudagraph when use_inductor_graph_partition is off."
+                        "In this case, splitting_ops will be set to empty "
+                        "list, and cudagraph_mode will be set to FULL. "
+                        "Please ensure you are using attention backends that "
+                        "support cudagraph or set cudagraph_mode to NONE "
+                        "explicitly if encountering any problems.")
+                    self.cudagraph_mode = CUDAGraphMode.FULL
+             else:
                 # NOTE: When using full cudagraph, instead of setting an empty
                 # list and capture the full cudagraph inside the flattened fx
                 # graph, we keep the piecewise fx graph structure but capture
                 # the full cudagraph outside the fx graph. This reduces some
                 # cpu overhead when the runtime batch_size is not cudagraph
                 # captured. see https://github.com/vllm-project/vllm/pull/20059
-                # for details. make a copy to avoid mutating the class-level
+                # for details. Make a copy to avoid mutating the class-level
                 # list via reference.
                 self.splitting_ops = list(self._attention_ops)
         elif len(self.splitting_ops) == 0:
@@ -634,7 +620,6 @@
                 f"={self.use_inductor_graph_partition}.")
             if (self.cudagraph_mode == CUDAGraphMode.PIECEWISE
                     and not self.use_inductor_graph_partition):
->>>>>>> d88918e4
                 logger.warning_once(
                     "Piecewise compilation with empty splitting_ops do not" \
                     "contains piecewise cudagraph. Setting cudagraph_"
@@ -650,17 +635,14 @@
                     "to FULL.")
                 self.cudagraph_mode = CUDAGraphMode.FULL
             self.splitting_ops = []
-<<<<<<< HEAD
         else:  # len(self.splitting_ops) > 0:
+            if self.use_inductor_graph_partition:
+                logger.warning_once(use_inductor_graph_partition_msg)
+                self.splitting_ops = []
             assert not self.pass_config.enable_attn_fusion or \
                 not self.splitting_ops_contain_attention(), (
                 "attention ops should not be in splitting_ops "
                 "when enable_attn_fusion is True")
-=======
-        elif self.use_inductor_graph_partition:
-            logger.warning_once(use_inductor_graph_partition_msg)
-            self.splitting_ops = []
->>>>>>> d88918e4
 
     def splitting_ops_contain_attention(self) -> bool:
         return self.splitting_ops is not None and all(
