# SPDX-License-Identifier: Apache-2.0
# SPDX-FileCopyrightText: Copyright contributors to the vLLM project

import enum
import hashlib
from collections import Counter
from dataclasses import asdict, field
from typing import TYPE_CHECKING, Any, Callable, ClassVar, Optional, Union

from pydantic import TypeAdapter, field_validator
from pydantic.dataclasses import dataclass

import vllm.envs as envs
from vllm.compilation.inductor_pass import CallableInductorPass, InductorPass
from vllm.config.utils import config
from vllm.logger import init_logger
from vllm.utils import is_torch_equal_or_newer, resolve_obj_by_qualname

if TYPE_CHECKING:
    from vllm.config import VllmConfig
else:
    VllmConfig = object

logger = init_logger(__name__)


class CompilationLevel:
    # constants for the levels of the compilation process
    NO_COMPILATION = 0
    DYNAMO_AS_IS = 1
    DYNAMO_ONCE = 2
    PIECEWISE = 3


class CUDAGraphMode(enum.Enum):
    """ Constants for the cudagraph mode in CompilationConfig.
    Meanwhile, the subset enum `NONE`, `PIECEWISE` and `FULL` are also
    treated as concrete runtime mode for cudagraph runtime dispatching.
    """
    NONE = 0
    PIECEWISE = 1
    FULL = 2
    FULL_DECODE_ONLY = (FULL, NONE)
    FULL_AND_PIECEWISE = (FULL, PIECEWISE)

    def decode_mode(self) -> 'CUDAGraphMode':
        return CUDAGraphMode(self.value[0]) if \
            self.separate_routine() else self

    def mixed_mode(self) -> 'CUDAGraphMode':
        return CUDAGraphMode(self.value[1]) if \
            self.separate_routine() else self

    def requires_piecewise_compilation(self) -> bool:
        return (self.decode_mode() == CUDAGraphMode.PIECEWISE
                or self.mixed_mode() == CUDAGraphMode.PIECEWISE)

    def max_cudagraph_mode(self) -> 'CUDAGraphMode':
        return CUDAGraphMode(max(
            self.value)) if self.separate_routine() else self

    def has_full_cudagraphs(self) -> bool:
        return self.max_cudagraph_mode() == CUDAGraphMode.FULL

    def separate_routine(self) -> bool:
        return isinstance(self.value, tuple)


@config
@dataclass
class PassConfig:
    """Configuration for custom Inductor passes.

    This is separate from general `CompilationConfig` so that inductor passes
    don't all have access to full configuration - that would create a cycle as
    the `PassManager` is set as a property of config."""

    enable_fusion: bool = field(default_factory=lambda: not envs.VLLM_USE_V1)
    """Whether to enable the custom fusion (RMSNorm/SiluMul+quant) pass."""
    enable_attn_fusion: bool = False
    """Whether to enable the custom attention+quant fusion pass."""
    enable_noop: bool = field(default_factory=lambda: not envs.VLLM_USE_V1)
    """Whether to enable the custom no-op elimination pass."""
    enable_sequence_parallelism: bool = False
    """Whether to enable sequence parallelism."""
    enable_async_tp: bool = False
    """Whether to enable async TP."""
    enable_fi_allreduce_fusion: bool = False
    """Whether to enable flashinfer allreduce fusion."""
    fi_allreduce_fusion_max_token_num: int = 16384
    """Max number of tokens to used in flashinfer allreduce fusion."""

    # TODO(luka) better pass enabling system.

    def uuid(self):
        """
        Produces a hash unique to the pass configuration.
        Any new fields that affect compilation should be added to the hash.
        Any future fields that don't affect compilation should be excluded.
        """
        return InductorPass.hash_dict(asdict(self))

    def __post_init__(self) -> None:
        if not self.enable_noop:
            if self.enable_fusion:
                logger.warning_once(
                    "Fusion enabled but reshape elimination disabled. "
                    "RMSNorm/SiluMul + quant (fp8) fusion might not work")
            if self.enable_attn_fusion:
                logger.warning_once(
                    "Fusion enabled but reshape elimination disabled. "
                    "Attention + quant (fp8) fusion might not work")


@config
@dataclass
class CompilationConfig:
    """Configuration for compilation. It has three parts:

    - Top-level Compilation control:
        - [`level`][vllm.config.CompilationConfig.level]
        - [`debug_dump_path`][vllm.config.CompilationConfig.debug_dump_path]
        - [`cache_dir`][vllm.config.CompilationConfig.cache_dir]
        - [`backend`][vllm.config.CompilationConfig.backend]
        - [`custom_ops`][vllm.config.CompilationConfig.custom_ops]
        - [`splitting_ops`][vllm.config.CompilationConfig.splitting_ops]
    - CudaGraph capture:
        - [`use_cudagraph`][vllm.config.CompilationConfig.use_cudagraph]
        - [`cudagraph_mode`][vllm.config.CompilationConfig.cudagraph_mode]
        - [`cudagraph_capture_sizes`]
        [vllm.config.CompilationConfig.cudagraph_capture_sizes]
        - [`cudagraph_num_of_warmups`]
        [vllm.config.CompilationConfig.cudagraph_num_of_warmups]
        - [`cudagraph_copy_inputs`]
        [vllm.config.CompilationConfig.cudagraph_copy_inputs]
        - [`full_cuda_graph`][vllm.config.CompilationConfig.full_cuda_graph]
    - Inductor compilation:
        - [`use_inductor`][vllm.config.CompilationConfig.use_inductor]
        - [`compile_sizes`][vllm.config.CompilationConfig.compile_sizes]
        - [`inductor_compile_config`]
        [vllm.config.CompilationConfig.inductor_compile_config]
        - [`inductor_passes`][vllm.config.CompilationConfig.inductor_passes]
        - custom inductor passes

    Why we have different sizes for cudagraph and inductor:
    - cudagraph: a cudagraph captured for a specific size can only be used
        for the same size. We need to capture all the sizes we want to use.
    - inductor: a graph compiled by inductor for a general shape can be used
        for different sizes. Inductor can also compile for specific sizes,
        where it can have more information to optimize the graph with fully
        static shapes. However, we find the general shape compilation is
        sufficient for most cases. It might be beneficial to compile for
        certain small batchsizes, where inductor is good at optimizing.
    """
    # Top-level Compilation control
    level: Optional[int] = None
    """The level of compilation:

    - None: If None, we will select the default compilation level.
      For V1 engine this is 3, for V0 engine this is 0.
    - 0: no compilation.
    - 1: dynamo as is.
    - 2: dynamo once.
    - 3: piecewise compilation."""
    debug_dump_path: str = ""
    """The path to dump the debug information."""
    cache_dir: str = ""
    """The directory to store the compiled graph, to accelerate Inductor
    compilation. By default, it will use model-related information to generate
    a cache directory."""
    backend: str = ""
    """The backend for compilation. It needs to be a string:

    - "" (empty string): use the default backend.
    - "eager"/"openxla"/...: use the specified backend registered in PyTorch.
    - "full.module.name": a qualified name which can be used to import the

    backend function.
    We use string to avoid serialization issues when using compilation in a
    distributed setting. When the compilation level is 1 or 2, the backend is
    used for the compilation directly (it sees the whole graph). When the
    compilation level is 3, the backend is used for the piecewise compilation
    (it sees a part of the graph)."""
    custom_ops: list[str] = field(default_factory=list)
    """Fine-grained control over which custom ops to enable/disable. Use 'all'
    to enable all, 'none' to disable all. Also specify a list of custom op
    names to enable (prefixed with a '+'), or disable (prefixed with a '-').
    Examples:

    - 'all,-op1' to enable all except op1
    - 'none,+op1,+op2' to enable only op1 and op2

    By default, all custom ops are enabled when running without Inductor and
    disabled when running with Inductor: level>=PIECEWISE and use_inductor=True.
    Inductor generates (fused) Triton kernels for disabled custom ops."""
    splitting_ops: Optional[list[str]] = None
    """A list of ops to split the full graph into subgraphs, used in piecewise
    compilation."""

    # Inductor capture
    use_inductor: bool = True
    """Whether to use inductor compilation:

    - False: inductor compilation is not used. graph runs in eager
        (custom_ops enabled by default).
    - True: inductor compilation is used (custom_ops disabled by default).
        One graph for symbolic shape and one graph per size in compile_sizes
        are compiled using configurations in inductor_compile_config.

    This setting is ignored if level<PIECEWISE."""
    compile_sizes: Optional[list[Union[int, str]]] = None
    """Sizes to compile for inductor. In addition
    to integers, it also supports "cudagraph_capture_sizes" to
    specify the sizes for cudagraph capture."""
    inductor_compile_config: dict = field(default_factory=dict)
    """Additional configurations for inductor.
    - None: use default configurations."""
    inductor_passes: dict[str, str] = field(default_factory=dict)
    """Additional passes for inductor. It is a dictionary
    from pass name to pass function qualified name. We use function
    name because the config uses JSON format. If we pass the config
    from Python, functions can also be passed directly via Python object
    constructor, e.g. `CompilationConfig(inductor_passes={"a": func})`."""

    # CudaGraph compilation
    cudagraph_mode: Optional[CUDAGraphMode] = None
    """
    The mode of the cudagraph:

    - NONE, no cudagraph capture.
    - PIECEWISE. (v1 default)
    - FULL.
    - FULL_DECODE_ONLY.
    - FULL_AND_PIECEWISE.

    PIECEWISE mode build piecewise cudagraph only, keeping the cudagraph
    incompatible ops (i.e. some attention ops) outside the cudagraph
    for general flexibility.
    This is the default mode.

    FULL mode: Capture full cudagraph for all batches. Can be good for small
    models or workloads with small prompts; not supported by many backends.
    Generally for performance FULL_AND_PIECEWISE is better.
    
    FULL_DECODE_ONLY mode: Capture full cudagraph for decode batches only.
    Mixed prefill-decode batches are run without cudagraphs. Can be good for
    decode instances in a P/D setup where prefill is not as important so we
    can save some memory.
    
    FULL_AND_PIECEWISE mode: Capture full cudagraph for decode batches and
    piecewise cudagraph for prefill and mixed prefill-decode batches.
    This is like the most performant mode for most models.

    Currently, the cudagraph mode is only used for the v1 engine.
    Note that the cudagraph logic is generally orthogonal to the 
    compilation logic. While piecewise cudagraphs require piecewise 
    compilation (level=PIECEWISE and non-empty splitting_ops), full
    cudagraphs are supported with and without compilation.
    
    Warning: This flag is new and subject to change in addition 
    more modes may be added.
    """
    use_cudagraph: bool = True
    """Whether to use cudagraph inside compilation.
    - False: cudagraph inside compilation is not used.
    - True: cudagraph inside compilation is used. It requires
        that all input buffers have fixed addresses, and all
        splitting ops write their outputs to input buffers.
    In the vLLM V1 Engine, this flag only applies for
    CompilationLevel.PIECEWISE (aka -O3).
    Note that this is orthogonal to the cudagraph capture logic
    outside of compilation.
    Warning: This flag is deprecated and will be removed in the next major or
    minor release, i.e. v0.11.0 or v1.0.0. Please use cudagraph_mode instead.
    """
    cudagraph_num_of_warmups: int = 0
    """Number of warmup runs for cudagraph.
    It means the first several runs will be treated as warmup runs.
    Only after that, the execution will be recorded, and the recorded
    cudagraph will be used for subsequent runs."""
    cudagraph_capture_sizes: Optional[list[int]] = None
    """Sizes to capture cudagraph.
    - None (default): capture sizes are inferred from vllm config.
    - list[int]: capture sizes are specified as given."""
    cudagraph_copy_inputs: bool = False
    """Whether to copy input tensors for
    cudagraph. If the caller can guarantee that the same input buffers
    are always used, it can set this to False. Otherwise, it should
    set this to True, and the compiler will copy the input to an
    internally managed buffer. Default is False. 
    Note that this flag is only effective when cudagraph_mode is PIECEWISE.
    """
    full_cuda_graph: Optional[bool] = False
    """whether to use a full cuda graph for the entire forward pass rather than
    splitting certain operations such as attention into subgraphs. Thus this
    flag cannot be used together with splitting_ops. This may provide
    performance benefits for smaller models.
    Warning: This flag is deprecated and will be removed in the next major or
    minor release, i.e. v0.11.0 or v1.0.0. Please use cudagraph_mode instead.
    """

<<<<<<< HEAD
    enable_nano_batch_split: bool = False
    """Enable splitting the input batch into nano-batches for intra-device
    parallelism"""
    max_num_nano_batches: int = 2
    """Maximum number of nano-batches to split the input batch into"""
    min_nano_split_tokens: int = 1024
    """Minimum number of tokens to split the input batch"""
=======
    use_inductor_graph_partition: bool = False
    """Use inductor graph partition to split the graph at cudagraph_unsafe ops.
    This partition happens at inductor codegen time after all passes and fusions
    are finished. It generates a single `call` function which wraps
    cudagraph-safe ops into partition functions and leave cudagraph-unsafe ops
    outside the partition functions. For a graph with N cudagraph-unsafe ops
    (e.g., Attention), there would be N+1 partitions. To mark an op as
    cudagraph unsafe, we can add `tags=(torch._C.Tag.cudagraph_unsafe)` when
    register the custom op. 

    This config supports both full cudagraph and piecewise cudagraph without
    compiling twice. For piecewise cudagraph, it applies vLLM CUDAGraph wrapper
    to each partition. For N+1 partitions, there would be N+1
    CUDAGraph wrapper instances.

    For full CUDAGraph, we always apply a single CUDAGraph wrapper outside the
    inductor `call` function in the model runner. The top-level full cudagraph
    capture ignores all partitioning.
    """
>>>>>>> 5aeb9254

    pass_config: PassConfig = field(default_factory=PassConfig)
    """Custom inductor passes, see PassConfig for more details"""

    max_capture_size: int = field(default=None, init=False)  # type: ignore
    """not configurable, computed after init"""
    local_cache_dir: str = field(default=None, init=False)  # type: ignore
    """local cache dir for each rank"""
    bs_to_padded_graph_size: list[int] = field(
        default=None,  # type: ignore
        init=False)
    """optimization:
    Intuitively, bs_to_padded_graph_size should be dict[int, int].
    since we know all keys are in a range [0, max_capture_size],
    we can optimize it to list[int] for better lookup performance."""

    # keep track of enabled and disabled custom ops
    enabled_custom_ops: Counter[str] = field(default_factory=Counter,
                                             init=False)
    """custom ops that are enabled"""
    disabled_custom_ops: Counter[str] = field(default_factory=Counter,
                                              init=False)
    """custom ops that are disabled"""
    traced_files: set[str] = field(default_factory=set, init=False)
    """files that are traced for compilation"""
    compilation_time: float = field(default=0.0, init=False)
    """time taken for compilation"""

    static_forward_context: dict[str, Any] = field(default_factory=dict,
                                                   init=False)
    """Per-model forward context
    Map from layer name to layer objects that need to be accessed outside
    model code, e.g., Attention, FusedMOE when dp_size>1."""

    # Attention ops; used for piecewise cudagraphs
    _attention_ops: ClassVar[list[str]] = [
        "vllm.unified_attention",
        "vllm.unified_attention_with_output",
        "vllm.mamba_mixer2",
        "vllm.mamba_mixer",
        "vllm.short_conv",
        "vllm.linear_attention",
        "vllm.plamo2_mamba_mixer",
        "vllm.gdn_attention",
    ]

    def compute_hash(self) -> str:
        """
        WARNING: Whenever a new field is added to this config,
        ensure that it is included in the factors list if
        it affects the computation graph.

        Provide a hash that uniquely identifies all the configs
        that affect the structure of the computation
        graph from input ids/embeddings to the final hidden states,
        excluding anything before input ids/embeddings and after
        the final hidden states.
        """
        factors: list[Any] = []
        factors.append(self.level)
        factors.append(self.backend)
        factors.append(self.custom_ops)
        factors.append(self.splitting_ops)
        factors.append(self.use_inductor)
        factors.append(self.inductor_compile_config)
        factors.append(self.inductor_passes)
        factors.append(self.pass_config.uuid())
        factors.append(self.enable_nano_batch_split)
        factors.append(self.max_num_nano_batches)
        factors.append(self.min_nano_split_tokens)
        return hashlib.sha256(str(factors).encode()).hexdigest()

    def __repr__(self) -> str:
        exclude = {
            "static_forward_context": True,
            "enabled_custom_ops": True,
            "disabled_custom_ops": True,
            "compilation_time": True,
            "bs_to_padded_graph_size": True,
            "traced_files": True,
            "inductor_compile_config": {
                "post_grad_custom_post_pass": True,
            },
        }

        # exclude default attr in pass_config
        pass_config_exclude = {}
        for attr, default_val in vars(PassConfig()).items():
            if getattr(self.pass_config, attr) == default_val:
                pass_config_exclude[attr] = True
        if pass_config_exclude:
            exclude["pass_config"] = pass_config_exclude

        return TypeAdapter(CompilationConfig).dump_json(
            self,
            exclude=exclude,  # type: ignore[arg-type]
            exclude_unset=True).decode()

    __str__ = __repr__

    @field_validator("cudagraph_mode", mode="before")
    @classmethod
    def validate_cudagraph_mode_before(cls, value: Any) -> Any:
        """
        enable parse the `cudagraph_mode` enum type from string
        """
        if isinstance(value, str):
            return CUDAGraphMode[value.upper()]
        return value

    def __post_init__(self) -> None:
        count_none = self.custom_ops.count("none")
        count_all = self.custom_ops.count("all")
        assert count_none + count_all <= 1, "Can only specify 'none' or 'all'"

        # TODO(zou3519/luka): There are 2 issues with auto-functionalization V2:
        # 1. A bug in PyTorch, fixed in 2.7:
        #    https://github.com/pytorch/pytorch/issues/147924
        # 2. Custom passes (fusion) rely on auto-functionalization V1 and don't
        #    work with V2. Addressing this will take extra engineering effort
        #    and it is not yet a priority. RFC here:
        #    https://github.com/vllm-project/vllm/issues/14703

        if is_torch_equal_or_newer("2.6"):
            KEY = 'enable_auto_functionalized_v2'
            if KEY not in self.inductor_compile_config:
                self.inductor_compile_config[KEY] = False

        for k, v in self.inductor_passes.items():
            if not isinstance(v, str):
                assert callable(v), (
                    f"pass {k} should be callable or a qualified name")
                self.inductor_compile_config[k] = v if isinstance(
                    v, InductorPass) else CallableInductorPass(v)
                continue

            # resolve function from qualified name
            names = v.split(".")
            module = ".".join(names[:-1])
            func_name = names[-1]
            func = __import__(module).__dict__[func_name]
            self.inductor_compile_config[k] = func if isinstance(
                func, InductorPass) else CallableInductorPass(func)

        if isinstance(self.pass_config, dict):
            self.pass_config = PassConfig(**self.pass_config)

        # migrate the deprecated flags
        if not self.use_cudagraph:
            logger.warning("use_cudagraph is deprecated, use "
                           "cudagraph_mode=NONE instead.")
            if self.cudagraph_mode is not None:
                raise ValueError(
                    "use_cudagraph and cudagraph_mode are mutually"
                    " exclusive, prefer cudagraph_mode since "
                    "use_cudagraph is deprecated.")
            self.cudagraph_mode = CUDAGraphMode.NONE
        if self.full_cuda_graph:
            logger.warning("full_cuda_graph is deprecated, use "
                           "cudagraph_mode=FULL instead.")
            if self.cudagraph_mode is not None:
                raise ValueError("full_cuda_graph and cudagraph_mode are "
                                 "mutually exclusive, prefer cudagraph_mode "
                                 "since full_cuda_graph is deprecated.")
            self.cudagraph_mode = CUDAGraphMode.FULL

        if (self.use_inductor_graph_partition
                and not is_torch_equal_or_newer("2.9.0.dev")):
            raise ValueError("use_inductor_graph_partition is only "
                             "supported with torch>=2.9.0.dev. Set "
                             "use_inductor_graph_partition=False instead.")

    def init_backend(self, vllm_config: "VllmConfig") -> Union[str, Callable]:
        if self.level == CompilationLevel.NO_COMPILATION:
            raise ValueError("No compilation level is set.")

        from torch._dynamo.backends.registry import list_backends
        torch_backends = list_backends(exclude_tags=tuple())
        if self.level in [
                CompilationLevel.DYNAMO_AS_IS, CompilationLevel.DYNAMO_ONCE
        ]:
            if self.backend == "":
                return "eager"
            if self.backend in torch_backends:
                return self.backend
            return resolve_obj_by_qualname(self.backend)

        # TODO: pass user-specified backend to piecewise compilation
        # merge with the config use_inductor
        assert self.level == CompilationLevel.PIECEWISE

        from vllm.compilation.backends import VllmBackend
        return VllmBackend(vllm_config)

    def init_with_cudagraph_sizes(self,
                                  cudagraph_capture_sizes: list[int]) -> None:
        """To complete the initialization of config,
        we need to know the cudagraph sizes."""

        if self.cudagraph_capture_sizes is None:
            self.cudagraph_capture_sizes = cudagraph_capture_sizes
        else:
            # de-duplicate the sizes provided by the config
            dedup_sizes = list(set(self.cudagraph_capture_sizes))
            if len(dedup_sizes) < len(self.cudagraph_capture_sizes):
                logger.info(("cudagraph sizes specified by model runner"
                             " %s is overridden by config %s"),
                            cudagraph_capture_sizes, dedup_sizes)
            self.cudagraph_capture_sizes = dedup_sizes

        computed_compile_sizes = []
        if self.compile_sizes is not None:
            # de-duplicate the sizes provided by the config
            self.compile_sizes = list(set(self.compile_sizes))
            for x in self.compile_sizes:
                if isinstance(x, str):
                    assert x == "cudagraph_capture_sizes", \
                    "Unrecognized size type in compile_sizes, " \
                    f"expect 'cudagraph_capture_sizes', got {x}"
                    computed_compile_sizes.extend(self.cudagraph_capture_sizes)
                else:
                    assert isinstance(x, int)
                    computed_compile_sizes.append(x)
        self.compile_sizes = computed_compile_sizes  # type: ignore

        # sort to make sure cudagraph capture sizes are in descending order
        self.cudagraph_capture_sizes.sort(reverse=True)
        self.max_capture_size = self.cudagraph_capture_sizes[
            0] if self.cudagraph_capture_sizes else 0

        # pre-compute the mapping from batch size to padded graph size
        self.bs_to_padded_graph_size = [
            0 for i in range(self.max_capture_size + 1)
        ]
        for end, start in zip(self.cudagraph_capture_sizes,
                              self.cudagraph_capture_sizes[1:] + [0]):
            for bs in range(start, end):
                if bs == start:
                    self.bs_to_padded_graph_size[bs] = start
                else:
                    self.bs_to_padded_graph_size[bs] = end
        self.bs_to_padded_graph_size[
            self.max_capture_size] = self.max_capture_size

    def set_splitting_ops_for_v1(self):
        # NOTE: this function needs to be called only when level is
        # CompilationLevel.PIECEWISE
        assert self.level == CompilationLevel.PIECEWISE, (
            "set_splitting_ops_for_v1 should only be called when "
            "level is CompilationLevel.PIECEWISE")

        use_inductor_graph_partition_msg = (
            "When use_inductor_graph_partition=True, splitting_ops "
            "are ignored and set to an empty list. Instead, "
            "\"tags=(torch._C.Tag.cudagraph_unsafe, ),\" is "
            "used to annotate custom ops for graph partition.")

        if self.splitting_ops is None:
            if self.use_inductor_graph_partition:
                # When using inductor graph partition, we set splitting_ops
                # to be empty and rely on torch._C.Tag.cudagraph_unsafe to
                # annotate custom ops as splitting ops.
                logger.warning_once(use_inductor_graph_partition_msg)
                self.splitting_ops = []
            else:
                # NOTE: When using full cudagraph, instead of setting an empty
                # list and capture the full cudagraph inside the flattened fx
                # graph, we keep the piecewise fx graph structure but capture
                # the full cudagraph outside the fx graph. This reduces some
                # cpu overhead when the runtime batch_size is not cudagraph
                # captured. see https://github.com/vllm-project/vllm/pull/20059
                # for details. make a copy to avoid mutating the class-level
                # list via reference.
                self.splitting_ops = list(self._attention_ops)
        elif len(self.splitting_ops) == 0:
            logger.warning_once(
                "Using piecewise compilation with empty "
                "splitting_ops and use_inductor_graph_partition"
                f"={self.use_inductor_graph_partition}.")
            if (self.cudagraph_mode == CUDAGraphMode.PIECEWISE
                    and not self.use_inductor_graph_partition):
                logger.warning_once(
                    "When compilation level is piecewise with empty "
                    "splitting_ops, PIECEWISE cudagraph_mode will be "
                    "treated as FULL cudagraph_mode. Please ensure you are "
                    "using attention backends that support cudagraph or set "
                    "cudagraph_mode to NONE explicitly if encountering "
                    "any problems.")
                self.cudagraph_mode = CUDAGraphMode.FULL
            self.splitting_ops = []
        elif self.use_inductor_graph_partition:
            logger.warning_once(use_inductor_graph_partition_msg)
            self.splitting_ops = []

    def splitting_ops_contain_attention(self) -> bool:
        return self.splitting_ops is not None and all(
            op in self.splitting_ops for op in self._attention_ops)

    def is_attention_compiled_piecewise(self) -> bool:
        use_fx_graph_piecewise_compilation = (
            self.level == CompilationLevel.PIECEWISE
            and self.splitting_ops_contain_attention())

        inductor_used = (self.level == CompilationLevel.PIECEWISE
                         and self.use_inductor) or (
                             self.level >= CompilationLevel.DYNAMO_AS_IS
                             and self.backend == "inductor")
        use_inductor_piecewise_compilation = (
            inductor_used and self.use_inductor_graph_partition
            and not self.splitting_ops_contain_attention())

        return use_fx_graph_piecewise_compilation or \
            use_inductor_piecewise_compilation<|MERGE_RESOLUTION|>--- conflicted
+++ resolved
@@ -299,15 +299,6 @@
     minor release, i.e. v0.11.0 or v1.0.0. Please use cudagraph_mode instead.
     """
 
-<<<<<<< HEAD
-    enable_nano_batch_split: bool = False
-    """Enable splitting the input batch into nano-batches for intra-device
-    parallelism"""
-    max_num_nano_batches: int = 2
-    """Maximum number of nano-batches to split the input batch into"""
-    min_nano_split_tokens: int = 1024
-    """Minimum number of tokens to split the input batch"""
-=======
     use_inductor_graph_partition: bool = False
     """Use inductor graph partition to split the graph at cudagraph_unsafe ops.
     This partition happens at inductor codegen time after all passes and fusions
@@ -327,7 +318,13 @@
     inductor `call` function in the model runner. The top-level full cudagraph
     capture ignores all partitioning.
     """
->>>>>>> 5aeb9254
+    enable_nano_batch_split: bool = False
+    """Enable splitting the input batch into nano-batches for intra-device
+    parallelism"""
+    max_num_nano_batches: int = 2
+    """Maximum number of nano-batches to split the input batch into"""
+    min_nano_split_tokens: int = 1024
+    """Minimum number of tokens to split the input batch"""
 
     pass_config: PassConfig = field(default_factory=PassConfig)
     """Custom inductor passes, see PassConfig for more details"""
