--- conflicted
+++ resolved
@@ -338,6 +338,7 @@
         "vllm.mamba_mixer2",
         "vllm.mamba_mixer",
         "vllm.short_conv",
+        "vllm.linear_attention",
     ]
 
     def compute_hash(self) -> str:
@@ -533,21 +534,6 @@
             self.max_capture_size] = self.max_capture_size
 
     def set_splitting_ops_for_v1(self):
-<<<<<<< HEAD
-        # NOTE: this function needs to be called
-        if self.splitting_ops and self.full_cuda_graph:
-            raise ValueError("full_cuda_graph cannot be used together with "
-                             "splitting_ops, as Full CUDA graph will override "
-                             f"the splitting_ops: {self.splitting_ops}")
-
-        if not self.splitting_ops:
-            self.splitting_ops = [] if self.full_cuda_graph else [
-                "vllm.unified_attention",
-                "vllm.unified_attention_with_output",
-                "vllm.mamba_mixer2",
-                "vllm.linear_attention",
-            ]
-=======
         # NOTE: this function needs to be called only when level is
         # CompilationLevel.PIECEWISE
         assert self.level == CompilationLevel.PIECEWISE, (
@@ -578,5 +564,4 @@
 
     def splitting_ops_contain_attention(self) -> bool:
         return self.splitting_ops is not None and all(
-            op in self.splitting_ops for op in self._attention_ops)
->>>>>>> bfc1edc9
+            op in self.splitting_ops for op in self._attention_ops)