# SPDX-License-Identifier: Apache-2.0
# SPDX-FileCopyrightText: Copyright contributors to the vLLM project

import enum
from collections import Counter
from collections.abc import Callable
from dataclasses import field
from pathlib import Path
from typing import TYPE_CHECKING, Any, ClassVar, Literal

from pydantic import Field, TypeAdapter, field_validator
from pydantic.dataclasses import dataclass

import vllm.envs as envs
from vllm.compilation.inductor_pass import CallableInductorPass, InductorPass
from vllm.config.utils import (
    CompileFactors,
    Range,
    config,
<<<<<<< HEAD
    get_compile_factors,
    handle_deprecated,
=======
    get_hash_factors,
>>>>>>> d02d1043
    hash_factors,
)
from vllm.logger import init_logger
from vllm.platforms import current_platform
from vllm.utils.import_utils import resolve_obj_by_qualname
from vllm.utils.math_utils import round_up
from vllm.utils.torch_utils import is_torch_equal_or_newer

if TYPE_CHECKING:
    from vllm.config import VllmConfig
else:
    VllmConfig = object

logger = init_logger(__name__)


class CompilationMode(enum.IntEnum):
    """The compilation approach used for torch.compile-based compilation of the
    model."""

    NONE = 0
    """No torch.compile compilation is applied, model runs in fully eager pytorch mode.
    The model runs as-is."""
    STOCK_TORCH_COMPILE = 1
    """The standard `torch.compile` compilation pipeline."""
    DYNAMO_TRACE_ONCE = 2
    """Single Dynamo trace through the model, avoiding recompilation."""
    VLLM_COMPILE = 3
    """Custom vLLM Inductor-based backend with caching, piecewise compilation,
    shape specialization, and custom passes."""


class CUDAGraphMode(enum.Enum):
    """Constants for the cudagraph mode in CompilationConfig.
    Meanwhile, the subset enum `NONE`, `PIECEWISE` and `FULL` are also
    treated as concrete runtime mode for cudagraph runtime dispatching.
    """

    NONE = 0
    PIECEWISE = 1
    FULL = 2
    FULL_DECODE_ONLY = (FULL, NONE)
    FULL_AND_PIECEWISE = (FULL, PIECEWISE)

    def decode_mode(self) -> "CUDAGraphMode":
        return CUDAGraphMode(self.value[0]) if self.separate_routine() else self

    def mixed_mode(self) -> "CUDAGraphMode":
        return CUDAGraphMode(self.value[1]) if self.separate_routine() else self

    def has_mode(self, mode: "CUDAGraphMode") -> bool:
        assert not mode.separate_routine()
        if self.separate_routine():
            return mode.value in self.value
        return self == mode

    def requires_piecewise_compilation(self) -> bool:
        return self.has_mode(CUDAGraphMode.PIECEWISE)

    def max_cudagraph_mode(self) -> "CUDAGraphMode":
        return CUDAGraphMode(max(self.value)) if self.separate_routine() else self

    def has_full_cudagraphs(self) -> bool:
        return self.max_cudagraph_mode() == CUDAGraphMode.FULL

    def has_piecewise_cudagraphs(self) -> bool:
        return self.requires_piecewise_compilation()

    def separate_routine(self) -> bool:
        return isinstance(self.value, tuple)

    def valid_runtime_modes(self) -> bool:
        return self in [CUDAGraphMode.NONE, CUDAGraphMode.PIECEWISE, CUDAGraphMode.FULL]

    def __str__(self) -> str:
        return self.name


@config
@dataclass
class PassConfig:
    """Configuration for custom Inductor passes.

    This is separate from general `CompilationConfig` so that inductor passes
    don't all have access to full configuration - that would create a cycle as
    the `PassManager` is set as a property of config.

    You must pass PassConfig to VLLMConfig constructor via the CompilationConfig
    constructor. VLLMConfig's post_init does further initialization.
    If used outside of the VLLMConfig, some fields may be left in an
    improper state.
    """

    # New flags
    fuse_norm_quant: bool = Field(default=None)
    """Fuse the custom RMSNorm + quant ops."""
    fuse_act_quant: bool = Field(default=None)
    """Fuse the custom SiluMul + quant ops."""
    fuse_attn_quant: bool = Field(default=None)
    """Fuse the custom attention + quant ops."""
    eliminate_noops: bool = Field(default=None)
    """Eliminate no-op ops."""
    enable_sp: bool = Field(default=None)
    """Enable sequence parallelism."""
    fuse_gemm_comms: bool = Field(default=None)
    """Enable async TP."""
    fuse_allreduce_rms: bool = Field(default=None)
    """Enable flashinfer allreduce fusion."""

    fi_allreduce_fusion_max_size_mb: float | None = None
    """The threshold of the communicated tensor sizes under which
    vllm should use flashinfer fused allreduce. Specified as a
    float in MB.
    Unspecified will fallback to default values
    which are compute capability and world size dependent.
        FI_ALLREDUCE_FUSION_MAX_SIZE_MB = {
            90: {
                2: 64,  # 64MB
                4: 2,  # 2MB
                8: 1,  # 1MB
            },
            100: {
                2: 64,  # 64MB
                4: 32,  # 32MB
                8: 1,  # 1MB
            },
        }, where key is the device capability"""
    enable_qk_norm_rope_fusion: bool = False
    """Enable fused Q/K RMSNorm + RoPE pass."""

    # TODO(luka) better pass enabling system.

    def flashinfer_max_size(self, world_size: int) -> int | None:
        """
        Returns the max communication size in bytes for flashinfer
        allreduce fusion for the given world size. Returns None if world size
        is not supported by configs as it's not supported by flashinfer.
        """

        MiB = 1024 * 1024
        FI_SUPPORTED_WORLD_SIZES = [2, 4, 8]
        if world_size not in FI_SUPPORTED_WORLD_SIZES:
            return None
        max_size_mb = self.fi_allreduce_fusion_max_size_mb
        if max_size_mb is None:
            max_size_mb = self.default_fi_allreduce_fusion_max_size_mb().get(world_size)

        return int(max_size_mb * MiB) if max_size_mb is not None else None

    @staticmethod
    def default_fi_allreduce_fusion_max_size_mb() -> dict[int, float]:
        from vllm.compilation.collective_fusion import FI_ALLREDUCE_FUSION_MAX_SIZE_MB
        from vllm.platforms import current_platform

        if not current_platform.is_cuda():
            return {}
        return FI_ALLREDUCE_FUSION_MAX_SIZE_MB.get(
            current_platform.get_device_capability().to_int(), {}
        )

    def compile_factors(self) -> CompileFactors:
        """
        Produces a hash unique to the pass configuration.
        Any new fields that affect compilation should be added to the hash.
        Any future fields that don't affect compilation should be excluded.
        """

<<<<<<< HEAD
        ignored_fields: set[str] = {
            "enable_fusion",
            "enable_attn_fusion",
            "enable_noop",
            "enable_sequence_parallelism",
            "enable_async_tp",
            "enable_fi_allreduce_fusion",
        }
        return get_compile_factors(self, ignored_fields)
=======
        return hash_factors(get_hash_factors(self, set()))
>>>>>>> d02d1043

    @field_validator(
        "fuse_norm_quant",
        "fuse_act_quant",
        "fuse_attn_quant",
        "eliminate_noops",
        "enable_sp",
        "fuse_gemm_comms",
        "fuse_allreduce_rms",
        mode="wrap",
    )
    @classmethod
    def _skip_none_validation(cls, value: Any, handler: Callable) -> Any:
        """Skip validation if the value is `None` when initialisation is delayed."""
        if value is None:
            return value
        return handler(value)

    def __post_init__(self) -> None:
        # Handle deprecation and defaults

        if not self.eliminate_noops:
            if self.fuse_norm_quant or self.fuse_act_quant:
                logger.warning_once(
                    "Fusion enabled but reshape elimination disabled. "
                    "RMSNorm/SiluMul + quant (fp8) fusion might not work"
                )
            if self.fuse_attn_quant:
                logger.warning_once(
                    "Fusion enabled but reshape elimination disabled. "
                    "Attention + quant (fp8) fusion might not work"
                )
            if self.fuse_allreduce_rms:
                logger.warning_once(
                    "Fusion enabled but reshape elimination disabled. "
                    "Allreduce + rms norm + quant (fp8) fusion might not work"
                )
        if self.enable_qk_norm_rope_fusion and not current_platform.is_cuda_alike():
            logger.warning_once(
                "QK Norm + RoPE fusion enabled but the current platform is not "
                "CUDA or ROCm. The fusion will be disabled."
            )
            self.enable_qk_norm_rope_fusion = False


class DynamicShapesType(str, enum.Enum):
    """Types of dynamic shapes handling in torch.compile().
    see  Dynamic shapes and vllm guard dropping in torch_compile.md
    for more details."""

    BACKED = "backed"
    """Use backed dynamic shapes. torch.compile() guards on backed dynamic
    shapes and may add guards. Symbols are specialized to 0, 1, or >=2 even
    without encountering branching on those ranges."""

    UNBACKED = "unbacked"
    """Use unbacked dynamic shapes. Guaranteed not to be guarded on and not
    0/1 specialized, but may throw data dependent errors when branches require
    their value without explicit unbacked handling."""

    BACKED_SIZE_OBLIVIOUS = "backed_size_oblivious"
    """Experimental flag that treats backed symbols as unbacked when explicit
    unbacked handling is defined."""


@config
@dataclass
class DynamicShapesConfig:
    """Configuration to control/debug torch compile dynamic shapes."""

    type: DynamicShapesType = DynamicShapesType.BACKED
    """Controls the type of dynamic shapes handling to use with torch.compile().

    - BACKED: Default PyTorch behavior with potential guards ignored.
    - UNBACKED: No guards guaranteed (most sound) but may throw
      data dependent errors.
    - BACKED_SIZE_OBLIVIOUS: Experimental safer alternative to
      backed/unbacked.
    """

    evaluate_guards: bool = False
    """
    A debug mode to detect and fail if Dynamo ever specializes a dynamic shape by
    guarding on it. When True, dynamic shape guards are not dropped from dynamo.
    And a failure will be triggered if a recompilation ever happens due to that.
    This mode requires VLLM_USE_BYTECODE_HOOK to be 0.
    Enabling this allow observing the dynamic shapes guards in the tlparse
    artifacts also.
    When type is backed, aot_compile must be disabled for this mode to work.
    until this change picked up https://github.com/pytorch/pytorch/pull/169239.

    """

    def compute_hash(self) -> str:
        """
        Provide a hash for DynamicShapesConfig
        """

        factors = get_compile_factors(self, set())
        return hash_factors(factors)


@config
@dataclass
class CompilationConfig:
    """Configuration for compilation.

    You must pass CompilationConfig to VLLMConfig constructor.
    VLLMConfig's post_init does further initialization. If used outside of the
    VLLMConfig, some fields will be left in an improper state.

    It has three parts:

    - Top-level Compilation control:
        - [`mode`][vllm.config.CompilationConfig.mode]
        - [`debug_dump_path`][vllm.config.CompilationConfig.debug_dump_path]
        - [`cache_dir`][vllm.config.CompilationConfig.cache_dir]
        - [`backend`][vllm.config.CompilationConfig.backend]
        - [`custom_ops`][vllm.config.CompilationConfig.custom_ops]
        - [`splitting_ops`][vllm.config.CompilationConfig.splitting_ops]
        - [`compile_mm_encoder`][vllm.config.CompilationConfig.compile_mm_encoder]
    - CudaGraph capture:
        - [`cudagraph_mode`][vllm.config.CompilationConfig.cudagraph_mode]
        - [`cudagraph_capture_sizes`]
        [vllm.config.CompilationConfig.cudagraph_capture_sizes]
        - [`max_cudagraph_capture_size`]
        [vllm.config.CompilationConfig.max_cudagraph_capture_size]
        - [`cudagraph_num_of_warmups`]
        [vllm.config.CompilationConfig.cudagraph_num_of_warmups]
        - [`cudagraph_copy_inputs`]
        [vllm.config.CompilationConfig.cudagraph_copy_inputs]
    - Inductor compilation:
        - [`compile_sizes`][vllm.config.CompilationConfig.compile_sizes]
        - [`compile_ranges_split_points`]
            [vllm.config.CompilationConfig.compile_ranges_split_points]
        - [`inductor_compile_config`]
        [vllm.config.CompilationConfig.inductor_compile_config]
        - [`inductor_passes`][vllm.config.CompilationConfig.inductor_passes]
        - custom inductor passes

    Why we have different sizes for cudagraph and inductor:
    - cudagraph: a cudagraph captured for a specific size can only be used
        for the same size. We need to capture all the sizes we want to use.
    - inductor: a graph compiled by inductor for a general shape can be used
        for different sizes. Inductor can also compile for specific sizes,
        where it can have more information to optimize the graph with fully
        static shapes. However, we find the general shape compilation is
        sufficient for most cases. It might be beneficial to compile for
        certain small batchsizes, where inductor is good at optimizing.
    """

    # Top-level Compilation control
    level: int = Field(default=None)
    """
    Level is deprecated and will be removed in the next release,
    either 0.12.0 or 0.11.2 whichever is soonest.
    Please use mode. Currently all levels are mapped to mode.
    """
    # Top-level Compilation control
    mode: CompilationMode = Field(default=None)
    """The compilation approach used for torch.compile-based compilation of the
    model.

    - None: If None, we will select the default compilation mode.
      For V1 engine this is 3.
    - 0: NONE: No torch.compile compilation is applied, model runs in fully
         eager pytorch mode. The model runs as-is.
    - 1: STOCK_TORCH_COMPILE: The standard `torch.compile` compilation pipeline.
    - 2: DYNAMO_TRACE_ONCE: Single Dynamo trace through the model, avoiding
         recompilation by removing guards.
         Requires no dynamic-shape-dependent control-flow.
    - 3: VLLM_COMPILE: Custom vLLM Inductor-based backend with caching,
         piecewise compilation, shape specialization, and custom passes."""
    debug_dump_path: Path | None = None
    """The path to dump the debug information."""
    cache_dir: str = ""
    """The directory to store the compiled graph, to accelerate Inductor
    compilation. By default, it will use model-related information to generate
    a cache directory."""
    compile_cache_save_format: Literal["binary", "unpacked"] = field(
        default_factory=lambda: envs.VLLM_COMPILE_CACHE_SAVE_FORMAT
    )
    """Format for saving torch compile cache:\n
    - "binary": saves as binary file (multiprocess safe)\n
    - "unpacked": saves as directory structure for inspection/debugging
    (NOT multiprocess safe)\n
    Defaults to `VLLM_COMPILE_CACHE_SAVE_FORMAT` if not specified.
    """
    backend: str = ""
    """The backend for compilation. It needs to be a string:

    - "" (empty string): use the default backend ("inductor" on CUDA-alike
    platforms).
    - "eager"/"openxla"/...: use the specified backend registered in PyTorch.
    - "full.module.name": a qualified name which can be used to import the

    backend function.
    We use string to avoid serialization issues when using compilation in a
    distributed setting. When the compilation mode is 1 or 2, the backend is
    used for the compilation directly (it sees the whole graph). When the
    compilation mode is 3, the backend supports both whole graph and piecewise
    compilation, available backends include eager, inductor, and custom backends,
    the latter of which can be defined via `get_compile_backend`. Furthermore,
    compilation is only piecewise if splitting ops is set accordingly and
    use_inductor_graph_partition is off. Note that the default options for
    splitting ops are sufficient for piecewise compilation.
    """
    custom_ops: list[str] = field(default_factory=list)
    """Fine-grained control over which custom ops to enable/disable. Use 'all'
    to enable all, 'none' to disable all. Also specify a list of custom op
    names to enable (prefixed with a '+'), or disable (prefixed with a '-').
    Examples:

    - 'all,-op1' to enable all except op1
    - 'none,+op1,+op2' to enable only op1 and op2

    By default, all custom ops are enabled when running without Inductor and
    disabled when running with Inductor: mode>=VLLM_COMPILE and backend="inductor".
    Inductor generates (fused) Triton kernels for disabled custom ops."""
    splitting_ops: list[str] | None = None
    """A list of ops to exclude from cudagraphs, used in piecewise compilation.

    The behavior depends on use_inductor_graph_partition:

    - When use_inductor_graph_partition=False (default):
        These ops are used for Dynamo FX-level graph splitting. The graph is
        split at these ops before Inductor compilation, creating separate
        subgraphs for cudagraph capture.

    - When use_inductor_graph_partition=True:
        These ops are used to register Inductor partition rules. The graph
        partitioning happens at Inductor codegen time after all passes and
        fusions are finished, allowing compilation and custom passes to operate
        on the full graph while still excluding these ops from cudagraphs.

    If None, defaults to attention ops for piecewise cudagraphs.
    If empty list [], no ops are excluded (suitable for full cudagraphs)."""
    compile_mm_encoder: bool = False
    """Whether or not to compile the multimodal encoder.
    Currently, this only works for `Qwen2_5_vl` on selected platforms.
    Disabled by default until more models are supported/tested to work."""

    # Inductor capture
    compile_sizes: list[int | str] | None = None
    """Sizes to compile for inductor. In addition
    to integers, it also supports "cudagraph_capture_sizes" to
    specify the sizes for cudagraph capture."""

    compile_ranges_split_points: list[int] | None = None
    """Split points that represent compile ranges for inductor.
    The compile ranges are 
    [1, split_points[0]], 
    [split_points[0] + 1, split_points[1]], ..., 
    [split_points[-1] + 1, max_num_batched_tokens].
    Compile sizes are also used single element ranges,
    the range is represented as [compile_sizes[i], compile_sizes[i]].
    
    If a range overlaps with the compile size, graph for compile size 
    will be prioritized, i.e. if we have a range [1, 8] and a compile size 4,
    graph for compile size 4 will be compiled and used instead of the graph
    for range [1, 8].
    """

    inductor_compile_config: dict = field(default_factory=dict)
    """Additional configurations for inductor.
    - None: use default configurations."""

    inductor_passes: dict[str, str] = field(default_factory=dict)
    """Additional passes for inductor. It is a dictionary
    from pass name to pass function qualified name. We use function
    name because the config uses JSON format. If we pass the config
    from Python, functions can also be passed directly via Python object
    constructor, e.g. `CompilationConfig(inductor_passes={"a": func})`."""

    # CudaGraph compilation
    cudagraph_mode: CUDAGraphMode = Field(default=None)
    """
    The mode of the cudagraph:

    - NONE, no cudagraph capture.
    - PIECEWISE.
    - FULL.
    - FULL_DECODE_ONLY.
    - FULL_AND_PIECEWISE. (v1 default)

    PIECEWISE mode build piecewise cudagraph only, keeping the cudagraph
    incompatible ops (i.e. some attention ops) outside the cudagraph
    for general flexibility.

    FULL mode: Capture full cudagraph for all batches. Can be good for small
    models or workloads with small prompts; not supported by many backends.
    Generally for performance FULL_AND_PIECEWISE is better.

    FULL_DECODE_ONLY mode: Capture full cudagraph for decode batches only.
    Mixed prefill-decode batches are run without cudagraphs. Can be good for
    decode instances in a P/D setup where prefill is not as important so we
    can save some memory.

    FULL_AND_PIECEWISE mode: Capture full cudagraph for decode batches and
    piecewise cudagraph for prefill and mixed prefill-decode batches.
    This is the most performant mode for most models and is the default.

    Currently, the cudagraph mode is only used for the v1 engine.
    Note that the cudagraph logic is generally orthogonal to the
    compilation logic. While piecewise cudagraphs require piecewise
    compilation (mode=VLLM_COMPILE and non-empty splitting_ops), full
    cudagraphs are supported with and without compilation.

    Warning: This flag is new and subject to change in addition
    more modes may be added.
    """
    cudagraph_num_of_warmups: int = 0
    """Number of warmup runs for cudagraph.
    It means the first several runs will be treated as warmup runs.
    Only after that, the execution will be recorded, and the recorded
    cudagraph will be used for subsequent runs."""
    cudagraph_capture_sizes: list[int] | None = None
    """Sizes to capture cudagraph.
    - None (default): capture sizes are inferred from vllm config.
    - list[int]: capture sizes are specified as given."""
    cudagraph_copy_inputs: bool = False
    """Whether to copy input tensors for
    cudagraph. If the caller can guarantee that the same input buffers
    are always used, it can set this to False. Otherwise, it should
    set this to True, and the compiler will copy the input to an
    internally managed buffer. Default is False.
    Note that this flag is only effective when cudagraph_mode is PIECEWISE.
    """
    cudagraph_specialize_lora: bool = True
    """Whether to create separate cuda graphs for cases with and without active
    LoRA adapters. When set to False, the LoRA-enabled cuda graph will be used
    for all cases, incurring the overhead of running LoRA ops even when no
    adapters are active. Setting this to True will remove this overhead at the
    cost of increased startup time and slightly higher memory usage.
    When `enable_lora` is False, this option has no effect.
    """

    use_inductor_graph_partition: bool = Field(default=None)
    """Use inductor graph partition to split the graph at cudagraph_unsafe ops.
    This partition happens at inductor codegen time after all passes and fusions
    are finished. It generates a single `call` function which wraps
    cudagraph-safe ops into partition functions and leave cudagraph-unsafe ops
    outside the partition functions. For a graph with N cudagraph-unsafe ops
    (e.g., Attention), there would be N+1 partitions. To mark an op as
    cudagraph unsafe, we can add `tags=(torch._C.Tag.cudagraph_unsafe)` when
    register the custom op.

    This config supports both full cudagraph and piecewise cudagraph without
    compiling twice. For piecewise cudagraph, it applies vLLM CUDAGraph wrapper
    to each partition. For N+1 partitions, there would be N+1
    CUDAGraph wrapper instances.

    For full CUDAGraph, we always apply a single CUDAGraph wrapper outside the
    inductor `call` function in the model runner. The top-level full cudagraph
    capture ignores all partitioning.
    """

    pass_config: PassConfig = field(default_factory=PassConfig)
    """Custom inductor passes, see PassConfig for more details"""

    max_cudagraph_capture_size: int | None = field(default=None)
    """The maximum cudagraph capture size.

    If cudagraph_capture_sizes is specified, this will be set to the largest
    size in that list (or checked for consistency if specified). If
    cudagraph_capture_sizes is not specified, the list of sizes is generated
    automatically following the pattern:

        [1, 2, 4] + list(range(8, 256, 8)) + list(
        range(256, max_cudagraph_capture_size + 1, 16))

    If not specified, max_cudagraph_capture_size is set to min(max_num_seqs*2,
    512) by default. This voids OOM in tight memory scenarios with small
    max_num_seqs, and prevents capture of many large graphs (>512) that would
    greatly increase startup time with limited performance benefit.
    """

    dynamic_shapes_config: DynamicShapesConfig = field(
        default_factory=DynamicShapesConfig
    )
    """Configuration for dynamic shapes options"""

    local_cache_dir: str = field(default=None, init=False)  # type: ignore
    """local cache dir for each rank"""

    bs_to_padded_graph_size: list[int] = field(
        default=None,  # type: ignore
        init=False,
    )
    """optimization:
    Intuitively, bs_to_padded_graph_size should be dict[int, int].
    since we know all keys are in a range [0, max_cudagraph_capture_size],
    we can optimize it to list[int] for better lookup performance."""

    # keep track of enabled and disabled custom ops
    enabled_custom_ops: Counter[str] = field(default_factory=Counter, init=False)
    """custom ops that are enabled"""
    disabled_custom_ops: Counter[str] = field(default_factory=Counter, init=False)
    """custom ops that are disabled"""
    traced_files: set[str] = field(default_factory=set, init=False)
    """files that are traced for compilation"""
    compilation_time: float = field(default=0.0, init=False)
    """time taken for compilation"""

    static_forward_context: dict[str, Any] = field(default_factory=dict, init=False)
    """Per-model forward context
    Map from layer name to layer objects that need to be accessed outside
    model code, e.g., Attention, FusedMOE when dp_size>1."""

    # Attention ops; used for piecewise cudagraphs
    # Use PyTorch operator format: "namespace::name"
    _attention_ops: ClassVar[list[str]] = [
        "vllm::unified_attention",
        "vllm::unified_attention_with_output",
        "vllm::unified_mla_attention",
        "vllm::unified_mla_attention_with_output",
        "vllm::mamba_mixer2",
        "vllm::mamba_mixer",
        "vllm::short_conv",
        "vllm::linear_attention",
        "vllm::plamo2_mamba_mixer",
        "vllm::gdn_attention_core",
        "vllm::kda_attention",
        "vllm::sparse_attn_indexer",
    ]

    def compile_factors(self) -> CompileFactors:
        """
        Provide a hash that uniquely identifies all the configs
        that affect the structure of the computation
        graph from input ids/embeddings to the final hidden states,
        excluding anything before input ids/embeddings and after
        the final hidden states.

        This config follows the opt-out hashing pattern: start from every
        dataclass field and remove the `ignored_factors` list below.
        """
        ignored_factors = {
            # Paths/dirs and runtime/metrics that don’t affect compiled graph
            "debug_dump_path",
            "cache_dir",
            "local_cache_dir",
            "bs_to_padded_graph_size",
            "traced_files",
            "compilation_time",
            "static_forward_context",
        }

        return get_compile_factors(self, ignored_factors)

    def __repr__(self) -> str:
        exclude = {
            "static_forward_context": True,
            "enabled_custom_ops": True,
            "disabled_custom_ops": True,
            "compilation_time": True,
            "bs_to_padded_graph_size": True,
            "traced_files": True,
            "inductor_compile_config": {
                "post_grad_custom_post_pass": True,
            },
        }

        # exclude default attr in pass_config
        pass_config_exclude = {}
        for attr, default_val in vars(PassConfig()).items():
            if getattr(self.pass_config, attr) == default_val:
                pass_config_exclude[attr] = True
        if pass_config_exclude:
            exclude["pass_config"] = pass_config_exclude

        config = TypeAdapter(CompilationConfig).dump_python(
            self, exclude=exclude, exclude_unset=True
        )

        return str(config)

    __str__ = __repr__

    @field_validator("mode", mode="before")
    @classmethod
    def validate_mode_before(cls, value: Any) -> Any:
        """
        Enable parsing the `mode` field from string mode names.
        Accepts both integers (0-3) and string names, like NONE, STOCK_TORCH_COMPILE,
        DYNAMO_TRACE_ONCE, VLLM_COMPILE.
        """
        if isinstance(value, str):
            # Convert string mode name to integer value
            mode_name = value.upper()

            if mode_name not in CompilationMode.__members__:
                raise ValueError(
                    f"Invalid compilation mode: {value}. "
                    f"Valid modes are: {', '.join(CompilationMode.__members__.keys())}"
                )

            return CompilationMode[mode_name]
        return value

    @field_validator("cudagraph_mode", mode="before")
    @classmethod
    def validate_cudagraph_mode_before(cls, value: Any) -> Any:
        """Enable parsing of the `cudagraph_mode` enum type from string."""
        if isinstance(value, str):
            return CUDAGraphMode[value.upper()]
        return value

    @field_validator("pass_config", mode="before")
    @classmethod
    def validate_pass_config_before(cls, value: Any) -> Any:
        """Enable parsing of the `pass_config` field from a dictionary."""
        if isinstance(value, dict):
            return PassConfig(**value)
        return value

    @field_validator("compile_cache_save_format")
    @classmethod
    def validate_compile_cache_save_format(cls, value: str) -> str:
        if value not in ("binary", "unpacked"):
            raise ValueError(
                f"compile_cache_save_format must be 'binary' or 'unpacked', "
                f"got: {value}"
            )
        return value

    @field_validator(
        "level",
        "mode",
        "cudagraph_mode",
        "use_inductor_graph_partition",
        mode="wrap",
    )
    @classmethod
    def _skip_none_validation(cls, value: Any, handler: Callable) -> Any:
        """Skip validation if the value is `None` when initialisation is delayed."""
        if value is None:
            return value
        return handler(value)

    def __post_init__(self) -> None:
        if self.level is not None:
            logger.warning(
                "Level is deprecated and will be removed in the next release,"
                "either 0.12.0 or 0.11.2 whichever is soonest."
                "Use mode instead."
                "If both level and mode are given,"
                "only mode will be used."
            )
            if self.mode is None:
                self.mode = self.level

        count_none = self.custom_ops.count("none")
        count_all = self.custom_ops.count("all")
        assert count_none + count_all <= 1, "Can only specify 'none' or 'all'"

        # TODO(zou3519/luka): There are 2 issues with auto-functionalization V2:
        # 1. A bug in PyTorch, fixed in 2.7:
        #    https://github.com/pytorch/pytorch/issues/147924
        # 2. Custom passes (fusion) rely on auto-functionalization V1 and don't
        #    work with V2. Addressing this will take extra engineering effort
        #    and it is not yet a priority. RFC here:
        #    https://github.com/vllm-project/vllm/issues/14703

        if is_torch_equal_or_newer("2.6"):
            KEY = "enable_auto_functionalized_v2"
            if KEY not in self.inductor_compile_config:
                self.inductor_compile_config[KEY] = False

        for k, v in self.inductor_passes.items():
            if not isinstance(v, str):
                assert callable(v), f"pass {k} should be callable or a qualified name"
                self.inductor_compile_config[k] = (
                    v if isinstance(v, InductorPass) else CallableInductorPass(v)
                )
                continue

            # resolve function from qualified name
            names = v.split(".")
            module = ".".join(names[:-1])
            func_name = names[-1]
            func = __import__(module).__dict__[func_name]
            self.inductor_compile_config[k] = (
                func if isinstance(func, InductorPass) else CallableInductorPass(func)
            )

        if self.pass_config.enable_qk_norm_rope_fusion:
            # TODO(zhuhaoran): support rope native forward match and remove this.
            # Linked issue: https://github.com/vllm-project/vllm/issues/28042
            self.custom_ops.append("+rotary_embedding")

        if (
            is_torch_equal_or_newer("2.9.0.dev")
            and "combo_kernels" not in self.inductor_compile_config
            and "benchmark_combo_kernel" not in self.inductor_compile_config
            # (fixme @boyuan) combo kernel does not support cpu yet.
            and not current_platform.is_cpu()
        ):
            # use horizontal fusion, which is useful for fusing qk-norm and
            # qk-rope when query and key have different shapes.
            self.inductor_compile_config["combo_kernels"] = True
            self.inductor_compile_config["benchmark_combo_kernel"] = True

        if self.use_inductor_graph_partition and not is_torch_equal_or_newer(
            "2.9.0.dev"
        ):
            raise ValueError(
                "use_inductor_graph_partition is only "
                "supported with torch>=2.9.0.dev. Set "
                "use_inductor_graph_partition=False instead."
            )

        for op in self.custom_ops:
            if op[0] not in {"+", "-"} and op not in {"all", "none"}:
                raise ValueError(
                    f"Invalid syntax '{op}' for custom op, "
                    "must be 'all', 'none', '+op' or '-op' "
                    "(where 'op' is the registered op name)"
                )

        # Currently only eager and inductor backend are supported.
        # for piecewise compilation. Custom backends are not suppported for
        # piecewise compilation. Update when more backends are supported.
        if self.mode == CompilationMode.VLLM_COMPILE and self.backend not in [
            "",
            "eager",
            "inductor",
        ]:
            raise ValueError(
                f"Invalid backend for piecewise compilation: {self.backend}"
            )

        if self.backend == "":
            self.backend = current_platform.get_compile_backend()

    def init_backend(self, vllm_config: "VllmConfig") -> str | Callable:
        """
        Initialize the backend for the compilation config from a vllm config.
        Arguments:
            vllm_config: The vllm config to initialize the backend from.
        Returns:
            The backend for the compilation config.
        """
        if self.mode is None:
            raise ValueError(
                "No compilation mode is set. This method should only be \
                called via vllm config where the level is set if none is \
                provided."
            )
        if self.mode == CompilationMode.NONE:
            raise ValueError("No compilation mode is set.")

        from torch._dynamo.backends.registry import list_backends

        torch_backends = list_backends(exclude_tags=tuple())
        if self.mode in [
            CompilationMode.STOCK_TORCH_COMPILE,
            CompilationMode.DYNAMO_TRACE_ONCE,
        ]:
            if self.backend in torch_backends:
                return self.backend
            return resolve_obj_by_qualname(self.backend)

        assert self.mode == CompilationMode.VLLM_COMPILE
        if self.backend not in ["eager", "inductor"]:
            logger.info("Using OOT custom backend for compilation.")

        from vllm.compilation.backends import VllmBackend

        # TODO[@lucaskabela]: See if we can forward prefix
        # https://github.com/vllm-project/vllm/issues/27045
        return VllmBackend(vllm_config)

    def post_init_cudagraph_sizes(self) -> None:
        """To complete the initialization after cudagraph related
        configs are set. This includes:
        - initialize compile_sizes
        - pre-compute the mapping bs_to_padded_graph_size
        """

        computed_compile_sizes = []
        if self.compile_sizes is not None:
            # de-duplicate the sizes provided by the config
            self.compile_sizes = list(set(self.compile_sizes))
            for x in self.compile_sizes:
                if isinstance(x, str):
                    assert x == "cudagraph_capture_sizes", (
                        "Unrecognized size type in compile_sizes, "
                        f"expect 'cudagraph_capture_sizes', got {x}"
                    )
                    computed_compile_sizes.extend(self.cudagraph_capture_sizes)
                else:
                    assert isinstance(x, int)
                    computed_compile_sizes.append(x)
        self.compile_sizes = computed_compile_sizes  # type: ignore

        # make sure the sizes are in ascending order
        self.cudagraph_capture_sizes.sort()
        if self.cudagraph_capture_sizes:
            assert self.cudagraph_capture_sizes[-1] == self.max_cudagraph_capture_size

        # May get recomputed in the model runner if adjustment is needed for spec-decode
        self.compute_bs_to_padded_graph_size()

    def set_splitting_ops_for_v1(
        self, all2all_backend: str | None = None, data_parallel_size: int | None = None
    ):
        # To compatible with OOT hardware plugin platform (for example vllm-ascend)
        # which currently only supports sequence parallelism in eager mode.
        if self.mode != CompilationMode.VLLM_COMPILE:
            if self.splitting_ops is None:
                self.splitting_ops = []
            return

        # NOTE: this function needs to be called only when mode is
        # CompilationMode.VLLM_COMPILE
        assert self.mode == CompilationMode.VLLM_COMPILE, (
            "set_splitting_ops_for_v1 should only be called when "
            "mode is CompilationMode.VLLM_COMPILE"
        )

        added_default_splitting_ops = False

        if self.pass_config.fuse_attn_quant and not self.use_inductor_graph_partition:
            self.set_splitting_ops_for_attn_fusion()
        else:
            if self.splitting_ops is None:
                # NOTE: When using full cudagraph, instead of setting an empty
                # list and capture the full cudagraph inside the flattened fx
                # graph, we keep the piecewise fx graph structure but capture
                # the full cudagraph outside the fx graph. This reduces some
                # cpu overhead when the runtime batch_size is not cudagraph
                # captured. see https://github.com/vllm-project/vllm/pull/20059
                # for details. Make a copy to avoid mutating the class-level
                # list via reference.
                self.splitting_ops = list(self._attention_ops)
                added_default_splitting_ops = True
            elif len(self.splitting_ops) == 0:
                logger.warning_once(
                    "Using piecewise compilation with empty splitting_ops"
                )
                if self.cudagraph_mode == CUDAGraphMode.PIECEWISE:
                    logger.warning_once(
                        "Piecewise compilation with empty splitting_ops do not"
                        "contains piecewise cudagraph. Setting cudagraph_"
                        "mode to NONE. Hint: If you are using attention "
                        "backends that support cudagraph, consider manually "
                        "setting cudagraph_mode to FULL or FULL_DECODE_ONLY "
                        "to enable full cudagraphs."
                    )
                    self.cudagraph_mode = CUDAGraphMode.NONE
                elif self.cudagraph_mode == CUDAGraphMode.FULL_AND_PIECEWISE:
                    logger.warning_once(
                        "Piecewise compilation with empty splitting_ops do "
                        "not contains piecewise cudagraph. Setting "
                        "cudagraph_mode to FULL."
                    )
                    self.cudagraph_mode = CUDAGraphMode.FULL
                self.splitting_ops = []

        # split MoE ops for cudagraph
        moe_ops = [
            "vllm::moe_forward",
            "vllm::moe_forward_shared",
        ]
        backend = all2all_backend or envs.VLLM_ALL2ALL_BACKEND
        dp_size = data_parallel_size if data_parallel_size is not None else 1
        need_moe_splitting = (
            backend == "deepep_high_throughput"
            and dp_size > 1
            # pure attn-fusion without inductor partition deliberately disables
            # piecewise graphs and MoE splitting.
            and not (
                self.pass_config.fuse_attn_quant
                and not self.use_inductor_graph_partition
            )
        )

        if need_moe_splitting and self.cudagraph_mode != CUDAGraphMode.NONE:
            # if we just initialized default splitting_ops for this config,
            # automatically append the MoE ops
            if added_default_splitting_ops:
                for op in moe_ops:
                    if op not in self.splitting_ops:
                        self.splitting_ops.append(op)

            # make sure MoE ops are split out
            if not any(op in self.splitting_ops for op in moe_ops):
                self.cudagraph_mode = CUDAGraphMode.NONE
                logger.warning_once(
                    "DeepEP high throughput backend with data_parallel_size > 1 "
                    "requires splitting MoE ops from cudagraphs. Please ensure "
                    "'vllm::moe_forward' or 'vllm::moe_forward_shared' are "
                    "present in CompilationConfig.splitting_ops."
                )
            elif self.cudagraph_mode.has_full_cudagraphs():
                # fall back to piecewise when MoE splitting is required.
                self.cudagraph_mode = CUDAGraphMode.PIECEWISE

    def set_splitting_ops_for_attn_fusion(self):
        assert self.pass_config.fuse_attn_quant
        if self.splitting_ops is None:
            self.splitting_ops = []
            if self.cudagraph_mode.has_piecewise_cudagraphs():
                logger.warning_once(
                    "fuse_attn_quant is incompatible with piecewise "
                    "cudagraph when use_inductor_graph_partition is off. "
                    "In this case, splitting_ops will be set to empty "
                    "list, and cudagraph_mode will be set to FULL. "
                    "Please ensure you are using attention backends that "
                    "support cudagraph or set cudagraph_mode to NONE "
                    "explicitly if encountering any problems."
                )
                self.cudagraph_mode = CUDAGraphMode.FULL

        assert not self.splitting_ops_contain_attention(), (
            "attention ops should not be in splitting_ops when fuse_attn_quant is True"
        )

    def splitting_ops_contain_attention(self) -> bool:
        return self.splitting_ops is not None and all(
            op in self.splitting_ops for op in self._attention_ops
        )

    def is_attention_compiled_piecewise(self) -> bool:
        if not self.splitting_ops_contain_attention():
            return False

        if not self.use_inductor_graph_partition:
            # Dynamo-level FX split case
            return self.mode == CompilationMode.VLLM_COMPILE

        # Inductor partition case
        return self.backend == "inductor" and self.mode != CompilationMode.NONE

    def custom_op_log_check(self):
        """
        This method logs the enabled/disabled custom ops and checks that the
        passed custom_ops field only contains relevant ops.
        It is called at the end of set_current_vllm_config,
        after the custom ops have been instantiated.
        """

        if len(self.enabled_custom_ops) + len(self.disabled_custom_ops) == 0:
            logger.debug("No custom ops found in model.")
            return

        logger.debug("enabled custom ops: %s", self.enabled_custom_ops)
        logger.debug("disabled custom ops: %s", self.disabled_custom_ops)

        all_ops_in_model = self.enabled_custom_ops | self.disabled_custom_ops
        for op in self.custom_ops:
            if op in {"all", "none"}:
                continue

            assert op[0] in {"+", "-"}, (
                "Invalid custom op syntax (should be checked during init)"
            )

            # check if op name exists in model
            op_name = op[1:]
            if op_name not in all_ops_in_model:
                from vllm.model_executor.custom_op import CustomOp

                # Does op exist at all or is it just not present in this model?
                # Note: Only imported op classes appear in the registry.
                missing_str = (
                    "doesn't exist (or wasn't imported/registered)"
                    if op_name not in CustomOp.op_registry
                    else "not present in model"
                )

                enable_str = "enabling" if op[0] == "+" else "disabling"
                logger.warning_once(
                    "Op '%s' %s, %s with '%s' has no effect",
                    op_name,
                    missing_str,
                    enable_str,
                    op,
                )

    def is_custom_op_enabled(self, op: str) -> bool:
        if "all" in self.custom_ops:
            return f"-{op}" not in self.custom_ops

        assert "none" in self.custom_ops
        return f"+{op}" in self.custom_ops

    def adjust_cudagraph_sizes_for_spec_decode(
        self, uniform_decode_query_len: int, tensor_parallel_size: int
    ):
        multiple_of = uniform_decode_query_len
        if tensor_parallel_size > 1 and self.pass_config.enable_sp:
            multiple_of = max(uniform_decode_query_len, tensor_parallel_size)
            if (
                multiple_of % uniform_decode_query_len != 0
                or multiple_of % tensor_parallel_size != 0
            ):
                raise ValueError(
                    f"Can't determine cudagraph shapes that are both a "
                    f"multiple of {uniform_decode_query_len} "
                    f"(num_speculative_tokens + 1) required by spec-decode "
                    f"and {tensor_parallel_size} (tensor_parallel_size) "
                    f"required by sequence parallelism please adjust "
                    f"num_speculative_tokens or disable sequence parallelism"
                )

        if not self.cudagraph_capture_sizes or multiple_of <= 1:
            return

        assert self.max_cudagraph_capture_size is not None
        rounded_sizes = sorted(
            set(
                round_up(size, multiple_of)
                for size in self.cudagraph_capture_sizes
                if round_up(size, multiple_of) <= self.max_cudagraph_capture_size
            )
        )

        if len(rounded_sizes) == 0 and multiple_of <= self.max_cudagraph_capture_size:
            # if one valid but would be round_down use that
            rounded_sizes = [multiple_of]

        if len(rounded_sizes) == 0:
            raise ValueError(
                f"No valid cudagraph sizes after rounding to multiple of {multiple_of} "
                f"(num_speculative_tokens + 1 or tp if sequence parallelism is enabled)"
                f" please adjust num_speculative_tokens ({uniform_decode_query_len - 1}"
                f") or max_cudagraph_capture_size ({self.max_cudagraph_capture_size})"
                f" or cudagraph_capture_sizes ({self.cudagraph_capture_sizes})"
            )

        self.max_cudagraph_capture_size = rounded_sizes[-1]
        self.cudagraph_capture_sizes = rounded_sizes

        # Recompute after adjusting the cudagraph sizes
        self.compute_bs_to_padded_graph_size()

    def compute_bs_to_padded_graph_size(self):
        # pre-compute the mapping from batch size to padded graph size
        self.bs_to_padded_graph_size = [
            0 for i in range(self.max_cudagraph_capture_size + 1)
        ]
        for end, start in zip(
            self.cudagraph_capture_sizes + [self.max_cudagraph_capture_size + 1],
            [0] + self.cudagraph_capture_sizes,
        ):
            for bs in range(start, end):
                if bs == start:
                    self.bs_to_padded_graph_size[bs] = start
                else:
                    self.bs_to_padded_graph_size[bs] = end

    def get_compile_ranges(self) -> list[Range]:
        """Get the compile ranges for the compilation config."""
        if self.compile_ranges_split_points is None:
            return []
        split_points = sorted(set(self.compile_ranges_split_points))
        return [
            Range(start=s + 1, end=e)
            for s, e in zip([0] + split_points[:-1], split_points)
        ]<|MERGE_RESOLUTION|>--- conflicted
+++ resolved
@@ -17,12 +17,8 @@
     CompileFactors,
     Range,
     config,
-<<<<<<< HEAD
     get_compile_factors,
     handle_deprecated,
-=======
-    get_hash_factors,
->>>>>>> d02d1043
     hash_factors,
 )
 from vllm.logger import init_logger
@@ -190,7 +186,6 @@
         Any future fields that don't affect compilation should be excluded.
         """
 
-<<<<<<< HEAD
         ignored_fields: set[str] = {
             "enable_fusion",
             "enable_attn_fusion",
@@ -200,9 +195,6 @@
             "enable_fi_allreduce_fusion",
         }
         return get_compile_factors(self, ignored_fields)
-=======
-        return hash_factors(get_hash_factors(self, set()))
->>>>>>> d02d1043
 
     @field_validator(
         "fuse_norm_quant",
