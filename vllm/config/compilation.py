--- conflicted
+++ resolved
@@ -13,17 +13,7 @@
 
 import vllm.envs as envs
 from vllm.compilation.inductor_pass import CallableInductorPass, InductorPass
-<<<<<<< HEAD
 from vllm.config.utils import CompileFactors, config, get_compile_factors
-=======
-from vllm.config.utils import (
-    Range,
-    config,
-    get_hash_factors,
-    handle_deprecated,
-    hash_factors,
-)
->>>>>>> 735284ed
 from vllm.logger import init_logger
 from vllm.platforms import current_platform
 from vllm.utils.import_utils import resolve_obj_by_qualname
@@ -209,10 +199,6 @@
         Any new fields that affect compilation should be added to the hash.
         Any future fields that don't affect compilation should be excluded.
         """
-<<<<<<< HEAD
-        factors = asdict(self)
-        return factors or {}
-=======
 
         ignored_fields = [
             "enable_fusion",
@@ -223,7 +209,6 @@
             "enable_fi_allreduce_fusion",
         ]
         return hash_factors(get_hash_factors(self, ignored_factors=ignored_fields))
->>>>>>> 735284ed
 
     @field_validator(
         "fuse_norm_quant",
