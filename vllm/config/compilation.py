--- conflicted
+++ resolved
@@ -500,13 +500,10 @@
         factors.append(self.inductor_compile_config)
         factors.append(self.inductor_passes)
         factors.append(self.pass_config.uuid())
-<<<<<<< HEAD
+        factors.append(self.compile_cache_save_format)
         factors.append(self.enable_nano_batch_split)
         factors.append(self.max_num_nano_batches)
         factors.append(self.min_nano_split_tokens)
-=======
-        factors.append(self.compile_cache_save_format)
->>>>>>> bf6a3d0f
         return hashlib.sha256(str(factors).encode()).hexdigest()
 
     def __repr__(self) -> str:
