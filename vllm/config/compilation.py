# SPDX-License-Identifier: Apache-2.0
# SPDX-FileCopyrightText: Copyright contributors to the vLLM project

import enum
import hashlib
from collections import Counter
from dataclasses import asdict, field
from pathlib import Path
from typing import TYPE_CHECKING, Any, Callable, ClassVar, Optional, Union

from pydantic import TypeAdapter, field_validator
from pydantic.dataclasses import dataclass

from vllm.compilation.inductor_pass import CallableInductorPass, InductorPass
from vllm.compilation.partition_rules import (  # noqa: F401 re-exported for tests
    _parse_operator_name, _resolve_operator_overload,
    inductor_partition_rule_context)
from vllm.config.utils import config
from vllm.logger import init_logger
from vllm.utils import is_torch_equal_or_newer, resolve_obj_by_qualname

if TYPE_CHECKING:
    from vllm.config import VllmConfig
else:
    VllmConfig = object

logger = init_logger(__name__)


class CompilationLevel:
    # constants for the levels of the compilation process
    NO_COMPILATION = 0
    DYNAMO_AS_IS = 1
    DYNAMO_ONCE = 2
    PIECEWISE = 3


class CUDAGraphMode(enum.Enum):
    """Constants for the cudagraph mode in CompilationConfig.
    Meanwhile, the subset enum `NONE`, `PIECEWISE` and `FULL` are also
    treated as concrete runtime mode for cudagraph runtime dispatching.
    """

    NONE = 0
    PIECEWISE = 1
    FULL = 2
    FULL_DECODE_ONLY = (FULL, NONE)
    FULL_AND_PIECEWISE = (FULL, PIECEWISE)

    def decode_mode(self) -> "CUDAGraphMode":
        return CUDAGraphMode(self.value[0]) if self.separate_routine() else self

    def mixed_mode(self) -> "CUDAGraphMode":
        return CUDAGraphMode(self.value[1]) if self.separate_routine() else self

    def requires_piecewise_compilation(self) -> bool:
        return (
            self.decode_mode() == CUDAGraphMode.PIECEWISE
            or self.mixed_mode() == CUDAGraphMode.PIECEWISE
        )

    def max_cudagraph_mode(self) -> "CUDAGraphMode":
        return CUDAGraphMode(max(self.value)) if self.separate_routine() else self

    def has_full_cudagraphs(self) -> bool:
        return self.max_cudagraph_mode() == CUDAGraphMode.FULL

    def has_piecewise_cudagraphs(self) -> bool:
        return self.requires_piecewise_compilation()

    def separate_routine(self) -> bool:
        return isinstance(self.value, tuple)

    def valid_runtime_modes(self) -> bool:
        return self in [CUDAGraphMode.NONE, CUDAGraphMode.PIECEWISE, CUDAGraphMode.FULL]

    def __str__(self) -> str:
        return self.name


@config
@dataclass
class PassConfig:
    """Configuration for custom Inductor passes.

    This is separate from general `CompilationConfig` so that inductor passes
    don't all have access to full configuration - that would create a cycle as
    the `PassManager` is set as a property of config."""

    enable_fusion: bool = False
    """Whether to enable the custom fusion (RMSNorm/SiluMul+quant) pass."""
    enable_attn_fusion: bool = False
    """Whether to enable the custom attention+quant fusion pass."""
    enable_noop: bool = False
    """Whether to enable the custom no-op elimination pass."""
    enable_sequence_parallelism: bool = False
    """Whether to enable sequence parallelism."""
    enable_async_tp: bool = False
    """Whether to enable async TP."""
    enable_fi_allreduce_fusion: bool = False
    """Whether to enable flashinfer allreduce fusion."""
    fi_allreduce_fusion_max_token_num: int = 16384
    """Max number of tokens to used in flashinfer allreduce fusion."""

    # TODO(luka) better pass enabling system.

    def uuid(self):
        """
        Produces a hash unique to the pass configuration.
        Any new fields that affect compilation should be added to the hash.
        Any future fields that don't affect compilation should be excluded.
        """
        return InductorPass.hash_dict(asdict(self))

    def __post_init__(self) -> None:
        if not self.enable_noop:
            if self.enable_fusion:
                logger.warning_once(
                    "Fusion enabled but reshape elimination disabled. "
                    "RMSNorm/SiluMul + quant (fp8) fusion might not work"
                )
            if self.enable_attn_fusion:
                logger.warning_once(
                    "Fusion enabled but reshape elimination disabled. "
                    "Attention + quant (fp8) fusion might not work"
                )


@config
@dataclass
class CompilationConfig:
    """Configuration for compilation. It has three parts:

    - Top-level Compilation control:
        - [`level`][vllm.config.CompilationConfig.level]
        - [`debug_dump_path`][vllm.config.CompilationConfig.debug_dump_path]
        - [`cache_dir`][vllm.config.CompilationConfig.cache_dir]
        - [`backend`][vllm.config.CompilationConfig.backend]
        - [`custom_ops`][vllm.config.CompilationConfig.custom_ops]
        - [`splitting_ops`][vllm.config.CompilationConfig.splitting_ops]
    - CudaGraph capture:
        - [`use_cudagraph`][vllm.config.CompilationConfig.use_cudagraph]
        - [`cudagraph_mode`][vllm.config.CompilationConfig.cudagraph_mode]
        - [`cudagraph_capture_sizes`]
        [vllm.config.CompilationConfig.cudagraph_capture_sizes]
        - [`cudagraph_num_of_warmups`]
        [vllm.config.CompilationConfig.cudagraph_num_of_warmups]
        - [`cudagraph_copy_inputs`]
        [vllm.config.CompilationConfig.cudagraph_copy_inputs]
        - [`full_cuda_graph`][vllm.config.CompilationConfig.full_cuda_graph]
    - Inductor compilation:
        - [`use_inductor`][vllm.config.CompilationConfig.use_inductor]
        - [`compile_sizes`][vllm.config.CompilationConfig.compile_sizes]
        - [`inductor_compile_config`]
        [vllm.config.CompilationConfig.inductor_compile_config]
        - [`inductor_passes`][vllm.config.CompilationConfig.inductor_passes]
        - custom inductor passes

    Why we have different sizes for cudagraph and inductor:
    - cudagraph: a cudagraph captured for a specific size can only be used
        for the same size. We need to capture all the sizes we want to use.
    - inductor: a graph compiled by inductor for a general shape can be used
        for different sizes. Inductor can also compile for specific sizes,
        where it can have more information to optimize the graph with fully
        static shapes. However, we find the general shape compilation is
        sufficient for most cases. It might be beneficial to compile for
        certain small batchsizes, where inductor is good at optimizing.
    """

    # Top-level Compilation control
    level: Optional[int] = None
    """The level of compilation:

    - None: If None, we will select the default compilation level.
      For V1 engine this is 3, for V0 engine this is 0.
    - 0: no compilation.
    - 1: dynamo as is.
    - 2: dynamo once.
    - 3: piecewise compilation."""
    debug_dump_path: Optional[Path] = None
    """The path to dump the debug information."""
    cache_dir: str = ""
    """The directory to store the compiled graph, to accelerate Inductor
    compilation. By default, it will use model-related information to generate
    a cache directory."""
    backend: str = ""
    """The backend for compilation. It needs to be a string:

    - "" (empty string): use the default backend.
    - "eager"/"openxla"/...: use the specified backend registered in PyTorch.
    - "full.module.name": a qualified name which can be used to import the

    backend function.
    We use string to avoid serialization issues when using compilation in a
    distributed setting. When the compilation level is 1 or 2, the backend is
    used for the compilation directly (it sees the whole graph). When the
    compilation level is 3, the backend is used for the piecewise compilation
    (it sees a part of the graph)."""
    custom_ops: list[str] = field(default_factory=list)
    """Fine-grained control over which custom ops to enable/disable. Use 'all'
    to enable all, 'none' to disable all. Also specify a list of custom op
    names to enable (prefixed with a '+'), or disable (prefixed with a '-').
    Examples:

    - 'all,-op1' to enable all except op1
    - 'none,+op1,+op2' to enable only op1 and op2

    By default, all custom ops are enabled when running without Inductor and
    disabled when running with Inductor: level>=PIECEWISE and use_inductor=True.
    Inductor generates (fused) Triton kernels for disabled custom ops."""
    splitting_ops: Optional[list[str]] = None
    """A list of ops to split the full graph into subgraphs, used in piecewise
    compilation."""

    # Inductor capture
    use_inductor: bool = True
    """Whether to use inductor compilation:

    - False: inductor compilation is not used. graph runs in eager
        (custom_ops enabled by default).
    - True: inductor compilation is used (custom_ops disabled by default).
        One graph for symbolic shape and one graph per size in compile_sizes
        are compiled using configurations in inductor_compile_config.

    This setting is ignored if level<PIECEWISE."""
    compile_sizes: Optional[list[Union[int, str]]] = None
    """Sizes to compile for inductor. In addition
    to integers, it also supports "cudagraph_capture_sizes" to
    specify the sizes for cudagraph capture."""
    inductor_compile_config: dict = field(default_factory=dict)
    """Additional configurations for inductor.
    - None: use default configurations."""
    inductor_passes: dict[str, str] = field(default_factory=dict)
    """Additional passes for inductor. It is a dictionary
    from pass name to pass function qualified name. We use function
    name because the config uses JSON format. If we pass the config
    from Python, functions can also be passed directly via Python object
    constructor, e.g. `CompilationConfig(inductor_passes={"a": func})`."""

    # CudaGraph compilation
    cudagraph_mode: Optional[CUDAGraphMode] = None
    """
    The mode of the cudagraph:

    - NONE, no cudagraph capture.
    - PIECEWISE.
    - FULL.
    - FULL_DECODE_ONLY.
    - FULL_AND_PIECEWISE. (v1 default)

    PIECEWISE mode build piecewise cudagraph only, keeping the cudagraph
    incompatible ops (i.e. some attention ops) outside the cudagraph
    for general flexibility.

    FULL mode: Capture full cudagraph for all batches. Can be good for small
    models or workloads with small prompts; not supported by many backends.
    Generally for performance FULL_AND_PIECEWISE is better.
    
    FULL_DECODE_ONLY mode: Capture full cudagraph for decode batches only.
    Mixed prefill-decode batches are run without cudagraphs. Can be good for
    decode instances in a P/D setup where prefill is not as important so we
    can save some memory.
    
    FULL_AND_PIECEWISE mode: Capture full cudagraph for decode batches and
    piecewise cudagraph for prefill and mixed prefill-decode batches.
    This is the most performant mode for most models and is the default.

    Currently, the cudagraph mode is only used for the v1 engine.
    Note that the cudagraph logic is generally orthogonal to the 
    compilation logic. While piecewise cudagraphs require piecewise 
    compilation (level=PIECEWISE and non-empty splitting_ops), full
    cudagraphs are supported with and without compilation.
    
    Warning: This flag is new and subject to change in addition 
    more modes may be added.
    """
    use_cudagraph: bool = True
    """Whether to use cudagraph inside compilation.
    - False: cudagraph inside compilation is not used.
    - True: cudagraph inside compilation is used. It requires
        that all input buffers have fixed addresses, and all
        splitting ops write their outputs to input buffers.
    In the vLLM V1 Engine, this flag only applies for
    CompilationLevel.PIECEWISE (aka -O3).
    Note that this is orthogonal to the cudagraph capture logic
    outside of compilation.
    Warning: This flag is deprecated and will be removed in the next major or
    minor release, i.e. v0.11.0 or v1.0.0. Please use cudagraph_mode=PIECEWISE
    instead.
    """
    cudagraph_num_of_warmups: int = 0
    """Number of warmup runs for cudagraph.
    It means the first several runs will be treated as warmup runs.
    Only after that, the execution will be recorded, and the recorded
    cudagraph will be used for subsequent runs."""
    cudagraph_capture_sizes: Optional[list[int]] = None
    """Sizes to capture cudagraph.
    - None (default): capture sizes are inferred from vllm config.
    - list[int]: capture sizes are specified as given."""
    cudagraph_copy_inputs: bool = False
    """Whether to copy input tensors for
    cudagraph. If the caller can guarantee that the same input buffers
    are always used, it can set this to False. Otherwise, it should
    set this to True, and the compiler will copy the input to an
    internally managed buffer. Default is False. 
    Note that this flag is only effective when cudagraph_mode is PIECEWISE.
    """
    full_cuda_graph: Optional[bool] = False
    """whether to use a full cuda graph for the entire forward pass rather than
    splitting certain operations such as attention into subgraphs. Thus this
    flag cannot be used together with splitting_ops. This may provide
    performance benefits for smaller models.
    Warning: This flag is deprecated and will be removed in the next major or
    minor release, i.e. v0.11.0 or v1.0.0. Please use cudagraph_mode=
    FULL_AND_PIECEWISE instead.
    """

    use_inductor_graph_partition: bool = False
    """Use inductor graph partition to split the graph at cudagraph_unsafe ops.
    This partition happens at inductor codegen time after all passes and fusions
    are finished. It generates a single `call` function which wraps
    cudagraph-safe ops into partition functions and leave cudagraph-unsafe ops
    outside the partition functions. For a graph with N cudagraph-unsafe ops
    (e.g., Attention), there would be N+1 partitions. To mark an op as
    cudagraph unsafe, we can add `tags=(torch._C.Tag.cudagraph_unsafe)` when
    register the custom op. 

    This config supports both full cudagraph and piecewise cudagraph without
    compiling twice. For piecewise cudagraph, it applies vLLM CUDAGraph wrapper
    to each partition. For N+1 partitions, there would be N+1
    CUDAGraph wrapper instances.

    For full CUDAGraph, we always apply a single CUDAGraph wrapper outside the
    inductor `call` function in the model runner. The top-level full cudagraph
    capture ignores all partitioning.
    """

    pass_config: PassConfig = field(default_factory=PassConfig)
    """Custom inductor passes, see PassConfig for more details"""

    max_capture_size: int = field(default=None, init=False)  # type: ignore
    """not configurable, computed after init"""
    local_cache_dir: str = field(default=None, init=False)  # type: ignore
    """local cache dir for each rank"""
    bs_to_padded_graph_size: list[int] = field(
        default=None,  # type: ignore
        init=False,
    )
    """optimization:
    Intuitively, bs_to_padded_graph_size should be dict[int, int].
    since we know all keys are in a range [0, max_capture_size],
    we can optimize it to list[int] for better lookup performance."""

    # keep track of enabled and disabled custom ops
    enabled_custom_ops: Counter[str] = field(default_factory=Counter, init=False)
    """custom ops that are enabled"""
    disabled_custom_ops: Counter[str] = field(default_factory=Counter, init=False)
    """custom ops that are disabled"""
    traced_files: set[str] = field(default_factory=set, init=False)
    """files that are traced for compilation"""
    compilation_time: float = field(default=0.0, init=False)
    """time taken for compilation"""

    static_forward_context: dict[str, Any] = field(default_factory=dict, init=False)
    """Per-model forward context
    Map from layer name to layer objects that need to be accessed outside
    model code, e.g., Attention, FusedMOE when dp_size>1."""

    # Attention ops; used for piecewise cudagraphs
    _attention_ops: ClassVar[list[str]] = [
        "vllm.unified_attention",
        "vllm.unified_attention_with_output",
        "vllm.mamba_mixer2",
        "vllm.mamba_mixer",
        "vllm.short_conv",
        "vllm.linear_attention",
        "vllm.plamo2_mamba_mixer",
        "vllm.gdn_attention",
        "vllm.sparse_attn_indexer",
    ]

    def compute_hash(self) -> str:
        """
        WARNING: Whenever a new field is added to this config,
        ensure that it is included in the factors list if
        it affects the computation graph.

        Provide a hash that uniquely identifies all the configs
        that affect the structure of the computation
        graph from input ids/embeddings to the final hidden states,
        excluding anything before input ids/embeddings and after
        the final hidden states.
        """
        factors: list[Any] = []
        factors.append(self.level)
        factors.append(self.backend)
        factors.append(self.custom_ops)
        factors.append(self.splitting_ops)
        factors.append(self.use_inductor)
        factors.append(self.inductor_compile_config)
        factors.append(self.inductor_passes)
        factors.append(self.pass_config.uuid())
        return hashlib.sha256(str(factors).encode()).hexdigest()

    def __repr__(self) -> str:
        exclude = {
            "static_forward_context": True,
            "enabled_custom_ops": True,
            "disabled_custom_ops": True,
            "compilation_time": True,
            "bs_to_padded_graph_size": True,
            "traced_files": True,
            "inductor_compile_config": {
                "post_grad_custom_post_pass": True,
            },
        }

        # exclude default attr in pass_config
        pass_config_exclude = {}
        for attr, default_val in vars(PassConfig()).items():
            if getattr(self.pass_config, attr) == default_val:
                pass_config_exclude[attr] = True
        if pass_config_exclude:
            exclude["pass_config"] = pass_config_exclude

        config = TypeAdapter(CompilationConfig).dump_python(
            self, exclude=exclude, exclude_unset=True
        )

        return str(config)

    __str__ = __repr__

    @field_validator("cudagraph_mode", mode="before")
    @classmethod
    def validate_cudagraph_mode_before(cls, value: Any) -> Any:
        """
        enable parse the `cudagraph_mode` enum type from string
        """
        if isinstance(value, str):
            return CUDAGraphMode[value.upper()]
        return value

    def __post_init__(self) -> None:
        count_none = self.custom_ops.count("none")
        count_all = self.custom_ops.count("all")
        assert count_none + count_all <= 1, "Can only specify 'none' or 'all'"

        # TODO(zou3519/luka): There are 2 issues with auto-functionalization V2:
        # 1. A bug in PyTorch, fixed in 2.7:
        #    https://github.com/pytorch/pytorch/issues/147924
        # 2. Custom passes (fusion) rely on auto-functionalization V1 and don't
        #    work with V2. Addressing this will take extra engineering effort
        #    and it is not yet a priority. RFC here:
        #    https://github.com/vllm-project/vllm/issues/14703

        if is_torch_equal_or_newer("2.6"):
            KEY = "enable_auto_functionalized_v2"
            if KEY not in self.inductor_compile_config:
                self.inductor_compile_config[KEY] = False

        for k, v in self.inductor_passes.items():
            if not isinstance(v, str):
                assert callable(v), f"pass {k} should be callable or a qualified name"
                self.inductor_compile_config[k] = (
                    v if isinstance(v, InductorPass) else CallableInductorPass(v)
                )
                continue

            # resolve function from qualified name
            names = v.split(".")
            module = ".".join(names[:-1])
            func_name = names[-1]
            func = __import__(module).__dict__[func_name]
            self.inductor_compile_config[k] = (
                func if isinstance(func, InductorPass) else CallableInductorPass(func)
            )

        if isinstance(self.pass_config, dict):
            self.pass_config = PassConfig(**self.pass_config)

        # migrate the deprecated flags
        if not self.use_cudagraph:
            logger.warning(
                "use_cudagraph is deprecated, use cudagraph_mode=NONE instead."
            )
            if (
                self.cudagraph_mode is not None
                and self.cudagraph_mode != CUDAGraphMode.NONE
            ):
                raise ValueError(
                    "use_cudagraph and cudagraph_mode are mutually"
                    " exclusive, prefer cudagraph_mode since "
                    "use_cudagraph is deprecated."
                )
            self.cudagraph_mode = CUDAGraphMode.NONE
        if self.full_cuda_graph:
            logger.warning(
                "full_cuda_graph is deprecated, use cudagraph_mode=FULL instead."
            )
            if (
                self.cudagraph_mode is not None
                and not self.cudagraph_mode.has_full_cudagraphs()
            ):
                raise ValueError(
                    "full_cuda_graph and cudagraph_mode are "
                    "mutually exclusive, prefer cudagraph_mode "
                    "since full_cuda_graph is deprecated."
                )
            self.cudagraph_mode = CUDAGraphMode.FULL

        if self.use_inductor_graph_partition and not is_torch_equal_or_newer(
            "2.9.0.dev"
        ):
            raise ValueError(
                "use_inductor_graph_partition is only "
                "supported with torch>=2.9.0.dev. Set "
                "use_inductor_graph_partition=False instead."
            )

        for op in self.custom_ops:
            if op[0] not in {"+", "-"} and op not in {"all", "none"}:
                raise ValueError(
                    f"Invalid syntax '{op}' for custom op, "
                    "must be 'all', 'none', '+op' or '-op' "
                    "(where 'op' is the registered op name)"
                )

    def init_backend(self, vllm_config: "VllmConfig") -> Union[str, Callable]:
        if self.level == CompilationLevel.NO_COMPILATION:
            raise ValueError("No compilation level is set.")

        from torch._dynamo.backends.registry import list_backends

        torch_backends = list_backends(exclude_tags=tuple())
        if self.level in [CompilationLevel.DYNAMO_AS_IS, CompilationLevel.DYNAMO_ONCE]:
            if self.backend == "":
                return "eager"
            if self.backend in torch_backends:
                return self.backend
            return resolve_obj_by_qualname(self.backend)

        # TODO: pass user-specified backend to piecewise compilation
        # merge with the config use_inductor
        assert self.level == CompilationLevel.PIECEWISE

        from vllm.compilation.backends import VllmBackend

        return VllmBackend(vllm_config)

    def init_with_cudagraph_sizes(self, cudagraph_capture_sizes: list[int]) -> None:
        """To complete the initialization of config,
        we need to know the cudagraph sizes."""

        if self.cudagraph_capture_sizes is None:
            self.cudagraph_capture_sizes = cudagraph_capture_sizes
        else:
            # de-duplicate the sizes provided by the config
            dedup_sizes = list(set(self.cudagraph_capture_sizes))
            if len(dedup_sizes) < len(self.cudagraph_capture_sizes):
                logger.info(
                    (
                        "cudagraph sizes specified by model runner"
                        " %s is overridden by config %s"
                    ),
                    cudagraph_capture_sizes,
                    dedup_sizes,
                )
            self.cudagraph_capture_sizes = dedup_sizes

        computed_compile_sizes = []
        if self.compile_sizes is not None:
            # de-duplicate the sizes provided by the config
            self.compile_sizes = list(set(self.compile_sizes))
            for x in self.compile_sizes:
                if isinstance(x, str):
                    assert x == "cudagraph_capture_sizes", (
                        "Unrecognized size type in compile_sizes, "
                        f"expect 'cudagraph_capture_sizes', got {x}"
                    )
                    computed_compile_sizes.extend(self.cudagraph_capture_sizes)
                else:
                    assert isinstance(x, int)
                    computed_compile_sizes.append(x)
        self.compile_sizes = computed_compile_sizes  # type: ignore

        # sort to make sure cudagraph capture sizes are in descending order
        self.cudagraph_capture_sizes.sort(reverse=True)
        self.max_capture_size = (
            self.cudagraph_capture_sizes[0] if self.cudagraph_capture_sizes else 0
        )

        # pre-compute the mapping from batch size to padded graph size
        self.bs_to_padded_graph_size = [0 for i in range(self.max_capture_size + 1)]
        for end, start in zip(
            self.cudagraph_capture_sizes, self.cudagraph_capture_sizes[1:] + [0]
        ):
            for bs in range(start, end):
                if bs == start:
                    self.bs_to_padded_graph_size[bs] = start
                else:
                    self.bs_to_padded_graph_size[bs] = end
        self.bs_to_padded_graph_size[self.max_capture_size] = self.max_capture_size

    def set_splitting_ops_for_v1(self):
        # NOTE: this function needs to be called only when level is
        # CompilationLevel.PIECEWISE
        assert self.level == CompilationLevel.PIECEWISE, (
            "set_splitting_ops_for_v1 should only be called when "
            "level is CompilationLevel.PIECEWISE"
        )

        if self.use_inductor_graph_partition:
            self.set_splitting_ops_for_inductor_graph_partition()
            return

        if self.pass_config.enable_attn_fusion:
            # here use_inductor_graph_partition is False
            self.set_splitting_ops_for_attn_fusion()
            return

        if self.splitting_ops is None:
            # NOTE: When using full cudagraph, instead of setting an empty
            # list and capture the full cudagraph inside the flattened fx
            # graph, we keep the piecewise fx graph structure but capture
            # the full cudagraph outside the fx graph. This reduces some
            # cpu overhead when the runtime batch_size is not cudagraph
            # captured. see https://github.com/vllm-project/vllm/pull/20059
            # for details. Make a copy to avoid mutating the class-level
            # list via reference.
            self.splitting_ops = list(self._attention_ops)
        elif len(self.splitting_ops) == 0:
            logger.warning_once("Using piecewise compilation with empty splitting_ops")
            if self.cudagraph_mode == CUDAGraphMode.PIECEWISE:
                logger.warning_once(
                    "Piecewise compilation with empty splitting_ops do not"
                    "contains piecewise cudagraph. Setting cudagraph_"
                    "mode to NONE. Hint: If you are using attention backends "
                    "that support cudagraph, consider manually setting "
                    "cudagraph_mode to FULL or FULL_DECODE_ONLY to enable "
                    "full cudagraphs."
                )
                self.cudagraph_mode = CUDAGraphMode.NONE
            elif self.cudagraph_mode == CUDAGraphMode.FULL_AND_PIECEWISE:
                logger.warning_once(
                    "Piecewise compilation with empty splitting_ops do not "
                    "contains piecewise cudagraph. Setting cudagraph_mode "
                    "to FULL."
                )
                self.cudagraph_mode = CUDAGraphMode.FULL
            self.splitting_ops = []

    def set_splitting_ops_for_inductor_graph_partition(self):
        assert self.use_inductor_graph_partition
<<<<<<< HEAD
        if self.pass_config.enable_attn_fusion:
            # When attn_fusion is enabled, splitting_ops should be empty
            if not self.splitting_ops:
                self.splitting_ops = []
        elif not self.splitting_ops:
            self.splitting_ops = list(self._attention_ops)
=======
        use_inductor_graph_partition_msg = (
            "When use_inductor_graph_partition=True, splitting_ops "
            "are ignored and set to an empty list. Instead, "
            '"tags=(torch._C.Tag.cudagraph_unsafe, )," is '
            "used to annotate custom ops for graph partition."
        )
        if self.splitting_ops is not None and len(self.splitting_ops) > 0:
            logger.warning_once(use_inductor_graph_partition_msg)
        self.splitting_ops = []
>>>>>>> 9c3c21c5

    def set_splitting_ops_for_attn_fusion(self):
        assert self.pass_config.enable_attn_fusion
        if self.splitting_ops is None:
            self.splitting_ops = []
            if self.cudagraph_mode.has_piecewise_cudagraphs():
                logger.warning_once(
                    "enable_attn_fusion is incompatible with piecewise "
                    "cudagraph when use_inductor_graph_partition is off."
                    "In this case, splitting_ops will be set to empty "
                    "list, and cudagraph_mode will be set to FULL. "
                    "Please ensure you are using attention backends that "
                    "support cudagraph or set cudagraph_mode to NONE "
                    "explicitly if encountering any problems."
                )
                self.cudagraph_mode = CUDAGraphMode.FULL

        assert not self.splitting_ops_contain_attention(), (
            "attention ops should not be in splitting_ops "
            "when enable_attn_fusion is True"
        )

    def splitting_ops_contain_attention(self) -> bool:
        return self.splitting_ops is not None and all(
            op in self.splitting_ops for op in self._attention_ops
        )

    def is_attention_compiled_piecewise(self) -> bool:
        use_fx_graph_piecewise_compilation = (
            self.level == CompilationLevel.PIECEWISE
            and self.splitting_ops_contain_attention()
        )

        inductor_used = (
            self.level == CompilationLevel.PIECEWISE and self.use_inductor
        ) or (
            self.level >= CompilationLevel.DYNAMO_AS_IS and self.backend == "inductor"
        )
        use_inductor_piecewise_compilation = (
            inductor_used
            and self.use_inductor_graph_partition
            and not self.splitting_ops_contain_attention()
        )

        return use_fx_graph_piecewise_compilation or use_inductor_piecewise_compilation

    def custom_op_log_check(self):
        """
        This method logs the enabled/disabled custom ops and checks that the
        passed custom_ops field only contains relevant ops.
        It is called at the end of set_current_vllm_config,
        after the custom ops have been instantiated.
        """

        if len(self.enabled_custom_ops) + len(self.disabled_custom_ops) == 0:
            logger.debug("No custom ops found in model.")
            return

        logger.debug("enabled custom ops: %s", self.enabled_custom_ops)
        logger.debug("disabled custom ops: %s", self.disabled_custom_ops)

        all_ops_in_model = self.enabled_custom_ops | self.disabled_custom_ops
        for op in self.custom_ops:
            if op in {"all", "none"}:
                continue

            assert op[0] in {"+", "-"}, (
                "Invalid custom op syntax (should be checked during init)"
            )

            # check if op name exists in model
            op_name = op[1:]
            if op_name not in all_ops_in_model:
                from vllm.model_executor.custom_op import CustomOp

                # Does op exist at all or is it just not present in this model?
                # Note: Only imported op classes appear in the registry.
                missing_str = (
                    "doesn't exist (or wasn't imported/registered)"
                    if op_name not in CustomOp.op_registry
                    else "not present in model"
                )

                enable_str = "enabling" if op[0] == "+" else "disabling"
                logger.warning_once(
                    "Op '%s' %s, %s with '%s' has no effect",
                    op_name,
                    missing_str,
                    enable_str,
                    op,
                )<|MERGE_RESOLUTION|>--- conflicted
+++ resolved
@@ -13,8 +13,10 @@
 
 from vllm.compilation.inductor_pass import CallableInductorPass, InductorPass
 from vllm.compilation.partition_rules import (  # noqa: F401 re-exported for tests
-    _parse_operator_name, _resolve_operator_overload,
-    inductor_partition_rule_context)
+    _parse_operator_name,
+    _resolve_operator_overload,
+    inductor_partition_rule_context,
+)
 from vllm.config.utils import config
 from vllm.logger import init_logger
 from vllm.utils import is_torch_equal_or_newer, resolve_obj_by_qualname
@@ -652,24 +654,12 @@
 
     def set_splitting_ops_for_inductor_graph_partition(self):
         assert self.use_inductor_graph_partition
-<<<<<<< HEAD
         if self.pass_config.enable_attn_fusion:
             # When attn_fusion is enabled, splitting_ops should be empty
             if not self.splitting_ops:
                 self.splitting_ops = []
         elif not self.splitting_ops:
             self.splitting_ops = list(self._attention_ops)
-=======
-        use_inductor_graph_partition_msg = (
-            "When use_inductor_graph_partition=True, splitting_ops "
-            "are ignored and set to an empty list. Instead, "
-            '"tags=(torch._C.Tag.cudagraph_unsafe, )," is '
-            "used to annotate custom ops for graph partition."
-        )
-        if self.splitting_ops is not None and len(self.splitting_ops) > 0:
-            logger.warning_once(use_inductor_graph_partition_msg)
-        self.splitting_ops = []
->>>>>>> 9c3c21c5
 
     def set_splitting_ops_for_attn_fusion(self):
         assert self.pass_config.enable_attn_fusion
