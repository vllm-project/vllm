--- conflicted
+++ resolved
@@ -398,9 +398,22 @@
     pass_config: PassConfig = field(default_factory=PassConfig)
     """Custom inductor passes, see PassConfig for more details"""
 
-<<<<<<< HEAD
-    max_capture_size: int = field(default=None, init=False)  # type: ignore
-    """not configurable, computed after init"""
+    max_cudagraph_capture_size: int | None = field(default=None)
+    """The maximum cudagraph capture size.
+    
+    If cudagraph_capture_sizes is specified, this will be set to the largest 
+    size in that list (or checked for consistency if specified). If
+    cudagraph_capture_sizes is not specified, the list of sizes is generated
+    automatically following the pattern:
+
+        [1, 2, 4] + list(range(8, 256, 8)) + list(
+        range(256, max_cudagraph_capture_size + 1, 16))
+
+    If not specified, max_cudagraph_capture_size is set to min(max_num_seqs*2,
+    512) by default. This voids OOM in tight memory scenarios with small 
+    max_num_seqs, and prevents capture of many large graphs (>512) that would
+    greatly increase startup time with limited performance benefit.
+    """
     disable_cudagraph_uniform_alignment: bool = False
     """Whether to disable uniformly alignment of cudagraph capture sizes for
     uniform decode batch with query length>1 (i.e., for spec-decode). This flag
@@ -431,24 +444,6 @@
     """
     max_uniform_capture_size: int = field(default=None, init=False)  # type: ignore
     """not configurable, computed after init"""
-=======
-    max_cudagraph_capture_size: int | None = field(default=None)
-    """The maximum cudagraph capture size.
-    
-    If cudagraph_capture_sizes is specified, this will be set to the largest 
-    size in that list (or checked for consistency if specified). If
-    cudagraph_capture_sizes is not specified, the list of sizes is generated
-    automatically following the pattern:
-
-        [1, 2, 4] + list(range(8, 256, 8)) + list(
-        range(256, max_cudagraph_capture_size + 1, 16))
-
-    If not specified, max_cudagraph_capture_size is set to min(max_num_seqs*2,
-    512) by default. This voids OOM in tight memory scenarios with small 
-    max_num_seqs, and prevents capture of many large graphs (>512) that would
-    greatly increase startup time with limited performance benefit.
-    """
->>>>>>> 30a14b03
     local_cache_dir: str = field(default=None, init=False)  # type: ignore
     """local cache dir for each rank"""
     bs_to_padded_graph_size: list[int] = field(
@@ -730,49 +725,13 @@
         # https://github.com/vllm-project/vllm/issues/27045
         return VllmBackend(vllm_config)
 
-<<<<<<< HEAD
-    def init_with_cudagraph_sizes(
-        self,
-        cudagraph_capture_sizes: list[int],
-        uniform_cudagraph_capture_sizes: list[int],
-        uniform_decode_len: int,
-    ) -> None:
-        """To complete the initialization of config,
-        we need to know the cudagraph sizes."""
-
-        if self.cudagraph_capture_sizes is None:
-            self.cudagraph_capture_sizes = cudagraph_capture_sizes
-        else:
-            # de-duplicate the sizes provided by the config
-            dedup_sizes = list(set(self.cudagraph_capture_sizes))
-            if len(dedup_sizes) < len(self.cudagraph_capture_sizes):
-                logger.info(
-                    (
-                        "cudagraph sizes specified by model runner"
-                        " %s is overridden by config %s"
-                    ),
-                    cudagraph_capture_sizes,
-                    dedup_sizes,
-                )
-            self.cudagraph_capture_sizes = dedup_sizes
-=======
     def post_init_cudagraph_sizes(self) -> None:
         """To complete the initialization after cudagraph related
         configs are set. This includes:
         - initialize compile_sizes
-        - pre-compute the mapping bs_to_padded_graph_size
-        """
->>>>>>> 30a14b03
-
-            # recompute uniform_cudagraph_capture_sizes based on the
-            # dedup_sizes(computed from config) and uniform_decode_len
-            uniform_cudagraph_capture_sizes = sorted(
-                set(
-                    size * uniform_decode_len
-                    for size in dedup_sizes
-                    if size >= uniform_decode_len
-                )
-            )
+        - pre-compute the mapping bs_to_padded_graph_size and
+            bs_to_padded_graph_size_uniform
+        """
 
         computed_compile_sizes = []
         if self.compile_sizes is not None:
@@ -792,17 +751,14 @@
 
         # make sure the sizes are in ascending order
         self.cudagraph_capture_sizes.sort()
+        self.uniform_cudagraph_capture_sizes.sort()
         if self.cudagraph_capture_sizes:
             assert self.cudagraph_capture_sizes[-1] == self.max_cudagraph_capture_size
-
-        self.uniform_cudagraph_capture_sizes = sorted(
-            uniform_cudagraph_capture_sizes, reverse=True
-        )
-        self.max_uniform_capture_size = (
-            self.uniform_cudagraph_capture_sizes[0]
-            if self.uniform_cudagraph_capture_sizes
-            else 0
-        )
+        if self.uniform_cudagraph_capture_sizes:
+            assert (
+                self.uniform_cudagraph_capture_sizes[-1]
+                == self.max_uniform_capture_size
+            )
 
         # pre-compute the mapping from batch size to padded graph size
         self.bs_to_padded_graph_size = [
@@ -822,19 +778,15 @@
         self.bs_to_padded_graph_size_uniform = [
             0 for i in range(self.max_uniform_capture_size + 1)
         ]
-
         for end, start in zip(
-            self.uniform_cudagraph_capture_sizes,
-            self.uniform_cudagraph_capture_sizes[1:] + [0],
+            self.uniform_cudagraph_capture_sizes + [self.max_uniform_capture_size + 1],
+            [0] + self.uniform_cudagraph_capture_sizes,
         ):
             for bs in range(start, end):
                 if bs == start:
                     self.bs_to_padded_graph_size_uniform[bs] = start
                 else:
                     self.bs_to_padded_graph_size_uniform[bs] = end
-        self.bs_to_padded_graph_size_uniform[self.max_uniform_capture_size] = (
-            self.max_uniform_capture_size
-        )
 
     def set_splitting_ops_for_v1(self):
         # NOTE: this function needs to be called only when mode is
