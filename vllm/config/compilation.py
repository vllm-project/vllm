# SPDX-License-Identifier: Apache-2.0
# SPDX-FileCopyrightText: Copyright contributors to the vLLM project

import enum
import hashlib
from collections import Counter
from dataclasses import asdict, field
from typing import TYPE_CHECKING, Any, Callable, ClassVar, Optional, Union

from pydantic import TypeAdapter, field_validator
from pydantic.dataclasses import dataclass

import vllm.envs as envs
from vllm.compilation.inductor_pass import CallableInductorPass, InductorPass
from vllm.config.utils import config
from vllm.logger import init_logger
from vllm.utils import is_torch_equal_or_newer, resolve_obj_by_qualname

if TYPE_CHECKING:
    from vllm.config import VllmConfig
else:
    VllmConfig = object

logger = init_logger(__name__)


class CompilationLevel:
    # constants for the levels of the compilation process
    NO_COMPILATION = 0
    DYNAMO_AS_IS = 1
    DYNAMO_ONCE = 2
    PIECEWISE = 3


class CUDAGraphMode(enum.Enum):
    """ Constants for the cudagraph mode in CompilationConfig.
    Meanwhile, the subset enum `NONE`, `PIECEWISE` and `FULL` are also
    treated as concrete runtime mode for cudagraph runtime dispatching.
    """
    NONE = 0
    PIECEWISE = 1
    FULL = 2
    FULL_DECODE_ONLY = (FULL, NONE)
    FULL_AND_PIECEWISE = (FULL, PIECEWISE)

    def decode_mode(self) -> 'CUDAGraphMode':
        return CUDAGraphMode(self.value[0]) if \
            self.separate_routine() else self

    def mixed_mode(self) -> 'CUDAGraphMode':
        return CUDAGraphMode(self.value[1]) if \
            self.separate_routine() else self

    def requires_piecewise_compilation(self) -> bool:
        return (self.decode_mode() == CUDAGraphMode.PIECEWISE
                or self.mixed_mode() == CUDAGraphMode.PIECEWISE)

    def max_cudagraph_mode(self) -> 'CUDAGraphMode':
        return CUDAGraphMode(max(
            self.value)) if self.separate_routine() else self

    def has_full_cudagraphs(self) -> bool:
        return self.max_cudagraph_mode() == CUDAGraphMode.FULL

    def has_piecewise_cudagraphs(self) -> bool:
        return self.requires_piecewise_compilation()

    def separate_routine(self) -> bool:
        return isinstance(self.value, tuple)

    def valid_runtime_modes(self) -> bool:
        return self in [
            CUDAGraphMode.NONE, CUDAGraphMode.PIECEWISE, CUDAGraphMode.FULL
        ]


@config
@dataclass
class PassConfig:
    """Configuration for custom Inductor passes.

    This is separate from general `CompilationConfig` so that inductor passes
    don't all have access to full configuration - that would create a cycle as
    the `PassManager` is set as a property of config."""

    enable_fusion: bool = field(default_factory=lambda: not envs.VLLM_USE_V1)
    """Whether to enable the custom fusion (RMSNorm/SiluMul+quant) pass."""
    enable_attn_fusion: bool = False
    """Whether to enable the custom attention+quant fusion pass."""
    enable_noop: bool = field(default_factory=lambda: not envs.VLLM_USE_V1)
    """Whether to enable the custom no-op elimination pass."""
    enable_sequence_parallelism: bool = False
    """Whether to enable sequence parallelism."""
    enable_async_tp: bool = False
    """Whether to enable async TP."""
    enable_fi_allreduce_fusion: bool = False
    """Whether to enable flashinfer allreduce fusion."""
    fi_allreduce_fusion_max_token_num: int = 16384
    """Max number of tokens to used in flashinfer allreduce fusion."""

    # TODO(luka) better pass enabling system.

    def uuid(self):
        """
        Produces a hash unique to the pass configuration.
        Any new fields that affect compilation should be added to the hash.
        Any future fields that don't affect compilation should be excluded.
        """
        return InductorPass.hash_dict(asdict(self))

    def __post_init__(self) -> None:
        if not self.enable_noop:
            if self.enable_fusion:
                logger.warning_once(
                    "Fusion enabled but reshape elimination disabled. "
                    "RMSNorm/SiluMul + quant (fp8) fusion might not work")
            if self.enable_attn_fusion:
                logger.warning_once(
                    "Fusion enabled but reshape elimination disabled. "
                    "Attention + quant (fp8) fusion might not work")


@config
@dataclass
class CompilationConfig:
    """Configuration for compilation. It has three parts:

    - Top-level Compilation control:
        - [`level`][vllm.config.CompilationConfig.level]
        - [`debug_dump_path`][vllm.config.CompilationConfig.debug_dump_path]
        - [`cache_dir`][vllm.config.CompilationConfig.cache_dir]
        - [`backend`][vllm.config.CompilationConfig.backend]
        - [`custom_ops`][vllm.config.CompilationConfig.custom_ops]
        - [`splitting_ops`][vllm.config.CompilationConfig.splitting_ops]
    - CudaGraph capture:
        - [`use_cudagraph`][vllm.config.CompilationConfig.use_cudagraph]
        - [`cudagraph_mode`][vllm.config.CompilationConfig.cudagraph_mode]
        - [`cudagraph_capture_sizes`]
        [vllm.config.CompilationConfig.cudagraph_capture_sizes]
        - [`cudagraph_num_of_warmups`]
        [vllm.config.CompilationConfig.cudagraph_num_of_warmups]
        - [`cudagraph_copy_inputs`]
        [vllm.config.CompilationConfig.cudagraph_copy_inputs]
        - [`full_cuda_graph`][vllm.config.CompilationConfig.full_cuda_graph]
    - Inductor compilation:
        - [`use_inductor`][vllm.config.CompilationConfig.use_inductor]
        - [`compile_sizes`][vllm.config.CompilationConfig.compile_sizes]
        - [`inductor_compile_config`]
        [vllm.config.CompilationConfig.inductor_compile_config]
        - [`inductor_passes`][vllm.config.CompilationConfig.inductor_passes]
        - custom inductor passes

    Why we have different sizes for cudagraph and inductor:
    - cudagraph: a cudagraph captured for a specific size can only be used
        for the same size. We need to capture all the sizes we want to use.
    - inductor: a graph compiled by inductor for a general shape can be used
        for different sizes. Inductor can also compile for specific sizes,
        where it can have more information to optimize the graph with fully
        static shapes. However, we find the general shape compilation is
        sufficient for most cases. It might be beneficial to compile for
        certain small batchsizes, where inductor is good at optimizing.
    """
    # Top-level Compilation control
    level: Optional[int] = None
    """The level of compilation:

    - None: If None, we will select the default compilation level.
      For V1 engine this is 3, for V0 engine this is 0.
    - 0: no compilation.
    - 1: dynamo as is.
    - 2: dynamo once.
    - 3: piecewise compilation."""
    debug_dump_path: str = ""
    """The path to dump the debug information."""
    cache_dir: str = ""
    """The directory to store the compiled graph, to accelerate Inductor
    compilation. By default, it will use model-related information to generate
    a cache directory."""
    backend: str = ""
    """The backend for compilation. It needs to be a string:

    - "" (empty string): use the default backend.
    - "eager"/"openxla"/...: use the specified backend registered in PyTorch.
    - "full.module.name": a qualified name which can be used to import the

    backend function.
    We use string to avoid serialization issues when using compilation in a
    distributed setting. When the compilation level is 1 or 2, the backend is
    used for the compilation directly (it sees the whole graph). When the
    compilation level is 3, the backend is used for the piecewise compilation
    (it sees a part of the graph)."""
    custom_ops: list[str] = field(default_factory=list)
    """Fine-grained control over which custom ops to enable/disable. Use 'all'
    to enable all, 'none' to disable all. Also specify a list of custom op
    names to enable (prefixed with a '+'), or disable (prefixed with a '-').
    Examples:

    - 'all,-op1' to enable all except op1
    - 'none,+op1,+op2' to enable only op1 and op2

    By default, all custom ops are enabled when running without Inductor and
    disabled when running with Inductor: level>=PIECEWISE and use_inductor=True.
    Inductor generates (fused) Triton kernels for disabled custom ops."""
    splitting_ops: Optional[list[str]] = None
    """A list of ops to split the full graph into subgraphs, used in piecewise
    compilation."""

    # Inductor capture
    use_inductor: bool = True
    """Whether to use inductor compilation:

    - False: inductor compilation is not used. graph runs in eager
        (custom_ops enabled by default).
    - True: inductor compilation is used (custom_ops disabled by default).
        One graph for symbolic shape and one graph per size in compile_sizes
        are compiled using configurations in inductor_compile_config.

    This setting is ignored if level<PIECEWISE."""
    compile_sizes: Optional[list[Union[int, str]]] = None
    """Sizes to compile for inductor. In addition
    to integers, it also supports "cudagraph_capture_sizes" to
    specify the sizes for cudagraph capture."""
    inductor_compile_config: dict = field(default_factory=dict)
    """Additional configurations for inductor.
    - None: use default configurations."""
    inductor_passes: dict[str, str] = field(default_factory=dict)
    """Additional passes for inductor. It is a dictionary
    from pass name to pass function qualified name. We use function
    name because the config uses JSON format. If we pass the config
    from Python, functions can also be passed directly via Python object
    constructor, e.g. `CompilationConfig(inductor_passes={"a": func})`."""

    # CudaGraph compilation
    cudagraph_mode: Optional[CUDAGraphMode] = None
    """
    The mode of the cudagraph:

    - NONE, no cudagraph capture.
    - PIECEWISE.
    - FULL.
    - FULL_DECODE_ONLY.
    - FULL_AND_PIECEWISE. (v1 default)

    PIECEWISE mode build piecewise cudagraph only, keeping the cudagraph
    incompatible ops (i.e. some attention ops) outside the cudagraph
    for general flexibility.

    FULL mode: Capture full cudagraph for all batches. Can be good for small
    models or workloads with small prompts; not supported by many backends.
    Generally for performance FULL_AND_PIECEWISE is better.
    
    FULL_DECODE_ONLY mode: Capture full cudagraph for decode batches only.
    Mixed prefill-decode batches are run without cudagraphs. Can be good for
    decode instances in a P/D setup where prefill is not as important so we
    can save some memory.
    
    FULL_AND_PIECEWISE mode: Capture full cudagraph for decode batches and
    piecewise cudagraph for prefill and mixed prefill-decode batches.
<<<<<<< HEAD
    This is generally the most performant mode for most models.
=======
    This is the most performant mode for most models and is the default.
>>>>>>> 9df8da54

    Currently, the cudagraph mode is only used for the v1 engine.
    Note that the cudagraph logic is generally orthogonal to the 
    compilation logic. While piecewise cudagraphs require piecewise 
    compilation (level=PIECEWISE and non-empty splitting_ops), full
    cudagraphs are supported with and without compilation.
    
    Warning: This flag is new and subject to change in addition 
    more modes may be added.
    """
    use_cudagraph: bool = True
    """Whether to use cudagraph inside compilation.
    - False: cudagraph inside compilation is not used.
    - True: cudagraph inside compilation is used. It requires
        that all input buffers have fixed addresses, and all
        splitting ops write their outputs to input buffers.
    In the vLLM V1 Engine, this flag only applies for
    CompilationLevel.PIECEWISE (aka -O3).
    Note that this is orthogonal to the cudagraph capture logic
    outside of compilation.
    Warning: This flag is deprecated and will be removed in the next major or
    minor release, i.e. v0.11.0 or v1.0.0. Please use cudagraph_mode=PIECEWISE
    instead.
    """
    cudagraph_num_of_warmups: int = 0
    """Number of warmup runs for cudagraph.
    It means the first several runs will be treated as warmup runs.
    Only after that, the execution will be recorded, and the recorded
    cudagraph will be used for subsequent runs."""
    cudagraph_capture_sizes: Optional[list[int]] = None
    """Sizes to capture cudagraph.
    - None (default): capture sizes are inferred from vllm config.
    - list[int]: capture sizes are specified as given."""
    cudagraph_copy_inputs: bool = False
    """Whether to copy input tensors for
    cudagraph. If the caller can guarantee that the same input buffers
    are always used, it can set this to False. Otherwise, it should
    set this to True, and the compiler will copy the input to an
    internally managed buffer. Default is False. 
    Note that this flag is only effective when cudagraph_mode is PIECEWISE.
    """
    full_cuda_graph: Optional[bool] = False
    """whether to use a full cuda graph for the entire forward pass rather than
    splitting certain operations such as attention into subgraphs. Thus this
    flag cannot be used together with splitting_ops. This may provide
    performance benefits for smaller models.
    Warning: This flag is deprecated and will be removed in the next major or
    minor release, i.e. v0.11.0 or v1.0.0. Please use cudagraph_mode=FULL
    instead.
    """

    use_inductor_graph_partition: bool = False
    """Use inductor graph partition to split the graph at cudagraph_unsafe ops.
    This partition happens at inductor codegen time after all passes and fusions
    are finished. It generates a single `call` function which wraps
    cudagraph-safe ops into partition functions and leave cudagraph-unsafe ops
    outside the partition functions. For a graph with N cudagraph-unsafe ops
    (e.g., Attention), there would be N+1 partitions. To mark an op as
    cudagraph unsafe, we can add `tags=(torch._C.Tag.cudagraph_unsafe)` when
    register the custom op. 

    This config supports both full cudagraph and piecewise cudagraph without
    compiling twice. For piecewise cudagraph, it applies vLLM CUDAGraph wrapper
    to each partition. For N+1 partitions, there would be N+1
    CUDAGraph wrapper instances.

    For full CUDAGraph, we always apply a single CUDAGraph wrapper outside the
    inductor `call` function in the model runner. The top-level full cudagraph
    capture ignores all partitioning.
    """

    pass_config: PassConfig = field(default_factory=PassConfig)
    """Custom inductor passes, see PassConfig for more details"""

    max_capture_size: int = field(default=None, init=False)  # type: ignore
    """not configurable, computed after init"""
    local_cache_dir: str = field(default=None, init=False)  # type: ignore
    """local cache dir for each rank"""
    bs_to_padded_graph_size: list[int] = field(
        default=None,  # type: ignore
        init=False)
    """optimization:
    Intuitively, bs_to_padded_graph_size should be dict[int, int].
    since we know all keys are in a range [0, max_capture_size],
    we can optimize it to list[int] for better lookup performance."""

    # keep track of enabled and disabled custom ops
    enabled_custom_ops: Counter[str] = field(default_factory=Counter,
                                             init=False)
    """custom ops that are enabled"""
    disabled_custom_ops: Counter[str] = field(default_factory=Counter,
                                              init=False)
    """custom ops that are disabled"""
    traced_files: set[str] = field(default_factory=set, init=False)
    """files that are traced for compilation"""
    compilation_time: float = field(default=0.0, init=False)
    """time taken for compilation"""

    static_forward_context: dict[str, Any] = field(default_factory=dict,
                                                   init=False)
    """Per-model forward context
    Map from layer name to layer objects that need to be accessed outside
    model code, e.g., Attention, FusedMOE when dp_size>1."""

    # Attention ops; used for piecewise cudagraphs
    _attention_ops: ClassVar[list[str]] = [
        "vllm.unified_attention",
        "vllm.unified_attention_with_output",
        "vllm.mamba_mixer2",
        "vllm.mamba_mixer",
        "vllm.short_conv",
        "vllm.linear_attention",
        "vllm.plamo2_mamba_mixer",
        "vllm.gdn_attention",
    ]

    def compute_hash(self) -> str:
        """
        WARNING: Whenever a new field is added to this config,
        ensure that it is included in the factors list if
        it affects the computation graph.

        Provide a hash that uniquely identifies all the configs
        that affect the structure of the computation
        graph from input ids/embeddings to the final hidden states,
        excluding anything before input ids/embeddings and after
        the final hidden states.
        """
        factors: list[Any] = []
        factors.append(self.level)
        factors.append(self.backend)
        factors.append(self.custom_ops)
        factors.append(self.splitting_ops)
        factors.append(self.use_inductor)
        factors.append(self.inductor_compile_config)
        factors.append(self.inductor_passes)
        factors.append(self.pass_config.uuid())
        return hashlib.sha256(str(factors).encode()).hexdigest()

    def __repr__(self) -> str:
        exclude = {
            "static_forward_context": True,
            "enabled_custom_ops": True,
            "disabled_custom_ops": True,
            "compilation_time": True,
            "bs_to_padded_graph_size": True,
            "traced_files": True,
            "inductor_compile_config": {
                "post_grad_custom_post_pass": True,
            },
        }

        # exclude default attr in pass_config
        pass_config_exclude = {}
        for attr, default_val in vars(PassConfig()).items():
            if getattr(self.pass_config, attr) == default_val:
                pass_config_exclude[attr] = True
        if pass_config_exclude:
            exclude["pass_config"] = pass_config_exclude

        return TypeAdapter(CompilationConfig).dump_json(
            self,
            exclude=exclude,  # type: ignore[arg-type]
            exclude_unset=True).decode()

    __str__ = __repr__

    @field_validator("cudagraph_mode", mode="before")
    @classmethod
    def validate_cudagraph_mode_before(cls, value: Any) -> Any:
        """
        enable parse the `cudagraph_mode` enum type from string
        """
        if isinstance(value, str):
            return CUDAGraphMode[value.upper()]
        return value

    def __post_init__(self) -> None:
        count_none = self.custom_ops.count("none")
        count_all = self.custom_ops.count("all")
        assert count_none + count_all <= 1, "Can only specify 'none' or 'all'"

        # TODO(zou3519/luka): There are 2 issues with auto-functionalization V2:
        # 1. A bug in PyTorch, fixed in 2.7:
        #    https://github.com/pytorch/pytorch/issues/147924
        # 2. Custom passes (fusion) rely on auto-functionalization V1 and don't
        #    work with V2. Addressing this will take extra engineering effort
        #    and it is not yet a priority. RFC here:
        #    https://github.com/vllm-project/vllm/issues/14703

        if is_torch_equal_or_newer("2.6"):
            KEY = 'enable_auto_functionalized_v2'
            if KEY not in self.inductor_compile_config:
                self.inductor_compile_config[KEY] = False

        for k, v in self.inductor_passes.items():
            if not isinstance(v, str):
                assert callable(v), (
                    f"pass {k} should be callable or a qualified name")
                self.inductor_compile_config[k] = v if isinstance(
                    v, InductorPass) else CallableInductorPass(v)
                continue

            # resolve function from qualified name
            names = v.split(".")
            module = ".".join(names[:-1])
            func_name = names[-1]
            func = __import__(module).__dict__[func_name]
            self.inductor_compile_config[k] = func if isinstance(
                func, InductorPass) else CallableInductorPass(func)

        if isinstance(self.pass_config, dict):
            self.pass_config = PassConfig(**self.pass_config)

        # migrate the deprecated flags
        if not self.use_cudagraph:
            logger.warning("use_cudagraph is deprecated, use "
                           "cudagraph_mode=NONE instead.")
            if self.cudagraph_mode is not None and \
                self.cudagraph_mode != CUDAGraphMode.NONE:
                raise ValueError(
                    "use_cudagraph and cudagraph_mode are mutually"
                    " exclusive, prefer cudagraph_mode since "
                    "use_cudagraph is deprecated.")
            self.cudagraph_mode = CUDAGraphMode.NONE
        if self.full_cuda_graph:
            logger.warning("full_cuda_graph is deprecated, use "
                           "cudagraph_mode=FULL instead.")
            if self.cudagraph_mode is not None and \
                not self.cudagraph_mode.has_full_cudagraphs():
                raise ValueError("full_cuda_graph and cudagraph_mode are "
                                 "mutually exclusive, prefer cudagraph_mode "
                                 "since full_cuda_graph is deprecated.")
            self.cudagraph_mode = CUDAGraphMode.FULL

        if (self.use_inductor_graph_partition
                and not is_torch_equal_or_newer("2.9.0.dev")):
            raise ValueError("use_inductor_graph_partition is only "
                             "supported with torch>=2.9.0.dev. Set "
                             "use_inductor_graph_partition=False instead.")

        for op in self.custom_ops:
            if op[0] not in {'+', '-'} and op not in {'all', 'none'}:
                raise ValueError(f"Invalid syntax '{op}' for custom op, "
                                 "must be 'all', 'none', '+op' or '-op' "
                                 "(where 'op' is the registered op name)")

    def init_backend(self, vllm_config: "VllmConfig") -> Union[str, Callable]:
        if self.level == CompilationLevel.NO_COMPILATION:
            raise ValueError("No compilation level is set.")

        from torch._dynamo.backends.registry import list_backends
        torch_backends = list_backends(exclude_tags=tuple())
        if self.level in [
                CompilationLevel.DYNAMO_AS_IS, CompilationLevel.DYNAMO_ONCE
        ]:
            if self.backend == "":
                return "eager"
            if self.backend in torch_backends:
                return self.backend
            return resolve_obj_by_qualname(self.backend)

        # TODO: pass user-specified backend to piecewise compilation
        # merge with the config use_inductor
        assert self.level == CompilationLevel.PIECEWISE

        from vllm.compilation.backends import VllmBackend
        return VllmBackend(vllm_config)

    def init_with_cudagraph_sizes(self,
                                  cudagraph_capture_sizes: list[int]) -> None:
        """To complete the initialization of config,
        we need to know the cudagraph sizes."""

        if self.cudagraph_capture_sizes is None:
            self.cudagraph_capture_sizes = cudagraph_capture_sizes
        else:
            # de-duplicate the sizes provided by the config
            dedup_sizes = list(set(self.cudagraph_capture_sizes))
            if len(dedup_sizes) < len(self.cudagraph_capture_sizes):
                logger.info(("cudagraph sizes specified by model runner"
                             " %s is overridden by config %s"),
                            cudagraph_capture_sizes, dedup_sizes)
            self.cudagraph_capture_sizes = dedup_sizes

        computed_compile_sizes = []
        if self.compile_sizes is not None:
            # de-duplicate the sizes provided by the config
            self.compile_sizes = list(set(self.compile_sizes))
            for x in self.compile_sizes:
                if isinstance(x, str):
                    assert x == "cudagraph_capture_sizes", \
                        "Unrecognized size type in compile_sizes, " \
                        f"expect 'cudagraph_capture_sizes', got {x}"
                    computed_compile_sizes.extend(self.cudagraph_capture_sizes)
                else:
                    assert isinstance(x, int)
                    computed_compile_sizes.append(x)
        self.compile_sizes = computed_compile_sizes  # type: ignore

        # sort to make sure cudagraph capture sizes are in descending order
        self.cudagraph_capture_sizes.sort(reverse=True)
        self.max_capture_size = self.cudagraph_capture_sizes[
            0] if self.cudagraph_capture_sizes else 0

        # pre-compute the mapping from batch size to padded graph size
        self.bs_to_padded_graph_size = [
            0 for i in range(self.max_capture_size + 1)
        ]
        for end, start in zip(self.cudagraph_capture_sizes,
                              self.cudagraph_capture_sizes[1:] + [0]):
            for bs in range(start, end):
                if bs == start:
                    self.bs_to_padded_graph_size[bs] = start
                else:
                    self.bs_to_padded_graph_size[bs] = end
        self.bs_to_padded_graph_size[
            self.max_capture_size] = self.max_capture_size

    def set_splitting_ops_for_v1(self):
        # NOTE: this function needs to be called only when level is
        # CompilationLevel.PIECEWISE
        assert self.level == CompilationLevel.PIECEWISE, (
            "set_splitting_ops_for_v1 should only be called when "
            "level is CompilationLevel.PIECEWISE")

        if self.use_inductor_graph_partition:
            self.set_splitting_ops_for_inductor_graph_partition()
            return

        if self.pass_config.enable_attn_fusion:
            # here use_inductor_graph_partition is False
            self.set_splitting_ops_for_attn_fusion()
            return

        if self.splitting_ops is None:
            # NOTE: When using full cudagraph, instead of setting an empty
            # list and capture the full cudagraph inside the flattened fx
            # graph, we keep the piecewise fx graph structure but capture
            # the full cudagraph outside the fx graph. This reduces some
            # cpu overhead when the runtime batch_size is not cudagraph
            # captured. see https://github.com/vllm-project/vllm/pull/20059
            # for details. Make a copy to avoid mutating the class-level
            # list via reference.
            self.splitting_ops = list(self._attention_ops)
        elif len(self.splitting_ops) == 0:
            logger.warning_once(
                "Using piecewise compilation with empty splitting_ops")
            if self.cudagraph_mode == CUDAGraphMode.PIECEWISE:
                logger.warning_once(
                    "Piecewise compilation with empty splitting_ops do not" \
                    "contains piecewise cudagraph. Setting cudagraph_"
                    "mode to NONE. Hint: If you are using attention backends "
                    "that support cudagraph, consider manually setting "
                    "cudagraph_mode to FULL or FULL_DECODE_ONLY to enable "
                    "full cudagraphs.")
                self.cudagraph_mode = CUDAGraphMode.NONE
            elif self.cudagraph_mode == CUDAGraphMode.FULL_AND_PIECEWISE:
                logger.warning_once(
                    "Piecewise compilation with empty splitting_ops do not "
                    "contains piecewise cudagraph. Setting cudagraph_mode "
                    "to FULL.")
                self.cudagraph_mode = CUDAGraphMode.FULL
            self.splitting_ops = []

    def set_splitting_ops_for_inductor_graph_partition(self):
        use_inductor_graph_partition_msg = (
            "When use_inductor_graph_partition=True, splitting_ops "
            "are ignored and set to an empty list. Instead, "
            "\"tags=(torch._C.Tag.cudagraph_unsafe, ),\" is "
            "used to annotate custom ops for graph partition.")
        if self.splitting_ops is not None and \
            len(self.splitting_ops) > 0:
            logger.warning_once(use_inductor_graph_partition_msg)
        self.splitting_ops = []

    def set_splitting_ops_for_attn_fusion(self):
        assert self.pass_config.enable_attn_fusion
        if self.splitting_ops is None:
            self.splitting_ops = []
            if self.cudagraph_mode.has_piecewise_cudagraphs():
                logger.warning_once(
                    "enable_attn_fusion is incompatible with piecewise "
                    "cudagraph when use_inductor_graph_partition is off."
                    "In this case, splitting_ops will be set to empty "
                    "list, and cudagraph_mode will be set to FULL. "
                    "Please ensure you are using attention backends that "
                    "support cudagraph or set cudagraph_mode to NONE "
                    "explicitly if encountering any problems.")
                self.cudagraph_mode = CUDAGraphMode.FULL

        assert not self.splitting_ops_contain_attention(), (
            "attention ops should not be in splitting_ops "
            "when enable_attn_fusion is True")

    def splitting_ops_contain_attention(self) -> bool:
        return self.splitting_ops is not None and all(
            op in self.splitting_ops for op in self._attention_ops)

    def is_attention_compiled_piecewise(self) -> bool:
        use_fx_graph_piecewise_compilation = (
            self.level == CompilationLevel.PIECEWISE
            and self.splitting_ops_contain_attention())

        inductor_used = (self.level == CompilationLevel.PIECEWISE
                         and self.use_inductor) or (
                             self.level >= CompilationLevel.DYNAMO_AS_IS
                             and self.backend == "inductor")
        use_inductor_piecewise_compilation = (
            inductor_used and self.use_inductor_graph_partition
            and not self.splitting_ops_contain_attention())

        return use_fx_graph_piecewise_compilation or \
            use_inductor_piecewise_compilation

    def custom_op_log_check(self):
        """
        This method logs the enabled/disabled custom ops and checks that the
        passed custom_ops field only contains relevant ops.
        It is called at the end of set_current_vllm_config,
        after the custom ops have been instantiated.
        """

        if len(self.enabled_custom_ops) + len(self.disabled_custom_ops) == 0:
            logger.debug("No custom ops found in model.")
            return

        logger.debug("enabled custom ops: %s", self.enabled_custom_ops)
        logger.debug("disabled custom ops: %s", self.disabled_custom_ops)

        all_ops_in_model = (self.enabled_custom_ops | self.disabled_custom_ops)
        for op in self.custom_ops:
            if op in {"all", "none"}:
                continue

            assert op[0] in {'+', '-'}, "Invalid custom op syntax " \
                                        "(should be checked during init)"

            # check if op name exists in model
            op_name = op[1:]
            if op_name not in all_ops_in_model:
                from vllm.model_executor.custom_op import CustomOp

                # Does op exist at all or is it just not present in this model?
                # Note: Only imported op classes appear in the registry.
                missing_str = "doesn't exist (or wasn't imported/registered)" \
                    if op_name not in CustomOp.op_registry \
                    else "not present in model"

                enable_str = "enabling" if op[0] == '+' else "disabling"
                logger.warning_once("Op '%s' %s, %s with '%s' has no effect",
                                    op_name, missing_str, enable_str, op)<|MERGE_RESOLUTION|>--- conflicted
+++ resolved
@@ -256,11 +256,7 @@
     
     FULL_AND_PIECEWISE mode: Capture full cudagraph for decode batches and
     piecewise cudagraph for prefill and mixed prefill-decode batches.
-<<<<<<< HEAD
-    This is generally the most performant mode for most models.
-=======
     This is the most performant mode for most models and is the default.
->>>>>>> 9df8da54
 
     Currently, the cudagraph mode is only used for the v1 engine.
     Note that the cudagraph logic is generally orthogonal to the 
