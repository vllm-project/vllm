# SPDX-License-Identifier: Apache-2.0
# SPDX-FileCopyrightText: Copyright contributors to the vLLM project

import enum
from collections import Counter
from collections.abc import Callable
from dataclasses import asdict, field
from pathlib import Path
from typing import TYPE_CHECKING, Any, ClassVar, Literal

from pydantic import Field, TypeAdapter, field_validator
from pydantic.dataclasses import dataclass

import vllm.envs as envs
from vllm.compilation.inductor_pass import CallableInductorPass, InductorPass
from vllm.config.utils import config
from vllm.logger import init_logger
from vllm.platforms import current_platform
from vllm.utils.import_utils import resolve_obj_by_qualname
from vllm.utils.math_utils import round_up
from vllm.utils.torch_utils import is_torch_equal_or_newer

if TYPE_CHECKING:
    from vllm.config import VllmConfig
else:
    VllmConfig = object

logger = init_logger(__name__)


class CompilationMode(enum.IntEnum):
    """The compilation approach used for torch.compile-based compilation of the
    model."""

    NONE = 0
    """No torch.compile compilation is applied, model runs in fully eager pytorch mode.
    The model runs as-is."""
    STOCK_TORCH_COMPILE = 1
    """The standard `torch.compile` compilation pipeline."""
    DYNAMO_TRACE_ONCE = 2
    """Single Dynamo trace through the model, avoiding recompilation."""
    VLLM_COMPILE = 3
    """Custom vLLM Inductor-based backend with caching, piecewise compilation,
    shape specialization, and custom passes."""


class CUDAGraphMode(enum.Enum):
    """Constants for the cudagraph mode in CompilationConfig.
    Meanwhile, the subset enum `NONE`, `PIECEWISE` and `FULL` are also
    treated as concrete runtime mode for cudagraph runtime dispatching.
    """

    NONE = 0
    PIECEWISE = 1
    FULL = 2
    FULL_DECODE_ONLY = (FULL, NONE)
    FULL_AND_PIECEWISE = (FULL, PIECEWISE)

    def decode_mode(self) -> "CUDAGraphMode":
        return CUDAGraphMode(self.value[0]) if self.separate_routine() else self

    def mixed_mode(self) -> "CUDAGraphMode":
        return CUDAGraphMode(self.value[1]) if self.separate_routine() else self

    def has_mode(self, mode: "CUDAGraphMode") -> bool:
        assert not mode.separate_routine()
        if self.separate_routine():
            return mode.value in self.value
        return self == mode

    def requires_piecewise_compilation(self) -> bool:
        return self.has_mode(CUDAGraphMode.PIECEWISE)

    def max_cudagraph_mode(self) -> "CUDAGraphMode":
        return CUDAGraphMode(max(self.value)) if self.separate_routine() else self

    def has_full_cudagraphs(self) -> bool:
        return self.max_cudagraph_mode() == CUDAGraphMode.FULL

    def has_piecewise_cudagraphs(self) -> bool:
        return self.requires_piecewise_compilation()

    def separate_routine(self) -> bool:
        return isinstance(self.value, tuple)

    def valid_runtime_modes(self) -> bool:
        return self in [CUDAGraphMode.NONE, CUDAGraphMode.PIECEWISE, CUDAGraphMode.FULL]

    def __str__(self) -> str:
        return self.name


@config
@dataclass
class PassConfig:
    """Configuration for custom Inductor passes.

    This is separate from general `CompilationConfig` so that inductor passes
    don't all have access to full configuration - that would create a cycle as
    the `PassManager` is set as a property of config.

    You must pass PassConfig to VLLMConfig constructor via the CompilationConfig
    constructor. VLLMConfig's post_init does further initialization.
    If used outside of the VLLMConfig, some fields may be left in an
    improper state.
    """

    enable_fusion: bool = Field(default=None)
    """Whether to enable the custom fusion (RMSNorm/SiluMul+quant) pass."""
    enable_attn_fusion: bool = Field(default=None)
    """Whether to enable the custom attention+quant fusion pass."""
    enable_noop: bool = Field(default=None)
    """Whether to enable the custom no-op elimination pass."""
    enable_sequence_parallelism: bool = Field(default=None)
    """Whether to enable sequence parallelism."""
    enable_async_tp: bool = Field(default=None)
    """Whether to enable async TP."""
    enable_fi_allreduce_fusion: bool = Field(default=None)
    """Whether to enable flashinfer allreduce fusion."""
    fi_allreduce_fusion_max_size_mb: float | None = None
    """The threshold of the communicated tensor sizes under which
    vllm should use flashinfer fused allreduce. Specified as a
    float in MB.
    Unspecified will fallback to default values
    which are compute capability and world size dependent.
        FI_ALLREDUCE_FUSION_MAX_SIZE_MB = {
            90: {
                2: 64,  # 64MB
                4: 2,  # 2MB
                8: 1,  # 1MB
            },
            100: {
                2: 64,  # 64MB
                4: 32,  # 32MB
                8: 1,  # 1MB
            },
        }, where key is the device capability"""
    enable_qk_norm_rope_fusion: bool = False
    """Whether to enable the fused Q/K RMSNorm + RoPE pass."""

    # TODO(luka) better pass enabling system.

    def flashinfer_max_size(self, world_size: int) -> int | None:
        """
        Returns the max communication size in bytes for flashinfer
        allreduce fusion for the given world size. Returns None if world size
        is not supported by configs as it's not supported by flashinfer.
        """

        MiB = 1024 * 1024
        max_size_mb = self.fi_allreduce_fusion_max_size_mb
        if max_size_mb is None:
            max_size_mb = self.default_fi_allreduce_fusion_max_size_mb().get(world_size)

        return int(max_size_mb * MiB) if max_size_mb is not None else None

    @staticmethod
    def default_fi_allreduce_fusion_max_size_mb() -> dict[int, float]:
        from vllm.compilation.collective_fusion import FI_ALLREDUCE_FUSION_MAX_SIZE_MB
        from vllm.platforms import current_platform

        if not current_platform.is_cuda():
            return {}
        return FI_ALLREDUCE_FUSION_MAX_SIZE_MB.get(
            current_platform.get_device_capability().to_int(), {}
        )

    def compute_hash(self) -> str:
        """
        Produces a hash unique to the pass configuration.
        Any new fields that affect compilation should be added to the hash.
        Any future fields that don't affect compilation should be excluded.
        """
        return InductorPass.hash_dict(asdict(self))

    @field_validator(
        "enable_fusion",
        "enable_attn_fusion",
        "enable_noop",
        "enable_sequence_parallelism",
        "enable_async_tp",
        "enable_fi_allreduce_fusion",
        mode="wrap",
    )
    @classmethod
    def _skip_none_validation(cls, value: Any, handler: Callable) -> Any:
        """Skip validation if the value is `None` when initialisation is delayed."""
        if value is None:
            return value
        return handler(value)

    def __post_init__(self) -> None:
        if not self.enable_noop:
            if self.enable_fusion:
                logger.warning_once(
                    "Fusion enabled but reshape elimination disabled. "
                    "RMSNorm/SiluMul + quant (fp8) fusion might not work"
                )
            if self.enable_attn_fusion:
                logger.warning_once(
                    "Fusion enabled but reshape elimination disabled. "
                    "Attention + quant (fp8) fusion might not work"
                )
            if self.enable_fi_allreduce_fusion:
                logger.warning_once(
                    "Fusion enabled but reshape elimination disabled. "
                    "Allreduce + rms norm + quant (fp8) fusion might not work"
                )
        if self.enable_qk_norm_rope_fusion and not current_platform.is_cuda_alike():
            logger.warning_once(
                "QK Norm + RoPE fusion enabled but the current platform is not "
                "CUDA or ROCm. The fusion will be disabled."
            )
            self.enable_qk_norm_rope_fusion = False


class DynamicShapesType(str, enum.Enum):
    """Types of dynamic shapes handling in torch.compile().
    see  Dynamic shapes and vllm guard dropping in torch_compile.md
    for more details."""

    BACKED = "backed"
    """Use backed dynamic shapes. torch.compile() guards on backed dynamic
    shapes and may add guards. Symbols are specialized to 0, 1, or >=2 even
    without encountering branching on those ranges."""

    UNBACKED = "unbacked"
    """Use unbacked dynamic shapes. Guaranteed not to be guarded on and not
    0/1 specialized, but may throw data dependent errors when branches require
    their value without explicit unbacked handling."""

    BACKED_SIZE_OBLIVIOUS = "backed_size_oblivious"
    """Experimental flag that treats backed symbols as unbacked when explicit
    unbacked handling is defined."""


@config
@dataclass
class DynamicShapesConfig:
    """Configuration to control/debug torch compile dynamic shapes."""

    type: DynamicShapesType = DynamicShapesType.BACKED
    """Controls the type of dynamic shapes handling to use with torch.compile().

    - BACKED: Default PyTorch behavior with potential guards ignored.
    - UNBACKED: No guards guaranteed (most sound) but may throw
      data dependent errors.
    - BACKED_SIZE_OBLIVIOUS: Experimental safer alternative to
      backed/unbacked.
    """

    # TODO add a debug mode to fail

    def compute_hash(self) -> str:
        """
        Provide a hash for DynamicShapesConfig
        """

        from vllm.config.utils import get_hash_factors, hash_factors

        factors = get_hash_factors(self, {})
        return hash_factors(factors)


@config
@dataclass
class CompilationConfig:
    """Configuration for compilation.

    You must pass CompilationConfig to VLLMConfig constructor.
    VLLMConfig's post_init does further initialization. If used outside of the
    VLLMConfig, some fields will be left in an improper state.

    It has three parts:

    - Top-level Compilation control:
        - [`mode`][vllm.config.CompilationConfig.mode]
        - [`debug_dump_path`][vllm.config.CompilationConfig.debug_dump_path]
        - [`cache_dir`][vllm.config.CompilationConfig.cache_dir]
        - [`backend`][vllm.config.CompilationConfig.backend]
        - [`custom_ops`][vllm.config.CompilationConfig.custom_ops]
        - [`splitting_ops`][vllm.config.CompilationConfig.splitting_ops]
        - [`compile_mm_encoder`][vllm.config.CompilationConfig.compile_mm_encoder]
    - CudaGraph capture:
        - [`cudagraph_mode`][vllm.config.CompilationConfig.cudagraph_mode]
        - [`cudagraph_capture_sizes`]
        [vllm.config.CompilationConfig.cudagraph_capture_sizes]
        - [`max_cudagraph_capture_size`]
        [vllm.config.CompilationConfig.max_cudagraph_capture_size]
        - [`cudagraph_num_of_warmups`]
        [vllm.config.CompilationConfig.cudagraph_num_of_warmups]
        - [`cudagraph_copy_inputs`]
        [vllm.config.CompilationConfig.cudagraph_copy_inputs]
    - Inductor compilation:
        - [`compile_sizes`][vllm.config.CompilationConfig.compile_sizes]
        - [`inductor_compile_config`]
        [vllm.config.CompilationConfig.inductor_compile_config]
        - [`inductor_passes`][vllm.config.CompilationConfig.inductor_passes]
        - custom inductor passes

    Why we have different sizes for cudagraph and inductor:
    - cudagraph: a cudagraph captured for a specific size can only be used
        for the same size. We need to capture all the sizes we want to use.
    - inductor: a graph compiled by inductor for a general shape can be used
        for different sizes. Inductor can also compile for specific sizes,
        where it can have more information to optimize the graph with fully
        static shapes. However, we find the general shape compilation is
        sufficient for most cases. It might be beneficial to compile for
        certain small batchsizes, where inductor is good at optimizing.
    """

    # Top-level Compilation control
    level: int = Field(default=None)
    """
    Level is deprecated and will be removed in the next release,
    either 0.12.0 or 0.11.2 whichever is soonest.
    Please use mode. Currently all levels are mapped to mode.
    """
    # Top-level Compilation control
    mode: CompilationMode = Field(default=None)
    """The compilation approach used for torch.compile-based compilation of the
    model.

    - None: If None, we will select the default compilation mode.
      For V1 engine this is 3.
    - 0: NONE: No torch.compile compilation is applied, model runs in fully
         eager pytorch mode. The model runs as-is.
    - 1: STOCK_TORCH_COMPILE: The standard `torch.compile` compilation pipeline.
    - 2: DYNAMO_TRACE_ONCE: Single Dynamo trace through the model, avoiding
         recompilation by removing guards.
         Requires no dynamic-shape-dependent control-flow.
    - 3: VLLM_COMPILE: Custom vLLM Inductor-based backend with caching,
         piecewise compilation, shape specialization, and custom passes."""
    debug_dump_path: Path | None = None
    """The path to dump the debug information."""
    cache_dir: str = ""
    """The directory to store the compiled graph, to accelerate Inductor
    compilation. By default, it will use model-related information to generate
    a cache directory."""
    compile_cache_save_format: Literal["binary", "unpacked"] = field(
        default_factory=lambda: envs.VLLM_COMPILE_CACHE_SAVE_FORMAT
    )
    """Format for saving torch compile cache:\n
    - "binary": saves as binary file (multiprocess safe)\n
    - "unpacked": saves as directory structure for inspection/debugging
    (NOT multiprocess safe)\n
    Defaults to `VLLM_COMPILE_CACHE_SAVE_FORMAT` if not specified.
    """
    backend: str = ""
    """The backend for compilation. It needs to be a string:

    - "" (empty string): use the default backend ("inductor" on CUDA-alike
    platforms).
    - "eager"/"openxla"/...: use the specified backend registered in PyTorch.
    - "full.module.name": a qualified name which can be used to import the

    backend function.
    We use string to avoid serialization issues when using compilation in a
    distributed setting. When the compilation mode is 1 or 2, the backend is
    used for the compilation directly (it sees the whole graph). When the
    compilation mode is 3, the backend supports both whole graph and piecewise 
    compilation, available backends include eager, inductor, and custom backends, 
    the latter of which can be defined via `get_compile_backend`. Furthermore,
    compilation is only piecewise if splitting ops is set accordingly and
    use_inductor_graph_partition is off. Note that the default options for
    splitting ops are sufficient for piecewise compilation.
    """
    custom_ops: list[str] = field(default_factory=list)
    """Fine-grained control over which custom ops to enable/disable. Use 'all'
    to enable all, 'none' to disable all. Also specify a list of custom op
    names to enable (prefixed with a '+'), or disable (prefixed with a '-').
    Examples:

    - 'all,-op1' to enable all except op1
    - 'none,+op1,+op2' to enable only op1 and op2

    By default, all custom ops are enabled when running without Inductor and
    disabled when running with Inductor: mode>=VLLM_COMPILE and backend="inductor".
    Inductor generates (fused) Triton kernels for disabled custom ops."""
    splitting_ops: list[str] | None = None
    """A list of ops to exclude from cudagraphs, used in piecewise compilation.

    The behavior depends on use_inductor_graph_partition:

    - When use_inductor_graph_partition=False (default):
        These ops are used for Dynamo FX-level graph splitting. The graph is
        split at these ops before Inductor compilation, creating separate
        subgraphs for cudagraph capture.

    - When use_inductor_graph_partition=True:
        These ops are used to register Inductor partition rules. The graph
        partitioning happens at Inductor codegen time after all passes and
        fusions are finished, allowing compilation and custom passes to operate
        on the full graph while still excluding these ops from cudagraphs.

    If None, defaults to attention ops for piecewise cudagraphs.
    If empty list [], no ops are excluded (suitable for full cudagraphs)."""
    compile_mm_encoder: bool = False
    """Whether or not to compile the multimodal encoder.
    Currently, this only works for `Qwen2_5_vl` on selected platforms.
    Disabled by default until more models are supported/tested to work."""

    # Inductor capture
    compile_sizes: list[int | str] | None = None
    """Sizes to compile for inductor. In addition
    to integers, it also supports "cudagraph_capture_sizes" to
    specify the sizes for cudagraph capture."""

    inductor_compile_config: dict = field(default_factory=dict)
    """Additional configurations for inductor.
    - None: use default configurations."""

    inductor_passes: dict[str, str] = field(default_factory=dict)
    """Additional passes for inductor. It is a dictionary
    from pass name to pass function qualified name. We use function
    name because the config uses JSON format. If we pass the config
    from Python, functions can also be passed directly via Python object
    constructor, e.g. `CompilationConfig(inductor_passes={"a": func})`."""

    # CudaGraph compilation
    cudagraph_mode: CUDAGraphMode = Field(default=None)
    """
    The mode of the cudagraph:

    - NONE, no cudagraph capture.
    - PIECEWISE.
    - FULL.
    - FULL_DECODE_ONLY.
    - FULL_AND_PIECEWISE. (v1 default)

    PIECEWISE mode build piecewise cudagraph only, keeping the cudagraph
    incompatible ops (i.e. some attention ops) outside the cudagraph
    for general flexibility.

    FULL mode: Capture full cudagraph for all batches. Can be good for small
    models or workloads with small prompts; not supported by many backends.
    Generally for performance FULL_AND_PIECEWISE is better.

    FULL_DECODE_ONLY mode: Capture full cudagraph for decode batches only.
    Mixed prefill-decode batches are run without cudagraphs. Can be good for
    decode instances in a P/D setup where prefill is not as important so we
    can save some memory.

    FULL_AND_PIECEWISE mode: Capture full cudagraph for decode batches and
    piecewise cudagraph for prefill and mixed prefill-decode batches.
    This is the most performant mode for most models and is the default.

    Currently, the cudagraph mode is only used for the v1 engine.
    Note that the cudagraph logic is generally orthogonal to the
    compilation logic. While piecewise cudagraphs require piecewise
    compilation (mode=VLLM_COMPILE and non-empty splitting_ops), full
    cudagraphs are supported with and without compilation.

    Warning: This flag is new and subject to change in addition
    more modes may be added.
    """
    cudagraph_num_of_warmups: int = 0
    """Number of warmup runs for cudagraph.
    It means the first several runs will be treated as warmup runs.
    Only after that, the execution will be recorded, and the recorded
    cudagraph will be used for subsequent runs."""
    cudagraph_capture_sizes: list[int] | None = None
    """Sizes to capture cudagraph.
    - None (default): capture sizes are inferred from vllm config.
    - list[int]: capture sizes are specified as given."""
    cudagraph_copy_inputs: bool = False
    """Whether to copy input tensors for
    cudagraph. If the caller can guarantee that the same input buffers
    are always used, it can set this to False. Otherwise, it should
    set this to True, and the compiler will copy the input to an
    internally managed buffer. Default is False.
    Note that this flag is only effective when cudagraph_mode is PIECEWISE.
    """
    cudagraph_specialize_lora: bool = True
    """Whether to create separate cuda graphs for cases with and without active
    LoRA adapters. When set to False, the LoRA-enabled cuda graph will be used
    for all cases, incurring the overhead of running LoRA ops even when no
    adapters are active. Setting this to True will remove this overhead at the
    cost of increased startup time and slightly higher memory usage.
    When `enable_lora` is False, this option has no effect.
    """

    use_inductor_graph_partition: bool = Field(default=None)
    """Use inductor graph partition to split the graph at cudagraph_unsafe ops.
    This partition happens at inductor codegen time after all passes and fusions
    are finished. It generates a single `call` function which wraps
    cudagraph-safe ops into partition functions and leave cudagraph-unsafe ops
    outside the partition functions. For a graph with N cudagraph-unsafe ops
    (e.g., Attention), there would be N+1 partitions. To mark an op as
    cudagraph unsafe, we can add `tags=(torch._C.Tag.cudagraph_unsafe)` when
    register the custom op.

    This config supports both full cudagraph and piecewise cudagraph without
    compiling twice. For piecewise cudagraph, it applies vLLM CUDAGraph wrapper
    to each partition. For N+1 partitions, there would be N+1
    CUDAGraph wrapper instances.

    For full CUDAGraph, we always apply a single CUDAGraph wrapper outside the
    inductor `call` function in the model runner. The top-level full cudagraph
    capture ignores all partitioning.
    """

    pass_config: PassConfig = field(default_factory=PassConfig)
    """Custom inductor passes, see PassConfig for more details"""

    max_cudagraph_capture_size: int | None = field(default=None)
    """The maximum cudagraph capture size.

    If cudagraph_capture_sizes is specified, this will be set to the largest
    size in that list (or checked for consistency if specified). If
    cudagraph_capture_sizes is not specified, the list of sizes is generated
    automatically following the pattern:

        [1, 2, 4] + list(range(8, 256, 8)) + list(
        range(256, max_cudagraph_capture_size + 1, 16))

    If not specified, max_cudagraph_capture_size is set to min(max_num_seqs*2,
    512) by default. This voids OOM in tight memory scenarios with small
    max_num_seqs, and prevents capture of many large graphs (>512) that would
    greatly increase startup time with limited performance benefit.
    """

    dynamic_shapes_config: DynamicShapesConfig = field(
        default_factory=DynamicShapesConfig
    )
    """Configuration for dynamic shapes options"""

    local_cache_dir: str = field(default=None, init=False)  # type: ignore
    """local cache dir for each rank"""

    bs_to_padded_graph_size: list[int] = field(
        default=None,  # type: ignore
        init=False,
    )
    """optimization:
    Intuitively, bs_to_padded_graph_size should be dict[int, int].
    since we know all keys are in a range [0, max_cudagraph_capture_size],
    we can optimize it to list[int] for better lookup performance."""

    # keep track of enabled and disabled custom ops
    enabled_custom_ops: Counter[str] = field(default_factory=Counter, init=False)
    """custom ops that are enabled"""
    disabled_custom_ops: Counter[str] = field(default_factory=Counter, init=False)
    """custom ops that are disabled"""
    traced_files: set[str] = field(default_factory=set, init=False)
    """files that are traced for compilation"""
    compilation_time: float = field(default=0.0, init=False)
    """time taken for compilation"""

    static_forward_context: dict[str, Any] = field(default_factory=dict, init=False)
    """Per-model forward context
    Map from layer name to layer objects that need to be accessed outside
    model code, e.g., Attention, FusedMOE when dp_size>1."""

    # Attention ops; used for piecewise cudagraphs
    # Use PyTorch operator format: "namespace::name"
    _attention_ops: ClassVar[list[str]] = [
        "vllm::unified_attention",
        "vllm::unified_attention_with_output",
        "vllm::unified_mla_attention",
        "vllm::unified_mla_attention_with_output",
        "vllm::mamba_mixer2",
        "vllm::mamba_mixer",
        "vllm::short_conv",
        "vllm::linear_attention",
        "vllm::plamo2_mamba_mixer",
        "vllm::gdn_attention_core",
        "vllm::kda_attention",
        "vllm::sparse_attn_indexer",
    ]

    def compute_hash(self) -> str:
        """
        Provide a hash that uniquely identifies all the configs
        that affect the structure of the computation
        graph from input ids/embeddings to the final hidden states,
        excluding anything before input ids/embeddings and after
        the final hidden states.
        """
        # Opt-out: default-include declared fields; keep a tiny exclude set;
        # normalize types; keep SHA-256. For nested opaque configs, include a
        # stable identifier (e.g., pass_config.compute_hash()) instead of object id.

        ignored_factors = {
            # Paths/dirs and runtime/metrics that don’t affect compiled graph
            "debug_dump_path",
            "cache_dir",
            "local_cache_dir",
            "bs_to_padded_graph_size",
            "traced_files",
            "compilation_time",
            "static_forward_context",
            "pass_config",  # handled separately below
        }

        from vllm.config.utils import get_hash_factors, hash_factors

        factors = get_hash_factors(self, ignored_factors)

        factors["pass_config"] = self.pass_config.compute_hash()
        return hash_factors(factors)

    def __repr__(self) -> str:
        exclude = {
            "static_forward_context": True,
            "enabled_custom_ops": True,
            "disabled_custom_ops": True,
            "compilation_time": True,
            "bs_to_padded_graph_size": True,
            "traced_files": True,
            "inductor_compile_config": {
                "post_grad_custom_post_pass": True,
            },
        }

        # exclude default attr in pass_config
        pass_config_exclude = {}
        for attr, default_val in vars(PassConfig()).items():
            if getattr(self.pass_config, attr) == default_val:
                pass_config_exclude[attr] = True
        if pass_config_exclude:
            exclude["pass_config"] = pass_config_exclude

        config = TypeAdapter(CompilationConfig).dump_python(
            self, exclude=exclude, exclude_unset=True
        )

        return str(config)

    __str__ = __repr__

    @field_validator("mode", mode="before")
    @classmethod
    def validate_mode_before(cls, value: Any) -> Any:
        """
        Enable parsing the `mode` field from string mode names.
        Accepts both integers (0-3) and string names, like NONE, STOCK_TORCH_COMPILE,
        DYNAMO_TRACE_ONCE, VLLM_COMPILE.
        """
        if isinstance(value, str):
            # Convert string mode name to integer value
            mode_name = value.upper()

            if mode_name not in CompilationMode.__members__:
                raise ValueError(
                    f"Invalid compilation mode: {value}. "
                    f"Valid modes are: {', '.join(CompilationMode.__members__.keys())}"
                )

            return CompilationMode[mode_name]
        return value

    @field_validator("cudagraph_mode", mode="before")
    @classmethod
    def validate_cudagraph_mode_before(cls, value: Any) -> Any:
        """Enable parsing of the `cudagraph_mode` enum type from string."""
        if isinstance(value, str):
            return CUDAGraphMode[value.upper()]
        return value

    @field_validator("pass_config", mode="before")
    @classmethod
    def validate_pass_config_before(cls, value: Any) -> Any:
        """Enable parsing of the `pass_config` field from a dictionary."""
        if isinstance(value, dict):
            return PassConfig(**value)
        return value

    @field_validator("compile_cache_save_format")
    @classmethod
    def validate_compile_cache_save_format(cls, value: str) -> str:
        if value not in ("binary", "unpacked"):
            raise ValueError(
                f"compile_cache_save_format must be 'binary' or 'unpacked', "
                f"got: {value}"
            )
        return value

    @field_validator(
        "level",
        "mode",
        "cudagraph_mode",
        "use_inductor_graph_partition",
        mode="wrap",
    )
    @classmethod
    def _skip_none_validation(cls, value: Any, handler: Callable) -> Any:
        """Skip validation if the value is `None` when initialisation is delayed."""
        if value is None:
            return value
        return handler(value)

    def __post_init__(self) -> None:
        if self.level is not None:
            logger.warning(
                "Level is deprecated and will be removed in the next release,"
                "either 0.12.0 or 0.11.2 whichever is soonest."
                "Use mode instead."
                "If both level and mode are given,"
                "only mode will be used."
            )
            if self.mode is None:
                self.mode = self.level

        count_none = self.custom_ops.count("none")
        count_all = self.custom_ops.count("all")
        assert count_none + count_all <= 1, "Can only specify 'none' or 'all'"

        # TODO(zou3519/luka): There are 2 issues with auto-functionalization V2:
        # 1. A bug in PyTorch, fixed in 2.7:
        #    https://github.com/pytorch/pytorch/issues/147924
        # 2. Custom passes (fusion) rely on auto-functionalization V1 and don't
        #    work with V2. Addressing this will take extra engineering effort
        #    and it is not yet a priority. RFC here:
        #    https://github.com/vllm-project/vllm/issues/14703

        if is_torch_equal_or_newer("2.6"):
            KEY = "enable_auto_functionalized_v2"
            if KEY not in self.inductor_compile_config:
                self.inductor_compile_config[KEY] = False

        for k, v in self.inductor_passes.items():
            if not isinstance(v, str):
                assert callable(v), f"pass {k} should be callable or a qualified name"
                self.inductor_compile_config[k] = (
                    v if isinstance(v, InductorPass) else CallableInductorPass(v)
                )
                continue

            # resolve function from qualified name
            names = v.split(".")
            module = ".".join(names[:-1])
            func_name = names[-1]
            func = __import__(module).__dict__[func_name]
            self.inductor_compile_config[k] = (
                func if isinstance(func, InductorPass) else CallableInductorPass(func)
            )

        if self.pass_config.enable_qk_norm_rope_fusion:
            # TODO(zhuhaoran): support rope native forward match and remove this.
            # Linked issue: https://github.com/vllm-project/vllm/issues/28042
            self.custom_ops.append("+rotary_embedding")

        if (
            is_torch_equal_or_newer("2.9.0.dev")
            and "combo_kernels" not in self.inductor_compile_config
            and "benchmark_combo_kernel" not in self.inductor_compile_config
            # (fixme @boyuan) combo kernel does not support cpu yet.
            and not current_platform.is_cpu()
        ):
            # use horizontal fusion, which is useful for fusing qk-norm and
            # qk-rope when query and key have different shapes.
            self.inductor_compile_config["combo_kernels"] = True
            self.inductor_compile_config["benchmark_combo_kernel"] = True

        if self.use_inductor_graph_partition and not is_torch_equal_or_newer(
            "2.9.0.dev"
        ):
            raise ValueError(
                "use_inductor_graph_partition is only "
                "supported with torch>=2.9.0.dev. Set "
                "use_inductor_graph_partition=False instead."
            )

        for op in self.custom_ops:
            if op[0] not in {"+", "-"} and op not in {"all", "none"}:
                raise ValueError(
                    f"Invalid syntax '{op}' for custom op, "
                    "must be 'all', 'none', '+op' or '-op' "
                    "(where 'op' is the registered op name)"
                )

        # Currently only eager and inductor backend are supported.
        # for piecewise compilation. Custom backends are not suppported for
        # piecewise compilation. Update when more backends are supported.
        if self.mode == CompilationMode.VLLM_COMPILE and self.backend not in [
            "",
            "eager",
            "inductor",
        ]:
            raise ValueError(
                f"Invalid backend for piecewise compilation: {self.backend}"
            )

        if self.backend == "":
            self.backend = current_platform.get_compile_backend()

    def init_backend(self, vllm_config: "VllmConfig") -> str | Callable:
        """
        Initialize the backend for the compilation config from a vllm config.
        Arguments:
            vllm_config: The vllm config to initialize the backend from.
        Returns:
            The backend for the compilation config.
        """
        if self.mode is None:
            raise ValueError(
                "No compilation mode is set. This method should only be \
                called via vllm config where the level is set if none is \
                provided."
            )
        if self.mode == CompilationMode.NONE:
            raise ValueError("No compilation mode is set.")

        from torch._dynamo.backends.registry import list_backends

        torch_backends = list_backends(exclude_tags=tuple())
        if self.mode in [
            CompilationMode.STOCK_TORCH_COMPILE,
            CompilationMode.DYNAMO_TRACE_ONCE,
        ]:
            if self.backend in torch_backends:
                return self.backend
            return resolve_obj_by_qualname(self.backend)

        assert self.mode == CompilationMode.VLLM_COMPILE
        if self.backend not in ["eager", "inductor"]:
            logger.info("Using OOT custom backend for compilation.")

        from vllm.compilation.backends import VllmBackend

        # TODO[@lucaskabela]: See if we can forward prefix
        # https://github.com/vllm-project/vllm/issues/27045
        return VllmBackend(vllm_config)

    def post_init_cudagraph_sizes(self) -> None:
        """To complete the initialization after cudagraph related
        configs are set. This includes:
        - initialize compile_sizes
        - pre-compute the mapping bs_to_padded_graph_size
        """

        computed_compile_sizes = []
        if self.compile_sizes is not None:
            # de-duplicate the sizes provided by the config
            self.compile_sizes = list(set(self.compile_sizes))
            for x in self.compile_sizes:
                if isinstance(x, str):
                    assert x == "cudagraph_capture_sizes", (
                        "Unrecognized size type in compile_sizes, "
                        f"expect 'cudagraph_capture_sizes', got {x}"
                    )
                    computed_compile_sizes.extend(self.cudagraph_capture_sizes)
                else:
                    assert isinstance(x, int)
                    computed_compile_sizes.append(x)
        self.compile_sizes = computed_compile_sizes  # type: ignore

        # make sure the sizes are in ascending order
        self.cudagraph_capture_sizes.sort()
        if self.cudagraph_capture_sizes:
            assert self.cudagraph_capture_sizes[-1] == self.max_cudagraph_capture_size

        # May get recomputed in the model runner if adjustment is needed for spec-decode
        self.compute_bs_to_padded_graph_size()

<<<<<<< HEAD
    def set_splitting_ops_for_v1(
        self, all2all_backend: str | None = None, data_parallel_size: int | None = None
    ):
=======
    def set_splitting_ops_for_v1(self):
        # To compatible with OOT hardware plugin platform (for example vllm-ascend)
        # which currently only supports sequence parallelism in eager mode.
        if self.mode != CompilationMode.VLLM_COMPILE:
            if self.splitting_ops is None:
                self.splitting_ops = []
            return

>>>>>>> 1336a1ea
        # NOTE: this function needs to be called only when mode is
        # CompilationMode.VLLM_COMPILE
        assert self.mode == CompilationMode.VLLM_COMPILE, (
            "set_splitting_ops_for_v1 should only be called when "
            "mode is CompilationMode.VLLM_COMPILE"
        )

        if self.use_inductor_graph_partition:
            self.set_splitting_ops_for_inductor_graph_partition()
            return

        if self.pass_config.enable_attn_fusion:
            # here use_inductor_graph_partition is False
            self.set_splitting_ops_for_attn_fusion()
            return

        if self.splitting_ops is None:
            # NOTE: When using full cudagraph, instead of setting an empty
            # list and capture the full cudagraph inside the flattened fx
            # graph, we keep the piecewise fx graph structure but capture
            # the full cudagraph outside the fx graph. This reduces some
            # cpu overhead when the runtime batch_size is not cudagraph
            # captured. see https://github.com/vllm-project/vllm/pull/20059
            # for details. Make a copy to avoid mutating the class-level
            # list via reference.
            self.splitting_ops = list(self._attention_ops)
        elif len(self.splitting_ops) == 0:
            logger.warning_once("Using piecewise compilation with empty splitting_ops")
            if self.cudagraph_mode == CUDAGraphMode.PIECEWISE:
                logger.warning_once(
                    "Piecewise compilation with empty splitting_ops do not"
                    "contains piecewise cudagraph. Setting cudagraph_"
                    "mode to NONE. Hint: If you are using attention backends "
                    "that support cudagraph, consider manually setting "
                    "cudagraph_mode to FULL or FULL_DECODE_ONLY to enable "
                    "full cudagraphs."
                )
                self.cudagraph_mode = CUDAGraphMode.NONE
            elif self.cudagraph_mode == CUDAGraphMode.FULL_AND_PIECEWISE:
                logger.warning_once(
                    "Piecewise compilation with empty splitting_ops do not "
                    "contains piecewise cudagraph. Setting cudagraph_mode "
                    "to FULL."
                )
                self.cudagraph_mode = CUDAGraphMode.FULL
            self.splitting_ops = []

        # split moe op for cudagraph
        backend = all2all_backend or envs.VLLM_ALL2ALL_BACKEND
        dp_size = data_parallel_size if data_parallel_size is not None else 1
        if backend == "deepep_high_throughput" and dp_size > 1 and self.splitting_ops:
            moe_ops = [
                "vllm::moe_forward",
                "vllm::moe_forward_shared",
            ]
            for op in moe_ops:
                if op not in self.splitting_ops:
                    self.splitting_ops.append(op)

    def set_splitting_ops_for_inductor_graph_partition(self):
        assert self.use_inductor_graph_partition
        if self.splitting_ops is None:
            self.splitting_ops = list(self._attention_ops)

    def set_splitting_ops_for_attn_fusion(self):
        assert self.pass_config.enable_attn_fusion
        if self.splitting_ops is None:
            self.splitting_ops = []
            if self.cudagraph_mode.has_piecewise_cudagraphs():
                logger.warning_once(
                    "enable_attn_fusion is incompatible with piecewise "
                    "cudagraph when use_inductor_graph_partition is off. "
                    "In this case, splitting_ops will be set to empty "
                    "list, and cudagraph_mode will be set to FULL. "
                    "Please ensure you are using attention backends that "
                    "support cudagraph or set cudagraph_mode to NONE "
                    "explicitly if encountering any problems."
                )
                self.cudagraph_mode = CUDAGraphMode.FULL

        assert not self.splitting_ops_contain_attention(), (
            "attention ops should not be in splitting_ops "
            "when enable_attn_fusion is True"
        )

    def splitting_ops_contain_attention(self) -> bool:
        return self.splitting_ops is not None and all(
            op in self.splitting_ops for op in self._attention_ops
        )

    def is_attention_compiled_piecewise(self) -> bool:
        if not self.splitting_ops_contain_attention():
            return False

        if not self.use_inductor_graph_partition:
            # Dynamo-level FX split case
            return self.mode == CompilationMode.VLLM_COMPILE

        # Inductor partition case
        return self.backend == "inductor" and self.mode != CompilationMode.NONE

    def custom_op_log_check(self):
        """
        This method logs the enabled/disabled custom ops and checks that the
        passed custom_ops field only contains relevant ops.
        It is called at the end of set_current_vllm_config,
        after the custom ops have been instantiated.
        """

        if len(self.enabled_custom_ops) + len(self.disabled_custom_ops) == 0:
            logger.debug("No custom ops found in model.")
            return

        logger.debug("enabled custom ops: %s", self.enabled_custom_ops)
        logger.debug("disabled custom ops: %s", self.disabled_custom_ops)

        all_ops_in_model = self.enabled_custom_ops | self.disabled_custom_ops
        for op in self.custom_ops:
            if op in {"all", "none"}:
                continue

            assert op[0] in {"+", "-"}, (
                "Invalid custom op syntax (should be checked during init)"
            )

            # check if op name exists in model
            op_name = op[1:]
            if op_name not in all_ops_in_model:
                from vllm.model_executor.custom_op import CustomOp

                # Does op exist at all or is it just not present in this model?
                # Note: Only imported op classes appear in the registry.
                missing_str = (
                    "doesn't exist (or wasn't imported/registered)"
                    if op_name not in CustomOp.op_registry
                    else "not present in model"
                )

                enable_str = "enabling" if op[0] == "+" else "disabling"
                logger.warning_once(
                    "Op '%s' %s, %s with '%s' has no effect",
                    op_name,
                    missing_str,
                    enable_str,
                    op,
                )

    def is_custom_op_enabled(self, op: str) -> bool:
        if "all" in self.custom_ops:
            return f"-{op}" not in self.custom_ops

        assert "none" in self.custom_ops
        return f"+{op}" in self.custom_ops

    def adjust_cudagraph_sizes_for_spec_decode(
        self, uniform_decode_query_len: int, tensor_parallel_size: int
    ):
        multiple_of = uniform_decode_query_len
        if tensor_parallel_size > 1 and self.pass_config.enable_sequence_parallelism:
            multiple_of = max(uniform_decode_query_len, tensor_parallel_size)
            if (
                multiple_of % uniform_decode_query_len != 0
                or multiple_of % tensor_parallel_size != 0
            ):
                raise ValueError(
                    f"Can't determine cudagraph shapes that are both a "
                    f"multiple of {uniform_decode_query_len} "
                    f"(num_speculative_tokens + 1) required by spec-decode "
                    f"and {tensor_parallel_size} (tensor_parallel_size) "
                    f"required by sequence parallelism please adjust "
                    f"num_speculative_tokens or disable sequence parallelism"
                )

        if not self.cudagraph_capture_sizes or multiple_of <= 1:
            return

        assert self.max_cudagraph_capture_size is not None
        rounded_sizes = sorted(
            set(
                round_up(size, multiple_of)
                for size in self.cudagraph_capture_sizes
                if round_up(size, multiple_of) <= self.max_cudagraph_capture_size
            )
        )

        if len(rounded_sizes) == 0 and multiple_of <= self.max_cudagraph_capture_size:
            # if one valid but would be round_down use that
            rounded_sizes = [multiple_of]

        if len(rounded_sizes) == 0:
            raise ValueError(
                f"No valid cudagraph sizes after rounding to multiple of {multiple_of} "
                f"(num_speculative_tokens + 1 or tp if sequence parallelism is enabled)"
                f" please adjust num_speculative_tokens ({uniform_decode_query_len - 1}"
                f") or max_cudagraph_capture_size ({self.max_cudagraph_capture_size})"
                f" or cudagraph_capture_sizes ({self.cudagraph_capture_sizes})"
            )

        self.max_cudagraph_capture_size = rounded_sizes[-1]
        self.cudagraph_capture_sizes = rounded_sizes

        # Recompute after adjusting the cudagraph sizes
        self.compute_bs_to_padded_graph_size()

    def compute_bs_to_padded_graph_size(self):
        # pre-compute the mapping from batch size to padded graph size
        self.bs_to_padded_graph_size = [
            0 for i in range(self.max_cudagraph_capture_size + 1)
        ]
        for end, start in zip(
            self.cudagraph_capture_sizes + [self.max_cudagraph_capture_size + 1],
            [0] + self.cudagraph_capture_sizes,
        ):
            for bs in range(start, end):
                if bs == start:
                    self.bs_to_padded_graph_size[bs] = start
                else:
                    self.bs_to_padded_graph_size[bs] = end<|MERGE_RESOLUTION|>--- conflicted
+++ resolved
@@ -854,12 +854,9 @@
         # May get recomputed in the model runner if adjustment is needed for spec-decode
         self.compute_bs_to_padded_graph_size()
 
-<<<<<<< HEAD
     def set_splitting_ops_for_v1(
         self, all2all_backend: str | None = None, data_parallel_size: int | None = None
     ):
-=======
-    def set_splitting_ops_for_v1(self):
         # To compatible with OOT hardware plugin platform (for example vllm-ascend)
         # which currently only supports sequence parallelism in eager mode.
         if self.mode != CompilationMode.VLLM_COMPILE:
@@ -867,7 +864,6 @@
                 self.splitting_ops = []
             return
 
->>>>>>> 1336a1ea
         # NOTE: this function needs to be called only when mode is
         # CompilationMode.VLLM_COMPILE
         assert self.mode == CompilationMode.VLLM_COMPILE, (
