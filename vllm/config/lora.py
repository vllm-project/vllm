--- conflicted
+++ resolved
@@ -1,19 +1,15 @@
 # SPDX-License-Identifier: Apache-2.0
 # SPDX-FileCopyrightText: Copyright contributors to the vLLM project
 
-<<<<<<< HEAD
 from typing import TYPE_CHECKING, Any, ClassVar, Literal
-=======
-import hashlib
-from typing import TYPE_CHECKING, Any, Literal
->>>>>>> 9875be64
 
 import torch
 from pydantic import ConfigDict, Field, model_validator
 from pydantic.dataclasses import dataclass
 from typing_extensions import Self
 
-from vllm.config.utils import HashResult, config, normalize_value
+from vllm.config.utils import 
+Result, config, normalize_value
 from vllm.logger import init_logger
 
 if TYPE_CHECKING:
@@ -72,7 +68,6 @@
         excluding anything before input ids/embeddings and after
         the final hidden states.
         """
-<<<<<<< HEAD
         factors: list[Any] = [
             self.max_lora_rank,
             self.max_loras,
@@ -85,16 +80,6 @@
         if not normalized:
             return None
         return {"factors": normalized}
-=======
-        factors: list[Any] = []
-        factors.append(self.max_lora_rank)
-        factors.append(self.max_loras)
-        factors.append(self.fully_sharded_loras)
-        factors.append(self.lora_dtype)
-
-        hash_str = hashlib.md5(str(factors).encode(), usedforsecurity=False).hexdigest()
-        return hash_str
->>>>>>> 9875be64
 
     @model_validator(mode="after")
     def _validate_lora_config(self) -> Self:
