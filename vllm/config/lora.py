# SPDX-License-Identifier: Apache-2.0
# SPDX-FileCopyrightText: Copyright contributors to the vLLM project

<<<<<<< HEAD
from typing import TYPE_CHECKING, Any, ClassVar, Literal
=======
import hashlib
from typing import TYPE_CHECKING, Any, Literal
>>>>>>> 56e96b37

import torch
from pydantic import ConfigDict, Field, model_validator
from pydantic.dataclasses import dataclass
from typing_extensions import Self

from vllm.config.utils import config
from vllm.logger import init_logger
<<<<<<< HEAD
from vllm.platforms import current_platform
from vllm.utils.hashing import safe_hash
=======
>>>>>>> 56e96b37

if TYPE_CHECKING:
    from vllm.config import ModelConfig
    from vllm.config.cache import CacheConfig
else:
    ModelConfig = Any
    CacheConfig = Any

logger = init_logger(__name__)

LoRADType = Literal["auto", "float16", "bfloat16"]
MaxLoRARanks = Literal[1, 8, 16, 32, 64, 128, 256, 320, 512]
LoRAExtraVocabSize = Literal[256, 512]


@config
@dataclass(config=ConfigDict(arbitrary_types_allowed=True))
class LoRAConfig:
    """Configuration for LoRA."""

    max_lora_rank: MaxLoRARanks = 16
    """Max LoRA rank."""
    max_loras: int = Field(default=1, ge=1)
    """Max number of LoRAs in a single batch."""
    fully_sharded_loras: bool = False
    """By default, only half of the LoRA computation is sharded with tensor
    parallelism. Enabling this will use the fully sharded layers. At high
    sequence length, max rank or tensor parallel size, this is likely faster.
    """
    max_cpu_loras: int | None = None
    """Maximum number of LoRAs to store in CPU memory. Must be >= than
    `max_loras`."""
    lora_dtype: torch.dtype | LoRADType = "auto"
    """Data type for LoRA. If auto, will default to base model dtype."""
    default_mm_loras: dict[str, str] | None = None
    """Dictionary mapping specific modalities to LoRA model paths; this field
    is only applicable to multimodal models and should be leveraged when a
    model always expects a LoRA to be active when a given modality is present.
    Note that currently, if a request provides multiple additional
    modalities, each of which have their own LoRA, we do NOT apply
    default_mm_loras because we currently only support one lora adapter
    per prompt. When run in offline mode, the lora IDs for n modalities
    will be automatically assigned to 1-n with the names of the modalities
    in alphabetic order."""

    def compute_hash(self) -> str:
        """
        WARNING: Whenever a new field is added to this config,
        ensure that it is included in the factors list if
        it affects the computation graph.

        Provide a hash that uniquely identifies all the configs
        that affect the structure of the computation
        graph from input ids/embeddings to the final hidden states,
        excluding anything before input ids/embeddings and after
        the final hidden states.
        """
        factors: list[Any] = []
        factors.append(self.max_lora_rank)
        factors.append(self.max_loras)
        factors.append(self.fully_sharded_loras)
        factors.append(self.lora_dtype)

        hash_str = safe_hash(str(factors).encode(), usedforsecurity=False).hexdigest()
        return hash_str

    @model_validator(mode="after")
    def _validate_lora_config(self) -> Self:
        if self.max_cpu_loras is None:
            self.max_cpu_loras = self.max_loras
        elif self.max_cpu_loras < self.max_loras:
            raise ValueError(
                f"max_cpu_loras ({self.max_cpu_loras}) must be >= "
                f"max_loras ({self.max_loras})"
            )

        return self

    def verify_with_model_config(self, model_config: ModelConfig):
        if self.lora_dtype in (None, "auto"):
            self.lora_dtype = model_config.dtype
        elif isinstance(self.lora_dtype, str):
            self.lora_dtype = getattr(torch, self.lora_dtype)<|MERGE_RESOLUTION|>--- conflicted
+++ resolved
@@ -1,12 +1,7 @@
 # SPDX-License-Identifier: Apache-2.0
 # SPDX-FileCopyrightText: Copyright contributors to the vLLM project
 
-<<<<<<< HEAD
-from typing import TYPE_CHECKING, Any, ClassVar, Literal
-=======
-import hashlib
 from typing import TYPE_CHECKING, Any, Literal
->>>>>>> 56e96b37
 
 import torch
 from pydantic import ConfigDict, Field, model_validator
@@ -15,11 +10,7 @@
 
 from vllm.config.utils import config
 from vllm.logger import init_logger
-<<<<<<< HEAD
-from vllm.platforms import current_platform
 from vllm.utils.hashing import safe_hash
-=======
->>>>>>> 56e96b37
 
 if TYPE_CHECKING:
     from vllm.config import ModelConfig
