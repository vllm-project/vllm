# SPDX-License-Identifier: Apache-2.0
# SPDX-FileCopyrightText: Copyright contributors to the vLLM project

from typing import TYPE_CHECKING, Any, Literal

import torch
from pydantic import ConfigDict, Field, model_validator
from pydantic.dataclasses import dataclass
from typing_extensions import Self

from vllm.config.utils import config
from vllm.logger import init_logger
from vllm.utils.hashing import safe_hash

if TYPE_CHECKING:
    from vllm.config import ModelConfig
    from vllm.config.cache import CacheConfig
else:
    ModelConfig = Any
    CacheConfig = Any

logger = init_logger(__name__)

LoRADType = Literal["auto", "float16", "bfloat16"]
MaxLoRARanks = Literal[1, 8, 16, 32, 64, 128, 256, 320, 512]
LoRAExtraVocabSize = Literal[256, 512]


@config
@dataclass(config=ConfigDict(arbitrary_types_allowed=True))
class LoRAConfig:
    """Configuration for LoRA."""

    max_lora_rank: MaxLoRARanks = 16
    """Max LoRA rank."""
    max_loras: int = Field(default=1, ge=1)
    """Max number of LoRAs in a single batch."""
    fully_sharded_loras: bool = False
    """By default, only half of the LoRA computation is sharded with tensor
    parallelism. Enabling this will use the fully sharded layers. At high
    sequence length, max rank or tensor parallel size, this is likely faster.
    """
    max_cpu_loras: int | None = None
    """Maximum number of LoRAs to store in CPU memory. Must be >= than
    `max_loras`."""
    lora_dtype: torch.dtype | LoRADType = "auto"
    """Data type for LoRA. If auto, will default to base model dtype."""
    default_mm_loras: dict[str, str] | None = None
    """Dictionary mapping specific modalities to LoRA model paths; this field
    is only applicable to multimodal models and should be leveraged when a
    model always expects a LoRA to be active when a given modality is present.
    Note that currently, if a request provides multiple additional
    modalities, each of which have their own LoRA, we do NOT apply
    default_mm_loras because we currently only support one lora adapter
    per prompt. When run in offline mode, the lora IDs for n modalities
    will be automatically assigned to 1-n with the names of the modalities
    in alphabetic order."""

    def compute_hash(self) -> str:
        """
        WARNING: Whenever a new field is added to this config,
        ensure that it is included in the factors list if
        it affects the computation graph.

        Provide a hash that uniquely identifies all the configs
        that affect the structure of the computation
        graph from input ids/embeddings to the final hidden states,
        excluding anything before input ids/embeddings and after
        the final hidden states.
        """
        factors: list[Any] = []
        factors.append(self.max_lora_rank)
        factors.append(self.max_loras)
        factors.append(self.fully_sharded_loras)
        factors.append(self.lora_dtype)

<<<<<<< HEAD
        hash_str = safe_hash(str(factors).encode(),
                             usedforsecurity=False).hexdigest()
=======
        hash_str = safe_hash(str(factors).encode(), usedforsecurity=False).hexdigest()
>>>>>>> eaf81485
        return hash_str

    @model_validator(mode="after")
    def _validate_lora_config(self) -> Self:
        if self.max_cpu_loras is None:
            self.max_cpu_loras = self.max_loras
        elif self.max_cpu_loras < self.max_loras:
            raise ValueError(
                f"max_cpu_loras ({self.max_cpu_loras}) must be >= "
                f"max_loras ({self.max_loras})"
            )

        return self

    def verify_with_model_config(self, model_config: ModelConfig):
        if self.lora_dtype in (None, "auto"):
            self.lora_dtype = model_config.dtype
        elif isinstance(self.lora_dtype, str):
            self.lora_dtype = getattr(torch, self.lora_dtype)<|MERGE_RESOLUTION|>--- conflicted
+++ resolved
@@ -74,12 +74,7 @@
         factors.append(self.fully_sharded_loras)
         factors.append(self.lora_dtype)
 
-<<<<<<< HEAD
-        hash_str = safe_hash(str(factors).encode(),
-                             usedforsecurity=False).hexdigest()
-=======
         hash_str = safe_hash(str(factors).encode(), usedforsecurity=False).hexdigest()
->>>>>>> eaf81485
         return hash_str
 
     @model_validator(mode="after")
