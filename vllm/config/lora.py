--- conflicted
+++ resolved
@@ -68,7 +68,6 @@
         excluding anything before input ids/embeddings and after
         the final hidden states.
         """
-<<<<<<< HEAD
         factors: list[Any] = [
             self.max_lora_rank,
             self.max_loras,
@@ -81,16 +80,6 @@
         if not normalized:
             return None
         return {"factors": normalized}
-=======
-        factors: list[Any] = []
-        factors.append(self.max_lora_rank)
-        factors.append(self.max_loras)
-        factors.append(self.fully_sharded_loras)
-        factors.append(self.lora_dtype)
-
-        hash_str = safe_hash(str(factors).encode(), usedforsecurity=False).hexdigest()
-        return hash_str
->>>>>>> 53d7f1f6
 
     @model_validator(mode="after")
     def _validate_lora_config(self) -> Self:
