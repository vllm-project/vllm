--- conflicted
+++ resolved
@@ -72,24 +72,12 @@
         excluding anything before input ids/embeddings and after
         the final hidden states.
         """
-<<<<<<< HEAD
         ignored_factors = {
             # Runtime/placement only; does not affect compiled graph
             "max_cpu_loras",
             "default_mm_loras",
         }
         return get_compile_factors(self, ignored_factors)
-=======
-        factors: list[Any] = []
-        factors.append(self.max_lora_rank)
-        factors.append(self.max_loras)
-        factors.append(self.fully_sharded_loras)
-        factors.append(self.lora_dtype)
-        factors.append(self.enable_tower_connector_lora)
-
-        hash_str = safe_hash(str(factors).encode(), usedforsecurity=False).hexdigest()
-        return hash_str
->>>>>>> 727c41f3
 
     @model_validator(mode="after")
     def _validate_lora_config(self) -> Self:
