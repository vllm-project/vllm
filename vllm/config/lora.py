# SPDX-License-Identifier: Apache-2.0
# SPDX-FileCopyrightText: Copyright contributors to the vLLM project

from typing import TYPE_CHECKING, Any, Literal

import torch
from pydantic import ConfigDict, Field, model_validator
from pydantic.dataclasses import dataclass
from typing_extensions import Self

from vllm.config.utils import config
from vllm.logger import init_logger
from vllm.utils.hashing import safe_hash

if TYPE_CHECKING:
    from vllm.config import ModelConfig
    from vllm.config.cache import CacheConfig
else:
    ModelConfig = Any
    CacheConfig = Any

logger = init_logger(__name__)

LoRADType = Literal["auto", "float16", "bfloat16"]
MaxLoRARanks = Literal[1, 8, 16, 32, 64, 128, 256, 320, 512]
LoRAExtraVocabSize = Literal[256, 512]


@config
@dataclass(config=ConfigDict(arbitrary_types_allowed=True))
class LoRAConfig:
    """Configuration for LoRA."""

    max_lora_rank: MaxLoRARanks = 16
    """Max LoRA rank."""
    max_loras: int = Field(default=1, ge=1)
    """Max number of LoRAs in a single batch."""
    fully_sharded_loras: bool = False
    """By default, only half of the LoRA computation is sharded with tensor
    parallelism. Enabling this will use the fully sharded layers. At high
    sequence length, max rank or tensor parallel size, this is likely faster.
    """
    max_cpu_loras: int | None = None
    """Maximum number of LoRAs to store in CPU memory. Must be >= than
    `max_loras`."""
    lora_dtype: torch.dtype | LoRADType = "auto"
    """Data type for LoRA. If auto, will default to base model dtype."""
    default_mm_loras: dict[str, str] | None = None
    """Dictionary mapping specific modalities to LoRA model paths; this field
    is only applicable to multimodal models and should be leveraged when a
    model always expects a LoRA to be active when a given modality is present.
    Note that currently, if a request provides multiple additional
    modalities, each of which have their own LoRA, we do NOT apply
    default_mm_loras because we currently only support one lora adapter
    per prompt. When run in offline mode, the lora IDs for n modalities
    will be automatically assigned to 1-n with the names of the modalities
    in alphabetic order."""
    block_diagonal_sharded_loras: bool = False
    """Serves adapters with Block-Diagonal LoRA. This can increase the 
    inference performance, but requires a certain adapter format. Refer to 
    https://arxiv.org/html/2510.23346v1 for more information. If this is enabled, 
    do not enable --fully-sharded-loras."""

    def compute_hash(self) -> str:
        """
        WARNING: Whenever a new field is added to this config,
        ensure that it is included in the factors list if
        it affects the computation graph.

        Provide a hash that uniquely identifies all the configs
        that affect the structure of the computation
        graph from input ids/embeddings to the final hidden states,
        excluding anything before input ids/embeddings and after
        the final hidden states.
        """
        factors: list[Any] = []
        factors.append(self.max_lora_rank)
        factors.append(self.max_loras)
        factors.append(self.fully_sharded_loras)
        factors.append(self.lora_dtype)
<<<<<<< HEAD
        factors.append(self.lora_extra_vocab_size)
        factors.append(self.lora_vocab_padding_size)
        factors.append(self.block_diagonal_sharded_loras)
=======
>>>>>>> e6d4f3c2

        hash_str = safe_hash(str(factors).encode(), usedforsecurity=False).hexdigest()
        return hash_str

    @model_validator(mode="after")
    def _validate_lora_config(self) -> Self:
        if self.max_cpu_loras is None:
            self.max_cpu_loras = self.max_loras
        elif self.max_cpu_loras < self.max_loras:
            raise ValueError(
                f"max_cpu_loras ({self.max_cpu_loras}) must be >= "
                f"max_loras ({self.max_loras})"
            )

        return self

    def verify_with_model_config(self, model_config: ModelConfig):
        if self.lora_dtype in (None, "auto"):
            self.lora_dtype = model_config.dtype
        elif isinstance(self.lora_dtype, str):
            self.lora_dtype = getattr(torch, self.lora_dtype)<|MERGE_RESOLUTION|>--- conflicted
+++ resolved
@@ -78,12 +78,9 @@
         factors.append(self.max_loras)
         factors.append(self.fully_sharded_loras)
         factors.append(self.lora_dtype)
-<<<<<<< HEAD
         factors.append(self.lora_extra_vocab_size)
         factors.append(self.lora_vocab_padding_size)
         factors.append(self.block_diagonal_sharded_loras)
-=======
->>>>>>> e6d4f3c2
 
         hash_str = safe_hash(str(factors).encode(), usedforsecurity=False).hexdigest()
         return hash_str
