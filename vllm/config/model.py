# SPDX-License-Identifier: Apache-2.0
# SPDX-FileCopyrightText: Copyright contributors to the vLLM project

import json
import warnings
from dataclasses import InitVar, field
from importlib.util import find_spec
from typing import (TYPE_CHECKING, Any, Callable, Literal, Optional, Union,
                    cast, get_args)

import torch
from pydantic import (ConfigDict, SkipValidation, field_validator,
                      model_validator)
from pydantic.dataclasses import dataclass
from safetensors.torch import _TYPES as _SAFETENSORS_TO_TORCH_DTYPE

import vllm.envs as envs
from vllm.config.multimodal import (MMCacheType, MMEncoderTPMode,
                                    MultiModalConfig)
from vllm.config.pooler import PoolerConfig
<<<<<<< HEAD
from vllm.config.utils import config
=======
from vllm.config.scheduler import RunnerType
from vllm.config.utils import assert_hashable, config
>>>>>>> 2ce26b9b
from vllm.logger import init_logger
from vllm.platforms import current_platform
from vllm.transformers_utils.config import (
    ConfigFormat, get_config, get_hf_image_processor_config,
    get_hf_text_config, get_pooling_config,
    get_sentence_transformer_tokenizer_config, is_encoder_decoder,
    is_interleaved, try_get_generation_config, try_get_safetensors_metadata,
    try_get_tokenizer_config, uses_mrope)
from vllm.transformers_utils.runai_utils import (ObjectStorageModel,
                                                 is_runai_obj_uri)
from vllm.transformers_utils.utils import maybe_model_redirect
from vllm.utils import LayerBlockType, LazyLoader, common_broadcastable_dtype

if TYPE_CHECKING:
    from transformers import PretrainedConfig

    import vllm.model_executor.layers.quantization as me_quant
    import vllm.model_executor.models as me_models
    from vllm.config.load import LoadConfig
    from vllm.config.parallel import ParallelConfig
    from vllm.model_executor.layers.quantization import QuantizationMethods
    from vllm.v1.sample.logits_processor import LogitsProcessor
else:
    PretrainedConfig = Any

    me_quant = LazyLoader("model_executor", globals(),
                          "vllm.model_executor.layers.quantization")
    me_models = LazyLoader("model_executor", globals(),
                           "vllm.model_executor.models")
    LoadConfig = Any
    ParallelConfig = Any
    QuantizationMethods = Any
    LogitsProcessor = Any

logger = init_logger(__name__)

RunnerOption = Literal["auto", RunnerType]
ConvertType = Literal["none", "embed", "classify", "reward"]
ConvertOption = Literal["auto", ConvertType]
TaskOption = Literal["auto", "generate", "embedding", "embed", "classify",
                     "score", "reward", "transcription", "draft"]
TokenizerMode = Literal["auto", "slow", "mistral", "custom"]
ModelDType = Literal["auto", "half", "float16", "bfloat16", "float", "float32"]
LogprobsMode = Literal["raw_logits", "raw_logprobs", "processed_logits",
                       "processed_logprobs"]
HfOverrides = Union[dict[str, Any], Callable[[PretrainedConfig],
                                             PretrainedConfig]]
ModelImpl = Literal["auto", "vllm", "transformers", "terratorch"]

_RUNNER_TASKS: dict[RunnerType, list[TaskOption]] = {
    "generate": ["generate", "transcription"],
    "pooling": ["embedding", "embed", "classify", "score", "reward"],
    "draft": ["draft"],
}

_RUNNER_CONVERTS: dict[RunnerType, list[ConvertType]] = {
    "generate": [],
    "pooling": ["embed", "classify", "reward"],
    "draft": [],
}


@config
@dataclass(config=ConfigDict(arbitrary_types_allowed=True))
class ModelConfig:
    """Configuration for the model."""

    model: str = "Qwen/Qwen3-0.6B"
    """Name or path of the Hugging Face model to use. It is also used as the
    content for `model_name` tag in metrics output when `served_model_name` is
    not specified."""
    runner: RunnerOption = "auto"
    """The type of model runner to use. Each vLLM instance only supports one
    model runner, even if the same model can be used for multiple types."""
    convert: ConvertOption = "auto"
    """Convert the model using adapters defined in
    [vllm.model_executor.models.adapters][]. The most common use case is to
    adapt a text generation model to be used for pooling tasks."""
    task: Optional[TaskOption] = None
    """[DEPRECATED] The task to use the model for. If the model supports more
    than one model runner, this is used to select which model runner to run.

    Note that the model may support other tasks using the same model runner.
    """
    tokenizer: SkipValidation[str] = None  # type: ignore
    """Name or path of the Hugging Face tokenizer to use. If unspecified, model
    name or path will be used."""
    tokenizer_mode: TokenizerMode = "auto"
    """Tokenizer mode:\n
    - "auto" will use the fast tokenizer if available.\n
    - "slow" will always use the slow tokenizer.\n
    - "mistral" will always use the tokenizer from `mistral_common`.\n
    - "custom" will use --tokenizer to select the preregistered tokenizer."""
    trust_remote_code: bool = False
    """Trust remote code (e.g., from HuggingFace) when downloading the model
    and tokenizer."""
    dtype: Union[ModelDType, torch.dtype] = "auto"
    """Data type for model weights and activations:\n
    - "auto" will use FP16 precision for FP32 and FP16 models, and BF16
    precision for BF16 models.\n
    - "half" for FP16. Recommended for AWQ quantization.\n
    - "float16" is the same as "half".\n
    - "bfloat16" for a balance between precision and range.\n
    - "float" is shorthand for FP32 precision.\n
    - "float32" for FP32 precision."""
    seed: Optional[int] = None
    """Random seed for reproducibility. Initialized to None in V0, but
    initialized to 0 in V1."""
    hf_config_path: Optional[str] = None
    """Name or path of the Hugging Face config to use. If unspecified, model
    name or path will be used."""
    allowed_local_media_path: str = ""
    """Allowing API requests to read local images or videos from directories
    specified by the server file system. This is a security risk. Should only
    be enabled in trusted environments."""
    allowed_media_domains: Optional[list[str]] = None
    """If set, only media URLs that belong to this domain can be used for 
    multi-modal inputs. """
    revision: Optional[str] = None
    """The specific model version to use. It can be a branch name, a tag name,
    or a commit id. If unspecified, will use the default version."""
    code_revision: Optional[str] = None
    """The specific revision to use for the model code on the Hugging Face Hub.
    It can be a branch name, a tag name, or a commit id. If unspecified, will
    use the default version."""
    rope_scaling: dict[str, Any] = field(default_factory=dict)
    """RoPE scaling configuration. For example,
    `{"rope_type":"dynamic","factor":2.0}`."""
    rope_theta: Optional[float] = None
    """RoPE theta. Use with `rope_scaling`. In some cases, changing the RoPE
    theta improves the performance of the scaled model."""
    tokenizer_revision: Optional[str] = None
    """The specific revision to use for the tokenizer on the Hugging Face Hub.
    It can be a branch name, a tag name, or a commit id. If unspecified, will
    use the default version."""
    max_model_len: SkipValidation[int] = None  # type: ignore
    """Model context length (prompt and output). If unspecified, will be
    automatically derived from the model config.

    When passing via `--max-model-len`, supports k/m/g/K/M/G in human-readable
    format. Examples:\n
    - 1k -> 1000\n
    - 1K -> 1024\n
    - 25.6k -> 25,600"""
    spec_target_max_model_len: Optional[int] = None
    """Specify the maximum length for spec decoding draft models."""
    quantization: SkipValidation[Optional[QuantizationMethods]] = None
    """Method used to quantize the weights. If `None`, we first check the
    `quantization_config` attribute in the model config file. If that is
    `None`, we assume the model weights are not quantized and use `dtype` to
    determine the data type of the weights."""
    enforce_eager: bool = False
    """Whether to always use eager-mode PyTorch. If True, we will disable CUDA
    graph and always execute the model in eager mode. If False, we will use
    CUDA graph and eager execution in hybrid for maximal performance and
    flexibility."""
    max_logprobs: int = 20
    """Maximum number of log probabilities to return when `logprobs` is
    specified in `SamplingParams`. The default value comes the default for the
    OpenAI Chat Completions API. -1 means no cap, i.e. all (output_length *
    vocab_size) logprobs are allowed to be returned and it may cause OOM."""
    logprobs_mode: LogprobsMode = "raw_logprobs"
    """Indicates the content returned in the logprobs and prompt_logprobs.
    Supported mode:
    1) raw_logprobs, 2) processed_logprobs, 3) raw_logits, 4) processed_logits.
    Raw means the values before applying any logit processors, like bad words.
    Processed means the values after applying all processors, including
    temperature and top_k/top_p.
    """
    disable_sliding_window: bool = False
    """Whether to disable sliding window. If True, we will disable the sliding
    window functionality of the model, capping to sliding window size. If the
    model does not support sliding window, this argument is ignored."""
    disable_cascade_attn: bool = False
    """Disable cascade attention for V1. While cascade attention does not
    change the mathematical correctness, disabling it could be useful for
    preventing potential numerical issues. Note that even if this is set to
    False, cascade attention will be only used when the heuristic tells that
    it's beneficial."""
    skip_tokenizer_init: bool = False
    """Skip initialization of tokenizer and detokenizer. Expects valid
    `prompt_token_ids` and `None` for prompt from the input. The generated
    output will contain token ids."""
    enable_prompt_embeds: bool = False
    """If `True`, enables passing text embeddings as inputs via the
    `prompt_embeds` key. Note that enabling this will double the time required
    for graph compilation."""
    served_model_name: Optional[Union[str, list[str]]] = None
    """The model name(s) used in the API. If multiple names are provided, the
    server will respond to any of the provided names. The model name in the
    model field of a response will be the first name in this list. If not
    specified, the model name will be the same as the `--model` argument. Noted
    that this name(s) will also be used in `model_name` tag content of
    prometheus metrics, if multiple names provided, metrics tag will take the
    first one."""
    config_format: Union[str, ConfigFormat] = "auto"
    """The format of the model config to load:\n
    - "auto" will try to load the config in hf format if available else it
    will try to load in mistral format.\n
    - "hf" will load the config in hf format.\n
    - "mistral" will load the config in mistral format."""
    hf_token: Optional[Union[bool, str]] = None
    """The token to use as HTTP bearer authorization for remote files . If
    `True`, will use the token generated when running `huggingface-cli login`
    (stored in `~/.huggingface`)."""
    hf_overrides: HfOverrides = field(default_factory=dict)
    """If a dictionary, contains arguments to be forwarded to the Hugging Face
    config. If a callable, it is called to update the HuggingFace config."""
    logits_processor_pattern: Optional[str] = None
    """Optional regex pattern specifying valid logits processor qualified names
    that can be passed with the `logits_processors` extra completion argument.
    Defaults to `None`, which allows no processors."""
    generation_config: str = "auto"
    """The folder path to the generation config. Defaults to `"auto"`, the
    generation config will be loaded from model path. If set to `"vllm"`, no
    generation config is loaded, vLLM defaults will be used. If set to a folder
    path, the generation config will be loaded from the specified folder path.
    If `max_new_tokens` is specified in generation config, then it sets a
    server-wide limit on the number of output tokens for all requests."""
    override_generation_config: dict[str, Any] = field(default_factory=dict)
    """Overrides or sets generation config. e.g. `{"temperature": 0.5}`. If
    used with `--generation-config auto`, the override parameters will be
    merged with the default config from the model. If used with
    `--generation-config vllm`, only the override parameters are used."""
    enable_sleep_mode: bool = False
    """Enable sleep mode for the engine (only cuda platform is supported)."""
    model_impl: Union[str, ModelImpl] = "auto"
    """Which implementation of the model to use:\n
    - "auto" will try to use the vLLM implementation, if it exists, and fall
    back to the Transformers implementation if no vLLM implementation is
    available.\n
    - "vllm" will use the vLLM model implementation.\n
    - "transformers" will use the Transformers model implementation.\n
    - "terratorch" will use the TerraTorch model implementation.
    """
    override_attention_dtype: Optional[str] = None
    """Override dtype for attention"""
    logits_processors: Optional[list[Union[str, type[LogitsProcessor]]]] = None
    """One or more logits processors' fully-qualified class names or class
    definitions"""
    io_processor_plugin: Optional[str] = None
    """IOProcessor plugin name to load at model startup"""

    # Pooler config
    pooler_config: Optional[PoolerConfig] = None
    """Pooler config which controls the behaviour of output pooling in pooling
    models."""
    override_pooler_config: Optional[Union[dict, PoolerConfig]] = None
    """[DEPRECATED] Use `pooler_config` instead. This field will be removed in
    v0.12.0 or v1.0.0, whichever is sooner."""

    # Multimodal config and init vars
    multimodal_config: Optional[MultiModalConfig] = None
    """Configuration for multimodal model. If `None`, this will be inferred
    from the architecture of `self.model`."""
    limit_mm_per_prompt: InitVar[Optional[dict[str, int]]] = None
    media_io_kwargs: InitVar[Optional[dict[str, dict[str, Any]]]] = None
    mm_processor_kwargs: InitVar[Optional[dict[str, Any]]] = None
    mm_processor_cache_gb: InitVar[Optional[float]] = None
    mm_processor_cache_type: InitVar[Optional[MMCacheType]] = None
    mm_shm_cache_max_object_size_mb: InitVar[Optional[int]] = None
    mm_encoder_tp_mode: InitVar[Optional[MMEncoderTPMode]] = None
    interleave_mm_strings: InitVar[Optional[bool]] = None
    skip_mm_profiling: InitVar[Optional[bool]] = None
    video_pruning_rate: InitVar[Optional[float]] = None

    def compute_hash(self) -> str:
        """
        WARNING: Whenever a new field is added to this config,
        ensure that it is included in the factors list if
        it affects the computation graph.
        Provide a hash that uniquely identifies all the configs
        that affect the structure of the computation
        graph from input ids/embeddings to the final hidden states,
        excluding anything before input ids/embeddings and after
        the final hidden states.
        """
        ignored_factors = {
            "tokenizer",
            "hf_text_config",
            "encoder_config",
            "hf_image_processor_config",
            "pooler_config",
            "multimodal_config",
            "hf_overrides",
            # Internals / metadata
            "_model_info",
            "_architecture",
            "seed",
            "served_model_name",
            "hf_token",
            "hf_config_path",
        }

        from vllm.config.utils import get_hash_factors, hash_factors
        factors = get_hash_factors(self, ignored_factors)
        return hash_factors(factors)

    def __post_init__(
        self,
        # Multimodal config init vars
        limit_mm_per_prompt: Optional[dict[str, int]],
        media_io_kwargs: Optional[dict[str, dict[str, Any]]],
        mm_processor_kwargs: Optional[dict[str, Any]],
        mm_processor_cache_gb: Optional[float],
        mm_processor_cache_type: Optional[MMCacheType],
        mm_shm_cache_max_object_size_mb: Optional[int],
        mm_encoder_tp_mode: Optional[MMEncoderTPMode],
        interleave_mm_strings: Optional[bool],
        skip_mm_profiling: Optional[bool],
        video_pruning_rate: Optional[float],
    ) -> None:
        # Set the default seed to 0 in V1.
        # NOTE(woosuk): In V0, we set the default seed to None because the
        # driver worker shares the same process as the user process, and thus
        # setting a seed affects the user process as well.
        # In V1, we use separate processes for workers (unless
        # VLLM_ENABLE_V1_MULTIPROCESSING=0), so setting a seed here
        # doesn't affect the user process. However, without a consistent seed,
        # different tensor parallel workers would sample different tokens,
        # leading to inconsistent results.
        if envs.VLLM_USE_V1 and self.seed is None:
            self.seed = 0
            if not envs.VLLM_ENABLE_V1_MULTIPROCESSING:
                logger.warning(
                    "The global random seed is set to %d. Since "
                    "VLLM_ENABLE_V1_MULTIPROCESSING is set to False, this may "
                    "affect the random state of the Python process that "
                    "launched vLLM.", self.seed)

        # Keep set served_model_name before maybe_model_redirect(self.model)
        self.served_model_name = get_served_model_name(self.model,
                                                       self.served_model_name)
        self.model = maybe_model_redirect(self.model)
        # The tokenizer is consistent with the model by default.
        if self.tokenizer is None:
            self.tokenizer = self.model
        if self.tokenizer_revision is None:
            self.tokenizer_revision = self.revision
        self.tokenizer = maybe_model_redirect(self.tokenizer)

        if isinstance(self.hf_config_path, str):
            self.hf_config_path = maybe_model_redirect(self.hf_config_path)

        if callable(self.hf_overrides):
            hf_overrides_kw = {}
            hf_overrides_fn = self.hf_overrides
        else:
            hf_overrides_kw = self.hf_overrides
            hf_overrides_fn = None

        if self.rope_scaling:
            hf_override: dict[str, Any] = {"rope_scaling": self.rope_scaling}
            hf_overrides_kw.update(hf_override)
            hf_overrides_str = json.dumps(hf_overrides_kw)
            msg = (
                "`--rope-scaling` will be removed in a future release. "
                f"'Please instead use `--hf-overrides '{hf_overrides_str}'`")
            warnings.warn(DeprecationWarning(msg), stacklevel=2)
        if self.rope_theta is not None:
            hf_override = {"rope_theta": self.rope_theta}
            hf_overrides_kw.update(hf_override)
            hf_overrides_str = json.dumps(hf_overrides_kw)
            msg = (
                "`--rope-theta` will be removed in a future release. "
                f"'Please instead use `--hf-overrides '{hf_overrides_str}'`")
            warnings.warn(DeprecationWarning(msg), stacklevel=2)

        self.maybe_pull_model_tokenizer_for_runai(self.model, self.tokenizer)

        if (backend := envs.VLLM_ATTENTION_BACKEND
            ) and backend == "FLASHINFER" and find_spec("flashinfer") is None:
            raise ValueError(
                "VLLM_ATTENTION_BACKEND is set to FLASHINFER, but flashinfer "
                "module was not found. See "
                "https://github.com/vllm-project/vllm/blob/main/docker/Dockerfile "  # noqa: E501
                "for instructions on how to install it.")

        from vllm.platforms import current_platform

        if (self.override_attention_dtype is not None
                and not current_platform.is_rocm()):
            warnings.warn(
                "override-attention-dtype is set but not using ROCm platform",
                stacklevel=2)

        if (self.enable_sleep_mode
                and not current_platform.is_sleep_mode_available()):
            raise ValueError(
                "Sleep mode is not supported on current platform.")

        hf_config = get_config(self.hf_config_path or self.model,
                               self.trust_remote_code,
                               self.revision,
                               self.code_revision,
                               self.config_format,
                               hf_overrides_kw=hf_overrides_kw,
                               hf_overrides_fn=hf_overrides_fn)

        self.hf_config = hf_config
        self.hf_text_config = get_hf_text_config(self.hf_config)
        self.attention_chunk_size = getattr(self.hf_text_config,
                                            "attention_chunk_size", None)
        self.encoder_config = self._get_encoder_config()
        self.hf_image_processor_config = get_hf_image_processor_config(
            self.model, hf_token=self.hf_token, revision=self.revision)

        architectures = self.architectures
        registry = self.registry
        is_generative_model = registry.is_text_generation_model(
            architectures, self)
        is_pooling_model = registry.is_pooling_model(architectures, self)

        def _task_to_convert(task: TaskOption) -> ConvertType:
            if task == "embedding" or task == "embed":
                return "embed"
            if task == "classify":
                return "classify"
            if task == "reward":
                return "reward"
            if task == "score":
                new_task = self._get_default_pooling_task(architectures)
                return "classify" if new_task == "classify" else "embed"

            return "none"

        if self.task is not None:
            runner: RunnerOption = "auto"
            convert: ConvertOption = "auto"
            msg_prefix = ("The 'task' option has been deprecated and will be "
                          "removed in v0.13.0 or v1.0, whichever comes first.")
            msg_hint = "Please remove this option."

            is_generative_task = self.task in _RUNNER_TASKS["generate"]
            is_pooling_task = self.task in _RUNNER_TASKS["pooling"]

            if is_generative_model and is_pooling_model:
                if is_generative_task:
                    runner = "generate"
                    convert = "auto"
                    msg_hint = ("Please replace this option with `--runner "
                                "generate` to continue using this model "
                                "as a generative model.")
                elif is_pooling_task:
                    runner = "pooling"
                    convert = "auto"
                    msg_hint = ("Please replace this option with `--runner "
                                "pooling` to continue using this model "
                                "as a pooling model.")
                else:  # task == "auto"
                    pass
            elif is_generative_model or is_pooling_model:
                if is_generative_task:
                    runner = "generate"
                    convert = "auto"
                    msg_hint = "Please remove this option"
                elif is_pooling_task:
                    runner = "pooling"
                    convert = _task_to_convert(self.task)
                    msg_hint = ("Please replace this option with `--convert "
                                f"{convert}` to continue using this model "
                                "as a pooling model.")
                else:  # task == "auto"
                    pass
            else:
                debug_info = {
                    "architectures": architectures,
                    "is_generative_model": is_generative_model,
                    "is_pooling_model": is_pooling_model,
                }
                raise AssertionError("The model should be a generative or "
                                     "pooling model when task is set to "
                                     f"{self.task!r}. Found: {debug_info}")

            self.runner = runner
            self.convert = convert

            msg = f"{msg_prefix} {msg_hint}"
            warnings.warn(msg, DeprecationWarning, stacklevel=2)

        self.runner_type = self._get_runner_type(architectures, self.runner)
        self.convert_type = self._get_convert_type(architectures,
                                                   self.runner_type,
                                                   self.convert)

        if self.runner_type == "generate" and not is_generative_model:
            generate_converts = _RUNNER_CONVERTS["generate"]
            if self.convert_type not in generate_converts:
                # Currently we don't have any converters for generative models
                raise ValueError(
                    "This model does not support `--runner generate`.")
        if self.runner_type == "pooling" and not is_pooling_model:
            pooling_converts = _RUNNER_CONVERTS["pooling"]
            if self.convert_type not in pooling_converts:
                convert_option = "<" + "|".join(pooling_converts) + ">"
                raise ValueError(
                    "This model does not support `--runner pooling`. "
                    f"You can pass `--convert {convert_option} to adapt "
                    "it into a pooling model.")

        # Note: Initialize these attributes early because transformers fallback
        # may fail to load dynamic modules in child processes
        model_info, arch = registry.inspect_model_cls(architectures, self)
        self._model_info = model_info
        self._architecture = arch
        logger.info("Resolved architecture: %s", arch)

        # Init pooler config if needed
        if self.runner_type == "pooling":
            if self.override_pooler_config is not None:
                logger.warning_once(
                    "`override_pooler_config` is deprecated and will be "
                    "removed in v0.12.0 or v1.0.0, whichever is sooner. "
                    "Please use `pooler_config` instead.")

                if isinstance(self.override_pooler_config, dict):
                    self.pooler_config = PoolerConfig(
                        **self.override_pooler_config)
                else:
                    self.pooler_config = self.override_pooler_config

            if self.pooler_config is None:
                self.pooler_config = PoolerConfig()

            base_config = get_pooling_config(self.model, self.revision)
            if base_config is not None:
                # Only set values that are not overridden by the user
                for k, v in base_config.items():
                    if getattr(self.pooler_config, k) is None:
                        setattr(self.pooler_config, k, v)

            default_pooling_type = self._model_info.default_pooling_type
            if self.pooler_config.pooling_type is None:
                self.pooler_config.pooling_type = default_pooling_type

        self.dtype: torch.dtype = _get_and_verify_dtype(
            self.model,
            self.hf_config,
            self.dtype,
            is_pooling_model=self.runner_type == "pooling",
            revision=self.revision,
        )

        # Interleaved attention is not supported by some backends in V0
        if (not self.disable_sliding_window
                and is_interleaved(self.hf_text_config)
                and not envs.VLLM_USE_V1
                and (backend := envs.VLLM_ATTENTION_BACKEND)
                in ("XFORMERS", "FLASHINFER")):
            logger.warning_once(
                "%s has interleaved attention, which is currently not "
                "supported by the %s backend. Disabling sliding window and "
                "capping the max length to the sliding window size (%d).",
                self.hf_text_config.model_type,
                backend,
                self.hf_text_config.sliding_window,
            )
            self.disable_sliding_window = True

        self.original_max_model_len = self.max_model_len
        self.max_model_len = self.get_and_verify_max_len(self.max_model_len)
        # Init multimodal config if needed
        if self._model_info.supports_multimodal:
            if (mm_encoder_tp_mode == "data" and
                    not self._model_info.supports_multimodal_encoder_tp_data):
                logger.warning_once(
                    "This model does not support `--mm-encoder-tp-mode data`. "
                    "Falling back to `--mm-encoder-tp-mode weights`.")
                mm_encoder_tp_mode = "weights"

            mm_config_kwargs = dict(
                limit_per_prompt=limit_mm_per_prompt,
                media_io_kwargs=media_io_kwargs,
                mm_processor_kwargs=mm_processor_kwargs,
                mm_processor_cache_gb=mm_processor_cache_gb,
                mm_processor_cache_type=mm_processor_cache_type,
                mm_shm_cache_max_object_size_mb=mm_shm_cache_max_object_size_mb,
                mm_encoder_tp_mode=mm_encoder_tp_mode,
                interleave_mm_strings=interleave_mm_strings,
                skip_mm_profiling=skip_mm_profiling,
                video_pruning_rate=video_pruning_rate,
            )

            mm_config_kwargs = {
                k: v
                for k, v in mm_config_kwargs.items() if v is not None
            }

            self.multimodal_config = MultiModalConfig(**mm_config_kwargs)

        if self.disable_sliding_window:
            # Set after get_and_verify_max_len to ensure that max_model_len
            # can be correctly capped to sliding window size
            self.hf_text_config.sliding_window = None

        if not self.skip_tokenizer_init:
            self._verify_tokenizer_mode()

        # Avoid running try_verify_and_update_config multiple times
        self.config_updated = False

        self._verify_quantization()
        self._verify_cuda_graph()
        self._verify_bnb_config()

    @field_validator("quantization", mode="before")
    @classmethod
    def validate_quantization_before(cls, value: Any) -> Any:
        if isinstance(value, str):
            return value.lower()
        return value

    @model_validator(mode="after")
    def validate_model_config_after(self: "ModelConfig") -> "ModelConfig":
        if not isinstance(self.tokenizer, str):
            raise ValueError("tokenizer must be a string after __post_init__.")
        if not isinstance(self.max_model_len, int):
            raise ValueError(
                "max_model_len must be an integer after __post_init__.")
        return self

    def _get_transformers_backend_cls(self) -> str:
        """Determine which Transformers backend class will be used if
        `model_impl` is set to `transformers` or `auto`."""
        # Check if the architecture we're wrapping has defaults
        runner = None
        convert = None
        if defaults := try_match_architecture_defaults(self.architectures[0]):
            _, (runner, convert) = defaults
        # Overwrite with user-specified values
        if self.runner != "auto":
            runner = self.runner
        if self.convert not in {"auto", "none"}:
            convert = self.convert
        # Fall back to default values if still not set
        if runner is None:
            runner = "generate"
        if convert in {None, "none"}:
            convert = "embed"
        # Resolve Transformers backend pooling classes
        if runner == "pooling":
            if convert == "embed":
                return "TransformersEmbeddingModel"
            if convert == "classify":
                return "TransformersForSequenceClassification"
        # Resolve Transformers backend generate classes
        if self.hf_config != self.hf_text_config:
            # If 'hf_text_config' is the same as 'hf_config'. If not, it is
            # probably a composite config, i.e. multimodal
            return "TransformersForMultimodalLM"
        return "TransformersForCausalLM"

    def using_transformers_backend(self) -> bool:
        """Check if the model is using the Transformers backend class."""
        used_cls = self._model_info.architecture
        transformers_backend_cls = self._get_transformers_backend_cls()
        return used_cls == transformers_backend_cls

    @property
    def registry(self):
        return me_models.ModelRegistry

    @property
    def architectures(self) -> list[str]:
        return getattr(self.hf_config, "architectures", [])

    @property
    def architecture(self) -> str:
        """The architecture vllm actually used."""
        return self._architecture

    def maybe_pull_model_tokenizer_for_runai(self, model: str,
                                             tokenizer: str) -> None:
        """Pull model/tokenizer from Object Storage to temporary
        directory when needed.

        Args:
            model: Model name or path
            tokenizer: Tokenizer name or path
        """

        if not (is_runai_obj_uri(model) or is_runai_obj_uri(tokenizer)):
            return

        if is_runai_obj_uri(model):
            object_storage_model = ObjectStorageModel(url=model)
            object_storage_model.pull_files(
                model, allow_pattern=["*.model", "*.py", "*.json"])
            self.model_weights = model
            self.model = object_storage_model.dir

            # If tokenizer is same as model, download to same directory
            if model == tokenizer:
                object_storage_model.pull_files(model,
                                                ignore_pattern=[
                                                    "*.pt", "*.safetensors",
                                                    "*.bin", "*.tensors",
                                                    "*.pth"
                                                ])
                self.tokenizer = object_storage_model.dir
                return

        # Only download tokenizer if needed and not already handled
        if is_runai_obj_uri(tokenizer):
            object_storage_tokenizer = ObjectStorageModel(url=tokenizer)
            object_storage_tokenizer.pull_files(model,
                                                ignore_pattern=[
                                                    "*.pt", "*.safetensors",
                                                    "*.bin", "*.tensors",
                                                    "*.pth"
                                                ])
            self.tokenizer = object_storage_tokenizer.dir

    def _get_encoder_config(self):
        return get_sentence_transformer_tokenizer_config(
            self.model, self.revision)

    def _verify_tokenizer_mode(self) -> None:
        tokenizer_mode = cast(TokenizerMode, self.tokenizer_mode.lower())
        if tokenizer_mode not in get_args(TokenizerMode):
            raise ValueError(
                f"Unknown tokenizer mode: {self.tokenizer_mode}. Must be "
                f"one of {get_args(TokenizerMode)}.")
        self.tokenizer_mode = tokenizer_mode

    def _get_default_runner_type(
        self,
        architectures: list[str],
    ) -> RunnerType:
        registry = self.registry

        # Some Sentence Transformers models use *ForCausalLM archs
        if get_pooling_config(self.model, self.revision):
            return "pooling"

        for arch in architectures:
            if arch in registry.get_supported_archs():
                if registry.is_pooling_model(architectures, self):
                    return "pooling"
                if registry.is_text_generation_model(architectures, self):
                    return "generate"

            match = try_match_architecture_defaults(arch)
            if match:
                _, (runner_type, _) = match
                return runner_type

        return "generate"

    def _get_runner_type(
        self,
        architectures: list[str],
        runner: RunnerOption,
    ) -> RunnerType:
        if runner != "auto":
            return runner

        runner_type = self._get_default_runner_type(architectures)

        # Don't log the most common case
        if runner_type != "generate":
            logger.info(
                "Resolved `--runner auto` to `--runner %s`. "
                "Pass the value explicitly to silence this message.",
                runner_type)

        return runner_type

    def _get_default_convert_type(
        self,
        architectures: list[str],
        runner_type: RunnerType,
    ) -> ConvertType:
        registry = self.registry

        for arch in architectures:
            if arch in registry.get_supported_archs():
                if (runner_type == "generate"
                        and registry.is_text_generation_model(
                            architectures, self)):
                    return "none"
                if (runner_type == "pooling"
                        and registry.is_pooling_model(architectures, self)):
                    return "none"

            match = try_match_architecture_defaults(arch,
                                                    runner_type=runner_type)
            if match:
                _, (_, convert_type) = match
                return convert_type

        # This is to handle Sentence Transformers models that use *ForCausalLM
        # and also multi-modal pooling models which are not defined as
        # Sentence Transformers models
        if runner_type == "pooling":
            return "embed"

        return "none"

    def _get_convert_type(
        self,
        architectures: list[str],
        runner_type: RunnerType,
        convert: ConvertOption,
    ) -> ConvertType:
        if convert != "auto":
            return convert

        convert_type = self._get_default_convert_type(architectures,
                                                      runner_type)

        # Don't log the most common case
        if convert_type != "none":
            logger.info(
                "Resolved `--convert auto` to `--convert %s`. "
                "Pass the value explicitly to silence this message.",
                convert_type)

        return convert_type

    def _get_default_pooling_task(
        self,
        architectures: list[str],
    ) -> Literal["embed", "classify", "reward"]:
        if self.registry.is_cross_encoder_model(architectures, self):
            return "classify"

        for arch in architectures:
            match = try_match_architecture_defaults(arch,
                                                    runner_type="pooling")
            if match:
                _, (_, convert_type) = match
                assert convert_type != "none"
                return convert_type

        return "embed"

    def _parse_quant_hf_config(self, hf_config: PretrainedConfig):
        quant_cfg = getattr(hf_config, "quantization_config", None)
        if quant_cfg is None:
            # compressed-tensors uses a "compression_config" key
            quant_cfg = getattr(hf_config, "compression_config", None)

        else:
            # Set quant_method for ModelOpt models.
            producer_name = quant_cfg.get("producer", {}).get("name")
            if producer_name == "modelopt":
                quant_algo = quant_cfg.get("quantization",
                                           {}).get("quant_algo")
                if quant_algo == "FP8":
                    quant_cfg["quant_method"] = "modelopt"
                elif quant_algo == "NVFP4":
                    quant_cfg["quant_method"] = "modelopt_fp4"
                elif quant_algo is not None:
                    raise ValueError(
                        f"Unknown ModelOpt quant algo: {quant_algo}")

        return quant_cfg

    def _verify_quantization(self) -> None:
        supported_quantization = me_quant.QUANTIZATION_METHODS
        if self.quantization is not None:
            self.quantization = cast(me_quant.QuantizationMethods,
                                     self.quantization)

        # Parse quantization method from the HF model config, if available.
        quant_cfg = self._parse_quant_hf_config(self.hf_config)
        if quant_cfg is None and (text_config := getattr(
                self.hf_config, "text_config", None)):
            # Check the text config as well for multi-modal models.
            quant_cfg = self._parse_quant_hf_config(text_config)

        if quant_cfg is not None:
            # Use the community standard 'quant_method'
            quant_method = quant_cfg.get("quant_method", "").lower()

            # Normalize library names
            quant_method = quant_method.replace("compressed_tensors",
                                                "compressed-tensors")

            quant_cfg["quant_method"] = quant_method

            # Quantization methods which are overrides (i.e. they have a
            # `override_quantization_method` method) must be checked in order
            # of preference (this is particularly important for GPTQ).
            overrides = [
                "bitblas",
                "gptq_marlin_24",
                "gptq_marlin",
                "gptq_bitblas",
                "awq_marlin",
                "ipex",
                "moe_wna16",
                "modelopt",
                "modelopt_fp4",
                "petit_nvfp4",
                # Ensure heavy backends are probed last to avoid unnecessary
                # imports during override detection (e.g., MXFP4 imports Triton)
                "mxfp4",
            ]
            quantization_methods = [
                q for q in supported_quantization if q not in overrides
            ]
            # Any custom overrides will be in quantization_methods so we place
            # them at the start of the list so custom overrides have preference
            # over the built-in ones.
            quantization_methods = quantization_methods + overrides

            # Detect which checkpoint is it
            for name in quantization_methods:
                method = me_quant.get_quantization_config(name)
                quantization_override = method.override_quantization_method(
                    quant_cfg, self.quantization)
                if quantization_override is not None:
                    # Raise error if the override is not custom (custom would
                    # be in QUANTIZATION_METHODS but not QuantizationMethods)
                    # and hasn't been added to the overrides list.
                    if (name in get_args(me_quant.QuantizationMethods)
                            and name not in overrides):
                        raise ValueError(
                            f"Quantization method {name} is an override but "
                            "is has not been added to the `overrides` list "
                            "above. This is necessary to ensure that the "
                            "overrides are checked in order of preference.")
                    quant_method = quantization_override
                    self.quantization = quantization_override
                    break

            quant_method = quant_method if quant_method != "" else None
            # Verify quantization configurations.
            if self.quantization is None:
                self.quantization = quant_method
            elif self.quantization != quant_method:
                raise ValueError(
                    "Quantization method specified in the model config "
                    f"({quant_method}) does not match the quantization "
                    f"method specified in the `quantization` argument "
                    f"({self.quantization}).")

        if self.quantization is not None:
            if self.quantization not in supported_quantization:
                raise ValueError(
                    f"Unknown quantization method: {self.quantization}. Must "
                    f"be one of {supported_quantization}.")
            from vllm.platforms import current_platform
            current_platform.verify_quantization(self.quantization)

    def _verify_cuda_graph(self) -> None:
        # CUDAGraph capture not supported for encoder-decoder models on ROCm
        unsupported_rocm = self.is_encoder_decoder
        if (unsupported_rocm and not self.enforce_eager
                and current_platform.is_rocm()):
            logger.warning(
                "CUDA graph is not supported for %s on ROCm yet, fallback "
                "to eager mode.", self.hf_config.model_type)
            self.enforce_eager = True

    def _verify_bnb_config(self) -> None:
        """
        The current version of bitsandbytes (0.46.1) with 8-bit models does not
        yet support CUDA graph.
        # TODO Remove this when bitsandbytes supports.
        """
        is_bitsandbytes = self.quantization == "bitsandbytes"
        has_quantization_config = (getattr(self.hf_config,
                                           "quantization_config", None)
                                   is not None)
        is_8bit = (self.hf_config.quantization_config.get(
            "load_in_8bit", False) if has_quantization_config else False)
        if all([
                is_bitsandbytes,
                has_quantization_config,
                is_8bit,
                not self.enforce_eager,
        ]):
            logger.warning(
                "CUDA graph is not supported on BitsAndBytes 8bit yet, "
                "fallback to the eager mode.")

            self.enforce_eager = True

    def _verify_with_expert_parallelism(self) -> None:
        num_expert_names = [
            "moe_num_experts",  # Dbrx
            "num_experts",  # Jamba
            "n_routed_experts",  # DeepSeek
            "num_local_experts",  # Mixtral
        ]
        num_experts = 0
        for name in num_expert_names:
            num_experts = getattr(self.hf_text_config, name, 0)
            if num_experts > 0:
                break
        if num_experts < 1:
            raise ValueError(
                "Number of experts in the model must be greater than 0 "
                "when expert parallelism is enabled.")

    def verify_dual_chunk_attention_config(
        self,
        load_config: LoadConfig,
    ) -> None:
        if hasattr(self.hf_config, "dual_chunk_attention_config"):
            # Try loading the sparse attention config
            from vllm.model_executor.model_loader.weight_utils import (
                get_sparse_attention_config)
            sparse_attn_config = get_sparse_attention_config(self, load_config)
            if sparse_attn_config:
                self.hf_config.dual_chunk_attention_config[
                    "sparse_attention_config"] = sparse_attn_config
                if "sparse_attention_enabled" not in \
                        self.hf_config.dual_chunk_attention_config:
                    self.hf_config.dual_chunk_attention_config[
                        "sparse_attention_enabled"] = True

    def verify_with_parallel_config(
        self,
        parallel_config: ParallelConfig,
    ) -> None:

        if parallel_config.distributed_executor_backend == "external_launcher":
            assert self.seed is not None, (
                "Seed must be set when using external launcher backend to "
                "make sure sampling results are the same across workers.")

        total_num_attention_heads = getattr(self.hf_text_config,
                                            "num_attention_heads", 0)
        tensor_parallel_size = parallel_config.tensor_parallel_size
        if total_num_attention_heads % tensor_parallel_size != 0:
            raise ValueError(
                f"Total number of attention heads ({total_num_attention_heads})"
                " must be divisible by tensor parallel size "
                f"({tensor_parallel_size}).")

        if parallel_config.enable_expert_parallel:
            self._verify_with_expert_parallelism()

        pipeline_parallel_size = parallel_config.pipeline_parallel_size
        if (pipeline_parallel_size > 1
                and not self.registry.is_pp_supported_model(
                    self.architectures, self)):
            raise NotImplementedError(
                "Pipeline parallelism is not supported for this model. "
                "Supported models implement the `SupportsPP` interface.")

    def get_sliding_window(self) -> Optional[int]:
        """Get the sliding window size from the HF text config if present."""
        return getattr(self.hf_text_config, "sliding_window", None)

    def get_vocab_size(self) -> int:
        return getattr(self.hf_text_config, "vocab_size", 0)

    def get_hidden_size(self) -> int:
        return getattr(self.hf_text_config, "hidden_size", 0)

    @property
    def is_deepseek_mla(self) -> bool:
        if not hasattr(self.hf_text_config, "model_type"):
            return False
        elif self.hf_text_config.model_type in \
            ('deepseek_v2', 'deepseek_v3', 'deepseek_v32', 'deepseek_mtp',
              'kimi_k2', 'longcat_flash'):
            return self.hf_text_config.kv_lora_rank is not None
        elif self.hf_text_config.model_type == 'eagle':
            # if the model is an EAGLE module, check for the
            # underlying architecture
            return self.hf_text_config.model.model_type in \
                    ('deepseek_v2', 'deepseek_v3', 'deepseek_v32') \
                and self.hf_text_config.kv_lora_rank is not None
        return False

    def get_head_size(self) -> int:
        # TODO remove hard code
        if self.is_deepseek_mla:
            qk_rope_head_dim = getattr(self.hf_text_config, "qk_rope_head_dim",
                                       0)
            if self.use_mla:
                return self.hf_text_config.kv_lora_rank + qk_rope_head_dim
            else:
                qk_nope_head_dim = getattr(self.hf_text_config,
                                           "qk_nope_head_dim", 0)
                if qk_rope_head_dim and qk_nope_head_dim:
                    return qk_rope_head_dim + qk_nope_head_dim

        if hasattr(self.hf_text_config,
                   "model_type") and (self.hf_text_config.model_type
                                      == "zamba2"):
            return self.hf_text_config.attention_head_dim

        if self.is_attention_free:
            return 0

        # NOTE: Some configs may set head_dim=None in the config
        if getattr(self.hf_text_config, "head_dim", None) is not None:
            return self.hf_text_config.head_dim

        # NOTE: Some models (such as PLaMo2.1) use `hidden_size_per_head`
        if getattr(self.hf_text_config, "hidden_size_per_head",
                   None) is not None:
            return self.hf_text_config.hidden_size_per_head

        # FIXME(woosuk): This may not be true for all models.
        return (self.hf_text_config.hidden_size //
                self.hf_text_config.num_attention_heads)

    def get_total_num_kv_heads(self) -> int:
        """Returns the total number of KV heads."""
        # For GPTBigCode & Falcon:
        # NOTE: for falcon, when new_decoder_architecture is True, the
        # multi_query flag is ignored and we use n_head_kv for the number of
        # KV heads.
        falcon_model_types = ["falcon", "RefinedWeb", "RefinedWebModel"]
        new_decoder_arch_falcon = (
            self.hf_config.model_type in falcon_model_types
            and getattr(self.hf_config, "new_decoder_architecture", False))
        if not new_decoder_arch_falcon and getattr(self.hf_text_config,
                                                   "multi_query", False):
            # Multi-query attention, only one KV head.
            # Currently, tensor parallelism is not supported in this case.
            return 1

        # For DBRX and MPT
        if self.hf_config.model_type == "mpt":
            if "kv_n_heads" in self.hf_config.attn_config:
                return self.hf_config.attn_config["kv_n_heads"]
            return self.hf_config.num_attention_heads
        if self.hf_config.model_type == "dbrx":
            return getattr(self.hf_config.attn_config, "kv_n_heads",
                           self.hf_config.num_attention_heads)

        if self.hf_config.model_type == "nemotron-nas":
            for block in self.hf_config.block_configs:
                if not block.attention.no_op:
                    return self.hf_config.num_attention_heads \
                        // block.attention.n_heads_in_group

            raise RuntimeError("Couldn't determine number of kv heads")

        if self.is_attention_free:
            return 0

        attributes = [
            # For Falcon:
            "n_head_kv",
            "num_kv_heads",
            # For LLaMA-2:
            "num_key_value_heads",
            # For ChatGLM:
            "multi_query_group_num",
        ]
        for attr in attributes:
            num_kv_heads = getattr(self.hf_text_config, attr, None)
            if num_kv_heads is not None:
                return num_kv_heads

        # For non-grouped-query attention models, the number of KV heads is
        # equal to the number of attention heads.
        return self.hf_text_config.num_attention_heads

    def get_num_kv_heads(self, parallel_config: ParallelConfig) -> int:
        """Returns the number of KV heads per GPU."""
        if self.use_mla:
            # When using MLA during decode it becomes MQA
            return 1

        total_num_kv_heads = self.get_total_num_kv_heads()
        # If tensor parallelism is used, we divide the number of KV heads by
        # the tensor parallel size. We will replicate the KV heads in the
        # case where the number of KV heads is smaller than the tensor
        # parallel size so each GPU has at least one KV head.
        return max(1,
                   total_num_kv_heads // parallel_config.tensor_parallel_size)

    def get_num_attention_heads(self, parallel_config: ParallelConfig) -> int:
        num_heads = getattr(self.hf_text_config, "num_attention_heads", 0)
        return num_heads // parallel_config.tensor_parallel_size

    def get_layers_start_end_indices(
            self, parallel_config: ParallelConfig) -> tuple[int, int]:
        from vllm.distributed.utils import get_pp_indices
        if (self.hf_text_config.model_type == "deepseek_mtp"
                or self.hf_config.model_type == "mimo_mtp"
                or self.hf_config.model_type == "glm4_moe_mtp"
                or self.hf_config.model_type == "ernie_mtp"
                or self.hf_config.model_type == "qwen3_next_mtp"):
            total_num_hidden_layers = getattr(self.hf_text_config,
                                              "num_nextn_predict_layers", 0)
        elif (self.hf_config.model_type == "longcat_flash_mtp"):
            total_num_hidden_layers = getattr(self.hf_text_config,
                                              "num_nextn_predict_layers", 1)
        else:
            total_num_hidden_layers = getattr(self.hf_text_config,
                                              "num_hidden_layers", 0)
        # the layout order is: DP x PP x TP
        pp_rank = (parallel_config.rank // parallel_config.tensor_parallel_size
                   ) % parallel_config.pipeline_parallel_size
        pp_size = parallel_config.pipeline_parallel_size
        start, end = get_pp_indices(total_num_hidden_layers, pp_rank, pp_size)
        return start, end

    def get_num_layers(self, parallel_config: ParallelConfig) -> int:
        start, end = self.get_layers_start_end_indices(parallel_config)
        return end - start

    def get_num_layers_by_block_type(
        self,
        parallel_config: ParallelConfig,
        block_type: LayerBlockType = LayerBlockType.attention,
    ) -> int:
        # This function relies on 'layers_block_type' in hf_config,
        # for w/o this attribute, we will need to have workarounds like so
        attn_block_type = block_type == LayerBlockType.attention
        is_transformer = not self.is_hybrid and \
                            not self.has_noops and \
                            not self.is_attention_free
        start, end = self.get_layers_start_end_indices(parallel_config)

        if is_transformer:
            # Handle the basic case first
            return end - start if attn_block_type else 0
        elif self.is_attention_free:
            # Attention free
            # Note that this code assumes there
            # is only one type of attention-free block type.
            return 0 if attn_block_type else end - start
        elif self.has_noops:
            block_configs = self.hf_config.block_configs
            return sum(not bc.attention.no_op
                       for bc in block_configs[start:end])
        else:
            # Hybrid model Jamba
            layers_block_type_value = getattr(self.hf_text_config,
                                              "layers_block_type", None)
            if layers_block_type_value is not None:
                if hasattr(self.hf_text_config,
                           "model_type") and (self.hf_text_config.model_type
                                              == "zamba2"):
                    if attn_block_type:
                        return sum(t == "hybrid"
                                   for t in layers_block_type_value[start:end])
                    else:
                        return self.get_num_layers(parallel_config)
                return sum(t == block_type.value
                           for t in layers_block_type_value[start:end])

            # Hybrid model Minimax
            attn_type_list = getattr(self.hf_config, "attn_type_list", None)
            if attn_type_list:
                return sum(t == 1 for t in attn_type_list[start:end])

            # Hybrid model Qwen3Next
            layer_types_value = getattr(self.hf_config, "layer_types", None)
            if layer_types_value is not None:
                if getattr(block_type, "value", block_type) == "attention":
                    return sum(t == "full_attention"
                               for t in layer_types_value[start:end])
                elif getattr(block_type, "value",
                             block_type) == "linear_attention":
                    return sum(t == "linear_attention"
                               for t in layer_types_value[start:end])
                else:
                    return sum(t == getattr(block_type, "value", block_type)
                               for t in layer_types_value[start:end])

            if (layers_block_type_value is None and attn_type_list is None
                    and layer_types_value is None):
                raise ValueError(
                    "The model is an hybrid without a"
                    "layers_block_type or an attn_type_list, or a layer_types "
                    "in the hf_config, cannot determine the num of "
                    f"{block_type.value} layers")

    def get_mamba_chunk_size(self) -> Optional[int]:
        """
        Returns the mamba chunk size if it exists
        """
        # used by e.g. Bamba, FalconH1, Granite, PLaMo2
        chunk_size = getattr(self.hf_text_config, "mamba_chunk_size", None)
        if chunk_size is None:
            # used by e.g. Mamba2, NemotronH, Zamba
            chunk_size = getattr(self.hf_text_config, "chunk_size", None)
        return chunk_size

    def get_multimodal_config(self) -> MultiModalConfig:
        """
        Get the multimodal configuration of the model.

        Raises:
            ValueError: If the model is not multimodal.
        """
        if self.multimodal_config is None:
            raise ValueError("The model is not multimodal.")

        return self.multimodal_config

    def try_get_generation_config(self) -> dict[str, Any]:
        """
        This method attempts to retrieve the non-default values of the
        generation config for this model.

        The generation config can contain information about special tokens, as
        well as sampling parameters. Which is why this method exists separately
        to `get_diff_sampling_param`.

        Returns:
            A dictionary containing the non-default generation config.
        """
        if self.generation_config in {"auto", "vllm"}:
            config = try_get_generation_config(
                self.hf_config_path or self.model,
                trust_remote_code=self.trust_remote_code,
                revision=self.revision,
                config_format=self.config_format,
            )
        else:
            config = try_get_generation_config(
                self.generation_config,
                trust_remote_code=self.trust_remote_code,
                config_format=self.config_format,
            )

        if config is None:
            return {}

        return config.to_diff_dict()

    def get_diff_sampling_param(self) -> dict[str, Any]:
        """
        This method returns a dictionary containing the non-default sampling
        parameters with `override_generation_config` applied.

        The default sampling parameters are:

        - vLLM's neutral defaults if `self.generation_config="vllm"`
        - the model's defaults if `self.generation_config="auto"`
        - as defined in `generation_config.json` if
            `self.generation_config="path/to/generation_config/dir"`

        Returns:
            A dictionary containing the non-default sampling parameters.
        """
        if self.generation_config == "vllm":
            config = {}
        else:
            config = self.try_get_generation_config()

        # Overriding with given generation config
        config.update(self.override_generation_config)

        available_params = [
            "repetition_penalty",
            "temperature",
            "top_k",
            "top_p",
            "min_p",
            "max_new_tokens",
        ]
        if any(p in config for p in available_params):
            diff_sampling_param = {
                p: config.get(p)
                for p in available_params if config.get(p) is not None
            }
            # Huggingface definition of max_new_tokens is equivalent
            # to vLLM's max_tokens
            if "max_new_tokens" in diff_sampling_param:
                diff_sampling_param["max_tokens"] = diff_sampling_param.pop(
                    "max_new_tokens")
        else:
            diff_sampling_param = {}

        if diff_sampling_param:
            logger.warning_once(
                "Default sampling parameters have been overridden by the "
                "model's Hugging Face generation config recommended from the "
                "model creator. If this is not intended, please relaunch "
                "vLLM instance with `--generation-config vllm`.")
        return diff_sampling_param

    @property
    def is_encoder_decoder(self) -> bool:
        """Extract the HF encoder/decoder model flag."""
        return is_encoder_decoder(self.hf_config)

    @property
    def uses_mrope(self) -> bool:
        return uses_mrope(self.hf_config)

    @property
    def is_multimodal_model(self) -> bool:
        return self.multimodal_config is not None

    @property
    def is_multimodal_raw_input_only_model(self) -> bool:
        return self._model_info.supports_multimodal_raw_input_only

    @property
    def is_cross_encoder(self) -> bool:
        return (self._model_info.supports_cross_encoding
                or self.convert_type == "classify")

    @property
    def is_pp_supported(self) -> bool:
        return self._model_info.supports_pp

    @property
    def is_attention_free(self) -> bool:
        return self._model_info.is_attention_free

    @property
    def is_hybrid(self) -> bool:
        return self._model_info.is_hybrid

    @property
    def has_noops(self) -> bool:
        return self._model_info.has_noops

    @property
    def has_inner_state(self):
        return self._model_info.has_inner_state

    @property
    def is_v1_compatible(self) -> bool:
        return not self._model_info.supports_v0_only

    @property
    def use_mla(self) -> bool:
        return self.is_deepseek_mla and not envs.VLLM_MLA_DISABLE

    @property
    def is_matryoshka(self) -> bool:
        return (bool(getattr(self.hf_config, "matryoshka_dimensions", None))
                or getattr(self.hf_config, "is_matryoshka", False))

    @property
    def matryoshka_dimensions(self):
        return getattr(self.hf_config, "matryoshka_dimensions", None)

    @property
    def use_pad_token(self) -> bool:
        # cross_encoder models defaults to using pad_token.
        # `llm as reranker` models defaults to not using pad_token.
        return getattr(self.hf_config, "use_pad_token", True)

    @property
    def head_dtype(self) -> torch.dtype:
        """
        "head" refers to the last Linear layer(s) of an LLM,
        such as the lm_head in a generation model,
        or the score or classifier in a classification model.

        `head_dtype` currently only supports pooling models.\n
        - The pooling model defaults to using fp32 head,
        you can use --hf-overrides '{"head_dtype": "model"}' to disable it.
        """

        head_dtype = _get_head_dtype(config=self.hf_config,
                                     dtype=self.dtype,
                                     runner_type=self.runner_type)

        if self.runner_type != "pooling" and head_dtype != self.dtype:
            logger.warning_once(
                "`head_dtype` currently only supports pooling models."
                "fallback to model dtype [%s].", self.dtype)
            return self.dtype

        if head_dtype not in current_platform.supported_dtypes:
            logger.warning_once(
                "The current platform does not support [%s] head dtype, "
                "fallback to model dtype [%s].", head_dtype, self.dtype)
            return self.dtype

        logger.debug_once("head dtype: %s", head_dtype)
        return head_dtype

    def get_and_verify_max_len(self, max_model_len: int):
        # Consider max_model_len in tokenizer_config only when
        # pooling models use absolute position_embedding.
        tokenizer_config = None
        if (self.runner_type == "pooling" and getattr(
                self.hf_config, "position_embedding_type", "") == "absolute"):
            tokenizer_config = try_get_tokenizer_config(
                self.tokenizer,
                trust_remote_code=self.trust_remote_code,
                revision=self.tokenizer_revision)
        max_model_len = _get_and_verify_max_len(
            hf_config=self.hf_text_config,
            tokenizer_config=tokenizer_config,
            max_model_len=max_model_len,
            disable_sliding_window=self.disable_sliding_window,
            sliding_window=self.get_sliding_window(),
            spec_target_max_model_len=self.spec_target_max_model_len,
            encoder_config=self.encoder_config)
        logger.info("Using max model len %s", max_model_len)
        return max_model_len


def get_served_model_name(model: str,
                          served_model_name: Optional[Union[str, list[str]]]):
    """
    If the input is a non-empty list, the first model_name in
    `served_model_name` is taken.
    If the input is a non-empty string, it is used directly.
    For cases where the input is either an empty string or an
    empty list, the fallback is to use `self.model`.
    """
    if not served_model_name:
        return model
    if isinstance(served_model_name, list):
        return served_model_name[0]
    return served_model_name


# Some model suffixes are based on auto classes from Transformers:
# https://huggingface.co/docs/transformers/en/model_doc/auto
# NOTE: Items higher on this list priority over lower ones
_SUFFIX_TO_DEFAULTS: list[tuple[str, tuple[RunnerType, ConvertType]]] = [
    ("ForCausalLM", ("generate", "none")),
    ("ForConditionalGeneration", ("generate", "none")),
    ("ChatModel", ("generate", "none")),
    ("LMHeadModel", ("generate", "none")),
    ("ForTextEncoding", ("pooling", "embed")),
    ("EmbeddingModel", ("pooling", "embed")),
    ("ForSequenceClassification", ("pooling", "classify")),
    ("ForAudioClassification", ("pooling", "classify")),
    ("ForImageClassification", ("pooling", "classify")),
    ("ForVideoClassification", ("pooling", "classify")),
    ("ClassificationModel", ("pooling", "classify")),
    ("ForRewardModeling", ("pooling", "reward")),
    ("RewardModel", ("pooling", "reward")),
    # Let other `*Model`s take priority
    ("Model", ("pooling", "embed")),
]


def iter_architecture_defaults():
    yield from _SUFFIX_TO_DEFAULTS


def try_match_architecture_defaults(
    architecture: str,
    *,
    runner_type: Optional[RunnerType] = None,
    convert_type: Optional[ConvertType] = None,
) -> Optional[tuple[str, tuple[RunnerType, ConvertType]]]:
    for suffix, (default_runner_type,
                 default_convert_type) in iter_architecture_defaults():
        if ((runner_type is None or runner_type == default_runner_type) and
            (convert_type is None or convert_type == default_convert_type)
                and architecture.endswith(suffix)):
            return suffix, (default_runner_type, default_convert_type)

    return None


_STR_DTYPE_TO_TORCH_DTYPE = {
    "half": torch.float16,
    "float16": torch.float16,
    "float": torch.float32,
    "float32": torch.float32,
    "bfloat16": torch.bfloat16,
}

# model_type -> reason
_FLOAT16_NOT_SUPPORTED_MODELS = {
    "gemma2": "Numerical instability. Please use bfloat16 or float32 instead.",
    "gemma3": "Numerical instability. Please use bfloat16 or float32 instead.",
    "gemma3_text":
    "Numerical instability. Please use bfloat16 or float32 instead.",
    "plamo2": "Numerical instability. Please use bfloat16 or float32 instead.",
    "glm4": "Numerical instability. Please use bfloat16 or float32 instead.",
}


def _is_valid_dtype(model_type: str, dtype: torch.dtype):
    if model_type in _FLOAT16_NOT_SUPPORTED_MODELS and dtype == torch.float16:  # noqa: E501, SIM103
        return False

    return True


def _check_valid_dtype(model_type: str, dtype: torch.dtype):
    if model_type in _FLOAT16_NOT_SUPPORTED_MODELS and dtype == torch.float16:
        reason = _FLOAT16_NOT_SUPPORTED_MODELS[model_type]
        raise ValueError(f"The model type {model_type!r} "
                         f"does not support float16. Reason: {reason}")

    return True


def _find_dtype(
    model_id: str,
    config: PretrainedConfig,
    *,
    revision: Optional[str],
):
    # NOTE: getattr(config, "torch_dtype", torch.float32) is not correct
    # because config.torch_dtype can be None.
    config_dtype = getattr(config, "torch_dtype", None)

    # Fallbacks for multi-modal models if the root config
    # does not define torch_dtype
    if config_dtype is None:
        config_dtype = getattr(config.get_text_config(), "torch_dtype", None)
    if config_dtype is None and hasattr(config, "vision_config"):
        config_dtype = getattr(config.vision_config, "torch_dtype", None)
    if config_dtype is None and hasattr(config, "encoder_config"):
        config_dtype = getattr(config.encoder_config, "torch_dtype", None)

    # Try to read the dtype of the weights if they are in safetensors format
    if config_dtype is None:
        repo_mt = try_get_safetensors_metadata(model_id, revision=revision)

        if repo_mt and (files_mt := repo_mt.files_metadata):
            param_dtypes: set[torch.dtype] = {
                _SAFETENSORS_TO_TORCH_DTYPE[dtype_str]
                for file_mt in files_mt.values()
                for dtype_str in file_mt.parameter_count
                if dtype_str in _SAFETENSORS_TO_TORCH_DTYPE
            }

            if param_dtypes:
                return common_broadcastable_dtype(param_dtypes)

    if config_dtype is None:
        config_dtype = torch.float32

    return config_dtype


def _resolve_auto_dtype(
    model_type: str,
    config_dtype: torch.dtype,
    *,
    is_pooling_model: bool,
):
    from vllm.platforms import current_platform

    supported_dtypes = [
        dtype for dtype in current_platform.supported_dtypes
        if _is_valid_dtype(model_type, dtype)
    ]

    if is_pooling_model and torch.float16 in supported_dtypes:
        preferred_dtype = torch.float16
    else:
        preferred_dtype = supported_dtypes[0]

    # Downcast for float32 models
    if config_dtype == torch.float32:
        config_dtype = preferred_dtype

    if config_dtype in supported_dtypes:
        return config_dtype

    # Ensure device compatibility
    device_name = current_platform.get_device_name()
    device_capability = current_platform.get_device_capability()

    if device_capability is None:
        device_str = f"{device_name!r}"
    else:
        version_str = device_capability.as_version_str()
        device_str = f"{device_name!r} (with compute capability {version_str})"

    logger.warning(
        "Your device %s doesn't support %s. "
        "Falling back to %s for compatibility.",
        device_str,
        config_dtype,
        preferred_dtype,
    )

    return preferred_dtype


def _get_and_verify_dtype(
    model_id: str,
    config: PretrainedConfig,
    dtype: Union[str, torch.dtype],
    *,
    is_pooling_model: bool,
    revision: Optional[str] = None,
) -> torch.dtype:
    config_dtype = _find_dtype(model_id, config, revision=revision)
    model_type = config.model_type

    if isinstance(dtype, str):
        dtype = dtype.lower()
        if dtype == "auto":
            # Set default dtype from model config
            torch_dtype = _resolve_auto_dtype(
                model_type,
                config_dtype,
                is_pooling_model=is_pooling_model,
            )
        else:
            if dtype not in _STR_DTYPE_TO_TORCH_DTYPE:
                raise ValueError(f"Unknown dtype: {dtype!r}")
            torch_dtype = _STR_DTYPE_TO_TORCH_DTYPE[dtype]
    elif isinstance(dtype, torch.dtype):
        torch_dtype = dtype
    else:
        raise ValueError(f"Unknown dtype: {dtype}")

    _check_valid_dtype(model_type, torch_dtype)

    if torch_dtype != config_dtype:
        if torch_dtype == torch.float32:
            # Upcasting to float32 is allowed.
            logger.info("Upcasting %s to %s.", config_dtype, torch_dtype)
        elif config_dtype == torch.float32:
            # Downcasting from float32 to float16 or bfloat16 is allowed.
            logger.info("Downcasting %s to %s.", config_dtype, torch_dtype)
        else:
            # Casting between float16 and bfloat16 is allowed with a warning.
            logger.warning("Casting %s to %s.", config_dtype, torch_dtype)

    return torch_dtype


def _get_head_dtype(config: PretrainedConfig, dtype: torch.dtype,
                    runner_type: str) -> torch.dtype:
    head_dtype: Optional[Union[str,
                               torch.dtype]] = getattr(config, "head_dtype",
                                                       None)

    if head_dtype == "model":
        return dtype
    elif isinstance(head_dtype, str):
        head_dtype = head_dtype.lower()
        if head_dtype not in _STR_DTYPE_TO_TORCH_DTYPE:
            raise ValueError(f"Unknown dtype: {head_dtype!r}")
        return _STR_DTYPE_TO_TORCH_DTYPE[head_dtype]
    elif isinstance(head_dtype, torch.dtype):
        return head_dtype
    elif head_dtype is None:
        if torch.float32 not in current_platform.supported_dtypes:
            return dtype
        if runner_type == "pooling":
            return torch.float32
        return dtype
    else:
        raise ValueError(f"Unknown dtype: {head_dtype}")


def _get_and_verify_max_len(
    hf_config: PretrainedConfig,
    tokenizer_config: Optional[dict],
    max_model_len: Optional[int],
    disable_sliding_window: bool,
    sliding_window: Optional[int],
    spec_target_max_model_len: Optional[int] = None,
    encoder_config: Optional[Any] = None,
) -> int:
    """Get and verify the model's maximum length."""
    derived_max_model_len = float("inf")
    possible_keys = [
        # OPT
        "max_position_embeddings",
        # GPT-2
        "n_positions",
        # MPT
        "max_seq_len",
        # ChatGLM2
        "seq_length",
        # Command-R
        "model_max_length",
        # Whisper
        "max_target_positions",
        # Others
        "max_sequence_length",
        "max_seq_length",
        "seq_len",
    ]
    # Choose the smallest "max_length" from the possible keys
    max_len_key = None
    for key in possible_keys:
        max_len = getattr(hf_config, key, None)
        if max_len is not None:
            max_len_key = key if max_len < derived_max_model_len \
                else max_len_key
            derived_max_model_len = min(derived_max_model_len, max_len)
    # For Command-R / Cohere, Cohere2 / Aya Vision models
    if tmp_max_len := getattr(hf_config, "model_max_length", None):
        max_len_key = "model_max_length"
        derived_max_model_len = tmp_max_len

    # If sliding window is manually disabled, max_length should be less
    # than the sliding window length in the model config.
    if (disable_sliding_window and sliding_window is not None
            and sliding_window < derived_max_model_len):
        max_len_key = "sliding_window"
        derived_max_model_len = sliding_window

    # Consider model_max_length in tokenizer_config
    if tokenizer_config:
        tokenizer_model_max_length = tokenizer_config.get(
            "model_max_length", derived_max_model_len)
        derived_max_model_len = min(derived_max_model_len,
                                    tokenizer_model_max_length)

    # If none of the keys were found in the config, use a default and
    # log a warning.
    if derived_max_model_len == float("inf"):
        if max_model_len is not None:
            # If max_model_len is specified, we use it.
            return max_model_len

        if spec_target_max_model_len is not None:
            # If this is a speculative draft model, we use the max model len
            # from the target model.
            return spec_target_max_model_len

        default_max_len = 2048
        logger.warning(
            "The model's config.json does not contain any of the following "
            "keys to determine the original maximum length of the model: "
            "%s. Assuming the model's maximum length is %d.", possible_keys,
            default_max_len)
        derived_max_model_len = default_max_len

    rope_scaling = getattr(hf_config, "rope_scaling", None)
    # NOTE(woosuk): Gemma3's max_model_len (128K) is already scaled by RoPE
    # scaling, so we skip applying the scaling factor again.
    if rope_scaling is not None and "gemma3" not in hf_config.model_type:
        # No need to consider "type" key because of patch_rope_scaling when
        # loading HF config
        rope_type = rope_scaling["rope_type"]

        if rope_type not in ("su", "longrope", "llama3"):
            if disable_sliding_window:
                # TODO(robertgshaw): Find a model that supports rope_scaling
                # with sliding window to see if this case should be allowed.
                raise NotImplementedError(
                    "Disabling sliding window is not supported for models "
                    "with rope_scaling. Please raise an issue so we can "
                    "investigate.")

            # NOTE: rope_type == "default" does not define factor
            # https://github.com/huggingface/transformers/blob/v4.45.2/src/transformers/modeling_rope_utils.py
            scaling_factor = rope_scaling.get("factor", 1.0)

            if rope_type == "yarn":
                derived_max_model_len = rope_scaling[
                    "original_max_position_embeddings"]
            derived_max_model_len *= scaling_factor

    if encoder_config and "max_seq_length" in encoder_config:
        derived_max_model_len = encoder_config["max_seq_length"]

    # If the user specified a max length, make sure it is smaller than the
    # derived length from the HF model config.
    if max_model_len is None:
        max_model_len = int(derived_max_model_len)
        if current_platform.is_tpu():
            logger.warning(
                "--max-model-len is not specified, "
                "it's currently using model's default length %s, "
                "which might be too large."
                "Please input with --max-model-len based on your "
                "request input length and output length, to avoid "
                "unnecessary degradation.", max_model_len)
    elif max_model_len > derived_max_model_len:
        # Some models might have a separate key for specifying model_max_length
        # that will be bigger than derived_max_model_len. We compare user input
        # with model_max_length and allow this override when it's smaller.
        model_max_length = getattr(hf_config, "model_max_length", None)
        if model_max_length is not None and max_model_len <= model_max_length:
            if disable_sliding_window:
                # TODO(robertgshaw): Find a model that has model_max_length
                # with sliding window to see if this case should be allowed.
                raise NotImplementedError(
                    "Disabling sliding window is not supported for models "
                    "model_max_length in the config. Please raise an issue "
                    "so we can investigate.")
        else:
            msg = (
                f"User-specified max_model_len ({max_model_len}) is greater "
                f"than the derived max_model_len ({max_len_key}="
                f"{derived_max_model_len} or model_max_length="
                f"{model_max_length} in model's config.json).")
            warning = (
                "VLLM_ALLOW_LONG_MAX_MODEL_LEN must be used with extreme "
                "caution. If the model uses relative position encoding (RoPE), "
                "positions exceeding derived_max_model_len lead to nan. If the "
                "model uses absolute position encoding, positions exceeding "
                "derived_max_model_len will cause a CUDA array out-of-bounds "
                "error.")
            if envs.VLLM_ALLOW_LONG_MAX_MODEL_LEN:
                logger.warning_once("%s %s", msg, warning)
            else:
                raise ValueError(
                    f"{msg} To allow overriding this maximum, set "
                    f"the env var VLLM_ALLOW_LONG_MAX_MODEL_LEN=1. {warning}")
    return int(max_model_len)<|MERGE_RESOLUTION|>--- conflicted
+++ resolved
@@ -18,12 +18,8 @@
 from vllm.config.multimodal import (MMCacheType, MMEncoderTPMode,
                                     MultiModalConfig)
 from vllm.config.pooler import PoolerConfig
-<<<<<<< HEAD
-from vllm.config.utils import config
-=======
 from vllm.config.scheduler import RunnerType
 from vllm.config.utils import assert_hashable, config
->>>>>>> 2ce26b9b
 from vllm.logger import init_logger
 from vllm.platforms import current_platform
 from vllm.transformers_utils.config import (
