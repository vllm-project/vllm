--- conflicted
+++ resolved
@@ -19,12 +19,8 @@
 from vllm.config.multimodal import (MMCacheType, MMEncoderTPMode,
                                     MultiModalConfig)
 from vllm.config.pooler import PoolerConfig
-<<<<<<< HEAD
+from vllm.config.scheduler import RunnerType
 from vllm.config.utils import assert_hashable, config, getattr_iter
-=======
-from vllm.config.scheduler import RunnerType
-from vllm.config.utils import assert_hashable, config
->>>>>>> a388252a
 from vllm.logger import init_logger
 from vllm.platforms import current_platform
 from vllm.transformers_utils.config import (
@@ -671,13 +667,8 @@
     def _get_transformers_backend_cls(self) -> str:
         """Determine which Transformers backend class will be used if
         `model_impl` is set to `transformers` or `auto`."""
-<<<<<<< HEAD
         prefix = "Transformers"
         prefix += "MoE" if self.get_num_experts() > 1 else ""
-        # Resolve Transformers backend pooling class
-        if getattr(self, "runner_type", self.runner) == "pooling":
-            return prefix + "Model"
-=======
         # Check if the architecture we're wrapping has defaults
         runner = None
         convert = None
@@ -699,7 +690,6 @@
                 return "TransformersEmbeddingModel"
             if convert == "classify":
                 return "TransformersForSequenceClassification"
->>>>>>> a388252a
         # Resolve Transformers backend generate classes
         if self.hf_config != self.hf_text_config:
             # If 'hf_text_config' is the same as 'hf_config'. If not, it is
