--- conflicted
+++ resolved
@@ -4,11 +4,7 @@
 import warnings
 from collections.abc import Callable
 from dataclasses import InitVar, field
-<<<<<<< HEAD
 from functools import cached_property
-from importlib.util import find_spec
-=======
->>>>>>> 21bb3235
 from typing import TYPE_CHECKING, Any, Literal, cast, get_args
 
 import torch
