# SPDX-License-Identifier: Apache-2.0
# SPDX-FileCopyrightText: Copyright contributors to the vLLM project

import warnings
from collections.abc import Callable
from dataclasses import InitVar, field
from functools import cached_property
from typing import TYPE_CHECKING, Any, Literal, cast, get_args

import torch
from pydantic import ConfigDict, Field, field_validator, model_validator
from pydantic.dataclasses import dataclass
from transformers.configuration_utils import ALLOWED_LAYER_TYPES

import vllm.envs as envs
from vllm.attention.backends.registry import AttentionBackendEnum
from vllm.config.model_arch import (
    ModelArchitectureConfig,
)
from vllm.config.multimodal import MMCacheType, MMEncoderTPMode, MultiModalConfig
from vllm.config.pooler import PoolerConfig
from vllm.config.scheduler import RunnerType
from vllm.config.utils import config
from vllm.logger import init_logger
from vllm.platforms import current_platform
from vllm.transformers_utils.config import (
    ConfigFormat,
    get_config,
    get_hf_image_processor_config,
    get_hf_text_config,
    get_pooling_config,
    get_sentence_transformer_tokenizer_config,
    is_encoder_decoder,
    try_get_dense_modules,
    try_get_generation_config,
    try_get_tokenizer_config,
    uses_mrope,
    uses_xdrope_dim,
)
from vllm.transformers_utils.gguf_utils import (
    is_gguf,
    is_remote_gguf,
    maybe_patch_hf_config_from_gguf,
    split_remote_gguf,
)
from vllm.transformers_utils.model_arch_config_convertor import (
    MODEL_ARCH_CONFIG_CONVERTORS,
    ModelArchConfigConvertorBase,
)
from vllm.transformers_utils.runai_utils import ObjectStorageModel, is_runai_obj_uri
from vllm.transformers_utils.utils import maybe_model_redirect
from vllm.utils.import_utils import LazyLoader

if TYPE_CHECKING:
    from transformers import PretrainedConfig

    import vllm.model_executor.layers.quantization as me_quant
    import vllm.model_executor.models as me_models
    from vllm.config.load import LoadConfig
    from vllm.config.parallel import ParallelConfig
    from vllm.model_executor.layers.quantization import QuantizationMethods
    from vllm.v1.sample.logits_processor import LogitsProcessor
else:
    PretrainedConfig = Any

    me_quant = LazyLoader(
        "model_executor", globals(), "vllm.model_executor.layers.quantization"
    )
    me_models = LazyLoader("model_executor", globals(), "vllm.model_executor.models")
    LoadConfig = Any
    ParallelConfig = Any
    QuantizationMethods = Any
    LogitsProcessor = Any

logger = init_logger(__name__)

RunnerOption = Literal["auto", RunnerType]
ConvertType = Literal["none", "embed", "classify", "reward"]
ConvertOption = Literal["auto", ConvertType]
TokenizerMode = Literal["auto", "hf", "slow", "mistral", "deepseek_v32"]
ModelDType = Literal["auto", "half", "float16", "bfloat16", "float", "float32"]
LogprobsMode = Literal[
    "raw_logits", "raw_logprobs", "processed_logits", "processed_logprobs"
]
HfOverrides = dict[str, Any] | Callable[[PretrainedConfig], PretrainedConfig]
ModelImpl = Literal["auto", "vllm", "transformers", "terratorch"]
LayerBlockType = Literal["attention", "linear_attention", "mamba"]

_RUNNER_CONVERTS: dict[RunnerType, list[ConvertType]] = {
    "generate": [],
    "pooling": ["embed", "classify", "reward"],
    "draft": [],
}

AttnTypeStr = Literal[
    "decoder", "encoder", "encoder_only", "encoder_decoder", "attention_free", "hybrid"
]


@config
@dataclass(config=ConfigDict(arbitrary_types_allowed=True))
class ModelConfig:
    """Configuration for the model."""

    model: str = "Qwen/Qwen3-0.6B"
    """Name or path of the Hugging Face model to use. It is also used as the
    content for `model_name` tag in metrics output when `served_model_name` is
    not specified."""
    runner: RunnerOption = "auto"
    """The type of model runner to use. Each vLLM instance only supports one
    model runner, even if the same model can be used for multiple types."""
    convert: ConvertOption = "auto"
    """Convert the model using adapters defined in
    [vllm.model_executor.models.adapters][]. The most common use case is to
    adapt a text generation model to be used for pooling tasks."""
    tokenizer: str = Field(default=None)
    """Name or path of the Hugging Face tokenizer to use. If unspecified, model
    name or path will be used."""
    tokenizer_mode: TokenizerMode | str = "auto"
    """Tokenizer mode:\n
    - "auto" will use the tokenizer from `mistral_common` for Mistral models
    if available, otherwise it will use the "hf" tokenizer.\n
    - "hf" will use the fast tokenizer if available.\n
    - "slow" will always use the slow tokenizer.\n
    - "mistral" will always use the tokenizer from `mistral_common`.\n
    - "deepseek_v32" will always use the tokenizer from `deepseek_v32`.\n
    - Other custom values can be supported via plugins."""
    trust_remote_code: bool = False
    """Trust remote code (e.g., from HuggingFace) when downloading the model
    and tokenizer."""
    dtype: ModelDType | torch.dtype = "auto"
    """Data type for model weights and activations:\n
    - "auto" will use FP16 precision for FP32 and FP16 models, and BF16
    precision for BF16 models.\n
    - "half" for FP16. Recommended for AWQ quantization.\n
    - "float16" is the same as "half".\n
    - "bfloat16" for a balance between precision and range.\n
    - "float" is shorthand for FP32 precision.\n
    - "float32" for FP32 precision."""
    seed: int = 0
    """Random seed for reproducibility.

    We must set the global seed because otherwise,
    different tensor parallel workers would sample different tokens,
    leading to inconsistent results."""
    hf_config: PretrainedConfig = field(init=False)
    """The Hugging Face config of the model."""
    hf_text_config: PretrainedConfig = field(init=False)
    """The Hugging Face config of the text model (same as hf_config for text models)."""
    hf_config_path: str | None = None
    """Name or path of the Hugging Face config to use. If unspecified, model
    name or path will be used."""
    allowed_local_media_path: str = ""
    """Allowing API requests to read local images or videos from directories
    specified by the server file system. This is a security risk. Should only
    be enabled in trusted environments."""
    allowed_media_domains: list[str] | None = None
    """If set, only media URLs that belong to this domain can be used for
    multi-modal inputs. """
    revision: str | None = None
    """The specific model version to use. It can be a branch name, a tag name,
    or a commit id. If unspecified, will use the default version."""
    code_revision: str | None = None
    """The specific revision to use for the model code on the Hugging Face Hub.
    It can be a branch name, a tag name, or a commit id. If unspecified, will
    use the default version."""
    tokenizer_revision: str | None = None
    """The specific revision to use for the tokenizer on the Hugging Face Hub.
    It can be a branch name, a tag name, or a commit id. If unspecified, will
    use the default version."""
    max_model_len: int = Field(default=None, gt=0)
    """Model context length (prompt and output). If unspecified, will be
    automatically derived from the model config.

    When passing via `--max-model-len`, supports k/m/g/K/M/G in human-readable
    format. Examples:\n
    - 1k -> 1000\n
    - 1K -> 1024\n
    - 25.6k -> 25,600"""
    spec_target_max_model_len: int | None = None
    """Specify the maximum length for spec decoding draft models."""
    quantization: QuantizationMethods | str | None = None
    """Method used to quantize the weights. If `None`, we first check the
    `quantization_config` attribute in the model config file. If that is
    `None`, we assume the model weights are not quantized and use `dtype` to
    determine the data type of the weights."""
    enforce_eager: bool = False
    """Whether to always use eager-mode PyTorch. If True, we will disable CUDA
    graph and always execute the model in eager mode. If False, we will use
    CUDA graph and eager execution in hybrid for maximal performance and
    flexibility."""
    max_logprobs: int = 20
    """Maximum number of log probabilities to return when `logprobs` is
    specified in `SamplingParams`. The default value comes the default for the
    OpenAI Chat Completions API. -1 means no cap, i.e. all (output_length *
    vocab_size) logprobs are allowed to be returned and it may cause OOM."""
    logprobs_mode: LogprobsMode = "raw_logprobs"
    """Indicates the content returned in the logprobs and prompt_logprobs.
    Supported mode:
    1) raw_logprobs, 2) processed_logprobs, 3) raw_logits, 4) processed_logits.
    Raw means the values before applying any logit processors, like bad words.
    Processed means the values after applying all processors, including
    temperature and top_k/top_p.
    """
    disable_sliding_window: bool = False
    """Whether to disable sliding window. If True, we will disable the sliding
    window functionality of the model, capping to sliding window size. If the
    model does not support sliding window, this argument is ignored."""
    disable_cascade_attn: bool = False
    """Disable cascade attention for V1. While cascade attention does not
    change the mathematical correctness, disabling it could be useful for
    preventing potential numerical issues. Note that even if this is set to
    False, cascade attention will be only used when the heuristic tells that
    it's beneficial."""
    skip_tokenizer_init: bool = False
    """Skip initialization of tokenizer and detokenizer. Expects valid
    `prompt_token_ids` and `None` for prompt from the input. The generated
    output will contain token ids."""
    enable_prompt_embeds: bool = False
    """If `True`, enables passing text embeddings as inputs via the
    `prompt_embeds` key.

    WARNING: The vLLM engine may crash if incorrect shape of embeddings is passed.
    Only enable this flag for trusted users!"""
    served_model_name: str | list[str] | None = None
    """The model name(s) used in the API. If multiple names are provided, the
    server will respond to any of the provided names. The model name in the
    model field of a response will be the first name in this list. If not
    specified, the model name will be the same as the `--model` argument. Noted
    that this name(s) will also be used in `model_name` tag content of
    prometheus metrics, if multiple names provided, metrics tag will take the
    first one."""
    config_format: str | ConfigFormat = "auto"
    """The format of the model config to load:\n
    - "auto" will try to load the config in hf format if available after trying
    to load in mistral format.\n
    - "hf" will load the config in hf format.\n
    - "mistral" will load the config in mistral format."""
    hf_token: bool | str | None = None
    """The token to use as HTTP bearer authorization for remote files . If
    `True`, will use the token generated when running `huggingface-cli login`
    (stored in `~/.huggingface`)."""
    hf_overrides: HfOverrides = field(default_factory=dict)
    """If a dictionary, contains arguments to be forwarded to the Hugging Face
    config. If a callable, it is called to update the HuggingFace config."""
    logits_processor_pattern: str | None = None
    """Optional regex pattern specifying valid logits processor qualified names
    that can be passed with the `logits_processors` extra completion argument.
    Defaults to `None`, which allows no processors."""
    generation_config: str = "auto"
    """The folder path to the generation config. Defaults to `"auto"`, the
    generation config will be loaded from model path. If set to `"vllm"`, no
    generation config is loaded, vLLM defaults will be used. If set to a folder
    path, the generation config will be loaded from the specified folder path.
    If `max_new_tokens` is specified in generation config, then it sets a
    server-wide limit on the number of output tokens for all requests."""
    override_generation_config: dict[str, Any] = field(default_factory=dict)
    """Overrides or sets generation config. e.g. `{"temperature": 0.5}`. If
    used with `--generation-config auto`, the override parameters will be
    merged with the default config from the model. If used with
    `--generation-config vllm`, only the override parameters are used."""
    enable_sleep_mode: bool = False
    """Enable sleep mode for the engine (only cuda and
    hip platforms are supported)."""
    model_impl: str | ModelImpl = "auto"
    """Which implementation of the model to use:\n
    - "auto" will try to use the vLLM implementation, if it exists, and fall
    back to the Transformers implementation if no vLLM implementation is
    available.\n
    - "vllm" will use the vLLM model implementation.\n
    - "transformers" will use the Transformers model implementation.\n
    - "terratorch" will use the TerraTorch model implementation.
    """
    override_attention_dtype: str | None = None
    """Override dtype for attention"""
    logits_processors: list[str | type[LogitsProcessor]] | None = None
    """One or more logits processors' fully-qualified class names or class
    definitions"""
    io_processor_plugin: str | None = None
    """IOProcessor plugin name to load at model startup"""

    # Pooler config
    pooler_config: PoolerConfig | None = None
    """Pooler config which controls the behaviour of output pooling in pooling
    models."""

    # Multimodal config and init vars
    multimodal_config: MultiModalConfig | None = None
    """Configuration for multimodal model. If `None`, this will be inferred
    from the architecture of `self.model`."""
    limit_mm_per_prompt: InitVar[dict[str, int | dict[str, int]] | None] = None
    enable_mm_embeds: InitVar[bool | None] = None
    media_io_kwargs: InitVar[dict[str, dict[str, Any]] | None] = None
    mm_processor_kwargs: InitVar[dict[str, Any] | None] = None
    mm_processor_cache_gb: InitVar[float | None] = None
    mm_processor_cache_type: InitVar[MMCacheType | None] = None
    mm_shm_cache_max_object_size_mb: InitVar[int | None] = None
    mm_encoder_tp_mode: InitVar[MMEncoderTPMode | None] = None
    mm_encoder_attn_backend: InitVar[AttentionBackendEnum | str | None] = None
    interleave_mm_strings: InitVar[bool | None] = None
    skip_mm_profiling: InitVar[bool | None] = None
    video_pruning_rate: InitVar[float | None] = None

    def compute_hash(self) -> str:
        """
        WARNING: Whenever a new field is added to this config,
        ensure that it is included in the factors list if
        it affects the computation graph.

        Provide a hash that uniquely identifies all the configs
        that affect the structure of the computation
        graph from input ids/embeddings to the final hidden states,
        excluding anything before input ids/embeddings and after
        the final hidden states.
        """
        ignored_factors = {
            "runner",
            "convert",
            "tokenizer",
            "tokenizer_mode",
            "seed",
            "hf_config_path",
            "allowed_local_media_path",
            "allowed_media_domains",
            "tokenizer_revision",
            "spec_target_max_model_len",
            "enforce_eager",
            "logprobs_mode",
            "disable_cascade_attn",
            "skip_tokenizer_init",
            "served_model_name",
            "config_format",
            "hf_token",
            "hf_overrides",
            "logits_processor_pattern",
            "override_attention_dtype",
            "logits_processors",
            "io_processor_plugin",
            "pooler_config",
            "multimodal_config",
            "limit_mm_per_prompt",
            "media_io_kwargs",
            "mm_processor_kwargs",
            "mm_processor_cache_gb",
            "mm_processor_cache_type",
            "mm_shm_cache_max_object_size_mb",
            "mm_encoder_tp_mode",
            "interleave_mm_strings",
            "skip_mm_profiling",
        }

        from vllm.config.utils import get_hash_factors, hash_factors

        factors = get_hash_factors(self, ignored_factors)
        return hash_factors(factors)

    def _update_nested(
        self,
        target: PretrainedConfig | dict[str, Any],
        updates: dict[str, Any],
    ) -> None:
        """Recursively updates a config or dict with nested updates."""
        for key, value in updates.items():
            if isinstance(value, dict):
                # Get the nested target
                if isinstance(target, dict):
                    nested_target = target.get(key)
                else:
                    nested_target = getattr(target, key, None)

                # If nested target exists and can be updated recursively
                if nested_target is not None and (
                    isinstance(nested_target, dict)
                    or hasattr(nested_target, "__dict__")
                ):
                    self._update_nested(nested_target, value)
                    continue

            # Set the value (base case)
            if isinstance(target, dict):
                target[key] = value
            else:
                setattr(target, key, value)

    def _apply_dict_overrides(
        self,
        config: PretrainedConfig,
        overrides: dict[str, Any],
    ) -> None:
        """Apply dict overrides, handling both nested configs and dict values."""
        from transformers import PretrainedConfig

        for key, value in overrides.items():
            attr = getattr(config, key, None)
            if attr is not None and isinstance(attr, PretrainedConfig):
                # It's a nested config - recursively update it
                self._update_nested(attr, value)
            else:
                # It's a dict-valued parameter - set it directly
                setattr(config, key, value)

    def __post_init__(
        self,
        # Multimodal config init vars
        limit_mm_per_prompt: dict[str, int | dict[str, int]] | None,
        enable_mm_embeds: bool | None,
        media_io_kwargs: dict[str, dict[str, Any]] | None,
        mm_processor_kwargs: dict[str, Any] | None,
        mm_processor_cache_gb: float | None,
        mm_processor_cache_type: MMCacheType | None,
        mm_shm_cache_max_object_size_mb: int | None,
        mm_encoder_tp_mode: MMEncoderTPMode | None,
        mm_encoder_attn_backend: AttentionBackendEnum | str | None,
        interleave_mm_strings: bool | None,
        skip_mm_profiling: bool | None,
        video_pruning_rate: float | None,
    ) -> None:
        # Keep set served_model_name before maybe_model_redirect(self.model)
        self.served_model_name = get_served_model_name(
            self.model, self.served_model_name
        )
        self.model = maybe_model_redirect(self.model)
        # The tokenizer is consistent with the model by default.
        if self.tokenizer is None:
            self.tokenizer = self.model
        if self.tokenizer_revision is None:
            self.tokenizer_revision = self.revision
        self.tokenizer = maybe_model_redirect(self.tokenizer)

        if isinstance(self.hf_config_path, str):
            self.hf_config_path = maybe_model_redirect(self.hf_config_path)

        if callable(self.hf_overrides):
            hf_overrides_kw = {}
            hf_overrides_fn = self.hf_overrides
            dict_overrides: dict[str, Any] = {}
        else:
            # Separate dict overrides from flat ones
            # We'll determine how to apply dict overrides after loading the config
            hf_overrides_kw = {}
            dict_overrides = {}
            for key, value in self.hf_overrides.items():
                if isinstance(value, dict):
                    dict_overrides[key] = value
                else:
                    hf_overrides_kw[key] = value
            hf_overrides_fn = None

        self.maybe_pull_model_tokenizer_for_runai(self.model, self.tokenizer)

        from vllm.platforms import current_platform

        if self.override_attention_dtype is not None and not current_platform.is_rocm():
            warnings.warn(
                "override-attention-dtype is set but not using ROCm platform",
                stacklevel=2,
            )

        if self.enable_sleep_mode and not current_platform.is_sleep_mode_available():
            raise ValueError("Sleep mode is not supported on current platform.")

        hf_config = get_config(
            self.hf_config_path or self.model,
            self.trust_remote_code,
            self.revision,
            self.code_revision,
            self.config_format,
            hf_overrides_kw=hf_overrides_kw,
            hf_overrides_fn=hf_overrides_fn,
        )
        hf_config = maybe_patch_hf_config_from_gguf(
            self.model,
            hf_config,
        )

        self.hf_config = hf_config
        if dict_overrides:
            self._apply_dict_overrides(hf_config, dict_overrides)
        self.hf_text_config = get_hf_text_config(self.hf_config)
        self.attention_chunk_size = getattr(
            self.hf_text_config, "attention_chunk_size", None
        )
        self.encoder_config = self._get_encoder_config()
        self.hf_image_processor_config = get_hf_image_processor_config(
            self.model, hf_token=self.hf_token, revision=self.revision
        )
        self.model_arch_config = self.get_model_arch_config()

        architectures = self.architectures
        registry = self.registry
        is_generative_model = registry.is_text_generation_model(architectures, self)
        is_pooling_model = registry.is_pooling_model(architectures, self)

        self.runner_type = self._get_runner_type(architectures, self.runner)
        self.convert_type = self._get_convert_type(
            architectures, self.runner_type, self.convert
        )

        if self.runner_type == "generate" and not is_generative_model:
            generate_converts = _RUNNER_CONVERTS["generate"]
            if self.convert_type not in generate_converts:
                # Currently we don't have any converters for generative models
                raise ValueError("This model does not support `--runner generate`.")
        if self.runner_type == "pooling" and not is_pooling_model:
            pooling_converts = _RUNNER_CONVERTS["pooling"]
            if self.convert_type not in pooling_converts:
                convert_option = "<" + "|".join(pooling_converts) + ">"
                raise ValueError(
                    "This model does not support `--runner pooling`. "
                    f"You can pass `--convert {convert_option} to adapt "
                    "it into a pooling model."
                )

        # Note: Initialize these attributes early because transformers fallback
        # may fail to load dynamic modules in child processes
        model_info, arch = registry.inspect_model_cls(architectures, self)
        self._model_info = model_info
        self._architecture = arch
        logger.info("Resolved architecture: %s", arch)

        # Init pooler config if needed
        if self.runner_type == "pooling":
            if self.pooler_config is None:
                self.pooler_config = PoolerConfig()

            base_config = get_pooling_config(self.model, self.revision)
            if base_config is not None:
                # Only set values that are not overridden by the user
                for k, v in base_config.items():
                    if getattr(self.pooler_config, k) is None:
                        setattr(self.pooler_config, k, v)

            default_pooling_type = self._model_info.default_pooling_type
            if self.pooler_config.pooling_type is None:
                self.pooler_config.pooling_type = default_pooling_type

        self.dtype: torch.dtype = _get_and_verify_dtype(
            self.model,
            self.hf_config,
            self.dtype,
            is_pooling_model=self.runner_type == "pooling",
            revision=self.revision,
        )

        self.original_max_model_len = self.max_model_len
        self.max_model_len = self.get_and_verify_max_len(self.max_model_len)

        if self.is_encoder_decoder:
            self.mm_processor_cache_gb = 0
            logger.info("Encoder-decoder model detected, disabling mm processor cache.")

        # Init multimodal config if needed
        if self._model_info.supports_multimodal:
            if (
                mm_encoder_tp_mode == "data"
                and not self._model_info.supports_multimodal_encoder_tp_data
            ):
                logger.warning_once(
                    "This model does not support `--mm-encoder-tp-mode data`. "
                    "Falling back to `--mm-encoder-tp-mode weights`."
                )
                mm_encoder_tp_mode = "weights"

            mm_config_kwargs = dict(
                limit_per_prompt=limit_mm_per_prompt,
                enable_mm_embeds=enable_mm_embeds,
                media_io_kwargs=media_io_kwargs,
                mm_processor_kwargs=mm_processor_kwargs,
                mm_processor_cache_gb=mm_processor_cache_gb,
                mm_processor_cache_type=mm_processor_cache_type,
                mm_shm_cache_max_object_size_mb=mm_shm_cache_max_object_size_mb,
                mm_encoder_tp_mode=mm_encoder_tp_mode,
                mm_encoder_attn_backend=mm_encoder_attn_backend,
                interleave_mm_strings=interleave_mm_strings,
                skip_mm_profiling=skip_mm_profiling,
                video_pruning_rate=video_pruning_rate,
            )

            mm_config_kwargs = {
                k: v for k, v in mm_config_kwargs.items() if v is not None
            }

            self.multimodal_config = MultiModalConfig(**mm_config_kwargs)

        # Multimodal GGUF models must use original repo for mm processing
        if is_gguf(self.tokenizer) and self.is_multimodal_model:
            raise ValueError(
                "Loading a multimodal GGUF model needs to use original "
                "tokenizer. Please specify the unquantized hf model's "
                "repo name or path using the --tokenizer argument."
            )

        if self.disable_sliding_window:
            # Set after get_and_verify_max_len to ensure that max_model_len
            # can be correctly capped to sliding window size
            self.hf_text_config.sliding_window = None

        # Avoid running try_verify_and_update_config multiple times
        self.config_updated = False

        self._verify_quantization()
        self._verify_cuda_graph()
        self._verify_bnb_config()

<<<<<<< HEAD
    def get_model_arch_config(self) -> ModelArchitectureConfig:
        convertor_cls = MODEL_ARCH_CONFIG_CONVERTORS.get(
            self.hf_config.model_type, ModelArchConfigConvertorBase
        )
        convertor = convertor_cls(self.hf_config, self.hf_text_config)
        return convertor.convert(self.model, self.revision)
=======
    @field_validator("tokenizer", "max_model_len", mode="wrap")
    @classmethod
    def _skip_none_validation(cls, value: Any, handler: Callable) -> Any:
        """Skip validation if the value is `None` when initialisation is delayed."""
        if value is None:
            return value
        return handler(value)
>>>>>>> ca702a14

    @field_validator("tokenizer_mode", mode="after")
    def _lowercase_tokenizer_mode(cls, tokenizer_mode: str) -> str:
        return tokenizer_mode.lower()

    @field_validator("quantization", mode="before")
    @classmethod
    def validate_quantization_before(cls, value: Any) -> Any:
        if isinstance(value, str):
            return value.lower()
        return value

    @model_validator(mode="after")
    def validate_model_config_after(self: "ModelConfig") -> "ModelConfig":
        """Called after __post_init__"""
        if not isinstance(self.tokenizer, str):
            raise ValueError(
                f"tokenizer must be a string, got "
                f"{type(self.tokenizer).__name__}: {self.tokenizer!r}. "
                "Please provide a valid tokenizer path or HuggingFace model ID."
            )
        if not isinstance(self.max_model_len, int):
            raise ValueError(
                f"max_model_len must be a positive integer, "
                f"got {type(self.max_model_len).__name__}: {self.max_model_len!r}. "
                "Example: max_model_len=2048"
            )
        return self

    def _get_transformers_backend_cls(self) -> str:
        """Determine which Transformers modeling backend class will be used if
        `model_impl` is set to `transformers` or `auto`."""
        cls = "Transformers"
        # If 'hf_config != hf_text_config' it's a nested config, i.e. multimodal
        cls += "MultiModal" if self.hf_config != self.hf_text_config else ""
        cls += "MoE" if self.get_num_experts() > 1 else ""
        # Check if the architecture we're wrapping has defaults
        runner = None
        task = None
        if defaults := try_match_architecture_defaults(self.architectures[0]):
            _, (runner, task) = defaults
        # User specified value take precedence
        if self.runner != "auto":
            runner = self.runner
        # Only consider Transformers modeling backend pooling classes if we're wrapping
        # an architecture that defaults to pooling. Otherwise, we return the LM class
        # and use adapters.
        if runner == "pooling" and task in {"embed", "classify"}:
            if task == "embed":
                cls += "EmbeddingModel"
            elif task == "classify":
                cls += "ForSequenceClassification"
        else:
            cls += "ForCausalLM"
        return cls

    def using_transformers_backend(self) -> bool:
        """Check if the model is using the Transformers modeling backend class."""
        used_cls = self._model_info.architecture
        transformers_backend_cls = self._get_transformers_backend_cls()
        return used_cls == transformers_backend_cls

    @property
    def registry(self):
        return me_models.ModelRegistry

    @property
    def architectures(self) -> list[str]:
        return self.model_arch_config.architectures

    @property
    def architecture(self) -> str:
        """The architecture vllm actually used."""
        return self._architecture

    def maybe_pull_model_tokenizer_for_runai(self, model: str, tokenizer: str) -> None:
        """Pull model/tokenizer from Object Storage to temporary
        directory when needed.

        Args:
            model: Model name or path
            tokenizer: Tokenizer name or path
        """

        if not (is_runai_obj_uri(model) or is_runai_obj_uri(tokenizer)):
            return

        if is_runai_obj_uri(model):
            object_storage_model = ObjectStorageModel(url=model)
            object_storage_model.pull_files(
                model, allow_pattern=["*.model", "*.py", "*.json"]
            )
            self.model_weights = model
            self.model = object_storage_model.dir

            # If tokenizer is same as model, download to same directory
            if model == tokenizer:
                object_storage_model.pull_files(
                    model,
                    ignore_pattern=[
                        "*.pt",
                        "*.safetensors",
                        "*.bin",
                        "*.tensors",
                        "*.pth",
                    ],
                )
                self.tokenizer = object_storage_model.dir
                return

        # Only download tokenizer if needed and not already handled
        if is_runai_obj_uri(tokenizer):
            object_storage_tokenizer = ObjectStorageModel(url=tokenizer)
            object_storage_tokenizer.pull_files(
                model,
                ignore_pattern=["*.pt", "*.safetensors", "*.bin", "*.tensors", "*.pth"],
            )
            self.tokenizer = object_storage_tokenizer.dir

    def _get_encoder_config(self):
        model = self.model
        if is_remote_gguf(model):
            model, _ = split_remote_gguf(model)
        return get_sentence_transformer_tokenizer_config(model, self.revision)

    def _get_default_runner_type(
        self,
        architectures: list[str],
    ) -> RunnerType:
        registry = self.registry

        # Some Sentence Transformers models use *ForCausalLM archs
        if get_pooling_config(self.model, self.revision):
            return "pooling"

        for arch in architectures:
            if arch in registry.get_supported_archs():
                if registry.is_pooling_model(architectures, self):
                    return "pooling"
                if registry.is_text_generation_model(architectures, self):
                    return "generate"

            match = try_match_architecture_defaults(arch)
            if match:
                _, (runner_type, _) = match
                return runner_type

        return "generate"

    def _get_runner_type(
        self,
        architectures: list[str],
        runner: RunnerOption,
    ) -> RunnerType:
        if runner != "auto":
            return runner

        runner_type = self._get_default_runner_type(architectures)

        # Don't log the most common case
        if runner_type != "generate":
            logger.info(
                "Resolved `--runner auto` to `--runner %s`. "
                "Pass the value explicitly to silence this message.",
                runner_type,
            )

        return runner_type

    def _get_default_convert_type(
        self,
        architectures: list[str],
        runner_type: RunnerType,
    ) -> ConvertType:
        registry = self.registry

        for arch in architectures:
            if arch in registry.get_supported_archs():
                if runner_type == "generate" and registry.is_text_generation_model(
                    architectures, self
                ):
                    return "none"
                if runner_type == "pooling" and registry.is_pooling_model(
                    architectures, self
                ):
                    return "none"

            match = try_match_architecture_defaults(arch, runner_type=runner_type)
            if match:
                _, (_, convert_type) = match
                return convert_type

        # This is to handle Sentence Transformers models that use *ForCausalLM
        # and also multi-modal pooling models which are not defined as
        # Sentence Transformers models
        if runner_type == "pooling":
            return "embed"

        return "none"

    def _get_convert_type(
        self,
        architectures: list[str],
        runner_type: RunnerType,
        convert: ConvertOption,
    ) -> ConvertType:
        if convert == "reward":
            logger.warning(
                "`--convert reward` is deprecated and will be removed in v0.15. "
                "Please use `--convert embed` instead."
            )
            return "embed"

        if convert != "auto":
            return convert

        convert_type = self._get_default_convert_type(architectures, runner_type)

        # Don't log the most common case
        if convert_type != "none":
            logger.info(
                "Resolved `--convert auto` to `--convert %s`. "
                "Pass the value explicitly to silence this message.",
                convert_type,
            )

        return convert_type

    def _verify_quantization(self) -> None:
        supported_quantization = me_quant.QUANTIZATION_METHODS
        if self.quantization is not None:
            self.quantization = cast(me_quant.QuantizationMethods, self.quantization)

        # Parse quantization method from the HF model config, if available.
        quant_cfg = ModelArchConfigConvertorBase.get_quantization_config(self.hf_config)

        if quant_cfg is not None:
            quant_method = quant_cfg["quant_method"]
            # Quantization methods which are overrides (i.e. they have a
            # `override_quantization_method` method) must be checked in order
            # of preference (this is particularly important for GPTQ).
            overrides = [
                "bitblas",
                "gptq_marlin_24",
                "gptq_marlin",
                "gptq_bitblas",
                "awq_marlin",
                "ipex",
                "moe_wna16",
                "modelopt",
                "modelopt_fp4",
                "petit_nvfp4",
                # Ensure heavy backends are probed last to avoid unnecessary
                # imports during override detection (e.g., MXFP4 imports Triton)
                "mxfp4",
                "cpu_gptq",
                "cpu_awq",
            ]
            quantization_methods = [
                q for q in supported_quantization if q not in overrides
            ]
            # Any custom overrides will be in quantization_methods so we place
            # them at the start of the list so custom overrides have preference
            # over the built-in ones.
            quantization_methods = quantization_methods + overrides

            # Detect which checkpoint is it
            for name in quantization_methods:
                method = me_quant.get_quantization_config(name)
                quantization_override = method.override_quantization_method(
                    quant_cfg, self.quantization
                )
                if quantization_override is not None:
                    # Raise error if the override is not custom (custom would
                    # be in QUANTIZATION_METHODS but not QuantizationMethods)
                    # and hasn't been added to the overrides list.
                    if (
                        name in get_args(me_quant.QuantizationMethods)
                        and name not in overrides
                    ):
                        raise ValueError(
                            f"Quantization method {name} is an override but "
                            "is has not been added to the `overrides` list "
                            "above. This is necessary to ensure that the "
                            "overrides are checked in order of preference."
                        )
                    quant_method = quantization_override
                    self.quantization = quantization_override
                    break

            quant_method = quant_method if quant_method != "" else None
            # Verify quantization configurations.
            if self.quantization is None:
                self.quantization = quant_method
            elif self.quantization != quant_method:
                raise ValueError(
                    "Quantization method specified in the model config "
                    f"({quant_method}) does not match the quantization "
                    f"method specified in the `quantization` argument "
                    f"({self.quantization})."
                )

        if self.quantization is not None:
            if self.quantization not in supported_quantization:
                raise ValueError(
                    f"Unknown quantization method: {self.quantization}. Must "
                    f"be one of {supported_quantization}."
                )
            from vllm.platforms import current_platform

            current_platform.verify_quantization(self.quantization)

    def _verify_cuda_graph(self) -> None:
        # CUDAGraph capture not supported for encoder-decoder models on ROCm
        unsupported_rocm = self.is_encoder_decoder
        if unsupported_rocm and not self.enforce_eager and current_platform.is_rocm():
            logger.warning(
                "CUDA graph is not supported for %s on ROCm yet, fallback "
                "to eager mode.",
                self.model_arch_config.model_type,
            )
            self.enforce_eager = True

    def _verify_bnb_config(self) -> None:
        """
        The current version of bitsandbytes (0.46.1) with 8-bit models does not
        yet support CUDA graph.
        # TODO Remove this when bitsandbytes supports.
        """
        is_bitsandbytes = self.quantization == "bitsandbytes"
        has_quantization_config = self.model_arch_config.quantization_config is not None
        is_8bit = (
            self.model_arch_config.quantization_config.get("load_in_8bit", False)
            if has_quantization_config
            else False
        )
        if all(
            [
                is_bitsandbytes,
                has_quantization_config,
                is_8bit,
                not self.enforce_eager,
            ]
        ):
            logger.warning(
                "CUDA graph is not supported on BitsAndBytes 8bit yet, "
                "fallback to the eager mode."
            )

            self.enforce_eager = True

    def _verify_with_expert_parallelism(self) -> None:
        num_experts = self.get_num_experts()
        if num_experts < 1:
            raise ValueError(
                "Number of experts in the model must be greater than 0 "
                "when expert parallelism is enabled."
            )

    def verify_dual_chunk_attention_config(
        self,
        load_config: LoadConfig,
    ) -> None:
        if hasattr(self.hf_config, "dual_chunk_attention_config"):
            # Try loading the sparse attention config
            from vllm.model_executor.model_loader.weight_utils import (
                get_sparse_attention_config,
            )

            sparse_attn_config = get_sparse_attention_config(self, load_config)
            if sparse_attn_config:
                self.hf_config.dual_chunk_attention_config[
                    "sparse_attention_config"
                ] = sparse_attn_config
                if (
                    "sparse_attention_enabled"
                    not in self.hf_config.dual_chunk_attention_config
                ):
                    self.hf_config.dual_chunk_attention_config[
                        "sparse_attention_enabled"
                    ] = True

    def verify_with_parallel_config(
        self,
        parallel_config: ParallelConfig,
    ) -> None:
        total_num_attention_heads = self.model_arch_config.total_num_attention_heads
        tensor_parallel_size = parallel_config.tensor_parallel_size
        if total_num_attention_heads % tensor_parallel_size != 0:
            raise ValueError(
                f"Total number of attention heads ({total_num_attention_heads})"
                " must be divisible by tensor parallel size "
                f"({tensor_parallel_size})."
            )

        if parallel_config.enable_expert_parallel:
            self._verify_with_expert_parallelism()

        pipeline_parallel_size = parallel_config.pipeline_parallel_size
        if pipeline_parallel_size > 1 and not self.registry.is_pp_supported_model(
            self.architectures, self
        ):
            raise NotImplementedError(
                "Pipeline parallelism is not supported for this model. "
                "Supported models implement the `SupportsPP` interface."
            )

        decode_context_parallel_size = parallel_config.decode_context_parallel_size
        if decode_context_parallel_size > 1 and not self.use_mla:
            total_num_kv_heads = self.get_total_num_kv_heads()
            assert tensor_parallel_size > total_num_kv_heads, (
                f"tensor parallel size {tensor_parallel_size} must be greater "
                f"than total num kv heads {total_num_kv_heads} when enable "
                f"decode context parallel for GQA/MQA"
            )

            max_dcp_size = tensor_parallel_size // total_num_kv_heads
            assert decode_context_parallel_size <= max_dcp_size, (
                f"decode context parallel size must less than or equal to "
                f"(tensor parallel size {tensor_parallel_size} // total "
                f"num kv heads {total_num_kv_heads}) = {max_dcp_size}, "
                f"but got {decode_context_parallel_size}"
            )

            num_q_per_kv = total_num_attention_heads // total_num_kv_heads
            assert num_q_per_kv % decode_context_parallel_size == 0, (
                f"Total number of q per kv attn heads ({num_q_per_kv})"
                " must be divisible by dcp world size when enable "
                "decode context parallel for GQA "
                f"({parallel_config.decode_context_parallel_size})."
            )

    def get_sliding_window(self) -> int | None:
        """Get the sliding window size from the HF text config if present."""
        return getattr(self.hf_text_config, "sliding_window", None)

    def get_vocab_size(self) -> int:
        return self.model_arch_config.vocab_size

    def get_hidden_size(self) -> int:
        return self.model_arch_config.hidden_size

    def get_inputs_embeds_size(self) -> int:
        # The size of inputs_embeds is usually identical to the size
        # of the hidden states, however there are exceptions, such as
        # embedding models like CLIP and SigLIP
        for target_attr in ("projection_dim", "projection_size"):
            if hasattr(self.hf_text_config, target_attr):
                return getattr(self.hf_text_config, target_attr)

        return self.get_hidden_size()

    @property
    def is_deepseek_mla(self) -> bool:
        return self.model_arch_config.is_deepseek_mla

    @cached_property
    def is_mm_prefix_lm(self) -> bool:
        """Whether to use bidirectional attention for mm positions."""
        MM_PREFIX_LM_MODELS = (
            "gemma3",
            # TODO(Isotr0py): Disable paligemma for now before
            # we supports soft cap attention for FlexAttention
            # "paligemma",
        )
        if not hasattr(self.hf_config, "model_type"):
            return False
        return self.hf_config.model_type in MM_PREFIX_LM_MODELS

    def get_head_size(self) -> int:
        return self.model_arch_config.head_size

    def get_total_num_kv_heads(self) -> int:
        """Returns the total number of KV heads."""
<<<<<<< HEAD
        return self.model_arch_config.total_num_kv_heads
=======
        # For GPTBigCode & Falcon:
        # NOTE: for falcon, when new_decoder_architecture is True, the
        # multi_query flag is ignored and we use n_head_kv for the number of
        # KV heads.
        falcon_model_types = ["falcon", "RefinedWeb", "RefinedWebModel"]
        new_decoder_arch_falcon = (
            self.hf_config.model_type in falcon_model_types
            and getattr(self.hf_config, "new_decoder_architecture", False)
        )
        if not new_decoder_arch_falcon and getattr(
            self.hf_text_config, "multi_query", False
        ):
            # Multi-query attention, only one KV head.
            # Currently, tensor parallelism is not supported in this case.
            return 1

        # For DBRX and MPT
        if self.hf_config.model_type == "mpt":
            if "kv_n_heads" in self.hf_config.attn_config:
                return self.hf_config.attn_config["kv_n_heads"]
            return self.hf_config.num_attention_heads
        if self.hf_config.model_type == "dbrx":
            return getattr(
                self.hf_config.attn_config,
                "kv_n_heads",
                self.hf_config.num_attention_heads,
            )

        if self.hf_config.model_type == "nemotron-nas":
            for block in self.hf_config.block_configs:
                if not block.attention.no_op:
                    return (
                        self.hf_config.num_attention_heads
                        // block.attention.n_heads_in_group
                    )

            raise RuntimeError(
                "Could not determine the number of key-value attention heads "
                "from model configuration. "
                f"Model: {self.model}, Architecture: {self.architectures}. "
                "This usually indicates an unsupported model architecture or "
                "missing configuration. "
                "Please check if your model is supported at: "
                "https://docs.vllm.ai/en/latest/models/supported_models.html"
            )

        if self.is_attention_free:
            return 0

        attributes = [
            # For Falcon:
            "n_head_kv",
            "num_kv_heads",
            # For LLaMA-2:
            "num_key_value_heads",
            # For ChatGLM:
            "multi_query_group_num",
        ]
        for attr in attributes:
            num_kv_heads = getattr(self.hf_text_config, attr, None)
            if num_kv_heads is not None:
                return num_kv_heads

        # For non-grouped-query attention models, the number of KV heads is
        # equal to the number of attention heads.
        return self.hf_text_config.num_attention_heads
>>>>>>> ca702a14

    def get_num_kv_heads(self, parallel_config: ParallelConfig) -> int:
        """Returns the number of KV heads per GPU."""
        if self.use_mla:
            # When using MLA during decode it becomes MQA
            return 1

        total_num_kv_heads = self.get_total_num_kv_heads()
        # If tensor parallelism is used, we divide the number of KV heads by
        # the tensor parallel size. We will replicate the KV heads in the
        # case where the number of KV heads is smaller than the tensor
        # parallel size so each GPU has at least one KV head.
        return max(1, total_num_kv_heads // parallel_config.tensor_parallel_size)

    def get_num_attention_heads(self, parallel_config: ParallelConfig) -> int:
        num_heads = self.model_arch_config.total_num_attention_heads
        return num_heads // parallel_config.tensor_parallel_size

    def get_num_experts(self) -> int:
        return self.model_arch_config.num_experts

    def get_total_num_hidden_layers(self) -> int:
        return self.model_arch_config.total_num_hidden_layers

    def get_layers_start_end_indices(
        self, parallel_config: ParallelConfig
    ) -> tuple[int, int]:
        from vllm.distributed.utils import get_pp_indices

        total_num_hidden_layers = self.get_total_num_hidden_layers()

        # the layout order is: DP x PP x TP
        pp_rank = (
            parallel_config.rank // parallel_config.tensor_parallel_size
        ) % parallel_config.pipeline_parallel_size
        pp_size = parallel_config.pipeline_parallel_size
        start, end = get_pp_indices(total_num_hidden_layers, pp_rank, pp_size)
        return start, end

    def get_num_layers(self, parallel_config: ParallelConfig) -> int:
        start, end = self.get_layers_start_end_indices(parallel_config)
        return end - start

    def get_num_layers_by_block_type(
        self,
        parallel_config: ParallelConfig,
        block_type: LayerBlockType = "attention",
    ) -> int:
        # This function relies on 'layers_block_type' in hf_config,
        # for w/o this attribute, we will need to have workarounds like so
        attn_block_type = block_type == "attention"
        is_transformer = (
            not self.is_hybrid and not self.has_noops and not self.is_attention_free
        )
        start, end = self.get_layers_start_end_indices(parallel_config)

        if is_transformer:
            # Handle the basic case first
            return end - start if attn_block_type else 0
        elif self.is_attention_free:
            # Attention free
            # Note that this code assumes there
            # is only one type of attention-free block type.
            return 0 if attn_block_type else end - start
        elif self.has_noops:
            block_configs = self.hf_config.block_configs
            return sum(not bc.attention.no_op for bc in block_configs[start:end])
        else:
            # Hybrid model Jamba
            layers_block_type_value = getattr(
                self.hf_text_config, "layers_block_type", None
            )
            if layers_block_type_value is not None:
                if self.model_arch_config.text_model_type == "zamba2":
                    if attn_block_type:
                        return sum(
                            t == "hybrid" for t in layers_block_type_value[start:end]
                        )
                    else:
                        return self.get_num_layers(parallel_config)
                return sum(t == block_type for t in layers_block_type_value[start:end])

            # Hybrid model Minimax
            attn_type_list = getattr(self.hf_config, "attn_type_list", None)
            if attn_type_list:
                return sum(t == 1 for t in attn_type_list[start:end])

            # Hybrid model Qwen3Next
            layer_types_value = getattr(self.hf_config, "layer_types", None)
            if layer_types_value is not None:
                if block_type == "attention":
                    return sum(
                        t == "full_attention" for t in layer_types_value[start:end]
                    )
                elif block_type == "linear_attention":
                    return sum(
                        t == "linear_attention" for t in layer_types_value[start:end]
                    )
                else:
                    return sum(t == block_type for t in layer_types_value[start:end])

            if (
                layers_block_type_value is None
                and attn_type_list is None
                and layer_types_value is None
            ):
                raise ValueError(
                    "The model is an hybrid without a layers_block_type or an "
                    "attn_type_list, or a layer_types in the hf_config, "
                    f"cannot determine the num of {block_type} layers"
                )

    def get_mamba_chunk_size(self) -> int | None:
        """
        Returns the mamba chunk size if it exists
        """
        # used by e.g. Bamba, FalconH1, Granite, PLaMo2
        chunk_size = getattr(self.hf_text_config, "mamba_chunk_size", None)
        if chunk_size is None:
            # used by e.g. Mamba2, NemotronH, Zamba
            chunk_size = getattr(self.hf_text_config, "chunk_size", None)

        # Since Mamba1 does not have a chunk notion
        # we use a default chunk size of 1024.
        if chunk_size is None:
            chunk_size = 2048

        return chunk_size

    def get_multimodal_config(self) -> MultiModalConfig:
        """
        Get the multimodal configuration of the model.

        Raises:
            ValueError: If the model is not multimodal.
        """
        if self.multimodal_config is None:
            raise ValueError("The model is not multimodal.")

        return self.multimodal_config

    def try_get_generation_config(self) -> dict[str, Any]:
        """
        This method attempts to retrieve the non-default values of the
        generation config for this model.

        The generation config can contain information about special tokens, as
        well as sampling parameters. Which is why this method exists separately
        to `get_diff_sampling_param`.

        Returns:
            A dictionary containing the non-default generation config.
        """
        if self.generation_config in {"auto", "vllm"}:
            config = try_get_generation_config(
                self.hf_config_path or self.model,
                trust_remote_code=self.trust_remote_code,
                revision=self.revision,
                config_format=self.config_format,
            )
        else:
            config = try_get_generation_config(
                self.generation_config,
                trust_remote_code=self.trust_remote_code,
                config_format=self.config_format,
            )

        if config is None:
            return {}

        return config.to_diff_dict()

    def get_diff_sampling_param(self) -> dict[str, Any]:
        """
        This method returns a dictionary containing the non-default sampling
        parameters with `override_generation_config` applied.

        The default sampling parameters are:

        - vLLM's neutral defaults if `self.generation_config="vllm"`
        - the model's defaults if `self.generation_config="auto"`
        - as defined in `generation_config.json` if
            `self.generation_config="path/to/generation_config/dir"`

        Returns:
            A dictionary containing the non-default sampling parameters.
        """
        if self.generation_config == "vllm":
            config = {}
        else:
            config = self.try_get_generation_config()

        # Overriding with given generation config
        config.update(self.override_generation_config)

        available_params = [
            "repetition_penalty",
            "temperature",
            "top_k",
            "top_p",
            "min_p",
            "max_new_tokens",
        ]
        if any(p in config for p in available_params):
            diff_sampling_param = {
                p: config.get(p) for p in available_params if config.get(p) is not None
            }
            # Huggingface definition of max_new_tokens is equivalent
            # to vLLM's max_tokens
            if "max_new_tokens" in diff_sampling_param:
                diff_sampling_param["max_tokens"] = diff_sampling_param.pop(
                    "max_new_tokens"
                )
        else:
            diff_sampling_param = {}

        if diff_sampling_param:
            logger.warning_once(
                "Default sampling parameters have been overridden by the "
                "model's Hugging Face generation config recommended from the "
                "model creator. If this is not intended, please relaunch "
                "vLLM instance with `--generation-config vllm`."
            )
        return diff_sampling_param

    @property
    def is_encoder_decoder(self) -> bool:
        """Extract the HF encoder/decoder model flag."""
        return is_encoder_decoder(self.hf_config)

    @property
    def uses_alibi(self) -> bool:
        cfg = self.hf_text_config

        return (
            getattr(cfg, "alibi", False)  # Falcon
            or "BloomForCausalLM" in self.architectures  # Bloom
            or getattr(cfg, "position_encoding_type", "") == "alibi"  # codellm_1b_alibi
            or (
                hasattr(cfg, "attn_config")  # MPT
                and (
                    (
                        isinstance(cfg.attn_config, dict)
                        and cfg.attn_config.get("alibi", False)
                    )
                    or (
                        not isinstance(cfg.attn_config, dict)
                        and getattr(cfg.attn_config, "alibi", False)
                    )
                )
            )
        )

    @property
    def uses_mrope(self) -> bool:
        return uses_mrope(self.hf_config)

    @property
    def uses_xdrope_dim(self) -> int:
        return uses_xdrope_dim(self.hf_config)

    @property
    def is_multimodal_model(self) -> bool:
        return self.multimodal_config is not None

    @property
    def is_multimodal_raw_input_only_model(self) -> bool:
        return self._model_info.supports_multimodal_raw_input_only

    @property
    def is_cross_encoder(self) -> bool:
        return (
            self._model_info.supports_cross_encoding or self.convert_type == "classify"
        )

    @property
    def is_pp_supported(self) -> bool:
        return self._model_info.supports_pp

    @property
    def is_attention_free(self) -> bool:
        return self._model_info.is_attention_free

    @property
    def is_hybrid(self) -> bool:
        # Handle granite-4.0-micro case which uses hybrid config but does not
        # actually contain any non-attention layers.
        layer_types = getattr(self.hf_config, "layer_types", None)
        if layer_types is not None and all(
            layer == "attention" for layer in layer_types
        ):
            return False
        return self._model_info.is_hybrid

    @property
    def has_noops(self) -> bool:
        return self._model_info.has_noops

    @property
    def has_inner_state(self):
        return self._model_info.has_inner_state

    @property
    def supports_mamba_prefix_caching(self) -> bool:
        return self._model_info.supports_mamba_prefix_caching

    @property
    def use_mla(self) -> bool:
        return self.is_deepseek_mla and not envs.VLLM_MLA_DISABLE

    @property
    def is_matryoshka(self) -> bool:
        return bool(getattr(self.hf_config, "matryoshka_dimensions", None)) or getattr(
            self.hf_config, "is_matryoshka", False
        )

    @property
    def matryoshka_dimensions(self):
        return getattr(self.hf_config, "matryoshka_dimensions", None)

    @property
    def use_pad_token(self) -> bool:
        # cross_encoder models defaults to using pad_token.
        # `llm as reranker` models defaults to not using pad_token.
        return getattr(self.hf_config, "use_pad_token", True)

    @property
    def head_dtype(self) -> torch.dtype:
        """
        "head" refers to the last Linear layer(s) of an LLM,
        such as the lm_head in a generation model,
        or the score or classifier in a classification model.

        `head_dtype` currently only supports pooling models.\n
        - The pooling model defaults to using fp32 head,
        you can use --hf-overrides '{"head_dtype": "model"}' to disable it.
        """

        head_dtype = _get_head_dtype(
            config=self.hf_config, dtype=self.dtype, runner_type=self.runner_type
        )

        if self.runner_type != "pooling" and head_dtype != self.dtype:
            logger.warning_once(
                "`head_dtype` currently only supports pooling models."
                "fallback to model dtype [%s].",
                self.dtype,
            )
            return self.dtype

        if head_dtype not in current_platform.supported_dtypes:
            logger.warning_once(
                "The current platform does not support [%s] head dtype, "
                "fallback to model dtype [%s].",
                head_dtype,
                self.dtype,
            )
            return self.dtype

        logger.debug_once("head dtype: %s", head_dtype)
        return head_dtype

    @property
    def embedding_size(self):
        dense_modules = try_get_dense_modules(self.model, revision=self.revision)
        if dense_modules is not None:
            return dense_modules[-1]["out_features"]
        return self.get_hidden_size()

    def get_and_verify_max_len(self, max_model_len: int):
        # Consider max_model_len in tokenizer_config only when
        # pooling models use absolute position_embedding.
        tokenizer_config = None
        if (
            self.runner_type == "pooling"
            and getattr(self.hf_config, "position_embedding_type", "") == "absolute"
        ):
            tokenizer_config = try_get_tokenizer_config(
                self.tokenizer,
                trust_remote_code=self.trust_remote_code,
                revision=self.tokenizer_revision,
            )
        max_model_len = _get_and_verify_max_len(
            hf_config=self.hf_text_config,
            model_arch_config=self.model_arch_config,
            tokenizer_config=tokenizer_config,
            max_model_len=max_model_len,
            disable_sliding_window=self.disable_sliding_window,
            sliding_window=self.get_sliding_window(),
            spec_target_max_model_len=self.spec_target_max_model_len,
            encoder_config=self.encoder_config,
        )
        logger.info("Using max model len %s", max_model_len)
        return max_model_len

    @property
    def attn_type(self) -> AttnTypeStr:
        if self.pooler_config is not None:
            pooling_type = self._model_info.default_pooling_type.lower()
            if pooling_type == "cls":
                return "encoder_only"
            else:
                is_causal = getattr(self.hf_config, "is_causal", True)
                return "encoder_only" if not is_causal else self._model_info.attn_type
        elif self.is_hybrid:
            return "hybrid"
        elif self.is_attention_free:
            return "attention_free"
        elif self.is_encoder_decoder:
            return "encoder_decoder"
        else:
            return "decoder"

    @property
    def is_chunked_prefill_supported(self) -> bool:
        attn_type = self.attn_type
        if self.pooler_config is not None:
            # for pooling models
            if attn_type == "encoder_only":
                logger.debug(
                    "Pooling models with bidirectional attn does not support "
                    "chunked prefill."
                )
                return False
            elif attn_type == "decoder":
                pooling_type = self.pooler_config.pooling_type.lower()
                if pooling_type in ["mean", "step", "cls"]:
                    logger.debug(
                        "Pooling models with %s pooling does not "
                        "support chunked prefill.",
                        pooling_type,
                    )
                    return False
                elif pooling_type in ["all", "last"]:
                    logger.debug(
                        "Pooling models with causal attn and %s pooling support "
                        "chunked prefill.",
                        pooling_type,
                    )
                    return True
                else:
                    raise ValueError(f"{pooling_type=} not supported.")
            # vllm currently does not have pooling models using hybrid,
            # attention_free or encoder_decoder attn types.
            return attn_type != "encoder_decoder"
        else:
            if attn_type == "encoder_decoder":
                logger.debug("Encoder decoder models does not support chunked prefill.")
                return False
            logger.debug("Generative models support chunked prefill.")
            return True

    @property
    def is_prefix_caching_supported(self) -> bool:
        attn_type = self.attn_type
        if self.pooler_config is not None:
            # for pooling models
            if attn_type == "encoder_only":
                logger.debug(
                    "Pooling models with bidirectional attn does not "
                    "support prefix caching."
                )
                return False
            elif attn_type == "decoder":
                pooling_type = self.pooler_config.pooling_type.lower()
                if pooling_type in ["mean", "step", "cls"]:
                    logger.debug(
                        "Pooling models with %s pooling does not "
                        "support prefix caching.",
                        pooling_type,
                    )
                    return False
                elif pooling_type in ["all", "last"]:
                    logger.debug(
                        "Pooling models with causal attn and %s pooling support "
                        "prefix caching.",
                        pooling_type,
                    )
                    return True
                else:
                    raise ValueError(f"{pooling_type=} not supported.")
            # vllm currently does not have pooling models using hybrid,
            # attention_free or encoder_decoder attn types.
            return False
        else:
            if attn_type == "hybrid":
                logger.debug(
                    "Hybrid models does not support prefix caching since the feature "
                    "is still experimental."
                )
                return False
            elif attn_type == "attention_free":
                logger.debug(
                    "Attention free models does not support prefix caching since the "
                    "feature is still experimental."
                )
                return False
            elif attn_type == "encoder_decoder":
                logger.debug("Encoder decoder models does not support prefix caching.")
                return False
            else:  # attn_type == "decoder"
                logger.debug("Generative models support prefix caching.")
                return True

    def is_model_moe(
        self,
    ) -> bool:
        return self.get_num_experts() > 1

    def is_quantized(self) -> bool:
        return getattr(self.hf_config, "quantization_config", None) is not None


def get_served_model_name(model: str, served_model_name: str | list[str] | None):
    """
    If the input is a non-empty list, the first model_name in
    `served_model_name` is taken.
    If the input is a non-empty string, it is used directly.
    For cases where the input is either an empty string or an
    empty list, the fallback is to use `self.model`.
    """
    if not served_model_name:
        return model
    if isinstance(served_model_name, list):
        return served_model_name[0]
    return served_model_name


# Some model suffixes are based on auto classes from Transformers:
# https://huggingface.co/docs/transformers/en/model_doc/auto
# NOTE: Items higher on this list priority over lower ones
_SUFFIX_TO_DEFAULTS: list[tuple[str, tuple[RunnerType, ConvertType]]] = [
    ("ForCausalLM", ("generate", "none")),
    ("ForConditionalGeneration", ("generate", "none")),
    ("ChatModel", ("generate", "none")),
    ("LMHeadModel", ("generate", "none")),
    ("ForTextEncoding", ("pooling", "embed")),
    ("EmbeddingModel", ("pooling", "embed")),
    ("ForSequenceClassification", ("pooling", "classify")),
    ("ForTokenClassification", ("pooling", "classify")),
    ("ForAudioClassification", ("pooling", "classify")),
    ("ForImageClassification", ("pooling", "classify")),
    ("ForVideoClassification", ("pooling", "classify")),
    ("ClassificationModel", ("pooling", "classify")),
    ("ForRewardModeling", ("pooling", "embed")),
    ("RewardModel", ("pooling", "embed")),
    # Let other `*Model`s take priority
    ("Model", ("pooling", "embed")),
]


def iter_architecture_defaults():
    yield from _SUFFIX_TO_DEFAULTS


def try_match_architecture_defaults(
    architecture: str,
    *,
    runner_type: RunnerType | None = None,
    convert_type: ConvertType | None = None,
) -> tuple[str, tuple[RunnerType, ConvertType]] | None:
    for suffix, (
        default_runner_type,
        default_convert_type,
    ) in iter_architecture_defaults():
        if (
            (runner_type is None or runner_type == default_runner_type)
            and (convert_type is None or convert_type == default_convert_type)
            and architecture.endswith(suffix)
        ):
            return suffix, (default_runner_type, default_convert_type)

    return None


_STR_DTYPE_TO_TORCH_DTYPE = {
    "half": torch.float16,
    "float16": torch.float16,
    "float": torch.float32,
    "float32": torch.float32,
    "bfloat16": torch.bfloat16,
}

# model_type -> reason
_FLOAT16_NOT_SUPPORTED_MODELS = {
    "gemma2": "Numerical instability. Please use bfloat16 or float32 instead.",
    "gemma3": "Numerical instability. Please use bfloat16 or float32 instead.",
    "gemma3_text": "Numerical instability. Please use bfloat16 or float32 instead.",
    "plamo2": "Numerical instability. Please use bfloat16 or float32 instead.",
    "glm4": "Numerical instability. Please use bfloat16 or float32 instead.",
}


def _is_valid_dtype(model_type: str, dtype: torch.dtype):
    if model_type in _FLOAT16_NOT_SUPPORTED_MODELS and dtype == torch.float16:  # noqa: E501, SIM103
        return False

    return True


def _check_valid_dtype(model_type: str, dtype: torch.dtype):
    if model_type in _FLOAT16_NOT_SUPPORTED_MODELS and dtype == torch.float16:
        reason = _FLOAT16_NOT_SUPPORTED_MODELS[model_type]
        raise ValueError(
            f"The model type {model_type!r} does not support float16. Reason: {reason}"
        )

    return True


def _resolve_auto_dtype(
    model_type: str,
    config_dtype: torch.dtype,
    *,
    is_pooling_model: bool,
):
    from vllm.platforms import current_platform

    supported_dtypes = [
        dtype
        for dtype in current_platform.supported_dtypes
        if _is_valid_dtype(model_type, dtype)
    ]

    if is_pooling_model and torch.float16 in supported_dtypes:
        preferred_dtype = torch.float16
    else:
        preferred_dtype = supported_dtypes[0]

    # Downcast for float32 models
    if config_dtype == torch.float32:
        config_dtype = preferred_dtype

    if config_dtype in supported_dtypes:
        return config_dtype

    # Ensure device compatibility
    device_name = current_platform.get_device_name()
    device_capability = current_platform.get_device_capability()

    if device_capability is None:
        device_str = f"{device_name!r}"
    else:
        version_str = device_capability.as_version_str()
        device_str = f"{device_name!r} (with compute capability {version_str})"

    logger.warning(
        "Your device %s doesn't support %s. Falling back to %s for compatibility.",
        device_str,
        config_dtype,
        preferred_dtype,
    )

    return preferred_dtype


def _get_and_verify_dtype(
    model_id: str,
    config: PretrainedConfig,
    dtype: str | torch.dtype,
    *,
    is_pooling_model: bool,
    revision: str | None = None,
) -> torch.dtype:
    config_dtype = ModelArchConfigConvertorBase.get_torch_dtype(
        config, model_id, revision=revision
    )
    model_type = config.model_type

    if isinstance(dtype, str):
        dtype = dtype.lower()
        if dtype == "auto":
            # Set default dtype from model config
            torch_dtype = _resolve_auto_dtype(
                model_type,
                config_dtype,
                is_pooling_model=is_pooling_model,
            )
        else:
            if dtype not in _STR_DTYPE_TO_TORCH_DTYPE:
                raise ValueError(f"Unknown dtype: {dtype!r}")
            torch_dtype = _STR_DTYPE_TO_TORCH_DTYPE[dtype]
    elif isinstance(dtype, torch.dtype):
        torch_dtype = dtype
    else:
        raise ValueError(f"Unknown dtype: {dtype}")

    _check_valid_dtype(model_type, torch_dtype)

    if torch_dtype != config_dtype:
        if torch_dtype == torch.float32:
            # Upcasting to float32 is allowed.
            logger.info("Upcasting %s to %s.", config_dtype, torch_dtype)
        elif config_dtype == torch.float32:
            # Downcasting from float32 to float16 or bfloat16 is allowed.
            logger.info("Downcasting %s to %s.", config_dtype, torch_dtype)
        else:
            # Casting between float16 and bfloat16 is allowed with a warning.
            logger.warning("Casting %s to %s.", config_dtype, torch_dtype)

    return torch_dtype


def _get_head_dtype(
    config: PretrainedConfig, dtype: torch.dtype, runner_type: str
) -> torch.dtype:
    head_dtype: str | torch.dtype | None = getattr(config, "head_dtype", None)

    if head_dtype == "model":
        return dtype
    elif isinstance(head_dtype, str):
        head_dtype = head_dtype.lower()
        if head_dtype not in _STR_DTYPE_TO_TORCH_DTYPE:
            raise ValueError(f"Unknown dtype: {head_dtype!r}")
        return _STR_DTYPE_TO_TORCH_DTYPE[head_dtype]
    elif isinstance(head_dtype, torch.dtype):
        return head_dtype
    elif head_dtype is None:
        if torch.float32 not in current_platform.supported_dtypes:
            return dtype
        if runner_type == "pooling":
            return torch.float32
        return dtype
    else:
        raise ValueError(f"Unknown dtype: {head_dtype}")


def _get_and_verify_max_len(
    hf_config: PretrainedConfig,
    model_arch_config: ModelArchitectureConfig,
    tokenizer_config: dict | None,
    max_model_len: int | None,
    disable_sliding_window: bool,
    sliding_window: int | None,
    spec_target_max_model_len: int | None = None,
    encoder_config: Any | None = None,
) -> int:
    """Get and verify the model's maximum length."""
    (derived_max_model_len, max_len_key) = (
        model_arch_config.derived_max_model_len_and_key
    )

    # If sliding window is manually disabled, max_length should be less
    # than the sliding window length in the model config.
    if (
        disable_sliding_window
        and sliding_window is not None
        and sliding_window < derived_max_model_len
    ):
        max_len_key = "sliding_window"
        derived_max_model_len = sliding_window

    # Consider model_max_length in tokenizer_config
    if tokenizer_config:
        tokenizer_model_max_length = tokenizer_config.get(
            "model_max_length", derived_max_model_len
        )
        derived_max_model_len = min(derived_max_model_len, tokenizer_model_max_length)

    # If none of the keys were found in the config, use a default and
    # log a warning.
    if derived_max_model_len == float("inf"):
        if max_model_len is not None:
            # If max_model_len is specified, we use it.
            return max_model_len

        if spec_target_max_model_len is not None:
            # If this is a speculative draft model, we use the max model len
            # from the target model.
            return spec_target_max_model_len

        default_max_len = 2048
        logger.warning(
            "The model's config.json does not contain any of the keys "
            "to determine the original maximum length of the model. "
            "Assuming the model's maximum length is %d.",
            default_max_len,
        )
        derived_max_model_len = default_max_len

    # In Transformers v5 rope_parameters could be TypedDict or dict[str, TypedDict].
    # To simplify the verification, we convert it to dict[str, TypedDict].
    rope_parameters = getattr(hf_config, "rope_parameters", None)
    if rope_parameters and not set(rope_parameters.keys()).issubset(
        ALLOWED_LAYER_TYPES
    ):
        rope_parameters = {"": rope_parameters}

    # NOTE(woosuk): Gemma3's max_model_len (128K) is already scaled by RoPE
    # scaling, so we skip applying the scaling factor again.
    if rope_parameters is not None and "gemma3" not in hf_config.model_type:
        scaling_factor = 1.0
        for rp in rope_parameters.values():
            # No need to consider "type" key because of patch_rope_parameters when
            # loading HF config
            rope_type = rp["rope_type"]

            if rope_type not in ("su", "longrope", "llama3"):
                # NOTE: rope_type == "default" does not define factor https://github.com/huggingface/transformers/blob/v4.45.2/src/transformers/modeling_rope_utils.py
                # NOTE: This assumes all layer types have the same scaling factor.
                scaling_factor = rp.get("factor", scaling_factor)

                if rope_type == "yarn":
                    derived_max_model_len = rp["original_max_position_embeddings"]
        # Do this outside loop since all layer types should have the same scaling
        derived_max_model_len *= scaling_factor

    if encoder_config and "max_seq_length" in encoder_config:
        derived_max_model_len = encoder_config["max_seq_length"]

    # If the user didn't specify `max_model_len`, then use that derived from
    # the model config as a default value.
    if max_model_len is None:
        # For LongRoPE, default to original_max_position_embeddings to avoid
        # performance degradation for shorter sequences
        if rope_parameters is not None and any(
            rp["rope_type"] == "longrope" for rp in rope_parameters.values()
        ):
            max_model_len = int(
                getattr(
                    hf_config, "original_max_position_embeddings", derived_max_model_len
                )
            )
        else:
            max_model_len = int(derived_max_model_len)
        max_model_len = current_platform.check_max_model_len(max_model_len)

    # If the user specified a max length, make sure it is smaller than the
    # derived length from the HF model config.
    elif max_model_len > derived_max_model_len:
        # Some models might have a separate key for specifying model_max_length
        # that will be bigger than derived_max_model_len. We compare user input
        # with model_max_length and allow this override when it's smaller.
        model_max_length = getattr(hf_config, "model_max_length", None)
        if model_max_length is None or max_model_len > model_max_length:
            msg = (
                f"User-specified max_model_len ({max_model_len}) is greater "
                f"than the derived max_model_len ({max_len_key}="
                f"{derived_max_model_len} or model_max_length="
                f"{model_max_length} in model's config.json)."
            )
            warning = (
                "VLLM_ALLOW_LONG_MAX_MODEL_LEN must be used with extreme "
                "caution. If the model uses relative position encoding (RoPE), "
                "positions exceeding derived_max_model_len lead to nan. If the "
                "model uses absolute position encoding, positions exceeding "
                "derived_max_model_len will cause a CUDA array out-of-bounds "
                "error."
            )
            if envs.VLLM_ALLOW_LONG_MAX_MODEL_LEN:
                logger.warning_once("%s %s", msg, warning)
            else:
                raise ValueError(
                    f"{msg} To allow overriding this maximum, set "
                    f"the env var VLLM_ALLOW_LONG_MAX_MODEL_LEN=1. {warning}"
                )
    return int(max_model_len)<|MERGE_RESOLUTION|>--- conflicted
+++ resolved
@@ -602,14 +602,13 @@
         self._verify_cuda_graph()
         self._verify_bnb_config()
 
-<<<<<<< HEAD
     def get_model_arch_config(self) -> ModelArchitectureConfig:
         convertor_cls = MODEL_ARCH_CONFIG_CONVERTORS.get(
             self.hf_config.model_type, ModelArchConfigConvertorBase
         )
         convertor = convertor_cls(self.hf_config, self.hf_text_config)
         return convertor.convert(self.model, self.revision)
-=======
+    
     @field_validator("tokenizer", "max_model_len", mode="wrap")
     @classmethod
     def _skip_none_validation(cls, value: Any, handler: Callable) -> Any:
@@ -617,7 +616,6 @@
         if value is None:
             return value
         return handler(value)
->>>>>>> ca702a14
 
     @field_validator("tokenizer_mode", mode="after")
     def _lowercase_tokenizer_mode(cls, tokenizer_mode: str) -> str:
@@ -1092,76 +1090,7 @@
 
     def get_total_num_kv_heads(self) -> int:
         """Returns the total number of KV heads."""
-<<<<<<< HEAD
         return self.model_arch_config.total_num_kv_heads
-=======
-        # For GPTBigCode & Falcon:
-        # NOTE: for falcon, when new_decoder_architecture is True, the
-        # multi_query flag is ignored and we use n_head_kv for the number of
-        # KV heads.
-        falcon_model_types = ["falcon", "RefinedWeb", "RefinedWebModel"]
-        new_decoder_arch_falcon = (
-            self.hf_config.model_type in falcon_model_types
-            and getattr(self.hf_config, "new_decoder_architecture", False)
-        )
-        if not new_decoder_arch_falcon and getattr(
-            self.hf_text_config, "multi_query", False
-        ):
-            # Multi-query attention, only one KV head.
-            # Currently, tensor parallelism is not supported in this case.
-            return 1
-
-        # For DBRX and MPT
-        if self.hf_config.model_type == "mpt":
-            if "kv_n_heads" in self.hf_config.attn_config:
-                return self.hf_config.attn_config["kv_n_heads"]
-            return self.hf_config.num_attention_heads
-        if self.hf_config.model_type == "dbrx":
-            return getattr(
-                self.hf_config.attn_config,
-                "kv_n_heads",
-                self.hf_config.num_attention_heads,
-            )
-
-        if self.hf_config.model_type == "nemotron-nas":
-            for block in self.hf_config.block_configs:
-                if not block.attention.no_op:
-                    return (
-                        self.hf_config.num_attention_heads
-                        // block.attention.n_heads_in_group
-                    )
-
-            raise RuntimeError(
-                "Could not determine the number of key-value attention heads "
-                "from model configuration. "
-                f"Model: {self.model}, Architecture: {self.architectures}. "
-                "This usually indicates an unsupported model architecture or "
-                "missing configuration. "
-                "Please check if your model is supported at: "
-                "https://docs.vllm.ai/en/latest/models/supported_models.html"
-            )
-
-        if self.is_attention_free:
-            return 0
-
-        attributes = [
-            # For Falcon:
-            "n_head_kv",
-            "num_kv_heads",
-            # For LLaMA-2:
-            "num_key_value_heads",
-            # For ChatGLM:
-            "multi_query_group_num",
-        ]
-        for attr in attributes:
-            num_kv_heads = getattr(self.hf_text_config, attr, None)
-            if num_kv_heads is not None:
-                return num_kv_heads
-
-        # For non-grouped-query attention models, the number of KV heads is
-        # equal to the number of attention heads.
-        return self.hf_text_config.num_attention_heads
->>>>>>> ca702a14
 
     def get_num_kv_heads(self, parallel_config: ParallelConfig) -> int:
         """Returns the number of KV heads per GPU."""
