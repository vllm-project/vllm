--- conflicted
+++ resolved
@@ -1201,7 +1201,6 @@
                 "Supported models implement the `SupportsPP` interface."
             )
 
-<<<<<<< HEAD
         decode_context_parallel_size = parallel_config.decode_context_parallel_size
         if decode_context_parallel_size > 1 and not self.use_mla:
             total_num_kv_heads = self.get_total_num_kv_heads()
@@ -1219,10 +1218,7 @@
                 f"but got {decode_context_parallel_size}"
             )
 
-    def get_sliding_window(self) -> Optional[int]:
-=======
     def get_sliding_window(self) -> int | None:
->>>>>>> 41f38844
         """Get the sliding window size from the HF text config if present."""
         return getattr(self.hf_text_config, "sliding_window", None)
 
