# SPDX-License-Identifier: Apache-2.0
# SPDX-FileCopyrightText: Copyright contributors to the vLLM project

import warnings
from collections.abc import Callable
from dataclasses import InitVar, field
from importlib.util import find_spec
from typing import TYPE_CHECKING, Any, Literal, cast, get_args

import torch
from pydantic import ConfigDict, SkipValidation, field_validator, model_validator
from pydantic.dataclasses import dataclass
from safetensors.torch import _TYPES as _SAFETENSORS_TO_TORCH_DTYPE
from transformers.configuration_utils import ALLOWED_LAYER_TYPES

import vllm.envs as envs
from vllm.config.multimodal import MMCacheType, MMEncoderTPMode, MultiModalConfig
from vllm.config.pooler import PoolerConfig
from vllm.config.scheduler import RunnerType
from vllm.config.utils import config, getattr_iter
from vllm.logger import init_logger
from vllm.platforms import current_platform
from vllm.transformers_utils.config import (
    ConfigFormat,
    get_config,
    get_hf_image_processor_config,
    get_hf_text_config,
    get_pooling_config,
    get_sentence_transformer_tokenizer_config,
    is_encoder_decoder,
    try_get_dense_modules,
    try_get_generation_config,
    try_get_safetensors_metadata,
    try_get_tokenizer_config,
    uses_mrope,
    uses_xdrope_dim,
)
from vllm.transformers_utils.gguf_utils import (
    maybe_patch_hf_config_from_gguf,
)
from vllm.transformers_utils.runai_utils import ObjectStorageModel, is_runai_obj_uri
from vllm.transformers_utils.utils import (
    is_gguf,
    is_remote_gguf,
    maybe_model_redirect,
    split_remote_gguf,
)
from vllm.utils.import_utils import LazyLoader
from vllm.utils.torch_utils import common_broadcastable_dtype

if TYPE_CHECKING:
    from transformers import PretrainedConfig

    import vllm.model_executor.layers.quantization as me_quant
    import vllm.model_executor.models as me_models
    from vllm.attention.backends.registry import AttentionBackendEnum
    from vllm.config.load import LoadConfig
    from vllm.config.parallel import ParallelConfig
    from vllm.model_executor.layers.quantization import QuantizationMethods
    from vllm.v1.sample.logits_processor import LogitsProcessor
else:
    PretrainedConfig = Any

    AttentionBackendEnum = Any
    me_quant = LazyLoader(
        "model_executor", globals(), "vllm.model_executor.layers.quantization"
    )
    me_models = LazyLoader("model_executor", globals(), "vllm.model_executor.models")
    LoadConfig = Any
    ParallelConfig = Any
    QuantizationMethods = Any
    LogitsProcessor = Any
    AttnTypeStr = Any

logger = init_logger(__name__)

RunnerOption = Literal["auto", RunnerType]
ConvertType = Literal["none", "embed", "classify", "reward"]
ConvertOption = Literal["auto", ConvertType]
TaskOption = Literal[
    "auto",
    "generate",
    "embedding",
    "embed",
    "classify",
    "score",
    "reward",
    "transcription",
    "draft",
]
TokenizerMode = Literal["auto", "hf", "slow", "mistral", "custom"]
ModelDType = Literal["auto", "half", "float16", "bfloat16", "float", "float32"]
LogprobsMode = Literal[
    "raw_logits", "raw_logprobs", "processed_logits", "processed_logprobs"
]
HfOverrides = dict[str, Any] | Callable[[PretrainedConfig], PretrainedConfig]
ModelImpl = Literal["auto", "vllm", "transformers", "terratorch"]
LayerBlockType = Literal["attention", "linear_attention", "mamba"]

_RUNNER_TASKS: dict[RunnerType, list[TaskOption]] = {
    "generate": ["generate", "transcription"],
    "pooling": ["embedding", "embed", "classify", "score", "reward"],
    "draft": ["draft"],
}

_RUNNER_CONVERTS: dict[RunnerType, list[ConvertType]] = {
    "generate": [],
    "pooling": ["embed", "classify", "reward"],
    "draft": [],
}

AttnTypeStr = Literal[
    "decoder", "encoder", "encoder_only", "encoder_decoder", "attention_free", "hybrid"
]


@config
@dataclass(config=ConfigDict(arbitrary_types_allowed=True))
class ModelConfig:
    """Configuration for the model."""

    model: str = "Qwen/Qwen3-0.6B"
    """Name or path of the Hugging Face model to use. It is also used as the
    content for `model_name` tag in metrics output when `served_model_name` is
    not specified."""
    runner: RunnerOption = "auto"
    """The type of model runner to use. Each vLLM instance only supports one
    model runner, even if the same model can be used for multiple types."""
    convert: ConvertOption = "auto"
    """Convert the model using adapters defined in
    [vllm.model_executor.models.adapters][]. The most common use case is to
    adapt a text generation model to be used for pooling tasks."""
    task: TaskOption | None = None
    """[DEPRECATED] The task to use the model for. If the model supports more
    than one model runner, this is used to select which model runner to run.

    Note that the model may support other tasks using the same model runner.
    """
    tokenizer: SkipValidation[str] = None  # type: ignore
    """Name or path of the Hugging Face tokenizer to use. If unspecified, model
    name or path will be used."""
    tokenizer_mode: TokenizerMode = "auto"
    """Tokenizer mode:\n
    - "auto" will use "hf" tokenizer if Mistral's tokenizer is not available.\n
    - "hf" will use the fast tokenizer if available.\n
    - "slow" will always use the slow tokenizer.\n
    - "mistral" will always use the tokenizer from `mistral_common`.\n
    - "custom" will use --tokenizer to select the preregistered tokenizer."""
    trust_remote_code: bool = False
    """Trust remote code (e.g., from HuggingFace) when downloading the model
    and tokenizer."""
    dtype: ModelDType | torch.dtype = "auto"
    """Data type for model weights and activations:\n
    - "auto" will use FP16 precision for FP32 and FP16 models, and BF16
    precision for BF16 models.\n
    - "half" for FP16. Recommended for AWQ quantization.\n
    - "float16" is the same as "half".\n
    - "bfloat16" for a balance between precision and range.\n
    - "float" is shorthand for FP32 precision.\n
    - "float32" for FP32 precision."""
    seed: int = 0
    """Random seed for reproducibility.

    We must set the global seed because otherwise,
    different tensor parallel workers would sample different tokens,
    leading to inconsistent results."""
    hf_config: PretrainedConfig = field(init=False)
    """The Hugging Face config of the model."""
    hf_text_config: PretrainedConfig = field(init=False)
    """The Hugging Face config of the text model (same as hf_config for text models)."""
    hf_config_path: str | None = None
    """Name or path of the Hugging Face config to use. If unspecified, model
    name or path will be used."""
    allowed_local_media_path: str = ""
    """Allowing API requests to read local images or videos from directories
    specified by the server file system. This is a security risk. Should only
    be enabled in trusted environments."""
    allowed_media_domains: list[str] | None = None
    """If set, only media URLs that belong to this domain can be used for
    multi-modal inputs. """
    revision: str | None = None
    """The specific model version to use. It can be a branch name, a tag name,
    or a commit id. If unspecified, will use the default version."""
    code_revision: str | None = None
    """The specific revision to use for the model code on the Hugging Face Hub.
    It can be a branch name, a tag name, or a commit id. If unspecified, will
    use the default version."""
    tokenizer_revision: str | None = None
    """The specific revision to use for the tokenizer on the Hugging Face Hub.
    It can be a branch name, a tag name, or a commit id. If unspecified, will
    use the default version."""
    max_model_len: SkipValidation[int] = None  # type: ignore
    """Model context length (prompt and output). If unspecified, will be
    automatically derived from the model config.

    When passing via `--max-model-len`, supports k/m/g/K/M/G in human-readable
    format. Examples:\n
    - 1k -> 1000\n
    - 1K -> 1024\n
    - 25.6k -> 25,600"""
    spec_target_max_model_len: int | None = None
    """Specify the maximum length for spec decoding draft models."""
    quantization: SkipValidation[QuantizationMethods | None] = None
    """Method used to quantize the weights. If `None`, we first check the
    `quantization_config` attribute in the model config file. If that is
    `None`, we assume the model weights are not quantized and use `dtype` to
    determine the data type of the weights."""
    enforce_eager: bool = False
    """Whether to always use eager-mode PyTorch. If True, we will disable CUDA
    graph and always execute the model in eager mode. If False, we will use
    CUDA graph and eager execution in hybrid for maximal performance and
    flexibility."""
    max_logprobs: int = 20
    """Maximum number of log probabilities to return when `logprobs` is
    specified in `SamplingParams`. The default value comes the default for the
    OpenAI Chat Completions API. -1 means no cap, i.e. all (output_length *
    vocab_size) logprobs are allowed to be returned and it may cause OOM."""
    logprobs_mode: LogprobsMode = "raw_logprobs"
    """Indicates the content returned in the logprobs and prompt_logprobs.
    Supported mode:
    1) raw_logprobs, 2) processed_logprobs, 3) raw_logits, 4) processed_logits.
    Raw means the values before applying any logit processors, like bad words.
    Processed means the values after applying all processors, including
    temperature and top_k/top_p.
    """
    disable_sliding_window: bool = False
    """Whether to disable sliding window. If True, we will disable the sliding
    window functionality of the model, capping to sliding window size. If the
    model does not support sliding window, this argument is ignored."""
    disable_cascade_attn: bool = False
    """Disable cascade attention for V1. While cascade attention does not
    change the mathematical correctness, disabling it could be useful for
    preventing potential numerical issues. Note that even if this is set to
    False, cascade attention will be only used when the heuristic tells that
    it's beneficial."""
    skip_tokenizer_init: bool = False
    """Skip initialization of tokenizer and detokenizer. Expects valid
    `prompt_token_ids` and `None` for prompt from the input. The generated
    output will contain token ids."""
    enable_prompt_embeds: bool = False
    """If `True`, enables passing text embeddings as inputs via the
    `prompt_embeds` key.

    WARNING: The vLLM engine may crash if incorrect shape of embeddings is passed.
    Only enable this flag for trusted users!"""
    served_model_name: str | list[str] | None = None
    """The model name(s) used in the API. If multiple names are provided, the
    server will respond to any of the provided names. The model name in the
    model field of a response will be the first name in this list. If not
    specified, the model name will be the same as the `--model` argument. Noted
    that this name(s) will also be used in `model_name` tag content of
    prometheus metrics, if multiple names provided, metrics tag will take the
    first one."""
    config_format: str | ConfigFormat = "auto"
    """The format of the model config to load:\n
    - "auto" will try to load the config in hf format if available after trying
    to load in mistral format.\n
    - "hf" will load the config in hf format.\n
    - "mistral" will load the config in mistral format."""
    hf_token: bool | str | None = None
    """The token to use as HTTP bearer authorization for remote files . If
    `True`, will use the token generated when running `huggingface-cli login`
    (stored in `~/.huggingface`)."""
    hf_overrides: HfOverrides = field(default_factory=dict)
    """If a dictionary, contains arguments to be forwarded to the Hugging Face
    config. If a callable, it is called to update the HuggingFace config."""
    logits_processor_pattern: str | None = None
    """Optional regex pattern specifying valid logits processor qualified names
    that can be passed with the `logits_processors` extra completion argument.
    Defaults to `None`, which allows no processors."""
    generation_config: str = "auto"
    """The folder path to the generation config. Defaults to `"auto"`, the
    generation config will be loaded from model path. If set to `"vllm"`, no
    generation config is loaded, vLLM defaults will be used. If set to a folder
    path, the generation config will be loaded from the specified folder path.
    If `max_new_tokens` is specified in generation config, then it sets a
    server-wide limit on the number of output tokens for all requests."""
    override_generation_config: dict[str, Any] = field(default_factory=dict)
    """Overrides or sets generation config. e.g. `{"temperature": 0.5}`. If
    used with `--generation-config auto`, the override parameters will be
    merged with the default config from the model. If used with
    `--generation-config vllm`, only the override parameters are used."""
    enable_sleep_mode: bool = False
    """Enable sleep mode for the engine (only cuda and
    hip platforms are supported)."""
    model_impl: str | ModelImpl = "auto"
    """Which implementation of the model to use:\n
    - "auto" will try to use the vLLM implementation, if it exists, and fall
    back to the Transformers implementation if no vLLM implementation is
    available.\n
    - "vllm" will use the vLLM model implementation.\n
    - "transformers" will use the Transformers model implementation.\n
    - "terratorch" will use the TerraTorch model implementation.
    """
    override_attention_dtype: str | None = None
    """Override dtype for attention"""
    logits_processors: list[str | type[LogitsProcessor]] | None = None
    """One or more logits processors' fully-qualified class names or class
    definitions"""
    io_processor_plugin: str | None = None
    """IOProcessor plugin name to load at model startup"""

    # Pooler config
    pooler_config: PoolerConfig | None = None
    """Pooler config which controls the behaviour of output pooling in pooling
    models."""

    # Multimodal config and init vars
    multimodal_config: MultiModalConfig | None = None
    """Configuration for multimodal model. If `None`, this will be inferred
    from the architecture of `self.model`."""
    limit_mm_per_prompt: InitVar[dict[str, int | dict[str, int]] | None] = None
    enable_mm_embeds: InitVar[bool | None] = None
    media_io_kwargs: InitVar[dict[str, dict[str, Any]] | None] = None
    mm_processor_kwargs: InitVar[dict[str, Any] | None] = None
    mm_processor_cache_gb: InitVar[float | None] = None
    mm_processor_cache_type: InitVar[MMCacheType | None] = None
    mm_shm_cache_max_object_size_mb: InitVar[int | None] = None
    mm_encoder_tp_mode: InitVar[MMEncoderTPMode | None] = None
    mm_encoder_attn_backend: InitVar[AttentionBackendEnum | str | None] = None
    interleave_mm_strings: InitVar[bool | None] = None
    skip_mm_profiling: InitVar[bool | None] = None
    video_pruning_rate: InitVar[float | None] = None

    def compute_hash(self) -> str:
        """
        WARNING: Whenever a new field is added to this config,
        ensure that it is included in the factors list if
        it affects the computation graph.

        Provide a hash that uniquely identifies all the configs
        that affect the structure of the computation
        graph from input ids/embeddings to the final hidden states,
        excluding anything before input ids/embeddings and after
        the final hidden states.
        """
        ignored_factors = {
            "runner",
            "convert",
            "task",
            "tokenizer",
            "tokenizer_mode",
            "seed",
            "hf_config_path",
            "allowed_local_media_path",
            "allowed_media_domains",
            "tokenizer_revision",
            "spec_target_max_model_len",
            "enforce_eager",
            "logprobs_mode",
            "disable_cascade_attn",
            "skip_tokenizer_init",
            "served_model_name",
            "config_format",
            "hf_token",
            "hf_overrides",
            "logits_processor_pattern",
            "enable_sleep_mode",
            "override_attention_dtype",
            "logits_processors",
            "io_processor_plugin",
            "pooler_config",
            "multimodal_config",
            "limit_mm_per_prompt",
            "media_io_kwargs",
            "mm_processor_kwargs",
            "mm_processor_cache_gb",
            "mm_processor_cache_type",
            "mm_shm_cache_max_object_size_mb",
            "mm_encoder_tp_mode",
            "interleave_mm_strings",
            "skip_mm_profiling",
        }

        from vllm.config.utils import get_hash_factors, hash_factors

        factors = get_hash_factors(self, ignored_factors)
        return hash_factors(factors)

    def _update_nested(
        self,
        target: PretrainedConfig | dict[str, Any],
        updates: dict[str, Any],
    ) -> None:
        """Recursively updates a config or dict with nested updates."""
        for key, value in updates.items():
            if isinstance(value, dict):
                # Get the nested target
                if isinstance(target, dict):
                    nested_target = target.get(key)
                else:
                    nested_target = getattr(target, key, None)

                # If nested target exists and can be updated recursively
                if nested_target is not None and (
                    isinstance(nested_target, dict)
                    or hasattr(nested_target, "__dict__")
                ):
                    self._update_nested(nested_target, value)
                    continue

            # Set the value (base case)
            if isinstance(target, dict):
                target[key] = value
            else:
                setattr(target, key, value)

    def _apply_dict_overrides(
        self,
        config: PretrainedConfig,
        overrides: dict[str, Any],
    ) -> None:
        """Apply dict overrides, handling both nested configs and dict values."""
        from transformers import PretrainedConfig

        for key, value in overrides.items():
            attr = getattr(config, key, None)
            if attr is not None and isinstance(attr, PretrainedConfig):
                # It's a nested config - recursively update it
                self._update_nested(attr, value)
            else:
                # It's a dict-valued parameter - set it directly
                setattr(config, key, value)

    def __post_init__(
        self,
        # Multimodal config init vars
        limit_mm_per_prompt: dict[str, int | dict[str, int]] | None,
        enable_mm_embeds: bool | None,
        media_io_kwargs: dict[str, dict[str, Any]] | None,
        mm_processor_kwargs: dict[str, Any] | None,
        mm_processor_cache_gb: float | None,
        mm_processor_cache_type: MMCacheType | None,
        mm_shm_cache_max_object_size_mb: int | None,
        mm_encoder_tp_mode: MMEncoderTPMode | None,
        mm_encoder_attn_backend: AttentionBackendEnum | str | None,
        interleave_mm_strings: bool | None,
        skip_mm_profiling: bool | None,
        video_pruning_rate: float | None,
    ) -> None:
        # Keep set served_model_name before maybe_model_redirect(self.model)
        self.served_model_name = get_served_model_name(
            self.model, self.served_model_name
        )
        self.model = maybe_model_redirect(self.model)
        # The tokenizer is consistent with the model by default.
        if self.tokenizer is None:
            # Check if this is a GGUF model (either local file or remote GGUF)
            if is_gguf(self.model):
                raise ValueError(
                    "Using a tokenizer is mandatory when loading a GGUF model. "
                    "Please specify the tokenizer path or name using the "
                    "--tokenizer argument."
                )
            self.tokenizer = self.model
        if self.tokenizer_revision is None:
            self.tokenizer_revision = self.revision
        self.tokenizer = maybe_model_redirect(self.tokenizer)

        if isinstance(self.hf_config_path, str):
            self.hf_config_path = maybe_model_redirect(self.hf_config_path)

        if callable(self.hf_overrides):
            hf_overrides_kw = {}
            hf_overrides_fn = self.hf_overrides
            dict_overrides: dict[str, Any] = {}
        else:
            # Separate dict overrides from flat ones
            # We'll determine how to apply dict overrides after loading the config
            hf_overrides_kw = {}
            dict_overrides = {}
            for key, value in self.hf_overrides.items():
                if isinstance(value, dict):
                    dict_overrides[key] = value
                else:
                    hf_overrides_kw[key] = value
            hf_overrides_fn = None

        self.maybe_pull_model_tokenizer_for_runai(self.model, self.tokenizer)

        if (
            (backend := envs.VLLM_ATTENTION_BACKEND)
            and backend == "FLASHINFER"
            and find_spec("flashinfer") is None
        ):
            raise ValueError(
                "VLLM_ATTENTION_BACKEND is set to FLASHINFER, but flashinfer "
                "module was not found. See "
                "https://github.com/vllm-project/vllm/blob/main/docker/Dockerfile "  # noqa: E501
                "for instructions on how to install it."
            )

        from vllm.platforms import current_platform

        if self.override_attention_dtype is not None and not current_platform.is_rocm():
            warnings.warn(
                "override-attention-dtype is set but not using ROCm platform",
                stacklevel=2,
            )

        if self.enable_sleep_mode and not current_platform.is_sleep_mode_available():
            raise ValueError("Sleep mode is not supported on current platform.")

        hf_config = get_config(
            self.hf_config_path or self.model,
            self.trust_remote_code,
            self.revision,
            self.code_revision,
            self.config_format,
            hf_overrides_kw=hf_overrides_kw,
            hf_overrides_fn=hf_overrides_fn,
        )
        hf_config = maybe_patch_hf_config_from_gguf(
            self.model,
            hf_config,
        )

        self.hf_config = hf_config
        if dict_overrides:
            self._apply_dict_overrides(hf_config, dict_overrides)
        self.hf_text_config = get_hf_text_config(self.hf_config)
        self.attention_chunk_size = getattr(
            self.hf_text_config, "attention_chunk_size", None
        )
        self.encoder_config = self._get_encoder_config()
        self.hf_image_processor_config = get_hf_image_processor_config(
            self.model, hf_token=self.hf_token, revision=self.revision
        )

        architectures = self.architectures
        registry = self.registry
        is_generative_model = registry.is_text_generation_model(architectures, self)
        is_pooling_model = registry.is_pooling_model(architectures, self)

        def _task_to_convert(task: TaskOption) -> ConvertType:
            if task == "embedding" or task == "embed":
                return "embed"
            if task == "classify":
                return "classify"
            if task == "reward":
                return "reward"
            if task == "score":
                new_task = self._get_default_pooling_task(architectures)
                return "classify" if new_task == "classify" else "embed"

            return "none"

        if self.task is not None:
            runner: RunnerOption = "auto"
            convert: ConvertOption = "auto"
            msg_prefix = (
                "The 'task' option has been deprecated and will be "
                "removed in v0.13.0 or v1.0, whichever comes first."
            )
            msg_hint = "Please remove this option."

            is_generative_task = self.task in _RUNNER_TASKS["generate"]
            is_pooling_task = self.task in _RUNNER_TASKS["pooling"]

            if is_generative_model and is_pooling_model:
                if is_generative_task:
                    runner = "generate"
                    convert = "auto"
                    msg_hint = (
                        "Please replace this option with `--runner "
                        "generate` to continue using this model "
                        "as a generative model."
                    )
                elif is_pooling_task:
                    runner = "pooling"
                    convert = "auto"
                    msg_hint = (
                        "Please replace this option with `--runner "
                        "pooling` to continue using this model "
                        "as a pooling model."
                    )
                else:  # task == "auto"
                    pass
            elif is_generative_model or is_pooling_model:
                if is_generative_task:
                    runner = "generate"
                    convert = "auto"
                    msg_hint = "Please remove this option"
                elif is_pooling_task:
                    runner = "pooling"
                    convert = _task_to_convert(self.task)
                    msg_hint = (
                        "Please replace this option with `--convert "
                        f"{convert}` to continue using this model "
                        "as a pooling model."
                    )
                else:  # task == "auto"
                    pass
            else:
                # Neither generative nor pooling model - try to convert if possible
                if is_pooling_task:
                    runner = "pooling"
                    convert = _task_to_convert(self.task)
                    msg_hint = (
                        "Please replace this option with `--runner pooling "
                        f"--convert {convert}` to continue using this model "
                        "as a pooling model."
                    )
                else:
                    debug_info = {
                        "architectures": architectures,
                        "is_generative_model": is_generative_model,
                        "is_pooling_model": is_pooling_model,
                    }
                    raise AssertionError(
                        "The model should be a generative or "
                        "pooling model when task is set to "
                        f"{self.task!r}. Found: {debug_info}"
                    )

            self.runner = runner
            self.convert = convert

            msg = f"{msg_prefix} {msg_hint}"
            warnings.warn(msg, DeprecationWarning, stacklevel=2)

        self.runner_type = self._get_runner_type(architectures, self.runner)
        self.convert_type = self._get_convert_type(
            architectures, self.runner_type, self.convert
        )

        if self.runner_type == "generate" and not is_generative_model:
            generate_converts = _RUNNER_CONVERTS["generate"]
            if self.convert_type not in generate_converts:
                # Currently we don't have any converters for generative models
                raise ValueError("This model does not support `--runner generate`.")
        if self.runner_type == "pooling" and not is_pooling_model:
            pooling_converts = _RUNNER_CONVERTS["pooling"]
            if self.convert_type not in pooling_converts:
                convert_option = "<" + "|".join(pooling_converts) + ">"
                raise ValueError(
                    "This model does not support `--runner pooling`. "
                    f"You can pass `--convert {convert_option} to adapt "
                    "it into a pooling model."
                )

        # Note: Initialize these attributes early because transformers fallback
        # may fail to load dynamic modules in child processes
        model_info, arch = registry.inspect_model_cls(architectures, self)
        self._model_info = model_info
        self._architecture = arch
        logger.info("Resolved architecture: %s", arch)

        # Init pooler config if needed
        if self.runner_type == "pooling":
            if self.pooler_config is None:
                self.pooler_config = PoolerConfig()

            base_config = get_pooling_config(self.model, self.revision)
            if base_config is not None:
                # Only set values that are not overridden by the user
                for k, v in base_config.items():
                    if getattr(self.pooler_config, k) is None:
                        setattr(self.pooler_config, k, v)

            default_pooling_type = self._model_info.default_pooling_type
            if self.pooler_config.pooling_type is None:
                self.pooler_config.pooling_type = default_pooling_type

        self.dtype: torch.dtype = _get_and_verify_dtype(
            self.model,
            self.hf_config,
            self.dtype,
            is_pooling_model=self.runner_type == "pooling",
            revision=self.revision,
        )

        self.original_max_model_len = self.max_model_len
        self.max_model_len = self.get_and_verify_max_len(self.max_model_len)
        # Init multimodal config if needed
        if self._model_info.supports_multimodal:
            if (
                mm_encoder_tp_mode == "data"
                and not self._model_info.supports_multimodal_encoder_tp_data
            ):
                logger.warning_once(
                    "This model does not support `--mm-encoder-tp-mode data`. "
                    "Falling back to `--mm-encoder-tp-mode weights`."
                )
                mm_encoder_tp_mode = "weights"

            mm_config_kwargs = dict(
                limit_per_prompt=limit_mm_per_prompt,
                enable_mm_embeds=enable_mm_embeds,
                media_io_kwargs=media_io_kwargs,
                mm_processor_kwargs=mm_processor_kwargs,
                mm_processor_cache_gb=mm_processor_cache_gb,
                mm_processor_cache_type=mm_processor_cache_type,
                mm_shm_cache_max_object_size_mb=mm_shm_cache_max_object_size_mb,
                mm_encoder_tp_mode=mm_encoder_tp_mode,
                mm_encoder_attn_backend=mm_encoder_attn_backend,
                interleave_mm_strings=interleave_mm_strings,
                skip_mm_profiling=skip_mm_profiling,
                video_pruning_rate=video_pruning_rate,
            )

            mm_config_kwargs = {
                k: v for k, v in mm_config_kwargs.items() if v is not None
            }

            self.multimodal_config = MultiModalConfig(**mm_config_kwargs)

        if self.disable_sliding_window:
            # Set after get_and_verify_max_len to ensure that max_model_len
            # can be correctly capped to sliding window size
            self.hf_text_config.sliding_window = None

        if not self.skip_tokenizer_init:
            self._verify_tokenizer_mode()

        # Avoid running try_verify_and_update_config multiple times
        self.config_updated = False

        self._verify_quantization()
        self._verify_cuda_graph()
        self._verify_bnb_config()

    @field_validator("quantization", mode="before")
    @classmethod
    def validate_quantization_before(cls, value: Any) -> Any:
        if isinstance(value, str):
            return value.lower()
        return value

    @model_validator(mode="after")
    def validate_model_config_after(self: "ModelConfig") -> "ModelConfig":
        if not isinstance(self.tokenizer, str):
            raise ValueError("tokenizer must be a string after __post_init__.")
        if not isinstance(self.max_model_len, int):
            raise ValueError("max_model_len must be an integer after __post_init__.")
        return self

    def _get_transformers_backend_cls(self) -> str:
        """Determine which Transformers modeling backend class will be used if
        `model_impl` is set to `transformers` or `auto`."""
        cls = "Transformers"
        # If 'hf_config != hf_text_config' it's a nested config, i.e. multimodal
        cls += "MultiModal" if self.hf_config != self.hf_text_config else ""
        cls += "MoE" if self.get_num_experts() > 1 else ""
        # Check if the architecture we're wrapping has defaults
        runner = None
        task = None
        if defaults := try_match_architecture_defaults(self.architectures[0]):
            _, (runner, task) = defaults
        # User specified value take precedence
        if self.runner != "auto":
            runner = self.runner
        # Only consider Transformers modeling backend pooling classes if we're wrapping
        # an architecture that defaults to pooling. Otherwise, we return the LM class
        # and use adapters.
        if runner == "pooling" and task in {"embed", "classify"}:
            if task == "embed":
                cls += "EmbeddingModel"
            elif task == "classify":
                cls += "ForSequenceClassification"
        else:
            cls += "ForCausalLM"
        return cls

    def using_transformers_backend(self) -> bool:
        """Check if the model is using the Transformers modeling backend class."""
        used_cls = self._model_info.architecture
        transformers_backend_cls = self._get_transformers_backend_cls()
        return used_cls == transformers_backend_cls

    @property
    def registry(self):
        return me_models.ModelRegistry

    @property
    def architectures(self) -> list[str]:
        return getattr(self.hf_config, "architectures", [])

    @property
    def architecture(self) -> str:
        """The architecture vllm actually used."""
        return self._architecture

    def maybe_pull_model_tokenizer_for_runai(self, model: str, tokenizer: str) -> None:
        """Pull model/tokenizer from Object Storage to temporary
        directory when needed.

        Args:
            model: Model name or path
            tokenizer: Tokenizer name or path
        """

        if not (is_runai_obj_uri(model) or is_runai_obj_uri(tokenizer)):
            return

        if is_runai_obj_uri(model):
            object_storage_model = ObjectStorageModel(url=model)
            object_storage_model.pull_files(
                model, allow_pattern=["*.model", "*.py", "*.json"]
            )
            self.model_weights = model
            self.model = object_storage_model.dir

            # If tokenizer is same as model, download to same directory
            if model == tokenizer:
                object_storage_model.pull_files(
                    model,
                    ignore_pattern=[
                        "*.pt",
                        "*.safetensors",
                        "*.bin",
                        "*.tensors",
                        "*.pth",
                    ],
                )
                self.tokenizer = object_storage_model.dir
                return

        # Only download tokenizer if needed and not already handled
        if is_runai_obj_uri(tokenizer):
            object_storage_tokenizer = ObjectStorageModel(url=tokenizer)
            object_storage_tokenizer.pull_files(
                model,
                ignore_pattern=["*.pt", "*.safetensors", "*.bin", "*.tensors", "*.pth"],
            )
            self.tokenizer = object_storage_tokenizer.dir

    def _get_encoder_config(self):
        model = self.model
        if is_remote_gguf(model):
            model, _ = split_remote_gguf(model)
        return get_sentence_transformer_tokenizer_config(model, self.revision)

    def _verify_tokenizer_mode(self) -> None:
        tokenizer_mode = cast(TokenizerMode, self.tokenizer_mode.lower())
        if tokenizer_mode not in get_args(TokenizerMode):
            raise ValueError(
                f"Unknown tokenizer mode: {self.tokenizer_mode}. Must be "
                f"one of {get_args(TokenizerMode)}."
            )
        self.tokenizer_mode = tokenizer_mode

    def _get_default_runner_type(
        self,
        architectures: list[str],
    ) -> RunnerType:
        registry = self.registry

        # Some Sentence Transformers models use *ForCausalLM archs
        if get_pooling_config(self.model, self.revision):
            return "pooling"

        for arch in architectures:
            if arch in registry.get_supported_archs():
                if registry.is_pooling_model(architectures, self):
                    return "pooling"
                if registry.is_text_generation_model(architectures, self):
                    return "generate"

            match = try_match_architecture_defaults(arch)
            if match:
                _, (runner_type, _) = match
                return runner_type

        return "generate"

    def _get_runner_type(
        self,
        architectures: list[str],
        runner: RunnerOption,
    ) -> RunnerType:
        if runner != "auto":
            return runner

        runner_type = self._get_default_runner_type(architectures)

        # Don't log the most common case
        if runner_type != "generate":
            logger.info(
                "Resolved `--runner auto` to `--runner %s`. "
                "Pass the value explicitly to silence this message.",
                runner_type,
            )

        return runner_type

    def _get_default_convert_type(
        self,
        architectures: list[str],
        runner_type: RunnerType,
    ) -> ConvertType:
        registry = self.registry

        for arch in architectures:
            if arch in registry.get_supported_archs():
                if runner_type == "generate" and registry.is_text_generation_model(
                    architectures, self
                ):
                    return "none"
                if runner_type == "pooling" and registry.is_pooling_model(
                    architectures, self
                ):
                    return "none"

            match = try_match_architecture_defaults(arch, runner_type=runner_type)
            if match:
                _, (_, convert_type) = match
                return convert_type

        # This is to handle Sentence Transformers models that use *ForCausalLM
        # and also multi-modal pooling models which are not defined as
        # Sentence Transformers models
        if runner_type == "pooling":
            return "embed"

        return "none"

    def _get_convert_type(
        self,
        architectures: list[str],
        runner_type: RunnerType,
        convert: ConvertOption,
    ) -> ConvertType:
        if convert != "auto":
            return convert

        convert_type = self._get_default_convert_type(architectures, runner_type)

        # Don't log the most common case
        if convert_type != "none":
            logger.info(
                "Resolved `--convert auto` to `--convert %s`. "
                "Pass the value explicitly to silence this message.",
                convert_type,
            )

        return convert_type

    def _get_default_pooling_task(
        self,
        architectures: list[str],
    ) -> Literal["embed", "classify", "reward"]:
        if self.registry.is_cross_encoder_model(architectures, self):
            return "classify"

        for arch in architectures:
            match = try_match_architecture_defaults(arch, runner_type="pooling")
            if match:
                _, (_, convert_type) = match
                assert convert_type != "none"
                return convert_type

        return "embed"

    def _parse_quant_hf_config(self, hf_config: PretrainedConfig):
        quant_cfg = getattr(hf_config, "quantization_config", None)
        if quant_cfg is None:
            # compressed-tensors uses a "compression_config" key
            quant_cfg = getattr(hf_config, "compression_config", None)

        else:
            # Set quant_method for ModelOpt models.
            producer_name = quant_cfg.get("producer", {}).get("name")
            if producer_name == "modelopt":
                quant_algo = quant_cfg.get("quantization", {}).get("quant_algo")
                if quant_algo == "FP8":
                    quant_cfg["quant_method"] = "modelopt"
                elif quant_algo == "NVFP4":
                    quant_cfg["quant_method"] = "modelopt_fp4"
                elif quant_algo is not None:
                    raise ValueError(f"Unknown ModelOpt quant algo: {quant_algo}")

        return quant_cfg

    def _verify_quantization(self) -> None:
        supported_quantization = me_quant.QUANTIZATION_METHODS
        if self.quantization is not None:
            self.quantization = cast(me_quant.QuantizationMethods, self.quantization)

        # Parse quantization method from the HF model config, if available.
        quant_cfg = self._parse_quant_hf_config(self.hf_config)
        if quant_cfg is None and (
            text_config := getattr(self.hf_config, "text_config", None)
        ):
            # Check the text config as well for multi-modal models.
            quant_cfg = self._parse_quant_hf_config(text_config)

        if quant_cfg is not None:
            # Use the community standard 'quant_method'
            quant_method = quant_cfg.get("quant_method", "").lower()

            # Normalize library names
            quant_method = quant_method.replace(
                "compressed_tensors", "compressed-tensors"
            )

            quant_cfg["quant_method"] = quant_method

            # Quantization methods which are overrides (i.e. they have a
            # `override_quantization_method` method) must be checked in order
            # of preference (this is particularly important for GPTQ).
            overrides = [
                "bitblas",
                "gptq_marlin_24",
                "gptq_marlin",
                "gptq_bitblas",
                "awq_marlin",
                "ipex",
                "moe_wna16",
                "modelopt",
                "modelopt_fp4",
                "petit_nvfp4",
                # Ensure heavy backends are probed last to avoid unnecessary
                # imports during override detection (e.g., MXFP4 imports Triton)
                "mxfp4",
                "cpu_gptq",
                "cpu_awq",
            ]
            quantization_methods = [
                q for q in supported_quantization if q not in overrides
            ]
            # Any custom overrides will be in quantization_methods so we place
            # them at the start of the list so custom overrides have preference
            # over the built-in ones.
            quantization_methods = quantization_methods + overrides

            # Detect which checkpoint is it
            for name in quantization_methods:
                method = me_quant.get_quantization_config(name)
                quantization_override = method.override_quantization_method(
                    quant_cfg, self.quantization
                )
                if quantization_override is not None:
                    # Raise error if the override is not custom (custom would
                    # be in QUANTIZATION_METHODS but not QuantizationMethods)
                    # and hasn't been added to the overrides list.
                    if (
                        name in get_args(me_quant.QuantizationMethods)
                        and name not in overrides
                    ):
                        raise ValueError(
                            f"Quantization method {name} is an override but "
                            "is has not been added to the `overrides` list "
                            "above. This is necessary to ensure that the "
                            "overrides are checked in order of preference."
                        )
                    quant_method = quantization_override
                    self.quantization = quantization_override
                    break

            quant_method = quant_method if quant_method != "" else None
            # Verify quantization configurations.
            if self.quantization is None:
                self.quantization = quant_method
            elif self.quantization != quant_method:
                raise ValueError(
                    "Quantization method specified in the model config "
                    f"({quant_method}) does not match the quantization "
                    f"method specified in the `quantization` argument "
                    f"({self.quantization})."
                )

        if self.quantization is not None:
            if self.quantization not in supported_quantization:
                raise ValueError(
                    f"Unknown quantization method: {self.quantization}. Must "
                    f"be one of {supported_quantization}."
                )
            from vllm.platforms import current_platform

            current_platform.verify_quantization(self.quantization)

    def _verify_cuda_graph(self) -> None:
        # CUDAGraph capture not supported for encoder-decoder models on ROCm
        unsupported_rocm = self.is_encoder_decoder
        if unsupported_rocm and not self.enforce_eager and current_platform.is_rocm():
            logger.warning(
                "CUDA graph is not supported for %s on ROCm yet, fallback "
                "to eager mode.",
                self.hf_config.model_type,
            )
            self.enforce_eager = True

    def _verify_bnb_config(self) -> None:
        """
        The current version of bitsandbytes (0.46.1) with 8-bit models does not
        yet support CUDA graph.
        # TODO Remove this when bitsandbytes supports.
        """
        is_bitsandbytes = self.quantization == "bitsandbytes"
        has_quantization_config = (
            getattr(self.hf_config, "quantization_config", None) is not None
        )
        is_8bit = (
            self.hf_config.quantization_config.get("load_in_8bit", False)
            if has_quantization_config
            else False
        )
        if all(
            [
                is_bitsandbytes,
                has_quantization_config,
                is_8bit,
                not self.enforce_eager,
            ]
        ):
            logger.warning(
                "CUDA graph is not supported on BitsAndBytes 8bit yet, "
                "fallback to the eager mode."
            )

            self.enforce_eager = True

    def _verify_with_expert_parallelism(self) -> None:
        num_experts = self.get_num_experts()
        if num_experts < 1:
            raise ValueError(
                "Number of experts in the model must be greater than 0 "
                "when expert parallelism is enabled."
            )

    def verify_dual_chunk_attention_config(
        self,
        load_config: LoadConfig,
    ) -> None:
        if hasattr(self.hf_config, "dual_chunk_attention_config"):
            # Try loading the sparse attention config
            from vllm.model_executor.model_loader.weight_utils import (
                get_sparse_attention_config,
            )

            sparse_attn_config = get_sparse_attention_config(self, load_config)
            if sparse_attn_config:
                self.hf_config.dual_chunk_attention_config[
                    "sparse_attention_config"
                ] = sparse_attn_config
                if (
                    "sparse_attention_enabled"
                    not in self.hf_config.dual_chunk_attention_config
                ):
                    self.hf_config.dual_chunk_attention_config[
                        "sparse_attention_enabled"
                    ] = True

    def verify_with_parallel_config(
        self,
        parallel_config: ParallelConfig,
    ) -> None:
        total_num_attention_heads = getattr(
            self.hf_text_config, "num_attention_heads", 0
        )
        tensor_parallel_size = parallel_config.tensor_parallel_size
        if total_num_attention_heads % tensor_parallel_size != 0:
            raise ValueError(
                f"Total number of attention heads ({total_num_attention_heads})"
                " must be divisible by tensor parallel size "
                f"({tensor_parallel_size})."
            )

        if parallel_config.enable_expert_parallel:
            self._verify_with_expert_parallelism()

        pipeline_parallel_size = parallel_config.pipeline_parallel_size
        if pipeline_parallel_size > 1 and not self.registry.is_pp_supported_model(
            self.architectures, self
        ):
            raise NotImplementedError(
                "Pipeline parallelism is not supported for this model. "
                "Supported models implement the `SupportsPP` interface."
            )

        decode_context_parallel_size = parallel_config.decode_context_parallel_size
        if decode_context_parallel_size > 1 and not self.use_mla:
            total_num_kv_heads = self.get_total_num_kv_heads()
            assert tensor_parallel_size > total_num_kv_heads, (
                f"tensor parallel size {tensor_parallel_size} must be greater "
                f"than total num kv heads {total_num_kv_heads} when enable "
                f"decode context parallel for GQA/MQA"
            )

            max_dcp_size = tensor_parallel_size // total_num_kv_heads
            assert decode_context_parallel_size <= max_dcp_size, (
                f"decode context parallel size must less than or equal to "
                f"(tensor parallel size {tensor_parallel_size} // total "
                f"num kv heads {total_num_kv_heads}) = {max_dcp_size}, "
                f"but got {decode_context_parallel_size}"
            )

            num_q_per_kv = total_num_attention_heads // total_num_kv_heads
            assert num_q_per_kv % decode_context_parallel_size == 0, (
                f"Total number of q per kv attn heads ({num_q_per_kv})"
                " must be divisible by dcp world size when enable "
                "decode context parallel for GQA "
                f"({parallel_config.decode_context_parallel_size})."
            )

    def get_sliding_window(self) -> int | None:
        """Get the sliding window size from the HF text config if present."""
        return getattr(self.hf_text_config, "sliding_window", None)

    def get_vocab_size(self) -> int:
        return getattr(self.hf_text_config, "vocab_size", 0)

    def get_hidden_size(self) -> int:
        return getattr(self.hf_text_config, "hidden_size", 0)

    @property
    def is_deepseek_mla(self) -> bool:
        if not hasattr(self.hf_text_config, "model_type"):
            return False
        elif self.hf_text_config.model_type in (
            "deepseek_v2",
            "deepseek_v3",
            "deepseek_v32",
            "deepseek_mtp",
            "kimi_k2",
            "kimi_linear",
            "longcat_flash",
            "pangu_ultra_moe",
            "pangu_ultra_moe_mtp",
        ):
            return self.hf_text_config.kv_lora_rank is not None
        elif self.hf_text_config.model_type == "eagle":
            # if the model is an EAGLE module, check for the
            # underlying architecture
            return (
                self.hf_text_config.model.model_type
                in ("deepseek_v2", "deepseek_v3", "deepseek_v32")
                and self.hf_text_config.kv_lora_rank is not None
            )
        return False

    def get_head_size(self) -> int:
        # TODO remove hard code
        if self.is_deepseek_mla:
            qk_rope_head_dim = getattr(self.hf_text_config, "qk_rope_head_dim", 0)
            if self.use_mla:
                return self.hf_text_config.kv_lora_rank + qk_rope_head_dim
            else:
                qk_nope_head_dim = getattr(self.hf_text_config, "qk_nope_head_dim", 0)
                if qk_rope_head_dim and qk_nope_head_dim:
                    return qk_rope_head_dim + qk_nope_head_dim

        if hasattr(self.hf_text_config, "model_type") and (
            self.hf_text_config.model_type == "zamba2"
        ):
            return self.hf_text_config.attention_head_dim

        if self.is_attention_free:
            return 0

        # NOTE: Some configs may set head_dim=None in the config
        if getattr(self.hf_text_config, "head_dim", None) is not None:
            return self.hf_text_config.head_dim

        # NOTE: Some models (such as PLaMo2.1) use `hidden_size_per_head`
        if getattr(self.hf_text_config, "hidden_size_per_head", None) is not None:
            return self.hf_text_config.hidden_size_per_head

        # FIXME(woosuk): This may not be true for all models.
        return (
            self.hf_text_config.hidden_size // self.hf_text_config.num_attention_heads
        )

    def get_total_num_kv_heads(self) -> int:
        """Returns the total number of KV heads."""
        # For GPTBigCode & Falcon:
        # NOTE: for falcon, when new_decoder_architecture is True, the
        # multi_query flag is ignored and we use n_head_kv for the number of
        # KV heads.
        falcon_model_types = ["falcon", "RefinedWeb", "RefinedWebModel"]
        new_decoder_arch_falcon = (
            self.hf_config.model_type in falcon_model_types
            and getattr(self.hf_config, "new_decoder_architecture", False)
        )
        if not new_decoder_arch_falcon and getattr(
            self.hf_text_config, "multi_query", False
        ):
            # Multi-query attention, only one KV head.
            # Currently, tensor parallelism is not supported in this case.
            return 1

        # For DBRX and MPT
        if self.hf_config.model_type == "mpt":
            if "kv_n_heads" in self.hf_config.attn_config:
                return self.hf_config.attn_config["kv_n_heads"]
            return self.hf_config.num_attention_heads
        if self.hf_config.model_type == "dbrx":
            return getattr(
                self.hf_config.attn_config,
                "kv_n_heads",
                self.hf_config.num_attention_heads,
            )

        if self.hf_config.model_type == "nemotron-nas":
            for block in self.hf_config.block_configs:
                if not block.attention.no_op:
                    return (
                        self.hf_config.num_attention_heads
                        // block.attention.n_heads_in_group
                    )

            raise RuntimeError("Couldn't determine number of kv heads")

        if self.is_attention_free:
            return 0

        attributes = [
            # For Falcon:
            "n_head_kv",
            "num_kv_heads",
            # For LLaMA-2:
            "num_key_value_heads",
            # For ChatGLM:
            "multi_query_group_num",
        ]
        for attr in attributes:
            num_kv_heads = getattr(self.hf_text_config, attr, None)
            if num_kv_heads is not None:
                return num_kv_heads

        # For non-grouped-query attention models, the number of KV heads is
        # equal to the number of attention heads.
        return self.hf_text_config.num_attention_heads

    def get_num_kv_heads(self, parallel_config: ParallelConfig) -> int:
        """Returns the number of KV heads per GPU."""
        if self.use_mla:
            # When using MLA during decode it becomes MQA
            return 1

        total_num_kv_heads = self.get_total_num_kv_heads()
        # If tensor parallelism is used, we divide the number of KV heads by
        # the tensor parallel size. We will replicate the KV heads in the
        # case where the number of KV heads is smaller than the tensor
        # parallel size so each GPU has at least one KV head.
        return max(1, total_num_kv_heads // parallel_config.tensor_parallel_size)

    def get_num_attention_heads(self, parallel_config: ParallelConfig) -> int:
        num_heads = getattr(self.hf_text_config, "num_attention_heads", 0)
        return num_heads // parallel_config.tensor_parallel_size

    def get_num_experts(self) -> int:
        """Returns the number of experts in the model."""
        num_expert_names = [
            "num_experts",  # Jamba
            "moe_num_experts",  # Dbrx
            "n_routed_experts",  # DeepSeek
            "num_local_experts",  # Mixtral
        ]
        num_experts = getattr_iter(self.hf_text_config, num_expert_names, 0)
        if isinstance(num_experts, list):
            # Ernie VL's remote code uses list[int]...
            # The values are always the same so we just take the first one.
            return num_experts[0]
        # Coerce to 0 if explicitly set to None
        return num_experts or 0

    def get_total_num_hidden_layers(self) -> int:
        if (
            self.hf_text_config.model_type == "deepseek_mtp"
            or self.hf_config.model_type == "mimo_mtp"
            or self.hf_config.model_type == "glm4_moe_mtp"
            or self.hf_config.model_type == "ernie_mtp"
            or self.hf_config.model_type == "qwen3_next_mtp"
            or self.hf_config.model_type == "pangu_ultra_moe_mtp"
        ):
            total_num_hidden_layers = getattr(
                self.hf_text_config, "num_nextn_predict_layers", 0
            )
        elif self.hf_config.model_type == "longcat_flash_mtp":
            total_num_hidden_layers = getattr(
                self.hf_text_config, "num_nextn_predict_layers", 1
            )
        else:
            total_num_hidden_layers = getattr(
                self.hf_text_config, "num_hidden_layers", 0
            )
        return total_num_hidden_layers

    def get_layers_start_end_indices(
        self, parallel_config: ParallelConfig
    ) -> tuple[int, int]:
        from vllm.distributed.utils import get_pp_indices

        total_num_hidden_layers = self.get_total_num_hidden_layers()

        # the layout order is: DP x PP x TP
        pp_rank = (
            parallel_config.rank // parallel_config.tensor_parallel_size
        ) % parallel_config.pipeline_parallel_size
        pp_size = parallel_config.pipeline_parallel_size
        start, end = get_pp_indices(total_num_hidden_layers, pp_rank, pp_size)
        return start, end

    def get_num_layers(self, parallel_config: ParallelConfig) -> int:
        start, end = self.get_layers_start_end_indices(parallel_config)
        return end - start

    def get_num_layers_by_block_type(
        self,
        parallel_config: ParallelConfig,
        block_type: LayerBlockType = "attention",
    ) -> int:
        # This function relies on 'layers_block_type' in hf_config,
        # for w/o this attribute, we will need to have workarounds like so
        attn_block_type = block_type == "attention"
        is_transformer = (
            not self.is_hybrid and not self.has_noops and not self.is_attention_free
        )
        start, end = self.get_layers_start_end_indices(parallel_config)

        if is_transformer:
            # Handle the basic case first
            return end - start if attn_block_type else 0
        elif self.is_attention_free:
            # Attention free
            # Note that this code assumes there
            # is only one type of attention-free block type.
            return 0 if attn_block_type else end - start
        elif self.has_noops:
            block_configs = self.hf_config.block_configs
            return sum(not bc.attention.no_op for bc in block_configs[start:end])
        else:
            # Hybrid model Jamba
            layers_block_type_value = getattr(
                self.hf_text_config, "layers_block_type", None
            )
            if layers_block_type_value is not None:
                if hasattr(self.hf_text_config, "model_type") and (
                    self.hf_text_config.model_type == "zamba2"
                ):
                    if attn_block_type:
                        return sum(
                            t == "hybrid" for t in layers_block_type_value[start:end]
                        )
                    else:
                        return self.get_num_layers(parallel_config)
                return sum(t == block_type for t in layers_block_type_value[start:end])

            # Hybrid model Minimax
            attn_type_list = getattr(self.hf_config, "attn_type_list", None)
            if attn_type_list:
                return sum(t == 1 for t in attn_type_list[start:end])

            # Hybrid model Qwen3Next
            layer_types_value = getattr(self.hf_config, "layer_types", None)
            if layer_types_value is not None:
                if block_type == "attention":
                    return sum(
                        t == "full_attention" for t in layer_types_value[start:end]
                    )
                elif block_type == "linear_attention":
                    return sum(
                        t == "linear_attention" for t in layer_types_value[start:end]
                    )
                else:
                    return sum(t == block_type for t in layer_types_value[start:end])

            if (
                layers_block_type_value is None
                and attn_type_list is None
                and layer_types_value is None
            ):
                raise ValueError(
                    "The model is an hybrid without a layers_block_type or an "
                    "attn_type_list, or a layer_types in the hf_config, "
                    f"cannot determine the num of {block_type} layers"
                )

    def get_mamba_chunk_size(self) -> int | None:
        """
        Returns the mamba chunk size if it exists
        """
        # used by e.g. Bamba, FalconH1, Granite, PLaMo2
        chunk_size = getattr(self.hf_text_config, "mamba_chunk_size", None)
        if chunk_size is None:
            # used by e.g. Mamba2, NemotronH, Zamba
            chunk_size = getattr(self.hf_text_config, "chunk_size", None)

        # Since Mamba1 does not have a chunk notion
        # we use a default chunk size of 1024.
        if chunk_size is None:
            chunk_size = 2048

        return chunk_size

    def get_multimodal_config(self) -> MultiModalConfig:
        """
        Get the multimodal configuration of the model.

        Raises:
            ValueError: If the model is not multimodal.
        """
        if self.multimodal_config is None:
            raise ValueError("The model is not multimodal.")

        return self.multimodal_config

    def try_get_generation_config(self) -> dict[str, Any]:
        """
        This method attempts to retrieve the non-default values of the
        generation config for this model.

        The generation config can contain information about special tokens, as
        well as sampling parameters. Which is why this method exists separately
        to `get_diff_sampling_param`.

        Returns:
            A dictionary containing the non-default generation config.
        """
        if self.generation_config in {"auto", "vllm"}:
            config = try_get_generation_config(
                self.hf_config_path or self.model,
                trust_remote_code=self.trust_remote_code,
                revision=self.revision,
                config_format=self.config_format,
            )
        else:
            config = try_get_generation_config(
                self.generation_config,
                trust_remote_code=self.trust_remote_code,
                config_format=self.config_format,
            )

        if config is None:
            return {}

        return config.to_diff_dict()

    def get_diff_sampling_param(self) -> dict[str, Any]:
        """
        This method returns a dictionary containing the non-default sampling
        parameters with `override_generation_config` applied.

        The default sampling parameters are:

        - vLLM's neutral defaults if `self.generation_config="vllm"`
        - the model's defaults if `self.generation_config="auto"`
        - as defined in `generation_config.json` if
            `self.generation_config="path/to/generation_config/dir"`

        Returns:
            A dictionary containing the non-default sampling parameters.
        """
        if self.generation_config == "vllm":
            config = {}
        else:
            config = self.try_get_generation_config()

        # Overriding with given generation config
        config.update(self.override_generation_config)

        available_params = [
            "repetition_penalty",
            "temperature",
            "top_k",
            "top_p",
            "min_p",
            "max_new_tokens",
        ]
        if any(p in config for p in available_params):
            diff_sampling_param = {
                p: config.get(p) for p in available_params if config.get(p) is not None
            }
            # Huggingface definition of max_new_tokens is equivalent
            # to vLLM's max_tokens
            if "max_new_tokens" in diff_sampling_param:
                diff_sampling_param["max_tokens"] = diff_sampling_param.pop(
                    "max_new_tokens"
                )
        else:
            diff_sampling_param = {}

        if diff_sampling_param:
            logger.warning_once(
                "Default sampling parameters have been overridden by the "
                "model's Hugging Face generation config recommended from the "
                "model creator. If this is not intended, please relaunch "
                "vLLM instance with `--generation-config vllm`."
            )
        return diff_sampling_param

    @property
    def is_encoder_decoder(self) -> bool:
        """Extract the HF encoder/decoder model flag."""
        return is_encoder_decoder(self.hf_config)

    @property
    def uses_alibi(self) -> bool:
        cfg = self.hf_text_config

        return (
            getattr(cfg, "alibi", False)  # Falcon
            or "BloomForCausalLM" in self.architectures  # Bloom
            or getattr(cfg, "position_encoding_type", "") == "alibi"  # codellm_1b_alibi
            or (
                hasattr(cfg, "attn_config")  # MPT
                and (
                    (
                        isinstance(cfg.attn_config, dict)
                        and cfg.attn_config.get("alibi", False)
                    )
                    or (
                        not isinstance(cfg.attn_config, dict)
                        and getattr(cfg.attn_config, "alibi", False)
                    )
                )
            )
        )

    @property
    def uses_mrope(self) -> bool:
        return uses_mrope(self.hf_config)

    @property
    def uses_xdrope_dim(self) -> int:
        return uses_xdrope_dim(self.hf_config)

    @property
    def is_multimodal_model(self) -> bool:
        return self.multimodal_config is not None

    @property
    def is_multimodal_raw_input_only_model(self) -> bool:
        return self._model_info.supports_multimodal_raw_input_only

    @property
    def is_cross_encoder(self) -> bool:
        return (
            self._model_info.supports_cross_encoding or self.convert_type == "classify"
        )

    @property
    def is_pp_supported(self) -> bool:
        return self._model_info.supports_pp

    @property
    def is_attention_free(self) -> bool:
        return self._model_info.is_attention_free

    @property
    def is_hybrid(self) -> bool:
        # Handle granite-4.0-micro case which uses hybrid config but does not
        # actually contain any non-attention layers.
        layer_types = getattr(self.hf_config, "layer_types", None)
        if layer_types is not None and all(
            layer == "attention" for layer in layer_types
        ):
            return False
        return self._model_info.is_hybrid

    @property
    def has_noops(self) -> bool:
        return self._model_info.has_noops

    @property
    def has_inner_state(self):
        return self._model_info.has_inner_state

    @property
    def supports_mamba_prefix_caching(self) -> bool:
        return self._model_info.supports_mamba_prefix_caching

    @property
    def use_mla(self) -> bool:
        return self.is_deepseek_mla and not envs.VLLM_MLA_DISABLE

    @property
    def is_matryoshka(self) -> bool:
        return bool(getattr(self.hf_config, "matryoshka_dimensions", None)) or getattr(
            self.hf_config, "is_matryoshka", False
        )

    @property
    def matryoshka_dimensions(self):
        return getattr(self.hf_config, "matryoshka_dimensions", None)

    @property
    def use_pad_token(self) -> bool:
        # cross_encoder models defaults to using pad_token.
        # `llm as reranker` models defaults to not using pad_token.
        return getattr(self.hf_config, "use_pad_token", True)

    @property
    def head_dtype(self) -> torch.dtype:
        """
        "head" refers to the last Linear layer(s) of an LLM,
        such as the lm_head in a generation model,
        or the score or classifier in a classification model.

        `head_dtype` currently only supports pooling models.\n
        - The pooling model defaults to using fp32 head,
        you can use --hf-overrides '{"head_dtype": "model"}' to disable it.
        """

        head_dtype = _get_head_dtype(
            config=self.hf_config, dtype=self.dtype, runner_type=self.runner_type
        )

        if self.runner_type != "pooling" and head_dtype != self.dtype:
            logger.warning_once(
                "`head_dtype` currently only supports pooling models."
                "fallback to model dtype [%s].",
                self.dtype,
            )
            return self.dtype

        if head_dtype not in current_platform.supported_dtypes:
            logger.warning_once(
                "The current platform does not support [%s] head dtype, "
                "fallback to model dtype [%s].",
                head_dtype,
                self.dtype,
            )
            return self.dtype

        logger.debug_once("head dtype: %s", head_dtype)
        return head_dtype

    @property
    def hidden_size(self):
        if hasattr(self.hf_config, "hidden_size"):
            return self.hf_config.hidden_size
        text_config = self.hf_config.get_text_config()
        return text_config.hidden_size

    @property
    def embedding_size(self):
        dense_modules = try_get_dense_modules(self.model, revision=self.revision)
        if dense_modules is not None:
            return dense_modules[-1]["out_features"]
        return self.hidden_size

    def get_and_verify_max_len(self, max_model_len: int):
        # Consider max_model_len in tokenizer_config only when
        # pooling models use absolute position_embedding.
        tokenizer_config = None
        if (
            self.runner_type == "pooling"
            and getattr(self.hf_config, "position_embedding_type", "") == "absolute"
        ):
            tokenizer_config = try_get_tokenizer_config(
                self.tokenizer,
                trust_remote_code=self.trust_remote_code,
                revision=self.tokenizer_revision,
            )
        max_model_len = _get_and_verify_max_len(
            hf_config=self.hf_text_config,
            tokenizer_config=tokenizer_config,
            max_model_len=max_model_len,
            disable_sliding_window=self.disable_sliding_window,
            sliding_window=self.get_sliding_window(),
            spec_target_max_model_len=self.spec_target_max_model_len,
            encoder_config=self.encoder_config,
        )
        logger.info("Using max model len %s", max_model_len)
        return max_model_len

<<<<<<< HEAD
    @property
    def attn_type(self) -> AttnTypeStr:
        if self.pooler_config is not None:
            pooling_type = self._model_info.default_pooling_type.lower()
            if pooling_type == "cls":
                return "encoder_only"
            else:
                is_causal = getattr(self.hf_config, "is_causal", True)
                return "encoder_only" if not is_causal else self._model_info.attn_type
        elif self.is_hybrid:
            return "hybrid"
        elif self.is_attention_free:
            return "attention_free"
        elif self.is_encoder_decoder:
            return "encoder_decoder"
        else:
            return "decoder"

    @property
    def is_chunked_prefill_supported(self) -> bool:
        attn_type = self.attn_type
        if self.pooler_config is not None:
            # for pooling models
            if attn_type == "encoder_only":
                logger.debug(
                    "Pooling models with bidirectional attn does not support "
                    "chunked prefill."
                )
                return False
            else:
                # for decoder models (causal attn)
                pooling_type = self.pooler_config.pooling_type.lower()
                if pooling_type == "all":
                    logger.debug(
                        "Pooling models with mean pooling does not support "
                        "chunked prefill."
                    )
                    return False
                elif pooling_type == "mean":
                    logger.debug(
                        "Pooling models with all pooling does not support "
                        "chunked prefill."
                    )
                    return False
                else:  # pooling_type == "last"
                    logger.debug(
                        "Pooling models with causal attn support chunked prefill."
                    )
                    return True
        else:
            if attn_type == "encoder_decoder":
                logger.debug("Encoder decoder models does not support chunked prefill.")
                return False
            logger.debug("Generative models support chunked prefill.")
            return True

    @property
    def is_prefix_caching_supported(self) -> bool:
        attn_type = self.attn_type
        if self.pooler_config is not None:
            # for pooling models
            if attn_type == "encoder_only":
                # for encoder_only models (bidirectional attn)
                logger.debug(
                    "Pooling models with bidirectional attn does not "
                    "support prefix caching."
                )
                return False
            else:
                # for decoder models (causal attn)
                pooling_type = self.pooler_config.pooling_type.lower()
                if pooling_type == "all":
                    logger.debug(
                        "Pooling models with all pooling does not support "
                        "prefix caching."
                    )
                    return False
                elif pooling_type == "mean":
                    logger.debug(
                        "Pooling models with mean pooling does not support "
                        "prefix caching."
                    )
                    return False
                else:  # pooling_type == "last"
                    logger.debug(
                        "Pooling models with causal attn support prefix caching."
                    )
                    return True
        else:
            if attn_type == "hybrid":
                logger.debug(
                    "Hybrid models does not support prefix caching since the feature "
                    "is still experimental."
                )
                return False
            elif attn_type == "attention_free":
                logger.debug(
                    "Attention free models does not support prefix caching since the "
                    "feature is still experimental."
                )
                return False
            elif attn_type == "encoder_decoder":
                logger.debug("Encoder decoder models does not support prefix caching.")
                return False
            else:  # attn_type == "decoder"
                logger.debug("Generative models support prefix caching.")
                return True
=======
    def is_model_moe(
        self,
    ) -> bool:
        return self.get_num_experts() > 1

    def is_quantized(self) -> bool:
        return getattr(self.hf_config, "quantization_config", None) is not None
>>>>>>> 0838b52e


def get_served_model_name(model: str, served_model_name: str | list[str] | None):
    """
    If the input is a non-empty list, the first model_name in
    `served_model_name` is taken.
    If the input is a non-empty string, it is used directly.
    For cases where the input is either an empty string or an
    empty list, the fallback is to use `self.model`.
    """
    if not served_model_name:
        return model
    if isinstance(served_model_name, list):
        return served_model_name[0]
    return served_model_name


# Some model suffixes are based on auto classes from Transformers:
# https://huggingface.co/docs/transformers/en/model_doc/auto
# NOTE: Items higher on this list priority over lower ones
_SUFFIX_TO_DEFAULTS: list[tuple[str, tuple[RunnerType, ConvertType]]] = [
    ("ForCausalLM", ("generate", "none")),
    ("ForConditionalGeneration", ("generate", "none")),
    ("ChatModel", ("generate", "none")),
    ("LMHeadModel", ("generate", "none")),
    ("ForTextEncoding", ("pooling", "embed")),
    ("EmbeddingModel", ("pooling", "embed")),
    ("ForSequenceClassification", ("pooling", "classify")),
    ("ForAudioClassification", ("pooling", "classify")),
    ("ForImageClassification", ("pooling", "classify")),
    ("ForVideoClassification", ("pooling", "classify")),
    ("ClassificationModel", ("pooling", "classify")),
    ("ForRewardModeling", ("pooling", "reward")),
    ("RewardModel", ("pooling", "reward")),
    # Let other `*Model`s take priority
    ("Model", ("pooling", "embed")),
]


def iter_architecture_defaults():
    yield from _SUFFIX_TO_DEFAULTS


def try_match_architecture_defaults(
    architecture: str,
    *,
    runner_type: RunnerType | None = None,
    convert_type: ConvertType | None = None,
) -> tuple[str, tuple[RunnerType, ConvertType]] | None:
    for suffix, (
        default_runner_type,
        default_convert_type,
    ) in iter_architecture_defaults():
        if (
            (runner_type is None or runner_type == default_runner_type)
            and (convert_type is None or convert_type == default_convert_type)
            and architecture.endswith(suffix)
        ):
            return suffix, (default_runner_type, default_convert_type)

    return None


_STR_DTYPE_TO_TORCH_DTYPE = {
    "half": torch.float16,
    "float16": torch.float16,
    "float": torch.float32,
    "float32": torch.float32,
    "bfloat16": torch.bfloat16,
}

# model_type -> reason
_FLOAT16_NOT_SUPPORTED_MODELS = {
    "gemma2": "Numerical instability. Please use bfloat16 or float32 instead.",
    "gemma3": "Numerical instability. Please use bfloat16 or float32 instead.",
    "gemma3_text": "Numerical instability. Please use bfloat16 or float32 instead.",
    "plamo2": "Numerical instability. Please use bfloat16 or float32 instead.",
    "glm4": "Numerical instability. Please use bfloat16 or float32 instead.",
}


def _is_valid_dtype(model_type: str, dtype: torch.dtype):
    if model_type in _FLOAT16_NOT_SUPPORTED_MODELS and dtype == torch.float16:  # noqa: E501, SIM103
        return False

    return True


def _check_valid_dtype(model_type: str, dtype: torch.dtype):
    if model_type in _FLOAT16_NOT_SUPPORTED_MODELS and dtype == torch.float16:
        reason = _FLOAT16_NOT_SUPPORTED_MODELS[model_type]
        raise ValueError(
            f"The model type {model_type!r} does not support float16. Reason: {reason}"
        )

    return True


def _find_dtype(
    model_id: str,
    config: PretrainedConfig,
    *,
    revision: str | None,
):
    # NOTE: getattr(config, "dtype", torch.float32) is not correct
    # because config.dtype can be None.
    config_dtype = getattr(config, "dtype", None)

    # Fallbacks for multi-modal models if the root config
    # does not define dtype
    if config_dtype is None:
        config_dtype = getattr(config.get_text_config(), "dtype", None)
    if config_dtype is None and hasattr(config, "vision_config"):
        config_dtype = getattr(config.vision_config, "dtype", None)
    if config_dtype is None and hasattr(config, "encoder_config"):
        config_dtype = getattr(config.encoder_config, "dtype", None)

    # Try to read the dtype of the weights if they are in safetensors format
    if config_dtype is None:
        repo_mt = try_get_safetensors_metadata(model_id, revision=revision)

        if repo_mt and (files_mt := repo_mt.files_metadata):
            param_dtypes: set[torch.dtype] = {
                _SAFETENSORS_TO_TORCH_DTYPE[dtype_str]
                for file_mt in files_mt.values()
                for dtype_str in file_mt.parameter_count
                if dtype_str in _SAFETENSORS_TO_TORCH_DTYPE
            }

            if param_dtypes:
                return common_broadcastable_dtype(param_dtypes)

    if config_dtype is None:
        config_dtype = torch.float32

    return config_dtype


def _resolve_auto_dtype(
    model_type: str,
    config_dtype: torch.dtype,
    *,
    is_pooling_model: bool,
):
    from vllm.platforms import current_platform

    supported_dtypes = [
        dtype
        for dtype in current_platform.supported_dtypes
        if _is_valid_dtype(model_type, dtype)
    ]

    if is_pooling_model and torch.float16 in supported_dtypes:
        preferred_dtype = torch.float16
    else:
        preferred_dtype = supported_dtypes[0]

    # Downcast for float32 models
    if config_dtype == torch.float32:
        config_dtype = preferred_dtype

    if config_dtype in supported_dtypes:
        return config_dtype

    # Ensure device compatibility
    device_name = current_platform.get_device_name()
    device_capability = current_platform.get_device_capability()

    if device_capability is None:
        device_str = f"{device_name!r}"
    else:
        version_str = device_capability.as_version_str()
        device_str = f"{device_name!r} (with compute capability {version_str})"

    logger.warning(
        "Your device %s doesn't support %s. Falling back to %s for compatibility.",
        device_str,
        config_dtype,
        preferred_dtype,
    )

    return preferred_dtype


def _get_and_verify_dtype(
    model_id: str,
    config: PretrainedConfig,
    dtype: str | torch.dtype,
    *,
    is_pooling_model: bool,
    revision: str | None = None,
) -> torch.dtype:
    config_dtype = _find_dtype(model_id, config, revision=revision)
    model_type = config.model_type

    if isinstance(dtype, str):
        dtype = dtype.lower()
        if dtype == "auto":
            # Set default dtype from model config
            torch_dtype = _resolve_auto_dtype(
                model_type,
                config_dtype,
                is_pooling_model=is_pooling_model,
            )
        else:
            if dtype not in _STR_DTYPE_TO_TORCH_DTYPE:
                raise ValueError(f"Unknown dtype: {dtype!r}")
            torch_dtype = _STR_DTYPE_TO_TORCH_DTYPE[dtype]
    elif isinstance(dtype, torch.dtype):
        torch_dtype = dtype
    else:
        raise ValueError(f"Unknown dtype: {dtype}")

    _check_valid_dtype(model_type, torch_dtype)

    if torch_dtype != config_dtype:
        if torch_dtype == torch.float32:
            # Upcasting to float32 is allowed.
            logger.info("Upcasting %s to %s.", config_dtype, torch_dtype)
        elif config_dtype == torch.float32:
            # Downcasting from float32 to float16 or bfloat16 is allowed.
            logger.info("Downcasting %s to %s.", config_dtype, torch_dtype)
        else:
            # Casting between float16 and bfloat16 is allowed with a warning.
            logger.warning("Casting %s to %s.", config_dtype, torch_dtype)

    return torch_dtype


def _get_head_dtype(
    config: PretrainedConfig, dtype: torch.dtype, runner_type: str
) -> torch.dtype:
    head_dtype: str | torch.dtype | None = getattr(config, "head_dtype", None)

    if head_dtype == "model":
        return dtype
    elif isinstance(head_dtype, str):
        head_dtype = head_dtype.lower()
        if head_dtype not in _STR_DTYPE_TO_TORCH_DTYPE:
            raise ValueError(f"Unknown dtype: {head_dtype!r}")
        return _STR_DTYPE_TO_TORCH_DTYPE[head_dtype]
    elif isinstance(head_dtype, torch.dtype):
        return head_dtype
    elif head_dtype is None:
        if torch.float32 not in current_platform.supported_dtypes:
            return dtype
        if runner_type == "pooling":
            return torch.float32
        return dtype
    else:
        raise ValueError(f"Unknown dtype: {head_dtype}")


def _get_and_verify_max_len(
    hf_config: PretrainedConfig,
    tokenizer_config: dict | None,
    max_model_len: int | None,
    disable_sliding_window: bool,
    sliding_window: int | None,
    spec_target_max_model_len: int | None = None,
    encoder_config: Any | None = None,
) -> int:
    """Get and verify the model's maximum length."""
    derived_max_model_len = float("inf")
    possible_keys = [
        # OPT
        "max_position_embeddings",
        # GPT-2
        "n_positions",
        # MPT
        "max_seq_len",
        # ChatGLM2
        "seq_length",
        # Command-R
        "model_max_length",
        # Whisper
        "max_target_positions",
        # Others
        "max_sequence_length",
        "max_seq_length",
        "seq_len",
    ]
    # Choose the smallest "max_length" from the possible keys
    max_len_key = None
    for key in possible_keys:
        max_len = getattr(hf_config, key, None)
        if max_len is not None:
            max_len_key = key if max_len < derived_max_model_len else max_len_key
            derived_max_model_len = min(derived_max_model_len, max_len)
    # For Command-R / Cohere, Cohere2 / Aya Vision models
    if tmp_max_len := getattr(hf_config, "model_max_length", None):
        max_len_key = "model_max_length"
        derived_max_model_len = tmp_max_len

    # If sliding window is manually disabled, max_length should be less
    # than the sliding window length in the model config.
    if (
        disable_sliding_window
        and sliding_window is not None
        and sliding_window < derived_max_model_len
    ):
        max_len_key = "sliding_window"
        derived_max_model_len = sliding_window

    # Consider model_max_length in tokenizer_config
    if tokenizer_config:
        tokenizer_model_max_length = tokenizer_config.get(
            "model_max_length", derived_max_model_len
        )
        derived_max_model_len = min(derived_max_model_len, tokenizer_model_max_length)

    # If none of the keys were found in the config, use a default and
    # log a warning.
    if derived_max_model_len == float("inf"):
        if max_model_len is not None:
            # If max_model_len is specified, we use it.
            return max_model_len

        if spec_target_max_model_len is not None:
            # If this is a speculative draft model, we use the max model len
            # from the target model.
            return spec_target_max_model_len

        default_max_len = 2048
        logger.warning(
            "The model's config.json does not contain any of the following "
            "keys to determine the original maximum length of the model: "
            "%s. Assuming the model's maximum length is %d.",
            possible_keys,
            default_max_len,
        )
        derived_max_model_len = default_max_len

    # In Transformers v5 rope_parameters could be TypedDict or dict[str, TypedDict].
    # To simplify the verification, we convert it to dict[str, TypedDict].
    rope_parameters = getattr(hf_config, "rope_parameters", None)
    if rope_parameters and not set(rope_parameters.keys()).issubset(
        ALLOWED_LAYER_TYPES
    ):
        rope_parameters = {"": rope_parameters}

    # NOTE(woosuk): Gemma3's max_model_len (128K) is already scaled by RoPE
    # scaling, so we skip applying the scaling factor again.
    if rope_parameters is not None and "gemma3" not in hf_config.model_type:
        scaling_factor = 1.0
        for rp in rope_parameters.values():
            # No need to consider "type" key because of patch_rope_parameters when
            # loading HF config
            rope_type = rp["rope_type"]

            if rope_type not in ("su", "longrope", "llama3"):
                # NOTE: rope_type == "default" does not define factor https://github.com/huggingface/transformers/blob/v4.45.2/src/transformers/modeling_rope_utils.py
                # NOTE: This assumes all layer types have the same scaling factor.
                scaling_factor = rp.get("factor", scaling_factor)

                if rope_type == "yarn":
                    derived_max_model_len = rp["original_max_position_embeddings"]
        # Do this outside loop since all layer types should have the same scaling
        derived_max_model_len *= scaling_factor

    if encoder_config and "max_seq_length" in encoder_config:
        derived_max_model_len = encoder_config["max_seq_length"]

    # If the user didn't specify `max_model_len`, then use that derived from
    # the model config as a default value.
    if max_model_len is None:
        # For LongRoPE, default to original_max_position_embeddings to avoid
        # performance degradation for shorter sequences
        if rope_parameters is not None and any(
            rp["rope_type"] == "longrope" for rp in rope_parameters.values()
        ):
            max_model_len = int(
                getattr(
                    hf_config, "original_max_position_embeddings", derived_max_model_len
                )
            )
        else:
            max_model_len = int(derived_max_model_len)
        max_model_len = current_platform.check_max_model_len(max_model_len)

    # If the user specified a max length, make sure it is smaller than the
    # derived length from the HF model config.
    elif max_model_len > derived_max_model_len:
        # Some models might have a separate key for specifying model_max_length
        # that will be bigger than derived_max_model_len. We compare user input
        # with model_max_length and allow this override when it's smaller.
        model_max_length = getattr(hf_config, "model_max_length", None)
        if model_max_length is None or max_model_len > model_max_length:
            msg = (
                f"User-specified max_model_len ({max_model_len}) is greater "
                f"than the derived max_model_len ({max_len_key}="
                f"{derived_max_model_len} or model_max_length="
                f"{model_max_length} in model's config.json)."
            )
            warning = (
                "VLLM_ALLOW_LONG_MAX_MODEL_LEN must be used with extreme "
                "caution. If the model uses relative position encoding (RoPE), "
                "positions exceeding derived_max_model_len lead to nan. If the "
                "model uses absolute position encoding, positions exceeding "
                "derived_max_model_len will cause a CUDA array out-of-bounds "
                "error."
            )
            if envs.VLLM_ALLOW_LONG_MAX_MODEL_LEN:
                logger.warning_once("%s %s", msg, warning)
            else:
                raise ValueError(
                    f"{msg} To allow overriding this maximum, set "
                    f"the env var VLLM_ALLOW_LONG_MAX_MODEL_LEN=1. {warning}"
                )
    return int(max_model_len)<|MERGE_RESOLUTION|>--- conflicted
+++ resolved
@@ -1757,7 +1757,6 @@
         logger.info("Using max model len %s", max_model_len)
         return max_model_len
 
-<<<<<<< HEAD
     @property
     def attn_type(self) -> AttnTypeStr:
         if self.pooler_config is not None:
@@ -1865,7 +1864,6 @@
             else:  # attn_type == "decoder"
                 logger.debug("Generative models support prefix caching.")
                 return True
-=======
     def is_model_moe(
         self,
     ) -> bool:
@@ -1873,7 +1871,6 @@
 
     def is_quantized(self) -> bool:
         return getattr(self.hf_config, "quantization_config", None) is not None
->>>>>>> 0838b52e
 
 
 def get_served_model_name(model: str, served_model_name: str | list[str] | None):
