--- conflicted
+++ resolved
@@ -19,11 +19,7 @@
                                     MultiModalConfig)
 from vllm.config.pooler import PoolerConfig
 from vllm.config.scheduler import RunnerType
-<<<<<<< HEAD
 from vllm.config.utils import config
-=======
-from vllm.config.utils import assert_hashable, config, getattr_iter
->>>>>>> 73a99cc2
 from vllm.logger import init_logger
 from vllm.platforms import current_platform
 from vllm.transformers_utils.config import (
