# SPDX-License-Identifier: Apache-2.0
# SPDX-FileCopyrightText: Copyright contributors to the vLLM project

import copy
import getpass
<<<<<<< HEAD
=======
import json
>>>>>>> 53d7f1f6
import os
import tempfile
import threading
import time
from contextlib import contextmanager
from dataclasses import replace
from datetime import datetime
from functools import lru_cache
from pathlib import Path
from typing import TYPE_CHECKING, Any, TypeVar, get_args

import torch
from pydantic import ConfigDict, Field, model_validator
from pydantic.dataclasses import dataclass

import vllm.envs as envs
from vllm.config.speculative import EagleModelTypes
from vllm.logger import enable_trace_function_call, init_logger
from vllm.transformers_utils.runai_utils import is_runai_obj_uri
from vllm.utils import random_uuid
from vllm.utils.hashing import safe_hash

from .cache import CacheConfig
from .compilation import CompilationConfig, CompilationMode, CUDAGraphMode
from .device import DeviceConfig
from .ec_transfer import ECTransferConfig
from .kv_events import KVEventsConfig
from .kv_transfer import KVTransferConfig
from .load import LoadConfig
from .lora import LoRAConfig
from .model import ModelConfig
from .observability import ObservabilityConfig
from .parallel import ParallelConfig
from .scheduler import SchedulerConfig
from .speculative import SpeculativeConfig
from .structured_outputs import StructuredOutputsConfig
from .utils import HashResult, SupportsCompileFactors, config

if TYPE_CHECKING:
    from transformers import PretrainedConfig

    from vllm.model_executor.layers.quantization.base_config import QuantizationConfig
    from vllm.v1.kv_cache_interface import KVCacheConfig
else:
    PretrainedConfig = Any

    QuantizationConfig = Any

    KVCacheConfig = Any

logger = init_logger(__name__)


@config
@dataclass(config=ConfigDict(arbitrary_types_allowed=True))
class VllmConfig:
    """Dataclass which contains all vllm-related configuration. This
    simplifies passing around the distinct configurations in the codebase.
    """

    # TODO: use default_factory once default constructing ModelConfig doesn't
    # try to download a model
    model_config: ModelConfig = Field(default=None)
    """Model configuration."""
    cache_config: CacheConfig = Field(default_factory=CacheConfig)
    """Cache configuration."""
    parallel_config: ParallelConfig = Field(default_factory=ParallelConfig)
    """Parallel configuration."""
    scheduler_config: SchedulerConfig = Field(default_factory=SchedulerConfig)
    """Scheduler configuration."""
    device_config: DeviceConfig = Field(default_factory=DeviceConfig)
    """Device configuration."""
    load_config: LoadConfig = Field(default_factory=LoadConfig)
    """Load configuration."""
    lora_config: LoRAConfig | None = None
    """LoRA configuration."""
    speculative_config: SpeculativeConfig | None = None
    """Speculative decoding configuration."""
    structured_outputs_config: StructuredOutputsConfig = Field(
        default_factory=StructuredOutputsConfig
    )
    """Structured outputs configuration."""
    observability_config: ObservabilityConfig = Field(
        default_factory=ObservabilityConfig
    )
    """Observability configuration."""
    quant_config: QuantizationConfig | None = None
    """Quantization configuration."""
    compilation_config: CompilationConfig = Field(default_factory=CompilationConfig)
    """`torch.compile` and cudagraph capture configuration for the model.

    As a shorthand, one can append compilation arguments via 
    -0.parameter=argument such as `-O.mode=3` (same as `-O='{"mode":3}'`).

    You can specify the full compilation config like so:
    `{"mode": 3, "cudagraph_capture_sizes": [1, 2, 4, 8]}`
    """
    kv_transfer_config: KVTransferConfig | None = None
    """The configurations for distributed KV cache transfer."""
    kv_events_config: KVEventsConfig | None = None
    """The configurations for event publishing."""
    ec_transfer_config: ECTransferConfig | None = None
    """The configurations for distributed EC cache transfer."""
    # some opaque config, only used to provide additional information
    # for the hash computation, mainly used for testing, debugging or out of
    # tree config registration.
    additional_config: dict | SupportsCompileFactors = Field(default_factory=dict)
    """Additional config for specified platform. Different platforms may
    support different configs. Make sure the configs are valid for the platform
    you are using. Contents must be hashable."""
    instance_id: str = ""
    """The ID of the vLLM instance."""

    def compile_factors(self) -> HashResult:
        """
        WARNING: Whenever a new field is added to this config,
        ensure that it is included in the factors list if
        it affects the computation graph.

        Provide a hash that uniquely identifies all the configs
        that affect the structure of the computation
        graph from input ids/embeddings to the final hidden states,
        excluding anything before input ids/embeddings and after
        the final hidden states.
        """
        factors: list[Any] = []

        # summarize vllm config
        vllm_factors: list[Any] = []
        from vllm import __version__

        vllm_factors.append(__version__)

        def _append_config(config_obj: SupportsCompileFactors | None) -> None:
            vllm_factors.append(config_obj.compile_factors() if config_obj else None)

        _append_config(self.model_config)
        _append_config(self.cache_config)
        _append_config(self.parallel_config)
        _append_config(self.scheduler_config)
        _append_config(self.device_config)
        _append_config(self.load_config)
        if self.lora_config:
            vllm_factors.append(self.lora_config.compile_factors())
            # LoRA creates static buffers based on max_num_batched_tokens.
            # The tensor sizes and strides get captured in the torch.compile
            # graph explicitly.
            vllm_factors.append(self.scheduler_config.max_num_batched_tokens)
        else:
            vllm_factors.append(None)
        _append_config(self.speculative_config)
        _append_config(self.structured_outputs_config)
        vllm_factors.append(self.observability_config.compile_factors())
        if self.compilation_config:
            vllm_factors.append(self.compilation_config.compile_factors())
        else:
            vllm_factors.append(None)
        _append_config(self.kv_transfer_config)
        _append_config(self.ec_transfer_config)
        if self.additional_config:
<<<<<<< HEAD
            additional_config = self.additional_config
            if isinstance(additional_config, dict):
                vllm_factors.append(additional_config)
=======
            if isinstance(additional_config := self.additional_config, dict):
                additional_config_hash = safe_hash(
                    json.dumps(additional_config, sort_keys=True).encode(),
                    usedforsecurity=False,
                ).hexdigest()
>>>>>>> 53d7f1f6
            else:
                vllm_factors.append(additional_config.compile_factors())
        else:
            vllm_factors.append(None)

<<<<<<< HEAD
        factors.append(vllm_factors)
        return {"vllm": factors}
=======
        hash_str = safe_hash(str(factors).encode(), usedforsecurity=False).hexdigest()[
            :10
        ]
        return hash_str
>>>>>>> 53d7f1f6

    def pad_for_cudagraph(self, batch_size: int) -> int:
        # if batch_size > self.compilation_config.max_cudagraph_capture_size,
        # it should raise an IndexError.
        # the caller should make sure the batch_size is within the range,
        # i.e., batch_size <= self.compilation_config.max_cudagraph_capture_size
        return self.compilation_config.bs_to_padded_graph_size[batch_size]

    def enable_trace_function_call_for_thread(self) -> None:
        """
        Set up function tracing for the current thread,
        if enabled via the `VLLM_TRACE_FUNCTION` environment variable.
        """
        if envs.VLLM_TRACE_FUNCTION:
            tmp_dir = tempfile.gettempdir()
            # add username to tmp_dir to avoid permission issues
            tmp_dir = os.path.join(tmp_dir, getpass.getuser())
            filename = (
                f"VLLM_TRACE_FUNCTION_for_process_{os.getpid()}"
                f"_thread_{threading.get_ident()}_at_{datetime.now()}.log"
            ).replace(" ", "_")
            log_path = os.path.join(
                tmp_dir,
                "vllm",
                f"vllm-instance-{self.instance_id}",
                filename,
            )
            os.makedirs(os.path.dirname(log_path), exist_ok=True)
            enable_trace_function_call(log_path)

    @staticmethod
    def _get_quantization_config(
        model_config: ModelConfig, load_config: LoadConfig
    ) -> QuantizationConfig | None:
        """Get the quantization config."""
        from vllm.platforms import current_platform

        if model_config.quantization is not None:
            from vllm.model_executor.model_loader.weight_utils import get_quant_config

            quant_config = get_quant_config(model_config, load_config)
            capability_tuple = current_platform.get_device_capability()

            if capability_tuple is not None:
                capability = capability_tuple.to_int()
                if capability < quant_config.get_min_capability():
                    raise ValueError(
                        f"The quantization method {model_config.quantization} "
                        "is not supported for the current GPU. Minimum "
                        f"capability: {quant_config.get_min_capability()}. "
                        f"Current capability: {capability}."
                    )
            supported_dtypes = quant_config.get_supported_act_dtypes()
            if model_config.dtype not in supported_dtypes:
                raise ValueError(
                    f"{model_config.dtype} is not supported for quantization "
                    f"method {model_config.quantization}. Supported dtypes: "
                    f"{supported_dtypes}"
                )
            quant_config.maybe_update_config(model_config.model)
            return quant_config
        return None

    @staticmethod
    def get_quantization_config(
        model_config: ModelConfig, load_config: LoadConfig
    ) -> QuantizationConfig | None:
        import copy

        # For some reason, the _ version of this modifies the model_config
        # object, so using deepcopy to avoid this problem.
        return VllmConfig._get_quantization_config(
            copy.deepcopy(model_config), load_config
        )

    def with_hf_config(
        self,
        hf_config: PretrainedConfig,
        architectures: list[str] | None = None,
    ) -> "VllmConfig":
        if architectures is not None:
            hf_config = copy.deepcopy(hf_config)
            hf_config.architectures = architectures

        model_config = copy.deepcopy(self.model_config)
        model_config.hf_config = hf_config

        return replace(self, model_config=model_config)

    def _post_init_kv_transfer_config(self) -> None:
        """Update KVTransferConfig based on top-level configs in VllmConfig.

        Right now, this function reads the offloading settings from
        CacheConfig and configures the KVTransferConfig accordingly.
        """
        if (kv_offloading_backend := self.cache_config.kv_offloading_backend) is None:
            return

        # If no KVTransferConfig is provided, create a default one.
        if self.kv_transfer_config is None:
            self.kv_transfer_config = KVTransferConfig()

        if (kv_offloading_size := self.cache_config.kv_offloading_size) is None:
            raise ValueError(
                "You must set kv_offloading_size when kv_offloading_backend is set."
            )
        num_kv_ranks = (
            self.parallel_config.tensor_parallel_size
            * self.parallel_config.pipeline_parallel_size
        )

        if kv_offloading_backend == "native":
            self.kv_transfer_config.kv_connector = "OffloadingConnector"
            kv_bytes_per_rank = kv_offloading_size * (1 << 30) / num_kv_ranks

            # NOTE(ApostaC): the actual calculation for num_cpu_blocks should be
            # done after the model's KV cache is initialized
            self.kv_transfer_config.kv_connector_extra_config.update(
                {"kv_bytes_per_rank": kv_bytes_per_rank, "num_cpu_blocks": 0}
            )
        elif kv_offloading_backend == "lmcache":
            self.kv_transfer_config.kv_connector = "LMCacheConnectorV1"
            kv_gb_per_rank = kv_offloading_size / num_kv_ranks
            self.kv_transfer_config.kv_connector_extra_config = {
                "lmcache.local_cpu": True,
                "lmcache.max_local_cpu_size": kv_gb_per_rank,
            }

        # This is the same for all backends
        self.kv_transfer_config.kv_role = "kv_both"

    def __post_init__(self):
        """Verify configs are valid & consistent with each other."""

        # To give each torch profile run a unique instance name.
        self.instance_id = f"{time.time_ns()}"

        self.try_verify_and_update_config()

        if self.model_config is not None:
            self.model_config.verify_with_parallel_config(self.parallel_config)
            self.model_config.verify_dual_chunk_attention_config(self.load_config)

        self.cache_config.verify_with_parallel_config(self.parallel_config)

        if self.lora_config is not None:
            self.lora_config.verify_with_model_config(self.model_config)

        if self.quant_config is None and self.model_config is not None:
            self.quant_config = VllmConfig._get_quantization_config(
                self.model_config, self.load_config
            )

        executor_backend = self.parallel_config.distributed_executor_backend
        executor_supports_async_sched = executor_backend in (
            "mp",
            "uni",
            "external_launcher",
        )

        if self.scheduler_config.async_scheduling:
            # Async scheduling explicitly enabled, hard fail any incompatibilities.
            if self.parallel_config.pipeline_parallel_size > 1:
                raise ValueError(
                    "Async scheduling is not yet compatible with "
                    "pipeline_parallel_size > 1."
                )
            # Currently, async scheduling only support eagle speculative
            # decoding.
            if self.speculative_config is not None:
                if self.speculative_config.method not in get_args(EagleModelTypes):
                    raise ValueError(
                        "Currently, async scheduling is only supported "
                        "with EAGLE/MTP kind of speculative decoding"
                    )
                if self.speculative_config.disable_padded_drafter_batch:
                    raise ValueError(
                        "async scheduling for EAGLE/MTP kind of speculative "
                        "decoding is enabled, but disable_padded_drafter_batch=True "
                        "disable_padded_drafter_batch=True is not supported for "
                        "this situation now. please set "
                        "disable_padded_drafter_batch=Fasle"
                    )
            if not executor_supports_async_sched:
                raise ValueError(
                    "Currently, async scheduling only supports `mp`, `uni`, or "
                    "`external_launcher` distributed executor backend, but you chose "
                    f"`{executor_backend}`."
                )
        elif self.scheduler_config.async_scheduling is None:
            # Enable async scheduling unless there is an incompatible option.
            # NOTE: we won't reach here until async scheduling is enabled by default.
            if (
                self.parallel_config.pipeline_parallel_size > 1
                or self.speculative_config is not None
            ):
                logger.warning(
                    "Async scheduling is not yet supported with speculative decoding "
                    " or pipeline_parallel_size > 1 and will be disabled."
                )
                self.scheduler_config.async_scheduling = False
            elif not executor_supports_async_sched:
                logger.warning(
                    "Async scheduling will be disabled because it is not supported "
                    "with the `%s` distributed executor backend (only `mp`, `uni`, and "
                    "`external_launcher` are supported).",
                    executor_backend,
                )
                self.scheduler_config.async_scheduling = False
            else:
                self.scheduler_config.async_scheduling = True

        from vllm.platforms import current_platform

        if (
            self.model_config is not None
            and self.scheduler_config.enable_chunked_prefill
            and self.model_config.dtype == torch.float32
            and current_platform.get_device_capability() == (7, 5)
        ):
            logger.warning_once(
                "Turing devices tensor cores do not support float32 matmul. "
                "To workaround this limitation, vLLM will set 'ieee' input "
                "precision for chunked prefill triton kernels."
            )

        # If the user does not explicitly set a compilation mode, then
        # we use the default mode. The default mode depends on other
        # settings (see the below code).
        if self.compilation_config.mode is None:
            if self.model_config is not None and not self.model_config.enforce_eager:
                self.compilation_config.mode = CompilationMode.VLLM_COMPILE
            else:
                self.compilation_config.mode = CompilationMode.NONE

        # If user does not set custom ops via none or all set it here based on
        # compilation mode and backend.
        if all(s not in self.compilation_config.custom_ops for s in ("all", "none")):
            if (
                self.compilation_config.backend == "inductor"
                and self.compilation_config.mode != CompilationMode.NONE
            ):
                self.compilation_config.custom_ops.append("none")
            else:
                self.compilation_config.custom_ops.append("all")

        # async tp is built on top of sequence parallelism
        # and requires it to be enabled.
        if self.compilation_config.pass_config.enable_async_tp:
            self.compilation_config.pass_config.enable_sequence_parallelism = True

        if current_platform.support_static_graph_mode():
            # if cudagraph_mode is not explicitly set by users, set default
            # value
            if self.compilation_config.cudagraph_mode is None:
                if self.compilation_config.mode == CompilationMode.VLLM_COMPILE:
                    # default to full and piecewise for most models
                    self.compilation_config.cudagraph_mode = (
                        CUDAGraphMode.FULL_AND_PIECEWISE
                    )
                else:
                    self.compilation_config.cudagraph_mode = CUDAGraphMode.NONE

            # if cudagraph_mode has full cudagraphs, we need to check support
            if self.compilation_config.cudagraph_mode.has_full_cudagraphs():
                # decode context parallel does not support full cudagraphs
                if self.parallel_config.decode_context_parallel_size > 1:
                    logger.warning_once(
                        "Decode context parallel (DCP) is enabled, which is "
                        "incompatible with full CUDA graphs. "
                        "Overriding cudagraph_mode to PIECEWISE."
                    )
                    self.compilation_config.cudagraph_mode = CUDAGraphMode.PIECEWISE
                # prefill context parallel do not support full cudagraphs
                elif self.parallel_config.prefill_context_parallel_size > 1:
                    logger.warning_once(
                        "Prefill context parallel (PCP) is enabled, which is "
                        "incompatible with full CUDA graphs. "
                        "Overriding cudagraph_mode to PIECEWISE."
                    )
                    self.compilation_config.cudagraph_mode = CUDAGraphMode.PIECEWISE
                elif self.model_config is not None:
                    if self.model_config.pooler_config is not None:
                        logger.warning_once(
                            "Pooling models do not support full cudagraphs. "
                            "Overriding cudagraph_mode to PIECEWISE."
                        )
                        self.compilation_config.cudagraph_mode = CUDAGraphMode.PIECEWISE
                    elif self.model_config.is_encoder_decoder:
                        logger.warning_once(
                            "Encoder-decoder models do not support full cudagraphs. "
                            "Overriding cudagraph_mode to PIECEWISE."
                        )
                        self.compilation_config.cudagraph_mode = CUDAGraphMode.PIECEWISE

            # disable cudagraph when enforce eager execution
            if self.model_config is not None and self.model_config.enforce_eager:
                logger.info("Cudagraph is disabled under eager mode")
                self.compilation_config.cudagraph_mode = CUDAGraphMode.NONE
                # override related settings when enforce eager
                self.compilation_config.max_cudagraph_capture_size = 0
                self.compilation_config.cudagraph_capture_sizes = []
            else:
                self.compilation_config.cudagraph_num_of_warmups = 1

            self._set_cudagraph_sizes()
        else:
            self.compilation_config.cudagraph_mode = CUDAGraphMode.NONE

        if self.cache_config.kv_sharing_fast_prefill:
            if (
                self.speculative_config is not None
                and self.speculative_config.use_eagle()
            ):
                raise ValueError(
                    "Fast prefill optimization for KV sharing is not "
                    "compatible with EAGLE as EAGLE requires correct logits "
                    "for all tokens while fast prefill gives incorrect logits "
                    "for prompt tokens."
                )

            logger.warning_once(
                "--kv-sharing-fast-prefill requires changes on model side for "
                "correctness and to realize prefill savings. "
            )

        disable_chunked_prefill_reasons: list[str] = []

        if self.model_config:
            if self.model_config.pooler_config:
                pooling_type = self.model_config.pooler_config.pooling_type
                if pooling_type is None or pooling_type.lower() != "last":
                    disable_chunked_prefill_reasons.append(
                        'Only "last" pooling supports chunked '
                        "prefill and prefix caching; disabling both."
                    )
                if not getattr(self.model_config.hf_config, "is_causal", True):
                    disable_chunked_prefill_reasons.append(
                        "Only models using causal attention support chunked "
                        "prefill and prefix caching; disabling both."
                    )
            elif self.model_config.is_encoder_decoder:
                from vllm.multimodal import MULTIMODAL_REGISTRY

                self.scheduler_config.max_num_encoder_input_tokens = (
                    MULTIMODAL_REGISTRY.get_encdec_max_encoder_len(self.model_config)
                )
                logger.debug(
                    "Encoder-decoder model detected: setting "
                    "`max_num_encoder_input_tokens` to encoder length (%s)",
                    self.scheduler_config.max_num_encoder_input_tokens,
                )
                if (
                    self.model_config.architecture == "WhisperForConditionalGeneration"
                    and os.environ.get("VLLM_WORKER_MULTIPROC_METHOD") != "spawn"
                ):
                    logger.warning(
                        "Whisper is known to have issues with "
                        "forked workers. If startup is hanging, "
                        "try setting 'VLLM_WORKER_MULTIPROC_METHOD' "
                        "to 'spawn'."
                    )

        # Final off-switch for CP/APC:
        # Disable for (a) collected blockers, (b) encoder–decoder, or
        # (c) explicit CP=False when APC wasn't requested.
        # Do NOT disable merely because the resolved CP flag is False.
        apc_requested = (
            self.cache_config is not None and self.cache_config.enable_prefix_caching
        )
        if (
            disable_chunked_prefill_reasons
            or (self.model_config is not None and self.model_config.is_encoder_decoder)
            or (
                self.scheduler_config.enable_chunked_prefill is False
                and not apc_requested
            )
        ):
            for reason in disable_chunked_prefill_reasons:
                logger.info(reason)
            self.scheduler_config.enable_chunked_prefill = False
            self.scheduler_config.long_prefill_token_threshold = 0

            if self.cache_config is not None:
                self.cache_config.enable_prefix_caching = False

        if (
            self.kv_events_config is not None
            and self.kv_events_config.enable_kv_cache_events
            and not self.cache_config.enable_prefix_caching
        ):
            logger.warning(
                "KV cache events are on, but prefix caching is not enabled."
                "Use --enable-prefix-caching to enable."
            )
        if (
            self.kv_events_config is not None
            and self.kv_events_config.publisher != "null"
            and not self.kv_events_config.enable_kv_cache_events
        ):
            logger.warning(
                "KV cache events are disabled,"
                "but the scheduler is configured to publish them."
                "Modify KVEventsConfig.enable_kv_cache_events"
                "to True to enable."
            )
        current_platform.check_and_update_config(self)

        # If DCP, ensure the block size is right.
        if self.parallel_config.decode_context_parallel_size > 1:
            if self.parallel_config.dcp_kv_cache_interleave_size > 1 and (
                self.parallel_config.cp_kv_cache_interleave_size
                != self.parallel_config.dcp_kv_cache_interleave_size
            ):
                self.parallel_config.cp_kv_cache_interleave_size = (
                    self.parallel_config.dcp_kv_cache_interleave_size
                )
                logger.warning_once(
                    "cp_kv_cache_interleave_size is overridden by dcp_kv_cache"
                    "_interleave_size. And dcp-kv-cache-interleave-size will be "
                    "deprecated when PCP is fully supported."
                )
            assert (
                self.parallel_config.cp_kv_cache_interleave_size
                <= self.cache_config.block_size
                and self.cache_config.block_size
                % self.parallel_config.cp_kv_cache_interleave_size
                == 0
            ), (
                f"Block_size({self.cache_config.block_size}) should be greater "
                "than or equal to and divisible by cp_kv_cache_interleave_size "
                f"({self.parallel_config.cp_kv_cache_interleave_size})."
            )

        assert (
            self.parallel_config.cp_kv_cache_interleave_size == 1
            or self.speculative_config is None
        ), "MTP with cp_kv_cache_interleave_size > 1 is not supported now."

        # Do this after all the updates to compilation_config.mode
        if self.compilation_config.mode == CompilationMode.VLLM_COMPILE:
            self.compilation_config.set_splitting_ops_for_v1()

        if self.compilation_config.pass_config.enable_sequence_parallelism:
            # With pipeline parallelism or dynamo partitioning,
            # native rms norm tracing errors due to incorrect residual shape.
            # Use custom rms norm to unblock. In the future,
            # the pass will operate on higher-level IR to avoid the issue.
            # TODO: https://github.com/vllm-project/vllm/issues/27894
            is_fullgraph = (
                self.compilation_config.use_inductor_graph_partition
                or len(self.compilation_config.splitting_ops) == 0
            )
            if self.parallel_config.pipeline_parallel_size > 1 or not is_fullgraph:
                if "-rms_norm" not in self.compilation_config.custom_ops:
                    self.compilation_config.custom_ops.append("+rms_norm")
                else:
                    regime = (
                        "Dynamo partition"
                        if not is_fullgraph
                        else "pipeline parallelism"
                    )
                    logger.warning_once(
                        "Sequence parallelism not supported with"
                        "native rms_norm when using %s, "
                        "this will likely lead to an error.",
                        regime,
                    )

        # final check of cudagraph mode after all possible updates
        if current_platform.is_cuda_alike():
            if (
                self.compilation_config.cudagraph_mode.has_full_cudagraphs()
                and self.model_config is not None
                and not self.model_config.disable_cascade_attn
                and not self.compilation_config.cudagraph_mode.has_piecewise_cudagraphs()  # noqa: E501
            ):
                logger.warning_once(
                    "No piecewise cudagraph for executing cascade attention."
                    " Will fall back to eager execution if a batch runs "
                    "into cascade attentions"
                )

            if self.compilation_config.cudagraph_mode.requires_piecewise_compilation():
                assert self.compilation_config.mode == CompilationMode.VLLM_COMPILE, (
                    "Compilation mode should be CompilationMode.VLLM_COMPILE "
                    "when cudagraph_mode piecewise cudagraphs is used, "
                    f"cudagraph_mode={self.compilation_config.cudagraph_mode}"
                )

        if self.parallel_config.enable_dbo:
            a2a_backend = self.parallel_config.all2all_backend
            assert a2a_backend in ["deepep_low_latency", "deepep_high_throughput"], (
                "Microbatching currently only supports the deepep_low_latency and "
                f"deepep_high_throughput all2all backend. {a2a_backend} is not "
                "supported. To fix use --all2all-backend=deepep_low_latency or "
                "--all2all-backend=deepep_high_throughput and install the DeepEP"
                " kernels."
            )

            if not self.model_config.disable_cascade_attn:
                self.model_config.disable_cascade_attn = True
                logger.warning_once("Disabling cascade attention when DBO is enabled.")

        if not self.instance_id:
            self.instance_id = random_uuid()[:5]

        if not self.scheduler_config.disable_hybrid_kv_cache_manager:
            # logger should only print warning message for hybrid models. As we
            # can't know whether the model is hybrid or not now, so we don't log
            # warning message here and will log it later.
            if not current_platform.support_hybrid_kv_cache():
                # Hybrid KV cache manager is not supported on non-GPU platforms.
                self.scheduler_config.disable_hybrid_kv_cache_manager = True
            if self.kv_transfer_config is not None:
                # NOTE(Kuntai): turn HMA off for connector for now.
                # TODO(Kuntai): have a more elegent solution to check and
                # turn off HMA for connector that does not support HMA.
                logger.warning(
                    "Turning off hybrid kv cache manager because "
                    "`--kv-transfer-config` is set. This will reduce the "
                    "performance of vLLM on LLMs with sliding window attention "
                    "or Mamba attention. If you are a developer of kv connector"
                    ", please consider supporting hybrid kv cache manager for "
                    "your connector by making sure your connector is a subclass"
                    " of `SupportsHMA` defined in kv_connector/v1/base.py."
                )
                self.scheduler_config.disable_hybrid_kv_cache_manager = True
            if self.kv_events_config is not None:
                # Hybrid KV cache manager is not compatible with KV events.
                self.scheduler_config.disable_hybrid_kv_cache_manager = True
            if (
                self.model_config is not None
                and self.model_config.attention_chunk_size is not None
            ):
                if (
                    self.speculative_config is not None
                    and self.speculative_config.use_eagle()
                ):
                    # Hybrid KV cache manager is not yet supported with chunked
                    # local attention + eagle.
                    self.scheduler_config.disable_hybrid_kv_cache_manager = True
                elif not envs.VLLM_ALLOW_CHUNKED_LOCAL_ATTN_WITH_HYBRID_KV_CACHE:
                    logger.warning(
                        "There is a latency regression when using chunked local"
                        " attention with the hybrid KV cache manager. Disabling"
                        " it, by default. To enable it, set the environment "
                        "VLLM_ALLOW_CHUNKED_LOCAL_ATTN_WITH_HYBRID_KV_CACHE=1."
                    )
                    # Hybrid KV cache manager is not yet supported with chunked
                    # local attention.
                    self.scheduler_config.disable_hybrid_kv_cache_manager = True

        if self.compilation_config.debug_dump_path:
            self.compilation_config.debug_dump_path = (
                self.compilation_config.debug_dump_path.absolute().expanduser()
            )
        if envs.VLLM_DEBUG_DUMP_PATH is not None:
            env_path = Path(envs.VLLM_DEBUG_DUMP_PATH).absolute().expanduser()
            if self.compilation_config.debug_dump_path:
                logger.warning(
                    "Config-specified debug dump path is overridden"
                    " by VLLM_DEBUG_DUMP_PATH to %s",
                    env_path,
                )
            self.compilation_config.debug_dump_path = env_path

        def has_blocked_weights():
            if self.quant_config is not None:
                if hasattr(self.quant_config, "weight_block_size"):
                    return self.quant_config.weight_block_size is not None
                elif hasattr(self.quant_config, "has_blocked_weights"):
                    return self.quant_config.has_blocked_weights()
            return False

        # Enable quant_fp8 CUDA ops (TODO disable in follow up)
        # On H100 the CUDA kernel is faster than
        # native implementation
        # https://github.com/vllm-project/vllm/issues/25094
        if has_blocked_weights():
            custom_ops = self.compilation_config.custom_ops
            if "-quant_fp8" not in custom_ops:
                custom_ops.append("+quant_fp8")

        # Handle the KV connector configs
        self._post_init_kv_transfer_config()

    def update_sizes_for_sequence_parallelism(self, possible_sizes: list) -> list:
        # remove the sizes that not multiple of tp_size when
        # enable sequence parallelism
        removed_sizes = [
            size
            for size in possible_sizes
            if size % self.parallel_config.tensor_parallel_size != 0
        ]
        if removed_sizes:
            logger.warning(
                "Batch sizes %s are removed because they are not "
                "multiple of tp_size %d when "
                "sequence parallelism is enabled",
                removed_sizes,
                self.parallel_config.tensor_parallel_size,
            )

        return [
            size
            for size in possible_sizes
            if size % self.parallel_config.tensor_parallel_size == 0
        ]

    def _set_cudagraph_sizes(self):
        """
        vLLM defines the default candidate list of batch sizes for CUDA graph
        capture as:

        ```python
        max_graph_size = min(max_num_seqs * 2, 512)
        # 1, 2, 4, then multiples of 8 up to 256 and then multiples of 16
        # up to max_graph_size
        cuda_graph_sizes = [1, 2, 4] + list(range(8, 256, 8)) + list(
            range(256, max_graph_size + 1, 16))

        In the end, `vllm_config.compilation_config.cudagraph_capture_sizes`
        will be the final sizes to capture cudagraph (in ascending order).

        These sizes are used to capture and reuse CUDA graphs for
        performance-critical paths (e.g., decoding). Capturing enables
        significantly faster kernel dispatch by avoiding Python overhead. The
        list is then filtered based on `max_num_batched_tokens` (e.g., 8192 on
        most GPUs), which controls the total allowed number of tokens in a
        batch. Since each sequence may have a variable number of tokens, the
        maximum usable batch size will depend on actual sequence lengths.

        Example:
            With `max_num_batched_tokens = 8192`, and typical sequences
            averaging ~32 tokens, most practical batch sizes fall below 256.
            However, the system will still allow capture sizes up to 512 if
            shape and memory permit.

        Note:
            If users explicitly specify cudagraph capture sizes in the
            compilation config, those will override this default logic.
            At runtime:

            - If batch size <= one of the `cudagraph_capture_sizes`, the closest
            padded CUDA graph will be used.
            - If batch size > largest `cudagraph_capture_sizes`, cudagraph will
            not be used.
        """

        if (
            self.model_config is not None
            and not self.model_config.enforce_eager
            and self.compilation_config.cudagraph_mode != CUDAGraphMode.NONE
        ):
            # determine the initial max_cudagraph_capture_size
            max_cudagraph_capture_size = (
                self.compilation_config.max_cudagraph_capture_size
            )
            if max_cudagraph_capture_size is None:
                max_cudagraph_capture_size = min(
                    self.scheduler_config.max_num_seqs * 2, 512
                )
            max_num_tokens = self.scheduler_config.max_num_batched_tokens
            max_cudagraph_capture_size = min(max_num_tokens, max_cudagraph_capture_size)

            assert max_cudagraph_capture_size >= 1, (
                "Maximum cudagraph size should be greater than or equal to 1 "
                "when using cuda graph."
            )

            # determine the cudagraph_capture_sizes
            if self.compilation_config.cudagraph_capture_sizes is not None:
                assert len(self.compilation_config.cudagraph_capture_sizes) > 0, (
                    "cudagraph_capture_sizes should contain at least one element "
                    "when using cuda graph."
                )
                # de-duplicate the sizes provided by the config
                dedup_sizes = list(set(self.compilation_config.cudagraph_capture_sizes))
                cudagraph_capture_sizes = [
                    i for i in dedup_sizes if i <= max_num_tokens
                ]
                # sort to make sure the sizes are in ascending order
                cudagraph_capture_sizes.sort()
            else:
                cudagraph_capture_sizes = [
                    i for i in [1, 2, 4] if i <= max_cudagraph_capture_size
                ]
                if max_cudagraph_capture_size >= 8:
                    # Step size 8 for small batch sizes, up to 256(not included)
                    cudagraph_capture_sizes += list(
                        range(8, min(max_cudagraph_capture_size + 1, 256), 8)
                    )
                if max_cudagraph_capture_size >= 256:
                    # Step size 16 for larger batch sizes
                    cudagraph_capture_sizes += list(
                        range(256, max_cudagraph_capture_size + 1, 16)
                    )

            if (
                self.parallel_config.tensor_parallel_size > 1
                and self.compilation_config.pass_config.enable_sequence_parallelism
            ):
                cudagraph_capture_sizes = self.update_sizes_for_sequence_parallelism(
                    cudagraph_capture_sizes
                )

            # user-specific compilation_config.max_cudagraph_capture_size get
            # truncated to valid_max_size when they are inconsistent.
            valid_max_size = (
                cudagraph_capture_sizes[-1] if cudagraph_capture_sizes else 0
            )
            if (
                self.compilation_config.max_cudagraph_capture_size is not None
                and self.compilation_config.max_cudagraph_capture_size != valid_max_size
            ):
                # raise error only when both two flags are user-specified
                # and they are inconsistent with each other
                if self.compilation_config.cudagraph_capture_sizes is not None:
                    raise ValueError(
                        "customized max_cudagraph_capture_size"
                        f"(={self.compilation_config.max_cudagraph_capture_size}) "
                        "should be consistent with the max value of "
                        f"cudagraph_capture_sizes(={valid_max_size})"
                    )

                logger.warning(
                    "Truncating max_cudagraph_capture_size to %d",
                    valid_max_size,
                )
            # always set the final max_cudagraph_capture_size
            self.compilation_config.max_cudagraph_capture_size = valid_max_size

            if self.compilation_config.cudagraph_capture_sizes is not None and len(
                cudagraph_capture_sizes
            ) < len(self.compilation_config.cudagraph_capture_sizes):
                # If users have specified capture sizes, we only need to
                # compare the lens before and after modification since the modified
                # list is only the subset of the original list.
                logger.warning(
                    (
                        "cudagraph_capture_sizes specified in compilation_config"
                        " %s is overridden by config %s"
                    ),
                    self.compilation_config.cudagraph_capture_sizes,
                    cudagraph_capture_sizes,
                )
            # always write back the final sizes
            self.compilation_config.cudagraph_capture_sizes = cudagraph_capture_sizes

        else:
            # no cudagraph in use
            self.compilation_config.max_cudagraph_capture_size = 0
            self.compilation_config.cudagraph_capture_sizes = []

        # complete the remaining process.
        self.compilation_config.post_init_cudagraph_sizes()

    def recalculate_max_model_len(self, max_model_len: int):
        # Can only be called in try_verify_and_update_config
        model_config = self.model_config
        max_model_len = model_config.get_and_verify_max_len(max_model_len)
        self.model_config.max_model_len = max_model_len

    def try_verify_and_update_config(self):
        if self.model_config is None:
            return

        # Avoid running try_verify_and_update_config multiple times
        if getattr(self.model_config, "config_updated", False):
            return
        self.model_config.config_updated = True

        architecture = self.model_config.architecture
        if architecture is None:
            return

        from vllm.model_executor.models.config import (
            MODELS_CONFIG_MAP,
            HybridAttentionMambaModelConfig,
        )

        cls = MODELS_CONFIG_MAP.get(architecture, None)
        if cls is not None:
            cls.verify_and_update_config(self)

        if self.model_config.is_hybrid:
            HybridAttentionMambaModelConfig.verify_and_update_config(self)

        if self.model_config.convert_type == "classify":
            # Maybe convert ForCausalLM into ForSequenceClassification model.
            from vllm.model_executor.models.adapters import SequenceClassificationConfig

            SequenceClassificationConfig.verify_and_update_config(self)

        if hasattr(self.model_config, "model_weights") and is_runai_obj_uri(
            self.model_config.model_weights
        ):
            if self.load_config.load_format == "auto":
                logger.info(
                    "Detected Run:ai model config. "
                    "Overriding `load_format` to 'runai_streamer'"
                )
                self.load_config.load_format = "runai_streamer"
            elif self.load_config.load_format not in (
                "runai_streamer",
                "runai_streamer_sharded",
            ):
                raise ValueError(
                    f"To load a model from S3, 'load_format' "
                    f"must be 'runai_streamer' or 'runai_streamer_sharded', "
                    f"but got '{self.load_config.load_format}'. "
                    f"Model: {self.model_config.model}"
                )

    def compile_debug_dump_path(self) -> Path | None:
        """Returns a rank-aware path for dumping
        torch.compile debug information.
        """
        if self.compilation_config.debug_dump_path is None:
            return None
        tp_rank = self.parallel_config.rank
        dp_rank = self.parallel_config.data_parallel_rank
        data_parallel_size = self.parallel_config.data_parallel_size
        append_path = (
            f"rank_{tp_rank}"
            if data_parallel_size == 1
            else f"rank_{tp_rank}_dp_{dp_rank}"
        )
        path = self.compilation_config.debug_dump_path / append_path
        return path

    def __str__(self):
        return (
            f"model={self.model_config.model!r}, "
            f"speculative_config={self.speculative_config!r}, "
            f"tokenizer={self.model_config.tokenizer!r}, "
            f"skip_tokenizer_init={self.model_config.skip_tokenizer_init}, "
            f"tokenizer_mode={self.model_config.tokenizer_mode}, "
            f"revision={self.model_config.revision}, "
            f"tokenizer_revision={self.model_config.tokenizer_revision}, "
            f"trust_remote_code={self.model_config.trust_remote_code}, "
            f"dtype={self.model_config.dtype}, "
            f"max_seq_len={self.model_config.max_model_len}, "
            f"download_dir={self.load_config.download_dir!r}, "
            f"load_format={self.load_config.load_format}, "
            f"tensor_parallel_size={self.parallel_config.tensor_parallel_size}, "  # noqa
            f"pipeline_parallel_size={self.parallel_config.pipeline_parallel_size}, "  # noqa
            f"data_parallel_size={self.parallel_config.data_parallel_size}, "  # noqa
            f"disable_custom_all_reduce={self.parallel_config.disable_custom_all_reduce}, "  # noqa
            f"quantization={self.model_config.quantization}, "
            f"enforce_eager={self.model_config.enforce_eager}, "
            f"kv_cache_dtype={self.cache_config.cache_dtype}, "
            f"device_config={self.device_config.device}, "
            f"structured_outputs_config={self.structured_outputs_config!r}, "
            f"observability_config={self.observability_config!r}, "
            f"seed={self.model_config.seed}, "
            f"served_model_name={self.model_config.served_model_name}, "
            f"enable_prefix_caching={self.cache_config.enable_prefix_caching}, "
            f"enable_chunked_prefill={self.scheduler_config.enable_chunked_prefill}, "  # noqa
            f"pooler_config={self.model_config.pooler_config!r}, "
            f"compilation_config={self.compilation_config!r}"
        )

    @model_validator(mode="after")
    def validate_mamba_block_size(self) -> "VllmConfig":
        if self.model_config is None:
            return self
        mamba_block_size_is_set = (
            self.cache_config.mamba_block_size is not None
            and self.cache_config.mamba_block_size != self.model_config.max_model_len
        )
        if mamba_block_size_is_set and not self.cache_config.enable_prefix_caching:
            raise ValueError(
                "--mamba-block-size can only be set with --enable-prefix-caching"
            )
        return self


_current_vllm_config: VllmConfig | None = None
_current_prefix: str | None = None


@contextmanager
def set_current_vllm_config(
    vllm_config: VllmConfig, check_compile=False, prefix: str | None = None
):
    """
    Temporarily set the current vLLM config.
    Used during model initialization.
    We save the current vLLM config in a global variable,
    so that all modules can access it, e.g. custom ops
    can access the vLLM config to determine how to dispatch.
    """
    global _current_vllm_config, _current_prefix
    old_vllm_config = _current_vllm_config
    old_prefix = _current_prefix
    from vllm.compilation.counter import compilation_counter

    num_models_seen = compilation_counter.num_models_seen
    try:
        _current_vllm_config = vllm_config
        _current_prefix = prefix
        yield
    except Exception:
        raise
    else:
        if check_compile:
            vllm_config.compilation_config.custom_op_log_check()

        if (
            check_compile
            and vllm_config.compilation_config.mode == CompilationMode.VLLM_COMPILE
            and compilation_counter.num_models_seen == num_models_seen
        ):
            # If the model supports compilation,
            # compilation_counter.num_models_seen should be increased
            # by at least 1.
            # If it is not increased, it means the model does not support
            # compilation (does not have @support_torch_compile decorator).
            logger.warning(
                "`torch.compile` is turned on, but the model %s"
                " does not support it. Please open an issue on GitHub"
                " if you want it to be supported.",
                vllm_config.model_config.model,
            )
    finally:
        _current_vllm_config = old_vllm_config
        _current_prefix = old_prefix
        # Clear the compilation config cache when context changes
        get_cached_compilation_config.cache_clear()


@lru_cache(maxsize=1)
def get_cached_compilation_config():
    """Cache config to avoid repeated calls to get_current_vllm_config()"""
    return get_current_vllm_config().compilation_config


def get_current_vllm_config() -> VllmConfig:
    if _current_vllm_config is None:
        # in ci, usually when we test custom ops/modules directly,
        # we don't set the vllm config. In that case, we set a default
        # config.
        logger.warning("Current vLLM config is not set.")
        return VllmConfig()
    return _current_vllm_config


T = TypeVar("T")


def get_layers_from_vllm_config(
    vllm_config: VllmConfig,
    layer_type: type[T],
    layer_names: list[str] | None = None,
) -> dict[str, T]:
    """
    Get layers from the vLLM config.

    Args:
        vllm_config: The vLLM config.
        layer_type: The type of the layer to get.
        layer_names: The names of the layers to get. If None, return all layers.
    """

    if layer_names is None:
        layer_names = list(vllm_config.compilation_config.static_forward_context.keys())

    forward_context = vllm_config.compilation_config.static_forward_context

    return {
        layer_name: forward_context[layer_name]
        for layer_name in layer_names
        if isinstance(forward_context[layer_name], layer_type)
    }<|MERGE_RESOLUTION|>--- conflicted
+++ resolved
@@ -3,10 +3,6 @@
 
 import copy
 import getpass
-<<<<<<< HEAD
-=======
-import json
->>>>>>> 53d7f1f6
 import os
 import tempfile
 import threading
@@ -167,31 +163,16 @@
         _append_config(self.kv_transfer_config)
         _append_config(self.ec_transfer_config)
         if self.additional_config:
-<<<<<<< HEAD
             additional_config = self.additional_config
             if isinstance(additional_config, dict):
                 vllm_factors.append(additional_config)
-=======
-            if isinstance(additional_config := self.additional_config, dict):
-                additional_config_hash = safe_hash(
-                    json.dumps(additional_config, sort_keys=True).encode(),
-                    usedforsecurity=False,
-                ).hexdigest()
->>>>>>> 53d7f1f6
             else:
                 vllm_factors.append(additional_config.compile_factors())
         else:
             vllm_factors.append(None)
 
-<<<<<<< HEAD
         factors.append(vllm_factors)
         return {"vllm": factors}
-=======
-        hash_str = safe_hash(str(factors).encode(), usedforsecurity=False).hexdigest()[
-            :10
-        ]
-        return hash_str
->>>>>>> 53d7f1f6
 
     def pad_for_cudagraph(self, batch_size: int) -> int:
         # if batch_size > self.compilation_config.max_cudagraph_capture_size,
