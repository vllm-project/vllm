# SPDX-License-Identifier: Apache-2.0
# SPDX-FileCopyrightText: Copyright contributors to the vLLM project

import copy
import getpass
import json
import os
import tempfile
import threading
import time
from contextlib import contextmanager
from dataclasses import is_dataclass, replace
from datetime import datetime
from enum import IntEnum
from functools import lru_cache
from pathlib import Path
from typing import TYPE_CHECKING, Any, TypeVar, get_args

import torch
from pydantic import ConfigDict, Field, model_validator
from pydantic.dataclasses import dataclass

import vllm.envs as envs
from vllm.config.speculative import EagleModelTypes
from vllm.logger import enable_trace_function_call, init_logger
from vllm.transformers_utils.runai_utils import is_runai_obj_uri
from vllm.utils import random_uuid
from vllm.utils.hashing import safe_hash

from .attention import AttentionConfig
from .cache import CacheConfig
from .compilation import CompilationConfig, CompilationMode, CUDAGraphMode
from .device import DeviceConfig
from .ec_transfer import ECTransferConfig
from .kv_events import KVEventsConfig
from .kv_transfer import KVTransferConfig
from .load import LoadConfig
from .lora import LoRAConfig
from .model import ModelConfig
from .observability import ObservabilityConfig
from .parallel import ParallelConfig
from .renderer import RendererConfig
from .scheduler import SchedulerConfig
from .speculative import SpeculativeConfig
from .structured_outputs import StructuredOutputsConfig
from .utils import SupportsHash, config

if TYPE_CHECKING:
    from transformers import PretrainedConfig

    from vllm.model_executor.layers.quantization.base_config import QuantizationConfig
    from vllm.v1.kv_cache_interface import KVCacheConfig
else:
    PretrainedConfig = Any

    QuantizationConfig = Any

    KVCacheConfig = Any

logger = init_logger(__name__)


class OptimizationLevel(IntEnum):
    """Optimization level enum."""

    O0 = 0
    """O0 : No optimization. no compilation, no cudagraphs, no other
    optimization, just starting up immediately"""
    O1 = 1
    """O1: Quick optimizations. Dynamo+Inductor compilation and Piecewise 
    cudagraphs"""
    O2 = 2
    """O2: Full optimizations. -O1 as well as Full and Piecewise cudagraphs."""
    O3 = 3
    """O3: Currently the same as -O2s."""


IS_QUANTIZED = False
IS_DENSE = False
# The optimizations that depend on these properties currently set to False
# in all cases.
# if model_config is not None:
#     IS_QUANTIZED = lambda c: c.model_config.is_quantized()
#     IS_DENSE = lambda c: not c.model_config.is_model_moe()
# See https://github.com/vllm-project/vllm/issues/25689.


def enable_norm_fusion(cfg: "VllmConfig") -> bool:
    """Enable if either RMS norm or quant FP8 custom op is active;
    otherwise Inductor handles fusion."""

    return cfg.compilation_config.is_custom_op_enabled(
        "rms_norm"
    ) or cfg.compilation_config.is_custom_op_enabled("quant_fp8")


def enable_act_fusion(cfg: "VllmConfig") -> bool:
    """Enable if either SiLU+Mul or quant FP8 custom op is active;
    otherwise Inductor handles fusion."""
    return cfg.compilation_config.is_custom_op_enabled(
        "silu_and_mul"
    ) or cfg.compilation_config.is_custom_op_enabled("quant_fp8")


OPTIMIZATION_LEVEL_00 = {
    "compilation_config": {
        "pass_config": {
            "eliminate_noops": False,
            "fuse_norm_quant": False,
            "fuse_act_quant": False,
            "fuse_allreduce_rms": False,
            "fuse_attn_quant": False,
            "enable_sp": False,
            "fuse_gemm_comms": False,
        },
        "cudagraph_mode": CUDAGraphMode.NONE,
        "use_inductor_graph_partition": False,
    },
}
OPTIMIZATION_LEVEL_01 = {
    "compilation_config": {
        "pass_config": {
            "eliminate_noops": True,
            "fuse_norm_quant": enable_norm_fusion,
            "fuse_act_quant": enable_act_fusion,
            "fuse_allreduce_rms": False,
            "fuse_attn_quant": False,
            "enable_sp": False,
            "fuse_gemm_comms": False,
        },
        "cudagraph_mode": CUDAGraphMode.PIECEWISE,
        "use_inductor_graph_partition": False,
    },
}
OPTIMIZATION_LEVEL_02 = {
    "compilation_config": {
        "pass_config": {
            "eliminate_noops": True,
            "fuse_norm_quant": enable_norm_fusion,
            "fuse_act_quant": enable_act_fusion,
            "fuse_allreduce_rms": False,
            "fuse_attn_quant": IS_QUANTIZED,
            "enable_sp": IS_DENSE,
            "fuse_gemm_comms": IS_DENSE,
        },
        "cudagraph_mode": CUDAGraphMode.FULL_AND_PIECEWISE,
        "use_inductor_graph_partition": False,
    },
}
OPTIMIZATION_LEVEL_03 = {
    "compilation_config": {
        "pass_config": {
            "eliminate_noops": True,
            "fuse_norm_quant": enable_norm_fusion,
            "fuse_act_quant": enable_act_fusion,
            "fuse_allreduce_rms": False,
            "fuse_attn_quant": IS_QUANTIZED,
            "enable_sp": IS_DENSE,
            "fuse_gemm_comms": IS_DENSE,
        },
        "cudagraph_mode": CUDAGraphMode.FULL_AND_PIECEWISE,
        "use_inductor_graph_partition": False,
    },
}

OPTIMIZATION_LEVEL_TO_CONFIG = {
    OptimizationLevel.O0: OPTIMIZATION_LEVEL_00,
    OptimizationLevel.O1: OPTIMIZATION_LEVEL_01,
    OptimizationLevel.O2: OPTIMIZATION_LEVEL_02,
    OptimizationLevel.O3: OPTIMIZATION_LEVEL_03,
}


@config
@dataclass(config=ConfigDict(arbitrary_types_allowed=True))
class VllmConfig:
    """Dataclass which contains all vllm-related configuration. This
    simplifies passing around the distinct configurations in the codebase.
    """

    # TODO: use default_factory once default constructing ModelConfig doesn't
    # try to download a model
    model_config: ModelConfig = Field(default=None)
    """Model configuration."""
    renderer_config: RendererConfig = Field(default_factory=RendererConfig)
    """Renderer configuration."""
    cache_config: CacheConfig = Field(default_factory=CacheConfig)
    """Cache configuration."""
    parallel_config: ParallelConfig = Field(default_factory=ParallelConfig)
    """Parallel configuration."""
    scheduler_config: SchedulerConfig = Field(
        default_factory=SchedulerConfig.default_factory,
    )
    """Scheduler configuration."""
    device_config: DeviceConfig = Field(default_factory=DeviceConfig)
    """Device configuration."""
    load_config: LoadConfig = Field(default_factory=LoadConfig)
    """Load configuration."""
    attention_config: AttentionConfig = Field(default_factory=AttentionConfig)
    """Attention configuration."""
    lora_config: LoRAConfig | None = None
    """LoRA configuration."""
    speculative_config: SpeculativeConfig | None = None
    """Speculative decoding configuration."""
    structured_outputs_config: StructuredOutputsConfig = Field(
        default_factory=StructuredOutputsConfig
    )
    """Structured outputs configuration."""
    observability_config: ObservabilityConfig = Field(
        default_factory=ObservabilityConfig
    )
    """Observability configuration."""
    quant_config: QuantizationConfig | None = None
    """Quantization configuration."""
    compilation_config: CompilationConfig = Field(default_factory=CompilationConfig)
    """`torch.compile` and cudagraph capture configuration for the model.

    As a shorthand, one can append compilation arguments via
    -cc.parameter=argument such as `-cc.mode=3` (same as `-cc='{"mode":3}'`).

    You can specify the full compilation config like so:
    `{"mode": 3, "cudagraph_capture_sizes": [1, 2, 4, 8]}`
    """
    kv_transfer_config: KVTransferConfig | None = None
    """The configurations for distributed KV cache transfer."""
    kv_events_config: KVEventsConfig | None = None
    """The configurations for event publishing."""
    ec_transfer_config: ECTransferConfig | None = None
    """The configurations for distributed EC cache transfer."""
    # some opaque config, only used to provide additional information
    # for the hash computation, mainly used for testing, debugging or out of
    # tree config registration.
    additional_config: dict | SupportsHash = Field(default_factory=dict)
    """Additional config for specified platform. Different platforms may
    support different configs. Make sure the configs are valid for the platform
    you are using. Contents must be hashable."""
    instance_id: str = ""
    """The ID of the vLLM instance."""
    optimization_level: OptimizationLevel = OptimizationLevel.O2
    """The optimization level. These levels trade startup time cost for
    performance, with -O0 having the best startup time and -O3 having the best
    performance. -02 is used by defult. See  OptimizationLevel for full
    description."""

    def compute_hash(self) -> str:
        """
        WARNING: Whenever a new field is added to this config,
        ensure that it is included in the factors list if
        it affects the computation graph.

        Provide a hash that uniquely identifies all the configs
        that affect the structure of the computation
        graph from input ids/embeddings to the final hidden states,
        excluding anything before input ids/embeddings and after
        the final hidden states.
        """
        factors: list[Any] = []

        # summarize vllm config
        vllm_factors: list[Any] = []
        from vllm import __version__

        vllm_factors.append(__version__)
        if self.model_config:
            vllm_factors.append(self.model_config.compute_hash())
        else:
            vllm_factors.append("None")
        if self.cache_config:
            vllm_factors.append(self.cache_config.compute_hash())
        else:
            vllm_factors.append("None")
        if self.parallel_config:
            vllm_factors.append(self.parallel_config.compute_hash())
        else:
            vllm_factors.append("None")
        if self.scheduler_config:
            vllm_factors.append(self.scheduler_config.compute_hash())
        else:
            vllm_factors.append("None")
        if self.device_config:
            vllm_factors.append(self.device_config.compute_hash())
        else:
            vllm_factors.append("None")
        if self.load_config:
            vllm_factors.append(self.load_config.compute_hash())
        else:
            vllm_factors.append("None")
        if self.attention_config:
            vllm_factors.append(self.attention_config.compute_hash())
        else:
            vllm_factors.append("None")
        if self.lora_config:
            vllm_factors.append(self.lora_config.compute_hash())
        else:
            vllm_factors.append("None")
        if self.speculative_config:
            vllm_factors.append(self.speculative_config.compute_hash())
        else:
            vllm_factors.append("None")
        if self.structured_outputs_config:
            vllm_factors.append(self.structured_outputs_config.compute_hash())
        else:
            vllm_factors.append("None")
        vllm_factors.append(self.observability_config.compute_hash())
        if self.quant_config:
            pass  # should be captured by model_config.quantization
        if self.compilation_config:
            vllm_factors.append(self.compilation_config.compute_hash())
        else:
            vllm_factors.append("None")
        if self.kv_transfer_config:
            vllm_factors.append(self.kv_transfer_config.compute_hash())
        else:
            vllm_factors.append("None")
        if self.ec_transfer_config:
            vllm_factors.append(self.ec_transfer_config.compute_hash())
        else:
            vllm_factors.append("None")
        if self.additional_config:
            if isinstance(additional_config := self.additional_config, dict):
                additional_config_hash = safe_hash(
                    json.dumps(additional_config, sort_keys=True).encode(),
                    usedforsecurity=False,
                ).hexdigest()
            else:
                additional_config_hash = additional_config.compute_hash()
            vllm_factors.append(additional_config_hash)
        else:
            vllm_factors.append("None")
        factors.append(vllm_factors)

        hash_str = safe_hash(str(factors).encode(), usedforsecurity=False).hexdigest()[
            :10
        ]
        return hash_str

    def pad_for_cudagraph(self, batch_size: int) -> int:
        # if batch_size > self.compilation_config.max_cudagraph_capture_size,
        # it should raise an IndexError.
        # the caller should make sure the batch_size is within the range,
        # i.e., batch_size <= self.compilation_config.max_cudagraph_capture_size
        return self.compilation_config.bs_to_padded_graph_size[batch_size]

    def enable_trace_function_call_for_thread(self) -> None:
        """
        Set up function tracing for the current thread,
        if enabled via the `VLLM_TRACE_FUNCTION` environment variable.
        """
        if envs.VLLM_TRACE_FUNCTION:
            tmp_dir = tempfile.gettempdir()
            # add username to tmp_dir to avoid permission issues
            tmp_dir = os.path.join(tmp_dir, getpass.getuser())
            filename = (
                f"VLLM_TRACE_FUNCTION_for_process_{os.getpid()}"
                f"_thread_{threading.get_ident()}_at_{datetime.now()}.log"
            ).replace(" ", "_")
            log_path = os.path.join(
                tmp_dir,
                "vllm",
                f"vllm-instance-{self.instance_id}",
                filename,
            )
            os.makedirs(os.path.dirname(log_path), exist_ok=True)
            enable_trace_function_call(log_path)

    @staticmethod
    def _get_quantization_config(
        model_config: ModelConfig, load_config: LoadConfig
    ) -> QuantizationConfig | None:
        """Get the quantization config."""
        from vllm.platforms import current_platform

        if model_config.quantization is not None:
            from vllm.model_executor.model_loader.weight_utils import get_quant_config

            quant_config = get_quant_config(model_config, load_config)
            capability_tuple = current_platform.get_device_capability()

            if capability_tuple is not None:
                capability = capability_tuple.to_int()
                if capability < quant_config.get_min_capability():
                    raise ValueError(
                        f"The quantization method {model_config.quantization} "
                        "is not supported for the current GPU. Minimum "
                        f"capability: {quant_config.get_min_capability()}. "
                        f"Current capability: {capability}."
                    )
            supported_dtypes = quant_config.get_supported_act_dtypes()
            if model_config.dtype not in supported_dtypes:
                raise ValueError(
                    f"{model_config.dtype} is not supported for quantization "
                    f"method {model_config.quantization}. Supported dtypes: "
                    f"{supported_dtypes}"
                )
            quant_config.maybe_update_config(model_config.model)
            return quant_config
        return None

    @staticmethod
    def get_quantization_config(
        model_config: ModelConfig, load_config: LoadConfig
    ) -> QuantizationConfig | None:
        import copy

        # For some reason, the _ version of this modifies the model_config
        # object, so using deepcopy to avoid this problem.
        return VllmConfig._get_quantization_config(
            copy.deepcopy(model_config), load_config
        )

    def with_hf_config(
        self,
        hf_config: PretrainedConfig,
        architectures: list[str] | None = None,
    ) -> "VllmConfig":
        if architectures is not None:
            hf_config = copy.deepcopy(hf_config)
            hf_config.architectures = architectures

        model_config = copy.deepcopy(self.model_config)
        model_config.hf_config = hf_config

        return replace(self, model_config=model_config)

    def _set_config_default(self, config_obj: Any, key: str, value: Any) -> None:
        """Set config attribute to default if not already set by user.

        Args:
            config_obj: Configuration object to update.
            key: Attribute name.
            value: Default value (static or callable).
        """
        if getattr(config_obj, key) is None:
            # Some config values are known before initialization and are
            # hard coded.
            # Other values depend on the user given configuration, so they are
            # implemented with lambda functions and decided at run time.
            setattr(config_obj, key, value(self) if callable(value) else value)

    def _apply_optimization_level_defaults(self, defaults: dict[str, Any]) -> None:
        """Apply optimization level defaults using self as root.

        Recursively applies values from defaults into nested config objects.
        Only fields present in defaults are overwritten.

        If the user configuration does not specify a value for a default field
        and if the default field is still None after all user selections are
        applied, then default values will be applied to the field. User speciied
        fields will not be overridden by the default.

        Args:
            defaults: Dictionary of default values to apply.
        """

        def apply_recursive(config_obj: Any, config_defaults: dict[str, Any]) -> None:
            """Recursively apply defaults to config_obj, using self as root."""
            for key, value in config_defaults.items():
                if not hasattr(config_obj, key):
                    continue

                current = getattr(config_obj, key)
                if isinstance(value, dict) and is_dataclass(current):
                    apply_recursive(current, value)
                else:
                    self._set_config_default(config_obj, key, value)

        apply_recursive(self, defaults)

    def _post_init_kv_transfer_config(self) -> None:
        """Update KVTransferConfig based on top-level configs in VllmConfig.

        Right now, this function reads the offloading settings from
        CacheConfig and configures the KVTransferConfig accordingly.
        """
        if (kv_offloading_backend := self.cache_config.kv_offloading_backend) is None:
            return

        # If no KVTransferConfig is provided, create a default one.
        if self.kv_transfer_config is None:
            self.kv_transfer_config = KVTransferConfig()

        if (kv_offloading_size := self.cache_config.kv_offloading_size) is None:
            raise ValueError(
                "You must set kv_offloading_size when kv_offloading_backend is set."
            )
        num_kv_ranks = (
            self.parallel_config.tensor_parallel_size
            * self.parallel_config.pipeline_parallel_size
        )

        if kv_offloading_backend == "native":
            self.kv_transfer_config.kv_connector = "OffloadingConnector"
            kv_bytes_per_rank = kv_offloading_size * (1 << 30) / num_kv_ranks

            # NOTE(ApostaC): the actual calculation for num_cpu_blocks should be
            # done after the model's KV cache is initialized
            self.kv_transfer_config.kv_connector_extra_config.update(
                {"kv_bytes_per_rank": kv_bytes_per_rank, "num_cpu_blocks": 0}
            )
        elif kv_offloading_backend == "lmcache":
            self.kv_transfer_config.kv_connector = "LMCacheConnectorV1"
            kv_gb_per_rank = kv_offloading_size / num_kv_ranks
            self.kv_transfer_config.kv_connector_extra_config = {
                "lmcache.local_cpu": True,
                "lmcache.max_local_cpu_size": kv_gb_per_rank,
            }

        # This is the same for all backends
        self.kv_transfer_config.kv_role = "kv_both"

    def __post_init__(self):
        """Verify configs are valid & consistent with each other."""

        # To give each torch profile run a unique instance name.
        self.instance_id = f"{time.time_ns()}"

        self.try_verify_and_update_config()

        if self.model_config is not None:
            self.model_config.verify_with_parallel_config(self.parallel_config)
            self.model_config.verify_dual_chunk_attention_config(self.load_config)

        self.cache_config.verify_with_parallel_config(self.parallel_config)

        if self.lora_config is not None:
            self.lora_config.verify_with_model_config(self.model_config)

        if self.quant_config is None and self.model_config is not None:
            self.quant_config = VllmConfig._get_quantization_config(
                self.model_config, self.load_config
            )

        executor_backend = self.parallel_config.distributed_executor_backend
        executor_supports_async_sched = executor_backend in (
            "mp",
            "uni",
            "external_launcher",
        )

        if self.scheduler_config.async_scheduling:
            # Async scheduling explicitly enabled, hard fail any incompatibilities.
            if self.parallel_config.pipeline_parallel_size > 1:
                raise ValueError(
                    "Async scheduling is not yet compatible with "
                    "pipeline_parallel_size > 1."
                )
            # Currently, async scheduling only support eagle speculative
            # decoding.
            if self.speculative_config is not None:
                if self.speculative_config.method not in get_args(EagleModelTypes):
                    raise ValueError(
                        "Currently, async scheduling is only supported "
                        "with EAGLE/MTP kind of speculative decoding"
                    )
                if self.speculative_config.disable_padded_drafter_batch:
                    raise ValueError(
                        "async scheduling for EAGLE/MTP kind of speculative "
                        "decoding is enabled, but disable_padded_drafter_batch=True "
                        "disable_padded_drafter_batch=True is not supported for "
                        "this situation now. please set "
                        "disable_padded_drafter_batch=Fasle"
                    )
            if not executor_supports_async_sched:
                raise ValueError(
                    "Currently, async scheduling only supports `mp`, `uni`, or "
                    "`external_launcher` distributed executor backend, but you chose "
                    f"`{executor_backend}`."
                )
        elif self.scheduler_config.async_scheduling is None:
            # Enable async scheduling unless there is an incompatible option.
            # NOTE: we won't reach here until async scheduling is enabled by default.
            if (
                self.parallel_config.pipeline_parallel_size > 1
                or self.speculative_config is not None
            ):
                logger.warning(
                    "Async scheduling is not yet supported with speculative decoding "
                    " or pipeline_parallel_size > 1 and will be disabled."
                )
                self.scheduler_config.async_scheduling = False
            elif not executor_supports_async_sched:
                logger.warning(
                    "Async scheduling will be disabled because it is not supported "
                    "with the `%s` distributed executor backend (only `mp`, `uni`, and "
                    "`external_launcher` are supported).",
                    executor_backend,
                )
                self.scheduler_config.async_scheduling = False
            else:
                self.scheduler_config.async_scheduling = True

        from vllm.platforms import current_platform

        if (
            self.model_config is not None
            and self.scheduler_config.enable_chunked_prefill
            and self.model_config.dtype == torch.float32
            and current_platform.get_device_capability() == (7, 5)
        ):
            logger.warning_once(
                "Turing devices tensor cores do not support float32 matmul. "
                "To workaround this limitation, vLLM will set 'ieee' input "
                "precision for chunked prefill triton kernels."
            )

        if (
            self.optimization_level > OptimizationLevel.O0
            and self.model_config is not None
            and self.model_config.enforce_eager
        ):
            logger.warning("Enforce eager set, overriding optimization level to -O0")
            self.optimization_level = OptimizationLevel.O0

        if self.compilation_config.backend == "eager" or (
            self.compilation_config.mode is not None
            and self.compilation_config.mode != CompilationMode.VLLM_COMPILE
        ):
            logger.warning(
                "Inductor compilation was disabled by user settings,"
                "Optimizations settings that are only active during"
                "Inductor compilation will be ignored."
            )

        def has_blocked_weights():
            if self.quant_config is not None:
                if hasattr(self.quant_config, "weight_block_size"):
                    return self.quant_config.weight_block_size is not None
                elif hasattr(self.quant_config, "has_blocked_weights"):
                    return self.quant_config.has_blocked_weights()
            return False

        # Enable quant_fp8 CUDA ops (TODO disable in follow up)
        # On H100 the CUDA kernel is faster than
        # native implementation
        # https://github.com/vllm-project/vllm/issues/25094
        if has_blocked_weights():
            custom_ops = self.compilation_config.custom_ops
            if "-quant_fp8" not in custom_ops:
                custom_ops.append("+quant_fp8")

        if self.compilation_config.mode is None:
            if self.optimization_level > OptimizationLevel.O0:
                self.compilation_config.mode = CompilationMode.VLLM_COMPILE
            else:
                self.compilation_config.mode = CompilationMode.NONE

        if all(s not in self.compilation_config.custom_ops for s in ("all", "none")):
            if (
                self.compilation_config.backend == "inductor"
                and self.compilation_config.mode != CompilationMode.NONE
            ):
                self.compilation_config.custom_ops.append("none")
            else:
                self.compilation_config.custom_ops.append("all")

        default_config = OPTIMIZATION_LEVEL_TO_CONFIG[self.optimization_level]
        self._apply_optimization_level_defaults(default_config)
        if (
            self.compilation_config.cudagraph_mode != CUDAGraphMode.NONE
            and self.compilation_config.mode != CompilationMode.VLLM_COMPILE
        ):
            logger.info(
                "Cudagraph mode %s is not compatible with compilation mode %s."
                "Overriding to NONE.",
                self.compilation_config.cudagraph_mode,
                self.compilation_config.mode,
            )
            self.compilation_config.cudagraph_mode = CUDAGraphMode.NONE

        # async tp is built on top of sequence parallelism
        # and requires it to be enabled.
        if self.compilation_config.pass_config.fuse_gemm_comms:
            self.compilation_config.pass_config.enable_sp = True
        if self.compilation_config.pass_config.enable_sp:
            if "-rms_norm" in self.compilation_config.custom_ops:
                logger.warning(
                    "RMS norm force disabled, sequence parallelism might break"
                )
            else:
                self.compilation_config.custom_ops.append("+rms_norm")

        if current_platform.support_static_graph_mode():
            # if cudagraph_mode has full cudagraphs, we need to check support
            if (
                self.compilation_config.cudagraph_mode.has_full_cudagraphs()
                and self.model_config is not None
            ):
                if self.model_config.pooler_config is not None:
                    logger.warning_once(
                        "Pooling models do not support full cudagraphs. "
                        "Overriding cudagraph_mode to PIECEWISE."
                    )
                    self.compilation_config.cudagraph_mode = CUDAGraphMode.PIECEWISE
                elif self.model_config.is_encoder_decoder:
                    logger.warning_once(
                        "Encoder-decoder models do not support full cudagraphs. "
                        "Overriding cudagraph_mode to PIECEWISE."
                    )
                    self.compilation_config.cudagraph_mode = CUDAGraphMode.PIECEWISE

            # disable cudagraph when enforce eager execution
            if self.model_config is not None and self.model_config.enforce_eager:
                logger.info("Cudagraph is disabled under eager mode")
                self.compilation_config.cudagraph_mode = CUDAGraphMode.NONE
                # override related settings when enforce eager
                self.compilation_config.max_cudagraph_capture_size = 0
                self.compilation_config.cudagraph_capture_sizes = []
            else:
                self.compilation_config.cudagraph_num_of_warmups = 1

            self._set_cudagraph_sizes()
        else:
            self.compilation_config.cudagraph_mode = CUDAGraphMode.NONE

        if self.cache_config.kv_sharing_fast_prefill:
            if (
                self.speculative_config is not None
                and self.speculative_config.use_eagle()
            ):
                raise ValueError(
                    "Fast prefill optimization for KV sharing is not "
                    "compatible with EAGLE as EAGLE requires correct logits "
                    "for all tokens while fast prefill gives incorrect logits "
                    "for prompt tokens."
                )

            logger.warning_once(
                "--kv-sharing-fast-prefill requires changes on model side for "
                "correctness and to realize prefill savings. "
            )
        # TODO: Move after https://github.com/vllm-project/vllm/pull/26847 lands
        self._set_compile_ranges()

        if self.model_config and self.model_config.is_encoder_decoder:
            from vllm.multimodal import MULTIMODAL_REGISTRY

            self.scheduler_config.max_num_encoder_input_tokens = (
                MULTIMODAL_REGISTRY.get_encdec_max_encoder_len(self.renderer_config)
            )
            logger.debug(
                "Encoder-decoder model detected: setting "
                "`max_num_encoder_input_tokens` to encoder length (%s)",
                self.scheduler_config.max_num_encoder_input_tokens,
            )
            if (
                self.model_config.architecture == "WhisperForConditionalGeneration"
                and os.environ.get("VLLM_WORKER_MULTIPROC_METHOD") != "spawn"
            ):
                logger.warning(
                    "Whisper is known to have issues with "
                    "forked workers. If startup is hanging, "
                    "try setting 'VLLM_WORKER_MULTIPROC_METHOD' "
                    "to 'spawn'."
                )

        if (
            self.kv_events_config is not None
            and self.kv_events_config.enable_kv_cache_events
            and not self.cache_config.enable_prefix_caching
        ):
            logger.warning(
                "KV cache events are on, but prefix caching is not enabled."
                "Use --enable-prefix-caching to enable."
            )
        if (
            self.kv_events_config is not None
            and self.kv_events_config.publisher != "null"
            and not self.kv_events_config.enable_kv_cache_events
        ):
            logger.warning(
                "KV cache events are disabled,"
                "but the scheduler is configured to publish them."
                "Modify KVEventsConfig.enable_kv_cache_events"
                "to True to enable."
            )
        current_platform.check_and_update_config(self)

        # If DCP, ensure the block size is right.
        if self.parallel_config.decode_context_parallel_size > 1:
            if self.parallel_config.dcp_kv_cache_interleave_size > 1 and (
                self.parallel_config.cp_kv_cache_interleave_size
                != self.parallel_config.dcp_kv_cache_interleave_size
            ):
                self.parallel_config.cp_kv_cache_interleave_size = (
                    self.parallel_config.dcp_kv_cache_interleave_size
                )
                logger.warning_once(
                    "cp_kv_cache_interleave_size is overridden by dcp_kv_cache"
                    "_interleave_size. And dcp-kv-cache-interleave-size will be "
                    "deprecated when PCP is fully supported."
                )
            assert (
                self.parallel_config.cp_kv_cache_interleave_size
                <= self.cache_config.block_size
                and self.cache_config.block_size
                % self.parallel_config.cp_kv_cache_interleave_size
                == 0
            ), (
                f"Block_size({self.cache_config.block_size}) should be greater "
                "than or equal to and divisible by cp_kv_cache_interleave_size "
                f"({self.parallel_config.cp_kv_cache_interleave_size})."
            )

        assert (
            self.parallel_config.cp_kv_cache_interleave_size == 1
            or self.speculative_config is None
        ), "MTP with cp_kv_cache_interleave_size > 1 is not supported now."

        # Do this after all the updates to compilation_config.mode
        self.compilation_config.set_splitting_ops_for_v1()

        if self.compilation_config.pass_config.enable_sp:
            # With pipeline parallelism or dynamo partitioning,
            # native rms norm tracing errors due to incorrect residual shape.
            # Use custom rms norm to unblock. In the future,
            # the pass will operate on higher-level IR to avoid the issue.
            # TODO: https://github.com/vllm-project/vllm/issues/27894
            if self.compilation_config.mode != CompilationMode.VLLM_COMPILE:
                logger.warning(
                    "Sequence parallelism is enabled, but running in wrong "
                    "vllm compile mode: %s.",
                    self.compilation_config.mode,
                )

            is_fullgraph = (
                self.compilation_config.use_inductor_graph_partition
                or len(self.compilation_config.splitting_ops) == 0
            )
            if self.parallel_config.pipeline_parallel_size > 1 or not is_fullgraph:
                if "-rms_norm" not in self.compilation_config.custom_ops:
                    self.compilation_config.custom_ops.append("+rms_norm")
                else:
                    regime = (
                        "Dynamo partition"
                        if not is_fullgraph
                        else "pipeline parallelism"
                    )
                    logger.warning_once(
                        "Sequence parallelism not supported with"
                        "native rms_norm when using %s, "
                        "this will likely lead to an error.",
                        regime,
                    )

        # final check of cudagraph mode after all possible updates
        if current_platform.is_cuda_alike():
            if (
                self.compilation_config.cudagraph_mode.has_full_cudagraphs()
                and self.model_config is not None
                and not self.model_config.disable_cascade_attn
                and not self.compilation_config.cudagraph_mode.has_piecewise_cudagraphs()  # noqa: E501
            ):
                logger.warning_once(
                    "No piecewise cudagraph for executing cascade attention."
                    " Will fall back to eager execution if a batch runs "
                    "into cascade attentions"
                )

            if self.compilation_config.cudagraph_mode.requires_piecewise_compilation():
                assert self.compilation_config.mode == CompilationMode.VLLM_COMPILE, (
                    "Compilation mode should be CompilationMode.VLLM_COMPILE "
                    "when cudagraph_mode piecewise cudagraphs is used, "
                    f"cudagraph_mode={self.compilation_config.cudagraph_mode}"
                )

        if self.parallel_config.enable_dbo:
            a2a_backend = self.parallel_config.all2all_backend
            assert a2a_backend in ["deepep_low_latency", "deepep_high_throughput"], (
                "Microbatching currently only supports the deepep_low_latency and "
                f"deepep_high_throughput all2all backend. {a2a_backend} is not "
                "supported. To fix use --all2all-backend=deepep_low_latency or "
                "--all2all-backend=deepep_high_throughput and install the DeepEP"
                " kernels."
            )

            if not self.model_config.disable_cascade_attn:
                self.model_config.disable_cascade_attn = True
                logger.warning_once("Disabling cascade attention when DBO is enabled.")

        if not self.instance_id:
            self.instance_id = random_uuid()[:5]

        if not self.scheduler_config.disable_hybrid_kv_cache_manager:
            # logger should only print warning message for hybrid models. As we
            # can't know whether the model is hybrid or not now, so we don't log
            # warning message here and will log it later.
            if not current_platform.support_hybrid_kv_cache():
                # Hybrid KV cache manager is not supported on non-GPU platforms.
                self.scheduler_config.disable_hybrid_kv_cache_manager = True
            if self.kv_transfer_config is not None:
                # NOTE(Kuntai): turn HMA off for connector for now.
                # TODO(Kuntai): have a more elegent solution to check and
                # turn off HMA for connector that does not support HMA.
                logger.warning(
                    "Turning off hybrid kv cache manager because "
                    "`--kv-transfer-config` is set. This will reduce the "
                    "performance of vLLM on LLMs with sliding window attention "
                    "or Mamba attention. If you are a developer of kv connector"
                    ", please consider supporting hybrid kv cache manager for "
                    "your connector by making sure your connector is a subclass"
                    " of `SupportsHMA` defined in kv_connector/v1/base.py."
                )
                self.scheduler_config.disable_hybrid_kv_cache_manager = True
            if self.kv_events_config is not None:
                # Hybrid KV cache manager is not compatible with KV events.
                self.scheduler_config.disable_hybrid_kv_cache_manager = True
            if (
                self.model_config is not None
                and self.model_config.attention_chunk_size is not None
            ):
                if (
                    self.speculative_config is not None
                    and self.speculative_config.use_eagle()
                ):
                    # Hybrid KV cache manager is not yet supported with chunked
                    # local attention + eagle.
                    self.scheduler_config.disable_hybrid_kv_cache_manager = True
                elif not envs.VLLM_ALLOW_CHUNKED_LOCAL_ATTN_WITH_HYBRID_KV_CACHE:
                    logger.warning(
                        "There is a latency regression when using chunked local"
                        " attention with the hybrid KV cache manager. Disabling"
                        " it, by default. To enable it, set the environment "
                        "VLLM_ALLOW_CHUNKED_LOCAL_ATTN_WITH_HYBRID_KV_CACHE=1."
                    )
                    # Hybrid KV cache manager is not yet supported with chunked
                    # local attention.
                    self.scheduler_config.disable_hybrid_kv_cache_manager = True

        if self.compilation_config.debug_dump_path:
            self.compilation_config.debug_dump_path = (
                self.compilation_config.debug_dump_path.absolute().expanduser()
            )
        if envs.VLLM_DEBUG_DUMP_PATH is not None:
            env_path = Path(envs.VLLM_DEBUG_DUMP_PATH).absolute().expanduser()
            if self.compilation_config.debug_dump_path:
                logger.warning(
                    "Config-specified debug dump path is overridden"
                    " by VLLM_DEBUG_DUMP_PATH to %s",
                    env_path,
                )
            self.compilation_config.debug_dump_path = env_path

        def has_blocked_weights():
            if self.quant_config is not None:
                if hasattr(self.quant_config, "weight_block_size"):
                    return self.quant_config.weight_block_size is not None
                elif hasattr(self.quant_config, "has_blocked_weights"):
                    return self.quant_config.has_blocked_weights()
            return False

        # Enable quant_fp8 CUDA ops (TODO disable in follow up)
        # On H100 the CUDA kernel is faster than
        # native implementation
        # https://github.com/vllm-project/vllm/issues/25094
        if has_blocked_weights():
            custom_ops = self.compilation_config.custom_ops
            if "-quant_fp8" not in custom_ops:
                custom_ops.append("+quant_fp8")

        # Handle the KV connector configs
        self._post_init_kv_transfer_config()

    def update_sizes_for_sequence_parallelism(self, possible_sizes: list) -> list:
        # remove the sizes that not multiple of tp_size when
        # enable sequence parallelism
        removed_sizes = [
            size
            for size in possible_sizes
            if size % self.parallel_config.tensor_parallel_size != 0
        ]
        if removed_sizes:
            logger.warning(
                "Batch sizes %s are removed because they are not "
                "multiple of tp_size %d when "
                "sequence parallelism is enabled",
                removed_sizes,
                self.parallel_config.tensor_parallel_size,
            )

        return [
            size
            for size in possible_sizes
            if size % self.parallel_config.tensor_parallel_size == 0
        ]

    def _set_cudagraph_sizes(self):
        """
        vLLM defines the default candidate list of batch sizes for CUDA graph
        capture as:

        ```python
        max_graph_size = min(max_num_seqs * 2, 512)
        # 1, 2, 4, then multiples of 8 up to 256 and then multiples of 16
        # up to max_graph_size
        cuda_graph_sizes = [1, 2, 4] + list(range(8, 256, 8)) + list(
            range(256, max_graph_size + 1, 16))

        In the end, `vllm_config.compilation_config.cudagraph_capture_sizes`
        will be the final sizes to capture cudagraph (in ascending order).

        These sizes are used to capture and reuse CUDA graphs for
        performance-critical paths (e.g., decoding). Capturing enables
        significantly faster kernel dispatch by avoiding Python overhead. The
        list is then filtered based on `max_num_batched_tokens` (e.g., 8192 on
        most GPUs), which controls the total allowed number of tokens in a
        batch. Since each sequence may have a variable number of tokens, the
        maximum usable batch size will depend on actual sequence lengths.

        Example:
            With `max_num_batched_tokens = 8192`, and typical sequences
            averaging ~32 tokens, most practical batch sizes fall below 256.
            However, the system will still allow capture sizes up to 512 if
            shape and memory permit.

        Note:
            If users explicitly specify cudagraph capture sizes in the
            compilation config, those will override this default logic.
            At runtime:

            - If batch size <= one of the `cudagraph_capture_sizes`, the closest
            padded CUDA graph will be used.
            - If batch size > largest `cudagraph_capture_sizes`, cudagraph will
            not be used.
        """

        if (
            self.model_config is not None
            and not self.model_config.enforce_eager
            and self.compilation_config.cudagraph_mode != CUDAGraphMode.NONE
        ):
            # determine the initial max_cudagraph_capture_size
            max_cudagraph_capture_size = (
                self.compilation_config.max_cudagraph_capture_size
            )
            if max_cudagraph_capture_size is None:
                max_cudagraph_capture_size = min(
                    self.scheduler_config.max_num_seqs * 2, 512
                )
            max_num_tokens = self.scheduler_config.max_num_batched_tokens
            max_cudagraph_capture_size = min(max_num_tokens, max_cudagraph_capture_size)

            assert max_cudagraph_capture_size >= 1, (
                "Maximum cudagraph size should be greater than or equal to 1 "
                "when using cuda graph."
            )

            # determine the cudagraph_capture_sizes
            if self.compilation_config.cudagraph_capture_sizes is not None:
                assert len(self.compilation_config.cudagraph_capture_sizes) > 0, (
                    "cudagraph_capture_sizes should contain at least one element "
                    "when using cuda graph."
                )
                # de-duplicate the sizes provided by the config
                dedup_sizes = list(set(self.compilation_config.cudagraph_capture_sizes))
                cudagraph_capture_sizes = [
                    i for i in dedup_sizes if i <= max_num_tokens
                ]
                # sort to make sure the sizes are in ascending order
                cudagraph_capture_sizes.sort()
            else:
                cudagraph_capture_sizes = [
                    i for i in [1, 2, 4] if i <= max_cudagraph_capture_size
                ]
                if max_cudagraph_capture_size >= 8:
                    # Step size 8 for small batch sizes, up to 256(not included)
                    cudagraph_capture_sizes += list(
                        range(8, min(max_cudagraph_capture_size + 1, 256), 8)
                    )
                if max_cudagraph_capture_size >= 256:
                    # Step size 16 for larger batch sizes
                    cudagraph_capture_sizes += list(
                        range(256, max_cudagraph_capture_size + 1, 16)
                    )

            if (
                self.parallel_config.tensor_parallel_size > 1
                and self.compilation_config.pass_config.enable_sp
            ):
                cudagraph_capture_sizes = self.update_sizes_for_sequence_parallelism(
                    cudagraph_capture_sizes
                )

            # user-specific compilation_config.max_cudagraph_capture_size get
            # truncated to valid_max_size when they are inconsistent.
            valid_max_size = (
                cudagraph_capture_sizes[-1] if cudagraph_capture_sizes else 0
            )
            if (
                self.compilation_config.max_cudagraph_capture_size is not None
                and self.compilation_config.max_cudagraph_capture_size != valid_max_size
            ):
                # raise error only when both two flags are user-specified
                # and they are inconsistent with each other
                if self.compilation_config.cudagraph_capture_sizes is not None:
                    raise ValueError(
                        "customized max_cudagraph_capture_size"
                        f"(={self.compilation_config.max_cudagraph_capture_size}) "
                        "should be consistent with the max value of "
                        f"cudagraph_capture_sizes(={valid_max_size})"
                    )

                logger.warning(
                    "Truncating max_cudagraph_capture_size to %d",
                    valid_max_size,
                )
            # always set the final max_cudagraph_capture_size
            self.compilation_config.max_cudagraph_capture_size = valid_max_size

            if self.compilation_config.cudagraph_capture_sizes is not None and len(
                cudagraph_capture_sizes
            ) < len(self.compilation_config.cudagraph_capture_sizes):
                # If users have specified capture sizes, we only need to
                # compare the lens before and after modification since the modified
                # list is only the subset of the original list.
                logger.warning(
                    (
                        "cudagraph_capture_sizes specified in compilation_config"
                        " %s is overridden by config %s"
                    ),
                    self.compilation_config.cudagraph_capture_sizes,
                    cudagraph_capture_sizes,
                )
            # always write back the final sizes
            self.compilation_config.cudagraph_capture_sizes = cudagraph_capture_sizes

        else:
            # no cudagraph in use
            self.compilation_config.max_cudagraph_capture_size = 0
            self.compilation_config.cudagraph_capture_sizes = []

        # complete the remaining process.
        self.compilation_config.post_init_cudagraph_sizes()

<<<<<<< HEAD
    def recalculate_max_model_len(self, original_max_model_len: int | None) -> None:
        # Can only be called during try_verify_and_update_config
        self.model_config.recalculate_max_model_len(
            original_max_model_len,
            tokenizer=self.renderer_config.tokenizer,
            tokenizer_revision=self.renderer_config.tokenizer_revision,
        )
=======
    def _set_compile_ranges(self):
        """
        Set the compile ranges for the compilation config.
        """
        compilation_config = self.compilation_config
        computed_compile_ranges_split_points = []

        # The upper bound of the compile ranges is the max_num_batched_tokens
        max_num_batched_tokens = self.scheduler_config.max_num_batched_tokens
        if max_num_batched_tokens is not None:
            computed_compile_ranges_split_points.append(max_num_batched_tokens)

        # Add the compile ranges for flashinfer
        if compilation_config.pass_config.fuse_allreduce_rms:
            tp_size = self.parallel_config.tensor_parallel_size
            max_size = compilation_config.pass_config.flashinfer_max_size(tp_size)
            if max_size is not None:
                max_token_num = max_size // (
                    self.model_config.get_hidden_size()
                    * self.model_config.dtype.itemsize
                )
                if (
                    max_num_batched_tokens is not None
                    and max_token_num < max_num_batched_tokens
                ):
                    computed_compile_ranges_split_points.append(max_token_num)
                else:
                    logger.debug(
                        "Max num batched tokens below allreduce-rms fusion threshold, "
                        "allreduce-rms fusion will be enabled for all num_tokens."
                    )

        if compilation_config.compile_ranges_split_points is not None:
            for x in compilation_config.compile_ranges_split_points:
                assert isinstance(x, int)
                assert x > 0, f"Invalid compile range split point: {x}"
                if (
                    max_num_batched_tokens is not None
                    and x < max_num_batched_tokens
                    and x > 1
                ):
                    computed_compile_ranges_split_points.append(x)
        compilation_config.compile_ranges_split_points = sorted(
            computed_compile_ranges_split_points
        )

    def recalculate_max_model_len(self, max_model_len: int):
        # Can only be called in try_verify_and_update_config
        model_config = self.model_config
        max_model_len = model_config.get_and_verify_max_len(max_model_len)
        self.model_config.max_model_len = max_model_len
>>>>>>> 7b5575fa

    def try_verify_and_update_config(self):
        if self.model_config is None:
            return

        # Avoid running try_verify_and_update_config multiple times
        if getattr(self.model_config, "config_updated", False):
            return
        self.model_config.config_updated = True

        architecture = self.model_config.architecture
        if architecture is None:
            return

        from vllm.model_executor.models.config import (
            MODELS_CONFIG_MAP,
            HybridAttentionMambaModelConfig,
        )

        cls = MODELS_CONFIG_MAP.get(architecture, None)
        if cls is not None:
            cls.verify_and_update_config(self)

        if self.model_config.is_hybrid:
            HybridAttentionMambaModelConfig.verify_and_update_config(self)

        if self.model_config.convert_type == "classify":
            # Maybe convert ForCausalLM into ForSequenceClassification model.
            from vllm.model_executor.models.adapters import SequenceClassificationConfig

            SequenceClassificationConfig.verify_and_update_config(self)

        if hasattr(self.model_config, "model_weights") and is_runai_obj_uri(
            self.model_config.model_weights
        ):
            if self.load_config.load_format == "auto":
                logger.info(
                    "Detected Run:ai model config. "
                    "Overriding `load_format` to 'runai_streamer'"
                )
                self.load_config.load_format = "runai_streamer"
            elif self.load_config.load_format not in (
                "runai_streamer",
                "runai_streamer_sharded",
            ):
                raise ValueError(
                    f"To load a model from S3, 'load_format' "
                    f"must be 'runai_streamer' or 'runai_streamer_sharded', "
                    f"but got '{self.load_config.load_format}'. "
                    f"Model: {self.model_config.model}"
                )

    def compile_debug_dump_path(self) -> Path | None:
        """Returns a rank-aware path for dumping
        torch.compile debug information.
        """
        if self.compilation_config.debug_dump_path is None:
            return None
        tp_rank = self.parallel_config.rank
        dp_rank = self.parallel_config.data_parallel_rank
        data_parallel_size = self.parallel_config.data_parallel_size
        append_path = (
            f"rank_{tp_rank}"
            if data_parallel_size == 1
            else f"rank_{tp_rank}_dp_{dp_rank}"
        )
        path = self.compilation_config.debug_dump_path / append_path
        return path

    def __str__(self):
        return (
            f"model={self.model_config.model!r}, "
            f"speculative_config={self.speculative_config!r}, "
            f"tokenizer={self.renderer_config.tokenizer!r}, "
            f"skip_tokenizer_init={self.renderer_config.skip_tokenizer_init}, "
            f"tokenizer_mode={self.renderer_config.tokenizer_mode}, "
            f"revision={self.model_config.revision}, "
            f"tokenizer_revision={self.renderer_config.tokenizer_revision}, "
            f"trust_remote_code={self.model_config.trust_remote_code}, "
            f"dtype={self.model_config.dtype}, "
            f"max_seq_len={self.model_config.max_model_len}, "
            f"download_dir={self.load_config.download_dir!r}, "
            f"load_format={self.load_config.load_format}, "
            f"tensor_parallel_size={self.parallel_config.tensor_parallel_size}, "  # noqa
            f"pipeline_parallel_size={self.parallel_config.pipeline_parallel_size}, "  # noqa
            f"data_parallel_size={self.parallel_config.data_parallel_size}, "  # noqa
            f"disable_custom_all_reduce={self.parallel_config.disable_custom_all_reduce}, "  # noqa
            f"quantization={self.model_config.quantization}, "
            f"enforce_eager={self.model_config.enforce_eager}, "
            f"kv_cache_dtype={self.cache_config.cache_dtype}, "
            f"device_config={self.device_config.device}, "
            f"structured_outputs_config={self.structured_outputs_config!r}, "
            f"observability_config={self.observability_config!r}, "
            f"seed={self.model_config.seed}, "
            f"served_model_name={self.model_config.served_model_name}, "
            f"enable_prefix_caching={self.cache_config.enable_prefix_caching}, "
            f"enable_chunked_prefill={self.scheduler_config.enable_chunked_prefill}, "  # noqa
            f"pooler_config={self.model_config.pooler_config!r}, "
            f"compilation_config={self.compilation_config!r}"
        )

    @model_validator(mode="after")
    def validate_mamba_block_size(self) -> "VllmConfig":
        if self.model_config is None:
            return self
        mamba_block_size_is_set = (
            self.cache_config.mamba_block_size is not None
            and self.cache_config.mamba_block_size != self.model_config.max_model_len
        )
        if mamba_block_size_is_set and not self.cache_config.enable_prefix_caching:
            raise ValueError(
                "--mamba-block-size can only be set with --enable-prefix-caching"
            )
        return self


_current_vllm_config: VllmConfig | None = None
_current_prefix: str | None = None


@contextmanager
def set_current_vllm_config(
    vllm_config: VllmConfig, check_compile=False, prefix: str | None = None
):
    """
    Temporarily set the current vLLM config.
    Used during model initialization.
    We save the current vLLM config in a global variable,
    so that all modules can access it, e.g. custom ops
    can access the vLLM config to determine how to dispatch.
    """
    global _current_vllm_config, _current_prefix
    old_vllm_config = _current_vllm_config
    old_prefix = _current_prefix
    from vllm.compilation.counter import compilation_counter

    num_models_seen = compilation_counter.num_models_seen
    try:
        _current_vllm_config = vllm_config
        _current_prefix = prefix
        yield
    except Exception:
        raise
    else:
        if check_compile:
            vllm_config.compilation_config.custom_op_log_check()

        if (
            check_compile
            and vllm_config.compilation_config.mode == CompilationMode.VLLM_COMPILE
            and compilation_counter.num_models_seen == num_models_seen
        ):
            # If the model supports compilation,
            # compilation_counter.num_models_seen should be increased
            # by at least 1.
            # If it is not increased, it means the model does not support
            # compilation (does not have @support_torch_compile decorator).
            logger.warning(
                "`torch.compile` is turned on, but the model %s"
                " does not support it. Please open an issue on GitHub"
                " if you want it to be supported.",
                vllm_config.model_config.model,
            )
    finally:
        _current_vllm_config = old_vllm_config
        _current_prefix = old_prefix
        # Clear the compilation config cache when context changes
        get_cached_compilation_config.cache_clear()


@lru_cache(maxsize=1)
def get_cached_compilation_config():
    """Cache config to avoid repeated calls to get_current_vllm_config()"""
    return get_current_vllm_config().compilation_config


def get_current_vllm_config() -> VllmConfig:
    if _current_vllm_config is None:
        # in ci, usually when we test custom ops/modules directly,
        # we don't set the vllm config. In that case, we set a default
        # config.
        logger.warning("Current vLLM config is not set.")
        return VllmConfig()
    return _current_vllm_config


T = TypeVar("T")


def get_layers_from_vllm_config(
    vllm_config: VllmConfig,
    layer_type: type[T],
    layer_names: list[str] | None = None,
) -> dict[str, T]:
    """
    Get layers from the vLLM config.

    Args:
        vllm_config: The vLLM config.
        layer_type: The type of the layer to get.
        layer_names: The names of the layers to get. If None, return all layers.
    """

    if layer_names is None:
        layer_names = list(vllm_config.compilation_config.static_forward_context.keys())

    forward_context = vllm_config.compilation_config.static_forward_context

    return {
        layer_name: forward_context[layer_name]
        for layer_name in layer_names
        if isinstance(forward_context[layer_name], layer_type)
    }<|MERGE_RESOLUTION|>--- conflicted
+++ resolved
@@ -1131,15 +1131,6 @@
         # complete the remaining process.
         self.compilation_config.post_init_cudagraph_sizes()
 
-<<<<<<< HEAD
-    def recalculate_max_model_len(self, original_max_model_len: int | None) -> None:
-        # Can only be called during try_verify_and_update_config
-        self.model_config.recalculate_max_model_len(
-            original_max_model_len,
-            tokenizer=self.renderer_config.tokenizer,
-            tokenizer_revision=self.renderer_config.tokenizer_revision,
-        )
-=======
     def _set_compile_ranges(self):
         """
         Set the compile ranges for the compilation config.
@@ -1186,12 +1177,13 @@
             computed_compile_ranges_split_points
         )
 
-    def recalculate_max_model_len(self, max_model_len: int):
-        # Can only be called in try_verify_and_update_config
-        model_config = self.model_config
-        max_model_len = model_config.get_and_verify_max_len(max_model_len)
-        self.model_config.max_model_len = max_model_len
->>>>>>> 7b5575fa
+    def recalculate_max_model_len(self, original_max_model_len: int | None) -> None:
+        # Can only be called during try_verify_and_update_config
+        self.model_config.recalculate_max_model_len(
+            original_max_model_len,
+            tokenizer=self.renderer_config.tokenizer,
+            tokenizer_revision=self.renderer_config.tokenizer_revision,
+        )
 
     def try_verify_and_update_config(self):
         if self.model_config is None:
