--- conflicted
+++ resolved
@@ -39,11 +39,8 @@
 from .model import ModelConfig
 from .observability import ObservabilityConfig
 from .parallel import ParallelConfig
-<<<<<<< HEAD
+from .profiler import ProfilerConfig
 from .reasoning import ReasoningConfig
-=======
-from .profiler import ProfilerConfig
->>>>>>> 91401c7a
 from .scheduler import SchedulerConfig
 from .speculative import SpeculativeConfig
 from .structured_outputs import StructuredOutputsConfig
@@ -229,13 +226,10 @@
     """The configurations for distributed KV cache transfer."""
     kv_events_config: KVEventsConfig | None = None
     """The configurations for event publishing."""
-<<<<<<< HEAD
+    ec_transfer_config: ECTransferConfig | None = None
+    """The configurations for distributed EC cache transfer."""
     reasoning_config: ReasoningConfig | None = None
     """The configurations for reasoning model."""
-=======
-    ec_transfer_config: ECTransferConfig | None = None
-    """The configurations for distributed EC cache transfer."""
->>>>>>> 91401c7a
     # some opaque config, only used to provide additional information
     # for the hash computation, mainly used for testing, debugging or out of
     # tree config registration.
