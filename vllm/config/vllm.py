--- conflicted
+++ resolved
@@ -563,8 +563,6 @@
                 self.compilation_config.cudagraph_mode.has_full_cudagraphs()
             )
 
-<<<<<<< HEAD
-=======
         if self.parallel_config.enable_dbo:
             a2a_backend = self.parallel_config.all2all_backend
             assert a2a_backend in ["deepep_low_latency", "deepep_high_throughput"], (
@@ -579,7 +577,6 @@
                 self.model_config.disable_cascade_attn = True
                 logger.warning_once("Disabling cascade attention when DBO is enabled.")
 
->>>>>>> 577d4982
         if not self.instance_id:
             self.instance_id = random_uuid()[:5]
 
