--- conflicted
+++ resolved
@@ -893,18 +893,9 @@
         if not self.instance_id:
             self.instance_id = random_uuid()[:5]
 
-<<<<<<< HEAD
         if self.reasoning_config is not None and self.model_config is not None:
             self.reasoning_config.initialize_token_ids(self.model_config)
 
-        if not self.scheduler_config.disable_hybrid_kv_cache_manager:
-            # logger should only print warning message for hybrid models. As we
-            # can't know whether the model is hybrid or not now, so we don't log
-            # warning message here and will log it later.
-            if not current_platform.support_hybrid_kv_cache():
-                # Hybrid KV cache manager is not supported on non-GPU platforms.
-                self.scheduler_config.disable_hybrid_kv_cache_manager = True
-=======
         # Hybrid KV cache manager (HMA) runtime rules:
         # - Explicit enable (--no-disable-kv-cache-manager): error if runtime
         #   disables it
@@ -944,7 +935,6 @@
 
         if self.scheduler_config.disable_hybrid_kv_cache_manager is None:
             # Default to disable HMA, but only if the user didn't express a preference.
->>>>>>> ed2897f3
             if self.kv_transfer_config is not None:
                 # NOTE(Kuntai): turn HMA off for connector unless specifically enabled.
                 need_disable_hybrid_kv_cache_manager = True
