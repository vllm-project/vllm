--- conflicted
+++ resolved
@@ -644,7 +644,6 @@
 
         # calculate the default `batch_size_capture_list`
         batch_size_capture_list = []
-<<<<<<< HEAD
         if self.model_config is not None and \
             not self.model_config.enforce_eager:
             max_cudagraph_capture_size = self.compilation_config.\
@@ -670,29 +669,6 @@
                 self.compilation_config.pass_config.enable_sequence_parallelism:
                 batch_size_capture_list = \
                     self.update_sizes_for_sequence_parallelism(batch_size_capture_list)
-=======
-        if self.model_config is not None and not self.model_config.enforce_eager:
-            cuda_graph_sizes = self.scheduler_config.cuda_graph_sizes
-            if len(cuda_graph_sizes) == 1:
-                max_graph_size = cuda_graph_sizes[0]
-                assert max_graph_size >= 1, (
-                    "Maximum cudagraph size should be greater than or equal to 1."
-                )
-                batch_size_capture_list = [
-                    i for i in [1, 2, 4] if i <= max_graph_size
-                ] + list(range(8, max_graph_size + 1, 8))
-            elif len(cuda_graph_sizes) > 1:
-                batch_size_capture_list = sorted(cuda_graph_sizes)
-            else:
-                raise TypeError(f"Invalid value for {cuda_graph_sizes=}.")
-            if (
-                self.parallel_config.tensor_parallel_size > 1
-                and self.compilation_config.pass_config.enable_sequence_parallelism
-            ):
-                batch_size_capture_list = self.update_sizes_for_sequence_parallelism(
-                    batch_size_capture_list
-                )
->>>>>>> fc679696
             max_num_tokens = self.scheduler_config.max_num_batched_tokens
             batch_size_capture_list = [
                 size for size in batch_size_capture_list if size <= max_num_tokens
