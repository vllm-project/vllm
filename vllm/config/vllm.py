--- conflicted
+++ resolved
@@ -302,34 +302,11 @@
         # If the user does not explicitly set a compilation mode, then
         # we use the default mode. The default mode depends on other
         # settings (see the below code).
-<<<<<<< HEAD
-        if self.compilation_config.level is None:
+        if self.compilation_config.mode is None:
             if not (self.model_config is None or self.model_config.enforce_eager):
-                self.compilation_config.level = CompilationLevel.PIECEWISE
+                self.compilation_config.mode = CompilationMode.VLLM_COMPILE
             else:
-                self.compilation_config.level = CompilationLevel.NO_COMPILATION
-        else:
-            assert self.compilation_config.level >= CompilationLevel.NO_COMPILATION
-            assert self.compilation_config.level <= CompilationLevel.PIECEWISE
-=======
-        if self.compilation_config.mode is None:
-            if envs.VLLM_USE_V1:
-                if (
-                    self.model_config is not None
-                    and not self.model_config.enforce_eager
-                ):
-                    self.compilation_config.mode = CompilationMode.VLLM_COMPILE
-                else:
-                    self.compilation_config.mode = CompilationMode.NONE
-
-            else:
-                # NB: Passing both --enforce-eager and a compilation mode
-                # in V0 means the compilation mode wins out.
                 self.compilation_config.mode = CompilationMode.NONE
-        else:
-            assert self.compilation_config.mode >= CompilationMode.NONE
-            assert self.compilation_config.mode <= CompilationMode.VLLM_COMPILE
->>>>>>> fb5e10d3
 
         # If user does not set custom ops via none or all set it here based on
         # compilation mode and backend.
