# SPDX-License-Identifier: Apache-2.0
# SPDX-FileCopyrightText: Copyright contributors to the vLLM project

import copy
import getpass
import hashlib
import json
import os
import tempfile
import threading
import time
from contextlib import contextmanager
from dataclasses import replace
from datetime import datetime
from functools import lru_cache
from pathlib import Path
from typing import TYPE_CHECKING, Any, TypeVar

import torch
from pydantic import ConfigDict, Field, model_validator
from pydantic.dataclasses import dataclass

import vllm.envs as envs
from vllm.logger import enable_trace_function_call, init_logger
from vllm.transformers_utils.runai_utils import is_runai_obj_uri
from vllm.utils import random_uuid

from .cache import CacheConfig
from .compilation import CompilationConfig, CompilationMode, CUDAGraphMode
from .device import DeviceConfig
from .kv_events import KVEventsConfig
from .kv_transfer import KVTransferConfig
from .load import LoadConfig
from .lora import LoRAConfig
from .model import ModelConfig
from .observability import ObservabilityConfig
from .parallel import ParallelConfig
from .scheduler import SchedulerConfig
from .speculative import SpeculativeConfig
from .structured_outputs import StructuredOutputsConfig
from .utils import SupportsHash, config

if TYPE_CHECKING:
    from transformers import PretrainedConfig

    from vllm.model_executor.layers.quantization.base_config import QuantizationConfig
    from vllm.v1.kv_cache_interface import KVCacheConfig
else:
    PretrainedConfig = Any

    QuantizationConfig = Any

    KVCacheConfig = Any

logger = init_logger(__name__)


@config
@dataclass(config=ConfigDict(arbitrary_types_allowed=True))
class VllmConfig:
    """Dataclass which contains all vllm-related configuration. This
    simplifies passing around the distinct configurations in the codebase.
    """

    # TODO: use default_factory once default constructing ModelConfig doesn't
    # try to download a model
    model_config: ModelConfig = Field(default=None)
    """Model configuration."""
    cache_config: CacheConfig = Field(default_factory=CacheConfig)
    """Cache configuration."""
    parallel_config: ParallelConfig = Field(default_factory=ParallelConfig)
    """Parallel configuration."""
    scheduler_config: SchedulerConfig = Field(default_factory=SchedulerConfig)
    """Scheduler configuration."""
    device_config: DeviceConfig = Field(default_factory=DeviceConfig)
    """Device configuration."""
    load_config: LoadConfig = Field(default_factory=LoadConfig)
    """Load configuration."""
    lora_config: LoRAConfig | None = None
    """LoRA configuration."""
    speculative_config: SpeculativeConfig | None = None
    """Speculative decoding configuration."""
    structured_outputs_config: StructuredOutputsConfig = Field(
        default_factory=StructuredOutputsConfig
    )
    """Structured outputs configuration."""
    observability_config: ObservabilityConfig = Field(
        default_factory=ObservabilityConfig
    )
    """Observability configuration."""
    quant_config: QuantizationConfig | None = None
    """Quantization configuration."""
    compilation_config: CompilationConfig = Field(default_factory=CompilationConfig)
    """`torch.compile` and cudagraph capture configuration for the model.

    As a shorthand, one can append compilation arguments via 
    -0.parameter=arguement such as `-O.mode=3` (same as `-O='{"mode":3}'`).

    You can specify the full compilation config like so:
    `{"mode": 3, "cudagraph_capture_sizes": [1, 2, 4, 8]}`
    """
    kv_transfer_config: KVTransferConfig | None = None
    """The configurations for distributed KV cache transfer."""
    kv_events_config: KVEventsConfig | None = None
    """The configurations for event publishing."""
    # some opaque config, only used to provide additional information
    # for the hash computation, mainly used for testing, debugging or out of
    # tree config registration.
    additional_config: dict | SupportsHash = Field(default_factory=dict)
    """Additional config for specified platform. Different platforms may
    support different configs. Make sure the configs are valid for the platform
    you are using. Contents must be hashable."""
    instance_id: str = ""
    """The ID of the vLLM instance."""

    def compute_hash(self) -> str:
        """
        WARNING: Whenever a new field is added to this config,
        ensure that it is included in the factors list if
        it affects the computation graph.

        Provide a hash that uniquely identifies all the configs
        that affect the structure of the computation
        graph from input ids/embeddings to the final hidden states,
        excluding anything before input ids/embeddings and after
        the final hidden states.
        """
        factors: list[Any] = []

        # summarize vllm config
        vllm_factors: list[Any] = []
        from vllm import __version__

        vllm_factors.append(__version__)
        if self.model_config:
            vllm_factors.append(self.model_config.compute_hash())
        else:
            vllm_factors.append("None")
        if self.cache_config:
            vllm_factors.append(self.cache_config.compute_hash())
        else:
            vllm_factors.append("None")
        if self.parallel_config:
            vllm_factors.append(self.parallel_config.compute_hash())
        else:
            vllm_factors.append("None")
        if self.scheduler_config:
            vllm_factors.append(self.scheduler_config.compute_hash())
        else:
            vllm_factors.append("None")
        if self.device_config:
            vllm_factors.append(self.device_config.compute_hash())
        else:
            vllm_factors.append("None")
        if self.load_config:
            vllm_factors.append(self.load_config.compute_hash())
        else:
            vllm_factors.append("None")
        if self.lora_config:
            vllm_factors.append(self.lora_config.compute_hash())
            # LoRA creates static buffers based on max_num_batched_tokens.
            # The tensor sizes and strides get captured in the torch.compile
            # graph explicitly.
            vllm_factors.append(str(self.scheduler_config.max_num_batched_tokens))
        else:
            vllm_factors.append("None")
        if self.speculative_config:
            vllm_factors.append(self.speculative_config.compute_hash())
        else:
            vllm_factors.append("None")
        if self.structured_outputs_config:
            vllm_factors.append(self.structured_outputs_config.compute_hash())
        else:
            vllm_factors.append("None")
        vllm_factors.append(self.observability_config.compute_hash())
        if self.quant_config:
            pass  # should be captured by model_config.quantization
        if self.compilation_config:
            vllm_factors.append(self.compilation_config.compute_hash())
        else:
            vllm_factors.append("None")
        if self.kv_transfer_config:
            vllm_factors.append(self.kv_transfer_config.compute_hash())
        else:
            vllm_factors.append("None")
        if self.additional_config:
            if isinstance(additional_config := self.additional_config, dict):
                additional_config_hash = hashlib.md5(
                    json.dumps(additional_config, sort_keys=True).encode(),
                    usedforsecurity=False,
                ).hexdigest()
            else:
                additional_config_hash = additional_config.compute_hash()
            vllm_factors.append(additional_config_hash)
        else:
            vllm_factors.append("None")
        factors.append(vllm_factors)

        hash_str = hashlib.md5(
            str(factors).encode(), usedforsecurity=False
        ).hexdigest()[:10]
        return hash_str

    def pad_for_cudagraph(self, batch_size: int) -> int:
        # if batch_size > self.compilation_config.max_cudagraph_capture_size,
        # it should raise an IndexError.
        # the caller should make sure the batch_size is within the range,
        # i.e., batch_size <= self.compilation_config.max_cudagraph_capture_size
        return self.compilation_config.bs_to_padded_graph_size[batch_size]

    def enable_trace_function_call_for_thread(self) -> None:
        """
        Set up function tracing for the current thread,
        if enabled via the `VLLM_TRACE_FUNCTION` environment variable.
        """
        if envs.VLLM_TRACE_FUNCTION:
            tmp_dir = tempfile.gettempdir()
            # add username to tmp_dir to avoid permission issues
            tmp_dir = os.path.join(tmp_dir, getpass.getuser())
            filename = (
                f"VLLM_TRACE_FUNCTION_for_process_{os.getpid()}"
                f"_thread_{threading.get_ident()}_at_{datetime.now()}.log"
            ).replace(" ", "_")
            log_path = os.path.join(
                tmp_dir,
                "vllm",
                f"vllm-instance-{self.instance_id}",
                filename,
            )
            os.makedirs(os.path.dirname(log_path), exist_ok=True)
            enable_trace_function_call(log_path)

    @staticmethod
    def _get_quantization_config(
        model_config: ModelConfig, load_config: LoadConfig
    ) -> QuantizationConfig | None:
        """Get the quantization config."""
        from vllm.platforms import current_platform

        if model_config.quantization is not None:
            from vllm.model_executor.model_loader.weight_utils import get_quant_config

            quant_config = get_quant_config(model_config, load_config)
            capability_tuple = current_platform.get_device_capability()

            if capability_tuple is not None:
                capability = capability_tuple.to_int()
                if capability < quant_config.get_min_capability():
                    raise ValueError(
                        f"The quantization method {model_config.quantization} "
                        "is not supported for the current GPU. Minimum "
                        f"capability: {quant_config.get_min_capability()}. "
                        f"Current capability: {capability}."
                    )
            supported_dtypes = quant_config.get_supported_act_dtypes()
            if model_config.dtype not in supported_dtypes:
                raise ValueError(
                    f"{model_config.dtype} is not supported for quantization "
                    f"method {model_config.quantization}. Supported dtypes: "
                    f"{supported_dtypes}"
                )
            quant_config.maybe_update_config(model_config.model)
            return quant_config
        return None

    @staticmethod
    def get_quantization_config(
        model_config: ModelConfig, load_config: LoadConfig
    ) -> QuantizationConfig | None:
        import copy

        # For some reason, the _ version of this modifies the model_config
        # object, so using deepcopy to avoid this problem.
        return VllmConfig._get_quantization_config(
            copy.deepcopy(model_config), load_config
        )

    def with_hf_config(
        self,
        hf_config: PretrainedConfig,
        architectures: list[str] | None = None,
    ) -> "VllmConfig":
        if architectures is not None:
            hf_config = copy.deepcopy(hf_config)
            hf_config.architectures = architectures

        model_config = copy.deepcopy(self.model_config)
        model_config.hf_config = hf_config

        return replace(self, model_config=model_config)

    def _post_init_kv_transfer_config(self) -> None:
        """Update KVTransferConfig based on top-level configs in VllmConfig.

        Right now, this function reads the offloading settings from
        CacheConfig and configures the KVTransferConfig accordingly.
        """
        if (kv_offloading_backend := self.cache_config.kv_offloading_backend) is None:
            return

        # If no KVTransferConfig is provided, create a default one.
        if self.kv_transfer_config is None:
            self.kv_transfer_config = KVTransferConfig()

        if (kv_offloading_size := self.cache_config.kv_offloading_size) is None:
            raise ValueError(
                "You must set kv_offloading_size when kv_offloading_backend is set."
            )
        num_kv_ranks = (
            self.parallel_config.tensor_parallel_size
            * self.parallel_config.pipeline_parallel_size
        )

        if kv_offloading_backend == "native":
            self.kv_transfer_config.kv_connector = "OffloadingConnector"
            kv_bytes_per_rank = kv_offloading_size * (1 << 30) / num_kv_ranks

            # NOTE(ApostaC): the actual calculation for num_cpu_blocks should be
            # done after the model's KV cache is initialized
            self.kv_transfer_config.kv_connector_extra_config.update(
                {"kv_bytes_per_rank": kv_bytes_per_rank, "num_cpu_blocks": 0}
            )
        elif kv_offloading_backend == "lmcache":
            self.kv_transfer_config.kv_connector = "LMCacheConnectorV1"
            kv_gb_per_rank = kv_offloading_size / num_kv_ranks
            self.kv_transfer_config.kv_connector_extra_config = {
                "lmcache.local_cpu": True,
                "lmcache.max_local_cpu_size": kv_gb_per_rank,
            }

        # This is the same for all backends
        self.kv_transfer_config.kv_role = "kv_both"

    def __post_init__(self):
        """Verify configs are valid & consistent with each other."""

        # To give each torch profile run a unique instance name.
        self.instance_id = f"{time.time_ns()}"

        self.try_verify_and_update_config()

        if self.model_config is not None:
            self.model_config.verify_with_parallel_config(self.parallel_config)
            self.model_config.verify_dual_chunk_attention_config(self.load_config)

        self.cache_config.verify_with_parallel_config(self.parallel_config)

        if self.lora_config is not None:
            self.lora_config.verify_with_model_config(self.model_config)

        if self.quant_config is None and self.model_config is not None:
            self.quant_config = VllmConfig._get_quantization_config(
                self.model_config, self.load_config
            )

        executor_backend = self.parallel_config.distributed_executor_backend
        executor_supports_async_sched = executor_backend in (
            "mp",
            "uni",
            "external_launcher",
        )

        if self.scheduler_config.async_scheduling:
            # Async scheduling explicitly enabled, hard fail any incompatibilities.
            if self.parallel_config.pipeline_parallel_size > 1:
                raise ValueError(
                    "Async scheduling is not yet compatible with "
                    "pipeline_parallel_size > 1."
                )
            if self.speculative_config is not None:
                raise ValueError(
                    "Async scheduling is not yet compatible with speculative decoding."
                )
            if not executor_supports_async_sched:
                raise ValueError(
                    "Currently, async scheduling only supports `mp`, `uni`, or "
                    "`external_launcher` distributed executor backend, but you chose "
                    f"`{executor_backend}`."
                )
        elif self.scheduler_config.async_scheduling is None:
            # Enable async scheduling unless there is an incompatible option.
            # NOTE: we won't reach here until async scheduling is enabled by default.
            if (
                self.parallel_config.pipeline_parallel_size > 1
                or self.speculative_config is not None
            ):
                logger.warning(
                    "Async scheduling is not yet supported with speculative decoding "
                    " or pipeline_parallel_size > 1 and will be disabled."
                )
                self.scheduler_config.async_scheduling = False
            elif not executor_supports_async_sched:
                logger.warning(
                    "Async scheduling will be disabled because it is not supported "
                    "with the `%s` distributed executor backend (only `mp`, `uni`, and "
                    "`external_launcher` are supported).",
                    executor_backend,
                )
                self.scheduler_config.async_scheduling = False
            else:
                self.scheduler_config.async_scheduling = True

        from vllm.platforms import current_platform

        if (
            self.model_config is not None
            and self.scheduler_config.chunked_prefill_enabled
            and self.model_config.dtype == torch.float32
            and current_platform.get_device_capability() == (7, 5)
        ):
            logger.warning_once(
                "Turing devices tensor cores do not support float32 matmul. "
                "To workaround this limitation, vLLM will set 'ieee' input "
                "precision for chunked prefill triton kernels."
            )

<<<<<<< HEAD
        if self.compilation_config.enable_nano_batch_split:
            if self.model_config.enforce_eager:
                logger.info(
                    "nano batch split is not supported with "
                    "enforce_eager. Disabling nano batch split."
                )
                self.compilation_config.enable_nano_batch_split = False
            elif self.compilation_config.cudagraph_mode != CUDAGraphMode.NONE:
                logger.info(
                    "nano batch split is currently not supported with "
                    "cudagraph. Disabling nano batch split."
                )
                self.compilation_config.enable_nano_batch_split = False
            elif self.compilation_config.full_cuda_graph:
                logger.info(
                    "full_cuda_graph is not supported with "
                    "nano batch split. Disabling nano batch split."
                )
                self.compilation_config.enable_nano_batch_split = False
            else:
                nano_batch_splitting_ops = [
                    "vllm.all_reduce",
                ]
                if self.compilation_config.splitting_ops and set(
                    self.compilation_config.splitting_ops
                ) != set(nano_batch_splitting_ops):
                    logger.info(
                        "splitting_ops is not supported with "
                        "nano batch split. Disabling nano batch split."
                    )
                    self.compilation_config.enable_nano_batch_split = False
                else:
                    self.compilation_config.splitting_ops = nano_batch_splitting_ops

        # If the user does not explicitly set a compilation level, then
        # we use the default level. The default level depends on other
=======
        # If the user does not explicitly set a compilation mode, then
        # we use the default mode. The default mode depends on other
>>>>>>> bf6a3d0f
        # settings (see the below code).
        if self.compilation_config.mode is None:
            if self.model_config is not None and not self.model_config.enforce_eager:
                self.compilation_config.mode = CompilationMode.VLLM_COMPILE
            else:
                self.compilation_config.mode = CompilationMode.NONE
        else:
            assert self.compilation_config.mode >= CompilationMode.NONE
            assert self.compilation_config.mode <= CompilationMode.VLLM_COMPILE

        # If user does not set custom ops via none or all set it here based on
        # compilation mode and backend.
        if all(s not in self.compilation_config.custom_ops for s in ("all", "none")):
            if (
                self.compilation_config.backend == "inductor"
                and self.compilation_config.mode > CompilationMode.NONE
            ):
                self.compilation_config.custom_ops.append("none")
            else:
                self.compilation_config.custom_ops.append("all")

        # async tp is built on top of sequence parallelism
        # and requires it to be enabled.
        if self.compilation_config.pass_config.enable_async_tp:
            self.compilation_config.pass_config.enable_sequence_parallelism = True
        if self.compilation_config.pass_config.enable_sequence_parallelism:
            self.compilation_config.custom_ops.append("+rms_norm")

        if current_platform.support_static_graph_mode():
            # if cudagraph_mode is not explicitly set by users, set default
            # value
            if self.compilation_config.cudagraph_mode is None:
                if self.compilation_config.mode == CompilationMode.VLLM_COMPILE:
                    # default to full and piecewise for most models
                    self.compilation_config.cudagraph_mode = (
                        CUDAGraphMode.FULL_AND_PIECEWISE
                    )
                else:
                    self.compilation_config.cudagraph_mode = CUDAGraphMode.NONE

            # if cudagraph_mode has full cudagraphs, we need to check support
            if self.compilation_config.cudagraph_mode.has_full_cudagraphs():
                # decode context parallel does not support full cudagraphs
                if self.parallel_config.decode_context_parallel_size > 1:
                    logger.warning_once(
                        "Decode context parallel (DCP) is enabled, which is "
                        "incompatible with full CUDA graphs. "
                        "Overriding cudagraph_mode to PIECEWISE."
                    )
                    self.compilation_config.cudagraph_mode = CUDAGraphMode.PIECEWISE
                elif self.model_config is not None:
                    if self.model_config.pooler_config is not None:
                        logger.warning_once(
                            "Pooling models do not support full cudagraphs. "
                            "Overriding cudagraph_mode to PIECEWISE."
                        )
                        self.compilation_config.cudagraph_mode = CUDAGraphMode.PIECEWISE
                    elif self.model_config.is_encoder_decoder:
                        logger.warning_once(
                            "Encoder-decoder models do not support full cudagraphs. "
                            "Overriding cudagraph_mode to PIECEWISE."
                        )
                        self.compilation_config.cudagraph_mode = CUDAGraphMode.PIECEWISE
                    elif (
                        current_platform.is_cuda()
                        and current_platform.is_device_capability(100)
                        and self.model_config.max_model_len > 131072
                        and not self.model_config.use_mla
                    ):
                        # Refer to vllm/utils/flashinfer.py::use_trtllm_attention()
                        logger.warning_once(
                            "NVIDIA Blackwell TRTLLM attention cannot support "
                            "max_model_len >= 131072 (found "
                            f"{self.model_config.max_model_len}), causing dynamic "
                            "dispatching that breaks full cudagraphs. "
                            "Overriding cudagraph_mode to PIECEWISE."
                        )
                        self.compilation_config.cudagraph_mode = CUDAGraphMode.PIECEWISE

            # disable cudagraph when enforce eager execution
            if self.model_config is not None and self.model_config.enforce_eager:
                logger.info("Cudagraph is disabled under eager mode")
                self.compilation_config.cudagraph_mode = CUDAGraphMode.NONE
                # override related settings when enforce eager
                self.compilation_config.max_cudagraph_capture_size = 0
                self.compilation_config.cudagraph_capture_sizes = []
            else:
                self.compilation_config.cudagraph_num_of_warmups = 1

            self._set_cudagraph_sizes()
        else:
            self.compilation_config.cudagraph_mode = CUDAGraphMode.NONE

        if self.cache_config.kv_sharing_fast_prefill:
            if (
                self.speculative_config is not None
                and self.speculative_config.use_eagle()
            ):
                raise ValueError(
                    "Fast prefill optimization for KV sharing is not "
                    "compatible with EAGLE as EAGLE requires correct logits "
                    "for all tokens while fast prefill gives incorrect logits "
                    "for prompt tokens."
                )

            logger.warning_once(
                "--kv-sharing-fast-prefill requires changes on model side for "
                "correctness and to realize prefill savings. "
            )

        disable_chunked_prefill_reasons: list[str] = []

        if self.model_config:
            if self.model_config.pooler_config:
                pooling_type = self.model_config.pooler_config.pooling_type
                if pooling_type is None or pooling_type.lower() != "last":
                    disable_chunked_prefill_reasons.append(
                        'Only "last" pooling supports chunked '
                        "prefill and prefix caching; disabling both."
                    )
                if not getattr(self.model_config.hf_config, "is_causal", True):
                    disable_chunked_prefill_reasons.append(
                        "Only models using causal attention support chunked "
                        "prefill and prefix caching; disabling both."
                    )
            elif self.model_config.is_encoder_decoder:
                from vllm.multimodal import MULTIMODAL_REGISTRY

                self.scheduler_config.max_num_encoder_input_tokens = (
                    MULTIMODAL_REGISTRY.get_encdec_max_encoder_len(self.model_config)
                )
                logger.debug(
                    "Encoder-decoder model detected: setting "
                    "`max_num_encoder_input_tokens` to encoder length (%s)",
                    self.scheduler_config.max_num_encoder_input_tokens,
                )
                if (
                    self.model_config.architecture == "WhisperForConditionalGeneration"
                    and os.environ.get("VLLM_WORKER_MULTIPROC_METHOD") != "spawn"
                ):
                    logger.warning(
                        "Whisper is known to have issues with "
                        "forked workers. If startup is hanging, "
                        "try setting 'VLLM_WORKER_MULTIPROC_METHOD' "
                        "to 'spawn'."
                    )

        # Final off-switch for CP/APC:
        # Disable for (a) collected blockers, (b) encoder–decoder, or
        # (c) explicit CP=False when APC wasn't requested.
        # Do NOT disable merely because the resolved CP flag is False.
        apc_requested = (
            self.cache_config is not None and self.cache_config.enable_prefix_caching
        )
        if (
            disable_chunked_prefill_reasons
            or (self.model_config is not None and self.model_config.is_encoder_decoder)
            or (
                self.scheduler_config.enable_chunked_prefill is False
                and not apc_requested
            )
        ):
            for reason in disable_chunked_prefill_reasons:
                logger.info(reason)
            self.scheduler_config.chunked_prefill_enabled = False
            self.scheduler_config.long_prefill_token_threshold = 0

            if self.cache_config is not None:
                self.cache_config.enable_prefix_caching = False

        if (
            self.kv_events_config is not None
            and self.kv_events_config.enable_kv_cache_events
            and not self.cache_config.enable_prefix_caching
        ):
            logger.warning(
                "KV cache events are on, but prefix caching is not enabled."
                "Use --enable-prefix-caching to enable."
            )
        if (
            self.kv_events_config is not None
            and self.kv_events_config.publisher != "null"
            and not self.kv_events_config.enable_kv_cache_events
        ):
            logger.warning(
                "KV cache events are disabled,"
                "but the scheduler is configured to publish them."
                "Modify KVEventsConfig.enable_kv_cache_events"
                "to True to enable."
            )
        current_platform.check_and_update_config(self)

        assert (
            self.parallel_config.dcp_kv_cache_interleave_size
            <= self.cache_config.block_size
            and self.cache_config.block_size
            % self.parallel_config.dcp_kv_cache_interleave_size
            == 0
        ), (
            f"Block_size({self.cache_config.block_size}) should be "
            "greater than or equal to and divisible by dcp_kv_cache_interleave_size "
            f"({self.parallel_config.dcp_kv_cache_interleave_size})."
        )

        assert (
            self.parallel_config.dcp_kv_cache_interleave_size == 1
            or self.speculative_config is None
        ), "MTP with dcp_kv_cache_interleave_size > 1 is not supported now."

        # Do this after all the updates to compilation_config.mode
        if self.compilation_config.mode == CompilationMode.VLLM_COMPILE:
            self.compilation_config.set_splitting_ops_for_v1()

        # final check of cudagraph mode after all possible updates
        if current_platform.is_cuda_alike():
            if (
                self.compilation_config.cudagraph_mode.has_full_cudagraphs()
                and self.model_config is not None
                and not self.model_config.disable_cascade_attn
                and not self.compilation_config.cudagraph_mode.has_piecewise_cudagraphs()  # noqa: E501
            ):
                logger.warning_once(
                    "No piecewise cudagraph for executing cascade attention."
                    " Will fall back to eager execution if a batch runs "
                    "into cascade attentions"
                )

            if self.compilation_config.cudagraph_mode.requires_piecewise_compilation():
                assert self.compilation_config.mode == CompilationMode.VLLM_COMPILE, (
                    "Compilation mode should be CompilationMode.VLLM_COMPILE "
                    "when cudagraph_mode piecewise cudagraphs is used, "
                    f"cudagraph_mode={self.compilation_config.cudagraph_mode}"
                )

            # final migrate the deprecated flags
            self.compilation_config.use_cudagraph = (
                self.compilation_config.cudagraph_mode != CUDAGraphMode.NONE
            )
            self.compilation_config.full_cuda_graph = (
                self.compilation_config.cudagraph_mode.has_full_cudagraphs()
            )

        if self.parallel_config.enable_dbo:
            a2a_backend = self.parallel_config.all2all_backend
            assert a2a_backend in ["deepep_low_latency", "deepep_high_throughput"], (
                "Microbatching currently only supports the deepep_low_latency and "
                f"deepep_high_throughput all2all backend. {a2a_backend} is not "
                "supported. To fix use --all2all-backend=deepep_low_latency or "
                "--all2all-backend=deepep_high_throughput and install the DeepEP"
                " kernels."
            )

            if not self.model_config.disable_cascade_attn:
                self.model_config.disable_cascade_attn = True
                logger.warning_once("Disabling cascade attention when DBO is enabled.")

        if not self.instance_id:
            self.instance_id = random_uuid()[:5]

        if not self.scheduler_config.disable_hybrid_kv_cache_manager:
            # logger should only print warning message for hybrid models. As we
            # can't know whether the model is hybrid or not now, so we don't log
            # warning message here and will log it later.
            if not current_platform.support_hybrid_kv_cache():
                # Hybrid KV cache manager is not supported on non-GPU platforms.
                self.scheduler_config.disable_hybrid_kv_cache_manager = True
            if self.kv_transfer_config is not None:
                # NOTE(Kuntai): turn HMA off for connector for now.
                # TODO(Kuntai): have a more elegent solution to check and
                # turn off HMA for connector that does not support HMA.
                logger.warning(
                    "Turning off hybrid kv cache manager because "
                    "`--kv-transfer-config` is set. This will reduce the "
                    "performance of vLLM on LLMs with sliding window attention "
                    "or Mamba attention. If you are a developer of kv connector"
                    ", please consider supporting hybrid kv cache manager for "
                    "your connector by making sure your connector is a subclass"
                    " of `SupportsHMA` defined in kv_connector/v1/base.py."
                )
                self.scheduler_config.disable_hybrid_kv_cache_manager = True
            if self.kv_events_config is not None:
                # Hybrid KV cache manager is not compatible with KV events.
                self.scheduler_config.disable_hybrid_kv_cache_manager = True
            if (
                self.model_config is not None
                and self.model_config.attention_chunk_size is not None
            ):
                if (
                    self.speculative_config is not None
                    and self.speculative_config.use_eagle()
                ):
                    # Hybrid KV cache manager is not yet supported with chunked
                    # local attention + eagle.
                    self.scheduler_config.disable_hybrid_kv_cache_manager = True
                elif not envs.VLLM_ALLOW_CHUNKED_LOCAL_ATTN_WITH_HYBRID_KV_CACHE:
                    logger.warning(
                        "There is a latency regression when using chunked local"
                        " attention with the hybrid KV cache manager. Disabling"
                        " it, by default. To enable it, set the environment "
                        "VLLM_ALLOW_CHUNKED_LOCAL_ATTN_WITH_HYBRID_KV_CACHE=1."
                    )
                    # Hybrid KV cache manager is not yet supported with chunked
                    # local attention.
                    self.scheduler_config.disable_hybrid_kv_cache_manager = True

        if self.compilation_config.debug_dump_path:
            self.compilation_config.debug_dump_path = (
                self.compilation_config.debug_dump_path.absolute().expanduser()
            )
        if envs.VLLM_DEBUG_DUMP_PATH is not None:
            env_path = Path(envs.VLLM_DEBUG_DUMP_PATH).absolute().expanduser()
            if self.compilation_config.debug_dump_path:
                logger.warning(
                    "Config-specified debug dump path is overridden"
                    " by VLLM_DEBUG_DUMP_PATH to %s",
                    env_path,
                )
            self.compilation_config.debug_dump_path = env_path

        def has_blocked_weights():
            if self.quant_config is not None:
                if hasattr(self.quant_config, "weight_block_size"):
                    return self.quant_config.weight_block_size is not None
                elif hasattr(self.quant_config, "has_blocked_weights"):
                    return self.quant_config.has_blocked_weights()
            return False

        # Enable quant_fp8 CUDA ops (TODO disable in follow up)
        # On H100 the CUDA kernel is faster than
        # native implementation
        # https://github.com/vllm-project/vllm/issues/25094
        if has_blocked_weights():
            custom_ops = self.compilation_config.custom_ops
            if "-quant_fp8" not in custom_ops:
                custom_ops.append("+quant_fp8")

        # Handle the KV connector configs
        self._post_init_kv_transfer_config()

    def update_sizes_for_sequence_parallelism(self, possible_sizes: list) -> list:
        # remove the sizes that not multiple of tp_size when
        # enable sequence parallelism
        removed_sizes = [
            size
            for size in possible_sizes
            if size % self.parallel_config.tensor_parallel_size != 0
        ]
        if removed_sizes:
            logger.warning(
                "Batch sizes %s are removed because they are not "
                "multiple of tp_size %d when "
                "sequence parallelism is enabled",
                removed_sizes,
                self.parallel_config.tensor_parallel_size,
            )

        return [
            size
            for size in possible_sizes
            if size % self.parallel_config.tensor_parallel_size == 0
        ]

    def _set_cudagraph_sizes(self):
        """
        vLLM defines the default candidate list of batch sizes for CUDA graph
        capture as:

        ```python
        max_graph_size = min(max_num_seqs * 2, 512)
        # 1, 2, 4, then multiples of 8 up to 256 and then multiples of 16
        # up to max_graph_size
        cuda_graph_sizes = [1, 2, 4] + list(range(8, 256, 8)) + list(
            range(256, max_graph_size + 1, 16))

        In the end, `vllm_config.compilation_config.cudagraph_capture_sizes`
        will be the final sizes to capture cudagraph (in ascending order).

        These sizes are used to capture and reuse CUDA graphs for
        performance-critical paths (e.g., decoding). Capturing enables
        significantly faster kernel dispatch by avoiding Python overhead. The
        list is then filtered based on `max_num_batched_tokens` (e.g., 8192 on
        most GPUs), which controls the total allowed number of tokens in a
        batch. Since each sequence may have a variable number of tokens, the
        maximum usable batch size will depend on actual sequence lengths.

        Example:
            With `max_num_batched_tokens = 8192`, and typical sequences
            averaging ~32 tokens, most practical batch sizes fall below 256.
            However, the system will still allow capture sizes up to 512 if
            shape and memory permit.

        Note:
            If users explicitly specify cudagraph capture sizes in the
            compilation config, those will override this default logic.
            At runtime:

            - If batch size <= one of the `cudagraph_capture_sizes`, the closest
            padded CUDA graph will be used.
            - If batch size > largest `cudagraph_capture_sizes`, cudagraph will
            not be used.
        """

        if (
            self.model_config is not None
            and not self.model_config.enforce_eager
            and self.compilation_config.cudagraph_mode != CUDAGraphMode.NONE
        ):
            # determine the initial max_cudagraph_capture_size
            max_cudagraph_capture_size = (
                self.compilation_config.max_cudagraph_capture_size
            )
            if max_cudagraph_capture_size is None:
                max_cudagraph_capture_size = min(
                    self.scheduler_config.max_num_seqs * 2, 512
                )
            max_num_tokens = self.scheduler_config.max_num_batched_tokens
            max_cudagraph_capture_size = min(max_num_tokens, max_cudagraph_capture_size)

            assert max_cudagraph_capture_size >= 1, (
                "Maximum cudagraph size should be greater than or equal to 1 "
                "when using cuda graph."
            )

            # determine the cudagraph_capture_sizes
            if self.compilation_config.cudagraph_capture_sizes is not None:
                assert len(self.compilation_config.cudagraph_capture_sizes) > 0, (
                    "cudagraph_capture_sizes should contain at least one element "
                    "when using cuda graph."
                )
                # de-duplicate the sizes provided by the config
                dedup_sizes = list(set(self.compilation_config.cudagraph_capture_sizes))
                cudagraph_capture_sizes = dedup_sizes
                # sort to make sure the sizes are in ascending order
                cudagraph_capture_sizes.sort()
            else:
                cudagraph_capture_sizes = [
                    i for i in [1, 2, 4] if i <= max_cudagraph_capture_size
                ]
                if max_cudagraph_capture_size >= 8:
                    # Step size 8 for small batch sizes, up to 256(not included)
                    cudagraph_capture_sizes += list(
                        range(8, min(max_cudagraph_capture_size + 1, 256), 8)
                    )
                if max_cudagraph_capture_size >= 256:
                    # Step size 16 for larger batch sizes
                    cudagraph_capture_sizes += list(
                        range(256, max_cudagraph_capture_size + 1, 16)
                    )

            if (
                self.parallel_config.tensor_parallel_size > 1
                and self.compilation_config.pass_config.enable_sequence_parallelism
            ):
                cudagraph_capture_sizes = self.update_sizes_for_sequence_parallelism(
                    cudagraph_capture_sizes
                )

            # user-specific compilation_config.max_cudagraph_capture_size get
            # truncated to valid_max_size when they are inconsistent.
            valid_max_size = (
                cudagraph_capture_sizes[-1] if cudagraph_capture_sizes else 0
            )
            if (
                self.compilation_config.max_cudagraph_capture_size is not None
                and self.compilation_config.max_cudagraph_capture_size != valid_max_size
            ):
                # raise error only when both two flags are user-specified
                # and they are inconsistent with each other
                if self.compilation_config.cudagraph_capture_sizes is not None:
                    raise ValueError(
                        "customized max_cudagraph_capture_size"
                        f"(={self.compilation_config.max_cudagraph_capture_size}) "
                        "should be consistent with the max value of "
                        f"cudagraph_capture_sizes(={valid_max_size})"
                    )

                logger.warning(
                    "Truncating max_cudagraph_capture_size to %d",
                    valid_max_size,
                )
            # always set the final max_cudagraph_capture_size
            self.compilation_config.max_cudagraph_capture_size = valid_max_size

            if self.compilation_config.cudagraph_capture_sizes is not None and len(
                cudagraph_capture_sizes
            ) < len(self.compilation_config.cudagraph_capture_sizes):
                # If users have specified capture sizes, we only need to
                # compare the lens before and after modification since the modified
                # list is only the subset of the original list.
                logger.warning(
                    (
                        "cudagraph_capture_sizes specified in compilation_config"
                        " %s is overridden by config %s"
                    ),
                    self.compilation_config.cudagraph_capture_sizes,
                    cudagraph_capture_sizes,
                )
            # always write back the final sizes
            self.compilation_config.cudagraph_capture_sizes = cudagraph_capture_sizes

        else:
            # no cudagraph in use
            self.compilation_config.max_cudagraph_capture_size = 0
            self.compilation_config.cudagraph_capture_sizes = []

        # complete the remaining process.
        self.compilation_config.post_init_cudagraph_sizes()

    def recalculate_max_model_len(self, max_model_len: int):
        # Can only be called in try_verify_and_update_config
        model_config = self.model_config
        max_model_len = model_config.get_and_verify_max_len(max_model_len)
        self.model_config.max_model_len = max_model_len
        self.scheduler_config.max_model_len = max_model_len

    def try_verify_and_update_config(self):
        if self.model_config is None:
            return

        # Avoid running try_verify_and_update_config multiple times
        if getattr(self.model_config, "config_updated", False):
            return
        self.model_config.config_updated = True

        architecture = self.model_config.architecture
        if architecture is None:
            return

        from vllm.model_executor.models.config import (
            MODELS_CONFIG_MAP,
            HybridAttentionMambaModelConfig,
        )

        cls = MODELS_CONFIG_MAP.get(architecture, None)
        if cls is not None:
            cls.verify_and_update_config(self)

        if self.model_config.is_hybrid:
            HybridAttentionMambaModelConfig.verify_and_update_config(self)

        if self.model_config.convert_type == "classify":
            # Maybe convert ForCausalLM into ForSequenceClassification model.
            from vllm.model_executor.models.adapters import SequenceClassificationConfig

            SequenceClassificationConfig.verify_and_update_config(self)

        if hasattr(self.model_config, "model_weights") and is_runai_obj_uri(
            self.model_config.model_weights
        ):
            if self.load_config.load_format == "auto":
                logger.info(
                    "Detected Run:ai model config. "
                    "Overriding `load_format` to 'runai_streamer'"
                )
                self.load_config.load_format = "runai_streamer"
            elif self.load_config.load_format not in (
                "runai_streamer",
                "runai_streamer_sharded",
            ):
                raise ValueError(
                    f"To load a model from S3, 'load_format' "
                    f"must be 'runai_streamer' or 'runai_streamer_sharded', "
                    f"but got '{self.load_config.load_format}'. "
                    f"Model: {self.model_config.model}"
                )

    def compile_debug_dump_path(self) -> Path | None:
        """Returns a rank-aware path for dumping
        torch.compile debug information.
        """
        if self.compilation_config.debug_dump_path is None:
            return None
        tp_rank = self.parallel_config.rank
        dp_rank = self.parallel_config.data_parallel_rank
        data_parallel_size = self.parallel_config.data_parallel_size
        append_path = (
            f"rank_{tp_rank}"
            if data_parallel_size == 1
            else f"rank_{tp_rank}_dp_{dp_rank}"
        )
        path = self.compilation_config.debug_dump_path / append_path
        return path

    def __str__(self):
        return (
            f"model={self.model_config.model!r}, "
            f"speculative_config={self.speculative_config!r}, "
            f"tokenizer={self.model_config.tokenizer!r}, "
            f"skip_tokenizer_init={self.model_config.skip_tokenizer_init}, "
            f"tokenizer_mode={self.model_config.tokenizer_mode}, "
            f"revision={self.model_config.revision}, "
            f"tokenizer_revision={self.model_config.tokenizer_revision}, "
            f"trust_remote_code={self.model_config.trust_remote_code}, "
            f"dtype={self.model_config.dtype}, "
            f"max_seq_len={self.model_config.max_model_len}, "
            f"download_dir={self.load_config.download_dir!r}, "
            f"load_format={self.load_config.load_format}, "
            f"tensor_parallel_size={self.parallel_config.tensor_parallel_size}, "  # noqa
            f"pipeline_parallel_size={self.parallel_config.pipeline_parallel_size}, "  # noqa
            f"data_parallel_size={self.parallel_config.data_parallel_size}, "  # noqa
            f"disable_custom_all_reduce={self.parallel_config.disable_custom_all_reduce}, "  # noqa
            f"quantization={self.model_config.quantization}, "
            f"enforce_eager={self.model_config.enforce_eager}, "
            f"kv_cache_dtype={self.cache_config.cache_dtype}, "
            f"device_config={self.device_config.device}, "
            f"structured_outputs_config={self.structured_outputs_config!r}, "
            f"observability_config={self.observability_config!r}, "
            f"seed={self.model_config.seed}, "
            f"served_model_name={self.model_config.served_model_name}, "
            f"enable_prefix_caching={self.cache_config.enable_prefix_caching}, "
            f"chunked_prefill_enabled={self.scheduler_config.chunked_prefill_enabled}, "  # noqa
            f"pooler_config={self.model_config.pooler_config!r}, "
            f"compilation_config={self.compilation_config!r}"
        )

    @model_validator(mode="after")
    def validate_mamba_block_size(self) -> "VllmConfig":
        if self.model_config is None:
            return self
        mamba_block_size_is_set = (
            self.cache_config.mamba_block_size is not None
            and self.cache_config.mamba_block_size != self.model_config.max_model_len
        )
        if mamba_block_size_is_set and not self.cache_config.enable_prefix_caching:
            raise ValueError(
                "--mamba-block-size can only be set with --enable-prefix-caching"
            )
        return self


_current_vllm_config: VllmConfig | None = None
_current_prefix: str | None = None


@contextmanager
def set_current_vllm_config(
    vllm_config: VllmConfig, check_compile=False, prefix: str | None = None
):
    """
    Temporarily set the current vLLM config.
    Used during model initialization.
    We save the current vLLM config in a global variable,
    so that all modules can access it, e.g. custom ops
    can access the vLLM config to determine how to dispatch.
    """
    global _current_vllm_config, _current_prefix
    old_vllm_config = _current_vllm_config
    old_prefix = _current_prefix
    from vllm.compilation.counter import compilation_counter

    num_models_seen = compilation_counter.num_models_seen
    try:
        _current_vllm_config = vllm_config
        _current_prefix = prefix
        yield
    except Exception:
        raise
    else:
        if check_compile:
            vllm_config.compilation_config.custom_op_log_check()

        if (
            check_compile
            and vllm_config.compilation_config.mode == CompilationMode.VLLM_COMPILE
            and compilation_counter.num_models_seen == num_models_seen
        ):
            # If the model supports compilation,
            # compilation_counter.num_models_seen should be increased
            # by at least 1.
            # If it is not increased, it means the model does not support
            # compilation (does not have @support_torch_compile decorator).
            logger.warning(
                "`torch.compile` is turned on, but the model %s"
                " does not support it. Please open an issue on GitHub"
                " if you want it to be supported.",
                vllm_config.model_config.model,
            )
    finally:
        _current_vllm_config = old_vllm_config
        _current_prefix = old_prefix
        # Clear the compilation config cache when context changes
        get_cached_compilation_config.cache_clear()


@lru_cache(maxsize=1)
def get_cached_compilation_config():
    """Cache config to avoid repeated calls to get_current_vllm_config()"""
    return get_current_vllm_config().compilation_config


def get_current_vllm_config() -> VllmConfig:
    if _current_vllm_config is None:
        # in ci, usually when we test custom ops/modules directly,
        # we don't set the vllm config. In that case, we set a default
        # config.
        logger.warning("Current vLLM config is not set.")
        return VllmConfig()
    return _current_vllm_config


T = TypeVar("T")


def get_layers_from_vllm_config(
    vllm_config: VllmConfig,
    layer_type: type[T],
    layer_names: list[str] | None = None,
) -> dict[str, T]:
    """
    Get layers from the vLLM config.

    Args:
        vllm_config: The vLLM config.
        layer_type: The type of the layer to get.
        layer_names: The names of the layers to get. If None, return all layers.
    """

    if layer_names is None:
        layer_names = list(vllm_config.compilation_config.static_forward_context.keys())

    forward_context = vllm_config.compilation_config.static_forward_context

    return {
        layer_name: forward_context[layer_name]
        for layer_name in layer_names
        if isinstance(forward_context[layer_name], layer_type)
    }<|MERGE_RESOLUTION|>--- conflicted
+++ resolved
@@ -414,7 +414,6 @@
                 "precision for chunked prefill triton kernels."
             )
 
-<<<<<<< HEAD
         if self.compilation_config.enable_nano_batch_split:
             if self.model_config.enforce_eager:
                 logger.info(
@@ -449,12 +448,8 @@
                 else:
                     self.compilation_config.splitting_ops = nano_batch_splitting_ops
 
-        # If the user does not explicitly set a compilation level, then
-        # we use the default level. The default level depends on other
-=======
         # If the user does not explicitly set a compilation mode, then
         # we use the default mode. The default mode depends on other
->>>>>>> bf6a3d0f
         # settings (see the below code).
         if self.compilation_config.mode is None:
             if self.model_config is not None and not self.model_config.enforce_eager:
