# SPDX-License-Identifier: Apache-2.0
# SPDX-FileCopyrightText: Copyright contributors to the vLLM project

import copy
import hashlib
import json
import os
from contextlib import contextmanager
from dataclasses import field, replace
from functools import lru_cache
from pathlib import Path
from typing import TYPE_CHECKING, Any, Optional, TypeVar, Union

import torch
from pydantic import ConfigDict
from pydantic.dataclasses import dataclass

import vllm.envs as envs
from vllm.logger import init_logger
from vllm.transformers_utils.runai_utils import is_runai_obj_uri
from vllm.utils import random_uuid

from .cache import CacheConfig
from .compilation import CompilationConfig, CompilationLevel, CUDAGraphMode
from .device import DeviceConfig
from .kv_events import KVEventsConfig
from .kv_transfer import KVTransferConfig
from .load import LoadConfig
from .lora import LoRAConfig
from .model import ModelConfig
from .observability import ObservabilityConfig
from .parallel import ParallelConfig
from .scheduler import SchedulerConfig
from .speculative import SpeculativeConfig
from .structured_outputs import StructuredOutputsConfig
from .utils import SupportsHash, config

if TYPE_CHECKING:
    from transformers import PretrainedConfig

    from vllm.model_executor.layers.quantization.base_config import (
        QuantizationConfig)
else:
    PretrainedConfig = Any

    QuantizationConfig = Any

logger = init_logger(__name__)


@config
@dataclass(config=ConfigDict(arbitrary_types_allowed=True))
class VllmConfig:
    """Dataclass which contains all vllm-related configuration. This
    simplifies passing around the distinct configurations in the codebase.
    """

    # TODO: use default_factory once default constructing ModelConfig doesn't
    # try to download a model
    model_config: ModelConfig = None  # type: ignore
    """Model configuration."""
    cache_config: CacheConfig = field(default_factory=CacheConfig)
    """Cache configuration."""
    parallel_config: ParallelConfig = field(default_factory=ParallelConfig)
    """Parallel configuration."""
    scheduler_config: SchedulerConfig = field(default_factory=SchedulerConfig)
    """Scheduler configuration."""
    device_config: DeviceConfig = field(default_factory=DeviceConfig)
    """Device configuration."""
    load_config: LoadConfig = field(default_factory=LoadConfig)
    """Load configuration."""
    lora_config: Optional[LoRAConfig] = None
    """LoRA configuration."""
    speculative_config: Optional[SpeculativeConfig] = None
    """Speculative decoding configuration."""
    structured_outputs_config: StructuredOutputsConfig = field(
        default_factory=StructuredOutputsConfig)
    """Structured outputs configuration."""
    observability_config: Optional[ObservabilityConfig] = None
    """Observability configuration."""
    quant_config: Optional[QuantizationConfig] = None
    """Quantization configuration."""
    compilation_config: CompilationConfig = field(
        default_factory=CompilationConfig)
    """`torch.compile` and cudagraph capture configuration for the model.

    As a shorthand, `-O<n>` can be used to directly specify the compilation
    level `n`: `-O3` is equivalent to `-O.level=3` (same as `-O='{"level":3}'`).
    Currently, -O <n> and -O=<n> are supported as well but this will likely be
    removed in favor of clearer -O<n> syntax in the future.

    NOTE: level 0 is the default level without any optimization. level 1 and 2
    are for internal testing only. level 3 is the recommended level for
    production, also default in V1.

    You can specify the full compilation config like so:
    `{"level": 3, "cudagraph_capture_sizes": [1, 2, 4, 8]}`
    """
    kv_transfer_config: Optional[KVTransferConfig] = None
    """The configurations for distributed KV cache transfer."""
    kv_events_config: Optional[KVEventsConfig] = None
    """The configurations for event publishing."""
    # some opaque config, only used to provide additional information
    # for the hash computation, mainly used for testing, debugging or out of
    # tree config registration.
    additional_config: Union[dict, SupportsHash] = field(default_factory=dict)
    """Additional config for specified platform. Different platforms may
    support different configs. Make sure the configs are valid for the platform
    you are using. Contents must be hashable."""
    instance_id: str = ""
    """The ID of the vLLM instance."""

    def compute_hash(self) -> str:
        """
        WARNING: Whenever a new field is added to this config,
        ensure that it is included in the factors list if
        it affects the computation graph.

        Provide a hash that uniquely identifies all the configs
        that affect the structure of the computation
        graph from input ids/embeddings to the final hidden states,
        excluding anything before input ids/embeddings and after
        the final hidden states.
        """
        factors: list[Any] = []

        # summarize vllm config
        vllm_factors: list[Any] = []
        from vllm import __version__
        vllm_factors.append(__version__)
        vllm_factors.append(envs.VLLM_USE_V1)
        if self.model_config:
            vllm_factors.append(self.model_config.compute_hash())
        else:
            vllm_factors.append("None")
        if self.cache_config:
            vllm_factors.append(self.cache_config.compute_hash())
        else:
            vllm_factors.append("None")
        if self.parallel_config:
            vllm_factors.append(self.parallel_config.compute_hash())
        else:
            vllm_factors.append("None")
        if self.scheduler_config:
            vllm_factors.append(self.scheduler_config.compute_hash())
        else:
            vllm_factors.append("None")
        if self.device_config:
            vllm_factors.append(self.device_config.compute_hash())
        else:
            vllm_factors.append("None")
        if self.load_config:
            vllm_factors.append(self.load_config.compute_hash())
        else:
            vllm_factors.append("None")
        if self.lora_config:
            vllm_factors.append(self.lora_config.compute_hash())
            # LoRA creates static buffers based on max_num_batched_tokens.
            # The tensor sizes and strides get captured in the torch.compile
            # graph explicitly.
            vllm_factors.append(
                str(self.scheduler_config.max_num_batched_tokens))
        else:
            vllm_factors.append("None")
        if self.speculative_config:
            vllm_factors.append(self.speculative_config.compute_hash())
        else:
            vllm_factors.append("None")
        if self.structured_outputs_config:
            vllm_factors.append(self.structured_outputs_config.compute_hash())
        else:
            vllm_factors.append("None")
        if self.observability_config:
            vllm_factors.append(self.observability_config.compute_hash())
        else:
            vllm_factors.append("None")
        if self.quant_config:
            pass  # should be captured by model_config.quantization
        if self.compilation_config:
            vllm_factors.append(self.compilation_config.compute_hash())
        else:
            vllm_factors.append("None")
        if self.kv_transfer_config:
            vllm_factors.append(self.kv_transfer_config.compute_hash())
        else:
            vllm_factors.append("None")
        if self.additional_config:
            if isinstance(additional_config := self.additional_config, dict):
                additional_config_hash = hashlib.md5(
                    json.dumps(additional_config, sort_keys=True).encode(),
                    usedforsecurity=False,
                ).hexdigest()
            else:
                additional_config_hash = additional_config.compute_hash()
            vllm_factors.append(additional_config_hash)
        else:
            vllm_factors.append("None")
        factors.append(vllm_factors)

        hash_str = hashlib.md5(str(factors).encode(),
                               usedforsecurity=False).hexdigest()[:10]
        return hash_str

    def pad_for_cudagraph(self, batch_size: int) -> int:
        # if batch_size > self.compilation_config.max_cudagraph_capture_size,
        # it should raise an IndexError.
        # the caller should make sure the batch_size is within the range,
        # i.e., batch_size <= self.compilation_config.max_cudagraph_capture_size
        return self.compilation_config.bs_to_padded_graph_size[batch_size]

    @staticmethod
    def _get_quantization_config(
            model_config: ModelConfig,
            load_config: LoadConfig) -> Optional[QuantizationConfig]:
        """Get the quantization config."""
        from vllm.platforms import current_platform
        if model_config.quantization is not None:
            from vllm.model_executor.model_loader.weight_utils import (
                get_quant_config)
            quant_config = get_quant_config(model_config, load_config)
            capability_tuple = current_platform.get_device_capability()

            if capability_tuple is not None:
                capability = capability_tuple.to_int()
                if capability < quant_config.get_min_capability():
                    raise ValueError(
                        f"The quantization method {model_config.quantization} "
                        "is not supported for the current GPU. Minimum "
                        f"capability: {quant_config.get_min_capability()}. "
                        f"Current capability: {capability}.")
            supported_dtypes = quant_config.get_supported_act_dtypes()
            if model_config.dtype not in supported_dtypes:
                raise ValueError(
                    f"{model_config.dtype} is not supported for quantization "
                    f"method {model_config.quantization}. Supported dtypes: "
                    f"{supported_dtypes}")
            quant_config.maybe_update_config(model_config.model)
            return quant_config
        return None

    @staticmethod
    def get_quantization_config(
            model_config: ModelConfig,
            load_config: LoadConfig) -> Optional[QuantizationConfig]:
        import copy

        # For some reason, the _ version of this modifies the model_config
        # object, so using deepcopy to avoid this problem.
        return VllmConfig._get_quantization_config(copy.deepcopy(model_config),
                                                   load_config)

    def with_hf_config(
        self,
        hf_config: PretrainedConfig,
        architectures: Optional[list[str]] = None,
    ) -> "VllmConfig":
        if architectures is not None:
            hf_config = copy.deepcopy(hf_config)
            hf_config.architectures = architectures

        model_config = copy.deepcopy(self.model_config)
        model_config.hf_config = hf_config

        return replace(self, model_config=model_config)

    def __post_init__(self):
        """Verify configs are valid & consistent with each other.
        """

        self.try_verify_and_update_config()

        if self.model_config is not None:
            self.model_config.verify_with_parallel_config(self.parallel_config)
            self.model_config.verify_dual_chunk_attention_config(
                self.load_config)

        self.cache_config.verify_with_parallel_config(self.parallel_config)

        if self.lora_config is not None:
            self.lora_config.verify_with_cache_config(self.cache_config)
            self.lora_config.verify_with_model_config(self.model_config)

        if self.quant_config is None and self.model_config is not None:
            self.quant_config = VllmConfig._get_quantization_config(
                self.model_config, self.load_config)

        from vllm.platforms import current_platform
        if self.model_config is not None and \
            self.scheduler_config.chunked_prefill_enabled and \
            self.model_config.dtype == torch.float32 and \
            current_platform.get_device_capability() == (7, 5):
            logger.warning_once(
                "Turing devices tensor cores do not support float32 matmul. "
                "To workaround this limitation, vLLM will set 'ieee' input "
                "precision for chunked prefill triton kernels.")

        # If the user does not explicitly set a compilation level, then
        # we use the default level. The default level depends on other
        # settings (see the below code).
        if self.compilation_config.level is None:
            if envs.VLLM_USE_V1:
                if (self.model_config is not None
                        and not self.model_config.enforce_eager):
                    self.compilation_config.level = CompilationLevel.PIECEWISE
                else:
                    self.compilation_config.level = \
                            CompilationLevel.NO_COMPILATION

            else:
                # NB: Passing both --enforce-eager and a compilation level
                # in V0 means the compilation level wins out.
                self.compilation_config.level = CompilationLevel.NO_COMPILATION

        # async tp is built on top of sequence parallelism
        # and requires it to be enabled.
        if self.compilation_config.pass_config.enable_async_tp:
            self.compilation_config.pass_config.enable_sequence_parallelism = \
                True
        if self.compilation_config.pass_config.enable_sequence_parallelism:
            self.compilation_config.custom_ops.append("+rms_norm")

        if current_platform.support_static_graph_mode():
            # if cudagraph_mode is not explicitly set by users, set default
            # value
            if self.compilation_config.cudagraph_mode is None:
                if envs.VLLM_USE_V1 and self.compilation_config.level \
                    == CompilationLevel.PIECEWISE:
                    # default to full and piecewise for most models
                    self.compilation_config.cudagraph_mode = \
                        CUDAGraphMode.FULL_AND_PIECEWISE

                    # pooling models and encoder-decoder models
                    # do not support full cudagraphs
                    if self.model_config is not None and \
                        (self.model_config.pooler_config is not None
                         or self.model_config.is_encoder_decoder):
                        self.compilation_config.cudagraph_mode = \
                            CUDAGraphMode.PIECEWISE
                else:
                    self.compilation_config.cudagraph_mode = CUDAGraphMode.NONE

            # disable cudagraph when enforce eager execution
            if self.model_config is not None and \
                    self.model_config.enforce_eager:
                logger.info("Cudagraph is disabled under eager mode")
                self.compilation_config.cudagraph_mode = CUDAGraphMode.NONE
            elif envs.VLLM_USE_V1:
                self.compilation_config.cudagraph_num_of_warmups = 1

            self._set_cudagraph_sizes()
        else:
            self.compilation_config.cudagraph_mode = CUDAGraphMode.NONE

        if self.cache_config.kv_sharing_fast_prefill:

            if self.speculative_config is not None and \
                self.speculative_config.use_eagle():
                raise NotImplementedError(
                    "Fast prefill optimization for KV sharing is not "
                    "compatible with EAGLE as EAGLE requires correct logits "
                    "for all tokens while fast prefill gives incorrect logits "
                    "for prompt tokens.")

            logger.warning_once(
                "--kv-sharing-fast-prefill requires changes on model side for "
                "correctness and to realize prefill savings. ")

        disable_chunked_prefill_reasons: list[str] = []

        if self.model_config:
            if self.model_config.pooler_config:
                pooling_type = self.model_config.pooler_config.pooling_type
                if pooling_type is None or pooling_type.lower() != "last":
                    disable_chunked_prefill_reasons.append(
                        "Only \"last\" pooling supports chunked "
                        "prefill and prefix caching; disabling both.")
                if not getattr(self.model_config.hf_config, "is_causal", True):
                    disable_chunked_prefill_reasons.append(
                        "Only models using causal attention supports chunked "
                        "prefill and prefix caching; disabling both.")
            elif self.model_config.is_encoder_decoder:
                from vllm.multimodal import MULTIMODAL_REGISTRY
                self.scheduler_config.max_num_encoder_input_tokens = \
                    MULTIMODAL_REGISTRY.get_encdec_max_encoder_len(self.model_config)
                logger.debug(
                    "Encoder-decoder model detected: setting "
                    "`max_num_encoder_input_tokens` to encoder length (%s)",
                    self.scheduler_config.max_num_encoder_input_tokens)
                if (self.model_config.architecture
                        == "WhisperForConditionalGeneration"
                        and os.environ.get("VLLM_WORKER_MULTIPROC_METHOD")
                        != "spawn"):
                    logger.warning(
                        "Whisper is known to have issues with "
                        "forked workers. If startup is hanging, "
                        "try setting 'VLLM_WORKER_MULTIPROC_METHOD' "
                        "to 'spawn'.")

        # Disable prefix caching only if chunked prefill is explicitly disabled
        # (and not merely unset)
        if (self.scheduler_config.chunked_prefill_enabled is False
                or disable_chunked_prefill_reasons):
            for reason in disable_chunked_prefill_reasons:
                logger.info(reason)
            self.scheduler_config.chunked_prefill_enabled = False
            self.scheduler_config.long_prefill_token_threshold = 0

            if self.cache_config is not None:
                self.cache_config.enable_prefix_caching = False

        if (self.kv_events_config is not None
                and self.kv_events_config.enable_kv_cache_events
                and not self.cache_config.enable_prefix_caching):
            logger.warning(
                "KV cache events are on, but prefix caching is not enabled."
                "Use --enable-prefix-caching to enable.")
        if (self.kv_events_config is not None
                and self.kv_events_config.publisher != "null"
                and not self.kv_events_config.enable_kv_cache_events):
            logger.warning("KV cache events are disabled,"
                           "but the scheduler is configured to publish them."
                           "Modify KVEventsConfig.enable_kv_cache_events"
                           "to True to enable.")
        current_platform.check_and_update_config(self)

        # Do this after all the updates to compilation_config.level
        if envs.VLLM_USE_V1 and \
            self.compilation_config.level == CompilationLevel.PIECEWISE:
            self.compilation_config.set_splitting_ops_for_v1()

        # final check of cudagraph mode after all possible updates
        if envs.VLLM_USE_V1 and current_platform.is_cuda_alike():
            if self.compilation_config.cudagraph_mode.has_full_cudagraphs()\
                and self.model_config is not None and \
                not self.model_config.disable_cascade_attn and\
                not self.compilation_config.cudagraph_mode.\
                has_piecewise_cudagraphs():
                logger.warning_once(
                    "No piecewise cudagraph for executing cascade attention."
                    " Will fall back to eager execution if a batch runs "
                    "into cascade attentions")

            if self.compilation_config.cudagraph_mode\
                .requires_piecewise_compilation():
                assert self.compilation_config.level == \
                    CompilationLevel.PIECEWISE, \
                    "Compilation level should be CompilationLevel.PIECEWISE "\
                    "when cudagraph_mode piecewise cudagraphs is used, "\
                    f"cudagraph_mode={self.compilation_config.cudagraph_mode}"

            # final migrate the deprecated flags
            self.compilation_config.use_cudagraph = self.compilation_config.\
                cudagraph_mode!= CUDAGraphMode.NONE
            self.compilation_config.full_cuda_graph = self.compilation_config.\
                cudagraph_mode.has_full_cudagraphs()

        if self.parallel_config.enable_dbo:
            a2a_backend = envs.VLLM_ALL2ALL_BACKEND
            assert a2a_backend in \
                ["deepep_low_latency", "deepep_high_throughput"], \
            "Microbatching currently only supports the deepep_low_latency and "\
            f"deepep_high_throughput all2all backend. {a2a_backend} is not "\
            "supported. To fix set the VLLM_ALL2ALL_BACKEND environment "\
            "variable to deepep_low_latency or deepep_high_throughput and "\
            "install the DeepEP kernels."

            if not self.model_config.disable_cascade_attn:
                self.model_config.disable_cascade_attn = True
                logger.warning_once(
                    "Disabling cascade attention when DBO is enabled.")

        if not self.instance_id:
            self.instance_id = random_uuid()[:5]

        if (envs.VLLM_USE_V1
                and not self.scheduler_config.disable_hybrid_kv_cache_manager):
            # logger should only print warning message for hybrid models. As we
            # can't know whether the model is hybrid or not now, so we don't log
            # warning message here and will log it later.
            if not current_platform.support_hybrid_kv_cache():
                # Hybrid KV cache manager is not supported on non-GPU platforms.
                self.scheduler_config.disable_hybrid_kv_cache_manager = True
            if self.kv_transfer_config is not None:
                # Hybrid KV cache manager is not compatible with KV transfer.
                self.scheduler_config.disable_hybrid_kv_cache_manager = True
            if self.kv_events_config is not None:
                # Hybrid KV cache manager is not compatible with KV events.
                self.scheduler_config.disable_hybrid_kv_cache_manager = True
            if self.model_config is not None and \
                self.model_config.attention_chunk_size is not None:
                if self.speculative_config is not None and \
                    self.speculative_config.use_eagle():
                    # Hybrid KV cache manager is not yet supported with chunked
                    # local attention + eagle.
                    self.scheduler_config.disable_hybrid_kv_cache_manager = True
                elif \
                    not envs.VLLM_ALLOW_CHUNKED_LOCAL_ATTN_WITH_HYBRID_KV_CACHE:
                    logger.warning(
                        "There is a latency regression when using chunked local"
                        " attention with the hybrid KV cache manager. Disabling"
                        " it, by default. To enable it, set the environment "
                        "VLLM_ALLOW_CHUNKED_LOCAL_ATTN_WITH_HYBRID_KV_CACHE=1."
                    )
                    # Hybrid KV cache manager is not yet supported with chunked
                    # local attention.
                    self.scheduler_config.disable_hybrid_kv_cache_manager = True

        if self.compilation_config.debug_dump_path:
            self.compilation_config.debug_dump_path = \
                self.compilation_config.debug_dump_path.absolute().expanduser()
        if envs.VLLM_DEBUG_DUMP_PATH is not None:
            env_path = Path(envs.VLLM_DEBUG_DUMP_PATH).absolute().expanduser()
            if self.compilation_config.debug_dump_path:
                logger.warning(
                    "Config-specified debug dump path is overridden"
                    " by VLLM_DEBUG_DUMP_PATH to %s", env_path)
            self.compilation_config.debug_dump_path = env_path

    def update_sizes_for_sequence_parallelism(self,
                                              possible_sizes: list) -> list:
        # remove the sizes that not multiple of tp_size when
        # enable sequence parallelism
        removed_sizes = [
            size for size in possible_sizes
            if size % self.parallel_config.tensor_parallel_size != 0
        ]
        if removed_sizes:
            logger.warning(
                "Batch sizes %s are removed because they are not "
                "multiple of tp_size %d when "
                "sequence parallelism is enabled", removed_sizes,
                self.parallel_config.tensor_parallel_size)

        return [
            size for size in possible_sizes
            if size % self.parallel_config.tensor_parallel_size == 0
        ]

    def _set_cudagraph_sizes(self):
        """
        vLLM defines the default candidate list of batch sizes for CUDA graph
        capture as:

        ```python
        max_graph_size = min(max_num_seqs * 2, 512)
        # 1, 2, 4, then multiples of 8 up to max_graph_size
        cuda_graph_sizes = [1, 2, 4, 8, 16, 24, 32, 40, ..., max_graph_size]

        In the end, `vllm_config.compilation_config.cudagraph_capture_sizes`
        will be the final sizes to capture cudagraph (in descending order).

        These sizes are used to capture and reuse CUDA graphs for
        performance-critical paths (e.g., decoding). Capturing enables
        significantly faster kernel dispatch by avoiding Python overhead. The
        list is then filtered based on `max_num_batched_tokens` (e.g., 8192 on
        most GPUs), which controls the total allowed number of tokens in a
        batch. Since each sequence may have a variable number of tokens, the
        maximum usable batch size will depend on actual sequence lengths.

        Example:
            With `max_num_batched_tokens = 8192`, and typical sequences
            averaging ~32 tokens, most practical batch sizes fall below 256.
            However, the system will still allow capture sizes up to 512 if
            shape and memory permit.

        Note:
            If users explicitly specify cudagraph capture sizes in the
            compilation config, those will override this default logic.
            At runtime:

            - If batch size <= one of the `cudagraph_capture_sizes`, the closest
            padded CUDA graph will be used.
            - If batch size > largest `cudagraph_capture_sizes`, cudagraph will
            not be used.
        """

        # calculate the default `batch_size_capture_list`
        batch_size_capture_list = []
        if self.model_config is not None and \
            not self.model_config.enforce_eager:
<<<<<<< HEAD
            max_cudagraph_capture_size = self.compilation_config.\
                max_cudagraph_capture_size
            if max_cudagraph_capture_size is None:
                max_cudagraph_capture_size = min(
                    self.scheduler_config.max_num_seqs * 2, 512)
            batch_size_capture_list = [1, 2, 4] + [
                i for i in range(8, max_cudagraph_capture_size + 1, 8)
            ]
=======
            cuda_graph_sizes = self.scheduler_config.cuda_graph_sizes
            if len(cuda_graph_sizes) == 1:
                max_graph_size = cuda_graph_sizes[0]
                assert max_graph_size >= 1, "Maximum cudagraph size should be" \
                                            " greater than or equal to 1."
                batch_size_capture_list = [
                    i for i in [1, 2, 4] if i <= max_graph_size
                ] + list(range(8, max_graph_size + 1, 8))
            elif len(cuda_graph_sizes) > 1:
                batch_size_capture_list = sorted(cuda_graph_sizes)
            else:
                raise TypeError(f"Invalid value for {cuda_graph_sizes=}.")
>>>>>>> f9e71481
            if self.parallel_config.tensor_parallel_size > 1 and \
                self.compilation_config.pass_config.enable_sequence_parallelism:
                batch_size_capture_list = \
                    self.update_sizes_for_sequence_parallelism(batch_size_capture_list)
            max_num_tokens = self.scheduler_config.max_num_batched_tokens
            batch_size_capture_list = [
                size for size in batch_size_capture_list
                if size <= max_num_tokens
            ]

        self.compilation_config.init_with_cudagraph_sizes(
            batch_size_capture_list)

    def recalculate_max_model_len(self, max_model_len: int):
        # Can only be called in try_verify_and_update_config
        model_config = self.model_config
        max_model_len = model_config.get_and_verify_max_len(max_model_len)
        self.model_config.max_model_len = max_model_len
        self.scheduler_config.max_model_len = max_model_len

    def try_verify_and_update_config(self):
        if self.model_config is None:
            return

        # Avoid running try_verify_and_update_config multiple times
        if getattr(self.model_config, "config_updated", False):
            return
        self.model_config.config_updated = True

        architecture = self.model_config.architecture
        if architecture is None:
            return

        from vllm.model_executor.models.config import (
            MODELS_CONFIG_MAP, HybridAttentionMambaModelConfig)
        cls = MODELS_CONFIG_MAP.get(architecture, None)
        if cls is not None:
            cls.verify_and_update_config(self)

        if self.model_config.is_hybrid:
            HybridAttentionMambaModelConfig.verify_and_update_config(self)

        if self.model_config.convert_type == "classify":
            # Maybe convert ForCausalLM into ForSequenceClassification model.
            from vllm.model_executor.models.adapters import (
                SequenceClassificationConfig)
            SequenceClassificationConfig.verify_and_update_config(self)

        if hasattr(self.model_config, "model_weights") and is_runai_obj_uri(
                self.model_config.model_weights):
            if self.load_config.load_format == "auto":
                logger.info("Detected Run:ai model config. "
                            "Overriding `load_format` to 'runai_streamer'")
                self.load_config.load_format = "runai_streamer"
            elif self.load_config.load_format != "runai_streamer":
                raise ValueError(f"To load a model from S3, 'load_format' "
                                 f"must be 'runai_streamer', "
                                 f"but got '{self.load_config.load_format}'. "
                                 f"Model: {self.model_config.model}")

    def compile_debug_dump_path(self) -> Optional[Path]:
        """Returns a rank-aware path for dumping 
        torch.compile debug information.
        """
        if self.compilation_config.debug_dump_path is None:
            return None
        tp_rank = self.parallel_config.rank
        dp_rank = self.parallel_config.data_parallel_rank
        data_parallel_size = self.parallel_config.data_parallel_size
        append_path = f"rank_{tp_rank}" if data_parallel_size == 1 \
            else f"rank_{tp_rank}_dp_{dp_rank}"
        path = self.compilation_config.debug_dump_path / append_path
        return path

    def __str__(self):
        return (
            f"model={self.model_config.model!r}, "
            f"speculative_config={self.speculative_config!r}, "
            f"tokenizer={self.model_config.tokenizer!r}, "
            f"skip_tokenizer_init={self.model_config.skip_tokenizer_init}, "
            f"tokenizer_mode={self.model_config.tokenizer_mode}, "
            f"revision={self.model_config.revision}, "
            f"tokenizer_revision={self.model_config.tokenizer_revision}, "
            f"trust_remote_code={self.model_config.trust_remote_code}, "
            f"dtype={self.model_config.dtype}, "
            f"max_seq_len={self.model_config.max_model_len}, "
            f"download_dir={self.load_config.download_dir!r}, "
            f"load_format={self.load_config.load_format}, "
            f"tensor_parallel_size={self.parallel_config.tensor_parallel_size}, "  # noqa
            f"pipeline_parallel_size={self.parallel_config.pipeline_parallel_size}, "  # noqa
            f"data_parallel_size={self.parallel_config.data_parallel_size}, "  # noqa
            f"disable_custom_all_reduce={self.parallel_config.disable_custom_all_reduce}, "  # noqa
            f"quantization={self.model_config.quantization}, "
            f"enforce_eager={self.model_config.enforce_eager}, "
            f"kv_cache_dtype={self.cache_config.cache_dtype}, "
            f"device_config={self.device_config.device}, "
            f"structured_outputs_config={self.structured_outputs_config!r}, "
            f"observability_config={self.observability_config!r}, "
            f"seed={self.model_config.seed}, "
            f"served_model_name={self.model_config.served_model_name}, "
            f"enable_prefix_caching={self.cache_config.enable_prefix_caching}, "
            f"chunked_prefill_enabled={self.scheduler_config.chunked_prefill_enabled}, "  # noqa
            f"pooler_config={self.model_config.pooler_config!r}, "
            f"compilation_config={self.compilation_config!r}")


_current_vllm_config: Optional[VllmConfig] = None
_current_prefix: Optional[str] = None


@contextmanager
def set_current_vllm_config(vllm_config: VllmConfig,
                            check_compile=False,
                            prefix: Optional[str] = None):
    """
    Temporarily set the current vLLM config.
    Used during model initialization.
    We save the current vLLM config in a global variable,
    so that all modules can access it, e.g. custom ops
    can access the vLLM config to determine how to dispatch.
    """
    global _current_vllm_config, _current_prefix
    old_vllm_config = _current_vllm_config
    old_prefix = _current_prefix
    from vllm.compilation.counter import compilation_counter
    num_models_seen = compilation_counter.num_models_seen
    try:
        _current_vllm_config = vllm_config
        _current_prefix = prefix
        yield
    except Exception:
        raise
    else:
        if check_compile:
            vllm_config.compilation_config.custom_op_log_check()

        if check_compile and \
            vllm_config.compilation_config.level == CompilationLevel.PIECEWISE \
            and compilation_counter.num_models_seen == num_models_seen:
            # If the model supports compilation,
            # compilation_counter.num_models_seen should be increased
            # by at least 1.
            # If it is not increased, it means the model does not support
            # compilation (does not have @support_torch_compile decorator).
            logger.warning(
                "`torch.compile` is turned on, but the model %s"
                " does not support it. Please open an issue on GitHub"
                " if you want it to be supported.",
                vllm_config.model_config.model)
    finally:
        _current_vllm_config = old_vllm_config
        _current_prefix = old_prefix
        # Clear the compilation config cache when context changes
        get_cached_compilation_config.cache_clear()


@lru_cache(maxsize=1)
def get_cached_compilation_config():
    """Cache config to avoid repeated calls to get_current_vllm_config()"""
    return get_current_vllm_config().compilation_config


def get_current_vllm_config() -> VllmConfig:
    if _current_vllm_config is None:
        # in ci, usually when we test custom ops/modules directly,
        # we don't set the vllm config. In that case, we set a default
        # config.
        logger.warning("Current vLLM config is not set.")
        return VllmConfig()
    return _current_vllm_config


T = TypeVar("T")


def get_layers_from_vllm_config(
        vllm_config: VllmConfig,
        layer_type: type[T],
        layer_names: Optional[list[str]] = None) -> dict[str, T]:
    """
    Get layers from the vLLM config.

    Args:
        vllm_config: The vLLM config.
        layer_type: The type of the layer to get.
        layer_names: The names of the layers to get. If None, return all layers.
    """

    if layer_names is None:
        layer_names = list(
            vllm_config.compilation_config.static_forward_context.keys())

    forward_context = vllm_config.compilation_config.static_forward_context

    return {
        layer_name: forward_context[layer_name]
        for layer_name in layer_names
        if isinstance(forward_context[layer_name], layer_type)
    }<|MERGE_RESOLUTION|>--- conflicted
+++ resolved
@@ -578,29 +578,17 @@
         batch_size_capture_list = []
         if self.model_config is not None and \
             not self.model_config.enforce_eager:
-<<<<<<< HEAD
             max_cudagraph_capture_size = self.compilation_config.\
                 max_cudagraph_capture_size
             if max_cudagraph_capture_size is None:
                 max_cudagraph_capture_size = min(
                     self.scheduler_config.max_num_seqs * 2, 512)
-            batch_size_capture_list = [1, 2, 4] + [
-                i for i in range(8, max_cudagraph_capture_size + 1, 8)
-            ]
-=======
-            cuda_graph_sizes = self.scheduler_config.cuda_graph_sizes
-            if len(cuda_graph_sizes) == 1:
-                max_graph_size = cuda_graph_sizes[0]
-                assert max_graph_size >= 1, "Maximum cudagraph size should be" \
-                                            " greater than or equal to 1."
-                batch_size_capture_list = [
-                    i for i in [1, 2, 4] if i <= max_graph_size
-                ] + list(range(8, max_graph_size + 1, 8))
-            elif len(cuda_graph_sizes) > 1:
-                batch_size_capture_list = sorted(cuda_graph_sizes)
-            else:
-                raise TypeError(f"Invalid value for {cuda_graph_sizes=}.")
->>>>>>> f9e71481
+            assert max_cudagraph_capture_size >= 1, "Maximum cudagraph size should be"\
+                                                    " greater than or equal to 1."
+            batch_size_capture_list = [
+                i for i in [1, 2, 4] if i <= max_cudagraph_capture_size
+            ] + list(range(8, max_graph_size + 1, 8))
+
             if self.parallel_config.tensor_parallel_size > 1 and \
                 self.compilation_config.pass_config.enable_sequence_parallelism:
                 batch_size_capture_list = \
