--- conflicted
+++ resolved
@@ -597,17 +597,11 @@
             if not current_platform.support_hybrid_kv_cache():
                 # Hybrid KV cache manager is not supported on non-GPU platforms.
                 self.scheduler_config.disable_hybrid_kv_cache_manager = True
-<<<<<<< HEAD
             if self.kv_transfer_config is not None:
                 # NOTE(Kuntai): turn HMA off for connector for now.
                 # TODO(Kuntai): have a more elegent solution to selectively
                 # turn off HMA for connector.
                 self.scheduler_config.disable_hybrid_kv_cache_manager = True
-            if self.kv_transfer_config is not None:
-                # Hybrid KV cache manager is not compatible with KV transfer.
-                self.scheduler_config.disable_hybrid_kv_cache_manager = True
-=======
->>>>>>> 6ebffafb
             if self.kv_events_config is not None:
                 # Hybrid KV cache manager is not compatible with KV events.
                 self.scheduler_config.disable_hybrid_kv_cache_manager = True
