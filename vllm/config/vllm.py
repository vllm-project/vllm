# SPDX-License-Identifier: Apache-2.0
# SPDX-FileCopyrightText: Copyright contributors to the vLLM project

import copy
import getpass
import json
import os
import tempfile
import threading
import time
from contextlib import contextmanager
from dataclasses import is_dataclass, replace
from datetime import datetime
from enum import IntEnum
from functools import lru_cache
from pathlib import Path
from typing import TYPE_CHECKING, Any, TypeVar, get_args

import torch
from pydantic import ConfigDict, Field, model_validator
from pydantic.dataclasses import dataclass

import vllm.envs as envs
from vllm.config.speculative import EagleModelTypes, NgramGPUTypes
from vllm.logger import enable_trace_function_call, init_logger
from vllm.transformers_utils.runai_utils import is_runai_obj_uri
from vllm.utils import random_uuid
from vllm.utils.hashing import safe_hash

from .attention import AttentionConfig
from .cache import CacheConfig
from .compilation import CompilationConfig, CompilationMode, CUDAGraphMode
from .device import DeviceConfig
from .ec_transfer import ECTransferConfig
from .kv_events import KVEventsConfig
from .kv_transfer import KVTransferConfig
from .load import LoadConfig
from .lora import LoRAConfig
from .model import ModelConfig
from .observability import ObservabilityConfig
from .parallel import ParallelConfig
from .profiler import ProfilerConfig
from .scheduler import SchedulerConfig
from .speculative import SpeculativeConfig
from .structured_outputs import StructuredOutputsConfig
from .utils import SupportsHash, config

if TYPE_CHECKING:
    from transformers import PretrainedConfig

    from vllm.model_executor.layers.quantization.base_config import QuantizationConfig
    from vllm.v1.kv_cache_interface import KVCacheConfig
else:
    PretrainedConfig = Any

    QuantizationConfig = Any

    KVCacheConfig = Any

logger = init_logger(__name__)


class OptimizationLevel(IntEnum):
    """Optimization level enum."""

    O0 = 0
    """O0 : No optimization. no compilation, no cudagraphs, no other
    optimization, just starting up immediately"""
    O1 = 1
    """O1: Quick optimizations. Dynamo+Inductor compilation and Piecewise
    cudagraphs"""
    O2 = 2
    """O2: Full optimizations. -O1 as well as Full and Piecewise cudagraphs."""
    O3 = 3
    """O3: Currently the same as -O2s."""


IS_QUANTIZED = False
IS_DENSE = False
# The optimizations that depend on these properties currently set to False
# in all cases.
# if model_config is not None:
#     IS_QUANTIZED = lambda c: c.model_config.is_quantized()
#     IS_DENSE = lambda c: not c.model_config.is_model_moe()
# See https://github.com/vllm-project/vllm/issues/25689.


def enable_norm_fusion(cfg: "VllmConfig") -> bool:
    """Enable if either RMS norm or quant FP8 custom op is active;
    otherwise Inductor handles fusion."""

    return cfg.compilation_config.is_custom_op_enabled(
        "rms_norm"
    ) or cfg.compilation_config.is_custom_op_enabled("quant_fp8")


def enable_act_fusion(cfg: "VllmConfig") -> bool:
    """Enable if either SiLU+Mul or quant FP8 custom op is active;
    otherwise Inductor handles fusion."""
    return cfg.compilation_config.is_custom_op_enabled(
        "silu_and_mul"
    ) or cfg.compilation_config.is_custom_op_enabled("quant_fp8")


OPTIMIZATION_LEVEL_00 = {
    "compilation_config": {
        "pass_config": {
            "eliminate_noops": False,
            "fuse_norm_quant": False,
            "fuse_act_quant": False,
            "fuse_allreduce_rms": False,
            "fuse_attn_quant": False,
            "enable_sp": False,
            "fuse_gemm_comms": False,
        },
        "cudagraph_mode": CUDAGraphMode.NONE,
        "use_inductor_graph_partition": False,
    },
}
OPTIMIZATION_LEVEL_01 = {
    "compilation_config": {
        "pass_config": {
            "eliminate_noops": True,
            "fuse_norm_quant": enable_norm_fusion,
            "fuse_act_quant": enable_act_fusion,
            "fuse_allreduce_rms": False,
            "fuse_attn_quant": False,
            "enable_sp": False,
            "fuse_gemm_comms": False,
        },
        "cudagraph_mode": CUDAGraphMode.PIECEWISE,
        "use_inductor_graph_partition": False,
    },
}
OPTIMIZATION_LEVEL_02 = {
    "compilation_config": {
        "pass_config": {
            "eliminate_noops": True,
            "fuse_norm_quant": enable_norm_fusion,
            "fuse_act_quant": enable_act_fusion,
            "fuse_allreduce_rms": False,
            "fuse_attn_quant": IS_QUANTIZED,
            "enable_sp": IS_DENSE,
            "fuse_gemm_comms": IS_DENSE,
        },
        "cudagraph_mode": CUDAGraphMode.FULL_AND_PIECEWISE,
        "use_inductor_graph_partition": False,
    },
}
OPTIMIZATION_LEVEL_03 = {
    "compilation_config": {
        "pass_config": {
            "eliminate_noops": True,
            "fuse_norm_quant": enable_norm_fusion,
            "fuse_act_quant": enable_act_fusion,
            "fuse_allreduce_rms": False,
            "fuse_attn_quant": IS_QUANTIZED,
            "enable_sp": IS_DENSE,
            "fuse_gemm_comms": IS_DENSE,
        },
        "cudagraph_mode": CUDAGraphMode.FULL_AND_PIECEWISE,
        "use_inductor_graph_partition": False,
    },
}

OPTIMIZATION_LEVEL_TO_CONFIG = {
    OptimizationLevel.O0: OPTIMIZATION_LEVEL_00,
    OptimizationLevel.O1: OPTIMIZATION_LEVEL_01,
    OptimizationLevel.O2: OPTIMIZATION_LEVEL_02,
    OptimizationLevel.O3: OPTIMIZATION_LEVEL_03,
}


@config
@dataclass(config=ConfigDict(arbitrary_types_allowed=True))
class VllmConfig:
    """Dataclass which contains all vllm-related configuration. This
    simplifies passing around the distinct configurations in the codebase.
    """

    # TODO: use default_factory once default constructing ModelConfig doesn't
    # try to download a model
    model_config: ModelConfig = Field(default=None)
    """Model configuration."""
    cache_config: CacheConfig = Field(default_factory=CacheConfig)
    """Cache configuration."""
    parallel_config: ParallelConfig = Field(default_factory=ParallelConfig)
    """Parallel configuration."""
    scheduler_config: SchedulerConfig = Field(
        default_factory=SchedulerConfig.default_factory,
    )
    """Scheduler configuration."""
    device_config: DeviceConfig = Field(default_factory=DeviceConfig)
    """Device configuration."""
    load_config: LoadConfig = Field(default_factory=LoadConfig)
    """Load configuration."""
    attention_config: AttentionConfig = Field(default_factory=AttentionConfig)
    """Attention configuration."""
    lora_config: LoRAConfig | None = None
    """LoRA configuration."""
    speculative_config: SpeculativeConfig | None = None
    """Speculative decoding configuration."""
    structured_outputs_config: StructuredOutputsConfig = Field(
        default_factory=StructuredOutputsConfig
    )
    """Structured outputs configuration."""
    observability_config: ObservabilityConfig = Field(
        default_factory=ObservabilityConfig
    )
    """Observability configuration."""
    quant_config: QuantizationConfig | None = None
    """Quantization configuration."""
    compilation_config: CompilationConfig = Field(default_factory=CompilationConfig)
    """`torch.compile` and cudagraph capture configuration for the model.

    As a shorthand, one can append compilation arguments via
    -cc.parameter=argument such as `-cc.mode=3` (same as `-cc='{"mode":3}'`).

    You can specify the full compilation config like so:
    `{"mode": 3, "cudagraph_capture_sizes": [1, 2, 4, 8]}`
    """
    profiler_config: ProfilerConfig = Field(default_factory=ProfilerConfig)
    """Profiling configuration."""
    kv_transfer_config: KVTransferConfig | None = None
    """The configurations for distributed KV cache transfer."""
    kv_events_config: KVEventsConfig | None = None
    """The configurations for event publishing."""
    ec_transfer_config: ECTransferConfig | None = None
    """The configurations for distributed EC cache transfer."""
    # some opaque config, only used to provide additional information
    # for the hash computation, mainly used for testing, debugging or out of
    # tree config registration.
    additional_config: dict | SupportsHash = Field(default_factory=dict)
    """Additional config for specified platform. Different platforms may
    support different configs. Make sure the configs are valid for the platform
    you are using. Contents must be hashable."""
    instance_id: str = ""
    """The ID of the vLLM instance."""
    optimization_level: OptimizationLevel = OptimizationLevel.O2
    """The optimization level. These levels trade startup time cost for
    performance, with -O0 having the best startup time and -O3 having the best
    performance. -02 is used by defult. See  OptimizationLevel for full
    description."""

    def compute_hash(self) -> str:
        """
        WARNING: Whenever a new field is added to this config,
        ensure that it is included in the factors list if
        it affects the computation graph.

        Provide a hash that uniquely identifies all the configs
        that affect the structure of the computation
        graph from input ids/embeddings to the final hidden states,
        excluding anything before input ids/embeddings and after
        the final hidden states.
        """
        factors: list[Any] = []

        # summarize vllm config
        vllm_factors: list[Any] = []
        from vllm import __version__

        vllm_factors.append(__version__)
        if self.model_config:
            vllm_factors.append(self.model_config.compute_hash())
        else:
            vllm_factors.append("None")
        if self.cache_config:
            vllm_factors.append(self.cache_config.compute_hash())
        else:
            vllm_factors.append("None")
        if self.parallel_config:
            vllm_factors.append(self.parallel_config.compute_hash())
        else:
            vllm_factors.append("None")
        if self.scheduler_config:
            vllm_factors.append(self.scheduler_config.compute_hash())
        else:
            vllm_factors.append("None")
        if self.device_config:
            vllm_factors.append(self.device_config.compute_hash())
        else:
            vllm_factors.append("None")
        if self.load_config:
            vllm_factors.append(self.load_config.compute_hash())
        else:
            vllm_factors.append("None")
        if self.attention_config:
            vllm_factors.append(self.attention_config.compute_hash())
        else:
            vllm_factors.append("None")
        if self.lora_config:
            vllm_factors.append(self.lora_config.compute_hash())
        else:
            vllm_factors.append("None")
        if self.speculative_config:
            vllm_factors.append(self.speculative_config.compute_hash())
        else:
            vllm_factors.append("None")
        if self.structured_outputs_config:
            vllm_factors.append(self.structured_outputs_config.compute_hash())
        if self.profiler_config:
            vllm_factors.append(self.profiler_config.compute_hash())
        else:
            vllm_factors.append("None")
        vllm_factors.append(self.observability_config.compute_hash())
        if self.quant_config:
            pass  # should be captured by model_config.quantization
        if self.compilation_config:
            vllm_factors.append(self.compilation_config.compute_hash())
        else:
            vllm_factors.append("None")
        if self.kv_transfer_config:
            vllm_factors.append(self.kv_transfer_config.compute_hash())
        else:
            vllm_factors.append("None")
        if self.ec_transfer_config:
            vllm_factors.append(self.ec_transfer_config.compute_hash())
        else:
            vllm_factors.append("None")
        if self.additional_config:
            if isinstance(additional_config := self.additional_config, dict):
                additional_config_hash = safe_hash(
                    json.dumps(additional_config, sort_keys=True).encode(),
                    usedforsecurity=False,
                ).hexdigest()
            else:
                additional_config_hash = additional_config.compute_hash()
            vllm_factors.append(additional_config_hash)
        else:
            vllm_factors.append("None")
        factors.append(vllm_factors)

        hash_str = safe_hash(str(factors).encode(), usedforsecurity=False).hexdigest()[
            :10
        ]
        return hash_str

    def pad_for_cudagraph(self, batch_size: int) -> int:
        # if batch_size > self.compilation_config.max_cudagraph_capture_size,
        # it should raise an IndexError.
        # the caller should make sure the batch_size is within the range,
        # i.e., batch_size <= self.compilation_config.max_cudagraph_capture_size
        return self.compilation_config.bs_to_padded_graph_size[batch_size]

    def enable_trace_function_call_for_thread(self) -> None:
        """
        Set up function tracing for the current thread,
        if enabled via the `VLLM_TRACE_FUNCTION` environment variable.
        """
        if envs.VLLM_TRACE_FUNCTION:
            tmp_dir = tempfile.gettempdir()
            # add username to tmp_dir to avoid permission issues
            tmp_dir = os.path.join(tmp_dir, getpass.getuser())
            filename = (
                f"VLLM_TRACE_FUNCTION_for_process_{os.getpid()}"
                f"_thread_{threading.get_ident()}_at_{datetime.now()}.log"
            ).replace(" ", "_")
            log_path = os.path.join(
                tmp_dir,
                "vllm",
                f"vllm-instance-{self.instance_id}",
                filename,
            )
            os.makedirs(os.path.dirname(log_path), exist_ok=True)
            enable_trace_function_call(log_path)

    @staticmethod
    def _get_quantization_config(
        model_config: ModelConfig, load_config: LoadConfig
    ) -> QuantizationConfig | None:
        """Get the quantization config."""
        from vllm.platforms import current_platform

        if model_config.quantization is not None:
            from vllm.model_executor.model_loader.weight_utils import get_quant_config

            quant_config = get_quant_config(model_config, load_config)
            capability_tuple = current_platform.get_device_capability()

            if capability_tuple is not None:
                capability = capability_tuple.to_int()
                if capability < quant_config.get_min_capability():
                    raise ValueError(
                        f"The quantization method {model_config.quantization} "
                        "is not supported for the current GPU. Minimum "
                        f"capability: {quant_config.get_min_capability()}. "
                        f"Current capability: {capability}."
                    )
            supported_dtypes = quant_config.get_supported_act_dtypes()
            if model_config.dtype not in supported_dtypes:
                raise ValueError(
                    f"{model_config.dtype} is not supported for quantization "
                    f"method {model_config.quantization}. Supported dtypes: "
                    f"{supported_dtypes}"
                )
            quant_config.maybe_update_config(model_config.model)
            return quant_config
        return None

    @staticmethod
    def get_quantization_config(
        model_config: ModelConfig, load_config: LoadConfig
    ) -> QuantizationConfig | None:
        import copy

        # For some reason, the _ version of this modifies the model_config
        # object, so using deepcopy to avoid this problem.
        return VllmConfig._get_quantization_config(
            copy.deepcopy(model_config), load_config
        )

    def with_hf_config(
        self,
        hf_config: PretrainedConfig,
        architectures: list[str] | None = None,
    ) -> "VllmConfig":
        if architectures is not None:
            hf_config = copy.deepcopy(hf_config)
            hf_config.architectures = architectures

        model_config = copy.deepcopy(self.model_config)
        model_config.hf_config = hf_config

        return replace(self, model_config=model_config)

    def _set_config_default(self, config_obj: Any, key: str, value: Any) -> None:
        """Set config attribute to default if not already set by user.

        Args:
            config_obj: Configuration object to update.
            key: Attribute name.
            value: Default value (static or callable).
        """
        if getattr(config_obj, key) is None:
            # Some config values are known before initialization and are
            # hard coded.
            # Other values depend on the user given configuration, so they are
            # implemented with lambda functions and decided at run time.
            setattr(config_obj, key, value(self) if callable(value) else value)

    def _apply_optimization_level_defaults(self, defaults: dict[str, Any]) -> None:
        """Apply optimization level defaults using self as root.

        Recursively applies values from defaults into nested config objects.
        Only fields present in defaults are overwritten.

        If the user configuration does not specify a value for a default field
        and if the default field is still None after all user selections are
        applied, then default values will be applied to the field. User speciied
        fields will not be overridden by the default.

        Args:
            defaults: Dictionary of default values to apply.
        """

        def apply_recursive(config_obj: Any, config_defaults: dict[str, Any]) -> None:
            """Recursively apply defaults to config_obj, using self as root."""
            for key, value in config_defaults.items():
                if not hasattr(config_obj, key):
                    continue

                current = getattr(config_obj, key)
                if isinstance(value, dict) and is_dataclass(current):
                    apply_recursive(current, value)
                else:
                    self._set_config_default(config_obj, key, value)

        apply_recursive(self, defaults)

    def _post_init_kv_transfer_config(self) -> None:
        """Update KVTransferConfig based on top-level configs in VllmConfig.

        Right now, this function reads the offloading settings from
        CacheConfig and configures the KVTransferConfig accordingly.
        """
        if (kv_offloading_backend := self.cache_config.kv_offloading_backend) is None:
            return

        # If no KVTransferConfig is provided, create a default one.
        if self.kv_transfer_config is None:
            self.kv_transfer_config = KVTransferConfig()

        if (kv_offloading_size := self.cache_config.kv_offloading_size) is None:
            raise ValueError(
                "You must set kv_offloading_size when kv_offloading_backend is set."
            )
        num_kv_ranks = (
            self.parallel_config.tensor_parallel_size
            * self.parallel_config.pipeline_parallel_size
        )

        if kv_offloading_backend == "native":
            self.kv_transfer_config.kv_connector = "OffloadingConnector"
            kv_bytes_per_rank = kv_offloading_size * (1 << 30) / num_kv_ranks

            # NOTE(ApostaC): the actual calculation for num_cpu_blocks should be
            # done after the model's KV cache is initialized
            self.kv_transfer_config.kv_connector_extra_config.update(
                {"kv_bytes_per_rank": kv_bytes_per_rank, "num_cpu_blocks": 0}
            )
        elif kv_offloading_backend == "lmcache":
            self.kv_transfer_config.kv_connector = "LMCacheConnectorV1"
            kv_gb_per_rank = kv_offloading_size / num_kv_ranks
            self.kv_transfer_config.kv_connector_extra_config = {
                "lmcache.local_cpu": True,
                "lmcache.max_local_cpu_size": kv_gb_per_rank,
            }

        # This is the same for all backends
        self.kv_transfer_config.kv_role = "kv_both"

    def __post_init__(self):
        """Verify configs are valid & consistent with each other."""

        # To give each torch profile run a unique instance name.
        self.instance_id = f"{time.time_ns()}"

        self.try_verify_and_update_config()

        if self.model_config is not None:
            self.model_config.verify_with_parallel_config(self.parallel_config)
            self.model_config.verify_dual_chunk_attention_config(self.load_config)

        self.cache_config.verify_with_parallel_config(self.parallel_config)

        if self.lora_config is not None:
            self.lora_config.verify_with_model_config(self.model_config)

        if self.quant_config is None and self.model_config is not None:
            self.quant_config = VllmConfig._get_quantization_config(
                self.model_config, self.load_config
            )

        executor_backend = self.parallel_config.distributed_executor_backend
        executor_supports_async_sched = executor_backend in (
            "mp",
            "uni",
            "external_launcher",
        )

        if self.scheduler_config.async_scheduling:
            # Async scheduling explicitly enabled, hard fail any incompatibilities.
            if self.parallel_config.pipeline_parallel_size > 1:
                raise ValueError(
                    "Async scheduling is not yet compatible with "
                    "pipeline_parallel_size > 1."
                )
            # Currently, async scheduling only support eagle speculative
            # decoding.
            if self.speculative_config is not None:
                if self.speculative_config.method not in get_args(
                    EagleModelTypes
                ) and self.speculative_config.method not in get_args(NgramGPUTypes):
                    raise ValueError(
                        "Currently, async scheduling is only supported "
<<<<<<< HEAD
                        "with EAGLE/MTP/NGram GPU kind of speculative decoding"
=======
                        "with EAGLE/MTP kind of speculative decoding."
>>>>>>> 358bfd31
                    )
                if self.speculative_config.disable_padded_drafter_batch:
                    raise ValueError(
                        "async scheduling for EAGLE/MTP kind of speculative "
                        "decoding is enabled, but disable_padded_drafter_batch=True "
                        "disable_padded_drafter_batch=True is not supported for "
                        "this situation now. please set "
                        "disable_padded_drafter_batch=Fasle"
                    )
            if not executor_supports_async_sched:
                raise ValueError(
                    "Currently, async scheduling only supports `mp`, `uni`, or "
                    "`external_launcher` distributed executor backend, but you chose "
                    f"`{executor_backend}`."
                )
        elif self.scheduler_config.async_scheduling is None:
            # Enable async scheduling unless there is an incompatible option.
            if self.parallel_config.pipeline_parallel_size > 1:
                logger.warning(
                    "Async scheduling is not yet supported with "
                    "pipeline_parallel_size > 1 and will be disabled."
                )
                self.scheduler_config.async_scheduling = False
            elif self.speculative_config is not None:
                if self.speculative_config.method not in get_args(EagleModelTypes):
                    logger.warning(
                        "Async scheduling not supported with %s-based "
                        "speculative decoding and will be disabled.",
                        self.speculative_config.method,
                    )
                else:
                    logger.warning(
                        "Async scheduling will be disabled because some features do "
                        "not currently work in conjunction with speculative decoding. "
                        "To use async scheduling with spec decoding anyway, "
                        "enable it explicitly via async_scheduling=True."
                    )
                self.scheduler_config.async_scheduling = False
            elif not executor_supports_async_sched:
                logger.warning(
                    "Async scheduling will be disabled because it is not supported "
                    "with the `%s` distributed executor backend (only `mp`, `uni`, and "
                    "`external_launcher` are supported).",
                    executor_backend,
                )
                self.scheduler_config.async_scheduling = False
            else:
                self.scheduler_config.async_scheduling = True

        if (
            self.scheduler_config.async_scheduling
            and not self.parallel_config.disable_nccl_for_dp_synchronization
        ):
            logger.info_once(
                "Disabling NCCL for DP synchronization when using async scheduling."
            )
            self.parallel_config.disable_nccl_for_dp_synchronization = True

        logger.info_once(
            "Asynchronous scheduling is %s.",
            "enabled" if self.scheduler_config.async_scheduling else "disabled",
        )

        from vllm.platforms import current_platform

        if (
            self.model_config is not None
            and self.scheduler_config.enable_chunked_prefill
            and self.model_config.dtype == torch.float32
            and current_platform.get_device_capability() == (7, 5)
        ):
            logger.warning_once(
                "Turing devices tensor cores do not support float32 matmul. "
                "To workaround this limitation, vLLM will set 'ieee' input "
                "precision for chunked prefill triton kernels."
            )

        if (
            self.optimization_level > OptimizationLevel.O0
            and self.model_config is not None
            and self.model_config.enforce_eager
        ):
            logger.warning("Enforce eager set, overriding optimization level to -O0")
            self.optimization_level = OptimizationLevel.O0

        if self.compilation_config.backend == "eager" or (
            self.compilation_config.mode is not None
            and self.compilation_config.mode != CompilationMode.VLLM_COMPILE
        ):
            logger.warning(
                "Inductor compilation was disabled by user settings,"
                "Optimizations settings that are only active during"
                "Inductor compilation will be ignored."
            )

        def has_blocked_weights():
            if self.quant_config is not None:
                if hasattr(self.quant_config, "weight_block_size"):
                    return self.quant_config.weight_block_size is not None
                elif hasattr(self.quant_config, "has_blocked_weights"):
                    return self.quant_config.has_blocked_weights()
            return False

        # Enable quant_fp8 CUDA ops (TODO disable in follow up)
        # On H100 the CUDA kernel is faster than
        # native implementation
        # https://github.com/vllm-project/vllm/issues/25094
        if has_blocked_weights():
            custom_ops = self.compilation_config.custom_ops
            if "-quant_fp8" not in custom_ops:
                custom_ops.append("+quant_fp8")

        if self.compilation_config.mode is None:
            if self.optimization_level > OptimizationLevel.O0:
                self.compilation_config.mode = CompilationMode.VLLM_COMPILE
            else:
                self.compilation_config.mode = CompilationMode.NONE

        if all(s not in self.compilation_config.custom_ops for s in ("all", "none")):
            if (
                self.compilation_config.backend == "inductor"
                and self.compilation_config.mode != CompilationMode.NONE
            ):
                self.compilation_config.custom_ops.append("none")
            else:
                self.compilation_config.custom_ops.append("all")

        default_config = OPTIMIZATION_LEVEL_TO_CONFIG[self.optimization_level]
        self._apply_optimization_level_defaults(default_config)

        if (
            self.compilation_config.cudagraph_mode.requires_piecewise_compilation()
            and self.compilation_config.mode != CompilationMode.VLLM_COMPILE
        ):
            logger.info(
                "Cudagraph mode %s is not compatible with compilation mode %s."
                "Overriding to NONE.",
                self.compilation_config.cudagraph_mode,
                self.compilation_config.mode,
            )
            self.compilation_config.cudagraph_mode = CUDAGraphMode.NONE

        # async tp is built on top of sequence parallelism
        # and requires it to be enabled.
        if self.compilation_config.pass_config.fuse_gemm_comms:
            self.compilation_config.pass_config.enable_sp = True
        if self.compilation_config.pass_config.enable_sp:
            if "-rms_norm" in self.compilation_config.custom_ops:
                logger.warning(
                    "RMS norm force disabled, sequence parallelism might break"
                )
            else:
                self.compilation_config.custom_ops.append("+rms_norm")

        if current_platform.support_static_graph_mode():
            # if cudagraph_mode has full cudagraphs, we need to check support
            if model_config := self.model_config:
                if (
                    self.compilation_config.cudagraph_mode.has_full_cudagraphs()
                    and model_config.pooler_config is not None
                ):
                    logger.warning_once(
                        "Pooling models do not support full cudagraphs. "
                        "Overriding cudagraph_mode to PIECEWISE."
                    )
                    self.compilation_config.cudagraph_mode = CUDAGraphMode.PIECEWISE
                elif (
                    model_config.is_encoder_decoder
                    and self.compilation_config.cudagraph_mode
                    not in (CUDAGraphMode.NONE, CUDAGraphMode.FULL_DECODE_ONLY)
                ):
                    logger.info_once(
                        "Encoder-decoder models do not support %s. "
                        "Overriding cudagraph_mode to FULL_DECODE_ONLY.",
                        self.compilation_config.cudagraph_mode.name,
                    )
                    self.compilation_config.cudagraph_mode = (
                        CUDAGraphMode.FULL_DECODE_ONLY
                    )

            # disable cudagraph when enforce eager execution
            if self.model_config is not None and self.model_config.enforce_eager:
                logger.info("Cudagraph is disabled under eager mode")
                self.compilation_config.cudagraph_mode = CUDAGraphMode.NONE
                # override related settings when enforce eager
                self.compilation_config.max_cudagraph_capture_size = 0
                self.compilation_config.cudagraph_capture_sizes = []
            else:
                self.compilation_config.cudagraph_num_of_warmups = 1

            self._set_cudagraph_sizes()
        else:
            self.compilation_config.cudagraph_mode = CUDAGraphMode.NONE

        if self.cache_config.kv_sharing_fast_prefill:
            if (
                self.speculative_config is not None
                and self.speculative_config.use_eagle()
            ):
                raise ValueError(
                    "Fast prefill optimization for KV sharing is not "
                    "compatible with EAGLE as EAGLE requires correct logits "
                    "for all tokens while fast prefill gives incorrect logits "
                    "for prompt tokens."
                )

            logger.warning_once(
                "--kv-sharing-fast-prefill requires changes on model side for "
                "correctness and to realize prefill savings. "
            )
        # TODO: Move after https://github.com/vllm-project/vllm/pull/26847 lands
        self._set_compile_ranges()

        if (
            self.model_config
            and self.model_config.architecture == "WhisperForConditionalGeneration"
            and os.environ.get("VLLM_WORKER_MULTIPROC_METHOD") != "spawn"
        ):
            logger.warning(
                "Whisper is known to have issues with "
                "forked workers. If startup is hanging, "
                "try setting 'VLLM_WORKER_MULTIPROC_METHOD' "
                "to 'spawn'."
            )

        if (
            self.kv_events_config is not None
            and self.kv_events_config.enable_kv_cache_events
            and not self.cache_config.enable_prefix_caching
        ):
            logger.warning(
                "KV cache events are on, but prefix caching is not enabled."
                "Use --enable-prefix-caching to enable."
            )
        if (
            self.kv_events_config is not None
            and self.kv_events_config.publisher != "null"
            and not self.kv_events_config.enable_kv_cache_events
        ):
            logger.warning(
                "KV cache events are disabled,"
                "but the scheduler is configured to publish them."
                "Modify KVEventsConfig.enable_kv_cache_events"
                "to True to enable."
            )
        current_platform.check_and_update_config(self)

        # If DCP, ensure the block size is right.
        if self.parallel_config.decode_context_parallel_size > 1:
            if self.parallel_config.dcp_kv_cache_interleave_size > 1 and (
                self.parallel_config.cp_kv_cache_interleave_size
                != self.parallel_config.dcp_kv_cache_interleave_size
            ):
                self.parallel_config.cp_kv_cache_interleave_size = (
                    self.parallel_config.dcp_kv_cache_interleave_size
                )
                logger.warning_once(
                    "cp_kv_cache_interleave_size is overridden by dcp_kv_cache"
                    "_interleave_size. And dcp-kv-cache-interleave-size will be "
                    "deprecated when PCP is fully supported."
                )
            assert (
                self.parallel_config.cp_kv_cache_interleave_size
                <= self.cache_config.block_size
                and self.cache_config.block_size
                % self.parallel_config.cp_kv_cache_interleave_size
                == 0
            ), (
                f"Block_size({self.cache_config.block_size}) should be greater "
                "than or equal to and divisible by cp_kv_cache_interleave_size "
                f"({self.parallel_config.cp_kv_cache_interleave_size})."
            )

        # Do this after all the updates to compilation_config.mode
        self.compilation_config.set_splitting_ops_for_v1(
            all2all_backend=self.parallel_config.all2all_backend,
            data_parallel_size=self.parallel_config.data_parallel_size,
        )

        if self.compilation_config.pass_config.enable_sp:
            # With pipeline parallelism or dynamo partitioning,
            # native rms norm tracing errors due to incorrect residual shape.
            # Use custom rms norm to unblock. In the future,
            # the pass will operate on higher-level IR to avoid the issue.
            # TODO: https://github.com/vllm-project/vllm/issues/27894
            if self.compilation_config.mode != CompilationMode.VLLM_COMPILE:
                logger.warning(
                    "Sequence parallelism is enabled, but running in wrong "
                    "vllm compile mode: %s.",
                    self.compilation_config.mode,
                )

            is_fullgraph = (
                self.compilation_config.use_inductor_graph_partition
                or len(self.compilation_config.splitting_ops) == 0
            )
            if self.parallel_config.pipeline_parallel_size > 1 or not is_fullgraph:
                if "-rms_norm" not in self.compilation_config.custom_ops:
                    self.compilation_config.custom_ops.append("+rms_norm")
                else:
                    regime = (
                        "Dynamo partition"
                        if not is_fullgraph
                        else "pipeline parallelism"
                    )
                    logger.warning_once(
                        "Sequence parallelism not supported with"
                        "native rms_norm when using %s, "
                        "this will likely lead to an error.",
                        regime,
                    )

        # final check of cudagraph mode after all possible updates
        if current_platform.is_cuda_alike():
            if (
                self.compilation_config.cudagraph_mode.has_full_cudagraphs()
                and self.model_config is not None
                and not self.model_config.disable_cascade_attn
                and not self.compilation_config.cudagraph_mode.has_piecewise_cudagraphs()  # noqa: E501
            ):
                logger.warning_once(
                    "No piecewise cudagraph for executing cascade attention."
                    " Will fall back to eager execution if a batch runs "
                    "into cascade attentions"
                )

            if self.compilation_config.cudagraph_mode.requires_piecewise_compilation():
                assert self.compilation_config.mode == CompilationMode.VLLM_COMPILE, (
                    "Compilation mode should be CompilationMode.VLLM_COMPILE "
                    "when cudagraph_mode piecewise cudagraphs is used, "
                    f"cudagraph_mode={self.compilation_config.cudagraph_mode}"
                )

        if self.parallel_config.use_ubatching:
            a2a_backend = self.parallel_config.all2all_backend
            assert a2a_backend in [
                "deepep_low_latency",
                "deepep_high_throughput",
            ], (
                "Microbatching currently only supports the deepep_low_latency and "
                f"deepep_high_throughput all2all backend. {a2a_backend} is not "
                "supported. To fix use --all2all-backend=deepep_low_latency or "
                "--all2all-backend=deepep_high_throughput and install the DeepEP"
                " kernels."
            )

            if not self.model_config.disable_cascade_attn:
                self.model_config.disable_cascade_attn = True
                logger.warning_once("Disabling cascade attention when DBO is enabled.")

        if not self.instance_id:
            self.instance_id = random_uuid()[:5]

        # Hybrid KV cache manager (HMA) runtime rules:
        # - Explicit enable (--no-disable-kv-cache-manager): error if runtime
        #   disables it
        # - No preference: auto-disable for unsupported features (e.g. kv connector)
        # - Explicit disable (--disable-kv-cache-manager): always respect it
        need_disable_hybrid_kv_cache_manager = False
        # logger should only print warning message for hybrid models. As we
        # can't know whether the model is hybrid or not now, so we don't log
        # warning message here and will log it later.
        if not current_platform.support_hybrid_kv_cache():
            # Hybrid KV cache manager is not supported on non-GPU platforms.
            need_disable_hybrid_kv_cache_manager = True
        if self.kv_events_config is not None:
            # Hybrid KV cache manager is not compatible with KV events.
            need_disable_hybrid_kv_cache_manager = True
        if (
            self.model_config is not None
            and self.model_config.attention_chunk_size is not None
        ):
            if (
                self.speculative_config is not None
                and self.speculative_config.use_eagle()
            ):
                # Hybrid KV cache manager is not yet supported with chunked
                # local attention + eagle.
                need_disable_hybrid_kv_cache_manager = True
            elif not envs.VLLM_ALLOW_CHUNKED_LOCAL_ATTN_WITH_HYBRID_KV_CACHE:
                logger.warning(
                    "There is a latency regression when using chunked local"
                    " attention with the hybrid KV cache manager. Disabling"
                    " it, by default. To enable it, set the environment "
                    "VLLM_ALLOW_CHUNKED_LOCAL_ATTN_WITH_HYBRID_KV_CACHE=1."
                )
                # Hybrid KV cache manager is not yet supported with chunked
                # local attention.
                need_disable_hybrid_kv_cache_manager = True

        if self.scheduler_config.disable_hybrid_kv_cache_manager is None:
            # Default to disable HMA, but only if the user didn't express a preference.
            if self.kv_transfer_config is not None:
                # NOTE(Kuntai): turn HMA off for connector unless specifically enabled.
                need_disable_hybrid_kv_cache_manager = True
                logger.warning(
                    "Turning off hybrid kv cache manager because "
                    "`--kv-transfer-config` is set. This will reduce the "
                    "performance of vLLM on LLMs with sliding window attention "
                    "or Mamba attention. If you are a developer of kv connector"
                    ", please consider supporting hybrid kv cache manager for "
                    "your connector by making sure your connector is a subclass"
                    " of `SupportsHMA` defined in kv_connector/v1/base.py and"
                    " use --no-disable-hybrid-kv-cache-manager to start vLLM."
                )
            self.scheduler_config.disable_hybrid_kv_cache_manager = (
                need_disable_hybrid_kv_cache_manager
            )
        elif (
            self.scheduler_config.disable_hybrid_kv_cache_manager is False
            and need_disable_hybrid_kv_cache_manager
        ):
            raise ValueError(
                "Hybrid KV cache manager was explicitly enabled but is not "
                "supported in this configuration. Consider omitting the "
                "--no-disable-hybrid-kv-cache-manager flag to let vLLM decide"
                " automatically."
            )

        if self.scheduler_config.disable_hybrid_kv_cache_manager is None:
            # Default to enable HMA if not explicitly disabled by user or logic above.
            self.scheduler_config.disable_hybrid_kv_cache_manager = False

        if self.compilation_config.debug_dump_path:
            self.compilation_config.debug_dump_path = (
                self.compilation_config.debug_dump_path.absolute().expanduser()
            )
        if envs.VLLM_DEBUG_DUMP_PATH is not None:
            env_path = Path(envs.VLLM_DEBUG_DUMP_PATH).absolute().expanduser()
            if self.compilation_config.debug_dump_path:
                logger.warning(
                    "Config-specified debug dump path is overridden"
                    " by VLLM_DEBUG_DUMP_PATH to %s",
                    env_path,
                )
            self.compilation_config.debug_dump_path = env_path

        def has_blocked_weights():
            if self.quant_config is not None:
                if hasattr(self.quant_config, "weight_block_size"):
                    return self.quant_config.weight_block_size is not None
                elif hasattr(self.quant_config, "has_blocked_weights"):
                    return self.quant_config.has_blocked_weights()
            return False

        # Enable quant_fp8 CUDA ops (TODO disable in follow up)
        # On H100 the CUDA kernel is faster than
        # native implementation
        # https://github.com/vllm-project/vllm/issues/25094
        if has_blocked_weights():
            custom_ops = self.compilation_config.custom_ops
            if "-quant_fp8" not in custom_ops:
                custom_ops.append("+quant_fp8")

        # Handle the KV connector configs
        self._post_init_kv_transfer_config()

    def update_sizes_for_sequence_parallelism(self, possible_sizes: list) -> list:
        # remove the sizes that not multiple of tp_size when
        # enable sequence parallelism
        removed_sizes = [
            size
            for size in possible_sizes
            if size % self.parallel_config.tensor_parallel_size != 0
        ]
        if removed_sizes:
            logger.warning(
                "Batch sizes %s are removed because they are not "
                "multiple of tp_size %d when "
                "sequence parallelism is enabled",
                removed_sizes,
                self.parallel_config.tensor_parallel_size,
            )

        return [
            size
            for size in possible_sizes
            if size % self.parallel_config.tensor_parallel_size == 0
        ]

    def _set_cudagraph_sizes(self):
        """
        vLLM defines the default candidate list of batch sizes for CUDA graph
        capture as:

        ```python
        max_graph_size = min(max_num_seqs * 2, 512)
        # 1, 2, 4, then multiples of 8 up to 256 and then multiples of 16
        # up to max_graph_size
        cudagraph_capture_sizes = [1, 2, 4] + list(range(8, 256, 8)) + list(
            range(256, max_graph_size + 1, 16))

        In the end, `vllm_config.compilation_config.cudagraph_capture_sizes`
        will be the final sizes to capture cudagraph (in ascending order).

        These sizes are used to capture and reuse CUDA graphs for
        performance-critical paths (e.g., decoding). Capturing enables
        significantly faster kernel dispatch by avoiding Python overhead. The
        list is then filtered based on `max_num_batched_tokens` (e.g., 8192 on
        most GPUs), which controls the total allowed number of tokens in a
        batch. Since each sequence may have a variable number of tokens, the
        maximum usable batch size will depend on actual sequence lengths.

        Example:
            With `max_num_batched_tokens = 8192`, and typical sequences
            averaging ~32 tokens, most practical batch sizes fall below 256.
            However, the system will still allow capture sizes up to 512 if
            shape and memory permit.

        Note:
            If users explicitly specify cudagraph capture sizes in the
            compilation config, those will override this default logic.
            At runtime:

            - If batch size <= one of the `cudagraph_capture_sizes`, the closest
            padded CUDA graph will be used.
            - If batch size > largest `cudagraph_capture_sizes`, cudagraph will
            not be used.
        """

        if (
            self.model_config is not None
            and not self.model_config.enforce_eager
            and self.compilation_config.cudagraph_mode != CUDAGraphMode.NONE
        ):
            # determine the initial max_cudagraph_capture_size
            max_cudagraph_capture_size = (
                self.compilation_config.max_cudagraph_capture_size
            )
            if max_cudagraph_capture_size is None:
                decode_query_len = 1
                if (
                    self.speculative_config
                    and self.speculative_config.num_speculative_tokens
                ):
                    decode_query_len += self.speculative_config.num_speculative_tokens
                max_cudagraph_capture_size = min(
                    self.scheduler_config.max_num_seqs * decode_query_len * 2, 512
                )
            max_num_tokens = self.scheduler_config.max_num_batched_tokens
            max_cudagraph_capture_size = min(max_num_tokens, max_cudagraph_capture_size)

            assert max_cudagraph_capture_size >= 1, (
                "Maximum cudagraph size should be greater than or equal to 1 "
                "when using cuda graph."
            )

            # determine the cudagraph_capture_sizes
            if self.compilation_config.cudagraph_capture_sizes is not None:
                assert len(self.compilation_config.cudagraph_capture_sizes) > 0, (
                    "cudagraph_capture_sizes should contain at least one element "
                    "when using cuda graph."
                )
                # de-duplicate the sizes provided by the config
                dedup_sizes = list(set(self.compilation_config.cudagraph_capture_sizes))
                cudagraph_capture_sizes = [
                    i for i in dedup_sizes if i <= max_num_tokens
                ]
                # sort to make sure the sizes are in ascending order
                cudagraph_capture_sizes.sort()
            else:
                cudagraph_capture_sizes = [
                    i for i in [1, 2, 4] if i <= max_cudagraph_capture_size
                ]
                if max_cudagraph_capture_size >= 8:
                    # Step size 8 for small batch sizes, up to 256(not included)
                    cudagraph_capture_sizes += list(
                        range(8, min(max_cudagraph_capture_size + 1, 256), 8)
                    )
                if max_cudagraph_capture_size >= 256:
                    # Step size 16 for larger batch sizes
                    cudagraph_capture_sizes += list(
                        range(256, max_cudagraph_capture_size + 1, 16)
                    )

            if (
                self.parallel_config.tensor_parallel_size > 1
                and self.compilation_config.pass_config.enable_sp
            ):
                cudagraph_capture_sizes = self.update_sizes_for_sequence_parallelism(
                    cudagraph_capture_sizes
                )

            # user-specific compilation_config.max_cudagraph_capture_size get
            # truncated to valid_max_size when they are inconsistent.
            valid_max_size = (
                cudagraph_capture_sizes[-1] if cudagraph_capture_sizes else 0
            )
            if (
                self.compilation_config.max_cudagraph_capture_size is not None
                and self.compilation_config.max_cudagraph_capture_size != valid_max_size
            ):
                # raise error only when both two flags are user-specified
                # and they are inconsistent with each other
                if self.compilation_config.cudagraph_capture_sizes is not None:
                    raise ValueError(
                        "customized max_cudagraph_capture_size"
                        f"(={self.compilation_config.max_cudagraph_capture_size}) "
                        "should be consistent with the max value of "
                        f"cudagraph_capture_sizes(={valid_max_size})"
                    )

                logger.warning(
                    "Truncating max_cudagraph_capture_size to %d",
                    valid_max_size,
                )
            # always set the final max_cudagraph_capture_size
            self.compilation_config.max_cudagraph_capture_size = valid_max_size

            if self.compilation_config.cudagraph_capture_sizes is not None and len(
                cudagraph_capture_sizes
            ) < len(self.compilation_config.cudagraph_capture_sizes):
                # If users have specified capture sizes, we only need to
                # compare the lens before and after modification since the modified
                # list is only the subset of the original list.
                logger.warning(
                    (
                        "cudagraph_capture_sizes specified in compilation_config"
                        " %s is overridden by config %s"
                    ),
                    self.compilation_config.cudagraph_capture_sizes,
                    cudagraph_capture_sizes,
                )
            # always write back the final sizes
            self.compilation_config.cudagraph_capture_sizes = cudagraph_capture_sizes

        else:
            # no cudagraph in use
            self.compilation_config.max_cudagraph_capture_size = 0
            self.compilation_config.cudagraph_capture_sizes = []

        # complete the remaining process.
        self.compilation_config.post_init_cudagraph_sizes()

    def _set_compile_ranges(self):
        """
        Set the compile ranges for the compilation config.
        """
        compilation_config = self.compilation_config
        computed_compile_ranges_split_points = []

        # The upper bound of the compile ranges is the max_num_batched_tokens
        max_num_batched_tokens = self.scheduler_config.max_num_batched_tokens
        if max_num_batched_tokens is not None:
            computed_compile_ranges_split_points.append(max_num_batched_tokens)

        # Add the compile ranges for flashinfer
        if compilation_config.pass_config.fuse_allreduce_rms:
            tp_size = self.parallel_config.tensor_parallel_size
            max_size = compilation_config.pass_config.flashinfer_max_size(tp_size)
            if max_size is not None:
                max_token_num = max_size // (
                    self.model_config.get_hidden_size()
                    * self.model_config.dtype.itemsize
                )
                if (
                    max_num_batched_tokens is not None
                    and max_token_num < max_num_batched_tokens
                ):
                    computed_compile_ranges_split_points.append(max_token_num)
                else:
                    logger.debug(
                        "Max num batched tokens below allreduce-rms fusion threshold, "
                        "allreduce-rms fusion will be enabled for all num_tokens."
                    )

        if compilation_config.compile_ranges_split_points is not None:
            for x in compilation_config.compile_ranges_split_points:
                assert isinstance(x, int)
                assert x > 0, f"Invalid compile range split point: {x}"
                if (
                    max_num_batched_tokens is not None
                    and x < max_num_batched_tokens
                    and x > 1
                ):
                    computed_compile_ranges_split_points.append(x)
        compilation_config.compile_ranges_split_points = sorted(
            computed_compile_ranges_split_points
        )

    def recalculate_max_model_len(self, max_model_len: int):
        # Can only be called in try_verify_and_update_config
        model_config = self.model_config
        max_model_len = model_config.get_and_verify_max_len(max_model_len)
        self.model_config.max_model_len = max_model_len

    def try_verify_and_update_config(self):
        if self.model_config is None:
            return

        # Avoid running try_verify_and_update_config multiple times
        if getattr(self.model_config, "config_updated", False):
            return
        self.model_config.config_updated = True

        architecture = self.model_config.architecture
        if architecture is None:
            return

        from vllm.model_executor.models.config import (
            MODELS_CONFIG_MAP,
            HybridAttentionMambaModelConfig,
        )

        cls = MODELS_CONFIG_MAP.get(architecture, None)
        if cls is not None:
            cls.verify_and_update_config(self)

        if self.model_config.is_hybrid:
            HybridAttentionMambaModelConfig.verify_and_update_config(self)

        if self.model_config.convert_type == "classify":
            # Maybe convert ForCausalLM into ForSequenceClassification model.
            from vllm.model_executor.models.adapters import SequenceClassificationConfig

            SequenceClassificationConfig.verify_and_update_config(self)

        if hasattr(self.model_config, "model_weights") and is_runai_obj_uri(
            self.model_config.model_weights
        ):
            if self.load_config.load_format == "auto":
                logger.info(
                    "Detected Run:ai model config. "
                    "Overriding `load_format` to 'runai_streamer'"
                )
                self.load_config.load_format = "runai_streamer"
            elif self.load_config.load_format not in (
                "runai_streamer",
                "runai_streamer_sharded",
            ):
                raise ValueError(
                    f"To load a model from S3, 'load_format' "
                    f"must be 'runai_streamer' or 'runai_streamer_sharded', "
                    f"but got '{self.load_config.load_format}'. "
                    f"Model: {self.model_config.model}"
                )

    def compile_debug_dump_path(self) -> Path | None:
        """Returns a rank-aware path for dumping
        torch.compile debug information.
        """
        if self.compilation_config.debug_dump_path is None:
            return None
        tp_rank = self.parallel_config.rank
        dp_rank = self.parallel_config.data_parallel_rank
        data_parallel_size = self.parallel_config.data_parallel_size
        append_path = (
            f"rank_{tp_rank}"
            if data_parallel_size == 1
            else f"rank_{tp_rank}_dp_{dp_rank}"
        )
        path = self.compilation_config.debug_dump_path / append_path
        return path

    def __str__(self):
        return (
            f"model={self.model_config.model!r}, "
            f"speculative_config={self.speculative_config!r}, "
            f"tokenizer={self.model_config.tokenizer!r}, "
            f"skip_tokenizer_init={self.model_config.skip_tokenizer_init}, "
            f"tokenizer_mode={self.model_config.tokenizer_mode}, "
            f"revision={self.model_config.revision}, "
            f"tokenizer_revision={self.model_config.tokenizer_revision}, "
            f"trust_remote_code={self.model_config.trust_remote_code}, "
            f"dtype={self.model_config.dtype}, "
            f"max_seq_len={self.model_config.max_model_len}, "
            f"download_dir={self.load_config.download_dir!r}, "
            f"load_format={self.load_config.load_format}, "
            f"tensor_parallel_size={self.parallel_config.tensor_parallel_size}, "  # noqa
            f"pipeline_parallel_size={self.parallel_config.pipeline_parallel_size}, "  # noqa
            f"data_parallel_size={self.parallel_config.data_parallel_size}, "  # noqa
            f"disable_custom_all_reduce={self.parallel_config.disable_custom_all_reduce}, "  # noqa
            f"quantization={self.model_config.quantization}, "
            f"enforce_eager={self.model_config.enforce_eager}, "
            f"kv_cache_dtype={self.cache_config.cache_dtype}, "
            f"device_config={self.device_config.device}, "
            f"structured_outputs_config={self.structured_outputs_config!r}, "
            f"observability_config={self.observability_config!r}, "
            f"seed={self.model_config.seed}, "
            f"served_model_name={self.model_config.served_model_name}, "
            f"enable_prefix_caching={self.cache_config.enable_prefix_caching}, "
            f"enable_chunked_prefill={self.scheduler_config.enable_chunked_prefill}, "  # noqa
            f"pooler_config={self.model_config.pooler_config!r}, "
            f"compilation_config={self.compilation_config!r}"
        )

    @model_validator(mode="after")
    def validate_mamba_block_size(self) -> "VllmConfig":
        if self.model_config is None:
            return self
        mamba_block_size_is_set = (
            self.cache_config.mamba_block_size is not None
            and self.cache_config.mamba_block_size != self.model_config.max_model_len
        )
        if mamba_block_size_is_set and not self.cache_config.enable_prefix_caching:
            raise ValueError(
                "--mamba-block-size can only be set with --enable-prefix-caching"
            )
        return self


_current_vllm_config: VllmConfig | None = None
_current_prefix: str | None = None


@contextmanager
def set_current_vllm_config(
    vllm_config: VllmConfig, check_compile=False, prefix: str | None = None
):
    """
    Temporarily set the current vLLM config.
    Used during model initialization.
    We save the current vLLM config in a global variable,
    so that all modules can access it, e.g. custom ops
    can access the vLLM config to determine how to dispatch.
    """
    global _current_vllm_config, _current_prefix
    old_vllm_config = _current_vllm_config
    old_prefix = _current_prefix
    from vllm.compilation.counter import compilation_counter

    num_models_seen = compilation_counter.num_models_seen
    try:
        # Clear the compilation config cache when context changes.
        # This is needed since the old config may have been accessed
        # and cached before the new config is set.
        get_cached_compilation_config.cache_clear()

        _current_vllm_config = vllm_config
        _current_prefix = prefix
        yield
    except Exception:
        raise
    else:
        if check_compile:
            vllm_config.compilation_config.custom_op_log_check()

        if (
            check_compile
            and vllm_config.compilation_config.mode == CompilationMode.VLLM_COMPILE
            and compilation_counter.num_models_seen == num_models_seen
        ):
            # If the model supports compilation,
            # compilation_counter.num_models_seen should be increased
            # by at least 1.
            # If it is not increased, it means the model does not support
            # compilation (does not have @support_torch_compile decorator).
            logger.warning(
                "`torch.compile` is turned on, but the model %s"
                " does not support it. Please open an issue on GitHub"
                " if you want it to be supported.",
                vllm_config.model_config.model,
            )
    finally:
        _current_vllm_config = old_vllm_config
        _current_prefix = old_prefix
        # Clear the compilation config cache when context changes
        get_cached_compilation_config.cache_clear()


@lru_cache(maxsize=1)
def get_cached_compilation_config():
    """Cache config to avoid repeated calls to get_current_vllm_config()"""
    return get_current_vllm_config().compilation_config


def get_current_vllm_config() -> VllmConfig:
    if _current_vllm_config is None:
        # in ci, usually when we test custom ops/modules directly,
        # we don't set the vllm config. In that case, we set a default
        # config.
        logger.warning("Current vLLM config is not set.")
        return VllmConfig()
    return _current_vllm_config


T = TypeVar("T")


def get_layers_from_vllm_config(
    vllm_config: VllmConfig,
    layer_type: type[T],
    layer_names: list[str] | None = None,
) -> dict[str, T]:
    """
    Get layers from the vLLM config.

    Args:
        vllm_config: The vLLM config.
        layer_type: The type of the layer to get.
        layer_names: The names of the layers to get. If None, return all layers.
    """

    if layer_names is None:
        layer_names = list(vllm_config.compilation_config.static_forward_context.keys())

    forward_context = vllm_config.compilation_config.static_forward_context

    return {
        layer_name: forward_context[layer_name]
        for layer_name in layer_names
        if isinstance(forward_context[layer_name], layer_type)
    }<|MERGE_RESOLUTION|>--- conflicted
+++ resolved
@@ -554,11 +554,7 @@
                 ) and self.speculative_config.method not in get_args(NgramGPUTypes):
                     raise ValueError(
                         "Currently, async scheduling is only supported "
-<<<<<<< HEAD
                         "with EAGLE/MTP/NGram GPU kind of speculative decoding"
-=======
-                        "with EAGLE/MTP kind of speculative decoding."
->>>>>>> 358bfd31
                     )
                 if self.speculative_config.disable_padded_drafter_batch:
                     raise ValueError(
