--- conflicted
+++ resolved
@@ -101,16 +101,8 @@
         excluding anything before input ids/embeddings and after
         the final hidden states.
         """
-<<<<<<< HEAD
         # This config does not affect the compiled graph.
         return None
-=======
-        # no factors to consider.
-        # this config will not affect the computation graph.
-        factors: list[Any] = []
-        hash_str = safe_hash(str(factors).encode(), usedforsecurity=False).hexdigest()
-        return hash_str
->>>>>>> 53d7f1f6
 
     @field_validator("load_format", mode="after")
     def _lowercase_load_format(cls, load_format: str) -> str:
