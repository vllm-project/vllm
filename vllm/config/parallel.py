--- conflicted
+++ resolved
@@ -170,31 +170,29 @@
     Set to be private as it's not intended to be configured by users.
     """
 
-<<<<<<< HEAD
-    _api_process_count: int = 1
-    """
-    The number of API processes initialized.
-
-    Note:
-        This is an internal config that is only valid for and
-        should only be set by API server scale-out.
-    """
-
-    _api_process_rank: int = 0
-    """
-    The rank of this API process, or `-1` for engine core processes
-    under API server scale-out.
-
-    Note:
-        This is an internal config that is only valid for and
-        should only be set by API server scale-out.
-    """
-=======
     decode_context_parallel_size: int = 1
     """Number of decode context parallel groups, because the world size does
     not change by dcp, it simply reuse the GPUs of TP group, and tp_size
     needs to be divisible by dcp_size."""
->>>>>>> b3d7e3c8
+
+    _api_process_count: int = 1
+    """
+    The number of API processes initialized.
+
+    Note:
+        This is an internal config that is only valid for and
+        should only be set by API server scale-out.
+    """
+
+    _api_process_rank: int = 0
+    """
+    The rank of this API process, or `-1` for engine core processes
+    under API server scale-out.
+
+    Note:
+        This is an internal config that is only valid for and
+        should only be set by API server scale-out.
+    """
 
     @property
     def world_size_across_dp(self) -> int:
