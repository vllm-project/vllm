--- conflicted
+++ resolved
@@ -35,10 +35,7 @@
 ExpertPlacementStrategy = Literal["linear", "round_robin"]
 DistributedExecutorBackend = Literal["ray", "mp", "uni", "external_launcher"]
 DataParallelBackend = Literal["ray", "mp"]
-<<<<<<< HEAD
 EPLBPolicyOption = Literal["default", "flashlb", "swift_balancer"]
-=======
-EPLBPolicyOption = Literal["default"]
 All2AllBackend = Literal[
     "naive",
     "pplx",
@@ -47,7 +44,6 @@
     "allgather_reducescatter",
     "flashinfer_all2allv",
 ]
->>>>>>> 6b16fff0
 
 
 @config
