# SPDX-License-Identifier: Apache-2.0
# SPDX-FileCopyrightText: Copyright contributors to the vLLM project

import hashlib
import os
from typing import TYPE_CHECKING, Any, Literal

import torch
from pydantic import Field, model_validator
from pydantic.dataclasses import dataclass
from torch.distributed import ProcessGroup, ReduceOp
from typing_extensions import Self

import vllm.envs as envs
from vllm.config.utils import config
from vllm.logger import init_logger
from vllm.model_executor.layers.batch_invariant import (
    vllm_is_batch_invariant,
)
from vllm.platforms import current_platform
<<<<<<< HEAD
from vllm.utils import cuda_device_count_stateless
from vllm.utils.network_utils import get_open_ports_list
=======
from vllm.utils import get_open_ports_list
from vllm.utils.torch_utils import cuda_device_count_stateless
>>>>>>> 8a297115

if TYPE_CHECKING:
    from ray.runtime_env import RuntimeEnv
    from ray.util.placement_group import PlacementGroup

    from vllm.executor.executor_base import ExecutorBase
else:
    RuntimeEnv = Any
    PlacementGroup = Any
    ExecutorBase = Any

logger = init_logger(__name__)

ExpertPlacementStrategy = Literal["linear", "round_robin"]
DistributedExecutorBackend = Literal["ray", "mp", "uni", "external_launcher"]
DataParallelBackend = Literal["ray", "mp"]


@config
@dataclass
class EPLBConfig:
    """Configuration for Expert Parallel Load Balancing (EP)."""

    window_size: int = 1000
    """Window size for expert load recording."""
    step_interval: int = 3000
    """
    Interval for rearranging experts in expert parallelism.

    Note that if this is greater than the EPLB window size, only the metrics
    of the last `lb_window_size` steps will be used for rearranging experts.
    """

    num_redundant_experts: int = Field(default=0, ge=0)
    """Number of redundant experts to use for expert parallelism."""

    log_balancedness: bool = False
    """
    Log the balancedness each step of expert parallelism.
    This is turned off by default since it will cause communication overhead.
    """


@config
@dataclass
class ParallelConfig:
    """Configuration for the distributed execution."""

    pipeline_parallel_size: int = 1
    """Number of pipeline parallel groups."""
    tensor_parallel_size: int = 1
    """Number of tensor parallel groups."""
    data_parallel_size: int = 1
    """Number of data parallel groups. MoE layers will be sharded according to
    the product of the tensor parallel size and data parallel size."""
    data_parallel_size_local: int = 1
    """Number of local data parallel groups."""
    data_parallel_rank: int = 0
    """Rank of the data parallel group."""
    data_parallel_rank_local: int | None = None
    """Local rank of the data parallel group,
    set only in SPMD mode."""
    data_parallel_master_ip: str = "127.0.0.1"
    """IP of the data parallel master."""
    data_parallel_rpc_port: int = 29550
    """Port for data parallel messaging."""
    data_parallel_master_port: int = 29500
    """Port of the data parallel master."""
    data_parallel_backend: DataParallelBackend = "mp"
    """Backend to use for data parallel, either "mp" or "ray"."""
    data_parallel_external_lb: bool = False
    """Whether to use "external" DP LB mode. Applies only to online serving
    and when data_parallel_size > 0. This is useful for a "one-pod-per-rank"
    wide-EP setup in Kubernetes. Set implicitly when --data-parallel-rank
    is provided explicitly to vllm serve."""
    data_parallel_hybrid_lb: bool = False
    """Whether to use "hybrid" DP LB mode. Applies only to online serving
    and when data_parallel_size > 0. Enables running an AsyncLLM
    and API server on a "per-node" basis where vLLM load balances
    between local data parallel ranks, but an external LB balances
    between vLLM nodes/replicas. Set explicitly in conjunction with
    --data-parallel-start-rank."""
    enable_expert_parallel: bool = False
    """Use expert parallelism instead of tensor parallelism for MoE layers."""
    enable_eplb: bool = False
    """Enable expert parallelism load balancing for MoE layers."""
    eplb_config: EPLBConfig = Field(default_factory=EPLBConfig)
    """Expert parallelism configuration."""
    expert_placement_strategy: ExpertPlacementStrategy = "linear"
    """The expert placement strategy for MoE layers:\n
    - "linear": Experts are placed in a contiguous manner. For example, with 4
      experts and 2 ranks, rank 0 will have experts [0, 1] and rank 1 will have
      experts [2, 3].\n
    - "round_robin": Experts are placed in a round-robin manner. For example,
      with 4 experts and 2 ranks, rank 0 will have experts [0, 2] and rank 1
      will have experts [1, 3]. This strategy can help improve load balancing
      for grouped expert models with no redundant experts."""
    all2all_backend: (
        Literal[
            "naive",
            "pplx",
            "deepep_high_throughput",
            "deepep_low_latency",
            "allgather_reducescatter",
            "flashinfer_all2allv",
        ]
        | None
    ) = None
    """All2All backend for MoE expert parallel communication. If not set, uses
    the value from VLLM_ALL2ALL_BACKEND environment variable. Available options:
    - "naive": Naive all2all implementation using broadcasts
    - "allgather_reducescatter": All2all based on allgather and reducescatter
    - "pplx": Use pplx kernels
    - "deepep_high_throughput": Use deepep high-throughput kernels
    - "deepep_low_latency": Use deepep low-latency kernels
    - "flashinfer_all2allv": Use flashinfer alltoallv kernels for mnnvl"""
    num_redundant_experts: int | None = None
    """`num_redundant_experts` is deprecated and has been replaced with
    `eplb_config.num_redundant_experts`. This will be removed in v0.12.0.
    Please use `eplb_config.num_redundant_experts` instead."""
    eplb_window_size: int | None = None
    """`eplb_window_size` is deprecated and has been replaced with
    `eplb_config.window_size`. This will be removed in v0.12.0.
    Please use `eplb_config.window_size` instead."""
    eplb_step_interval: int | None = None
    """`eplb_step_interval` is deprecated and has been replaced with
    `eplb_config.step_interval`. This will be removed in v0.12.0.
    Please use `eplb_config.step_interval` instead."""
    eplb_log_balancedness: bool | None = None
    """`eplb_log_balancedness` is deprecated and has been replaced with
    `eplb_config.log_balancedness`. This will be removed in v0.12.0.
    Please use `eplb_config.log_balancedness` instead."""

    max_parallel_loading_workers: int | None = None
    """Maximum number of parallel loading workers when loading model
    sequentially in multiple batches. To avoid RAM OOM when using tensor
    parallel and large models."""

    disable_custom_all_reduce: bool = False
    """Disable the custom all-reduce kernel and fall back to NCCL."""

    enable_dbo: bool = False
    """Enable dual batch overlap for the model executor."""

    dbo_decode_token_threshold: int = 32
    """The threshold for dual batch overlap for batches only containing decodes.
    If the number of tokens in the request is greater than this threshold,
    microbatching will be used. Otherwise, the request will be processed in a
    single batch."""
    dbo_prefill_token_threshold: int = 512  # TODO(lucas): tune
    """The threshold for dual batch overlap for batches that contain one or more
    prefills. If the number of tokens in the request is greater than this
    threshold, microbatching will be used. Otherwise, the request will be
    processed in a single batch."""

    disable_nccl_for_dp_synchronization: bool = False
    """Forces the dp synchronization logic in vllm/v1/worker/dp_utils.py 
    to use Gloo instead of NCCL for its all reduce"""

    ray_workers_use_nsight: bool = False
    """Whether to profile Ray workers with nsight, see https://docs.ray.io/en/latest/ray-observability/user-guides/profiling.html#profiling-nsight-profiler."""

    ray_runtime_env: RuntimeEnv | None = None
    """Ray runtime environment to pass to distributed workers."""

    placement_group: PlacementGroup | None = None
    """ray distributed model workers placement group."""

    distributed_executor_backend: (
        str | DistributedExecutorBackend | type[ExecutorBase] | None
    ) = None
    """Backend to use for distributed model
    workers, either "ray" or "mp" (multiprocessing). If the product
    of pipeline_parallel_size and tensor_parallel_size is less than
    or equal to the number of GPUs available, "mp" will be used to
    keep processing on a single host. Otherwise, this will default
    to "ray" if Ray is installed and fail otherwise. Note that tpu
    only support Ray for distributed inference."""

    worker_cls: str = "auto"
    """The full name of the worker class to use. If "auto", the worker class
    will be determined based on the platform."""
    sd_worker_cls: str = "auto"
    """The full name of the worker class to use for speculative decoding.
    If "auto", the worker class will be determined based on the platform."""
    worker_extension_cls: str = ""
    """The full name of the worker extension class to use. The worker extension
    class is dynamically inherited by the worker class. This is used to inject
    new attributes and methods to the worker class for use in collective_rpc
    calls."""

    world_size: int = Field(init=False)
    """world_size is TPxPP, it affects the number of workers we create."""

    rank: int = 0
    """Global rank in distributed setup."""

    _data_parallel_master_port_list: list[int] = Field(default_factory=list)
    """List of open port auto-queried for data parallel messaging.
    Set to be private as it's not intended to be configured by users.
    """

    decode_context_parallel_size: int = 1
    """Number of decode context parallel groups, because the world size does
    not change by dcp, it simply reuse the GPUs of TP group, and tp_size
    needs to be divisible by dcp_size."""

    _api_process_count: int = Field(default=1, gt=0)
    """
    The number of API processes initialized.

    Note:
        This is an internal config that is only valid for and
        should only be set by API server scale-out.
    """

    _api_process_rank: int = Field(default=0, ge=-1)
    """
    The rank of this API process, or `-1` for engine core processes
    under API server scale-out.

    Note:
        This is an internal config that is only valid for and
        should only be set by API server scale-out.
    """

    @model_validator(mode="after")
    def _validate_parallel_config(self) -> Self:
        if self._api_process_rank >= self._api_process_count:
            raise ValueError(
                "Invalid value of `_api_process_rank`. "
                f"Expected to be `-1` or `[0, {self._api_process_count})`, "
                f"but found: {self._api_process_rank}"
            )

        if self.data_parallel_size_local > self.data_parallel_size:
            raise ValueError(
                f"data_parallel_size_local ({self.data_parallel_size_local}) "
                f"must be <= data_parallel_size ({self.data_parallel_size})"
            )

        if self.data_parallel_size <= 1 and self.data_parallel_external_lb:
            raise ValueError(
                "data_parallel_external_lb can only be set when data_parallel_size > 1"
            )

        if self.enable_eplb:
            if not current_platform.is_cuda():
                raise ValueError(
                    "Expert parallelism load balancing is only supported on "
                    "CUDA devices now."
                )
            if not self.enable_expert_parallel:
                raise ValueError("enable_expert_parallel must be True to use EPLB.")
            if self.tensor_parallel_size * self.data_parallel_size <= 1:
                raise ValueError(
                    "EPLB requires tensor_parallel_size or data_parallel_size "
                    f"to be greater than 1, but got "
                    f"TP={self.tensor_parallel_size},DP={self.data_parallel_size}."
                )
        else:
            if self.eplb_config.num_redundant_experts != 0:
                raise ValueError(
                    "num_redundant_experts is set to "
                    f"{self.eplb_config.num_redundant_experts} but EPLB is not "
                    "enabled. Either enable EPLB or unset "
                    "num_redundant_experts."
                )

        return self

    @property
    def world_size_across_dp(self) -> int:
        """world_size_across_dp is TPxPPxDP, it is the size of the world
        including data parallelism."""
        return self.world_size * self.data_parallel_size

    def get_next_dp_init_port(self) -> int:
        """
        We might need to initialize process groups in multiple
        processes that is related to data parallelism,
        e.g. both in the worker and in the engine, which
        can live in different processes. To avoid port conflicts, we
        pop a new port from the prepared port list each time we need to
        initialize a new process group related to data parallelism.
        """
        if self._data_parallel_master_port_list:
            answer = self._data_parallel_master_port_list.pop()
        else:
            answer = self.data_parallel_master_port
            self.data_parallel_master_port += 1

        return answer

    def stateless_init_dp_group(self) -> ProcessGroup:
        # NOTE: In high-concurrency scenarios multiple processes
        # can pick the same (currently free) port through a race
        # condition when calling `get_open_port()`. When the first
        # process binds the port the others will subsequently fail
        # with `torch.distributed.DistNetworkError: EADDRINUSE`.
        # To make the initialization more robust we retry a few times
        # with a fresh port whenever this specific error is observed.
        from torch.distributed import DistNetworkError

        from vllm.distributed.utils import (
            stateless_init_torch_distributed_process_group,
        )

        max_retries = 5
        last_exc: Exception | None = None
        for _ in range(max_retries):
            try:
                # use gloo since the engine process might not have cuda device
                return stateless_init_torch_distributed_process_group(
                    self.data_parallel_master_ip,
                    self.get_next_dp_init_port(),
                    self.data_parallel_rank,
                    self.data_parallel_size,
                    backend=current_platform.dist_backend,
                )
            except DistNetworkError as e:
                # We only want to retry when the root cause is EADDRINUSE.
                if "EADDRINUSE" in str(e):
                    logger.warning("Address already in use. Retrying with a new port.")
                    last_exc = e
                    continue  # try again with a new port
                raise e

        # If we get here all retries have failed.
        assert last_exc is not None
        raise last_exc

    # The all_reduce at the end of attention (during o_proj) means that
    # inputs are replicated across each rank of the tensor parallel group.
    # If using expert-parallelism with DeepEP All2All ops, replicated
    # tokens results in useless duplicate computation and communication.
    #
    # In this case, ensure the input to the experts is sequence parallel
    # to avoid the excess work.
    #
    # Not needed for pplx-kernels as it can handle duplicate input tokens.
    @property
    def use_sequence_parallel_moe(self) -> bool:
        return (
            self.all2all_backend
            in (
                "allgather_reducescatter",
                "naive",
                "deepep_high_throughput",
                "deepep_low_latency",
            )
            and self.enable_expert_parallel
            and self.tensor_parallel_size > 1
            and self.data_parallel_size > 1
        )

    @staticmethod
    def has_unfinished_dp(dp_group: ProcessGroup, has_unfinished: bool) -> bool:
        tensor = torch.tensor([has_unfinished], dtype=torch.int32, device="cpu")
        # dp rank 0: has_unfinished_seqs=True
        # dp rank 1: has_unfinished_seqs=False
        # aggregated: has_unfinished_seqs=True
        # so this is an OR operation, i.e. MAX in integers
        torch.distributed.all_reduce(tensor, op=ReduceOp.MAX, group=dp_group)
        aggregated_has_unfinished = bool(tensor.item())
        return aggregated_has_unfinished

    @staticmethod
    def sync_kv_cache_memory_size(dp_group: ProcessGroup, kv_cache_memory: int) -> int:
        if kv_cache_memory == -1:
            kv_cache_memory = torch.iinfo(torch.int64).max
        tensor = torch.tensor([kv_cache_memory], dtype=torch.int64, device="cpu")
        # we cannot use broadcast for stateless dp group since it depends
        # on global rank
        torch.distributed.all_reduce(tensor, op=ReduceOp.MIN, group=dp_group)
        return tensor.item()

    def compute_hash(self):
        """
        Provide a hash that uniquely identifies all the configs
        that affect the structure of the computation
        graph from input ids/embeddings to the final hidden states,
        excluding anything before input ids/embeddings and after
        the final hidden states.

        This hash is also used for DP worker configuration validation
        to prevent hangs from mismatched collective communication patterns.
        """
        factors: list[Any] = []
        factors.append(self.pipeline_parallel_size)
        factors.append(self.tensor_parallel_size)
        factors.append(self.enable_expert_parallel)
        factors.append(self.data_parallel_size)
        factors.append(self.all2all_backend)
        factors.append(self.enable_eplb)
        if self.enable_eplb:
            factors.append(self.eplb_config.log_balancedness)
            factors.append(self.eplb_config.window_size)
            factors.append(self.eplb_config.step_interval)
            factors.append(self.eplb_config.num_redundant_experts)
        return hashlib.sha256(str(factors).encode()).hexdigest()

    def __post_init__(self) -> None:
        # Set all2all_backend from env var if not specified, with deprecation warning
        if self.all2all_backend is None:
            self.all2all_backend = envs.VLLM_ALL2ALL_BACKEND
            if envs.is_set("VLLM_ALL2ALL_BACKEND"):
                logger.warning_once(
                    "VLLM_ALL2ALL_BACKEND environment variable is deprecated and "
                    "will be removed in a future release. Please use the "
                    "--all2all-backend command-line argument instead."
                )

        # Forward deprecated fields to their new location
        if self.num_redundant_experts is not None:
            self.eplb_config.num_redundant_experts = self.num_redundant_experts
            logger.warning_once(
                "num_redundant_experts is deprecated and has been replaced "
                "with eplb_config.num_redundant_experts. This will be removed "
                "in v0.12.0. Changing this field after initialization will "
                "have no effect."
            )
        if self.eplb_window_size is not None:
            self.eplb_config.window_size = self.eplb_window_size
            logger.warning_once(
                "eplb_window_size is deprecated and has been replaced "
                "with eplb_config.window_size. This will be removed "
                "in v0.12.0. Changing this field after initialization will "
                "have no effect."
            )
        if self.eplb_step_interval is not None:
            self.eplb_config.step_interval = self.eplb_step_interval
            logger.warning_once(
                "eplb_step_interval is deprecated and has been replaced "
                "with eplb_config.step_interval. This will be removed "
                "in v0.12.0. Changing this field after initialization will "
                "have no effect."
            )
        if self.eplb_log_balancedness is not None:
            self.eplb_config.log_balancedness = self.eplb_log_balancedness
            logger.warning_once(
                "eplb_log_balancedness is deprecated and has been replaced "
                "with eplb_config.log_balancedness. This will be removed "
                "in v0.12.0. Changing this field after initialization will "
                "have no effect."
            )

        # Continue with the rest of the initialization
        self.world_size = self.pipeline_parallel_size * self.tensor_parallel_size

        if self.distributed_executor_backend == "external_launcher":
            logger.info("Using external launcher for distributed inference.")
            self.world_size *= self.data_parallel_size

        if self.data_parallel_size > 1 or self.data_parallel_size_local == 0:
            # Data parallel was specified in the engine args.
            if self.distributed_executor_backend == "external_launcher":
                # For external launcher,
                # we need to set the data parallel rank automatically
                self.data_parallel_rank = int(os.environ["RANK"]) // (
                    self.world_size // self.data_parallel_size
                )
                logger.info(
                    "Set data_parallel_rank to %d automatically.",
                    self.data_parallel_rank,
                )
            if not self._data_parallel_master_port_list:
                self._data_parallel_master_port_list = get_open_ports_list(5)
            self.data_parallel_master_port = self._data_parallel_master_port_list.pop()

            if not (0 <= self.data_parallel_rank < self.data_parallel_size):
                raise ValueError(
                    f"data_parallel_rank ({self.data_parallel_rank})"
                    f" must be in the range [0, {self.data_parallel_size})"
                )
        else:
            # Otherwise fall back to env vars (e.g. for offline SPMD case).
            self.data_parallel_size = envs.VLLM_DP_SIZE
            self.data_parallel_rank = envs.VLLM_DP_RANK
            self.data_parallel_rank_local = envs.VLLM_DP_RANK_LOCAL
            self.data_parallel_master_ip = envs.VLLM_DP_MASTER_IP
            self.data_parallel_master_port = envs.VLLM_DP_MASTER_PORT

        if self.distributed_executor_backend == "external_launcher":
            os.environ["VLLM_ENABLE_V1_MULTIPROCESSING"] = "0"
            logger.info("Disabling V1 multiprocessing for external launcher.")

        if self.distributed_executor_backend is None and self.world_size > 1:
            # We use multiprocessing by default if world_size fits on the
            # current node and we aren't in a ray placement group.

            from vllm.executor import ray_utils

            backend: DistributedExecutorBackend = "mp"
            ray_found = ray_utils.ray_is_available()
            if current_platform.is_tpu() and envs.VLLM_XLA_USE_SPMD:
                backend = "uni"
            elif (
                current_platform.is_cuda()
                and cuda_device_count_stateless() < self.world_size
            ):
                if not ray_found:
                    raise ValueError(
                        "Unable to load Ray: "
                        f"{ray_utils.ray_import_err}. Ray is "
                        "required for multi-node inference, "
                        "please install Ray with `pip install "
                        "ray`."
                    )
                backend = "ray"
            elif self.data_parallel_backend == "ray":
                logger.info(
                    "Using ray distributed inference because "
                    "data_parallel_backend is ray"
                )
                backend = "ray"
            elif ray_found:
                if self.placement_group:
                    backend = "ray"
                else:
                    from ray import is_initialized as ray_is_initialized

                    if ray_is_initialized():
                        from ray.util import get_current_placement_group

                        if get_current_placement_group():
                            backend = "ray"
            self.distributed_executor_backend = backend
            logger.debug("Defaulting to use %s for distributed inference", backend)

        if self.distributed_executor_backend is None and self.world_size == 1:
            self.distributed_executor_backend = "uni"

    @property
    def use_ray(self) -> bool:
        return self.distributed_executor_backend == "ray" or (
            isinstance(self.distributed_executor_backend, type)
            and getattr(self.distributed_executor_backend, "uses_ray", False)
        )

    @model_validator(mode="after")
    def _verify_args(self) -> Self:
        # Lazy import to avoid circular import
        from vllm.executor.executor_base import ExecutorBase

        # Enable batch invariance settings if requested
        if vllm_is_batch_invariant():
            self.disable_custom_all_reduce = True

        if (
            self.distributed_executor_backend is not None
            and not isinstance(self.distributed_executor_backend, str)
            and not (
                isinstance(self.distributed_executor_backend, type)
                and issubclass(self.distributed_executor_backend, ExecutorBase)
            )
        ):
            raise ValueError(
                "Unrecognized distributed executor backend "
                f"{self.distributed_executor_backend}. Supported "
                "values are 'ray', 'mp' 'uni', 'external_launcher', "
                " custom ExecutorBase subclass or its import path."
            )
        if self.use_ray:
            from vllm.executor import ray_utils

            ray_utils.assert_ray_available()

        if not current_platform.use_custom_allreduce():
            self.disable_custom_all_reduce = True
            logger.debug(
                "Disabled the custom all-reduce kernel because it is not "
                "supported on current platform."
            )
        if self.ray_workers_use_nsight and not self.use_ray:
            raise ValueError(
                "Unable to use nsight profiling unless workers run with Ray."
            )

        return self<|MERGE_RESOLUTION|>--- conflicted
+++ resolved
@@ -18,13 +18,8 @@
     vllm_is_batch_invariant,
 )
 from vllm.platforms import current_platform
-<<<<<<< HEAD
-from vllm.utils import cuda_device_count_stateless
 from vllm.utils.network_utils import get_open_ports_list
-=======
-from vllm.utils import get_open_ports_list
 from vllm.utils.torch_utils import cuda_device_count_stateless
->>>>>>> 8a297115
 
 if TYPE_CHECKING:
     from ray.runtime_env import RuntimeEnv
