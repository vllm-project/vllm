# SPDX-License-Identifier: Apache-2.0
# SPDX-FileCopyrightText: Copyright contributors to the vLLM project

import hashlib
import os
<<<<<<< HEAD
from dataclasses import field

from enum import Enum
=======
>>>>>>> 5728da11
from typing import TYPE_CHECKING, Any, Literal, Optional, Union

import torch
from pydantic import Field, model_validator
from pydantic.dataclasses import dataclass
from torch.distributed import ProcessGroup, ReduceOp
from typing_extensions import Self

import vllm.envs as envs
from vllm.config.utils import config
from vllm.logger import init_logger
from vllm.platforms import current_platform
from vllm.utils import cuda_device_count_stateless, get_open_ports_list

if TYPE_CHECKING:
    from ray.runtime_env import RuntimeEnv
    from ray.util.placement_group import PlacementGroup

    from vllm.executor.executor_base import ExecutorBase
else:
    RuntimeEnv = Any
    PlacementGroup = Any
    ExecutorBase = Any

logger = init_logger(__name__)

ExpertPlacementStrategy = Literal["linear", "round_robin"]
DistributedExecutorBackend = Literal["ray", "mp", "uni", "external_launcher"]
DataParallelBackend = Literal["ray", "mp"]


class EPLBPolicyType(Enum):
    DEFAULT_EPLB = 0


@config
@dataclass
class EPLBConfig:
    """Configuration for Expert Parallel Load Balancing (EP)."""

    window_size: int = 1000
    """Window size for expert load recording."""
    step_interval: int = 3000
    """
    Interval for rearranging experts in expert parallelism.

    Note that if this is greater than the EPLB window size, only the metrics
    of the last `lb_window_size` steps will be used for rearranging experts.
    """

    num_redundant_experts: int = Field(default=0, ge=0)
    """Number of redundant experts to use for expert parallelism."""

    log_balancedness: bool = False
    """
    Log the balancedness each step of expert parallelism.
    This is turned off by default since it will cause communication overhead.
    """

    eplb_policy_type: EPLBPolicyType = EPLBPolicyType.DEFAULT_EPLB
    """The policy type for expert parallel load balancing (EPLB)."""


@config
@dataclass
class ParallelConfig:
    """Configuration for the distributed execution."""

    pipeline_parallel_size: int = 1
    """Number of pipeline parallel groups."""
    tensor_parallel_size: int = 1
    """Number of tensor parallel groups."""
    data_parallel_size: int = 1
    """Number of data parallel groups. MoE layers will be sharded according to
    the product of the tensor parallel size and data parallel size."""
    data_parallel_size_local: int = 1
    """Number of local data parallel groups."""
    data_parallel_rank: int = 0
    """Rank of the data parallel group."""
    data_parallel_rank_local: Optional[int] = None
    """Local rank of the data parallel group,
    set only in SPMD mode."""
    data_parallel_master_ip: str = "127.0.0.1"
    """IP of the data parallel master."""
    data_parallel_rpc_port: int = 29550
    """Port for data parallel messaging."""
    data_parallel_master_port: int = 29500
    """Port of the data parallel master."""
    data_parallel_backend: DataParallelBackend = "mp"
    """Backend to use for data parallel, either "mp" or "ray"."""
    data_parallel_external_lb: bool = False
    """Whether to use "external" DP LB mode. Applies only to online serving
    and when data_parallel_size > 0. This is useful for a "one-pod-per-rank"
    wide-EP setup in Kubernetes. Set implicitly when --data-parallel-rank
    is provided explicitly to vllm serve."""
    data_parallel_hybrid_lb: bool = False
    """Whether to use "hybrid" DP LB mode. Applies only to online serving
    and when data_parallel_size > 0. Enables running an AsyncLLM
    and API server on a "per-node" basis where vLLM load balances
    between local data parallel ranks, but an external LB balances
    between vLLM nodes/replicas. Set explicitly in conjunction with
    --data-parallel-start-rank."""
    enable_expert_parallel: bool = False
    """Use expert parallelism instead of tensor parallelism for MoE layers."""
    enable_eplb: bool = False
    """Enable expert parallelism load balancing for MoE layers."""
    eplb_config: EPLBConfig = Field(default_factory=EPLBConfig)
    """Expert parallelism configuration."""
    expert_placement_strategy: ExpertPlacementStrategy = "linear"
    """The expert placement strategy for MoE layers:\n
    - "linear": Experts are placed in a contiguous manner. For example, with 4
      experts and 2 ranks, rank 0 will have experts [0, 1] and rank 1 will have
      experts [2, 3].\n
    - "round_robin": Experts are placed in a round-robin manner. For example,
      with 4 experts and 2 ranks, rank 0 will have experts [0, 2] and rank 1
      will have experts [1, 3]. This strategy can help improve load balancing
      for grouped expert models with no redundant experts."""
    num_redundant_experts: Optional[int] = None
    """`num_redundant_experts` is deprecated and has been replaced with
    `eplb_config.num_redundant_experts`. This will be removed in v0.12.0.
    Please use `eplb_config.num_redundant_experts` instead."""
    eplb_window_size: Optional[int] = None
    """`eplb_window_size` is deprecated and has been replaced with
    `eplb_config.window_size`. This will be removed in v0.12.0.
    Please use `eplb_config.window_size` instead."""
    eplb_step_interval: Optional[int] = None
    """`eplb_step_interval` is deprecated and has been replaced with
    `eplb_config.step_interval`. This will be removed in v0.12.0.
    Please use `eplb_config.step_interval` instead."""
    eplb_log_balancedness: Optional[bool] = None
    """`eplb_log_balancedness` is deprecated and has been replaced with
    `eplb_config.log_balancedness`. This will be removed in v0.12.0.
    Please use `eplb_config.log_balancedness` instead."""

    max_parallel_loading_workers: Optional[int] = None
    """Maximum number of parallel loading workers when loading model
    sequentially in multiple batches. To avoid RAM OOM when using tensor
    parallel and large models."""

    disable_custom_all_reduce: bool = False
    """Disable the custom all-reduce kernel and fall back to NCCL."""

    enable_dbo: bool = False
    """Enable dual batch overlap for the model executor."""

    dbo_decode_token_threshold: int = 32
    """The threshold for dual batch overlap for batches only containing decodes.
    If the number of tokens in the request is greater than this threshold,
    microbatching will be used. Otherwise, the request will be processed in a
    single batch."""
    dbo_prefill_token_threshold: int = 512  # TODO(lucas): tune
    """The threshold for dual batch overlap for batches that contain one or more
    prefills. If the number of tokens in the request is greater than this
    threshold, microbatching will be used. Otherwise, the request will be
    processed in a single batch."""

    disable_nccl_for_dp_synchronization: bool = False
    """Forces the dp synchronization logic in vllm/v1/worker/dp_utils.py 
    to use Gloo instead of NCCL for its all reduce"""

    ray_workers_use_nsight: bool = False
    """Whether to profile Ray workers with nsight, see https://docs.ray.io/en/latest/ray-observability/user-guides/profiling.html#profiling-nsight-profiler."""

    ray_runtime_env: Optional[RuntimeEnv] = None
    """Ray runtime environment to pass to distributed workers."""

    placement_group: Optional[PlacementGroup] = None
    """ray distributed model workers placement group."""

    distributed_executor_backend: Optional[
        Union[str, DistributedExecutorBackend, type[ExecutorBase]]
    ] = None
    """Backend to use for distributed model
    workers, either "ray" or "mp" (multiprocessing). If the product
    of pipeline_parallel_size and tensor_parallel_size is less than
    or equal to the number of GPUs available, "mp" will be used to
    keep processing on a single host. Otherwise, this will default
    to "ray" if Ray is installed and fail otherwise. Note that tpu
    only support Ray for distributed inference."""

    worker_cls: str = "auto"
    """The full name of the worker class to use. If "auto", the worker class
    will be determined based on the platform."""
    sd_worker_cls: str = "auto"
    """The full name of the worker class to use for speculative decoding.
    If "auto", the worker class will be determined based on the platform."""
    worker_extension_cls: str = ""
    """The full name of the worker extension class to use. The worker extension
    class is dynamically inherited by the worker class. This is used to inject
    new attributes and methods to the worker class for use in collective_rpc
    calls."""

    world_size: int = Field(init=False)
    """world_size is TPxPP, it affects the number of workers we create."""

    rank: int = 0
    """Global rank in distributed setup."""

    _data_parallel_master_port_list: list[int] = Field(default_factory=list)
    """List of open port auto-queried for data parallel messaging.
    Set to be private as it's not intended to be configured by users.
    """

    decode_context_parallel_size: int = 1
    """Number of decode context parallel groups, because the world size does
    not change by dcp, it simply reuse the GPUs of TP group, and tp_size
    needs to be divisible by dcp_size."""

    _api_process_count: int = Field(default=1, gt=0)
    """
    The number of API processes initialized.

    Note:
        This is an internal config that is only valid for and
        should only be set by API server scale-out.
    """

    _api_process_rank: int = Field(default=0, ge=-1)
    """
    The rank of this API process, or `-1` for engine core processes
    under API server scale-out.

    Note:
        This is an internal config that is only valid for and
        should only be set by API server scale-out.
    """

    @model_validator(mode="after")
    def _validate_parallel_config(self) -> Self:
        if self._api_process_rank >= self._api_process_count:
            raise ValueError(
                "Invalid value of `_api_process_rank`. "
                f"Expected to be `-1` or `[0, {self._api_process_count})`, "
                f"but found: {self._api_process_rank}"
            )

        if self.data_parallel_size_local > self.data_parallel_size:
            raise ValueError(
                f"data_parallel_size_local ({self.data_parallel_size_local}) "
                f"must be <= data_parallel_size ({self.data_parallel_size})"
            )

        if self.data_parallel_size <= 1 and self.data_parallel_external_lb:
            raise ValueError(
                "data_parallel_external_lb can only be set when data_parallel_size > 1"
            )

        if self.enable_eplb:
            if not current_platform.is_cuda():
                raise ValueError(
                    "Expert parallelism load balancing is only supported on "
                    "CUDA devices now."
                )
            if not self.enable_expert_parallel:
                raise ValueError("enable_expert_parallel must be True to use EPLB.")
            if self.tensor_parallel_size * self.data_parallel_size <= 1:
                raise ValueError(
                    "EPLB requires tensor_parallel_size or data_parallel_size "
                    f"to be greater than 1, but got "
                    f"TP={self.tensor_parallel_size},DP={self.data_parallel_size}."
                )
        else:
            if self.eplb_config.num_redundant_experts != 0:
                raise ValueError(
                    "num_redundant_experts is set to "
                    f"{self.eplb_config.num_redundant_experts} but EPLB is not "
                    "enabled. Either enable EPLB or unset "
                    "num_redundant_experts."
                )

        return self

    @property
    def world_size_across_dp(self) -> int:
        """world_size_across_dp is TPxPPxDP, it is the size of the world
        including data parallelism."""
        return self.world_size * self.data_parallel_size

    def get_next_dp_init_port(self) -> int:
        """
        We might need to initialize process groups in multiple
        processes that is related to data parallelism,
        e.g. both in the worker and in the engine, which
        can live in different processes. To avoid port conflicts, we
        pop a new port from the prepared port list each time we need to
        initialize a new process group related to data parallelism.
        """
        if self._data_parallel_master_port_list:
            answer = self._data_parallel_master_port_list.pop()
        else:
            answer = self.data_parallel_master_port
            self.data_parallel_master_port += 1

        return answer

    def stateless_init_dp_group(self) -> ProcessGroup:
        # NOTE: In high-concurrency scenarios multiple processes
        # can pick the same (currently free) port through a race
        # condition when calling `get_open_port()`. When the first
        # process binds the port the others will subsequently fail
        # with `torch.distributed.DistNetworkError: EADDRINUSE`.
        # To make the initialization more robust we retry a few times
        # with a fresh port whenever this specific error is observed.
        from torch.distributed import DistNetworkError

        from vllm.distributed.utils import (
            stateless_init_torch_distributed_process_group,
        )

        max_retries = 5
        last_exc: Optional[Exception] = None
        for _ in range(max_retries):
            try:
                # use gloo since the engine process might not have cuda device
                return stateless_init_torch_distributed_process_group(
                    self.data_parallel_master_ip,
                    self.get_next_dp_init_port(),
                    self.data_parallel_rank,
                    self.data_parallel_size,
                    backend="gloo",
                )
            except DistNetworkError as e:
                # We only want to retry when the root cause is EADDRINUSE.
                if "EADDRINUSE" in str(e):
                    logger.warning("Address already in use. Retrying with a new port.")
                    last_exc = e
                    continue  # try again with a new port
                raise e

        # If we get here all retries have failed.
        assert last_exc is not None
        raise last_exc

    # The all_reduce at the end of attention (during o_proj) means that
    # inputs are replicated across each rank of the tensor parallel group.
    # If using expert-parallelism with DeepEP All2All ops, replicated
    # tokens results in useless duplicate computation and communication.
    #
    # In this case, ensure the input to the experts is sequence parallel
    # to avoid the excess work.
    #
    # Not needed for pplx-kernels as it can handle duplicate input tokens.
    @property
    def use_sequence_parallel_moe(self) -> bool:
        return (
            envs.VLLM_ALL2ALL_BACKEND
            in (
                "allgather_reducescatter",
                "naive",
                "deepep_high_throughput",
                "deepep_low_latency",
            )
            and self.enable_expert_parallel
            and self.tensor_parallel_size > 1
            and self.data_parallel_size > 1
        )

    @staticmethod
    def has_unfinished_dp(dp_group: ProcessGroup, has_unfinished: bool) -> bool:
        tensor = torch.tensor([has_unfinished], dtype=torch.int32, device="cpu")
        # dp rank 0: has_unfinished_seqs=True
        # dp rank 1: has_unfinished_seqs=False
        # aggregated: has_unfinished_seqs=True
        # so this is an OR operation, i.e. MAX in integers
        torch.distributed.all_reduce(tensor, op=ReduceOp.MAX, group=dp_group)
        aggregated_has_unfinished = bool(tensor.item())
        return aggregated_has_unfinished

    @staticmethod
    def sync_kv_cache_memory_size(dp_group: ProcessGroup, kv_cache_memory: int) -> int:
        if kv_cache_memory == -1:
            kv_cache_memory = torch.iinfo(torch.int64).max
        tensor = torch.tensor([kv_cache_memory], dtype=torch.int64, device="cpu")
        # we cannot use broadcast for stateless dp group since it depends
        # on global rank
        torch.distributed.all_reduce(tensor, op=ReduceOp.MIN, group=dp_group)
        return tensor.item()

    def compute_hash(self):
        """
        Provide a hash that uniquely identifies all the configs
        that affect the structure of the computation
        graph from input ids/embeddings to the final hidden states,
        excluding anything before input ids/embeddings and after
        the final hidden states.

        This hash is also used for DP worker configuration validation
        to prevent hangs from mismatched collective communication patterns.
        """
        factors: list[Any] = []
        factors.append(self.pipeline_parallel_size)
        factors.append(self.tensor_parallel_size)
        factors.append(self.enable_expert_parallel)
        factors.append(self.data_parallel_size)
        factors.append(envs.VLLM_ALL2ALL_BACKEND)
        factors.append(self.enable_eplb)
        if self.enable_eplb:
            factors.append(self.eplb_config.log_balancedness)
            factors.append(self.eplb_config.window_size)
            factors.append(self.eplb_config.step_interval)
            factors.append(self.eplb_config.num_redundant_experts)
        return hashlib.sha256(str(factors).encode()).hexdigest()

    def __post_init__(self) -> None:
        # Forward deprecated fields to their new location
        if self.num_redundant_experts is not None:
            self.eplb_config.num_redundant_experts = self.num_redundant_experts
            logger.warning_once(
                "num_redundant_experts is deprecated and has been replaced "
                "with eplb_config.num_redundant_experts. This will be removed "
                "in v0.12.0. Changing this field after initialization will "
                "have no effect."
            )
        if self.eplb_window_size is not None:
            self.eplb_config.window_size = self.eplb_window_size
            logger.warning_once(
                "eplb_window_size is deprecated and has been replaced "
                "with eplb_config.window_size. This will be removed "
                "in v0.12.0. Changing this field after initialization will "
                "have no effect."
            )
        if self.eplb_step_interval is not None:
            self.eplb_config.step_interval = self.eplb_step_interval
            logger.warning_once(
                "eplb_step_interval is deprecated and has been replaced "
                "with eplb_config.step_interval. This will be removed "
                "in v0.12.0. Changing this field after initialization will "
                "have no effect."
            )
        if self.eplb_log_balancedness is not None:
            self.eplb_config.log_balancedness = self.eplb_log_balancedness
            logger.warning_once(
                "eplb_log_balancedness is deprecated and has been replaced "
                "with eplb_config.log_balancedness. This will be removed "
                "in v0.12.0. Changing this field after initialization will "
                "have no effect."
            )

        # Continue with the rest of the initialization
        self.world_size = self.pipeline_parallel_size * self.tensor_parallel_size

        if self.distributed_executor_backend == "external_launcher":
            logger.info("Using external launcher for distributed inference.")
            self.world_size *= self.data_parallel_size

        if self.data_parallel_size > 1 or self.data_parallel_size_local == 0:
            # Data parallel was specified in the engine args.
            if self.distributed_executor_backend == "external_launcher":
                # For external launcher,
                # we need to set the data parallel rank automatically
                self.data_parallel_rank = int(os.environ["RANK"]) // (
                    self.world_size // self.data_parallel_size
                )
                logger.info(
                    "Set data_parallel_rank to %d automatically.",
                    self.data_parallel_rank,
                )
            if not self._data_parallel_master_port_list:
                self._data_parallel_master_port_list = get_open_ports_list(5)
            self.data_parallel_master_port = self._data_parallel_master_port_list.pop()

            if not (0 <= self.data_parallel_rank < self.data_parallel_size):
                raise ValueError(
                    f"data_parallel_rank ({self.data_parallel_rank})"
                    f" must be in the range [0, {self.data_parallel_size})"
                )
        else:
            # Otherwise fall back to env vars (e.g. for offline SPMD case).
            self.data_parallel_size = envs.VLLM_DP_SIZE
            self.data_parallel_rank = envs.VLLM_DP_RANK
            self.data_parallel_rank_local = envs.VLLM_DP_RANK_LOCAL
            self.data_parallel_master_ip = envs.VLLM_DP_MASTER_IP
            self.data_parallel_master_port = envs.VLLM_DP_MASTER_PORT

        if self.distributed_executor_backend == "external_launcher":
            os.environ["VLLM_ENABLE_V1_MULTIPROCESSING"] = "0"
            logger.info("Disabling V1 multiprocessing for external launcher.")

        if self.distributed_executor_backend is None and self.world_size > 1:
            # We use multiprocessing by default if world_size fits on the
            # current node and we aren't in a ray placement group.

            from vllm.executor import ray_utils

            backend: DistributedExecutorBackend = "mp"
            ray_found = ray_utils.ray_is_available()
            if current_platform.is_tpu() and envs.VLLM_XLA_USE_SPMD:
                backend = "uni"
            elif (
                current_platform.is_cuda()
                and cuda_device_count_stateless() < self.world_size
            ):
                if not ray_found:
                    raise ValueError(
                        "Unable to load Ray: "
                        f"{ray_utils.ray_import_err}. Ray is "
                        "required for multi-node inference, "
                        "please install Ray with `pip install "
                        "ray`."
                    )
                backend = "ray"
            elif self.data_parallel_backend == "ray":
                logger.info(
                    "Using ray distributed inference because "
                    "data_parallel_backend is ray"
                )
                backend = "ray"
            elif ray_found:
                if self.placement_group:
                    backend = "ray"
                else:
                    from ray import is_initialized as ray_is_initialized

                    if ray_is_initialized():
                        from ray.util import get_current_placement_group

                        if get_current_placement_group():
                            backend = "ray"
            self.distributed_executor_backend = backend
            logger.debug("Defaulting to use %s for distributed inference", backend)

        if self.distributed_executor_backend is None and self.world_size == 1:
            self.distributed_executor_backend = "uni"

    @property
    def use_ray(self) -> bool:
        return self.distributed_executor_backend == "ray" or (
            isinstance(self.distributed_executor_backend, type)
            and getattr(self.distributed_executor_backend, "uses_ray", False)
        )

    @model_validator(mode="after")
    def _verify_args(self) -> Self:
        # Lazy import to avoid circular import
        from vllm.executor.executor_base import ExecutorBase
        from vllm.platforms import current_platform

        if (
            self.distributed_executor_backend is not None
            and not isinstance(self.distributed_executor_backend, str)
            and not (
                isinstance(self.distributed_executor_backend, type)
                and issubclass(self.distributed_executor_backend, ExecutorBase)
            )
        ):
            raise ValueError(
                "Unrecognized distributed executor backend "
                f"{self.distributed_executor_backend}. Supported "
                "values are 'ray', 'mp' 'uni', 'external_launcher', "
                " custom ExecutorBase subclass or its import path."
            )
        if self.use_ray:
            from vllm.executor import ray_utils

            ray_utils.assert_ray_available()

        if not current_platform.use_custom_allreduce():
            self.disable_custom_all_reduce = True
            logger.debug(
                "Disabled the custom all-reduce kernel because it is not "
                "supported on current platform."
            )
        if self.ray_workers_use_nsight and not self.use_ray:
            raise ValueError(
                "Unable to use nsight profiling unless workers run with Ray."
            )

        return self<|MERGE_RESOLUTION|>--- conflicted
+++ resolved
@@ -3,12 +3,9 @@
 
 import hashlib
 import os
-<<<<<<< HEAD
 from dataclasses import field
 
 from enum import Enum
-=======
->>>>>>> 5728da11
 from typing import TYPE_CHECKING, Any, Literal, Optional, Union
 
 import torch
