--- conflicted
+++ resolved
@@ -403,7 +403,6 @@
         This hash is also used for DP worker configuration validation
         to prevent hangs from mismatched collective communication patterns.
         """
-<<<<<<< HEAD
         ignored_factors = {
             # Derived/runtime topology, networking, or launch details
             "data_parallel_rank",
@@ -431,21 +430,6 @@
         # Explicitly include backend affecting env factor as before
         factors["VLLM_ALL2ALL_BACKEND"] = str(envs.VLLM_ALL2ALL_BACKEND)
         return hash_factors(factors)
-=======
-        factors: list[Any] = []
-        factors.append(self.pipeline_parallel_size)
-        factors.append(self.tensor_parallel_size)
-        factors.append(self.enable_expert_parallel)
-        factors.append(self.data_parallel_size)
-        factors.append(self.all2all_backend)
-        factors.append(self.enable_eplb)
-        if self.enable_eplb:
-            factors.append(self.eplb_config.log_balancedness)
-            factors.append(self.eplb_config.window_size)
-            factors.append(self.eplb_config.step_interval)
-            factors.append(self.eplb_config.num_redundant_experts)
-        return hashlib.sha256(str(factors).encode()).hexdigest()
->>>>>>> 29350922
 
     def __post_init__(self) -> None:
         # Set all2all_backend from env var if not specified, with deprecation warning
