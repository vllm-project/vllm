--- conflicted
+++ resolved
@@ -144,13 +144,10 @@
     """The threshold for microbatching. If the number of tokens in the
     request is greater than this threshold, microbatching will be used.
     Otherwise, the request will be processed in a single batch."""
-<<<<<<< HEAD
     dbo_prefill_token_threshold: int = 32
     """The threshold for microbatching. If the number of tokens in the
     request is greater than this threshold, microbatching will be used.
     Otherwise, the request will be processed in a single batch."""
-=======
->>>>>>> 56793995
 
     ray_workers_use_nsight: bool = False
     """Whether to profile Ray workers with nsight, see https://docs.ray.io/en/latest/ray-observability/user-guides/profiling.html#profiling-nsight-profiler."""
