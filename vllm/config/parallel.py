--- conflicted
+++ resolved
@@ -66,8 +66,8 @@
     """
     Whether to use non-blocking EPLB.
     """
-
-<<<<<<< HEAD
+    policy: EPLBPolicyOption = "default"
+    """The policy type for expert parallel load balancing (EPLB)."""
     load_initial_load_window: bool = False
     """
     Whether to load initial load window.
@@ -84,10 +84,6 @@
     """Directory to save expert load balance metrics."""
     load_path: Path | None = None
     """Path to load expert load balance metrics."""
-=======
-    policy: EPLBPolicyOption = "default"
-    """The policy type for expert parallel load balancing (EPLB)."""
->>>>>>> 65ee9728
 
 
 @config
