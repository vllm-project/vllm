# SPDX-License-Identifier: Apache-2.0
# SPDX-FileCopyrightText: Copyright contributors to the vLLM project

import os
from typing import TYPE_CHECKING, Any, Literal

import torch
from pydantic import Field, model_validator
from pydantic.dataclasses import dataclass
from torch.distributed import ProcessGroup, ReduceOp
from typing_extensions import Self

import vllm.envs as envs
from vllm.config.utils import config
from vllm.logger import init_logger
from vllm.model_executor.layers.batch_invariant import (
    vllm_is_batch_invariant,
)
from vllm.platforms import current_platform
from vllm.utils.network_utils import get_open_ports_list
from vllm.utils.torch_utils import cuda_device_count_stateless

if TYPE_CHECKING:
    from ray.runtime_env import RuntimeEnv
    from ray.util.placement_group import PlacementGroup

    from vllm.v1.executor import Executor
else:
    RuntimeEnv = Any
    PlacementGroup = Any
    Executor = Any

logger = init_logger(__name__)

ExpertPlacementStrategy = Literal["linear", "round_robin"]
DistributedExecutorBackend = Literal["ray", "mp", "uni", "external_launcher"]
DataParallelBackend = Literal["ray", "mp"]
EPLBPolicyOption = Literal["default"]
All2AllBackend = Literal[
    "naive",
    "pplx",
    "deepep_high_throughput",
    "deepep_low_latency",
    "allgather_reducescatter",
    "flashinfer_all2allv",
]


@config
@dataclass
class EPLBConfig:
    """Configuration for Expert Parallel Load Balancing (EP)."""

    window_size: int = 1000
    """Window size for expert load recording."""
    step_interval: int = 3000
    """
    Interval for rearranging experts in expert parallelism.

    Note that if this is greater than the EPLB window size, only the metrics
    of the last `lb_window_size` steps will be used for rearranging experts.
    """

    num_redundant_experts: int = Field(default=0, ge=0)
    """Number of redundant experts to use for expert parallelism."""

    log_balancedness: bool = False
    """
    Log the balancedness each step of expert parallelism.
    This is turned off by default since it will cause communication overhead.
    """
    use_async: bool = False
    """
    Whether to use non-blocking EPLB.
    """

    policy: EPLBPolicyOption = "default"
    """The policy type for expert parallel load balancing (EPLB)."""


@config
@dataclass
class ParallelConfig:
    """Configuration for the distributed execution."""

    pipeline_parallel_size: int = 1
    """Number of pipeline parallel groups."""
    tensor_parallel_size: int = 1
    """Number of tensor parallel groups."""
    prefill_context_parallel_size: int = 1
    """Number of prefill context parallel groups."""
    data_parallel_size: int = 1
    """Number of data parallel groups. MoE layers will be sharded according to
    the product of the tensor parallel size and data parallel size."""
    data_parallel_size_local: int = 1
    """Number of local data parallel groups."""
    data_parallel_rank: int = 0
    """Rank of the data parallel group."""
    data_parallel_rank_local: int | None = None
    """Local rank of the data parallel group,
    set only in SPMD mode."""
    data_parallel_master_ip: str = "127.0.0.1"
    """IP of the data parallel master."""
    data_parallel_rpc_port: int = 29550
    """Port for data parallel messaging."""
    data_parallel_master_port: int = 29500
    """Port of the data parallel master."""
    data_parallel_backend: DataParallelBackend = "mp"
    """Backend to use for data parallel, either "mp" or "ray"."""
    data_parallel_external_lb: bool = False
    """Whether to use "external" DP LB mode. Applies only to online serving
    and when data_parallel_size > 0. This is useful for a "one-pod-per-rank"
    wide-EP setup in Kubernetes. Set implicitly when --data-parallel-rank
    is provided explicitly to vllm serve."""
    data_parallel_hybrid_lb: bool = False
    """Whether to use "hybrid" DP LB mode. Applies only to online serving
    and when data_parallel_size > 0. Enables running an AsyncLLM
    and API server on a "per-node" basis where vLLM load balances
    between local data parallel ranks, but an external LB balances
    between vLLM nodes/replicas. Set explicitly in conjunction with
    --data-parallel-start-rank."""
    is_moe_model: bool | None = None
    """Whether the deployed model is MoE (if known)."""
    enable_expert_parallel: bool = False
    """Use expert parallelism instead of tensor parallelism for MoE layers."""
    enable_eplb: bool = False
    """Enable expert parallelism load balancing for MoE layers."""
    eplb_config: EPLBConfig = Field(default_factory=EPLBConfig)
    """Expert parallelism configuration."""
    expert_placement_strategy: ExpertPlacementStrategy = "linear"
    """The expert placement strategy for MoE layers:\n
    - "linear": Experts are placed in a contiguous manner. For example, with 4
      experts and 2 ranks, rank 0 will have experts [0, 1] and rank 1 will have
      experts [2, 3].\n
    - "round_robin": Experts are placed in a round-robin manner. For example,
      with 4 experts and 2 ranks, rank 0 will have experts [0, 2] and rank 1
      will have experts [1, 3]. This strategy can help improve load balancing
      for grouped expert models with no redundant experts."""
    all2all_backend: All2AllBackend = "allgather_reducescatter"
    """All2All backend for MoE expert parallel communication. Available options:

    - "naive": Naive all2all implementation using broadcasts\n
    - "allgather_reducescatter": All2all based on allgather and reducescatter\n
    - "pplx": Use pplx kernels\n
    - "deepep_high_throughput": Use deepep high-throughput kernels\n
    - "deepep_low_latency": Use deepep low-latency kernels\n
    - "flashinfer_all2allv": Use flashinfer alltoallv kernels for mnnvl"""

    max_parallel_loading_workers: int | None = None
    """Maximum number of parallel loading workers when loading model
    sequentially in multiple batches. To avoid RAM OOM when using tensor
    parallel and large models."""

    disable_custom_all_reduce: bool = False
    """Disable the custom all-reduce kernel and fall back to NCCL."""

    enable_dbo: bool = False
    """Enable dual batch overlap for the model executor."""
    ubatch_size: int = 0
    """Number of ubatch size."""

    dbo_decode_token_threshold: int = 32
    """The threshold for dual batch overlap for batches only containing decodes.
    If the number of tokens in the request is greater than this threshold,
    microbatching will be used. Otherwise, the request will be processed in a
    single batch."""
    dbo_prefill_token_threshold: int = 512  # TODO(lucas): tune
    """The threshold for dual batch overlap for batches that contain one or more
    prefills. If the number of tokens in the request is greater than this
    threshold, microbatching will be used. Otherwise, the request will be
    processed in a single batch."""

    disable_nccl_for_dp_synchronization: bool = False
    """Forces the dp synchronization logic in vllm/v1/worker/dp_utils.py 
    to use Gloo instead of NCCL for its all reduce"""

    ray_workers_use_nsight: bool = False
    """Whether to profile Ray workers with nsight, see https://docs.ray.io/en/latest/ray-observability/user-guides/profiling.html#profiling-nsight-profiler."""

    ray_runtime_env: RuntimeEnv | None = None
    """Ray runtime environment to pass to distributed workers."""

    placement_group: PlacementGroup | None = None
    """ray distributed model workers placement group."""

    distributed_executor_backend: (
        str | DistributedExecutorBackend | type[Executor] | None
    ) = None
    """Backend to use for distributed model workers, either "ray" or "mp"
    (multiprocessing). If the product of pipeline_parallel_size and tensor_parallel_size
    is less than or equal to the number of GPUs available, "mp" will be used to
    keep processing on a single host. Otherwise, an error will be raised. To use "mp"
    you must also set nnodes, and to use "ray" you must manually set
    distributed_executor_backend to "ray".

    Note that tpu only support Ray for distributed inference."""

    worker_cls: str = "auto"
    """The full name of the worker class to use. If "auto", the worker class
    will be determined based on the platform."""
    sd_worker_cls: str = "auto"
    """The full name of the worker class to use for speculative decoding.
    If "auto", the worker class will be determined based on the platform."""
    worker_extension_cls: str = ""
    """The full name of the worker extension class to use. The worker extension
    class is dynamically inherited by the worker class. This is used to inject
    new attributes and methods to the worker class for use in collective_rpc
    calls."""
    master_addr: str = "127.0.0.1"
    """distributed master address for multi-node distributed 
    inference when distributed_executor_backend is mp."""
    master_port: int = 29501
    """distributed master port for multi-node distributed 
    inference when distributed_executor_backend is mp."""
    node_rank: int = 0
    """distributed node rank for multi-node distributed 
    inference when distributed_executor_backend is mp."""
    nnodes: int = 1
    """num of nodes for multi-node distributed 
    inference when distributed_executor_backend is mp."""

    world_size: int = Field(init=False)
    """world_size is TPxPP, it affects the number of workers we create."""

    rank: int = 0
    """Global rank in distributed setup."""

    _data_parallel_master_port_list: list[int] = Field(default_factory=list)
    """List of open port auto-queried for data parallel messaging.
    Set to be private as it's not intended to be configured by users.
    """

    decode_context_parallel_size: int = 1
    """Number of decode context parallel groups, because the world size does
    not change by dcp, it simply reuse the GPUs of TP group, and tp_size
    needs to be divisible by dcp_size."""

    dcp_kv_cache_interleave_size: int = 1
    """
    Interleave size of kv_cache storage while using DCP.
    dcp_kv_cache_interleave_size has been replaced by cp_kv_cache_interleave_size,
    and will be deprecated when PCP is fully supported.

    """
    cp_kv_cache_interleave_size: int = 1
    """Interleave size of kv_cache storage while using DCP or PCP.
    For `total_cp_rank = pcp_rank * dcp_world_size + dcp_rank`,
        and `total_cp_world_size = pcp_world_size * dcp_world_size`.
    store interleave_size tokens on total_cp_rank i,
    then store next interleave_size tokens on total_cp_rank i+1.
    Interleave_size=1: token-level alignment, where token `i` is stored on
        total_cp_rank `i % total_cp_world_size`.
    Interleave_size=block_size: block-level alignment, where tokens are
        first populated to the preceding ranks. Tokens are then stored
        in (rank i+1, block j) only after (rank i, block j) is fully occupied.
    Block_size should be greater than or equal to cp_kv_cache_interleave_size.
    Block_size should be divisible by cp_kv_cache_interleave_size.
    """

    data_parallel_index: int = Field(init=False)
    """Equal to the data parallel rank but not used for torch process groups
    and not overridden for dense models."""

    _api_process_count: int = Field(default=1, gt=0)
    """
    The number of API processes initialized.

    Note:
        This is an internal config that is only valid for and
        should only be set by API server scale-out.
    """

    _api_process_rank: int = Field(default=0, ge=-1)
    """
    The rank of this API process, or `-1` for engine core processes
    under API server scale-out.

    Note:
        This is an internal config that is only valid for and
        should only be set by API server scale-out.
    """

    @model_validator(mode="after")
    def _validate_parallel_config(self) -> Self:
        if self._api_process_rank >= self._api_process_count:
            raise ValueError(
                "Invalid value of `_api_process_rank`. "
                f"Expected to be `-1` or `[0, {self._api_process_count})`, "
                f"but found: {self._api_process_rank}"
            )

        if self.data_parallel_size_local > self.data_parallel_size:
            raise ValueError(
                f"data_parallel_size_local ({self.data_parallel_size_local}) "
                f"must be <= data_parallel_size ({self.data_parallel_size})"
            )

        if self.data_parallel_size <= 1 and self.data_parallel_external_lb:
            raise ValueError(
                "data_parallel_external_lb can only be set when data_parallel_size > 1"
            )

        if self.enable_eplb:
            if not current_platform.is_cuda_alike():
                raise ValueError(
                    "Expert parallelism load balancing is only supported on "
                    "CUDA devices or ROCm devices now."
                )
            if not self.enable_expert_parallel:
                raise ValueError("enable_expert_parallel must be True to use EPLB.")
            if self.tensor_parallel_size * self.data_parallel_size <= 1:
                raise ValueError(
                    "EPLB requires tensor_parallel_size or data_parallel_size "
                    f"to be greater than 1, but got "
                    f"TP={self.tensor_parallel_size},DP={self.data_parallel_size}."
                )
        else:
            if self.eplb_config.num_redundant_experts != 0:
                raise ValueError(
                    "num_redundant_experts is set to "
                    f"{self.eplb_config.num_redundant_experts} but EPLB is not "
                    "enabled. Either enable EPLB or unset "
                    "num_redundant_experts."
                )

        return self

    @property
    def world_size_across_dp(self) -> int:
        """world_size_across_dp is TPxPPxDP, it is the size of the world
        including data parallelism."""
        return self.world_size * self.data_parallel_size

    @property
    def use_ubatching(self) -> bool:
        return self.enable_dbo or self.ubatch_size > 1

    @property
    def num_ubatches(self) -> int:
        return 2 if self.enable_dbo else self.ubatch_size

    def get_next_dp_init_port(self) -> int:
        """
        We might need to initialize process groups in multiple
        processes that is related to data parallelism,
        e.g. both in the worker and in the engine, which
        can live in different processes. To avoid port conflicts, we
        pop a new port from the prepared port list each time we need to
        initialize a new process group related to data parallelism.
        """
        if self._data_parallel_master_port_list:
            answer = self._data_parallel_master_port_list.pop()
        else:
            answer = self.data_parallel_master_port
            self.data_parallel_master_port += 1

        return answer

    def stateless_init_dp_group(self) -> ProcessGroup:
        # NOTE: In high-concurrency scenarios multiple processes
        # can pick the same (currently free) port through a race
        # condition when calling `get_open_port()`. When the first
        # process binds the port the others will subsequently fail
        # with `torch.distributed.DistNetworkError: EADDRINUSE`.
        # To make the initialization more robust we retry a few times
        # with a fresh port whenever this specific error is observed.
        from torch.distributed import DistNetworkError

        from vllm.distributed.utils import (
            stateless_init_torch_distributed_process_group,
        )

        max_retries = 5
        last_exc: Exception | None = None
        for _ in range(max_retries):
            try:
                # use gloo since the engine process might not have cuda device
                return stateless_init_torch_distributed_process_group(
                    self.data_parallel_master_ip,
                    self.get_next_dp_init_port(),
                    self.data_parallel_rank,
                    self.data_parallel_size,
                    backend=current_platform.dist_backend,
                )
            except DistNetworkError as e:
                # We only want to retry when the root cause is EADDRINUSE.
                if "EADDRINUSE" in str(e):
                    logger.warning("Address already in use. Retrying with a new port.")
                    last_exc = e
                    continue  # try again with a new port
                raise e

        # If we get here all retries have failed.
        assert last_exc is not None
        raise last_exc

    # The all_reduce at the end of attention (during o_proj) means that
    # inputs are replicated across each rank of the tensor parallel group.
    # If using expert-parallelism with DeepEP All2All ops, replicated
    # tokens results in useless duplicate computation and communication.
    #
    # In this case, ensure the input to the experts is sequence parallel
    # to avoid the excess work.
    #
    # Not needed for pplx-kernels as it can handle duplicate input tokens.
    @property
    def use_sequence_parallel_moe(self) -> bool:
        return (
            self.all2all_backend
            in (
                "allgather_reducescatter",
                "naive",
                "deepep_high_throughput",
                "deepep_low_latency",
            )
            and self.enable_expert_parallel
            and self.tensor_parallel_size > 1
            and self.data_parallel_size > 1
        )

    @property
    def node_rank_within_dp(self) -> int:
        return self.node_rank % self.nnodes_within_dp

    @property
    def nnodes_within_dp(self) -> int:
        if self.nnodes == 1:
            return 1
        data_parallel_node_size = (
            self.data_parallel_size // self.data_parallel_size_local
        )
        return self.nnodes // data_parallel_node_size

    @property
    def local_world_size(self) -> int:
        return self.world_size // self.nnodes_within_dp

    @staticmethod
    def has_unfinished_dp(dp_group: ProcessGroup, has_unfinished: bool) -> bool:
        tensor = torch.tensor([has_unfinished], dtype=torch.int32, device="cpu")
        # dp rank 0: has_unfinished_seqs=True
        # dp rank 1: has_unfinished_seqs=False
        # aggregated: has_unfinished_seqs=True
        # so this is an OR operation, i.e. MAX in integers
        torch.distributed.all_reduce(tensor, op=ReduceOp.MAX, group=dp_group)
        aggregated_has_unfinished = bool(tensor.item())
        return aggregated_has_unfinished

    @staticmethod
    def sync_kv_cache_memory_size(dp_group: ProcessGroup, kv_cache_memory: int) -> int:
        if kv_cache_memory == -1:
            kv_cache_memory = torch.iinfo(torch.int64).max
        tensor = torch.tensor([kv_cache_memory], dtype=torch.int64, device="cpu")
        # we cannot use broadcast for stateless dp group since it depends
        # on global rank
        torch.distributed.all_reduce(tensor, op=ReduceOp.MIN, group=dp_group)
        return tensor.item()

    def compute_hash(self):
        """
        Provide a hash that uniquely identifies all the configs
        that affect the structure of the computation
        graph from input ids/embeddings to the final hidden states,
        excluding anything before input ids/embeddings and after
        the final hidden states.

        This hash is also used for DP worker configuration validation
        to prevent hangs from mismatched collective communication patterns.
        """
        ignored_factors = {
            # Derived/runtime topology, networking, or launch details
            "data_parallel_rank",
            "data_parallel_rank_local",
<<<<<<< HEAD
            "data_parallel_index",
=======
            "data_parallel_size_local",
>>>>>>> 5bc66411
            "data_parallel_backend",
            "data_parallel_external_lb",
            "data_parallel_hybrid_lb",
            "data_parallel_master_ip",
            "data_parallel_master_port",
            "_data_parallel_master_port_list",
            "data_parallel_rpc_port",
            "rank",
            "master_addr",
            "master_port",
            "node_rank",
            "nnodes",
            "max_parallel_loading_workers",
            "disable_custom_all_reduce",
            "ray_workers_use_nsight",
            "ray_runtime_env",
            "placement_group",
            "distributed_executor_backend",
            "worker_cls",
            "sd_worker_cls",
            "worker_extension_cls",
            "_api_process_count",
            "_api_process_rank",
        }

        from vllm.config.utils import get_hash_factors, hash_factors

        factors = get_hash_factors(self, ignored_factors)
        return hash_factors(factors)

    def __post_init__(self) -> None:
        # Set all2all_backend from env var if not specified, with deprecation warning
        if envs.is_set("VLLM_ALL2ALL_BACKEND"):
            logger.warning_once(
                "VLLM_ALL2ALL_BACKEND environment variable is deprecated and "
                "will be removed in v0.15.0. Please use the "
                "--all2all-backend command-line argument instead."
            )
            self.all2all_backend = envs.VLLM_ALL2ALL_BACKEND

        # Continue with the rest of the initialization
        self.world_size = (
            self.pipeline_parallel_size
            * self.tensor_parallel_size
            * self.prefill_context_parallel_size
        )

        if self.distributed_executor_backend == "external_launcher":
            logger.info("Using external launcher for distributed inference.")
            self.world_size *= self.data_parallel_size

        if self.data_parallel_size > 1 or self.data_parallel_size_local == 0:
            # Data parallel was specified in the engine args.
            if self.distributed_executor_backend == "external_launcher":
                # For external launcher,
                # we need to set the data parallel rank automatically
                self.data_parallel_rank = int(os.environ["RANK"]) // (
                    self.world_size // self.data_parallel_size
                )
                logger.info(
                    "Set data_parallel_rank to %d automatically.",
                    self.data_parallel_rank,
                )
            if not self._data_parallel_master_port_list:
                self._data_parallel_master_port_list = get_open_ports_list(5)
            self.data_parallel_master_port = self._data_parallel_master_port_list.pop()

            if not (0 <= self.data_parallel_rank < self.data_parallel_size):
                raise ValueError(
                    f"data_parallel_rank ({self.data_parallel_rank})"
                    f" must be in the range [0, {self.data_parallel_size})"
                )
        else:
            # Otherwise fall back to env vars (e.g. for offline SPMD case).
            self.data_parallel_size = envs.VLLM_DP_SIZE
            self.data_parallel_rank = envs.VLLM_DP_RANK
            self.data_parallel_rank_local = envs.VLLM_DP_RANK_LOCAL
            self.data_parallel_master_ip = envs.VLLM_DP_MASTER_IP
            self.data_parallel_master_port = envs.VLLM_DP_MASTER_PORT

            if self.data_parallel_size > 1 and self.is_moe_model is False:
                raise ValueError(
                    "Offline data parallel mode is not supported/useful"
                    " for dense models."
                )

        self.data_parallel_index = self.data_parallel_rank

        if self.distributed_executor_backend == "external_launcher":
            os.environ["VLLM_ENABLE_V1_MULTIPROCESSING"] = "0"
            logger.info("Disabling V1 multiprocessing for external launcher.")

        if self.distributed_executor_backend is None and self.world_size > 1:
            # We use multiprocessing by default if world_size fits on the
            # current node and we aren't in a ray placement group.

            from vllm.v1.executor import ray_utils

            backend: DistributedExecutorBackend = "mp"
            ray_found = ray_utils.ray_is_available()
            if current_platform.is_tpu() and envs.VLLM_XLA_USE_SPMD:
                backend = "uni"
            elif current_platform.is_cuda() and self.nnodes > 1:
                backend = "mp"
            elif (
                current_platform.is_cuda()
                and cuda_device_count_stateless() < self.world_size
            ):
                gpu_count = cuda_device_count_stateless()
                raise ValueError(
                    f"World size ({self.world_size}) is larger than the number of "
                    f"available GPUs ({gpu_count}) in this node. If this is "
                    "intentional and you are using:\n"
                    "- ray, set '--distributed-executor-backend ray'.\n"
                    "- multiprocessing, set '--nnodes' appropriately."
                )
            elif self.data_parallel_backend == "ray":
                logger.info(
                    "Using ray distributed inference because "
                    "data_parallel_backend is ray"
                )
                backend = "ray"
            elif ray_found:
                if self.placement_group:
                    backend = "ray"
                else:
                    from ray import is_initialized as ray_is_initialized

                    if ray_is_initialized():
                        from ray.util import get_current_placement_group

                        if get_current_placement_group():
                            backend = "ray"
            self.distributed_executor_backend = backend
            logger.debug("Defaulting to use %s for distributed inference", backend)

        if self.distributed_executor_backend is None and self.world_size == 1:
            self.distributed_executor_backend = "uni"

        if self.max_parallel_loading_workers is not None:
            logger.warning(
                "max_parallel_loading_workers is currently "
                "not supported and will be ignored."
            )
        allowed_backends = ("mp", "uni", "external_launcher")
        if (
            self.distributed_executor_backend not in allowed_backends
            and self.nnodes > 1
        ):
            raise ValueError(
                "nnodes > 1 can only be set when distributed executor "
                "backend is mp, uni or external_launcher."
            )

    @property
    def use_ray(self) -> bool:
        return self.distributed_executor_backend == "ray" or (
            isinstance(self.distributed_executor_backend, type)
            and getattr(self.distributed_executor_backend, "uses_ray", False)
        )

    @model_validator(mode="after")
    def _verify_args(self) -> Self:
        # Lazy import to avoid circular import
        from vllm.v1.executor import Executor

        # Enable batch invariance settings if requested
        if vllm_is_batch_invariant():
            self.disable_custom_all_reduce = True

        if (
            self.distributed_executor_backend is not None
            and not isinstance(self.distributed_executor_backend, str)
            and not (
                isinstance(self.distributed_executor_backend, type)
                and issubclass(self.distributed_executor_backend, Executor)
            )
        ):
            raise ValueError(
                "Unrecognized distributed executor backend "
                f"{self.distributed_executor_backend}. Supported "
                "values are 'ray', 'mp' 'uni', 'external_launcher', "
                " custom Executor subclass or its import path."
            )
        if self.use_ray:
            from vllm.v1.executor import ray_utils

            ray_utils.assert_ray_available()

        if not current_platform.use_custom_allreduce():
            self.disable_custom_all_reduce = True
            logger.debug(
                "Disabled the custom all-reduce kernel because it is not "
                "supported on current platform."
            )
        if self.nnodes > 1:
            self.disable_custom_all_reduce = True
            logger.debug(
                "Disabled the custom all-reduce since we are running on multi-node."
            )
        if self.ray_workers_use_nsight and not self.use_ray:
            raise ValueError(
                "Unable to use nsight profiling unless workers run with Ray."
            )

        return self<|MERGE_RESOLUTION|>--- conflicted
+++ resolved
@@ -471,11 +471,8 @@
             # Derived/runtime topology, networking, or launch details
             "data_parallel_rank",
             "data_parallel_rank_local",
-<<<<<<< HEAD
+            "data_parallel_size_local",
             "data_parallel_index",
-=======
-            "data_parallel_size_local",
->>>>>>> 5bc66411
             "data_parallel_backend",
             "data_parallel_external_lb",
             "data_parallel_hybrid_lb",
