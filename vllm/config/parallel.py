--- conflicted
+++ resolved
@@ -494,17 +494,10 @@
             "_api_process_rank",
         }
 
-<<<<<<< HEAD
         factors = get_compile_factors(self, ignored_factors)
         # Explicitly include backend affecting env factor as before
         factors["VLLM_ALL2ALL_BACKEND"] = str(envs.VLLM_ALL2ALL_BACKEND)
         return factors
-=======
-        from vllm.config.utils import get_hash_factors, hash_factors
-
-        factors = get_hash_factors(self, ignored_factors)
-        return hash_factors(factors)
->>>>>>> 634a14bd
 
     def __post_init__(self) -> None:
         # Set all2all_backend from env var if not specified, with deprecation warning
