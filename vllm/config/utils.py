# SPDX-License-Identifier: Apache-2.0
# SPDX-FileCopyrightText: Copyright contributors to the vLLM project
"""Utility functions for vLLM config dataclasses."""
import ast
import enum
import hashlib
import inspect
import json
import pathlib
import textwrap
<<<<<<< HEAD

from collections.abc import Mapping, Sequence, Set
from dataclasses import MISSING, Field, field, fields, is_dataclass
from typing import TYPE_CHECKING, Any, TypeVar
=======
from collections.abc import Iterable
from dataclasses import MISSING, Field, field, fields, is_dataclass, replace
from typing import TYPE_CHECKING, Any, Protocol, TypeVar
>>>>>>> 2ce26b9b

import regex as re
from typing_extensions import runtime_checkable

if TYPE_CHECKING:
    from _typeshed import DataclassInstance
else:
    DataclassInstance = Any

ConfigType = type[DataclassInstance]
ConfigT = TypeVar("ConfigT", bound=ConfigType)


def config(cls: ConfigT) -> ConfigT:
    """
    A decorator that ensures all fields in a dataclass have default values
    and that each field has a docstring.

    If a `ConfigT` is used as a CLI argument itself, the `type`
    keyword argument provided by `get_kwargs` will be
    `pydantic.TypeAdapter(ConfigT).validate_json(cli_arg)` which treats the
    `cli_arg` as a JSON string which gets validated by `pydantic`.

    Config validation is performed by the tools/validate_config.py
    script, which is invoked during the pre-commit checks.
    """
    return cls


def normalize_value(x):
    """Return a stable, JSON-serializable canonical form for hashing.

    Order: primitives, special types (Enum, callable, torch.dtype, Path), then
    generic containers (Mapping/Set/Sequence) with recursion.
    """
    # Fast path
    if x is None or isinstance(x, (bool, int, float, str)):
        return x

    # Enums: tag with FQN to avoid primitive collisions.
    # Ex: Enum(1) vs int(1) -> ("module.QualName", value).
    if isinstance(x, enum.Enum):
        enum_type = f"{x.__class__.__module__}.{x.__class__.__qualname__}"
        return (enum_type, normalize_value(x.value))

    # Classes (types) are accepted and canonicalized by their fully-qualified
    # name (module.qualname) for a stable identifier.
    # Instances are only accepted if they expose uuid(); otherwise they are
    # rejected to avoid under-hashing object state.

    # Callables: accept classes only; reject funcs/lambdas/methods.
    # Used by LogitsProcessor types and ModelConfig.hf_overrides.
    if isinstance(x, type):
        module = getattr(x, "__module__", "")
        qual = getattr(x, "__qualname__", getattr(x, "__name__", ""))
        return ".".join([p for p in (module, qual) if p]) or repr(x)
    if callable(x):
        raise TypeError(
            "normalize_value: function or callable instance unsupported")

    # Torch dtype: stringify (torch.float64 -> "torch.float64").
    # Collisions with same literal ok; tag as ("torch.dtype", str(x)).
    t = type(x)
    if getattr(t, "__module__", "") == "torch" and getattr(t, "__name__",
                                                           "") == "dtype":
        return str(x)

    # Bytes
    if isinstance(x, (bytes, bytearray)):
        return x.hex()

    # Paths (canonicalize)
    if isinstance(x, pathlib.Path):
        try:
            return str(x.expanduser().resolve())
        except Exception:
            return str(x)

    # Containers (generic)
    if isinstance(x, Mapping):
        return tuple(sorted(
            (str(k), normalize_value(v)) for k, v in x.items()))
    if isinstance(x, Set):
        return tuple(sorted(repr(normalize_value(v)) for v in x))
    if isinstance(x, Sequence) and not isinstance(x, (str, bytes, bytearray)):
        return tuple(normalize_value(v) for v in x)

    # Nested configs which provide a uuid() method
    if hasattr(x, "uuid") and callable(x.uuid):
        return x.uuid()

    # PretrainedConfig
    if hasattr(x, "to_json_string") and callable(x.to_json_string):
        return x.to_json_string()

    # Unsupported type: e.g., modules, generators, open files, or objects
    # without a stable JSON/UUID representation. Hard-error to avoid
    # under-hashing.
    raise TypeError(f"normalize_value: unsupported type '{type(x).__name__}'")


def get_hash_factors(config: ConfigT,
                     ignored_factors: set[str]) -> dict[str, object]:
    """Gets the factors used for hashing a config class.

    - Includes all dataclass fields not in `ignored_factors`.
    - Skips non-normalizable values.
    """
    factors: dict[str, object] = {}
    for dc_field in fields(config):
        factor = dc_field.name
        if factor in ignored_factors:
            continue
        value = getattr(config, factor, None)
        try:
            factors[factor] = normalize_value(value)
        except TypeError as e:
            raise TypeError(
                f"get_hash_factors: unsupported type for key '{factor}' "
                f"({type(value).__name__})") from e
    return factors


def hash_factors(items: dict[str, object]) -> str:
    """Return a SHA-256 hex digest of the canonical items structure."""
    return hashlib.sha256(json.dumps(items,
                                     sort_keys=True).encode()).hexdigest()


def get_field(cls: ConfigType, name: str) -> Field:
    """Get the default factory field of a dataclass by name. Used for getting
    default factory fields in `EngineArgs`."""
    if not is_dataclass(cls):
        raise TypeError("The given class is not a dataclass.")
    cls_fields = {f.name: f for f in fields(cls)}
    if name not in cls_fields:
        raise ValueError(f"Field '{name}' not found in {cls.__name__}.")
    named_field: Field = cls_fields[name]
    if (default_factory := named_field.default_factory) is not MISSING:
        return field(default_factory=default_factory)
    if (default := named_field.default) is not MISSING:
        return field(default=default)
    raise ValueError(
        f"{cls.__name__}.{name} must have a default value or default factory.")


def getattr_iter(object: object, names: Iterable[str], default: Any) -> Any:
    """
    A helper function that retrieves an attribute from an object which may
    have multiple possible names. This is useful when fetching attributes from
    arbitrary `transformers.PretrainedConfig` instances.
    """
    for name in names:
        if hasattr(object, name):
            return getattr(object, name)
    return default


def contains_object_print(text: str) -> bool:
    """
    Check if the text looks like a printed Python object, e.g.
    contains any substring matching the pattern: "at 0xFFFFFFF>"
    We match against 0x followed by 2-16 hex chars (there's
    a max of 16 on a 64-bit system).

    Args:
        text (str): The text to check

    Returns:
        result (bool): `True` if a match is found, `False` otherwise.
    """
    pattern = r'at 0x[a-fA-F0-9]{2,16}>'
    match = re.search(pattern, text)
    return match is not None


def assert_hashable(text: str) -> bool:
    if not contains_object_print(text):
        return True
    raise AssertionError(
        f"vLLM tried to hash some configs that may have Python objects ids "
        f"in them. This is a bug, please file an issue. "
        f"Text being hashed: {text}")


def get_attr_docs(cls: type[Any]) -> dict[str, str]:
    """
    Get any docstrings placed after attribute assignments in a class body.

    https://davidism.com/mit-license/
    """

    def pairwise(iterable):
        """
        Manually implement itertools.pairwise.

        See: https://docs.python.org/3/library/itertools.html
        #itertools.pairwise

        Can be removed when Python 3.9 support is dropped.
        """
        iterator = iter(iterable)
        a = next(iterator, None)

        for b in iterator:
            yield a, b
            a = b

    try:
        cls_node = ast.parse(textwrap.dedent(inspect.getsource(cls))).body[0]
    except (OSError, KeyError, TypeError):
        # HACK: Python 3.13+ workaround - set missing __firstlineno__
        # Workaround can be removed after we upgrade to pydantic==2.12.0
        with open(inspect.getfile(cls)) as f:
            for i, line in enumerate(f):
                if f"class {cls.__name__}" in line and ":" in line:
                    cls.__firstlineno__ = i + 1
                    break
        cls_node = ast.parse(textwrap.dedent(inspect.getsource(cls))).body[0]

    if not isinstance(cls_node, ast.ClassDef):
        raise TypeError("Given object was not a class.")

    out = {}

    # Consider each pair of nodes.
    for a, b in pairwise(cls_node.body):
        # Must be an assignment then a constant string.
        if (not isinstance(a, (ast.Assign, ast.AnnAssign))
                or not isinstance(b, ast.Expr)
                or not isinstance(b.value, ast.Constant)
                or not isinstance(b.value.value, str)):
            continue

        doc = inspect.cleandoc(b.value.value)

        # An assignment can have multiple targets (a = b = v), but an
        # annotated assignment only has one target.
        targets = a.targets if isinstance(a, ast.Assign) else [a.target]

        for target in targets:
            # Must be assigning to a plain name.
            if not isinstance(target, ast.Name):
                continue

            out[target.id] = doc

    return out


def is_init_field(cls: ConfigType, name: str) -> bool:
    return next(f for f in fields(cls) if f.name == name).init


@runtime_checkable
class SupportsHash(Protocol):

    def compute_hash(self) -> str:
        ...


class SupportsMetricsInfo(Protocol):

    def metrics_info(self) -> dict[str, str]:
        ...


def update_config(config: ConfigT, overrides: dict[str, Any]) -> ConfigT:
    processed_overrides = {}
    for field_name, value in overrides.items():
        assert hasattr(
            config, field_name), f"{type(config)} has no field `{field_name}`"
        current_value = getattr(config, field_name)
        if is_dataclass(current_value) and not is_dataclass(value):
            assert isinstance(value, dict), (
                f"Overrides to {type(config)}.{field_name} must be a dict"
                f"  or {type(current_value)}, but got {type(value)}")
            value = update_config(
                current_value,  # type: ignore[type-var]
                value)
        processed_overrides[field_name] = value
    return replace(config, **processed_overrides)<|MERGE_RESOLUTION|>--- conflicted
+++ resolved
@@ -8,16 +8,9 @@
 import json
 import pathlib
 import textwrap
-<<<<<<< HEAD
-
 from collections.abc import Mapping, Sequence, Set
 from dataclasses import MISSING, Field, field, fields, is_dataclass
 from typing import TYPE_CHECKING, Any, TypeVar
-=======
-from collections.abc import Iterable
-from dataclasses import MISSING, Field, field, fields, is_dataclass, replace
-from typing import TYPE_CHECKING, Any, Protocol, TypeVar
->>>>>>> 2ce26b9b
 
 import regex as re
 from typing_extensions import runtime_checkable
