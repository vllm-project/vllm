--- conflicted
+++ resolved
@@ -1,17 +1,14 @@
 # SPDX-License-Identifier: Apache-2.0
 # SPDX-FileCopyrightText: Copyright contributors to the vLLM project
 
-<<<<<<< HEAD
 import enum
 import hashlib
 import json
 import pathlib
 from collections.abc import Mapping, Sequence, Set
-=======
 import ast
 import inspect
 import textwrap
->>>>>>> ddc90483
 from dataclasses import MISSING, Field, field, fields, is_dataclass
 from typing import TYPE_CHECKING, Any, TypeVar
 
