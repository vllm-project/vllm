--- conflicted
+++ resolved
@@ -4,14 +4,9 @@
 import ast
 import inspect
 import textwrap
-<<<<<<< HEAD
 from collections.abc import Iterable
-from dataclasses import MISSING, Field, field, fields, is_dataclass
-from typing import TYPE_CHECKING, Any, TypeVar
-=======
 from dataclasses import MISSING, Field, field, fields, is_dataclass, replace
 from typing import TYPE_CHECKING, Any, Protocol, TypeVar
->>>>>>> e47433b3
 
 import regex as re
 from typing_extensions import runtime_checkable
