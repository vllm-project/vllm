# SPDX-License-Identifier: Apache-2.0
# SPDX-FileCopyrightText: Copyright contributors to the vLLM project
"""Utility functions for vLLM config dataclasses."""

import ast
import enum
import hashlib
import inspect
import json
import pathlib
import textwrap
from collections.abc import Iterable, Mapping, Sequence, Set
from dataclasses import MISSING, Field, field, fields, is_dataclass, replace
from itertools import pairwise
from typing import TYPE_CHECKING, Any, Protocol, TypeVar

import regex as re
from typing_extensions import runtime_checkable

if TYPE_CHECKING:
    from _typeshed import DataclassInstance
else:
    DataclassInstance = Any

ConfigType = type[DataclassInstance]
ConfigT = TypeVar("ConfigT", bound=ConfigType)


def config(cls: ConfigT) -> ConfigT:
    """
    A decorator that ensures all fields in a dataclass have default values
    and that each field has a docstring.

    If a `ConfigT` is used as a CLI argument itself, the `type`
    keyword argument provided by `get_kwargs` will be
    `pydantic.TypeAdapter(ConfigT).validate_json(cli_arg)` which treats the
    `cli_arg` as a JSON string which gets validated by `pydantic`.

    Config validation is performed by the tools/validate_config.py
    script, which is invoked during the pre-commit checks.
    """
    return cls


def normalize_value(x):
    """Return a stable, JSON-serializable canonical form for hashing.

    Order: primitives, special types (Enum, callable, torch.dtype, Path), then
    generic containers (Mapping/Set/Sequence) with recursion.
    """
    # Fast path
    if x is None or isinstance(x, (bool, int, float, str)):
        return x

    # Enums: tag with FQN to avoid primitive collisions.
    # Ex: Enum(1) vs int(1) -> ("module.QualName", value).
    if isinstance(x, enum.Enum):
        enum_type = f"{x.__class__.__module__}.{x.__class__.__qualname__}"
        return (enum_type, normalize_value(x.value))

    # Classes (types) are accepted and canonicalized by their fully-qualified
    # name (module.qualname) for a stable identifier.
    # Instances are only accepted if they expose uuid(); otherwise they are
    # rejected to avoid under-hashing object state.

    # Callables: accept classes only; reject funcs/lambdas/methods.
    # Used by LogitsProcessor types and ModelConfig.hf_overrides.
    if isinstance(x, type):
        module = getattr(x, "__module__", "")
        qual = getattr(x, "__qualname__", getattr(x, "__name__", ""))
        return ".".join([p for p in (module, qual) if p]) or repr(x)
    if callable(x):
        raise TypeError("normalize_value: function or callable instance unsupported")

    # Torch dtype: stringify (torch.float64 -> "torch.float64").
    # Collisions with same literal ok; tag as ("torch.dtype", str(x)).
    t = type(x)
    if (
        getattr(t, "__module__", "") == "torch"
        and getattr(t, "__name__", "") == "dtype"
    ):
        return str(x)

    # Bytes
    if isinstance(x, (bytes, bytearray)):
        return x.hex()

    # Paths (canonicalize)
    if isinstance(x, pathlib.Path):
        try:
            return str(x.expanduser().resolve())
        except Exception:
            return str(x)

    # Containers (generic)
    if isinstance(x, Mapping):
        return tuple(sorted((str(k), normalize_value(v)) for k, v in x.items()))
    if isinstance(x, Set):
        return tuple(sorted(repr(normalize_value(v)) for v in x))
    if isinstance(x, Sequence) and not isinstance(x, (str, bytes, bytearray)):
        return tuple(normalize_value(v) for v in x)

    # Nested configs which provide a uuid() method
    if hasattr(x, "uuid") and callable(x.uuid):
        return x.uuid()

    # PretrainedConfig
    if hasattr(x, "to_json_string") and callable(x.to_json_string):
        return x.to_json_string()

    # Unsupported type: e.g., modules, generators, open files, or objects
    # without a stable JSON/UUID representation. Hard-error to avoid
    # under-hashing.
    raise TypeError(f"normalize_value: unsupported type '{type(x).__name__}'")


def get_hash_factors(config: ConfigT, ignored_factors: set[str]) -> dict[str, object]:
    """Gets the factors used for hashing a config class.

    - Includes all dataclass fields not in `ignored_factors`.
    - Skips non-normalizable values.
    """
    factors: dict[str, object] = {}
    for dc_field in fields(config):
        factor = dc_field.name
        if factor in ignored_factors:
            continue
        value = getattr(config, factor, None)
        try:
            factors[factor] = normalize_value(value)
        except TypeError as e:
            raise TypeError(
                f"get_hash_factors: unsupported type for key '{factor}' "
                f"({type(value).__name__})"
            ) from e
    return factors


def hash_factors(items: dict[str, object]) -> str:
    """Return a SHA-256 hex digest of the canonical items structure."""
    return hashlib.sha256(json.dumps(items, sort_keys=True).encode()).hexdigest()


def get_field(cls: ConfigType, name: str) -> Field:
    """Get the default factory field of a dataclass by name. Used for getting
    default factory fields in `EngineArgs`."""
    if not is_dataclass(cls):
        raise TypeError("The given class is not a dataclass.")
    cls_fields = {f.name: f for f in fields(cls)}
    if name not in cls_fields:
        raise ValueError(f"Field '{name}' not found in {cls.__name__}.")
    named_field: Field = cls_fields[name]
    if (default_factory := named_field.default_factory) is not MISSING:
        return field(default_factory=default_factory)
    if (default := named_field.default) is not MISSING:
        return field(default=default)
    raise ValueError(
        f"{cls.__name__}.{name} must have a default value or default factory."
    )


def getattr_iter(object: object, names: Iterable[str], default: Any) -> Any:
    """
    A helper function that retrieves an attribute from an object which may
    have multiple possible names. This is useful when fetching attributes from
    arbitrary `transformers.PretrainedConfig` instances.
    """
    for name in names:
        if hasattr(object, name):
            return getattr(object, name)
    return default


def contains_object_print(text: str) -> bool:
    """
    Check if the text looks like a printed Python object, e.g.
    contains any substring matching the pattern: "at 0xFFFFFFF>"
    We match against 0x followed by 2-16 hex chars (there's
    a max of 16 on a 64-bit system).

    Args:
        text (str): The text to check

    Returns:
        result (bool): `True` if a match is found, `False` otherwise.
    """
    pattern = r"at 0x[a-fA-F0-9]{2,16}>"
    match = re.search(pattern, text)
    return match is not None


def assert_hashable(text: str) -> bool:
    if not contains_object_print(text):
        return True
    raise AssertionError(
        f"vLLM tried to hash some configs that may have Python objects ids "
        f"in them. This is a bug, please file an issue. "
        f"Text being hashed: {text}"
    )


def get_attr_docs(cls: type[Any]) -> dict[str, str]:
    """
    Get any docstrings placed after attribute assignments in a class body.

    https://davidism.com/mit-license/
    """

<<<<<<< HEAD
    def pairwise(iterable):
        """
        Manually implement itertools.pairwise.

        See: https://docs.python.org/3/library/itertools.html
        #itertools.pairwise

        Can be removed when Python 3.9 support is dropped.
        """
        iterator = iter(iterable)
        a = next(iterator, None)

        for b in iterator:
            yield a, b
            a = b

=======
>>>>>>> 76879cc1
    try:
        cls_node = ast.parse(textwrap.dedent(inspect.getsource(cls))).body[0]
    except (OSError, KeyError, TypeError):
        # HACK: Python 3.13+ workaround - set missing __firstlineno__
        # Workaround can be removed after we upgrade to pydantic==2.12.0
        with open(inspect.getfile(cls)) as f:
            for i, line in enumerate(f):
                if f"class {cls.__name__}" in line and ":" in line:
                    cls.__firstlineno__ = i + 1
                    break
        cls_node = ast.parse(textwrap.dedent(inspect.getsource(cls))).body[0]

    if not isinstance(cls_node, ast.ClassDef):
        raise TypeError("Given object was not a class.")

    out = {}

    # Consider each pair of nodes.
    for a, b in pairwise(cls_node.body):
        # Must be an assignment then a constant string.
        if (
            not isinstance(a, (ast.Assign, ast.AnnAssign))
            or not isinstance(b, ast.Expr)
            or not isinstance(b.value, ast.Constant)
            or not isinstance(b.value.value, str)
        ):
            continue

        doc = inspect.cleandoc(b.value.value)

        # An assignment can have multiple targets (a = b = v), but an
        # annotated assignment only has one target.
        targets = a.targets if isinstance(a, ast.Assign) else [a.target]

        for target in targets:
            # Must be assigning to a plain name.
            if not isinstance(target, ast.Name):
                continue

            out[target.id] = doc

    return out


def is_init_field(cls: ConfigType, name: str) -> bool:
    return next(f for f in fields(cls) if f.name == name).init


@runtime_checkable
class SupportsHash(Protocol):
    def compute_hash(self) -> str: ...


class SupportsMetricsInfo(Protocol):
    def metrics_info(self) -> dict[str, str]: ...


def update_config(config: ConfigT, overrides: dict[str, Any]) -> ConfigT:
    processed_overrides = {}
    for field_name, value in overrides.items():
        assert hasattr(config, field_name), (
            f"{type(config)} has no field `{field_name}`"
        )
        current_value = getattr(config, field_name)
        if is_dataclass(current_value) and not is_dataclass(value):
            assert isinstance(value, dict), (
                f"Overrides to {type(config)}.{field_name} must be a dict"
                f"  or {type(current_value)}, but got {type(value)}"
            )
            value = update_config(
                current_value,  # type: ignore[type-var]
                value,
            )
        processed_overrides[field_name] = value
    return replace(config, **processed_overrides)<|MERGE_RESOLUTION|>--- conflicted
+++ resolved
@@ -206,7 +206,6 @@
     https://davidism.com/mit-license/
     """
 
-<<<<<<< HEAD
     def pairwise(iterable):
         """
         Manually implement itertools.pairwise.
@@ -223,8 +222,6 @@
             yield a, b
             a = b
 
-=======
->>>>>>> 76879cc1
     try:
         cls_node = ast.parse(textwrap.dedent(inspect.getsource(cls))).body[0]
     except (OSError, KeyError, TypeError):
