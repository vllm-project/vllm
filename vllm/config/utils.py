# SPDX-License-Identifier: Apache-2.0
# SPDX-FileCopyrightText: Copyright contributors to the vLLM project

<<<<<<< HEAD
import enum
import hashlib
import json
import pathlib
from collections.abc import Mapping, Sequence, Set
from dataclasses import fields
=======
from dataclasses import MISSING, Field, field, fields, is_dataclass
>>>>>>> aae725af
from typing import TYPE_CHECKING, TypeVar

if TYPE_CHECKING:
    from _typeshed import DataclassInstance

    ConfigType = type[DataclassInstance]
else:
    ConfigType = type

ConfigT = TypeVar("ConfigT", bound=ConfigType)


def config(cls: ConfigT) -> ConfigT:
    """
    A decorator that ensures all fields in a dataclass have default values
    and that each field has a docstring.

    If a `ConfigT` is used as a CLI argument itself, the `type`
    keyword argument provided by `get_kwargs` will be
    `pydantic.TypeAdapter(ConfigT).validate_json(cli_arg)` which treats the
    `cli_arg` as a JSON string which gets validated by `pydantic`.

    Config validation is performed by the tools/validate_config.py
    script, which is invoked during the pre-commit checks.
    """
    return cls


<<<<<<< HEAD
def normalize_value(x):
    """Return a stable, JSON-serializable canonical form for hashing.

    Order: primitives, special types (Enum, callable, torch.dtype, Path), then
    generic containers (Mapping/Set/Sequence) with recursion.
    """
    # Fast path
    if x is None or isinstance(x, (bool, int, float, str)):
        return x

    # Enums: tag with FQN to avoid primitive collisions.
    # Ex: Enum(1) vs int(1) -> ("module.QualName", value).
    if isinstance(x, enum.Enum):
        enum_type = f"{x.__class__.__module__}.{x.__class__.__qualname__}"
        return (enum_type, normalize_value(x.value))

    # Classes (types) are accepted and canonicalized by their fully-qualified
    # name (module.qualname) for a stable identifier.
    # Instances are only accepted if they expose uuid(); otherwise they are
    # rejected to avoid under-hashing object state.

    # Callables: accept classes only; reject funcs/lambdas/methods.
    # Used by LogitsProcessor types and ModelConfig.hf_overrides.
    if isinstance(x, type):
        module = getattr(x, "__module__", "")
        qual = getattr(x, "__qualname__", getattr(x, "__name__", ""))
        return ".".join([p for p in (module, qual) if p]) or repr(x)
    if callable(x):
        raise TypeError(
            "normalize_value: function or callable instance unsupported")

    # Torch dtype: stringify (torch.float64 -> "torch.float64").
    # Collisions with same literal ok; tag as ("torch.dtype", str(x)).
    t = type(x)
    if getattr(t, "__module__", "") == "torch" and getattr(t, "__name__",
                                                           "") == "dtype":
        return str(x)

    # Bytes
    if isinstance(x, (bytes, bytearray)):
        return x.hex()

    # Paths (canonicalize)
    if isinstance(x, pathlib.Path):
        try:
            return str(x.expanduser().resolve())
        except Exception:
            return str(x)

    # Containers (generic)
    if isinstance(x, Mapping):
        return tuple(sorted(
            (str(k), normalize_value(v)) for k, v in x.items()))
    if isinstance(x, Set):
        return tuple(sorted(repr(normalize_value(v)) for v in x))
    if isinstance(x, Sequence) and not isinstance(x, (str, bytes, bytearray)):
        return tuple(normalize_value(v) for v in x)

    # Nested configs which provide a uuid() method
    if hasattr(x, "uuid") and callable(x.uuid):
        return x.uuid()

    # PretrainedConfig
    if hasattr(x, "to_json_string") and callable(x.to_json_string):
        return x.to_json_string()

    # Unsupported type: e.g., modules, generators, open files, or objects
    # without a stable JSON/UUID representation. Hard-error to avoid
    # under-hashing.
    raise TypeError(f"normalize_value: unsupported type '{type(x).__name__}'")


def get_hash_factors(config: ConfigT,
                     ignored_factors: set[str]) -> dict[str, object]:
    """Gets the factors used for hashing a config class.

    - Includes all dataclass fields not in `ignored_factors`.
    - Skips non-normalizable values.
    """
    factors: dict[str, object] = {}
    for field in fields(config):
        factor = field.name
        if factor in ignored_factors:
            continue
        value = getattr(config, factor, None)
        try:
            factors[factor] = normalize_value(value)
        except TypeError as e:
            raise TypeError(
                f"get_hash_factors: unsupported type for key '{factor}' "
                f"({type(value).__name__})") from e
    return factors


def hash_factors(items: dict[str, object]) -> str:
    """Return a SHA-256 hex digest of the canonical items structure."""
    return hashlib.sha256(json.dumps(items,
                                     sort_keys=True).encode()).hexdigest()
=======
def get_field(cls: ConfigType, name: str) -> Field:
    """Get the default factory field of a dataclass by name. Used for getting
    default factory fields in `EngineArgs`."""
    if not is_dataclass(cls):
        raise TypeError("The given class is not a dataclass.")
    cls_fields = {f.name: f for f in fields(cls)}
    if name not in cls_fields:
        raise ValueError(f"Field '{name}' not found in {cls.__name__}.")
    named_field: Field = cls_fields[name]
    if (default_factory := named_field.default_factory) is not MISSING:
        return field(default_factory=default_factory)
    if (default := named_field.default) is not MISSING:
        return field(default=default)
    raise ValueError(
        f"{cls.__name__}.{name} must have a default value or default factory.")
>>>>>>> aae725af
<|MERGE_RESOLUTION|>--- conflicted
+++ resolved
@@ -1,16 +1,13 @@
 # SPDX-License-Identifier: Apache-2.0
 # SPDX-FileCopyrightText: Copyright contributors to the vLLM project
 
-<<<<<<< HEAD
 import enum
 import hashlib
 import json
 import pathlib
 from collections.abc import Mapping, Sequence, Set
 from dataclasses import fields
-=======
 from dataclasses import MISSING, Field, field, fields, is_dataclass
->>>>>>> aae725af
 from typing import TYPE_CHECKING, TypeVar
 
 if TYPE_CHECKING:
@@ -39,7 +36,6 @@
     return cls
 
 
-<<<<<<< HEAD
 def normalize_value(x):
     """Return a stable, JSON-serializable canonical form for hashing.
 
@@ -138,7 +134,7 @@
     """Return a SHA-256 hex digest of the canonical items structure."""
     return hashlib.sha256(json.dumps(items,
                                      sort_keys=True).encode()).hexdigest()
-=======
+
 def get_field(cls: ConfigType, name: str) -> Field:
     """Get the default factory field of a dataclass by name. Used for getting
     default factory fields in `EngineArgs`."""
@@ -153,5 +149,4 @@
     if (default := named_field.default) is not MISSING:
         return field(default=default)
     raise ValueError(
-        f"{cls.__name__}.{name} must have a default value or default factory.")
->>>>>>> aae725af
+        f"{cls.__name__}.{name} must have a default value or default factory.")