--- conflicted
+++ resolved
@@ -1,11 +1,6 @@
 # SPDX-License-Identifier: Apache-2.0
 # SPDX-FileCopyrightText: Copyright contributors to the vLLM project
 
-<<<<<<< HEAD
-=======
-from typing import Any, Literal
-
->>>>>>> 762a4a6c
 from pydantic.dataclasses import dataclass
 
 from vllm.config.utils import CompileFactors, config
