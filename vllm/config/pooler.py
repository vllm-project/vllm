--- conflicted
+++ resolved
@@ -1,11 +1,6 @@
 # SPDX-License-Identifier: Apache-2.0
 # SPDX-FileCopyrightText: Copyright contributors to the vLLM project
 
-<<<<<<< HEAD
-=======
-from typing import Any
-
->>>>>>> 53d7f1f6
 from pydantic.dataclasses import dataclass
 
 from vllm.config.utils import HashResult, config
@@ -104,14 +99,8 @@
         """
         # no factors to consider.
         # this config will not affect the computation graph.
-<<<<<<< HEAD
         # No compile-time factors.
         return None
-=======
-        factors: list[Any] = []
-        hash_str = safe_hash(str(factors).encode(), usedforsecurity=False).hexdigest()
-        return hash_str
->>>>>>> 53d7f1f6
 
 
 def get_use_activation(o: object):
