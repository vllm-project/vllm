# SPDX-License-Identifier: Apache-2.0
# SPDX-FileCopyrightText: Copyright contributors to the vLLM project

import hashlib
from collections.abc import Mapping
from dataclasses import field
from typing import Any, Literal, Optional, Union

from pydantic import ConfigDict, Field, field_validator
from pydantic.dataclasses import dataclass

from vllm.config.utils import config


@dataclass
class BaseDummyOptions:
    """Base options for generating dummy data during profiling."""

    count: int = Field(999, ge=0)


@dataclass(config=ConfigDict(extra="forbid"))
class VideoDummyOptions(BaseDummyOptions):
    """Options for generating dummy video data during profiling."""

    num_frames: Optional[int] = Field(None, gt=0)
    width: Optional[int] = Field(None, gt=0)
    height: Optional[int] = Field(None, gt=0)


@dataclass(config=ConfigDict(extra="forbid"))
class ImageDummyOptions(BaseDummyOptions):
    """Options for generating dummy image data during profiling."""

    width: Optional[int] = Field(None, gt=0)
    height: Optional[int] = Field(None, gt=0)


@dataclass(config=ConfigDict(extra="forbid"))
class AudioDummyOptions(BaseDummyOptions):
    """Options for generating dummy audio data during profiling."""

    length: Optional[int] = Field(None, gt=0)


MMEncoderTPMode = Literal["weights", "data"]
MMCacheType = Literal["shm", "lru"]
DummyOptions = Union[
    BaseDummyOptions, VideoDummyOptions, ImageDummyOptions, AudioDummyOptions
]


@config
@dataclass
class MultiModalConfig:
    """Controls the behavior of multimodal models."""

    limit_per_prompt: dict[str, DummyOptions] = field(default_factory=dict)
    """The maximum number of input items and options allowed per 
        prompt for each modality.
    Defaults to 999 for each modality.

    Legacy format (count only):
        {"image": 16, "video": 2}

    Configurable format (with options):
        {"video": {"count": 1, "num_frames": 32, "width": 512, "height": 512}, 
        "image": {"count": 5, "width": 512, "height": 512}}

    Mixed format (combining both):
        {"image": 16, "video": {"count": 1, "num_frames": 32, "width": 512, 
        "height": 512}}
    """
    media_io_kwargs: dict[str, dict[str, Any]] = field(default_factory=dict)
    """Additional args passed to process media inputs, keyed by modalities.
    For example, to set num_frames for video, set
    `--media-io-kwargs '{"video": {"num_frames": 40} }'`"""
    mm_processor_kwargs: Optional[dict[str, object]] = None
    """Arguments to be forwarded to the model's processor for multi-modal data,
    e.g., image processor. Overrides for the multi-modal processor obtained
    from `transformers.AutoProcessor.from_pretrained`.

    The available overrides depend on the model that is being run.

    For example, for Phi-3-Vision:
    `{"num_crops": 4}`."""
    mm_processor_cache_gb: float = 4
    """The size (in GiB) of the multi-modal processor cache, which is used to
    avoid re-processing past multi-modal inputs.

    This cache is duplicated for each API process and engine core process,
    resulting in a total memory usage of
    `mm_processor_cache_gb * (api_server_count + data_parallel_size)`.

    Set to `0` to disable this cache completely (not recommended)."""
    mm_processor_cache_type: MMCacheType = "lru"
    """Type of cache to use for the multi-modal preprocessor/mapper. If `shm`,
    use shared memory FIFO cache. If `lru`, use mirrored LRU cache."""
    mm_shm_cache_max_object_size_mb: int = 128
    """Size limit (in MiB) for each object stored in the multi-modal processor
    shared memory cache. Only effective when `mm_processor_cache_type` is
    `"shm"`."""
    mm_encoder_tp_mode: MMEncoderTPMode = "weights"
    """Indicates how to optimize multi-modal encoder inference using tensor
    parallelism (TP).

    - `"weights"`: Within the same vLLM engine, split the weights of
        each layer across TP ranks. (default TP behavior)\n
    - `"data"`: Within the same vLLM engine, split the batched input data
        across TP ranks to process the data in parallel, while hosting
        the full weights on each TP rank.
        This batch-level DP is not to be confused with API request-level
        DP (which is controlled by `--data-parallel-size`).
        This is only supported on a per-model basis and falls back to
        `"weights"` if the encoder does not support DP."""
    interleave_mm_strings: bool = False
    """Enable fully interleaved support for multimodal prompts, while using
    --chat-template-content-format=string."""
    skip_mm_profiling: bool = False
    """When enabled, skips multimodal memory profiling and only profiles with
    language backbone model during engine initialization.

    This reduces engine startup time but shifts the responsibility to users for
    estimating the peak memory usage of the activation of multimodal encoder and
    embedding cache."""
    video_pruning_rate: Optional[float] = None
    """Sets pruning rate for video pruning via Efficient Video Sampling.
    Value sits in range [0;1) and determines fraction of media tokens
    from each video to be pruned.
    """

    @field_validator("limit_per_prompt", mode="before")
    @classmethod
    def _validate_limit_per_prompt(
        cls, value: dict[str, Union[int, dict[str, int]]]
    ) -> dict[str, DummyOptions]:
        for k, v in value.items():
            # Handle legacy format where only count is specified
            if isinstance(v, int):
                v = {"count": v}
            # Convert to the appropriate DummyOptions subclass
            if k == "video":
                value[k] = VideoDummyOptions(**v)
            elif k == "image":
                value[k] = ImageDummyOptions(**v)
            elif k == "audio":
                value[k] = AudioDummyOptions(**v)
            else:
                value[k] = BaseDummyOptions(**v)
        return value

    @property
    def mm_processing_device(self) -> str:
        kwargs = self.mm_processor_kwargs or {}
        return str(kwargs.get("device", "cpu"))

    @mm_processing_device.setter
    def mm_processing_device(self, device: str) -> None:
        self.update_mm_processor_kwargs({"device": device})

    def compute_hash(self) -> str:
        """
        WARNING: Whenever a new field is added to this config,
        ensure that it is included in the factors list if
        it affects the computation graph.

        Provide a hash that uniquely identifies all the configs
        that affect the structure of the computation
        graph from input ids/embeddings to the final hidden states,
        excluding anything before input ids/embeddings and after
        the final hidden states.
        """
        # no factors to consider.
        # this config will not affect the computation graph.
        factors: list[Any] = []
        hash_str = hashlib.md5(str(factors).encode(), usedforsecurity=False).hexdigest()
        return hash_str

    def get_limit_per_prompt(self, modality: str) -> int:
        """
        Get the maximum number of input items allowed per prompt
        for the given modality (backward compatible).
        """
        limit_data = self.limit_per_prompt.get(modality)

        if limit_data is None:
            # Unspecified modality is set to 999 by default
            return 999
        return limit_data.count

    def get_dummy_options(self, modality: str) -> Optional[BaseDummyOptions]:
        """
        Get the configurable dummy data options for a modality.
        Returns None if no options are configured for this modality.
        """
        # All values are now DummyOptions after normalization
        return self.limit_per_prompt.get(modality)

    def update_mm_processor_kwargs(self, value: dict[str, Any]) -> None:
        if self.mm_processor_kwargs is None:
            self.mm_processor_kwargs = {}

        self.mm_processor_kwargs.update(value)

    def merge_mm_processor_kwargs(
        self,
        inference_kwargs: Mapping[str, object],
    ) -> dict[str, object]:
        """
        Get the keyword arguments to pass to the multi-modal processor
        according to the extra arguments passed during inference.
        """
        kwargs = self.mm_processor_kwargs or {}
<<<<<<< HEAD

        # This is to avoid breaking assumptions in memory profiling
        init_device = kwargs.get("device", "cpu")
        inference_device = inference_kwargs.get("device", init_device)
        if init_device != inference_device:
            raise ValueError(
                "You cannot override the device for multi-modal preprocessing "
                f"at runtime! Found: {init_device=} vs. {inference_device=}"
            )

        return kwargs | dict(inference_kwargs)
=======
        return kwargs | dict(inference_kwargs)

    def is_multimodal_pruning_enabled(self):
        return self.video_pruning_rate is not None and self.video_pruning_rate > 0
>>>>>>> 4be7d7c1
<|MERGE_RESOLUTION|>--- conflicted
+++ resolved
@@ -211,7 +211,6 @@
         according to the extra arguments passed during inference.
         """
         kwargs = self.mm_processor_kwargs or {}
-<<<<<<< HEAD
 
         # This is to avoid breaking assumptions in memory profiling
         init_device = kwargs.get("device", "cpu")
@@ -223,9 +222,6 @@
             )
 
         return kwargs | dict(inference_kwargs)
-=======
-        return kwargs | dict(inference_kwargs)
 
     def is_multimodal_pruning_enabled(self):
-        return self.video_pruning_rate is not None and self.video_pruning_rate > 0
->>>>>>> 4be7d7c1
+        return self.video_pruning_rate is not None and self.video_pruning_rate > 0