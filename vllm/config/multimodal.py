--- conflicted
+++ resolved
@@ -3,12 +3,7 @@
 
 import hashlib
 from collections.abc import Mapping
-<<<<<<< HEAD
-from typing import Any, Literal, Optional, Union
-=======
-from dataclasses import field
 from typing import Any, Literal, TypeAlias
->>>>>>> 98f30b8c
 
 from pydantic import ConfigDict, Field, field_validator, model_validator
 from pydantic.dataclasses import dataclass
@@ -127,11 +122,7 @@
     This reduces engine startup time but shifts the responsibility to users for
     estimating the peak memory usage of the activation of multimodal encoder and
     embedding cache."""
-<<<<<<< HEAD
-    video_pruning_rate: Optional[float] = Field(default=None, ge=0.0, lt=1.0)
-=======
-    video_pruning_rate: float | None = None
->>>>>>> 98f30b8c
+    video_pruning_rate: float | None = Field(default=None, ge=0.0, lt=1.0)
     """Sets pruning rate for video pruning via Efficient Video Sampling.
     Value sits in range [0;1) and determines fraction of media tokens
     from each video to be pruned.
