# SPDX-License-Identifier: Apache-2.0
# SPDX-FileCopyrightText: Copyright contributors to the vLLM project

import hashlib
from dataclasses import field
from typing import TYPE_CHECKING, Any, Literal, Optional, get_args

from pydantic import SkipValidation, model_validator
from pydantic.dataclasses import dataclass
from typing_extensions import Self

import vllm.envs as envs
from vllm.config.utils import config
from vllm.logger import init_logger
from vllm.utils import GiB_bytes, get_cpu_memory

if TYPE_CHECKING:
    from vllm.config.parallel import ParallelConfig
else:
    ParallelConfig = Any

logger = init_logger(__name__)

BlockSize = Literal[1, 8, 16, 32, 64, 128]
CacheDType = Literal["auto", "fp8", "fp8_e4m3", "fp8_e5m2", "fp8_inc"]
MambaDType = Literal["auto", "float32"]
PrefixCachingHashAlgo = Literal["builtin", "sha256", "sha256_cbor_64bit"]


@config
@dataclass
class CacheConfig:
    """Configuration for the KV cache."""

    block_size: SkipValidation[BlockSize] = None  # type: ignore
    """Size of a contiguous cache block in number of tokens. This is ignored on
    neuron devices and set to `--max-model-len`. On CUDA devices, only block
    sizes up to 32 are supported. On HPU devices, block size defaults to 128.

    This config has no static default. If left unspecified by the user, it will
    be set in `Platform.check_and_update_config()` based on the current
    platform."""
    gpu_memory_utilization: float = 0.9
    """The fraction of GPU memory to be used for the model executor, which can
    range from 0 to 1. For example, a value of 0.5 would imply 50% GPU memory
    utilization. If unspecified, will use the default value of 0.9. This is a
    per-instance limit, and only applies to the current vLLM instance. It does
    not matter if you have another vLLM instance running on the same GPU. For
    example, if you have two vLLM instances running on the same GPU, you can
    set the GPU memory utilization to 0.5 for each instance."""
    swap_space: float = 4
    """Size of the CPU swap space per GPU (in GiB)."""
    cache_dtype: CacheDType = "auto"
    """Data type for kv cache storage. If "auto", will use model data type.
    CUDA 11.8+ supports fp8 (=fp8_e4m3) and fp8_e5m2. ROCm (AMD GPU) supports
    fp8 (=fp8_e4m3). Intel Gaudi (HPU) supports fp8 (using fp8_inc)."""
    is_attention_free: bool = False
    """Whether the model is attention-free. This is primarily set in
    `ModelConfig` and that value should be manually duplicated here."""
    num_gpu_blocks_override: Optional[int] = None
    """Number of GPU blocks to use. This overrides the profiled `num_gpu_blocks`
    if specified. Does nothing if `None`. Used for testing preemption."""
    sliding_window: Optional[int] = None
    """Sliding window size for the KV cache. This is primarily set in
    `ModelConfig` and that value should be manually duplicated here."""
    enable_prefix_caching: Optional[bool] = None
    """Whether to enable prefix caching. Disabled by default for V0. Enabled by
    default for V1."""
    prefix_caching_hash_algo: PrefixCachingHashAlgo = "builtin"
    """Set the hash algorithm for prefix caching:\n
    - "builtin" is Python's built-in hash.\n
    - "sha256" is collision resistant but with certain overheads.
    This option uses Pickle for object serialization before hashing.\n
    - "sha256_cbor_64bit" provides a reproducible, cross-language compatible
    hash. It serializes objects using canonical CBOR and hashes them with
    SHA-256. The resulting hash consists of the lower 64 bits of the SHA-256
    digest."""
    cpu_offload_gb: float = 0
    """The space in GiB to offload to CPU, per GPU. Default is 0, which means
    no offloading. Intuitively, this argument can be seen as a virtual way to
    increase the GPU memory size. For example, if you have one 24 GB GPU and
    set this to 10, virtually you can think of it as a 34 GB GPU. Then you can
    load a 13B model with BF16 weight, which requires at least 26GB GPU memory.
    Note that this requires fast CPU-GPU interconnect, as part of the model is
    loaded from CPU memory to GPU memory on the fly in each model forward pass.
    """
    calculate_kv_scales: bool = False
    """This enables dynamic calculation of `k_scale` and `v_scale` when
    kv_cache_dtype is fp8. If `False`, the scales will be loaded from the model
    checkpoint if available. Otherwise, the scales will default to 1.0."""
    cpu_kvcache_space_bytes: Optional[int] = None
    """(CPU backend only) CPU key-value cache space."""
    mamba_page_size_padded: Optional[int] = None
    """ Optional override for mamba page size; used by hybrid mamba/attention
    models to ensure exact alignment with attention page size."""

    mamba_cache_dtype: MambaDType = "auto"
    """The data type to use for the Mamba cache (both the conv as well as the
    ssm state). If set to 'auto', the data type will be inferred from the model
    config."""
    mamba_ssm_cache_dtype: MambaDType = "auto"
    """The data type to use for the Mamba cache (ssm state only, conv state will
    still be controlled by mamba_cache_dtype). If set to 'auto', the data type
    for the ssm state will be determined by mamba_cache_dtype."""

    # Will be set after profiling.
    num_gpu_blocks: Optional[int] = field(default=None, init=False)
    """The number of blocks to allocate for GPU memory."""
    num_cpu_blocks: Optional[int] = field(default=None, init=False)
    """The number of blocks to allocate for CPU memory."""

    kv_sharing_fast_prefill: bool = False
    """This feature is work in progress and no prefill optimization takes place
    with this flag enabled currently.

    In some KV sharing setups, e.g. YOCO (https://arxiv.org/abs/2405.05254),
    some layers can skip tokens corresponding to prefill. This flag enables
    attention metadata for eligible layers to be overridden with metadata
    necessary for implementing this optimization in some models (e.g. Gemma3n)
    """

    enable_wa_policy: bool = False
    """This feature enable workload-aware policy for KVcache pool
    """
    wa_offline_param_path: str = ""
    """The offline parameter used by workload-aware policy"""

    def compute_hash(self) -> str:
        """
        WARNING: Whenever a new field is added to this config,
        ensure that it is included in the factors list if
        it affects the computation graph.

        Provide a hash that uniquely identifies all the configs
        that affect the structure of the computation
        graph from input ids/embeddings to the final hidden states,
        excluding anything before input ids/embeddings and after
        the final hidden states.
        """
        factors: list[Any] = []
        factors.append(self.cache_dtype)
        factors.append(self.mamba_cache_dtype)
        factors.append(self.mamba_ssm_cache_dtype)
        # `cpu_offload_gb` does not use `torch.compile` yet.
        hash_str = hashlib.md5(str(factors).encode(),
                               usedforsecurity=False).hexdigest()
        return hash_str

    def __post_init__(self) -> None:
        self.swap_space_bytes = self.swap_space * GiB_bytes

        self._verify_cache_dtype()
        self._verify_prefix_caching()
        self._verify_kv_sharing_fast_prefill()

    def metrics_info(self):
        # convert cache_config to dict(key: str, value: str) for prometheus
        # metrics info
        return {key: str(value) for key, value in self.__dict__.items()}

    def _verify_kv_sharing_fast_prefill(self) -> None:
        if self.kv_sharing_fast_prefill and not envs.VLLM_USE_V1:
            raise NotImplementedError(
                "Fast prefill optimization for KV sharing is not supported "
                "in V0 currently.")

    @model_validator(mode='after')
    def _verify_args(self) -> Self:
        if self.cpu_offload_gb < 0:
            raise ValueError("CPU offload space must be non-negative"
                             f", but got {self.cpu_offload_gb}")

        if self.gpu_memory_utilization > 1.0:
            raise ValueError(
                "GPU memory utilization must be less than 1.0. Got "
                f"{self.gpu_memory_utilization}.")

<<<<<<< HEAD
        if self.kv_sharing_fast_prefill:
            logger.warning_once(
                "--kv-sharing-fast-prefill is currently work in progress "
                "and not functional yet (i.e. no prefill savings)")

        if not self.enable_prefix_caching and self.enable_wa_policy:
            raise ValueError(
                "workload-aware policy must be enabled with prefix caching")

=======
>>>>>>> 9701352e
        return self

    def _verify_cache_dtype(self) -> None:
        if self.cache_dtype == "auto":
            pass
        elif self.cache_dtype in get_args(CacheDType):
            logger.info(
                "Using fp8 data type to store kv cache. It reduces the GPU "
                "memory footprint and boosts the performance. "
                "Meanwhile, it may cause accuracy drop without a proper "
                "scaling factor.")
        else:
            raise ValueError(f"Unknown kv cache dtype: {self.cache_dtype}")

    def _verify_prefix_caching(self) -> None:
        if not self.enable_prefix_caching:
            return

        if self.sliding_window is not None and not envs.VLLM_USE_V1:
            raise NotImplementedError(
                "Prefix caching is not supported with sliding window. "
                "Run with --disable-sliding-window to use prefix caching.")

        if (self.enable_prefix_caching and self.prefix_caching_hash_algo
                not in get_args(PrefixCachingHashAlgo)):
            raise ValueError(
                "Unknown prefix caching hash algorithm: "
                f"{self.prefix_caching_hash_algo}. Must be one of "
                f"{get_args(PrefixCachingHashAlgo)}.")

        if (self.enable_wa_policy and self.wa_offline_param_path == ""):
            raise ValueError(
                f"Wa offline param must be specified when wa policy is enabled "
                f"{self.wa_offline_param_path=}")

        if (self.wa_offline_param_path != "" and not self.enable_wa_policy):
            raise ValueError(
                f"Wa offline param must be specified when wa policy is enabled"
                f"{self.wa_offline_param_path=}")

    def verify_with_parallel_config(
        self,
        parallel_config: ParallelConfig,
    ) -> None:
        total_cpu_memory = get_cpu_memory()
        # FIXME(woosuk): Here, it is assumed that the GPUs in a tensor parallel
        # group are in the same node. However, the GPUs may span multiple nodes.
        num_gpus_per_node = parallel_config.tensor_parallel_size
        cpu_memory_usage = self.swap_space_bytes * num_gpus_per_node

        msg = (f"{cpu_memory_usage / GiB_bytes:.2f} GiB out of the "
               f"{total_cpu_memory / GiB_bytes:.2f} GiB total CPU memory "
               "is allocated for the swap space.")
        if cpu_memory_usage > 0.7 * total_cpu_memory:
            raise ValueError("Too large swap space. " + msg)
        elif cpu_memory_usage > 0.4 * total_cpu_memory:
            logger.warning("Possibly too large swap space. %s", msg)<|MERGE_RESOLUTION|>--- conflicted
+++ resolved
@@ -175,18 +175,10 @@
                 "GPU memory utilization must be less than 1.0. Got "
                 f"{self.gpu_memory_utilization}.")
 
-<<<<<<< HEAD
-        if self.kv_sharing_fast_prefill:
-            logger.warning_once(
-                "--kv-sharing-fast-prefill is currently work in progress "
-                "and not functional yet (i.e. no prefill savings)")
-
         if not self.enable_prefix_caching and self.enable_wa_policy:
             raise ValueError(
                 "workload-aware policy must be enabled with prefix caching")
 
-=======
->>>>>>> 9701352e
         return self
 
     def _verify_cache_dtype(self) -> None:
