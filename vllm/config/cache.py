--- conflicted
+++ resolved
@@ -113,13 +113,6 @@
     necessary for implementing this optimization in some models (e.g. Gemma3n)
     """
 
-<<<<<<< HEAD
-    enable_wa_policy: bool = False
-    """This feature enable workload-aware policy for KVcache pool
-    """
-    wa_offline_param_path: str = ""
-    """The offline parameter used by workload-aware policy"""
-=======
     kv_cache_memory_bytes: Optional[int] = None
     """Size of KV Cache per GPU in bytes. By default, this is set to None
     and vllm can automatically infer the kv cache size based on
@@ -128,7 +121,12 @@
     control of how much memory gets used when compared with using
     gpu_memory_memory_utilization. Note that kv_cache_memory_bytes
     (when not-None) ignores gpu_memory_utilization"""
->>>>>>> a8c0f599
+
+    enable_wa_policy: bool = False
+    """This feature enable workload-aware policy for KVcache pool
+    """
+    wa_offline_param_path: str = ""
+    """The offline parameter used by workload-aware policy"""
 
     def compute_hash(self) -> str:
         """
