--- conflicted
+++ resolved
@@ -138,7 +138,6 @@
         excluding anything before input ids/embeddings and after
         the final hidden states.
         """
-<<<<<<< HEAD
         ignored_factors = {
             # Runtime/derived knobs that don't affect compiled graph shape
             "gpu_memory_utilization",
@@ -161,15 +160,6 @@
         from vllm.config.utils import get_hash_factors, hash_factors
         factors = get_hash_factors(self, ignored_factors)
         return hash_factors(factors)
-=======
-        factors: list[Any] = []
-        factors.append(self.cache_dtype)
-        factors.append(self.mamba_cache_dtype)
-        factors.append(self.mamba_ssm_cache_dtype)
-        # `cpu_offload_gb` does not use `torch.compile` yet.
-        hash_str = hashlib.md5(str(factors).encode(), usedforsecurity=False).hexdigest()
-        return hash_str
->>>>>>> d6953beb
 
     def __post_init__(self) -> None:
         self.swap_space_bytes = self.swap_space * GiB_bytes
