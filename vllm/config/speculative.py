--- conflicted
+++ resolved
@@ -158,7 +158,6 @@
         excluding anything before input ids/embeddings and after
         the final hidden states.
         """
-<<<<<<< HEAD
         factors: list[Any] = [
             # Eagle3 affects the computation graph because it returns
             # intermediate hidden states in addition to the final hidden state.
@@ -168,14 +167,6 @@
         if not normalized:
             return None
         return {"factors": normalized}
-=======
-        factors: list[Any] = []
-        # Eagle3 affects the computation graph because it returns intermediate
-        # hidden states in addition to the final hidden state.
-        factors.append(self.method == "eagle3")
-        hash_str = safe_hash(str(factors).encode(), usedforsecurity=False).hexdigest()
-        return hash_str
->>>>>>> 53d7f1f6
 
     @staticmethod
     def hf_config_override(hf_config: PretrainedConfig) -> PretrainedConfig:
