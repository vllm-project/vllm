# SPDX-License-Identifier: Apache-2.0
# SPDX-FileCopyrightText: Copyright contributors to the vLLM project

import ast
import hashlib
from typing import TYPE_CHECKING, Any, Literal

from pydantic import SkipValidation, model_validator
from pydantic.dataclasses import dataclass
from typing_extensions import Self

import vllm.envs as envs
from vllm.config.parallel import ParallelConfig
from vllm.config.utils import config
from vllm.logger import init_logger
<<<<<<< HEAD
from vllm.utils import LazyLoader, has_arctic_inference
=======
from vllm.utils.import_utils import LazyLoader
>>>>>>> 87778d5f

if TYPE_CHECKING:
    from transformers import PretrainedConfig

    import vllm.model_executor.layers.quantization as me_quant
    from vllm.config import ModelConfig
else:
    PretrainedConfig = Any
    ModelConfig = Any

    me_quant = LazyLoader(
        "model_executor", globals(), "vllm.model_executor.layers.quantization"
    )

logger = init_logger(__name__)

SpeculativeMethod = Literal[
    "ngram",
    "eagle",
    "eagle3",
    "medusa",
    "mlp_speculator",
    "draft_model",
    "deepseek_mtp",
    "ernie_mtp",
    "qwen3_next_mtp",
    "mimo_mtp",
    "longcat_flash_mtp",
    "mtp",
    "suffix",
]
MTP_MODEL_TYPES = (
    "deepseek_mtp",
    "mimo_mtp",
    "glm4_moe_mtp",
    "ernie_mtp",
    "qwen3_next_mtp",
    "longcat_flash_mtp",
)


@config
@dataclass
class SpeculativeConfig:
    """Configuration for speculative decoding."""

    enforce_eager: bool | None = None
    """Override the default enforce_eager from model_config"""
    # General speculative decoding control
    num_speculative_tokens: SkipValidation[int] = None  # type: ignore
    """The number of speculative tokens, if provided. It will default to the
    number in the draft model config if present, otherwise, it is required."""
    model: str | None = None
    """The name of the draft model, eagle head, or additional weights, if
    provided."""
    method: SpeculativeMethod | None = None
    """The name of the speculative method to use. If users provide and set the
    `model` param, the speculative method type will be detected automatically
    if possible, if `model` param is not provided, the method name must be
    provided.

    If using `ngram` method, the related configuration `prompt_lookup_max` and
    `prompt_lookup_min` should be considered."""
    draft_tensor_parallel_size: int | None = None
    """The degree of the tensor parallelism for the draft model. Can only be 1
    or the same as the target model's tensor parallel size."""
    disable_logprobs: bool = True
    """If set to True, token log probabilities are not returned during
    speculative decoding. If set to False, token log probabilities are returned
    according to the log probability settings in SamplingParams."""

    # Draft model configuration
    quantization: me_quant.QuantizationMethods | None = None
    """Quantization method that was used to quantize the draft model weights.
    If `None`, we assume the model weights are not quantized. Note that it only
    takes effect when using the draft model-based speculative method."""
    max_model_len: int | None = None
    """The maximum model length of the draft model. Used when testing the
    ability to skip speculation for some sequences."""
    revision: str | None = None
    """The specific model version to use for the draft model. It can be a
    branch name, a tag name, or a commit id. If unspecified, will use the
    default version."""
    code_revision: str | None = None
    """The specific revision to use for the draft model code on Hugging Face
    Hub. It can be a branch name, a tag name, or a commit id. If unspecified,
    will use the default version."""

    # Advanced control
    disable_by_batch_size: int | None = None
    """Disable speculative decoding for new incoming requests when the number
    of enqueued requests is larger than this value, if provided."""
    disable_padded_drafter_batch: bool = False
    """Disable input padding for speculative decoding. If set to True,
    speculative input batches can contain sequences of different lengths,
    which may only be supported by certain attention backends. This currently
    only affects the EAGLE method of speculation."""

    # Ngram proposer configuration
    prompt_lookup_max: int | None = None
    """Maximum size of ngram token window when using Ngram proposer, required
    when method is set to ngram."""
    prompt_lookup_min: int | None = None
    """Minimum size of ngram token window when using Ngram proposer, if
    provided. Defaults to 1."""

    speculative_token_tree: str | None = None
    """Specifies the tree structure for speculative token generation.
    """
    # required configuration params passed from engine
    target_model_config: SkipValidation[ModelConfig] = None  # type: ignore
    """The configuration of the target model."""
    target_parallel_config: SkipValidation[ParallelConfig] = None  # type: ignore
    """The parallel configuration for the target model."""
    enable_chunked_prefill: SkipValidation[bool] = None  # type: ignore
    """Whether vLLM is configured to use chunked prefill or not. Used for
    raising an error since it's not yet compatible with speculative decode."""
    disable_log_stats: SkipValidation[bool] = None  # type: ignore
    """Whether to disable the periodic printing of stage times in speculative
    decoding."""

    # params generated in the post-init stage
    draft_model_config: SkipValidation[ModelConfig] = None  # type: ignore
    """The configuration of the draft model initialized internal."""
    draft_parallel_config: SkipValidation[ParallelConfig] = None  # type: ignore
    """The parallel configuration for the draft model initialized internal."""

    # Suffix decoding configuration
    suffix_decoding_max_tree_depth: int = 64
    """The maximum depth of the suffix decoding global and prompt trees. The
    tree depth limits the sum of the prefix match and speculation lengths."""

    suffix_decoding_max_cached_requests: int = 10000
    """The maximum number of requests to cache in the global suffix tree. If
    exceeded, will trigger eviction in FIFO order. If set to 0, the global
    suffix tree is disabled and past responses are not cached (prompt trees
    are still used)."""

    suffix_decoding_max_spec_factor: float = 1.0
    """The maximum spec factor for suffix decoding. The spec factor controls
    speculation lengths based on the prefix match length: max_spec_tokens =
    max_spec_factor * prefix_match_length."""

    suffix_decoding_min_token_prob: float = 0.1
    """The minimum token probability for suffix decoding. Will only speculate
    tokens with estimated probability (based on frequency counts) greater than
    or equal to this value."""

    def compute_hash(self) -> str:
        """
        WARNING: Whenever a new field is added to this config,
        ensure that it is included in the factors list if
        it affects the computation graph.

        Provide a hash that uniquely identifies all the configs
        that affect the structure of the computation
        graph from input ids/embeddings to the final hidden states,
        excluding anything before input ids/embeddings and after
        the final hidden states.
        """
        factors: list[Any] = []
        # Eagle3 affects the computation graph because it returns intermediate
        # hidden states in addition to the final hidden state.
        factors.append(self.method == "eagle3")
        hash_str = hashlib.md5(str(factors).encode(), usedforsecurity=False).hexdigest()
        return hash_str

    @staticmethod
    def hf_config_override(hf_config: PretrainedConfig) -> PretrainedConfig:
        if hf_config.model_type in ("deepseek_v3", "deepseek_v32"):
            hf_config.model_type = "deepseek_mtp"
        if hf_config.model_type == "deepseek_mtp":
            n_predict = getattr(hf_config, "num_nextn_predict_layers", None)
            hf_config.update(
                {"n_predict": n_predict, "architectures": ["DeepSeekMTPModel"]}
            )

        if hf_config.architectures[0] == "MiMoForCausalLM":
            hf_config.model_type = "mimo_mtp"
            n_predict = getattr(hf_config, "num_nextn_predict_layers", None)
            hf_config.update(
                {
                    "num_hidden_layers": 0,
                    "n_predict": n_predict,
                    "architectures": ["MiMoMTPModel"],
                }
            )

        if hf_config.architectures[0] == "Glm4MoeForCausalLM":
            hf_config.model_type = "glm4_moe_mtp"
            n_predict = getattr(hf_config, "num_nextn_predict_layers", None)
            hf_config.update(
                {
                    "num_hidden_layers": 0,
                    "n_predict": n_predict,
                    "architectures": ["Glm4MoeMTPModel"],
                }
            )

        if hf_config.model_type == "ernie4_5_moe":
            hf_config.model_type = "ernie_mtp"
        if hf_config.model_type == "ernie_mtp":
            n_predict = getattr(hf_config, "num_nextn_predict_layers", None)
            hf_config.update(
                {"n_predict": n_predict, "architectures": ["ErnieMTPModel"]}
            )

        if hf_config.model_type == "qwen3_next":
            hf_config.model_type = "qwen3_next_mtp"
        if hf_config.model_type == "qwen3_next_mtp":
            n_predict = getattr(hf_config, "num_nextn_predict_layers", None)
            hf_config.update(
                {"n_predict": n_predict, "architectures": ["Qwen3NextMTP"]}
            )
        if hf_config.model_type == "longcat_flash":
            hf_config.model_type = "longcat_flash_mtp"
            n_predict = getattr(hf_config, "num_nextn_predict_layers", 1)
            hf_config.update(
                {"n_predict": n_predict, "architectures": ["LongCatFlashMTPModel"]}
            )

        return hf_config

    def __post_init__(self):
        # Note: "method" is a new parameter that helps to extend the
        # configuration of non-model-based proposers, and the "model" parameter
        # will be used to set the draft model, eagle head, or additional weight
        # when needed. If users do not specify "method", the speculative method
        # will be detected automatically if possible. If the speculative method
        # can not be detected, it will be considered as the "draft_model" by
        # default.

        if self.method in MTP_MODEL_TYPES:
            logger.warning(
                "method `%s` is deprecated and replaced with mtp.", self.method
            )
            self.method = "mtp"

        if self.model is None and self.num_speculative_tokens is not None:
            if self.method == "mtp":
                assert self.target_model_config is not None, (
                    "target_model_config must be present for mtp"
                )
                if self.target_model_config.hf_text_config.model_type == "deepseek_v32":
                    # FIXME(luccafong): cudgraph with v32 MTP is not supported,
                    # remove this when the issue is fixed.
                    self.enforce_eager = True
                # use the draft model from the same model:
                self.model = self.target_model_config.model
                # Align the quantization of draft model for cases such as
                # --quantization fp8 with a bf16 checkpoint.
                if not self.quantization:
                    self.quantization = self.target_model_config.quantization
            elif self.method in ("ngram", "[ngram]"):
                self.model = "ngram"
            elif self.method == "suffix":
                self.model = "suffix"
            else:
                raise ValueError(
                    "num_speculative_tokens was provided but without speculative model."
                )

        # Automatically configure the method for ngram when "model" is used
        # instead of "method"
        if self.method is None and (
            self.model is not None and self.model in ("ngram", "[ngram]")
        ):
            self.method = "ngram"

        if self.method in ("ngram", "[ngram]"):
            # Unified to "ngram" internally
            self.method = "ngram"
            # Set default values if not provided
            if self.prompt_lookup_min is None and self.prompt_lookup_max is None:
                # TODO(woosuk): Tune these values. They are arbitrarily chosen.
                self.prompt_lookup_min = 5
                self.prompt_lookup_max = 5
            elif self.prompt_lookup_min is None:
                assert self.prompt_lookup_max is not None
                self.prompt_lookup_min = self.prompt_lookup_max
            elif self.prompt_lookup_max is None:
                assert self.prompt_lookup_min is not None
                self.prompt_lookup_max = self.prompt_lookup_min

            # Validate values
            if self.prompt_lookup_min < 1:
                raise ValueError(
                    f"prompt_lookup_min={self.prompt_lookup_min} must be > 0"
                )
            if self.prompt_lookup_max < 1:
                raise ValueError(
                    f"prompt_lookup_max={self.prompt_lookup_max} must be > 0"
                )
            if self.prompt_lookup_min > self.prompt_lookup_max:
                raise ValueError(
                    f"prompt_lookup_min={self.prompt_lookup_min} must "
                    f"be <= prompt_lookup_max={self.prompt_lookup_max}"
                )

            # TODO: current we still need extract vocab_size from target model
            # config, in future, we may try refactor it out, and set
            # draft related config as None here.
            self.draft_model_config = self.target_model_config
            self.draft_parallel_config = self.target_parallel_config
        elif self.method == "suffix":
            if not has_arctic_inference():
                raise ImportError(
                    "Arctic Inference is required for suffix decoding. "
                    "Install via `pip install arctic-inference==0.0.9`."
                )
            if self.num_speculative_tokens is None:
                self.num_speculative_tokens = 32
            # Validate values
            if self.suffix_decoding_max_tree_depth < 1:
                raise ValueError(
                    f"suffix_decoding_max_tree_depth="
                    f"{self.suffix_decoding_max_tree_depth} must be >= 1"
                )
            if self.suffix_decoding_max_cached_requests < 0:
                raise ValueError(
                    f"suffix_decoding_max_cached_requests="
                    f"{self.suffix_decoding_max_cached_requests} must be >= 0"
                )
            if self.suffix_decoding_max_spec_factor < 0:
                raise ValueError(
                    f"suffix_decoding_max_spec_factor="
                    f"{self.suffix_decoding_max_spec_factor} must be >= 0"
                )
            if (
                self.suffix_decoding_min_token_prob < 0
                or self.suffix_decoding_min_token_prob > 1
            ):
                raise ValueError(
                    f"suffix_decoding_min_token_prob="
                    f"{self.suffix_decoding_min_token_prob} must be in [0, 1]"
                )
        else:
            self.prompt_lookup_max = 0
            self.prompt_lookup_min = 0

            if self.model is not None:
                # TODO: Move this import to the top once `ModelConfig`
                # lives in `vllm.config.model`.
                from vllm.config import ModelConfig

                self.draft_model_config = ModelConfig(
                    model=self.model,
                    runner="draft",
                    tokenizer=self.target_model_config.tokenizer,
                    tokenizer_mode=self.target_model_config.tokenizer_mode,
                    trust_remote_code=self.target_model_config.trust_remote_code,
                    allowed_local_media_path=self.target_model_config.allowed_local_media_path,
                    allowed_media_domains=self.target_model_config.allowed_media_domains,
                    dtype=self.target_model_config.dtype,
                    seed=self.target_model_config.seed,
                    revision=self.revision,
                    code_revision=self.code_revision,
                    tokenizer_revision=self.target_model_config.tokenizer_revision,
                    spec_target_max_model_len=self.target_model_config.max_model_len,
                    quantization=self.quantization,
                    enforce_eager=self.target_model_config.enforce_eager,
                    max_logprobs=self.target_model_config.max_logprobs,
                    hf_overrides=SpeculativeConfig.hf_config_override,
                )

                # Automatically detect the method
                if self.method in ("eagle", "eagle3"):
                    pass
                # examples:
                # yuhuili/EAGLE-LLaMA3-Instruct-8B
                # yuhuili/EAGLE3-LLaMA3.1-Instruct-8B
                # AngelSlim/Qwen3-8B_eagle3
                elif "eagle-" in self.draft_model_config.model.lower():
                    self.method = "eagle"
                elif "eagle3" in self.draft_model_config.model.lower():
                    self.method = "eagle3"
                elif self.draft_model_config.hf_config.model_type == "medusa":
                    self.method = "medusa"
                elif self.draft_model_config.hf_config.model_type == "mlp_speculator":
                    self.method = "mlp_speculator"
                elif self.draft_model_config.hf_config.model_type in MTP_MODEL_TYPES:
                    self.method = "mtp"
                    if self.num_speculative_tokens > 1:
                        logger.warning(
                            "Enabling num_speculative_tokens > 1 will run"
                            "multiple times of forward on same MTP layer"
                            ",which may result in lower acceptance rate"
                        )
                elif self.draft_model_config.hf_config.model_type in (
                    "longcat_flash_mtp"
                ):
                    self.method = "longcat_flash_mtp"
                    if self.num_speculative_tokens > 1:
                        logger.warning(
                            "LongCat MTP models only have "
                            "one layer. Might need some code changes "
                            "to support multiple layers."
                        )
                else:
                    self.method = "draft_model"
                    raise NotImplementedError(
                        "Speculative decoding with draft model is not "
                        "supported yet. Please consider using other "
                        "speculative decoding methods such as ngram, medusa, "
                        "eagle, or mtp."
                    )

                # Replace hf_config for EAGLE draft_model
                if self.method in ("eagle", "eagle3"):
                    if self.enable_chunked_prefill and not envs.VLLM_USE_V1:
                        raise ValueError(
                            "Chunked prefill and EAGLE are not compatible "
                            "when using V0."
                        )

                    from vllm.transformers_utils.configs import SpeculatorsConfig
                    from vllm.transformers_utils.configs.eagle import EAGLEConfig

                    if isinstance(
                        self.draft_model_config.hf_config,
                        (EAGLEConfig, SpeculatorsConfig),
                    ):
                        pass
                    else:
                        eagle_config = EAGLEConfig(
                            self.draft_model_config.hf_config,
                            method=self.method,
                            model_type="eagle",
                        )
                        self.draft_model_config.hf_config = eagle_config

                if self.num_speculative_tokens is not None and hasattr(
                    self.draft_model_config.hf_config, "num_lookahead_tokens"
                ):
                    self.draft_model_config.hf_config.num_lookahead_tokens = (
                        self.num_speculative_tokens
                    )

                n_predict = getattr(
                    self.draft_model_config.hf_config, "n_predict", None
                )
                if n_predict is not None:
                    if self.num_speculative_tokens is None:
                        # Default to max value defined in draft model config.
                        self.num_speculative_tokens = n_predict
                    elif (
                        self.num_speculative_tokens > n_predict
                        and self.num_speculative_tokens % n_predict != 0
                    ):
                        # Ensure divisibility for MTP module reuse.
                        raise ValueError(
                            f"num_speculative_tokens:{self.num_speculative_tokens}"
                            f" must be divisible by {n_predict=}"
                        )

                if self.speculative_token_tree is None:
                    # Generate chain of tokens.
                    self.speculative_token_tree = str(
                        [(i + 1) * (0,) for i in range(self.num_speculative_tokens)]
                    )
                else:
                    # Sort the token tree breadth-first.
                    tree_choices = ast.literal_eval(self.speculative_token_tree)
                    self.speculative_token_tree = str(
                        sorted(tree_choices, key=lambda t: (len(t), t))
                    )

                self.draft_tensor_parallel_size = (
                    SpeculativeConfig._verify_and_get_draft_tp(
                        self.target_parallel_config,
                        self.draft_tensor_parallel_size,
                        self.draft_model_config.hf_config,
                    )
                )

                self.draft_model_config.max_model_len = (
                    SpeculativeConfig._maybe_override_draft_max_model_len(
                        self.max_model_len,
                        self.draft_model_config.max_model_len,
                        self.target_model_config.max_model_len,
                    )
                )

                self.draft_parallel_config = (
                    SpeculativeConfig.create_draft_parallel_config(
                        self.target_parallel_config, self.draft_tensor_parallel_size
                    )
                )

    @staticmethod
    def _maybe_override_draft_max_model_len(
        speculative_max_model_len: int | None,
        draft_max_model_len: int,
        target_max_model_len: int,
    ) -> int:
        """Determine the max sequence len for the draft model. This is usually
        the draft_max_model_len, but may be the target_max_model_len if it is
        less than the draft_max_model_len, or may be speculative_max_model_len
        if it is specified.

        This is necessary so that sequences do not exceed the capacity of the
        draft model or the target model.

        speculative_max_model_len is mainly used for testing that sequences can
        skip speculation.
        """

        if speculative_max_model_len is not None:
            if speculative_max_model_len > draft_max_model_len:
                raise ValueError(
                    f"{speculative_max_model_len=} cannot be "
                    f"larger than {draft_max_model_len=}"
                )

            if speculative_max_model_len > target_max_model_len:
                raise ValueError(
                    f"{speculative_max_model_len=} cannot be "
                    f"larger than {target_max_model_len=}"
                )

            return speculative_max_model_len

        return min(
            draft_max_model_len,
            target_max_model_len,
        )

    @staticmethod
    def _verify_and_get_draft_tp(
        target_parallel_config: ParallelConfig,
        speculative_draft_tensor_parallel_size: int | None,
        draft_hf_config: PretrainedConfig,
    ) -> int:
        """
        Verifies and adjusts the tensor parallel size for a draft model
        specified using speculative_draft_tensor_parallel_size.
        """
        # If speculative_draft_tensor_parallel_size is unset then set it
        # appropriately else verify that it is set correctly.
        if speculative_draft_tensor_parallel_size is None:
            if draft_hf_config.model_type == "mlp_speculator":
                speculative_draft_tensor_parallel_size = 1
                if target_parallel_config.tensor_parallel_size > 1:
                    logger.warning(
                        "%s cannot currently be run with tp>1; "
                        "setting speculative_draft_tensor_parallel_size=1",
                        draft_hf_config.model_type,
                    )
            else:
                speculative_draft_tensor_parallel_size = (
                    target_parallel_config.tensor_parallel_size
                )
        elif speculative_draft_tensor_parallel_size not in (
            1,
            target_parallel_config.tensor_parallel_size,
        ):
            raise ValueError(
                f"{speculative_draft_tensor_parallel_size=} cannot be "
                f"other value than 1 or target model tensor_parallel_size"
            )
        return speculative_draft_tensor_parallel_size

    @staticmethod
    def create_draft_parallel_config(
        target_parallel_config: ParallelConfig,
        speculative_draft_tensor_parallel_size: int,
    ) -> ParallelConfig:
        """Create a parallel config for use by the draft worker.

        This is mostly a copy of the target parallel config, except the tp_size.
        """
        draft_parallel_config = ParallelConfig(
            pipeline_parallel_size=target_parallel_config.pipeline_parallel_size,
            tensor_parallel_size=speculative_draft_tensor_parallel_size,
            distributed_executor_backend=target_parallel_config.distributed_executor_backend,
            max_parallel_loading_workers=target_parallel_config.max_parallel_loading_workers,
            disable_custom_all_reduce=target_parallel_config.disable_custom_all_reduce,
            ray_workers_use_nsight=target_parallel_config.ray_workers_use_nsight,
            placement_group=target_parallel_config.placement_group,
        )

        return draft_parallel_config

    @model_validator(mode="after")
    def _verify_args(self) -> Self:
        if self.num_speculative_tokens is None:
            raise ValueError(
                "num_speculative_tokens must be provided with "
                "speculative model unless the draft model config contains an "
                "n_predict parameter."
            )

        if self.num_speculative_tokens <= 0:
            raise ValueError(
                "Expected num_speculative_tokens to be greater "
                f"than zero ({self.num_speculative_tokens})."
            )

        if self.draft_model_config:
            self.draft_model_config.verify_with_parallel_config(
                self.draft_parallel_config
            )

        if self.disable_by_batch_size is not None and self.disable_by_batch_size < 2:
            raise ValueError(
                "Expect the batch size threshold of disabling "
                "speculative decoding is > 1, but got "
                f"{self.disable_by_batch_size=}"
            )

        eagle3_target_supported = ["llama", "qwen", "minicpm", "gpt_oss"]
        if (
            self.method == "eagle3"
            and self.target_model_config
            and not any(
                supported_model in self.target_model_config.hf_text_config.model_type
                for supported_model in eagle3_target_supported
            )
        ):
            raise ValueError(
                f"Eagle3 is only supported for {eagle3_target_supported} models. "  # noqa: E501
                f"Got {self.target_model_config.hf_text_config.model_type=}"
            )

        return self

    @property
    def num_lookahead_slots(self) -> int:
        """The number of additional slots the scheduler should allocate per
        step, in addition to the slots allocated for each known token.

        This is equal to the number of speculative tokens, as each speculative
        token must be scored.
        """
        return self.num_speculative_tokens

    def use_eagle(self) -> bool:
        return self.method in ("eagle", "eagle3", "mtp")

    def __repr__(self) -> str:
        method = self.method
        model = None if method in ("ngram", "suffix") else self.draft_model_config.model
        num_spec_tokens = self.num_speculative_tokens
        return f"SpeculativeConfig({method=}, {model=}, {num_spec_tokens=})"<|MERGE_RESOLUTION|>--- conflicted
+++ resolved
@@ -13,11 +13,8 @@
 from vllm.config.parallel import ParallelConfig
 from vllm.config.utils import config
 from vllm.logger import init_logger
-<<<<<<< HEAD
-from vllm.utils import LazyLoader, has_arctic_inference
-=======
+from vllm.utils import has_arctic_inference
 from vllm.utils.import_utils import LazyLoader
->>>>>>> 87778d5f
 
 if TYPE_CHECKING:
     from transformers import PretrainedConfig
