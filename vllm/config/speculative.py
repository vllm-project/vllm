--- conflicted
+++ resolved
@@ -2,12 +2,7 @@
 # SPDX-FileCopyrightText: Copyright contributors to the vLLM project
 
 import ast
-<<<<<<< HEAD
-from typing import TYPE_CHECKING, Any, Literal
-=======
-import hashlib
 from typing import TYPE_CHECKING, Any, Literal, get_args
->>>>>>> 552cac95
 
 from pydantic import Field, SkipValidation, model_validator
 from pydantic.dataclasses import dataclass
