# SPDX-License-Identifier: Apache-2.0

import functools
from collections import UserDict
from collections.abc import Mapping
from dataclasses import dataclass
from typing import (TYPE_CHECKING, Any, Callable, NamedTuple, Optional,
                    Protocol, Union)

from torch import nn
from typing_extensions import TypeVar, assert_never

from vllm.logger import init_logger
<<<<<<< HEAD
=======
from vllm.transformers_utils.processor import cached_processor_from_config
from vllm.transformers_utils.tokenizer import AnyTokenizer
>>>>>>> e82ee40d
from vllm.utils import (ClassRegistry, get_allowed_kwarg_only_overrides,
                        resolve_mm_processor_kwargs)

from .data import ProcessorInputs, SingletonInputs
from .parse import split_enc_dec_inputs

if TYPE_CHECKING:
    from transformers import BatchFeature, PretrainedConfig, ProcessorMixin

    from vllm.config import ModelConfig
    from vllm.multimodal import (MultiModalDataDict, MultiModalPlaceholderDict,
                                 MultiModalRegistry)
    from vllm.sequence import SequenceData
    from vllm.transformers_utils.tokenizer import AnyTokenizer

logger = init_logger(__name__)

_T = TypeVar("_T")
_C = TypeVar("_C", bound="PretrainedConfig", default="PretrainedConfig")
_P = TypeVar("_P", bound="ProcessorMixin", default="ProcessorMixin")


@dataclass(frozen=True)
class InputContext:
    """
    Contains information about the model which may be used to
    modify the inputs.
    """

    model_config: "ModelConfig"
    """The configuration of the model."""

    def get_hf_config(
        self,
        typ: Optional[Union[type[_C], tuple[type[_C], ...]]] = None,
        /,
    ) -> _C:
        """
        Get the HuggingFace configuration
        (:class:`transformers.PretrainedConfig`) of the model,
        additionally checking its type.

        Raises:
            TypeError: If the configuration is not of the specified type.
        """

        if typ is None:
            from transformers import PretrainedConfig
            typ = PretrainedConfig

        hf_config = self.model_config.hf_config
        if not isinstance(hf_config, typ):
            raise TypeError("Invalid type of HuggingFace config. "
                            f"Expected type: {typ}, but "
                            f"found type: {type(hf_config)}")

        return hf_config

    def get_hf_image_processor_config(self) -> dict[str, Any]:
        """
        Get the HuggingFace image processor configuration of the model.
        """
        return self.model_config.hf_image_processor_config

    def get_mm_config(self):
        """
        Get the multimodal config of the model.

        Raises:
            RuntimeError: If the model is not a multimodal model.
        """
        mm_config = self.model_config.multimodal_config
        if mm_config is None:
            raise RuntimeError("Not a multimodal model")

        return mm_config

    def get_hf_processor(
        self,
        typ: Optional[Union[type[_P], tuple[type[_P], ...]]] = None,
        /,
        **kwargs: object,
    ) -> _P:
        """
        Get the HuggingFace processor
        (:class:`transformers.ProcessorMixin`) of the model,
        additionally checking its type.

        Raises:
            TypeError: If the processor is not of the specified type.
        """

        if typ is None:
            from transformers import ProcessorMixin
            typ = ProcessorMixin
        from vllm.transformers_utils.processor import (
            cached_processor_from_config)
        return cached_processor_from_config(
            self.model_config,
            processor_cls=typ,
            **kwargs,
        )

    def init_processor(
        self,
        typ: type[_T],
        /,
        **kwargs: object,
    ) -> _T:
        """
        Initialize a HuggingFace-like processor class, merging the
        keyword arguments with those in the model's configuration.
        """
        base_kwargs = self.model_config.mm_processor_kwargs
        if base_kwargs is None:
            base_kwargs = {}

        merged_kwargs = {**base_kwargs, **kwargs}

        return typ(**merged_kwargs)


@dataclass(frozen=True)
class InputProcessingContext(InputContext):
    tokenizer: "AnyTokenizer"
    """The tokenizer used to tokenize the inputs."""

    def get_hf_processor(
        self,
        typ: Union[type[_P], tuple[type[_P], ...], None] = None,
        /,
        **kwargs: object,
    ) -> _P:

        if typ is None:
            from transformers import ProcessorMixin
            typ = ProcessorMixin
        return super().get_hf_processor(
            typ,
            tokenizer=self.tokenizer,
            **kwargs,
        )

    def call_hf_processor(
        self,
        hf_processor: "ProcessorMixin",
        data: Mapping[str, object],
        kwargs: Mapping[str, object] = {},
    ) -> "BatchFeature":
        """
        Call :code:`hf_processor` on the prompt :code:`data`
        (text, image, audio...) with configurable options :code:`kwargs`.
        """
        assert callable(hf_processor)

        base_kwargs = self.model_config.mm_processor_kwargs
        if base_kwargs is None:
            base_kwargs = {}

        merged_kwargs = resolve_mm_processor_kwargs(
            base_kwargs,
            kwargs,
            hf_processor,
            requires_kw_only=False,
            allow_var_kwargs=True,
        )

        try:
            return hf_processor(**data, **merged_kwargs, return_tensors="pt")
        except Exception as exc:
            msg = (f"Failed to apply {type(hf_processor).__name__} "
                   f"on data={data} with kwargs={merged_kwargs}")

            raise RuntimeError(msg) from exc


N = TypeVar("N", bound=type[nn.Module])


class DummyData(NamedTuple):
    """Dummy data used for profiling."""

    seq_data: "SequenceData"
    multi_modal_data: Optional["MultiModalDataDict"] = None
    multi_modal_placeholders: Optional["MultiModalPlaceholderDict"] = None


class DummyDataFactory(Protocol):

    def __call__(
        self,
        ctx: InputContext,
        seq_len: int,
        mm_counts: Mapping[str, int],
        **mm_processor_kwargs: Any,
    ) -> DummyData:
        """
        Create dummy data to be inputted into the model.

        Note:
            :data:`InputProcessor` is not applied to the dummy data.

            The :code:`mm_processor_kwargs` are overrides provided at
            initialization time to values in the config whose values
            may affect the number of tokens per instance.
        """
        ...


class _MultiModalCounts(UserDict[str, int]):
    """
    Wraps `mm_counts` for a more informative error message
    when attempting to access a plugin that does not exist.
    """

    def __getitem__(self, key: str) -> int:
        try:
            return super().__getitem__(key)
        except KeyError as exc:
            msg = (f"There is no multi-modal plugin with the key: {key}. "
                   f"Available keys: {set(self.keys())}")
            raise KeyError(msg) from exc


InputProcessor = Callable[[InputContext, ProcessorInputs], ProcessorInputs]
"""Preprocess the inputs to the model."""


class InputRegistry:
    """
    A registry to dispatch data processing
    according to the target model.
    """

    def __init__(self) -> None:
        self._dummy_factories_by_model_type = \
            ClassRegistry[nn.Module, DummyDataFactory]()
        self._dummy_encoder_factories_by_model_type = \
            ClassRegistry[nn.Module, DummyDataFactory]()
        self._input_processors_by_model_type = \
            ClassRegistry[nn.Module, InputProcessor]()

    def _default_dummy_data_factory(
        self,
        ctx: InputContext,
        seq_len: int,
        mm_counts: Mapping[str, int],
    ) -> DummyData:
        """
        The default dummy data factory represents the longest possible text
        that can be inputted to the model.

        Note:
            :data:`InputProcessor` is not applied to the dummy data.
        """
        # Avoid circular import
        from vllm.sequence import SequenceData

        return DummyData(SequenceData.from_prompt_token_counts((0, seq_len)))

    def register_dummy_data(self, factory: DummyDataFactory):
        """
        Register a dummy data factory to a model class.

        During memory profiling, the provided function is invoked to create
        dummy data to be inputted into the model. The resulting memory usage
        should be an upper bound of what the model would use at inference time.
        """

        def wrapper(model_cls: N) -> N:
            if self._dummy_factories_by_model_type.contains(model_cls,
                                                            strict=True):
                logger.warning(
                    "Model class %s already has dummy data "
                    "registered to %s. It is overwritten by the new one.",
                    model_cls, self)

            self._dummy_factories_by_model_type[model_cls] = factory

            return model_cls

        return wrapper

    def _get_dummy_data_factory(self, model_cls: type[nn.Module]):
        return self._dummy_factories_by_model_type \
            .get(model_cls, self._default_dummy_data_factory)

    def register_dummy_encoder_data(self, factory: DummyDataFactory):
        """
        Register a dummy encoder data factory to a model class

        This is similar to :meth:`~register_dummy_data`, but for encoder input.
        """

        def wrapper(model_cls: N) -> N:
            if self._dummy_encoder_factories_by_model_type.contains(
                    model_cls, strict=True):
                logger.warning(
                    "Model class %s already has dummy encoder data "
                    "registered to %s. It is overwritten by the new one.",
                    model_cls, self)

            self._dummy_encoder_factories_by_model_type[model_cls] = factory

            return model_cls

        return wrapper

    def _get_dummy_encoder_data_factory(self, model_cls: type[nn.Module]):
        return self._dummy_encoder_factories_by_model_type \
            .get(model_cls, self._default_dummy_data_factory)

    def dummy_data_for_profiling(
        self,
        model_config: "ModelConfig",
        seq_len: int,
        mm_registry: "MultiModalRegistry",
        is_encoder_data: bool = False,
    ) -> DummyData:
        """
        Create dummy data for profiling the memory usage of a model.

        The model is identified by ``model_config``.

        Note:
            This should be called after
            :meth:`~MultiModalRegistry.init_mm_limits_per_prompt`.
        """
        # Avoid circular import
        from vllm.model_executor.model_loader import get_model_architecture
        from vllm.multimodal import MultiModalKwargs
        from vllm.multimodal.profiling import MultiModalProfiler
        from vllm.sequence import SequenceData

        if mm_registry.has_processor(model_config):
<<<<<<< HEAD
            from vllm.transformers_utils.tokenizer import (
                cached_tokenizer_from_config)
            tokenizer = cached_tokenizer_from_config(model_config)
=======
>>>>>>> e82ee40d
            processor = mm_registry.create_processor(model_config,
                                                     disable_cache=True)
            profiler = MultiModalProfiler(processor)

            dummy_data_v1 = (profiler.get_encoder_dummy_data(seq_len)
                             if is_encoder_data else
                             profiler.get_decoder_dummy_data(seq_len))
            _seq_data = SequenceData.from_seqs(
                dummy_data_v1.prompt_token_ids)  # type: ignore[attr-defined]

            dummy_data = DummyData(
                seq_data=_seq_data,
                multi_modal_data=getattr(dummy_data_v1, "multi_modal_data",
                                         None),
                multi_modal_placeholders=getattr(dummy_data_v1,
                                                 "multi_modal_placeholders",
                                                 None),
            )
        else:
            model_cls, _ = get_model_architecture(model_config)
            if is_encoder_data:
                dummy_factory = self._get_dummy_encoder_data_factory(model_cls)
            else:
                dummy_factory = self._get_dummy_data_factory(model_cls)
            mm_counts = mm_registry.get_mm_limits_per_prompt(model_config)
            mm_processor_kwargs = get_allowed_kwarg_only_overrides(
                dummy_factory,
                overrides=model_config.mm_processor_kwargs,
                requires_kw_only=False,
                allow_var_kwargs=True,
            )

            dummy_data = dummy_factory(InputContext(model_config), seq_len,
                                       _MultiModalCounts(mm_counts),
                                       **mm_processor_kwargs)

        # Having more tokens is over-conservative but otherwise fine
        num_tokens = dummy_data.seq_data.prompt_token_ids
        if len(num_tokens) < seq_len:
            if is_encoder_data:
                logger.warning_once(
                    f"Expected at least {seq_len} dummy encoder tokens for "
                    f"profiling, but found {len(num_tokens)} tokens instead.")
            else:
                raise AssertionError(
                    f"Expected at least {seq_len} dummy tokens for profiling, "
                    f"but found {len(num_tokens)} tokens instead.")

        if (dummy_data.multi_modal_data is not None and
                not isinstance(dummy_data.multi_modal_data, MultiModalKwargs)):
            for k, v in dummy_data.multi_modal_data.items():
                num_items = len(v) if isinstance(v, list) else 1
                num_expected = mm_counts[k]
                assert num_items >= num_expected, (
                    f"Expected at least {num_expected} dummy '{k}' instances "
                    f"for profiling, but found {num_items} instances instead.")

        return dummy_data

    def _default_input_processor(
        self,
        ctx: InputContext,
        inputs: ProcessorInputs,
        **kwargs: object,
    ) -> ProcessorInputs:
        """The default input processor is a no-op."""
        return inputs

    def register_input_processor(self, processor: InputProcessor):
        """
        Register an input processor to a model class.

        The provided function is invoked on each input to the model. This
        happens before
        :meth:`~vllm.multimodal.registry.MultiModalRegistry.map_input`.
        """

        def wrapper(model_cls: N) -> N:
            if self._input_processors_by_model_type.contains(model_cls,
                                                             strict=True):
                logger.warning(
                    "Model class %s already has input processor "
                    "registered to %s. It is overwritten by the new one.",
                    model_cls, self)

            self._input_processors_by_model_type[model_cls] = processor

            return model_cls

        return wrapper

    def _get_model_input_processor(self, model_cls: type[nn.Module]):
        return self._input_processors_by_model_type \
            .get(model_cls, self._default_input_processor)

    def _ensure_mm_kwargs(
        self,
        inputs: SingletonInputs,
        mm_processor_kwargs: dict[str, Any],
    ):
        if inputs["type"] == "token":
            # In case the input processor for that model fails to set it
            if "mm_processor_kwargs" not in inputs:
                inputs["mm_processor_kwargs"] = mm_processor_kwargs
        elif inputs["type"] == "multimodal":
            # Be more strict in V2
            assert "mm_kwargs" in inputs
        else:
            assert_never(inputs["type"])  # type: ignore[arg-type]

    def process_input(self, model_config: "ModelConfig",
                      inputs: ProcessorInputs) -> ProcessorInputs:
        """
        Apply an input processor to an instance of model inputs.

        The model is identified by ``model_config``.
        """
        # Avoid circular import
        from vllm.model_executor.model_loader import get_model_architecture

        model_cls, _ = get_model_architecture(model_config)
        processor = self._get_model_input_processor(model_cls)

        # Handle multimodal processor kwargs with priority:
        #     Inference kwargs -> Init kwargs -> {}
        # If it's empty, it'll fall back to the default kwarg values
        mm_processor_kwargs = resolve_mm_processor_kwargs(
            model_config.mm_processor_kwargs,
            inputs.get("mm_processor_kwargs", {}),  # type: ignore
            processor,
            requires_kw_only=False,
            allow_var_kwargs=True,
        )

        processed_inputs = processor(
            InputContext(model_config),
            inputs,
            **mm_processor_kwargs,
        )

        encoder_inputs, decoder_inputs = split_enc_dec_inputs(processed_inputs)
        if encoder_inputs is not None:
            self._ensure_mm_kwargs(encoder_inputs, mm_processor_kwargs)
        if decoder_inputs is not None:
            self._ensure_mm_kwargs(decoder_inputs, mm_processor_kwargs)

        return processed_inputs

    def create_input_processor(self, model_config: "ModelConfig"):
        """
        Create an input processor (see :meth:`_process_input`) for a
        specific model.
        """
        return functools.partial(self.process_input, model_config)<|MERGE_RESOLUTION|>--- conflicted
+++ resolved
@@ -11,11 +11,6 @@
 from typing_extensions import TypeVar, assert_never
 
 from vllm.logger import init_logger
-<<<<<<< HEAD
-=======
-from vllm.transformers_utils.processor import cached_processor_from_config
-from vllm.transformers_utils.tokenizer import AnyTokenizer
->>>>>>> e82ee40d
 from vllm.utils import (ClassRegistry, get_allowed_kwarg_only_overrides,
                         resolve_mm_processor_kwargs)
 
@@ -351,12 +346,6 @@
         from vllm.sequence import SequenceData
 
         if mm_registry.has_processor(model_config):
-<<<<<<< HEAD
-            from vllm.transformers_utils.tokenizer import (
-                cached_tokenizer_from_config)
-            tokenizer = cached_tokenizer_from_config(model_config)
-=======
->>>>>>> e82ee40d
             processor = mm_registry.create_processor(model_config,
                                                      disable_cache=True)
             profiler = MultiModalProfiler(processor)
