import functools
from collections import UserDict
from dataclasses import dataclass
from typing import (TYPE_CHECKING, Any, Callable, Dict, Mapping, NamedTuple,
                    Optional, Protocol, Type, cast)

from torch import nn
from transformers import PretrainedConfig, ProcessorMixin
from typing_extensions import TypeVar, assert_never

from vllm.logger import init_logger
from vllm.transformers_utils.processor import cached_get_processor
from vllm.transformers_utils.tokenizer import AnyTokenizer
from vllm.utils import (ClassRegistry, get_allowed_kwarg_only_overrides,
                        print_warning_once, resolve_mm_processor_kwargs)

from .data import ProcessorInputs, SingletonInputs
from .parse import is_encoder_decoder_inputs

if TYPE_CHECKING:
    from vllm.config import ModelConfig
    from vllm.multimodal import (MultiModalDataDict, MultiModalPlaceholderDict,
                                 MultiModalRegistry)
    from vllm.sequence import SequenceData

logger = init_logger(__name__)

C = TypeVar("C", bound=PretrainedConfig, default=PretrainedConfig)


@dataclass(frozen=True)
class InputContext:
    """
    Contains information about the model which may be used to
    modify the inputs.
    """

    model_config: "ModelConfig"
    """The configuration of the model."""

    def get_hf_config(self, hf_config_type: Type[C] = PretrainedConfig) -> C:
        """
        Get the HuggingFace configuration
        (:class:`transformers.PretrainedConfig`) of the model,
        additionally checking its type.

        Raises:
            TypeError: If the model is not of the specified type.
        """

        hf_config = self.model_config.hf_config
        if not isinstance(hf_config, hf_config_type):
            raise TypeError("Invalid type of HuggingFace config. "
                            f"Expected type: {hf_config_type}, but "
                            f"found type: {type(hf_config)}")

        return hf_config

    def get_hf_image_processor_config(self) -> Dict[str, Any]:
        """
        Get the HuggingFace image processor configuration of the model.
        """

        return self.model_config.hf_image_processor_config


@dataclass(frozen=True)
class InputProcessingContext(InputContext):
    tokenizer: AnyTokenizer
    """The tokenizer used to tokenize the inputs."""

    def get_hf_processor(self) -> ProcessorMixin:
        return cached_get_processor(
            self.model_config.tokenizer,
            tokenizer=self.tokenizer,  # Override the tokenizer with ours
            trust_remote_code=self.model_config.trust_remote_code,
        )


N = TypeVar("N", bound=Type[nn.Module])


class DummyData(NamedTuple):
    """Dummy data used for profiling."""

    seq_data: "SequenceData"
    multi_modal_data: Optional["MultiModalDataDict"] = None
    multi_modal_placeholders: Optional["MultiModalPlaceholderDict"] = None


class DummyDataFactory(Protocol):

    def __call__(
        self,
        ctx: InputContext,
        seq_len: int,
        mm_counts: Mapping[str, int],
        **mm_processor_kwargs: Any,
    ) -> DummyData:
        """
        Create dummy data to be inputted into the model.

        Note:
            :data:`InputProcessor` is not applied to the dummy data.

            The :code:`mm_processor_kwargs` are overrides provided at
            initialization time to values in the config whose values
            may affect the number of tokens per instance.
        """
        ...


class _MultiModalCounts(UserDict[str, int]):
    """
    Wraps `mm_counts` for a more informative error message
    when attempting to access a plugin that does not exist.
    """

    def __getitem__(self, key: str) -> int:
        try:
            return super().__getitem__(key)
        except KeyError as exc:
            msg = (f"There is no multi-modal plugin with the key: {key}. "
                   f"Available keys: {set(self.keys())}")
            raise KeyError(msg) from exc


InputProcessor = Callable[[InputContext, ProcessorInputs], ProcessorInputs]
"""Preprocess the inputs to the model."""


class InputRegistry:
    """
    A registry to dispatch data processing
    according to the target model.
    """

    def __init__(self) -> None:
        self._dummy_factories_by_model_type = \
            ClassRegistry[nn.Module, DummyDataFactory]()
        self._dummy_encoder_factories_by_model_type = \
            ClassRegistry[nn.Module, DummyDataFactory]()
        self._input_processors_by_model_type = \
            ClassRegistry[nn.Module, InputProcessor]()

    def _default_dummy_data_factory(
        self,
        ctx: InputContext,
        seq_len: int,
        mm_counts: Mapping[str, int],
    ) -> DummyData:
        """
        The default dummy data factory represents the longest possible text
        that can be inputted to the model.

        Note:
            :data:`InputProcessor` is not applied to the dummy data.
        """
        # Avoid circular import
        from vllm.sequence import SequenceData

        return DummyData(SequenceData.from_prompt_token_counts((0, seq_len)))

    def register_dummy_data(self, factory: DummyDataFactory):
        """
        Register a dummy data factory to a model class.

        During memory profiling, the provided function is invoked to create
        dummy data to be inputted into the model. The resulting memory usage
        should be an upper bound of what the model would use at inference time.
        """

        def wrapper(model_cls: N) -> N:
            if model_cls in self._dummy_factories_by_model_type:
                logger.warning(
                    "Model class %s already has dummy data "
                    "registered to %s. It is overwritten by the new one.",
                    model_cls, self)

            self._dummy_factories_by_model_type[model_cls] = factory

            return model_cls

        return wrapper

    def _get_dummy_data_factory(self, model_cls: Type[nn.Module]):
        return self._dummy_factories_by_model_type \
            .get(model_cls, self._default_dummy_data_factory)

    def register_dummy_encoder_data(self, factory: DummyDataFactory):
        """
        Register a dummy encoder data factory to a model class

        This is similar to :meth:`~register_dummy_data`, but for encoder input.
        """

        def wrapper(model_cls: N) -> N:
            if model_cls in self._dummy_encoder_factories_by_model_type:
                logger.warning(
                    "Model class %s already has dummy encoder data "
                    "registered to %s. It is overwritten by the new one.",
                    model_cls, self)

            self._dummy_encoder_factories_by_model_type[model_cls] = factory

            return model_cls

        return wrapper

    def _get_dummy_encoder_data_factory(self, model_cls: Type[nn.Module]):
        return self._dummy_encoder_factories_by_model_type \
            .get(model_cls, self._default_dummy_data_factory)

    def dummy_data_for_profiling(
        self,
        model_config: "ModelConfig",
        seq_len: int,
        mm_registry: "MultiModalRegistry",
        is_encoder_data: bool = False,
    ) -> DummyData:
        """
        Create dummy data for profiling the memory usage of a model.

        The model is identified by ``model_config``.

        See also:
            :ref:`enabling_multimodal_inputs`

        Note:
            This should be called after
            :meth:`~MultiModalRegistry.init_mm_limits_per_prompt`.
        """
<<<<<<< HEAD
        if mm_registry.has_processor(model_config):
            # Avoid circular import
            from vllm.multimodal.utils import cached_get_tokenizer

=======
        # Avoid circular import
        from vllm.model_executor.model_loader import get_model_architecture
        from vllm.multimodal import MultiModalKwargs
        from vllm.multimodal.utils import cached_get_tokenizer

        if mm_registry.has_processor(model_config):
>>>>>>> f13cf9ad
            tokenizer = cached_get_tokenizer(
                model_config.tokenizer,
                trust_remote_code=model_config.trust_remote_code,
            )
            processor = mm_registry.create_processor(model_config, tokenizer)

            mm_counts = mm_registry.get_mm_limits_per_prompt(model_config)
            mm_max_tokens = mm_registry.get_max_tokens_by_modality(
                model_config)

            dummy_data = processor.get_dummy_data(seq_len, mm_counts,
                                                  mm_max_tokens)
        else:
<<<<<<< HEAD
            # Avoid circular import
            from vllm.model_executor.model_loader import get_model_architecture

=======
>>>>>>> f13cf9ad
            model_cls, _ = get_model_architecture(model_config)
            if is_encoder_data:
                dummy_factory = self._get_dummy_encoder_data_factory(model_cls)
            else:
                dummy_factory = self._get_dummy_data_factory(model_cls)
            mm_counts = mm_registry.get_mm_limits_per_prompt(model_config)
            mm_processor_kwargs = get_allowed_kwarg_only_overrides(
                dummy_factory, overrides=model_config.mm_processor_kwargs)

            dummy_data = dummy_factory(InputContext(model_config), seq_len,
                                       _MultiModalCounts(mm_counts),
                                       **mm_processor_kwargs)

        # Having more tokens is over-conservative but otherwise fine
        num_tokens = dummy_data.seq_data.prompt_token_ids
        if len(num_tokens) < seq_len:
            if is_encoder_data:
                print_warning_once(
                    f"Expected at least {seq_len} dummy encoder tokens for "
                    f"profiling, but found {len(num_tokens)} tokens instead.")
            else:
                raise AssertionError(
                    f"Expected at least {seq_len} dummy tokens for profiling, "
                    f"but found {len(num_tokens)} tokens instead.")

        if (dummy_data.multi_modal_data is not None and
                not isinstance(dummy_data.multi_modal_data, MultiModalKwargs)):
            for k, v in dummy_data.multi_modal_data.items():
                num_items = len(v) if isinstance(v, list) else 1
                num_expected = mm_counts[k]
                assert num_items >= num_expected, (
                    f"Expected at least {num_expected} dummy '{k}' instances "
                    f"for profiling, but found {num_items} instances instead.")

        return dummy_data

    def _default_input_processor(
        self,
        ctx: InputContext,
        inputs: ProcessorInputs,
    ) -> ProcessorInputs:
        """The default input processor is a no-op."""
        return inputs

    def register_input_processor(self, processor: InputProcessor):
        """
        Register an input processor to a model class.

        The provided function is invoked on each input to the model. This
        happens before :meth:`~vllm.multimodal.MultiModalRegistry.map_input`.

        See also:
            :ref:`input_processing_pipeline`
        """

        def wrapper(model_cls: N) -> N:
            if model_cls in self._input_processors_by_model_type:
                logger.warning(
                    "Model class %s already has input processor "
                    "registered to %s. It is overwritten by the new one.",
                    model_cls, self)

            self._input_processors_by_model_type[model_cls] = processor

            return model_cls

        return wrapper

    def _get_model_input_processor(self, model_cls: Type[nn.Module]):
        return self._input_processors_by_model_type \
            .get(model_cls, self._default_input_processor)

    def _ensure_mm_kwargs(
        self,
        inputs: SingletonInputs,
        mm_processor_kwargs: Dict[str, Any],
    ):
        if inputs["type"] == "token":
            # In case the input processor for that model fails to set it
            if "mm_processor_kwargs" not in inputs:
                inputs["mm_processor_kwargs"] = mm_processor_kwargs
        elif inputs["type"] == "multimodal":
            # Be more strict in V2
            assert "mm_kwargs" in inputs
        else:
            assert_never(inputs["type"])

    def process_input(self, model_config: "ModelConfig",
                      inputs: ProcessorInputs) -> ProcessorInputs:
        """
        Apply an input processor to an instance of model inputs.

        The model is identified by ``model_config``.

        See also:
            :ref:`input_processing_pipeline`
        """
        # Avoid circular import
        from vllm.model_executor.model_loader import get_model_architecture

        model_cls, _ = get_model_architecture(model_config)
        processor = self._get_model_input_processor(model_cls)

        # Handle multimodal processor kwargs with priority:
        #     Inference kwargs -> Init kwargs -> {}
        # If it's empty, it'll fall back to the default kwarg values
        mm_processor_kwargs = resolve_mm_processor_kwargs(
            model_config.mm_processor_kwargs,
            cast(Dict[str, Any], inputs.get("mm_processor_kwargs")),
            processor,
        )

        processed_inputs = processor(
            InputContext(model_config),
            inputs,
            **mm_processor_kwargs,
        )

        if is_encoder_decoder_inputs(processed_inputs):
            self._ensure_mm_kwargs(processed_inputs["encoder"],
                                   mm_processor_kwargs)
            self._ensure_mm_kwargs(processed_inputs["decoder"],
                                   mm_processor_kwargs)
        else:
            self._ensure_mm_kwargs(processed_inputs, mm_processor_kwargs)

        return processed_inputs

    def create_input_processor(self, model_config: "ModelConfig"):
        """
        Create an input processor (see :meth:`_process_input`) for a
        specific model.
        """
        return functools.partial(self.process_input, model_config)<|MERGE_RESOLUTION|>--- conflicted
+++ resolved
@@ -230,19 +230,12 @@
             This should be called after
             :meth:`~MultiModalRegistry.init_mm_limits_per_prompt`.
         """
-<<<<<<< HEAD
-        if mm_registry.has_processor(model_config):
-            # Avoid circular import
-            from vllm.multimodal.utils import cached_get_tokenizer
-
-=======
         # Avoid circular import
         from vllm.model_executor.model_loader import get_model_architecture
         from vllm.multimodal import MultiModalKwargs
         from vllm.multimodal.utils import cached_get_tokenizer
 
         if mm_registry.has_processor(model_config):
->>>>>>> f13cf9ad
             tokenizer = cached_get_tokenizer(
                 model_config.tokenizer,
                 trust_remote_code=model_config.trust_remote_code,
@@ -256,12 +249,6 @@
             dummy_data = processor.get_dummy_data(seq_len, mm_counts,
                                                   mm_max_tokens)
         else:
-<<<<<<< HEAD
-            # Avoid circular import
-            from vllm.model_executor.model_loader import get_model_architecture
-
-=======
->>>>>>> f13cf9ad
             model_cls, _ = get_model_architecture(model_config)
             if is_encoder_data:
                 dummy_factory = self._get_dummy_encoder_data_factory(model_cls)
