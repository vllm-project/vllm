import functools
from array import array
from collections import UserDict
from dataclasses import dataclass
from typing import (TYPE_CHECKING, Callable, Dict, Mapping, Optional, Protocol,
                    Tuple, Type)

from torch import nn
from transformers import PretrainedConfig
from typing_extensions import TypeVar

from vllm.logger import init_logger

from .data import LLMInputs

if TYPE_CHECKING:
    from vllm.config import ModelConfig
    from vllm.multimodal import MultiModalDataDict, MultiModalRegistry
    from vllm.sequence import SequenceData

logger = init_logger(__name__)

C = TypeVar("C", bound=PretrainedConfig, default=PretrainedConfig)

# NOTE: This has to match with sequence.py's VLLM_TOKEN_ID_ARRAY_TYPE.
# We cannot import it here because of circular dependencies.
VLLM_TOKEN_ID_ARRAY_TYPE = "l"


@dataclass(frozen=True)
class InputContext:
    """
    Contains information about the model which may be used to
    modify the inputs.
    """

    model_config: "ModelConfig"
    """The configuration of the model."""

    def get_hf_config(self, hf_config_type: Type[C] = PretrainedConfig) -> C:
        """
        Get the HuggingFace configuration
        (:class:`transformers.PretrainedConfig`) of the model,
        additionally checking its type.

        Raises:
            TypeError: If the model is not of the specified type.
        """

        hf_config = self.model_config.hf_config
        if not isinstance(hf_config, hf_config_type):
            raise TypeError("Invalid type of HuggingFace config. "
                            f"Expected type: {hf_config_type}, but "
                            f"found type: {type(hf_config)}")

        return hf_config


N = TypeVar("N", bound=Type[nn.Module])


class DummyDataFactory(Protocol):

    def __call__(
        self,
        ctx: InputContext,
        seq_len: int,
        mm_counts: Mapping[str, int],
    ) -> Tuple["SequenceData", Optional["MultiModalDataDict"]]:
        """
        Create dummy data to be inputted into the model.

        Note:
            :data:`InputProcessor` is not applied to the dummy data.
        """
        ...


class _MultiModalCounts(UserDict):
    """
    Wraps `mm_counts` for a more informative error message
    when attempting to access a plugin that does not exist.
    """

    def __getitem__(self, key: str) -> int:
        try:
            return super().__getitem__(key)
        except KeyError as exc:
            msg = (f"There is no multi-modal plugin with the key: {key}. "
                   f"Available keys: {set(self.keys())}")
            raise KeyError(msg) from exc


InputProcessor = Callable[[InputContext, LLMInputs], LLMInputs]
"""Preprocess the inputs to the model."""


class InputRegistry:
    """
    A registry to dispatch data processing
    according to the target model.
    """

    def __init__(self) -> None:
        self._dummy_factories_by_model_type: Dict[Type[nn.Module],
                                                  DummyDataFactory] = {}
        self._input_processors_by_model_type: Dict[Type[nn.Module],
                                                   InputProcessor] = {}

    def _default_dummy_data_factory(
        self,
        ctx: InputContext,
        seq_len: int,
        mm_counts: Mapping[str, int],
    ) -> Tuple["SequenceData", Optional["MultiModalDataDict"]]:
        """
        The default dummy data factory represents the longest possible text
        that can be inputted to the model.

        Note:
            :data:`InputProcessor` is not applied to the dummy data.
        """
        # Avoid circular import
        from vllm.sequence import SequenceData

<<<<<<< HEAD
        dummy_seq_data = SequenceData(array("I", [0]) * seq_len)
=======
        dummy_seq_data = SequenceData(
            array(VLLM_TOKEN_ID_ARRAY_TYPE, [0]) * seq_len)
>>>>>>> ff7ec82c
        dummy_multi_modal_data = None

        return dummy_seq_data, dummy_multi_modal_data

    def register_dummy_data(self, factory: DummyDataFactory):
        """
        Register a dummy data factory to a model class.

        During memory profiling, the provided function is invoked to create
        dummy data to be inputted into the model. The resulting memory usage
        should be an upper bound of what the model would use at inference time.
        """

        def wrapper(model_cls: N) -> N:
            if model_cls in self._dummy_factories_by_model_type:
                logger.warning(
                    "Model class %s already has dummy data "
                    "registered to %s. It is overwritten by the new one.",
                    model_cls, self)

            self._dummy_factories_by_model_type[model_cls] = factory

            return model_cls

        return wrapper

    def dummy_data_for_profiling(
        self,
        model_config: "ModelConfig",
        seq_len: int,
        mm_registry: "MultiModalRegistry",
    ) -> Tuple["SequenceData", Optional["MultiModalDataDict"]]:
        """
        Create dummy data for profiling the memory usage of a model.

        The model is identified by ``model_config``.

        See also:
            :ref:`enabling_multimodal_inputs`

        Note:
            This should be called after
            :meth:`~MultiModalRegistry.init_mm_limits_per_prompt`.
        """
        # Avoid circular import
        from vllm.model_executor.model_loader import get_model_architecture

        model_cls, _ = get_model_architecture(model_config)
        dummy_factory = self._dummy_factories_by_model_type \
            .get(model_cls, self._default_dummy_data_factory)
        mm_counts = mm_registry.get_mm_limits_per_prompt(model_config)

        seq_data, mm_data = dummy_factory(
            InputContext(model_config),
            seq_len,
            _MultiModalCounts(mm_counts),
        )

        # Having more tokens is over-conservative but otherwise fine
        num_tokens = seq_data.prompt_token_ids
        assert len(num_tokens) >= seq_len, (
            f"Expected at least {seq_len} dummy tokens for profiling, "
            f"but found {len(num_tokens)} tokens instead.")

        if mm_data is not None:
            for k, v in mm_data.items():
                num_items = len(v) if isinstance(v, list) else 1
                num_expected = mm_counts[k]
                assert num_items >= num_expected, (
                    f"Expected at least {num_expected} dummy '{k}' instances "
                    f"for profiling, but found {num_items} instances instead.")

        return seq_data, mm_data

    def _default_input_processor(self, ctx: InputContext,
                                 inputs: LLMInputs) -> LLMInputs:
        """The default input processor is a no-op."""
        return inputs

    def register_input_processor(self, processor: InputProcessor):
        """
        Register an input processor to a model class.

        The provided function is invoked on each input to the model. This
        happens before :meth:`~vllm.multimodal.MultiModalRegistry.map_input`.

        See also:
            :ref:`input_processing_pipeline`
        """

        def wrapper(model_cls: N) -> N:
            if model_cls in self._input_processors_by_model_type:
                logger.warning(
                    "Model class %s already has input processor "
                    "registered to %s. It is overwritten by the new one.",
                    model_cls, self)

            self._input_processors_by_model_type[model_cls] = processor

            return model_cls

        return wrapper

    def process_input(self, model_config: "ModelConfig",
                      inputs: LLMInputs) -> LLMInputs:
        """
        Apply an input processor to an instance of model inputs.

        The model is identified by ``model_config``.

        See also:
            :ref:`input_processing_pipeline`
        """
        # Avoid circular import
        from vllm.model_executor.model_loader import get_model_architecture

        model_cls, _ = get_model_architecture(model_config)

        processor = self._input_processors_by_model_type \
            .get(model_cls, self._default_input_processor)

        return processor(InputContext(model_config), inputs)

    def create_input_processor(self, model_config: "ModelConfig"):
        """
        Create an input processor (see :meth:`process_input`) for a
        specific model.
        """
        return functools.partial(self.process_input, model_config)<|MERGE_RESOLUTION|>--- conflicted
+++ resolved
@@ -123,12 +123,8 @@
         # Avoid circular import
         from vllm.sequence import SequenceData
 
-<<<<<<< HEAD
-        dummy_seq_data = SequenceData(array("I", [0]) * seq_len)
-=======
         dummy_seq_data = SequenceData(
             array(VLLM_TOKEN_ID_ARRAY_TYPE, [0]) * seq_len)
->>>>>>> ff7ec82c
         dummy_multi_modal_data = None
 
         return dummy_seq_data, dummy_multi_modal_data
