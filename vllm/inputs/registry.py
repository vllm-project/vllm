--- conflicted
+++ resolved
@@ -322,11 +322,7 @@
         # Avoid circular import
         from vllm.model_executor.model_loader import get_model_architecture
         from vllm.multimodal import MultiModalKwargs
-<<<<<<< HEAD
-        from vllm.multimodal.processing import EncDecMultiModalProcessor
-=======
         from vllm.multimodal.profiling import MultiModalProfiler
->>>>>>> d1ca7df8
         from vllm.multimodal.utils import cached_get_tokenizer
 
         if mm_registry.has_processor(model_config):
@@ -335,25 +331,8 @@
                 trust_remote_code=model_config.trust_remote_code,
             )
             processor = mm_registry.create_processor(model_config, tokenizer)
-<<<<<<< HEAD
-
-            mm_counts = mm_registry.get_mm_limits_per_prompt(model_config)
-            mm_max_tokens = mm_registry.get_max_tokens_by_modality(
-                model_config)
-            if is_encoder_data:
-                assert isinstance(processor, EncDecMultiModalProcessor)
-                dummy_data = processor.get_dummy_data(
-                    seq_len,
-                    mm_counts,
-                    mm_max_tokens,
-                    is_encoder_data=is_encoder_data)
-            else:
-                dummy_data = processor.get_dummy_data(seq_len, mm_counts,
-                                                      mm_max_tokens)
-=======
             profiler = MultiModalProfiler(processor)
             dummy_data = profiler.get_dummy_data(seq_len)
->>>>>>> d1ca7df8
         else:
             model_cls, _ = get_model_architecture(model_config)
             if is_encoder_data:
