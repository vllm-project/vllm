--- conflicted
+++ resolved
@@ -1,14 +1,7 @@
-<<<<<<< HEAD
-from .data import (ExplicitEncoderDecoderPrompt, LLMInputs, ParsedText,
-                   ParsedTokens, PromptInputs, TextPrompt, TokensPrompt,
-                   get_prompt_type, is_valid_encoder_decoder_llm_inputs,
-                   parse_and_batch_prompt)
-=======
 from .data import (EncoderDecoderLLMInputs, ExplicitEncoderDecoderPrompt,
                    LLMInputs, PromptInputs, SingletonPromptInputs, TextPrompt,
                    TokensPrompt, build_explicit_enc_dec_prompt,
                    to_enc_dec_tuple_list, zip_enc_dec_prompts)
->>>>>>> 97a6be95
 from .registry import InputContext, InputRegistry
 
 INPUT_REGISTRY = InputRegistry()
@@ -21,21 +14,6 @@
 """
 
 __all__ = [
-<<<<<<< HEAD
-    "ParsedText",
-    "ParsedTokens",
-    "parse_and_batch_prompt",
-    "TextPrompt",
-    "TokensPrompt",
-    "PromptInputs",
-    "LLMInputs",
-    "INPUT_REGISTRY",
-    "InputContext",
-    "InputRegistry",
-    "get_prompt_type",
-    "is_valid_encoder_decoder_llm_inputs",
-    "ExplicitEncoderDecoderPrompt",
-=======
     "TextPrompt",
     "TokensPrompt",
     "PromptInputs",
@@ -49,5 +27,4 @@
     "INPUT_REGISTRY",
     "InputContext",
     "InputRegistry",
->>>>>>> 97a6be95
 ]