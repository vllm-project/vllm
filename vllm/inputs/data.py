--- conflicted
+++ resolved
@@ -42,14 +42,11 @@
 class NegativeTokensPrompt(TypedDict):
     """Schema for a tokenized prompt."""
 
-<<<<<<< HEAD
     negative_prompt_token_ids: List[int]
     """A list of token IDs to pass to the model."""
 
 
-PromptInputs = Union[str, TextPrompt, TokensPrompt, NegativeTextPrompt, NegativeTokensPrompt]
-=======
-SingletonPromptInputs = Union[str, TextPrompt, TokensPrompt]
+SingletonPromptInputs = Union[str, TextPrompt, TokensPrompt, NegativeTextPrompt, NegativeTokensPrompt]
 """
 Set of possible schemas for a single LLM input:
 
@@ -106,7 +103,6 @@
 
 
 PromptInputs = Union[SingletonPromptInputs, ExplicitEncoderDecoderPrompt]
->>>>>>> b6f99a6f
 """
 Set of possible schemas for an LLM input, including
 both decoder-only and encoder/decoder input types:
@@ -139,11 +135,9 @@
     if the model supports it.
     """
 
-<<<<<<< HEAD
     negative_prompt_token_ids: NotRequired[Optional[List[int]]]
+    negative_prompt: NotRequired[Optional[str]]
 
-    negative_prompt: NotRequired[Optional[str]]
-=======
 
 class EncoderDecoderLLMInputs(LLMInputs):
     """
@@ -160,6 +154,9 @@
     The original encoder prompt text corresponding to the token IDs, if
     available.
     """
+
+    encoder_negative_prompt_token_ids: NotRequired[Optional[List[int]]]
+    encoder_negative_prompt: NotRequired[Optional[str]]
 
 
 _T1 = TypeVar("_T1",
@@ -197,5 +194,4 @@
 ) -> List[Tuple[_T1, Optional[_T2]]]:
     return [(enc_dec_prompt["encoder_prompt"],
              enc_dec_prompt["decoder_prompt"])
-            for enc_dec_prompt in enc_dec_prompts]
->>>>>>> b6f99a6f
+            for enc_dec_prompt in enc_dec_prompts]