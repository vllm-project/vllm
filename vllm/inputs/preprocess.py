# SPDX-License-Identifier: Apache-2.0
# SPDX-FileCopyrightText: Copyright contributors to the vLLM project

from collections.abc import Mapping
from typing import Any, Optional, Union, cast

from typing_extensions import assert_never

from vllm.config import ModelConfig
from vllm.logger import init_logger
from vllm.multimodal import MULTIMODAL_REGISTRY, MultiModalRegistry
from vllm.multimodal.cache import BaseMultiModalProcessorCache
from vllm.multimodal.inputs import (
    MultiModalDataDict,
    MultiModalEncDecInputs,
    MultiModalInputs,
    MultiModalUUIDDict,
)
from vllm.multimodal.processing import BaseMultiModalProcessor
from vllm.transformers_utils.tokenizer import AnyTokenizer
from vllm.utils.jsontree import json_iter_leaves
from vllm.v1.metrics.stats import MultiModalCacheStats

from .data import (
    DecoderOnlyInputs,
    EmbedsInputs,
    EmbedsPrompt,
    EncoderDecoderInputs,
    ExplicitEncoderDecoderPrompt,
    ProcessorInputs,
    PromptType,
    SingletonInputs,
    SingletonPrompt,
    TextPrompt,
    TokenInputs,
    TokensPrompt,
    embeds_inputs,
    token_inputs,
)
from .parse import is_explicit_encoder_decoder_prompt, parse_singleton_prompt

logger = init_logger(__name__)


class InputPreprocessor:
    def __init__(
        self,
        model_config: ModelConfig,
        tokenizer: Optional[AnyTokenizer],
        mm_registry: MultiModalRegistry = MULTIMODAL_REGISTRY,
        mm_processor_cache: Optional[BaseMultiModalProcessorCache] = None,
    ) -> None:
        super().__init__()

        self.model_config = model_config
        self.tokenizer = tokenizer
        self.mm_registry = mm_registry
        self.mm_processor_cache = mm_processor_cache

<<<<<<< HEAD
        self.mm_cache_stats = MultiModalCacheStats() if mm_processor_cache else None

=======
>>>>>>> 4bdf7ac5
    def get_tokenizer(self) -> AnyTokenizer:
        if self.tokenizer is None:
            raise ValueError(
                "You cannot pass text prompts when `skip_tokenizer_init` is True"
            )

        return self.tokenizer

    def get_bos_token_id(self) -> Optional[int]:
        if self.tokenizer is None:
            logger.warning_once(
                "Using None for BOS token id because tokenizer is not initialized"
            )
            return None

        return self.tokenizer.bos_token_id

    def get_eos_token_id(self) -> Optional[int]:
        if self.tokenizer is None:
            logger.warning_once(
                "Using None for EOS token id because tokenizer is not initialized"
            )
            return None

        return self.tokenizer.eos_token_id

    def get_decoder_start_token_id(self) -> Optional[int]:
        """
        Obtain the decoder start token id employed by an encoder/decoder
        model. Returns None for non-encoder/decoder models or if the
        model config is unavailable.
        """

        if not self.model_config.is_encoder_decoder:
            logger.warning_once(
                "Using None for decoder start token id because "
                "this is not an encoder/decoder model."
            )
            return None

        if self.model_config is None or self.model_config.hf_config is None:
            logger.warning_once(
                "Using None for decoder start token id because "
                "model config is not available."
            )
            return None

        dec_start_token_id = getattr(
            self.model_config.hf_config, "decoder_start_token_id", None
        )
        if dec_start_token_id is None:
            logger.warning_once(
                "Falling back on <BOS> for decoder start token "
                "id because decoder start token id is not "
                "available."
            )
            dec_start_token_id = self.get_bos_token_id()

        return dec_start_token_id

    def _get_default_enc_dec_decoder_prompt(self) -> list[int]:
        """
        Specifically for encoder/decoder models:
        generate a default decoder prompt for when
        the user specifies only the encoder prompt.

        Encoder/decoder models utilize the decoder
        prompt in different ways; as new models are
        added, it is intended that this function
        will be extended to produce differing
        default decoder prompts, depending on the
        model variety.

        Absent a special case, the default behavior
        of this method is to mirror the behavior of
        the HuggingFace (HF) GenerationMixin for a None
        decoder prompt, which is to employ a logit processor
        setting to force the first decoded token to be <BOS>.
        Here, this behavior is approximated by having the
        "default" decoder prompt be <BOS>.

        However, it is possible that in the future
        other models may have different or more
        complex logic for the default decoder prompt.
        This motivates having a special helper method
        for default decoder prompts.

        Returns:

        * prompt_token_ids
        """

        bos_token_id = self.get_bos_token_id()
        assert bos_token_id is not None
        return [bos_token_id]

    def _prepare_decoder_input_ids_for_generation(
        self,
        decoder_input_ids: Optional[list[int]],
    ) -> list[int]:
        """
        Prepares `decoder_input_ids` for generation with encoder-decoder models.

        Based on:
        https://github.com/huggingface/transformers/blob/4037a2b5b1278736e566aec12e169100275545ea/src/transformers/generation/utils.py
        specifically,
        `GenerationMixin._prepare_decoder_input_ids_for_generation()`.

        Arguments:

        * decoder_input_ids: input token ids to preprocess

        Returns:

        * Processed token list
        """

        decoder_start_token_id = self.get_decoder_start_token_id()
        assert decoder_start_token_id is not None

        if decoder_input_ids is None:
            # no decoder prompt input ->
            # use decoder_start_token_id as decoder_input_ids
            decoder_input_ids = self._get_default_enc_dec_decoder_prompt()

        if (
            len(decoder_input_ids) == 0
            or decoder_input_ids[0] != decoder_start_token_id
        ):
            decoder_input_ids = [decoder_start_token_id] + decoder_input_ids

        return decoder_input_ids

    def _get_tokenization_kw(
        self,
        overrides: Optional[dict[str, Any]] = None,
    ) -> dict[str, Any]:
        kwargs = dict[str, Any]()

        if self.model_config.hf_config.model_type == "whisper":
            # For Whisper, special tokens should be provided by the user based
            # on the task and language of their request. Also needed to avoid
            # appending an EOS token to the prompt which disrupts generation.
            kwargs["add_special_tokens"] = False

        if overrides:
            kwargs.update(overrides)

        return kwargs

    def _tokenize_prompt(
        self,
        prompt: str,
        tokenization_kwargs: Optional[dict[str, Any]] = None,
    ) -> list[int]:
        """
        Apply the model's tokenizer to a text prompt, returning the
        corresponding token IDs.
        """
        tokenizer = self.get_tokenizer()
        tokenization_kwargs = self._get_tokenization_kw(tokenization_kwargs)

        encoder_config = self.model_config.encoder_config

        if encoder_config and encoder_config.get("do_lower_case", False):
            prompt = prompt.lower()

        return tokenizer.encode(prompt, **tokenization_kwargs)

    def _get_mm_tokenizer(self) -> AnyTokenizer:
        # PrithviGeoSpatialMAE needs to be initialized without a tokenizer
        # while using also multi-modal input
        if not self.tokenizer:
            return cast(AnyTokenizer, object())  # Dummy

        tokenizer = self.get_tokenizer()
        return tokenizer

    def _get_mm_processor(self) -> BaseMultiModalProcessor:
        if not hasattr(self, "_mm_processor"):
            tokenizer = self._get_mm_tokenizer()

            self._mm_processor = self.mm_registry.create_processor(
                self.model_config,
                tokenizer=tokenizer,
                cache=self.mm_processor_cache,
            )

        return self._mm_processor

    def _process_multimodal(
        self,
        prompt: Union[str, list[int]],
        mm_data: MultiModalDataDict,
        mm_processor_kwargs: Optional[Mapping[str, object]],
        tokenization_kwargs: Optional[dict[str, Any]] = None,
        *,
        mm_uuids: Optional[MultiModalUUIDDict] = None,
    ) -> MultiModalInputs:
        """
        Apply the model's multi-modal processor to a multi-modal prompt,
        returning the corresponding token IDs and metadata.
        """
        mm_processor = self._get_mm_processor()

        if mm_processor_kwargs is None:
            mm_processor_kwargs = {}

        mm_input = mm_processor.apply(
            prompt,
            mm_data,
            hf_processor_mm_kwargs=mm_processor_kwargs,
            tokenization_kwargs=tokenization_kwargs,
            mm_uuids=mm_uuids,
        )
        mm_hashes = mm_input["mm_hashes"]

        # Validate that all mm items have a string as their hash
        contains_only_strings = all(
            isinstance(leaf, str) for leaf in json_iter_leaves(mm_hashes)
        )
        if not contains_only_strings:
            raise ValueError(
                f"mm_hashes must contain only strings, got: {mm_hashes}. "
                "This is likely due to an incorrect custom implementation of "
                "MultiModalProcessor.apply method."
            )

        return mm_input

    def _process_embeds(
        self,
        parsed_content: EmbedsPrompt,
    ) -> EmbedsInputs:
        if not self.model_config.enable_prompt_embeds:
            raise ValueError(
                "You must set `--enable-prompt-embeds` to input `prompt_embeds`."
            )

        prompt_embeds = parsed_content["prompt_embeds"]

        # prompt_embeds must be (seq_len, hidden_size), but if the user
        # passes in a batch of size 1, i.e. (1, seq_len, hidden_size),
        # we can unambiguously process the intent by squeezing the batch
        # dimension.
        if prompt_embeds.ndim == 3:
            prompt_embeds = prompt_embeds.squeeze(dim=0)

        if prompt_embeds.ndim != 2:
            raise ValueError("prompt_embeds must be of shape (seq_len, hidden_size).")

        # Tensors must be on CPU for serialization between processes
        # in the MsgpackEncoder. Casting to CPU here ensures that there is no
        # hidden device transfer in the critical path of generation.
        prompt_embeds = prompt_embeds.cpu()

        return embeds_inputs(
            prompt_embeds=prompt_embeds, cache_salt=parsed_content.get("cache_salt")
        )

    def _truncate_inputs(
        self, inputs: list[int], tokenization_kwargs: Optional[dict[str, Any]] = None
    ) -> list[int]:
        if (
            not tokenization_kwargs
            or "truncation" not in tokenization_kwargs
            or self.tokenizer is None
        ):
            return inputs

        max_length = tokenization_kwargs["max_length"]

        if self.tokenizer.truncation_side == "left":
            return inputs[-max_length:]
        else:
            return inputs[:max_length]

    def _process_tokens(
        self,
        parsed_content: TokensPrompt,
        tokenization_kwargs: Optional[dict[str, Any]] = None,
        *,
        mm_uuids: Optional[MultiModalUUIDDict] = None,
    ) -> Union[TokenInputs, MultiModalInputs]:
        prompt_token_ids = self._truncate_inputs(
            parsed_content["prompt_token_ids"], tokenization_kwargs
        )

        inputs: Union[TokenInputs, MultiModalInputs]
        if self.model_config.is_multimodal_model:
            inputs = self._process_multimodal(
                prompt_token_ids,
                parsed_content.get("multi_modal_data") or {},
                parsed_content.get("mm_processor_kwargs") or {},
                tokenization_kwargs=tokenization_kwargs,
                mm_uuids=mm_uuids,
            )
        else:
            if parsed_content.get("multi_modal_data"):
                raise ValueError("This model does not support multimodal inputs")

            inputs = token_inputs(prompt_token_ids)

        if cache_salt := parsed_content.get("cache_salt"):
            inputs["cache_salt"] = cache_salt

        return inputs

    def _process_text(
        self,
        parsed_content: TextPrompt,
        tokenization_kwargs: Optional[dict[str, Any]] = None,
        *,
        mm_uuids: Optional[MultiModalUUIDDict] = None,
    ) -> Union[TokenInputs, MultiModalInputs]:
        prompt_text = parsed_content["prompt"]

        inputs: Union[TokenInputs, MultiModalInputs]
        if self.model_config.is_multimodal_model:
            inputs = self._process_multimodal(
                prompt_text,
                parsed_content.get("multi_modal_data") or {},
                parsed_content.get("mm_processor_kwargs") or {},
                tokenization_kwargs=tokenization_kwargs,
                mm_uuids=mm_uuids,
            )
        else:
            if parsed_content.get("multi_modal_data"):
                raise ValueError("This model does not support multimodal inputs")

            prompt_token_ids = self._tokenize_prompt(
                prompt_text,
                tokenization_kwargs=tokenization_kwargs,
            )
            inputs = token_inputs(prompt_token_ids)

        if cache_salt := parsed_content.get("cache_salt"):
            inputs["cache_salt"] = cache_salt

        return inputs

    def _prompt_to_llm_inputs(
        self,
        prompt: SingletonPrompt,
        tokenization_kwargs: Optional[dict[str, Any]] = None,
        *,
        mm_uuids: Optional[MultiModalUUIDDict] = None,
    ) -> SingletonInputs:
        """
        Extract the singleton inputs from a prompt.

        Arguments:

        * prompt: single encoder or decoder input prompt

        Returns:

        * [`SingletonInputs`][vllm.inputs.data.SingletonInputs] instance
        """
        parsed = parse_singleton_prompt(prompt)

        if parsed["type"] == "embeds":
            return self._process_embeds(parsed["content"])
        if parsed["type"] == "tokens":
            return self._process_tokens(
                parsed["content"],
                mm_uuids=mm_uuids,
            )
        if parsed["type"] == "text":
            return self._process_text(
                parsed["content"],
                tokenization_kwargs=tokenization_kwargs,
                mm_uuids=mm_uuids,
            )
        if parsed["type"] == "str":
            return self._process_text(
                TextPrompt(prompt=parsed["content"]),
                tokenization_kwargs=tokenization_kwargs,
                mm_uuids=mm_uuids,
            )

        assert_never(parsed)

    def _build_enc_dec_llm_inputs(
        self,
        encoder_inputs: SingletonInputs,
        decoder_inputs: Optional[SingletonInputs],
    ) -> EncoderDecoderInputs:
        if (
            encoder_inputs["type"] == "embeds"
            or decoder_inputs
            and decoder_inputs["type"] == "embeds"
        ):
            raise ValueError(
                "Embedding inputs are not supported for encoder-decoder models"
            )

        # Needed for mypy
        encoder_inputs = cast(Union[TokenInputs, MultiModalInputs], encoder_inputs)
        decoder_inputs = cast(
            Optional[Union[TokenInputs, MultiModalInputs]], decoder_inputs
        )

        if decoder_inputs is None:
            if self.model_config.hf_config.model_type == "whisper":
                # For Whisper models, the text prompt should go to the decoder.
                # If no explicit encoder/decoder inputs, then copy the prompt
                # from the encoder to the decoder. The encoder tokens are later
                # overridden by the audio features.
                dec_token_ids = encoder_inputs["prompt_token_ids"].copy()
            else:
                dec_token_ids = self._prepare_decoder_input_ids_for_generation(None)
            decoder_inputs = token_inputs(dec_token_ids)
        else:
            if "multi_modal_data" in decoder_inputs:
                raise ValueError(
                    "Multi-modal decoder inputs of encoder-"
                    "decoder models are not supported yet"
                )

            dec_token_ids = self._prepare_decoder_input_ids_for_generation(
                decoder_inputs["prompt_token_ids"]
            )
            decoder_inputs["prompt_token_ids"] = dec_token_ids

        return EncoderDecoderInputs(
            encoder=encoder_inputs,
            decoder=decoder_inputs,
        )

    def _split_enc_dec_mm_inputs(
        self,
        inputs: Union[SingletonInputs, MultiModalEncDecInputs],
        decoder_inputs_to_override: Optional[SingletonInputs] = None,
    ) -> tuple[SingletonInputs, SingletonInputs]:
        """
        For encoder/decoder models only:
        Separate Encoder/Decoder inputs from a MultiModalEncDecInputs
        """
        if (
            inputs["type"] == "embeds"
            or decoder_inputs_to_override
            and decoder_inputs_to_override["type"] == "embeds"
        ):
            raise ValueError(
                "Embedding inputs are not supported for encoder-decoder models"
            )

        # Needed for mypy
        inputs = cast(
            Union[TokenInputs, MultiModalInputs, MultiModalEncDecInputs],
            inputs,
        )
        decoder_inputs_to_override = cast(
            Optional[Union[TokenInputs, MultiModalInputs]],
            decoder_inputs_to_override,
        )

        encoder_inputs: SingletonInputs
        decoder_inputs: SingletonInputs

        if inputs["type"] == "multimodal":  # Multimodal data inputs
            if "encoder_prompt_token_ids" not in inputs:
                raise RuntimeError(
                    "You should register an encoder-decoder "
                    "multi-modal processor for encoder-decoder "
                    "models."
                )
            inputs = cast(MultiModalEncDecInputs, inputs)

            encoder_inputs = token_inputs(inputs["encoder_prompt_token_ids"])

            decoder_prompt_inputs = decoder_inputs_to_override or inputs
            decoder_inputs = MultiModalInputs(
                type="multimodal",
                prompt_token_ids=decoder_prompt_inputs["prompt_token_ids"],
                mm_kwargs=inputs["mm_kwargs"],
                mm_hashes=inputs["mm_hashes"],
                mm_placeholders=inputs["mm_placeholders"],
            )
            if cache_salt := inputs.get("cache_salt"):
                decoder_inputs["cache_salt"] = cache_salt

        elif inputs["type"] == "token":  # Text-only inputs
            encoder_inputs = token_inputs(prompt_token_ids=[])
            decoder_inputs = decoder_inputs_to_override or inputs
        else:
            assert_never(inputs)  # type: ignore[arg-type]

        return encoder_inputs, decoder_inputs

    def _process_encoder_decoder_prompt(
        self,
        prompt: PromptType,
        tokenization_kwargs: Optional[dict[str, Any]] = None,
        *,
        mm_uuids: Optional[MultiModalUUIDDict] = None,
    ) -> EncoderDecoderInputs:
        """
        For encoder/decoder models only:
        Process an input prompt into an
        [`EncoderDecoderInputs`][vllm.inputs.data.EncoderDecoderInputs]
        instance.

        There are two types of input prompts:
        singleton prompts which carry only the
        encoder prompt, and explicit encoder/decoder
        prompts which carry both the encoder and the
        decoder prompts as member variables.

        This function handles the following scenarios:
        * Singleton encoder prompt: extract encoder prompt
          token ids & infer default decoder prompt token ids
        * Explicit encoder/decoder prompt: extract encoder
          and decoder prompt token ids

        Note that for Explicit encoder/decoder prompts,
        each sub-prompt (encoder or decoder prompt) can
        have any possible singleton type; thus this
        method relies on helper functions to obtain
        token ids for the sub-prompts.

        Arguments:

        * prompt: an input prompt

        Returns:

        * [`EncoderDecoderInputs`][vllm.inputs.data.EncoderDecoderInputs]
          instance
        """
        encoder_inputs: SingletonInputs
        decoder_inputs: Optional[SingletonInputs]

        if is_explicit_encoder_decoder_prompt(prompt):
            # `cast` is needed for mypy, but not pyright
            prompt_ = cast(ExplicitEncoderDecoderPrompt, prompt)
            encoder_inputs = self._prompt_to_llm_inputs(
                prompt_["encoder_prompt"],
                tokenization_kwargs=tokenization_kwargs,
                mm_uuids=mm_uuids,
            )
            if (decoder_input := prompt_["decoder_prompt"]) is None:
                decoder_inputs = None
            else:
                decoder_inputs = self._prompt_to_llm_inputs(decoder_input)
            # For multimodal model, override decoder prompt from processor
            # with explicit decoder prompt.
            if self.model_config.is_multimodal_model:
                encoder_inputs, decoder_inputs = self._split_enc_dec_mm_inputs(
                    encoder_inputs, decoder_inputs
                )
        else:
            # `cast` is needed for mypy, but not pyright
            inputs = self._prompt_to_llm_inputs(
                cast(SingletonPrompt, prompt),
                tokenization_kwargs=tokenization_kwargs,
                mm_uuids=mm_uuids,
            )
            if self.model_config.is_multimodal_model:
                # Encoder-Decoder Multimodal model
                encoder_inputs, decoder_inputs = self._split_enc_dec_mm_inputs(inputs)
            else:
                encoder_inputs = inputs
                decoder_inputs = None

        return self._build_enc_dec_llm_inputs(encoder_inputs, decoder_inputs)

    def _build_decoder_only_llm_inputs(
        self,
        prompt_inputs: DecoderOnlyInputs,
    ) -> DecoderOnlyInputs:
        if "prompt_token_ids" in prompt_inputs:
            prompt_inputs = cast(
                Union[TokenInputs, MultiModalInputs], prompt_inputs
            )  # Needed for mypy

        return prompt_inputs

    def _process_decoder_only_prompt(
        self,
        prompt: SingletonPrompt,
        tokenization_kwargs: Optional[dict[str, Any]] = None,
        *,
        mm_uuids: Optional[MultiModalUUIDDict] = None,
    ) -> DecoderOnlyInputs:
        """
        For decoder-only models:
        Process an input prompt into a
        [`DecoderOnlyInputs`][vllm.inputs.data.DecoderOnlyInputs] instance.

        Arguments:

        * prompt: input prompt

        Returns:

        * [`DecoderOnlyInputs`][vllm.inputs.data.DecoderOnlyInputs] instance
        """

        prompt_comps = self._prompt_to_llm_inputs(
            prompt,
            tokenization_kwargs=tokenization_kwargs,
            mm_uuids=mm_uuids,
        )

        return self._build_decoder_only_llm_inputs(prompt_comps)

    def _preprocess(
        self,
        prompt: PromptType,
        tokenization_kwargs: Optional[dict[str, Any]] = None,
        *,
        mm_uuids: Optional[MultiModalUUIDDict] = None,
    ) -> ProcessorInputs:
        if self.model_config.is_encoder_decoder:
            # Encoder-decoder model requires special mapping of
            # input prompts to encoder & decoder.
            return self._process_encoder_decoder_prompt(
                prompt,
                tokenization_kwargs,
                mm_uuids=mm_uuids,
            )

        if is_explicit_encoder_decoder_prompt(prompt):
            raise ValueError(
                "Cannot pass encoder-decoder prompt to decoder-only models"
            )

        # Decoder-only operation
        # `cast` is needed for mypy, but not pyright
        return self._process_decoder_only_prompt(
            cast(SingletonPrompt, prompt),
            tokenization_kwargs=tokenization_kwargs,
            mm_uuids=mm_uuids,
        )

    def preprocess(
        self,
        prompt: PromptType,
        tokenization_kwargs: Optional[dict[str, Any]] = None,
        *,
        mm_uuids: Optional[MultiModalUUIDDict] = None,
    ) -> ProcessorInputs:
        """Preprocess the input prompt."""
        res = self._preprocess(
            prompt,
            tokenization_kwargs,
            mm_uuids=mm_uuids,
        )

        if self.mm_processor_cache and self.mm_cache_stats is not None:
            delta = self.mm_processor_cache.make_stats(delta=True)
            self.mm_cache_stats.requests += 1
            self.mm_cache_stats.queries += delta.total
            self.mm_cache_stats.hits += delta.hits

        return res

    def stat_mm_cache(self) -> Optional[MultiModalCacheStats]:
        mm_cache_stats = self.mm_cache_stats
        if mm_cache_stats is None:
            return None

        self.mm_cache_stats = MultiModalCacheStats()

        return mm_cache_stats

    def clear_mm_cache(self) -> None:
        if self.mm_processor_cache is not None:
            self.mm_processor_cache.clear_cache()

        if self.mm_cache_stats is not None:
            self.mm_cache_stats.reset = True<|MERGE_RESOLUTION|>--- conflicted
+++ resolved
@@ -57,11 +57,8 @@
         self.mm_registry = mm_registry
         self.mm_processor_cache = mm_processor_cache
 
-<<<<<<< HEAD
         self.mm_cache_stats = MultiModalCacheStats() if mm_processor_cache else None
 
-=======
->>>>>>> 4bdf7ac5
     def get_tokenizer(self) -> AnyTokenizer:
         if self.tokenizer is None:
             raise ValueError(
