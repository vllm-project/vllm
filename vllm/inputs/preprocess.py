import asyncio
<<<<<<< HEAD
from typing import List, Optional, Union
=======
from typing import TYPE_CHECKING, Any, Dict, List, Optional, Tuple, Union
>>>>>>> 59230ef3

import torch
from typing_extensions import assert_never

from vllm.config import ModelConfig
from vllm.logger import init_logger
from vllm.lora.request import LoRARequest
from vllm.prompt_adapter.request import PromptAdapterRequest
from vllm.transformers_utils.tokenizer_group import BaseTokenizerGroup
from vllm.utils import print_warning_once

<<<<<<< HEAD
from .data import (DecoderOnlyInputs, EmptyInputs, EncoderDecoderInputs,
                   ProcessorInputs, PromptType, SingletonPrompt, embed_inputs,
                   empty_inputs, token_inputs)
=======
from .data import (DecoderOnlyInputs, EncoderDecoderInputs, PromptType,
                   SingletonPrompt)
>>>>>>> 59230ef3
from .parse import is_explicit_encoder_decoder_prompt, parse_singleton_prompt

logger = init_logger(__name__)

<<<<<<< HEAD
=======
PromptComponents = Tuple[Optional[str], List[int],
                         Optional["MultiModalDataDict"], Optional[Dict[str,
                                                                       Any]]]
DecoderPromptComponents = Tuple[Optional[str], Optional[List[int]],
                                Optional["MultiModalDataDict"],
                                Optional[Dict[str, Any]]]

>>>>>>> 59230ef3

class InputPreprocessor:

    def __init__(
        self,
        model_config: ModelConfig,
        tokenizer: Optional[BaseTokenizerGroup],
    ) -> None:
        super().__init__()

        self.model_config = model_config
        self.tokenizer = tokenizer

    def get_tokenizer_group(self) -> BaseTokenizerGroup:
        if self.tokenizer is None:
            raise ValueError("You cannot pass text prompts when "
                             "`skip_tokenizer_init` is True")

        return self.tokenizer

    def get_bos_token_id(self,
                         lora_request: Optional[LoRARequest] = None
                         ) -> Optional[int]:
        if self.tokenizer is None:
            logger.warning("Using None for BOS token id because tokenizer "
                           "is not initialized")
            return None

        return self.tokenizer.get_lora_tokenizer(lora_request).bos_token_id

    def get_eos_token_id(self,
                         lora_request: Optional[LoRARequest] = None
                         ) -> Optional[int]:
        if self.tokenizer is None:
            logger.warning("Using None for EOS token id because tokenizer "
                           "is not initialized")
            return None

        return self.tokenizer.get_lora_tokenizer(lora_request).eos_token_id

    def get_decoder_start_token_id(self) -> Optional[int]:
        '''
        Obtain the decoder start token id employed by an encoder/decoder
        model. Returns None for non-encoder/decoder models or if the
        model config is unavailable.
        '''

        if not self.is_encoder_decoder_model():
            print_warning_once("Using None for decoder start token id because "
                               "this is not an encoder/decoder model.")
            return None

        if (self.model_config is None or self.model_config.hf_config is None):
            print_warning_once("Using None for decoder start token id because "
                               "model config is not available.")
            return None

        dec_start_token_id = getattr(self.model_config.hf_config,
                                     'decoder_start_token_id', None)
        if dec_start_token_id is None:
            print_warning_once("Falling back on <BOS> for decoder start token "
                               "id because decoder start token id is not "
                               "available.")
            dec_start_token_id = self.get_bos_token_id()

        return dec_start_token_id

    def _get_default_enc_dec_decoder_prompt(self) -> List[int]:
        '''
        Specifically for encoder/decoder models:
        generate a default decoder prompt for when
        the user specifies only the encoder prompt.

        Encoder/decoder models utilize the decoder
        prompt in different ways; as new models are
        added, it is intended that this function
        will be extended to produce differing
        default decoder prompts, depending on the
        model variety.

        Absent a special case, the default behavior
        of this method is to mirror the behavior of
        the HuggingFace (HF) GenerationMixin for a None
        decoder prompt, which is to employ a logit processor
        setting to force the first decoded token to be <BOS>.
        Here, this behavior is approximated by having the
        "default" decoder prompt be <BOS>.

        However, it is possible that in the future
        other models may have different or more
        complex logic for the default decoder prompt.
        This motivates having a special helper method
        for default decoder prompts.

        Returns:

        * prompt_token_ids
        '''

        bos_token_id = self.get_bos_token_id()
        assert bos_token_id is not None
        return [bos_token_id]

    def _prepare_decoder_input_ids_for_generation(
        self,
        decoder_input_ids: Optional[List[int]],
        force_bos: bool = True,
    ) -> List[int]:
        """
        Prepares `decoder_input_ids` for generation with encoder-decoder models.

        Based on

        https://github.com/huggingface/transformers/blob/
        4037a2b5b1278736e566aec12e169100275545ea/
        src/transformers/generation/utils.py

        specifically GenerationMixin._prepare_decoder_input_ids_for_generation()

        Arguments:

        * decoder_input_ids: input token ids to preprocess

        Returns:

        * Processed token list
        """

        decoder_start_token_id = self.get_decoder_start_token_id()
        assert decoder_start_token_id is not None

        if decoder_input_ids is None:
            # no decoder prompt input ->
            # use decoder_start_token_id as decoder_input_ids
            decoder_input_ids = self._get_default_enc_dec_decoder_prompt()

        if force_bos and (len(decoder_input_ids) == 0
                          or decoder_input_ids[0] != decoder_start_token_id):
            decoder_input_ids = [decoder_start_token_id] + decoder_input_ids

        return decoder_input_ids

    def _apply_prompt_adapter(
        self,
        prompt_token_ids: List[int],
        prompt_adapter_request: Optional[PromptAdapterRequest],
    ) -> List[int]:
        if prompt_adapter_request:
            prompt_token_ids = (
                [0] * prompt_adapter_request.prompt_adapter_num_virtual_tokens
                + prompt_token_ids)

        return prompt_token_ids

    def _validate_embed_inputs(self, prompt_embeds: torch.Tensor):
        if len(prompt_embeds.shape) != 2:
            raise ValueError("Embeddings should be a 2D input with shape "
                             "`(num_tokens, embed_dim)`")

        return prompt_embeds

    def _tokenize_prompt(
        self,
        prompt: str,
        request_id: str,
        lora_request: Optional[LoRARequest],
    ) -> List[int]:
        """
        Apply the model's tokenizer to a text prompt, returning the
        corresponding token IDs.
        """
        tokenizer = self.get_tokenizer_group()

        return tokenizer.encode(request_id=request_id,
                                prompt=prompt,
                                lora_request=lora_request)

    async def _tokenize_prompt_async(
        self,
        prompt: str,
        request_id: str,
        lora_request: Optional[LoRARequest],
    ) -> List[int]:
        """Async version of :meth:`_tokenize_prompt`."""
        tokenizer = self.get_tokenizer_group()

        return await tokenizer.encode_async(request_id=request_id,
                                            prompt=prompt,
                                            lora_request=lora_request)

    def _prompt_to_llm_inputs(
        self,
        prompt: SingletonPrompt,
        request_id: str,
        lora_request: Optional[LoRARequest] = None,
    ) -> DecoderOnlyInputs:
        '''
        Extract the components of any single encoder or decoder input prompt.

        Arguments:

        * request_id
        * prompt: single encoder or decoder input prompt
        * lora_request: this is only valid for decoder prompts

        Returns:

        * prompt
        * prompt_token_ids
        * multi_modal_data
        * mm_processor_kwargs (request-level input processor/mapper overrides)
        '''

        parsed = parse_singleton_prompt(prompt)

        if parsed["type"] == "str":
            prompt_text = parsed["content"]
            prompt_token_ids = self._tokenize_prompt(
                prompt_text,
                request_id=request_id,
                lora_request=lora_request,
            )
<<<<<<< HEAD

            return token_inputs(
                prompt=prompt_text,
                prompt_token_ids=prompt_token_ids,
            )

        if parsed["type"] == "tokens":
            prompt_token_ids = parsed["content"]["prompt_token_ids"]
            multi_modal_data = parsed["content"].get("multi_modal_data")

            return token_inputs(
                prompt_token_ids=prompt_token_ids,
                multi_modal_data=multi_modal_data,
            )

        if parsed["type"] == "text":
=======
            multi_modal_data = None
            mm_processor_kwargs = None
        elif parsed["type"] == "tokens":
            prompt_text = None
            prompt_token_ids = parsed["content"]["prompt_token_ids"]
            multi_modal_data = parsed["content"].get("multi_modal_data")
            mm_processor_kwargs = parsed["content"].get("mm_processor_kwargs")
        elif parsed["type"] == "text":
>>>>>>> 59230ef3
            prompt_text = parsed["content"]["prompt"]
            prompt_token_ids = self._tokenize_prompt(
                prompt_text,
                request_id=request_id,
                lora_request=lora_request,
            )
            multi_modal_data = parsed["content"].get("multi_modal_data")
<<<<<<< HEAD

            return token_inputs(
                prompt=prompt_text,
                prompt_token_ids=prompt_token_ids,
                multi_modal_data=multi_modal_data,
            )
=======
            mm_processor_kwargs = parsed["content"].get("mm_processor_kwargs")
        else:
            assert_never(parsed)

        return (prompt_text, prompt_token_ids, multi_modal_data,
                mm_processor_kwargs)
>>>>>>> 59230ef3

        if parsed["type"] == "embeds":
            prompt_embeds = parsed["content"]["prompt_embeds"]
            multi_modal_data = parsed["content"].get("multi_modal_data")

            return embed_inputs(
                prompt_embeds=prompt_embeds,
                multi_modal_data=multi_modal_data,
            )

        assert_never(parsed)

    async def _prompt_to_llm_inputs_async(
        self,
        prompt: SingletonPrompt,
        request_id: str,
        lora_request: Optional[LoRARequest] = None,
    ) -> DecoderOnlyInputs:
        """Async version of :meth:`_extract_prompt_components`."""
        parsed = parse_singleton_prompt(prompt)

        if parsed["type"] == "str":
            prompt_text = parsed["content"]
            prompt_token_ids = await self._tokenize_prompt_async(
                prompt_text,
                request_id=request_id,
                lora_request=lora_request,
            )
<<<<<<< HEAD

            return token_inputs(
                prompt=prompt_text,
                prompt_token_ids=prompt_token_ids,
            )

        if parsed["type"] == "tokens":
            prompt_token_ids = parsed["content"]["prompt_token_ids"]
            multi_modal_data = parsed["content"].get("multi_modal_data")

            return token_inputs(
                prompt_token_ids=prompt_token_ids,
                multi_modal_data=multi_modal_data,
            )

        if parsed["type"] == "text":
=======
            multi_modal_data = None
            mm_processor_kwargs = None
        elif parsed["type"] == "tokens":
            prompt_text = None
            prompt_token_ids = parsed["content"]["prompt_token_ids"]
            multi_modal_data = parsed["content"].get("multi_modal_data")
            mm_processor_kwargs = parsed["content"].get("mm_processor_kwargs")
        elif parsed["type"] == "text":
>>>>>>> 59230ef3
            prompt_text = parsed["content"]["prompt"]
            prompt_token_ids = await self._tokenize_prompt_async(
                prompt_text,
                request_id=request_id,
                lora_request=lora_request,
            )
            multi_modal_data = parsed["content"].get("multi_modal_data")
<<<<<<< HEAD

            return token_inputs(
                prompt=prompt_text,
                prompt_token_ids=prompt_token_ids,
                multi_modal_data=multi_modal_data,
            )

        if parsed["type"] == "embeds":
            prompt_embeds = parsed["content"]["prompt_embeds"]
            multi_modal_data = parsed["content"].get("multi_modal_data")

            return embed_inputs(
                prompt_embeds=prompt_embeds,
                multi_modal_data=multi_modal_data,
            )

        assert_never(parsed)

    def _build_enc_dec_llm_inputs(
        self,
        encoder_inputs: DecoderOnlyInputs,
        decoder_inputs: Union[EmptyInputs, DecoderOnlyInputs],
    ) -> EncoderDecoderInputs:
        if encoder_inputs["type"] == "token":
            pass
        elif encoder_inputs["type"] == "embed":
            raise NotImplementedError("Embedding inputs are not supported for "
                                      "encoder-decoder models yet")
            encoder_inputs["prompt_embeds"] = self._validate_embed_inputs(
                encoder_inputs["prompt_embeds"])
        else:
            assert_never(encoder_inputs)

        if decoder_inputs["type"] == "token":
            decoder_inputs["prompt_token_ids"] = (
                self._prepare_decoder_input_ids_for_generation(
                    decoder_inputs["prompt_token_ids"],
                    force_bos=("multi_modal_data" not in encoder_inputs
                               and "multi_modal_data" not in decoder_inputs),
                ))

            if "multi_modal_data" in decoder_inputs:
                raise ValueError("Multi-modal decoder inputs of encoder-"
                                 "decoder models are not supported yet")
        elif decoder_inputs["type"] == "embed":
            raise NotImplementedError("Embedding inputs are not supported for "
                                      "encoder-decoder models yet")
            decoder_inputs["prompt_embeds"] = self._validate_embed_inputs(
                decoder_inputs["prompt_embeds"])
        elif decoder_inputs["type"] == "empty":
            pass
        else:
            assert_never(encoder_inputs)

        return EncoderDecoderInputs(
            encoder=encoder_inputs,
            decoder=decoder_inputs,
=======
            mm_processor_kwargs = parsed["content"].get("mm_processor_kwargs")
        else:
            assert_never(parsed)

        return (prompt_text, prompt_token_ids, multi_modal_data,
                mm_processor_kwargs)

    def _build_enc_dec_llm_inputs(
        self,
        encoder_comps: PromptComponents,
        decoder_comps: DecoderPromptComponents,
        mm_processor_kwargs: Dict[str, Any],
    ) -> EncoderDecoderInputs:
        encoder_prompt, encoder_prompt_ids, encoder_mm_data, _ = encoder_comps
        decoder_prompt, decoder_prompt_ids, decoder_mm_data, _ = decoder_comps

        # Reminder: Please update docs/source/serving/compatibility_matrix.rst
        # If the feature combo become valid
        if decoder_mm_data is not None:
            raise ValueError(
                "Multi-modality decoder inputs of encoder-decoder models are "
                "not supported yet")

        # For Multi-Modal models (e.g., mllama), the text input can be
        # <|image|><|begin_of_text|>hello world. And we should not add
        # another <|begin_of_text|> to the beginning.
        decoder_prompt_ids = (self._prepare_decoder_input_ids_for_generation(
            decoder_prompt_ids,
            force_bos=(encoder_mm_data is None and decoder_mm_data is None)))

        return EncoderDecoderInputs(
            prompt_token_ids=decoder_prompt_ids,
            prompt=decoder_prompt,
            multi_modal_data=decoder_mm_data,
            mm_processor_kwargs=mm_processor_kwargs,
            encoder_prompt_token_ids=encoder_prompt_ids,
            encoder_prompt=encoder_prompt,
            encoder_multi_modal_data=encoder_mm_data,
>>>>>>> 59230ef3
        )

    def _process_encoder_decoder_prompt(
        self,
        prompt: PromptType,
        request_id: str,
    ) -> EncoderDecoderInputs:
        '''
        For encoder/decoder models only:
        Process an input prompt into an
<<<<<<< HEAD
        :class:`EncoderDecoderDecoderOnlyInputs` instance.
=======
        :class:`EncoderDecoderInputs` instance.
>>>>>>> 59230ef3

        There are two types of input prompts:
        singleton prompts which carry only the
        encoder prompt, and explicit encoder/decoder
        prompts which carry both the encoder and the
        decoder prompts as member variables.

        This function handles the following scenarios:
        * Singleton encoder prompt: extract encoder prompt
          token ids & infer default decoder prompt token ids
        * Explicit encoder/decoder prompt: extract encoder
          and decoder prompt token ids

        Note that for Explicit encoder/decoder prompts,
        each sub-prompt (encoder or decoder prompt) can
        have any possible singleton type; thus this
        method relies on helper functions to obtain
        token ids for the sub-prompts.

        Arguments:

        * prompt: an input prompt
        * request_id

        Returns:

<<<<<<< HEAD
        * :class:`EncoderDecoderDecoderOnlyInputs` instance
=======
        * :class:`EncoderDecoderInputs` instance
>>>>>>> 59230ef3
        '''

        encoder_inputs: DecoderOnlyInputs
        decoder_inputs: Union[EmptyInputs, DecoderOnlyInputs]

        if is_explicit_encoder_decoder_prompt(prompt):
            encoder_inputs = self._prompt_to_llm_inputs(
                prompt["encoder_prompt"],
                request_id=request_id,
            )

            if (decoder_input := prompt["decoder_prompt"]) is None:
<<<<<<< HEAD
                decoder_inputs = empty_inputs()
=======
                decoder_comps = None, None, None, None
>>>>>>> 59230ef3
            else:
                decoder_inputs = self._prompt_to_llm_inputs(
                    decoder_input,
                    request_id=request_id,
                )
            # Handle this carefully in case it was directly initialized by user
            mm_processor_kwargs = prompt.get("mm_processor_kwargs", {})
        else:
            encoder_inputs = self._prompt_to_llm_inputs(
                prompt,
                request_id=request_id,
            )
<<<<<<< HEAD

            decoder_inputs = empty_inputs()

        return self._build_enc_dec_llm_inputs(encoder_inputs, decoder_inputs)
=======
            # If there are no decoder components, we assume the
            # mm_processor_kwargs are in the encoder prompt
            mm_processor_kwargs = encoder_comps[-1] if encoder_comps[
                -1] is not None else {}
            decoder_comps = None, None, None, None

        return self._build_enc_dec_llm_inputs(
            encoder_comps,
            decoder_comps,
            mm_processor_kwargs,
        )
>>>>>>> 59230ef3

    async def _process_encoder_decoder_prompt_async(
        self,
        prompt: PromptType,
        request_id: str,
    ) -> EncoderDecoderInputs:
        """Async version of :meth:`_process_encoder_decoder_prompt`."""
        encoder_inputs: DecoderOnlyInputs
        decoder_inputs: Union[EmptyInputs, DecoderOnlyInputs]

        if is_explicit_encoder_decoder_prompt(prompt):
            encoder_task = self._prompt_to_llm_inputs_async(
                prompt["encoder_prompt"],
                request_id=request_id,
            )

            if (decoder_input := prompt["decoder_prompt"]) is None:
<<<<<<< HEAD
                encoder_inputs = await encoder_task
                decoder_inputs = empty_inputs()
=======
                encoder_comps = await encoder_task
                decoder_comps = None, None, None, None
>>>>>>> 59230ef3
            else:
                decoder_task = self._prompt_to_llm_inputs_async(
                    decoder_input,
                    request_id=request_id,
                )

                encoder_inputs, decoder_inputs = await asyncio.gather(
                    encoder_task, decoder_task)
            mm_processor_kwargs = prompt["mm_processor_kwargs"]
        else:
            encoder_inputs = await self._prompt_to_llm_inputs_async(
                prompt,
                request_id=request_id,
            )
<<<<<<< HEAD

            decoder_inputs = empty_inputs()

        return self._build_enc_dec_llm_inputs(encoder_inputs, decoder_inputs)
=======
            # If there are no decoder components, we assume the
            # mm_processor_kwargs are in the encoder prompt
            mm_processor_kwargs = encoder_comps[-1] if encoder_comps[
                -1] is not None else {}
            decoder_comps = None, None, None, None

        return self._build_enc_dec_llm_inputs(
            encoder_comps,
            decoder_comps,
            mm_processor_kwargs,
        )
>>>>>>> 59230ef3

    def _build_decoder_only_llm_inputs(
        self,
        prompt_inputs: DecoderOnlyInputs,
        prompt_adapter_request: Optional[PromptAdapterRequest],
    ) -> DecoderOnlyInputs:
<<<<<<< HEAD
        if prompt_inputs["type"] == "token":
            prompt_inputs["prompt_token_ids"] = self._apply_prompt_adapter(
                prompt_inputs["prompt_token_ids"],
                prompt_adapter_request=prompt_adapter_request,
            )
        elif prompt_inputs["type"] == "embed":
            prompt_inputs["prompt_embeds"] = self._validate_embed_inputs(
                prompt_inputs["prompt_embeds"])
        else:
            assert_never(prompt_inputs)

        return prompt_inputs
=======
        (prompt, prompt_token_ids, multi_modal_data,
         mm_processor_kwargs) = prompt_comps

        prompt_token_ids = self._apply_prompt_adapter(
            prompt_token_ids, prompt_adapter_request=prompt_adapter_request)

        return DecoderOnlyInputs(prompt_token_ids=prompt_token_ids,
                                 prompt=prompt,
                                 multi_modal_data=multi_modal_data,
                                 mm_processor_kwargs=mm_processor_kwargs)
>>>>>>> 59230ef3

    def _process_decoder_only_prompt(
        self,
        prompt: SingletonPrompt,
        request_id: str,
        lora_request: Optional[LoRARequest] = None,
        prompt_adapter_request: Optional[PromptAdapterRequest] = None,
    ) -> DecoderOnlyInputs:
        '''
        For decoder-only models:
        Process an input prompt into an :class:`DecoderOnlyInputs` instance.

        Arguments:

        * prompt: input prompt
        * request_id
        * lora_request
        * prompt_adapter_request

        Returns:

        * :class:`DecoderOnlyInputs` instance
        '''

        prompt_comps = self._prompt_to_llm_inputs(
            prompt,
            request_id=request_id,
            lora_request=lora_request,
        )

        return self._build_decoder_only_llm_inputs(
            prompt_comps,
            prompt_adapter_request=prompt_adapter_request,
        )

    async def _process_decoder_only_prompt_async(
        self,
        prompt: SingletonPrompt,
        request_id: str,
        lora_request: Optional[LoRARequest] = None,
        prompt_adapter_request: Optional[PromptAdapterRequest] = None,
    ) -> DecoderOnlyInputs:
        """Async version of :meth:`_process_decoder_only_prompt`."""
        prompt_comps = await self._prompt_to_llm_inputs_async(
            prompt,
            request_id=request_id,
            lora_request=lora_request,
        )

        return self._build_decoder_only_llm_inputs(
            prompt_comps,
            prompt_adapter_request=prompt_adapter_request,
        )

    def preprocess(
        self,
        prompt: PromptType,
        request_id: str,
        lora_request: Optional[LoRARequest] = None,
        prompt_adapter_request: Optional[PromptAdapterRequest] = None,
<<<<<<< HEAD
    ) -> ProcessorInputs:
=======
    ) -> Union[DecoderOnlyInputs, EncoderDecoderInputs]:
>>>>>>> 59230ef3
        """Preprocess the input prompt."""
        if self.is_encoder_decoder_model():
            # Encoder-decoder model requires special mapping of
            # input prompts to encoder & decoder
            return self._process_encoder_decoder_prompt(
                prompt,
                request_id=request_id,
            )

        if is_explicit_encoder_decoder_prompt(prompt):
            raise ValueError("Cannot pass encoder-decoder prompt "
                             "to decoder-only models")

        # Decoder-only operation
        return self._process_decoder_only_prompt(
            prompt,
            request_id=request_id,
            lora_request=lora_request,
            prompt_adapter_request=prompt_adapter_request,
        )

    async def preprocess_async(
        self,
        prompt: PromptType,
        request_id: str,
        lora_request: Optional[LoRARequest] = None,
        prompt_adapter_request: Optional[PromptAdapterRequest] = None,
<<<<<<< HEAD
    ) -> ProcessorInputs:
=======
    ) -> Union[DecoderOnlyInputs, EncoderDecoderInputs]:
>>>>>>> 59230ef3
        """Async version of :meth:`preprocess`."""
        if self.is_encoder_decoder_model():
            # Encoder-decoder model requires special mapping of
            # input prompts to encoder & decoder
            return await self._process_encoder_decoder_prompt_async(
                prompt,
                request_id=request_id,
            )

        if is_explicit_encoder_decoder_prompt(prompt):
            raise ValueError("Cannot pass encoder-decoder prompt "
                             "to decoder-only models")

        # Decoder-only operation
        return await self._process_decoder_only_prompt_async(
            prompt,
            request_id=request_id,
            lora_request=lora_request,
            prompt_adapter_request=prompt_adapter_request,
        )

    def is_encoder_decoder_model(self):
        return self.model_config.is_encoder_decoder_model<|MERGE_RESOLUTION|>--- conflicted
+++ resolved
@@ -1,9 +1,5 @@
 import asyncio
-<<<<<<< HEAD
 from typing import List, Optional, Union
-=======
-from typing import TYPE_CHECKING, Any, Dict, List, Optional, Tuple, Union
->>>>>>> 59230ef3
 
 import torch
 from typing_extensions import assert_never
@@ -15,28 +11,13 @@
 from vllm.transformers_utils.tokenizer_group import BaseTokenizerGroup
 from vllm.utils import print_warning_once
 
-<<<<<<< HEAD
 from .data import (DecoderOnlyInputs, EmptyInputs, EncoderDecoderInputs,
                    ProcessorInputs, PromptType, SingletonPrompt, embed_inputs,
                    empty_inputs, token_inputs)
-=======
-from .data import (DecoderOnlyInputs, EncoderDecoderInputs, PromptType,
-                   SingletonPrompt)
->>>>>>> 59230ef3
 from .parse import is_explicit_encoder_decoder_prompt, parse_singleton_prompt
 
 logger = init_logger(__name__)
 
-<<<<<<< HEAD
-=======
-PromptComponents = Tuple[Optional[str], List[int],
-                         Optional["MultiModalDataDict"], Optional[Dict[str,
-                                                                       Any]]]
-DecoderPromptComponents = Tuple[Optional[str], Optional[List[int]],
-                                Optional["MultiModalDataDict"],
-                                Optional[Dict[str, Any]]]
-
->>>>>>> 59230ef3
 
 class InputPreprocessor:
 
@@ -259,7 +240,6 @@
                 request_id=request_id,
                 lora_request=lora_request,
             )
-<<<<<<< HEAD
 
             return token_inputs(
                 prompt=prompt_text,
@@ -269,23 +249,15 @@
         if parsed["type"] == "tokens":
             prompt_token_ids = parsed["content"]["prompt_token_ids"]
             multi_modal_data = parsed["content"].get("multi_modal_data")
+            mm_processor_kwargs = parsed["content"].get("mm_processor_kwargs")
 
             return token_inputs(
                 prompt_token_ids=prompt_token_ids,
                 multi_modal_data=multi_modal_data,
+                mm_processor_kwargs=mm_processor_kwargs,
             )
 
         if parsed["type"] == "text":
-=======
-            multi_modal_data = None
-            mm_processor_kwargs = None
-        elif parsed["type"] == "tokens":
-            prompt_text = None
-            prompt_token_ids = parsed["content"]["prompt_token_ids"]
-            multi_modal_data = parsed["content"].get("multi_modal_data")
-            mm_processor_kwargs = parsed["content"].get("mm_processor_kwargs")
-        elif parsed["type"] == "text":
->>>>>>> 59230ef3
             prompt_text = parsed["content"]["prompt"]
             prompt_token_ids = self._tokenize_prompt(
                 prompt_text,
@@ -293,21 +265,14 @@
                 lora_request=lora_request,
             )
             multi_modal_data = parsed["content"].get("multi_modal_data")
-<<<<<<< HEAD
+            mm_processor_kwargs = parsed["content"].get("mm_processor_kwargs")
 
             return token_inputs(
                 prompt=prompt_text,
                 prompt_token_ids=prompt_token_ids,
                 multi_modal_data=multi_modal_data,
-            )
-=======
-            mm_processor_kwargs = parsed["content"].get("mm_processor_kwargs")
-        else:
-            assert_never(parsed)
-
-        return (prompt_text, prompt_token_ids, multi_modal_data,
-                mm_processor_kwargs)
->>>>>>> 59230ef3
+                mm_processor_kwargs=mm_processor_kwargs,
+            )
 
         if parsed["type"] == "embeds":
             prompt_embeds = parsed["content"]["prompt_embeds"]
@@ -336,7 +301,6 @@
                 request_id=request_id,
                 lora_request=lora_request,
             )
-<<<<<<< HEAD
 
             return token_inputs(
                 prompt=prompt_text,
@@ -346,23 +310,15 @@
         if parsed["type"] == "tokens":
             prompt_token_ids = parsed["content"]["prompt_token_ids"]
             multi_modal_data = parsed["content"].get("multi_modal_data")
+            mm_processor_kwargs = parsed["content"].get("mm_processor_kwargs")
 
             return token_inputs(
                 prompt_token_ids=prompt_token_ids,
                 multi_modal_data=multi_modal_data,
+                mm_processor_kwargs=mm_processor_kwargs,
             )
 
         if parsed["type"] == "text":
-=======
-            multi_modal_data = None
-            mm_processor_kwargs = None
-        elif parsed["type"] == "tokens":
-            prompt_text = None
-            prompt_token_ids = parsed["content"]["prompt_token_ids"]
-            multi_modal_data = parsed["content"].get("multi_modal_data")
-            mm_processor_kwargs = parsed["content"].get("mm_processor_kwargs")
-        elif parsed["type"] == "text":
->>>>>>> 59230ef3
             prompt_text = parsed["content"]["prompt"]
             prompt_token_ids = await self._tokenize_prompt_async(
                 prompt_text,
@@ -370,12 +326,13 @@
                 lora_request=lora_request,
             )
             multi_modal_data = parsed["content"].get("multi_modal_data")
-<<<<<<< HEAD
+            mm_processor_kwargs = parsed["content"].get("mm_processor_kwargs")
 
             return token_inputs(
                 prompt=prompt_text,
                 prompt_token_ids=prompt_token_ids,
                 multi_modal_data=multi_modal_data,
+                mm_processor_kwargs=mm_processor_kwargs,
             )
 
         if parsed["type"] == "embeds":
@@ -428,61 +385,16 @@
         return EncoderDecoderInputs(
             encoder=encoder_inputs,
             decoder=decoder_inputs,
-=======
-            mm_processor_kwargs = parsed["content"].get("mm_processor_kwargs")
-        else:
-            assert_never(parsed)
-
-        return (prompt_text, prompt_token_ids, multi_modal_data,
-                mm_processor_kwargs)
-
-    def _build_enc_dec_llm_inputs(
-        self,
-        encoder_comps: PromptComponents,
-        decoder_comps: DecoderPromptComponents,
-        mm_processor_kwargs: Dict[str, Any],
+        )
+
+    def _process_encoder_decoder_prompt(
+        self,
+        prompt: PromptType,
+        request_id: str,
     ) -> EncoderDecoderInputs:
-        encoder_prompt, encoder_prompt_ids, encoder_mm_data, _ = encoder_comps
-        decoder_prompt, decoder_prompt_ids, decoder_mm_data, _ = decoder_comps
-
-        # Reminder: Please update docs/source/serving/compatibility_matrix.rst
-        # If the feature combo become valid
-        if decoder_mm_data is not None:
-            raise ValueError(
-                "Multi-modality decoder inputs of encoder-decoder models are "
-                "not supported yet")
-
-        # For Multi-Modal models (e.g., mllama), the text input can be
-        # <|image|><|begin_of_text|>hello world. And we should not add
-        # another <|begin_of_text|> to the beginning.
-        decoder_prompt_ids = (self._prepare_decoder_input_ids_for_generation(
-            decoder_prompt_ids,
-            force_bos=(encoder_mm_data is None and decoder_mm_data is None)))
-
-        return EncoderDecoderInputs(
-            prompt_token_ids=decoder_prompt_ids,
-            prompt=decoder_prompt,
-            multi_modal_data=decoder_mm_data,
-            mm_processor_kwargs=mm_processor_kwargs,
-            encoder_prompt_token_ids=encoder_prompt_ids,
-            encoder_prompt=encoder_prompt,
-            encoder_multi_modal_data=encoder_mm_data,
->>>>>>> 59230ef3
-        )
-
-    def _process_encoder_decoder_prompt(
-        self,
-        prompt: PromptType,
-        request_id: str,
-    ) -> EncoderDecoderInputs:
         '''
         For encoder/decoder models only:
-        Process an input prompt into an
-<<<<<<< HEAD
-        :class:`EncoderDecoderDecoderOnlyInputs` instance.
-=======
-        :class:`EncoderDecoderInputs` instance.
->>>>>>> 59230ef3
+        Process an input prompt into an :class:`EncoderDecoderInputs` instance.
 
         There are two types of input prompts:
         singleton prompts which carry only the
@@ -509,11 +421,7 @@
 
         Returns:
 
-<<<<<<< HEAD
-        * :class:`EncoderDecoderDecoderOnlyInputs` instance
-=======
         * :class:`EncoderDecoderInputs` instance
->>>>>>> 59230ef3
         '''
 
         encoder_inputs: DecoderOnlyInputs
@@ -526,41 +434,21 @@
             )
 
             if (decoder_input := prompt["decoder_prompt"]) is None:
-<<<<<<< HEAD
                 decoder_inputs = empty_inputs()
-=======
-                decoder_comps = None, None, None, None
->>>>>>> 59230ef3
             else:
                 decoder_inputs = self._prompt_to_llm_inputs(
                     decoder_input,
                     request_id=request_id,
                 )
-            # Handle this carefully in case it was directly initialized by user
-            mm_processor_kwargs = prompt.get("mm_processor_kwargs", {})
         else:
             encoder_inputs = self._prompt_to_llm_inputs(
                 prompt,
                 request_id=request_id,
             )
-<<<<<<< HEAD
 
             decoder_inputs = empty_inputs()
 
         return self._build_enc_dec_llm_inputs(encoder_inputs, decoder_inputs)
-=======
-            # If there are no decoder components, we assume the
-            # mm_processor_kwargs are in the encoder prompt
-            mm_processor_kwargs = encoder_comps[-1] if encoder_comps[
-                -1] is not None else {}
-            decoder_comps = None, None, None, None
-
-        return self._build_enc_dec_llm_inputs(
-            encoder_comps,
-            decoder_comps,
-            mm_processor_kwargs,
-        )
->>>>>>> 59230ef3
 
     async def _process_encoder_decoder_prompt_async(
         self,
@@ -578,13 +466,8 @@
             )
 
             if (decoder_input := prompt["decoder_prompt"]) is None:
-<<<<<<< HEAD
                 encoder_inputs = await encoder_task
                 decoder_inputs = empty_inputs()
-=======
-                encoder_comps = await encoder_task
-                decoder_comps = None, None, None, None
->>>>>>> 59230ef3
             else:
                 decoder_task = self._prompt_to_llm_inputs_async(
                     decoder_input,
@@ -593,37 +476,21 @@
 
                 encoder_inputs, decoder_inputs = await asyncio.gather(
                     encoder_task, decoder_task)
-            mm_processor_kwargs = prompt["mm_processor_kwargs"]
         else:
             encoder_inputs = await self._prompt_to_llm_inputs_async(
                 prompt,
                 request_id=request_id,
             )
-<<<<<<< HEAD
 
             decoder_inputs = empty_inputs()
 
         return self._build_enc_dec_llm_inputs(encoder_inputs, decoder_inputs)
-=======
-            # If there are no decoder components, we assume the
-            # mm_processor_kwargs are in the encoder prompt
-            mm_processor_kwargs = encoder_comps[-1] if encoder_comps[
-                -1] is not None else {}
-            decoder_comps = None, None, None, None
-
-        return self._build_enc_dec_llm_inputs(
-            encoder_comps,
-            decoder_comps,
-            mm_processor_kwargs,
-        )
->>>>>>> 59230ef3
 
     def _build_decoder_only_llm_inputs(
         self,
         prompt_inputs: DecoderOnlyInputs,
         prompt_adapter_request: Optional[PromptAdapterRequest],
     ) -> DecoderOnlyInputs:
-<<<<<<< HEAD
         if prompt_inputs["type"] == "token":
             prompt_inputs["prompt_token_ids"] = self._apply_prompt_adapter(
                 prompt_inputs["prompt_token_ids"],
@@ -636,18 +503,6 @@
             assert_never(prompt_inputs)
 
         return prompt_inputs
-=======
-        (prompt, prompt_token_ids, multi_modal_data,
-         mm_processor_kwargs) = prompt_comps
-
-        prompt_token_ids = self._apply_prompt_adapter(
-            prompt_token_ids, prompt_adapter_request=prompt_adapter_request)
-
-        return DecoderOnlyInputs(prompt_token_ids=prompt_token_ids,
-                                 prompt=prompt,
-                                 multi_modal_data=multi_modal_data,
-                                 mm_processor_kwargs=mm_processor_kwargs)
->>>>>>> 59230ef3
 
     def _process_decoder_only_prompt(
         self,
@@ -708,11 +563,7 @@
         request_id: str,
         lora_request: Optional[LoRARequest] = None,
         prompt_adapter_request: Optional[PromptAdapterRequest] = None,
-<<<<<<< HEAD
     ) -> ProcessorInputs:
-=======
-    ) -> Union[DecoderOnlyInputs, EncoderDecoderInputs]:
->>>>>>> 59230ef3
         """Preprocess the input prompt."""
         if self.is_encoder_decoder_model():
             # Encoder-decoder model requires special mapping of
@@ -740,11 +591,7 @@
         request_id: str,
         lora_request: Optional[LoRARequest] = None,
         prompt_adapter_request: Optional[PromptAdapterRequest] = None,
-<<<<<<< HEAD
     ) -> ProcessorInputs:
-=======
-    ) -> Union[DecoderOnlyInputs, EncoderDecoderInputs]:
->>>>>>> 59230ef3
         """Async version of :meth:`preprocess`."""
         if self.is_encoder_decoder_model():
             # Encoder-decoder model requires special mapping of
