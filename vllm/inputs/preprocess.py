--- conflicted
+++ resolved
@@ -182,6 +182,7 @@
     def _tokenize_prompt(
         self,
         prompt: str,
+        request_id=request_id,
         lora_request: Optional[LoRARequest],
         tokenization_kwargs: Optional[dict[str, Any]] = None,
     ) -> list[int]:
@@ -202,15 +203,11 @@
                     "do_lower_case", False)):
             prompt = prompt.lower()
 
-<<<<<<< HEAD
         if tokenization_kwargs is None:
             tokenization_kwargs = {}
 
         return tokenizer.encode(request_id=request_id,
                                 prompt=prompt,
-=======
-        return tokenizer.encode(prompt=prompt,
->>>>>>> 03a70eac
                                 lora_request=lora_request,
                                 add_special_tokens=add_special_tokens,
                                 **tokenization_kwargs)
@@ -315,11 +312,8 @@
     def _prompt_to_llm_inputs(
         self,
         prompt: SingletonPrompt,
-<<<<<<< HEAD
         request_id: str,
         tokenization_kwargs: Optional[dict[str, Any]] = None,
-=======
->>>>>>> 03a70eac
         lora_request: Optional[LoRARequest] = None,
         return_mm_hashes: bool = False,
     ) -> SingletonInputs:
@@ -342,6 +336,7 @@
             prompt_text = parsed["content"]
             prompt_token_ids = self._tokenize_prompt(
                 prompt_text,
+                request_id=request_id,
                 lora_request=lora_request,
                 tokenization_kwargs=tokenization_kwargs,
             )
@@ -393,6 +388,7 @@
 
             prompt_token_ids = self._tokenize_prompt(
                 prompt_text,
+                request_id=request_id,
                 lora_request=lora_request,
             )
 
@@ -692,11 +688,8 @@
     def _process_decoder_only_prompt(
         self,
         prompt: SingletonPrompt,
-<<<<<<< HEAD
         request_id: str,
         tokenization_kwargs: Optional[dict[str, Any]] = None,
-=======
->>>>>>> 03a70eac
         lora_request: Optional[LoRARequest] = None,
         prompt_adapter_request: Optional[PromptAdapterRequest] = None,
         return_mm_hashes: bool = False,
@@ -719,11 +712,8 @@
 
         prompt_comps = self._prompt_to_llm_inputs(
             prompt,
-<<<<<<< HEAD
             request_id=request_id,
             tokenization_kwargs=tokenization_kwargs,
-=======
->>>>>>> 03a70eac
             lora_request=lora_request,
             return_mm_hashes=return_mm_hashes,
         )
@@ -755,11 +745,8 @@
     def preprocess(
         self,
         prompt: PromptType,
-<<<<<<< HEAD
         request_id: str,
         tokenization_kwargs: Optional[dict[str, Any]] = None,
-=======
->>>>>>> 03a70eac
         lora_request: Optional[LoRARequest] = None,
         prompt_adapter_request: Optional[PromptAdapterRequest] = None,
         return_mm_hashes: bool = False,
@@ -780,11 +767,8 @@
         # Decoder-only operation
         return self._process_decoder_only_prompt(
             prompt,
-<<<<<<< HEAD
             request_id=request_id,
             tokenization_kwargs=tokenization_kwargs,
-=======
->>>>>>> 03a70eac
             lora_request=lora_request,
             prompt_adapter_request=prompt_adapter_request,
             return_mm_hashes=return_mm_hashes,
