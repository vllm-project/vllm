# SPDX-License-Identifier: Apache-2.0

import asyncio
from typing import List, Mapping, Optional, Tuple, Union, cast

from typing_extensions import assert_never

from vllm.config import ModelConfig
from vllm.logger import init_logger
from vllm.lora.request import LoRARequest
from vllm.multimodal import MULTIMODAL_REGISTRY, MultiModalRegistry
from vllm.multimodal.inputs import (MultiModalDataDict, MultiModalEncDecInputs,
                                    MultiModalInputs)
from vllm.prompt_adapter.request import PromptAdapterRequest
from vllm.transformers_utils.tokenizer_group import BaseTokenizerGroup

from .data import (DecoderOnlyInputs, EncoderDecoderInputs, ProcessorInputs,
                   PromptType, SingletonInputs, SingletonPrompt, token_inputs)
from .parse import is_explicit_encoder_decoder_prompt, parse_singleton_prompt

logger = init_logger(__name__)


class InputPreprocessor:

    def __init__(
        self,
        model_config: ModelConfig,
        tokenizer: Optional[BaseTokenizerGroup],
        mm_registry: MultiModalRegistry = MULTIMODAL_REGISTRY,
    ) -> None:
        super().__init__()

        self.model_config = model_config
        self.tokenizer = tokenizer
        self.mm_registry = mm_registry

    def get_tokenizer_group(self) -> BaseTokenizerGroup:
        if self.tokenizer is None:
            raise ValueError("You cannot pass text prompts when "
                             "`skip_tokenizer_init` is True")

        return self.tokenizer

    def get_bos_token_id(self,
                         lora_request: Optional[LoRARequest] = None
                         ) -> Optional[int]:
        if self.tokenizer is None:
            logger.warning("Using None for BOS token id because tokenizer "
                           "is not initialized")
            return None

        return self.tokenizer.get_lora_tokenizer(lora_request).bos_token_id

    def get_eos_token_id(self,
                         lora_request: Optional[LoRARequest] = None
                         ) -> Optional[int]:
        if self.tokenizer is None:
            logger.warning("Using None for EOS token id because tokenizer "
                           "is not initialized")
            return None

        return self.tokenizer.get_lora_tokenizer(lora_request).eos_token_id

    def get_decoder_start_token_id(self) -> Optional[int]:
        '''
        Obtain the decoder start token id employed by an encoder/decoder
        model. Returns None for non-encoder/decoder models or if the
        model config is unavailable.
        '''

        if not self.model_config.is_encoder_decoder:
            logger.warning_once(
                "Using None for decoder start token id because "
                "this is not an encoder/decoder model.")
            return None

        if (self.model_config is None or self.model_config.hf_config is None):
            logger.warning_once(
                "Using None for decoder start token id because "
                "model config is not available.")
            return None

        dec_start_token_id = getattr(self.model_config.hf_config,
                                     'decoder_start_token_id', None)
        if dec_start_token_id is None:
            logger.warning_once(
                "Falling back on <BOS> for decoder start token "
                "id because decoder start token id is not "
                "available.")
            dec_start_token_id = self.get_bos_token_id()

        return dec_start_token_id

    def _get_default_enc_dec_decoder_prompt(self) -> List[int]:
        '''
        Specifically for encoder/decoder models:
        generate a default decoder prompt for when
        the user specifies only the encoder prompt.

        Encoder/decoder models utilize the decoder
        prompt in different ways; as new models are
        added, it is intended that this function
        will be extended to produce differing
        default decoder prompts, depending on the
        model variety.

        Absent a special case, the default behavior
        of this method is to mirror the behavior of
        the HuggingFace (HF) GenerationMixin for a None
        decoder prompt, which is to employ a logit processor
        setting to force the first decoded token to be <BOS>.
        Here, this behavior is approximated by having the
        "default" decoder prompt be <BOS>.

        However, it is possible that in the future
        other models may have different or more
        complex logic for the default decoder prompt.
        This motivates having a special helper method
        for default decoder prompts.

        Returns:

        * prompt_token_ids
        '''

        bos_token_id = self.get_bos_token_id()
        assert bos_token_id is not None
        return [bos_token_id]

    def _prepare_decoder_input_ids_for_generation(
        self,
        decoder_input_ids: Optional[List[int]],
    ) -> List[int]:
        """
        Prepares `decoder_input_ids` for generation with encoder-decoder models.

        Based on

        https://github.com/huggingface/transformers/blob/
        4037a2b5b1278736e566aec12e169100275545ea/
        src/transformers/generation/utils.py

        specifically GenerationMixin._prepare_decoder_input_ids_for_generation()

        Arguments:

        * decoder_input_ids: input token ids to preprocess

        Returns:

        * Processed token list
        """

        decoder_start_token_id = self.get_decoder_start_token_id()
        assert decoder_start_token_id is not None

        if decoder_input_ids is None:
            # no decoder prompt input ->
            # use decoder_start_token_id as decoder_input_ids
            decoder_input_ids = self._get_default_enc_dec_decoder_prompt()

        if (len(decoder_input_ids) == 0
                or decoder_input_ids[0] != decoder_start_token_id):
            decoder_input_ids = [decoder_start_token_id] + decoder_input_ids

        return decoder_input_ids

    def _apply_prompt_adapter(
        self,
        prompt_token_ids: List[int],
        prompt_adapter_request: Optional[PromptAdapterRequest],
    ) -> List[int]:
        if prompt_adapter_request:
            prompt_token_ids = (
                [0] * prompt_adapter_request.prompt_adapter_num_virtual_tokens
                + prompt_token_ids)

        return prompt_token_ids

    def _tokenize_prompt(
        self,
        prompt: str,
        request_id: str,
        lora_request: Optional[LoRARequest],
    ) -> List[int]:
        """
        Apply the model's tokenizer to a text prompt, returning the
        corresponding token IDs.
        """
        tokenizer = self.get_tokenizer_group()
        add_special_tokens = None
        if self.model_config.hf_config.model_type == "whisper":
            # For Whisper, special tokens should be provided by the user based
            # on the task and language of their request. Also needed to avoid
            # appending an EOS token to the prompt which disrupts generation.
            add_special_tokens = False

        if (self.model_config.encoder_config is not None
                and self.model_config.encoder_config.get(
                    "do_lower_case", False)):
            prompt = prompt.lower()

        return tokenizer.encode(request_id=request_id,
                                prompt=prompt,
                                lora_request=lora_request,
                                add_special_tokens=add_special_tokens)

    async def _tokenize_prompt_async(
        self,
        prompt: str,
        request_id: str,
        lora_request: Optional[LoRARequest],
    ) -> List[int]:
        """Async version of :meth:`_tokenize_prompt`."""
        tokenizer = self.get_tokenizer_group()
        add_special_tokens = None
        if self.model_config.hf_config.model_type == "whisper":
            # For Whisper, special tokens should be provided by the user based
            # on the task and language of their request. Also needed to avoid
            # appending an EOS token to the prompt which disrupts generation.
            add_special_tokens = False
        return await tokenizer.encode_async(
            request_id=request_id,
            prompt=prompt,
            lora_request=lora_request,
            add_special_tokens=add_special_tokens)

    def _can_process_multimodal(self) -> bool:
        model_config = self.model_config

        if not model_config.is_multimodal_model:
            raise ValueError("Your model does not support multi-modal inputs")

        # Interim measure so we can handle models that have yet to be
        # updated to use the new multi-modal processor
        can_process_multimodal = self.mm_registry.has_processor(model_config)
        if not can_process_multimodal:
            logger.info_once(
                "Your model uses the legacy input pipeline instead of the new "
                "multi-modal processor. Please note that the legacy pipeline "
                "will be removed in a future release. For more details, see: "
                "https://github.com/vllm-project/vllm/issues/10114")

        return can_process_multimodal

    def _process_multimodal(
        self,
        prompt: Union[str, List[int]],
        mm_data: MultiModalDataDict,
        mm_processor_kwargs: Optional[Mapping[str, object]],
        lora_request: Optional[LoRARequest],
    ) -> MultiModalInputs:
        """
        Apply the model's multi-modal processor to a multi-modal prompt,
        returning the corresponding token IDs and metadata.
        """
        # At the moment on model (PrithviGeoSpatialMAE) requires to be
        # initialized without a tokenizer while using also multi-modal
        # input.
        if not self.tokenizer:
            tokenizer = None
        else:
            tokenizer_group = self.get_tokenizer_group()
            tokenizer = tokenizer_group.get_lora_tokenizer(lora_request)

        mm_processor = self.mm_registry.create_processor(
            self.model_config, tokenizer)
<<<<<<< HEAD
=======

>>>>>>> c9e2d644
        if mm_processor_kwargs is None:
            mm_processor_kwargs = {}

        return mm_processor.apply(prompt, mm_data, mm_processor_kwargs)

    async def _process_multimodal_async(
        self,
        prompt: Union[str, List[int]],
        mm_data: MultiModalDataDict,
        mm_processor_kwargs: Optional[Mapping[str, object]],
        lora_request: Optional[LoRARequest],
    ) -> MultiModalInputs:
        """Async version of :meth:`_process_multimodal`."""
        # At the moment on model (PrithviGeoSpatialMAE) requires to be
        # initialized without a tokenizer while using also multi-modal
        # input.
        if not self.tokenizer:
            tokenizer = None
        else:
            tokenizer_group = self.get_tokenizer_group()
            tokenizer = await tokenizer_group.get_lora_tokenizer_async(
                lora_request)

        mm_processor = self.mm_registry.create_processor(
            self.model_config, tokenizer)
        if mm_processor_kwargs is None:
            mm_processor_kwargs = {}

        return mm_processor.apply(prompt, mm_data, mm_processor_kwargs)

    def _prompt_to_llm_inputs(
        self,
        prompt: SingletonPrompt,
        request_id: str,
        lora_request: Optional[LoRARequest] = None,
    ) -> SingletonInputs:
        """
        Extract the singleton inputs from a prompt.

        Arguments:

        * request_id
        * prompt: single encoder or decoder input prompt
        * lora_request: this is only valid for decoder prompts

        Returns:

        * :class:`SingletonInputs` instance
        """
        parsed = parse_singleton_prompt(prompt)

        if parsed["type"] == "str":
            prompt_text = parsed["content"]
            prompt_token_ids = self._tokenize_prompt(
                prompt_text,
                request_id=request_id,
                lora_request=lora_request,
            )

            return token_inputs(
                prompt=prompt_text,
                prompt_token_ids=prompt_token_ids,
            )

        if parsed["type"] == "tokens":
            tokens_content = parsed["content"]

            prompt_token_ids = tokens_content["prompt_token_ids"]
            token_type_ids = tokens_content.get("token_type_ids")
            multi_modal_data = tokens_content.get("multi_modal_data")
            mm_processor_kwargs = tokens_content.get("mm_processor_kwargs")

            if multi_modal_data is not None and self._can_process_multimodal():
                return self._process_multimodal(
                    prompt_token_ids,
                    multi_modal_data,
                    mm_processor_kwargs,
                    lora_request=lora_request,
                )

            return token_inputs(
                prompt_token_ids=prompt_token_ids,
                token_type_ids=token_type_ids,
                multi_modal_data=multi_modal_data,
                mm_processor_kwargs=mm_processor_kwargs,
            )

        if parsed["type"] == "text":
            text_content = parsed["content"]

            prompt_text = text_content["prompt"]
            multi_modal_data = text_content.get("multi_modal_data")
            mm_processor_kwargs = text_content.get("mm_processor_kwargs")

            if multi_modal_data is not None and self._can_process_multimodal():
                return self._process_multimodal(
                    prompt_text,
                    multi_modal_data,
                    mm_processor_kwargs,
                    lora_request=lora_request,
                )

            prompt_token_ids = self._tokenize_prompt(
                prompt_text,
                request_id=request_id,
                lora_request=lora_request,
            )

            return token_inputs(
                prompt=prompt_text,
                prompt_token_ids=prompt_token_ids,
                multi_modal_data=multi_modal_data,
                mm_processor_kwargs=mm_processor_kwargs,
            )

        assert_never(parsed)

    async def _prompt_to_llm_inputs_async(
        self,
        prompt: SingletonPrompt,
        request_id: str,
        lora_request: Optional[LoRARequest] = None,
    ) -> SingletonInputs:
        """Async version of :meth:`_extract_prompt_components`."""
        parsed = parse_singleton_prompt(prompt)

        if parsed["type"] == "str":
            prompt_text = parsed["content"]
            prompt_token_ids = await self._tokenize_prompt_async(
                prompt_text,
                request_id=request_id,
                lora_request=lora_request,
            )

            return token_inputs(
                prompt=prompt_text,
                prompt_token_ids=prompt_token_ids,
            )

        if parsed["type"] == "tokens":
            tokens_content = parsed["content"]

            prompt_token_ids = tokens_content["prompt_token_ids"]
            multi_modal_data = tokens_content.get("multi_modal_data")
            mm_processor_kwargs = tokens_content.get("mm_processor_kwargs")

            if multi_modal_data is not None and self._can_process_multimodal():
                return await self._process_multimodal_async(
                    prompt_token_ids,
                    multi_modal_data,
                    mm_processor_kwargs,
                    lora_request=lora_request,
                )

            return token_inputs(
                prompt_token_ids=prompt_token_ids,
                multi_modal_data=multi_modal_data,
                mm_processor_kwargs=mm_processor_kwargs,
            )

        if parsed["type"] == "text":
            text_content = parsed["content"]

            prompt_text = text_content["prompt"]
            multi_modal_data = text_content.get("multi_modal_data")
            mm_processor_kwargs = text_content.get("mm_processor_kwargs")

            if multi_modal_data is not None and self._can_process_multimodal():
                return await self._process_multimodal_async(
                    prompt_text,
                    multi_modal_data,
                    mm_processor_kwargs,
                    lora_request=lora_request,
                )

            prompt_token_ids = await self._tokenize_prompt_async(
                prompt_text,
                request_id=request_id,
                lora_request=lora_request,
            )

            return token_inputs(
                prompt=prompt_text,
                prompt_token_ids=prompt_token_ids,
                multi_modal_data=multi_modal_data,
                mm_processor_kwargs=mm_processor_kwargs,
            )

        assert_never(parsed)

    def _build_enc_dec_llm_inputs(
        self,
        encoder_inputs: SingletonInputs,
        decoder_inputs: Optional[SingletonInputs],
    ) -> EncoderDecoderInputs:
        if (encoder_inputs["type"] == "token"
                or encoder_inputs["type"] == "multimodal"):
            pass
        else:
            assert_never(encoder_inputs)  # type: ignore[arg-type]

        if decoder_inputs is None:
            if self.model_config.hf_config.model_type == "whisper":
                # For Whisper models, the text prompt should go to the decoder.
                # If no explicit encoder/decoder inputs, then copy the prompt
                # from the encoder to the decoder. The encoder tokens are later
                # overridden by the audio features.
                dec_token_ids = encoder_inputs["prompt_token_ids"].copy()
            else:
                dec_token_ids = self._prepare_decoder_input_ids_for_generation(
                    None)
            decoder_inputs = token_inputs(dec_token_ids)
        elif (decoder_inputs["type"] == "token"
              or decoder_inputs["type"] == "multimodal"):
            dec_token_ids = self._prepare_decoder_input_ids_for_generation(
                decoder_inputs["prompt_token_ids"])
            decoder_inputs["prompt_token_ids"] = dec_token_ids

            if "multi_modal_data" in decoder_inputs:
                raise ValueError("Multi-modal decoder inputs of encoder-"
                                 "decoder models are not supported yet")
        else:
            assert_never(encoder_inputs)  # type: ignore[arg-type]

        return EncoderDecoderInputs(
            encoder=encoder_inputs,
            decoder=decoder_inputs,
        )

    def _separate_enc_dec_inputs_from_mm_processor_outputs(
        self,
        inputs: SingletonInputs,
        decoder_inputs_to_override: Optional[SingletonInputs] = None,
    ) -> Tuple[SingletonInputs, SingletonInputs]:
        """
        For encoder/decoder models only:
        Separate Encoder/Decoder inputs from a MultiModalEncDecInputs
        """
        encoder_inputs: SingletonInputs
        decoder_inputs: SingletonInputs
        if inputs["type"] == "multimodal":
            # Multimodal data inputs
            assert ("encoder_prompt" in inputs
                    and "encoder_prompt_token_ids" in inputs)
            inputs = cast(MultiModalEncDecInputs, inputs)
            encoder_inputs = token_inputs(
                prompt=inputs["encoder_prompt"],
                prompt_token_ids=inputs["encoder_prompt_token_ids"],
            )
            if decoder_inputs_to_override is not None:
                decoder_inputs = MultiModalInputs(
                    type="multimodal",
                    prompt=decoder_inputs_to_override.get("prompt", ""),
                    prompt_token_ids=decoder_inputs_to_override[
                        "prompt_token_ids"],
                    mm_kwargs=inputs["mm_kwargs"],
                    mm_placeholders=inputs["mm_placeholders"],
                )
            else:
                decoder_inputs = MultiModalInputs(
                    type="multimodal",
                    prompt=inputs["prompt"],
                    prompt_token_ids=inputs["prompt_token_ids"],
                    mm_kwargs=inputs["mm_kwargs"],
                    mm_placeholders=inputs["mm_placeholders"],
                )
        elif inputs["type"] == "token":
            # Text-only inputs
            encoder_inputs = token_inputs(prompt="", prompt_token_ids=[])
            decoder_inputs = decoder_inputs_to_override or inputs
        else:
            assert_never(inputs)  # type: ignore[arg-type]
        return encoder_inputs, decoder_inputs

    def _process_encoder_decoder_prompt(
        self,
        prompt: PromptType,
        request_id: str,
    ) -> EncoderDecoderInputs:
        """
        For encoder/decoder models only:
        Process an input prompt into an :class:`EncoderDecoderInputs` instance.

        There are two types of input prompts:
        singleton prompts which carry only the
        encoder prompt, and explicit encoder/decoder
        prompts which carry both the encoder and the
        decoder prompts as member variables.

        This function handles the following scenarios:
        * Singleton encoder prompt: extract encoder prompt
          token ids & infer default decoder prompt token ids
        * Explicit encoder/decoder prompt: extract encoder
          and decoder prompt token ids

        Note that for Explicit encoder/decoder prompts,
        each sub-prompt (encoder or decoder prompt) can
        have any possible singleton type; thus this
        method relies on helper functions to obtain
        token ids for the sub-prompts.

        Arguments:

        * prompt: an input prompt
        * request_id

        Returns:

        * :class:`EncoderDecoderInputs` instance
        """
        encoder_inputs: SingletonInputs
        decoder_inputs: Optional[SingletonInputs]

        if is_explicit_encoder_decoder_prompt(prompt):
            encoder_inputs = self._prompt_to_llm_inputs(
                prompt["encoder_prompt"],
                request_id=request_id,
            )
            if (decoder_input := prompt["decoder_prompt"]) is None:
                decoder_inputs = None
            else:
                decoder_inputs = self._prompt_to_llm_inputs(
                    decoder_input,
                    request_id=request_id,
                )
            # For multimodal model, override decoder prompt from processor
            # with explicit decoder prompt.
            if self.model_config.is_multimodal_model and (
                    self._can_process_multimodal()):
                encoder_inputs, decoder_inputs = (
                    self._separate_enc_dec_inputs_from_mm_processor_outputs(
                        encoder_inputs, decoder_inputs))
        else:
            inputs = self._prompt_to_llm_inputs(
                prompt,
                request_id=request_id,
            )
            if self.model_config.is_multimodal_model and (
                    self._can_process_multimodal()):
                # Encoder-Decoder Multimodal model
                encoder_inputs, decoder_inputs = (
                    self._separate_enc_dec_inputs_from_mm_processor_outputs(
                        inputs))
            else:
                encoder_inputs = inputs

                decoder_inputs = None

        return self._build_enc_dec_llm_inputs(encoder_inputs, decoder_inputs)

    async def _process_encoder_decoder_prompt_async(
        self,
        prompt: PromptType,
        request_id: str,
    ) -> EncoderDecoderInputs:
        """Async version of :meth:`_process_encoder_decoder_prompt`."""
        encoder_inputs: SingletonInputs
        decoder_inputs: Optional[SingletonInputs]

        if is_explicit_encoder_decoder_prompt(prompt):
            encoder_task = self._prompt_to_llm_inputs_async(
                prompt["encoder_prompt"],
                request_id=request_id,
            )

            if (decoder_input := prompt["decoder_prompt"]) is None:
                encoder_inputs = await encoder_task
                decoder_inputs = None
            else:
                decoder_task = self._prompt_to_llm_inputs_async(
                    decoder_input,
                    request_id=request_id,
                )

                encoder_inputs, decoder_inputs = await asyncio.gather(
                    encoder_task, decoder_task)

            # For multimodal model, override decoder prompt from processor
            # with explicit decoder prompt.
            if self.model_config.is_multimodal_model and (
                    self._can_process_multimodal()):
                encoder_inputs, decoder_inputs = (
                    self._separate_enc_dec_inputs_from_mm_processor_outputs(
                        encoder_inputs, decoder_inputs))
        else:
            inputs = await self._prompt_to_llm_inputs_async(
                prompt,
                request_id=request_id,
            )
            if self.model_config.is_multimodal_model and (
                    self._can_process_multimodal()):
                # Encoder-Decoder Multimodal model
                encoder_inputs, decoder_inputs = (
                    self._separate_enc_dec_inputs_from_mm_processor_outputs(
                        inputs))
            else:
                encoder_inputs = inputs

                decoder_inputs = None

        return self._build_enc_dec_llm_inputs(encoder_inputs, decoder_inputs)

    def _build_decoder_only_llm_inputs(
        self,
        prompt_inputs: DecoderOnlyInputs,
        prompt_adapter_request: Optional[PromptAdapterRequest],
    ) -> DecoderOnlyInputs:
        if (prompt_inputs["type"] == "token"
                or prompt_inputs["type"] == "multimodal"):
            prompt_inputs["prompt_token_ids"] = self._apply_prompt_adapter(
                prompt_inputs["prompt_token_ids"],
                prompt_adapter_request=prompt_adapter_request,
            )
        else:
            assert_never(prompt_inputs)  # type: ignore[arg-type]

        return prompt_inputs

    def _process_decoder_only_prompt(
        self,
        prompt: SingletonPrompt,
        request_id: str,
        lora_request: Optional[LoRARequest] = None,
        prompt_adapter_request: Optional[PromptAdapterRequest] = None,
    ) -> DecoderOnlyInputs:
        """
        For decoder-only models:
        Process an input prompt into an :class:`DecoderOnlyInputs` instance.

        Arguments:

        * prompt: input prompt
        * request_id
        * lora_request
        * prompt_adapter_request

        Returns:

        * :class:`DecoderOnlyInputs` instance
        """

        prompt_comps = self._prompt_to_llm_inputs(
            prompt,
            request_id=request_id,
            lora_request=lora_request,
        )

        return self._build_decoder_only_llm_inputs(
            prompt_comps,
            prompt_adapter_request=prompt_adapter_request,
        )

    async def _process_decoder_only_prompt_async(
        self,
        prompt: SingletonPrompt,
        request_id: str,
        lora_request: Optional[LoRARequest] = None,
        prompt_adapter_request: Optional[PromptAdapterRequest] = None,
    ) -> DecoderOnlyInputs:
        """Async version of :meth:`_process_decoder_only_prompt`."""
        prompt_comps = await self._prompt_to_llm_inputs_async(
            prompt,
            request_id=request_id,
            lora_request=lora_request,
        )

        return self._build_decoder_only_llm_inputs(
            prompt_comps,
            prompt_adapter_request=prompt_adapter_request,
        )

    def preprocess(
        self,
        prompt: PromptType,
        request_id: str,
        lora_request: Optional[LoRARequest] = None,
        prompt_adapter_request: Optional[PromptAdapterRequest] = None,
    ) -> ProcessorInputs:
        """Preprocess the input prompt."""
        if self.model_config.is_encoder_decoder:
            # Encoder-decoder model requires special mapping of
            # input prompts to encoder & decoder
            return self._process_encoder_decoder_prompt(
                prompt,
                request_id=request_id,
            )

        if is_explicit_encoder_decoder_prompt(prompt):
            raise ValueError("Cannot pass encoder-decoder prompt "
                             "to decoder-only models")

        # Decoder-only operation
        return self._process_decoder_only_prompt(
            prompt,
            request_id=request_id,
            lora_request=lora_request,
            prompt_adapter_request=prompt_adapter_request,
        )

    async def preprocess_async(
        self,
        prompt: PromptType,
        request_id: str,
        lora_request: Optional[LoRARequest] = None,
        prompt_adapter_request: Optional[PromptAdapterRequest] = None,
    ) -> ProcessorInputs:
        """Async version of :meth:`preprocess`."""
        if self.model_config.is_encoder_decoder:
            # Encoder-decoder model requires special mapping of
            # input prompts to encoder & decoder
            return await self._process_encoder_decoder_prompt_async(
                prompt,
                request_id=request_id,
            )

        if is_explicit_encoder_decoder_prompt(prompt):
            raise ValueError("Cannot pass encoder-decoder prompt "
                             "to decoder-only models")

        # Decoder-only operation
        return await self._process_decoder_only_prompt_async(
            prompt,
            request_id=request_id,
            lora_request=lora_request,
            prompt_adapter_request=prompt_adapter_request,
        )<|MERGE_RESOLUTION|>--- conflicted
+++ resolved
@@ -266,10 +266,7 @@
 
         mm_processor = self.mm_registry.create_processor(
             self.model_config, tokenizer)
-<<<<<<< HEAD
-=======
-
->>>>>>> c9e2d644
+
         if mm_processor_kwargs is None:
             mm_processor_kwargs = {}
 
