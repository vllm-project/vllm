# SPDX-License-Identifier: Apache-2.0
# SPDX-FileCopyrightText: Copyright contributors to the vLLM project

import asyncio
from collections.abc import Mapping
from typing import Any, Optional, Union, cast

from typing_extensions import assert_never

from vllm.config import ModelConfig
from vllm.logger import init_logger
from vllm.lora.request import LoRARequest
from vllm.multimodal import MULTIMODAL_REGISTRY, MultiModalRegistry
from vllm.multimodal.cache import BaseMultiModalProcessorCache
from vllm.multimodal.inputs import (MultiModalDataDict, MultiModalEncDecInputs,
<<<<<<< HEAD
                                    MultiModalInputs, MultiModalUUIDs)
=======
                                    MultiModalInputs, MultiModalUUIDDict)
>>>>>>> 0235103c
from vllm.transformers_utils.tokenizer import AnyTokenizer
from vllm.transformers_utils.tokenizer_group import TokenizerGroup

from .data import (DecoderOnlyInputs, EmbedsInputs, EmbedsPrompt,
                   EncoderDecoderInputs, ProcessorInputs, PromptType,
                   SingletonInputs, SingletonPrompt, TextPrompt, TokenInputs,
                   TokensPrompt, embeds_inputs, token_inputs)
from .parse import is_explicit_encoder_decoder_prompt, parse_singleton_prompt

logger = init_logger(__name__)


class InputPreprocessor:

    def __init__(
        self,
        model_config: ModelConfig,
        tokenizer: Optional[TokenizerGroup],
        mm_registry: MultiModalRegistry = MULTIMODAL_REGISTRY,
        mm_processor_cache: Optional[BaseMultiModalProcessorCache] = None,
    ) -> None:
        super().__init__()

        self.model_config = model_config
        self.tokenizer = tokenizer
        self.mm_registry = mm_registry
        self.mm_processor_cache = mm_processor_cache

    def get_tokenizer_group(self) -> TokenizerGroup:
        if self.tokenizer is None:
            raise ValueError("You cannot pass text prompts when "
                             "`skip_tokenizer_init` is True")

        return self.tokenizer

    def get_bos_token_id(self,
                         lora_request: Optional[LoRARequest] = None
                         ) -> Optional[int]:
        if self.tokenizer is None:
            logger.warning("Using None for BOS token id because tokenizer "
                           "is not initialized")
            return None

        return self.tokenizer.get_lora_tokenizer(lora_request).bos_token_id

    def get_eos_token_id(self,
                         lora_request: Optional[LoRARequest] = None
                         ) -> Optional[int]:
        if self.tokenizer is None:
            logger.warning("Using None for EOS token id because tokenizer "
                           "is not initialized")
            return None

        return self.tokenizer.get_lora_tokenizer(lora_request).eos_token_id

    def get_decoder_start_token_id(self) -> Optional[int]:
        """
        Obtain the decoder start token id employed by an encoder/decoder
        model. Returns None for non-encoder/decoder models or if the
        model config is unavailable.
        """

        if not self.model_config.is_encoder_decoder:
            logger.warning_once(
                "Using None for decoder start token id because "
                "this is not an encoder/decoder model.")
            return None

        if self.model_config is None or self.model_config.hf_config is None:
            logger.warning_once(
                "Using None for decoder start token id because "
                "model config is not available.")
            return None

        dec_start_token_id = getattr(self.model_config.hf_config,
                                     "decoder_start_token_id", None)
        if dec_start_token_id is None:
            logger.warning_once(
                "Falling back on <BOS> for decoder start token "
                "id because decoder start token id is not "
                "available.")
            dec_start_token_id = self.get_bos_token_id()

        return dec_start_token_id

    def _get_default_enc_dec_decoder_prompt(self) -> list[int]:
        """
        Specifically for encoder/decoder models:
        generate a default decoder prompt for when
        the user specifies only the encoder prompt.

        Encoder/decoder models utilize the decoder
        prompt in different ways; as new models are
        added, it is intended that this function
        will be extended to produce differing
        default decoder prompts, depending on the
        model variety.

        Absent a special case, the default behavior
        of this method is to mirror the behavior of
        the HuggingFace (HF) GenerationMixin for a None
        decoder prompt, which is to employ a logit processor
        setting to force the first decoded token to be <BOS>.
        Here, this behavior is approximated by having the
        "default" decoder prompt be <BOS>.

        However, it is possible that in the future
        other models may have different or more
        complex logic for the default decoder prompt.
        This motivates having a special helper method
        for default decoder prompts.

        Returns:

        * prompt_token_ids
        """

        bos_token_id = self.get_bos_token_id()
        assert bos_token_id is not None
        return [bos_token_id]

    def _prepare_decoder_input_ids_for_generation(
        self,
        decoder_input_ids: Optional[list[int]],
    ) -> list[int]:
        """
        Prepares `decoder_input_ids` for generation with encoder-decoder models.

        Based on:
        https://github.com/huggingface/transformers/blob/4037a2b5b1278736e566aec12e169100275545ea/src/transformers/generation/utils.py
        specifically,
        `GenerationMixin._prepare_decoder_input_ids_for_generation()`.

        Arguments:

        * decoder_input_ids: input token ids to preprocess

        Returns:

        * Processed token list
        """

        decoder_start_token_id = self.get_decoder_start_token_id()
        assert decoder_start_token_id is not None

        if decoder_input_ids is None:
            # no decoder prompt input ->
            # use decoder_start_token_id as decoder_input_ids
            decoder_input_ids = self._get_default_enc_dec_decoder_prompt()

        if (len(decoder_input_ids) == 0
                or decoder_input_ids[0] != decoder_start_token_id):
            decoder_input_ids = [decoder_start_token_id] + decoder_input_ids

        return decoder_input_ids

    def _get_tokenization_kw(
        self,
        overrides: Optional[dict[str, Any]] = None,
    ) -> dict[str, Any]:
        kwargs = dict[str, Any]()

        if self.model_config.hf_config.model_type == "whisper":
            # For Whisper, special tokens should be provided by the user based
            # on the task and language of their request. Also needed to avoid
            # appending an EOS token to the prompt which disrupts generation.
            kwargs["add_special_tokens"] = False

        if overrides:
            kwargs.update(overrides)

        return kwargs

    def _tokenize_prompt(
        self,
        prompt: str,
        lora_request: Optional[LoRARequest],
        tokenization_kwargs: Optional[dict[str, Any]] = None,
    ) -> list[int]:
        """
        Apply the model's tokenizer to a text prompt, returning the
        corresponding token IDs.
        """
        tokenizer = self.get_tokenizer_group()
        tokenization_kwargs = self._get_tokenization_kw(tokenization_kwargs)

        encoder_config = self.model_config.encoder_config

        if encoder_config and encoder_config.get("do_lower_case", False):
            prompt = prompt.lower()

        return tokenizer.encode(prompt=prompt,
                                lora_request=lora_request,
                                **tokenization_kwargs)

    async def _tokenize_prompt_async(
        self,
        prompt: str,
        lora_request: Optional[LoRARequest],
        tokenization_kwargs: Optional[dict[str, Any]] = None,
    ) -> list[int]:
        """
        Async version of
        [`_tokenize_prompt`][vllm.inputs.preprocess.InputPreprocessor._tokenize_prompt].
        """
        tokenizer = self.get_tokenizer_group()
        tokenization_kwargs = self._get_tokenization_kw(tokenization_kwargs)

        return await tokenizer.encode_async(prompt=prompt,
                                            lora_request=lora_request,
                                            **tokenization_kwargs)

    def _get_mm_tokenizer(
        self,
        lora_request: Optional[LoRARequest],
    ) -> AnyTokenizer:
        # PrithviGeoSpatialMAE needs to be initialized without a tokenizer
        # while using also multi-modal input
        if not self.tokenizer:
            return cast(AnyTokenizer, object())  # Dummy

        tokenizer_group = self.get_tokenizer_group()
        return tokenizer_group.get_lora_tokenizer(lora_request)

    async def _get_mm_tokenizer_async(
        self,
        lora_request: Optional[LoRARequest],
    ) -> AnyTokenizer:
        # PrithviGeoSpatialMAE needs to be initialized without a tokenizer
        # while using also multi-modal input
        if not self.tokenizer:
            return cast(AnyTokenizer, object())  # Dummy

        tokenizer_group = self.get_tokenizer_group()
        return await tokenizer_group.get_lora_tokenizer_async(lora_request)

    def _process_multimodal(
        self,
        prompt: Union[str, list[int]],
        mm_data: MultiModalDataDict,
        mm_processor_kwargs: Optional[Mapping[str, object]],
        tokenization_kwargs: Optional[dict[str, Any]] = None,
        lora_request: Optional[LoRARequest] = None,
        *,
        mm_hash_overrides: Optional[Union[dict[str, list[str]],
<<<<<<< HEAD
                                          MultiModalUUIDs]] = None,
=======
                                          MultiModalUUIDDict]] = None,
>>>>>>> 0235103c
    ) -> MultiModalInputs:
        """
        Apply the model's multi-modal processor to a multi-modal prompt,
        returning the corresponding token IDs and metadata.
        """
        tokenizer = self._get_mm_tokenizer(lora_request)

        mm_processor = self.mm_registry.create_processor(
            self.model_config,
            tokenizer=tokenizer,
            cache=self.mm_processor_cache,
        )

        if mm_processor_kwargs is None:
            mm_processor_kwargs = {}

        return mm_processor.apply(
            prompt,
            mm_data,
            hf_processor_mm_kwargs=mm_processor_kwargs,
            tokenization_kwargs=tokenization_kwargs,
            mm_hash_overrides=mm_hash_overrides,
        )

    async def _process_multimodal_async(
        self,
        prompt: Union[str, list[int]],
        mm_data: MultiModalDataDict,
        mm_processor_kwargs: Optional[Mapping[str, object]],
        tokenization_kwargs: Optional[dict[str, Any]] = None,
        lora_request: Optional[LoRARequest] = None,
        *,
        mm_hash_overrides: Optional[Union[dict[str, list[str]],
<<<<<<< HEAD
                                          MultiModalUUIDs]] = None,
=======
                                          MultiModalUUIDDict]] = None,
>>>>>>> 0235103c
    ) -> MultiModalInputs:
        """
        Async version of
        [`_process_multimodal`][vllm.inputs.preprocess.InputPreprocessor._process_multimodal].
        """
        tokenizer = await self._get_mm_tokenizer_async(lora_request)

        mm_processor = self.mm_registry.create_processor(
            self.model_config,
            tokenizer=tokenizer,
            cache=self.mm_processor_cache,
        )

        if mm_processor_kwargs is None:
            mm_processor_kwargs = {}

        return mm_processor.apply(
            prompt,
            mm_data,
            hf_processor_mm_kwargs=mm_processor_kwargs,
            tokenization_kwargs=tokenization_kwargs,
            mm_hash_overrides=mm_hash_overrides,
        )

    def _process_embeds(
        self,
        parsed_content: EmbedsPrompt,
    ) -> EmbedsInputs:
        if not self.model_config.enable_prompt_embeds:
            raise ValueError("You must set `--enable-prompt-embeds` to input "
                             "`prompt_embeds`.")

        prompt_embeds = parsed_content["prompt_embeds"]

        # prompt_embeds must be (seq_len, hidden_size), but if the user
        # passes in a batch of size 1, i.e. (1, seq_len, hidden_size),
        # we can unambiguously process the intent by squeezing the batch
        # dimension.
        if prompt_embeds.ndim == 3:
            prompt_embeds = prompt_embeds.squeeze(dim=0)

        if prompt_embeds.ndim != 2:
            raise ValueError(
                "prompt_embeds must be of shape (seq_len, hidden_size).")

        return embeds_inputs(prompt_embeds=prompt_embeds,
                             cache_salt=parsed_content.get("cache_salt"))

    async def _process_embeds_async(
        self,
        parsed_content: EmbedsPrompt,
    ) -> EmbedsInputs:
        return self._process_embeds(parsed_content)

    def _truncate_inputs(
            self,
            inputs: list[int],
            tokenization_kwargs: Optional[dict[str, Any]] = None) -> list[int]:

        if not tokenization_kwargs or "truncation" not in \
                tokenization_kwargs or self.tokenizer is None:
            return inputs

        max_length = tokenization_kwargs["max_length"]

        if self.tokenizer.truncation_side == "left":
            return inputs[-max_length:]
        else:
            return inputs[:max_length]

    def _process_tokens(
        self,
        parsed_content: TokensPrompt,
        tokenization_kwargs: Optional[dict[str, Any]] = None,
        lora_request: Optional[LoRARequest] = None,
        *,
        mm_hash_overrides: Optional[Union[dict[str, list[str]],
<<<<<<< HEAD
                                          MultiModalUUIDs]] = None,
=======
                                          MultiModalUUIDDict]] = None,
>>>>>>> 0235103c
    ) -> Union[TokenInputs, MultiModalInputs]:
        prompt_token_ids = self._truncate_inputs(
            parsed_content["prompt_token_ids"], tokenization_kwargs)

        inputs: Union[TokenInputs, MultiModalInputs]
        if multi_modal_data := parsed_content.get("multi_modal_data"):
            inputs = self._process_multimodal(
                prompt_token_ids,
                multi_modal_data,
                parsed_content.get("mm_processor_kwargs"),
                tokenization_kwargs=tokenization_kwargs,
                lora_request=lora_request,
                mm_hash_overrides=mm_hash_overrides,
            )
        else:
            inputs = token_inputs(prompt_token_ids=prompt_token_ids)

        if cache_salt := parsed_content.get("cache_salt"):
            inputs["cache_salt"] = cache_salt

        return inputs

    async def _process_tokens_async(
        self,
        parsed_content: TokensPrompt,
        tokenization_kwargs: Optional[dict[str, Any]] = None,
        lora_request: Optional[LoRARequest] = None,
        *,
        mm_hash_overrides: Optional[Union[dict[str, list[str]],
<<<<<<< HEAD
                                          MultiModalUUIDs]] = None,
=======
                                          MultiModalUUIDDict]] = None,
>>>>>>> 0235103c
    ) -> Union[TokenInputs, MultiModalInputs]:
        prompt_token_ids = self._truncate_inputs(
            parsed_content["prompt_token_ids"], tokenization_kwargs)

        inputs: Union[TokenInputs, MultiModalInputs]
        if multi_modal_data := parsed_content.get("multi_modal_data"):
            inputs = await self._process_multimodal_async(
                prompt_token_ids,
                multi_modal_data,
                parsed_content.get("mm_processor_kwargs"),
                tokenization_kwargs=tokenization_kwargs,
                lora_request=lora_request,
                mm_hash_overrides=mm_hash_overrides,
            )
        else:
            inputs = token_inputs(prompt_token_ids=prompt_token_ids, )

        if cache_salt := parsed_content.get("cache_salt"):
            inputs["cache_salt"] = cache_salt

        return inputs

    def _process_text(
        self,
        parsed_content: TextPrompt,
        tokenization_kwargs: Optional[dict[str, Any]] = None,
        lora_request: Optional[LoRARequest] = None,
        *,
        mm_hash_overrides: Optional[Union[dict[str, list[str]],
<<<<<<< HEAD
                                          MultiModalUUIDs]] = None,
=======
                                          MultiModalUUIDDict]] = None,
>>>>>>> 0235103c
    ) -> Union[TokenInputs, MultiModalInputs]:
        prompt_text = parsed_content["prompt"]

        inputs: Union[TokenInputs, MultiModalInputs]
        if multi_modal_data := parsed_content.get("multi_modal_data"):
            inputs = self._process_multimodal(
                prompt_text,
                multi_modal_data,
                parsed_content.get("mm_processor_kwargs"),
                tokenization_kwargs=tokenization_kwargs,
                lora_request=lora_request,
                mm_hash_overrides=mm_hash_overrides,
            )
        else:
            prompt_token_ids = self._tokenize_prompt(
                prompt_text,
                lora_request=lora_request,
                tokenization_kwargs=tokenization_kwargs,
            )
            inputs = token_inputs(
                prompt=prompt_text,
                prompt_token_ids=prompt_token_ids,
            )

        if cache_salt := parsed_content.get("cache_salt"):
            inputs["cache_salt"] = cache_salt

        return inputs

    async def _process_text_async(
        self,
        parsed_content: TextPrompt,
        tokenization_kwargs: Optional[dict[str, Any]] = None,
        lora_request: Optional[LoRARequest] = None,
        *,
        mm_hash_overrides: Optional[Union[dict[str, list[str]],
<<<<<<< HEAD
                                          MultiModalUUIDs]] = None,
=======
                                          MultiModalUUIDDict]] = None,
>>>>>>> 0235103c
    ) -> Union[TokenInputs, MultiModalInputs]:
        prompt_text = parsed_content["prompt"]

        inputs: Union[TokenInputs, MultiModalInputs]
        if multi_modal_data := parsed_content.get("multi_modal_data"):
            inputs = await self._process_multimodal_async(
                prompt_text,
                multi_modal_data,
                parsed_content.get("mm_processor_kwargs"),
                tokenization_kwargs=tokenization_kwargs,
                lora_request=lora_request,
                mm_hash_overrides=mm_hash_overrides,
            )
        else:
            prompt_token_ids = await self._tokenize_prompt_async(
                prompt_text,
                lora_request=lora_request,
                tokenization_kwargs=tokenization_kwargs,
            )
            inputs = token_inputs(
                prompt=prompt_text,
                prompt_token_ids=prompt_token_ids,
            )

        if cache_salt := parsed_content.get("cache_salt"):
            inputs["cache_salt"] = cache_salt

        return inputs

    def _prompt_to_llm_inputs(
        self,
        prompt: SingletonPrompt,
        tokenization_kwargs: Optional[dict[str, Any]] = None,
        lora_request: Optional[LoRARequest] = None,
        *,
        mm_hash_overrides: Optional[Union[dict[str, list[str]],
<<<<<<< HEAD
                                          MultiModalUUIDs]] = None,
=======
                                          MultiModalUUIDDict]] = None,
>>>>>>> 0235103c
    ) -> SingletonInputs:
        """
        Extract the singleton inputs from a prompt.

        Arguments:

        * prompt: single encoder or decoder input prompt
        * lora_request: this is only valid for decoder prompts

        Returns:

        * [`SingletonInputs`][vllm.inputs.data.SingletonInputs] instance
        """
        parsed = parse_singleton_prompt(prompt)

        if parsed["type"] == "embeds":
            return self._process_embeds(parsed["content"])
        if parsed["type"] == "tokens":
            return self._process_tokens(
                parsed["content"],
                lora_request=lora_request,
                mm_hash_overrides=mm_hash_overrides,
            )
        if parsed["type"] == "text":
            return self._process_text(
                parsed["content"],
                tokenization_kwargs=tokenization_kwargs,
                lora_request=lora_request,
                mm_hash_overrides=mm_hash_overrides,
            )
        if parsed["type"] == "str":
            return self._process_text(
                TextPrompt(prompt=parsed["content"]),
                tokenization_kwargs=tokenization_kwargs,
                lora_request=lora_request,
                mm_hash_overrides=mm_hash_overrides,
            )

        assert_never(parsed)

    async def _prompt_to_llm_inputs_async(
        self,
        prompt: SingletonPrompt,
        tokenization_kwargs: Optional[dict[str, Any]] = None,
        lora_request: Optional[LoRARequest] = None,
        *,
        mm_hash_overrides: Optional[Union[dict[str, list[str]],
<<<<<<< HEAD
                                          MultiModalUUIDs]] = None,
=======
                                          MultiModalUUIDDict]] = None,
>>>>>>> 0235103c
    ) -> SingletonInputs:
        """
        Async version of
        [`_prompt_to_llm_inputs`][vllm.inputs.preprocess.InputPreprocessor._prompt_to_llm_inputs].
        """
        parsed = parse_singleton_prompt(prompt)

        if parsed["type"] == "embeds":
            return await self._process_embeds_async(parsed["content"])
        if parsed["type"] == "tokens":
            return await self._process_tokens_async(
                parsed["content"],
                lora_request=lora_request,
                mm_hash_overrides=mm_hash_overrides,
            )
        if parsed["type"] == "text":
            return await self._process_text_async(
                parsed["content"],
                tokenization_kwargs=tokenization_kwargs,
                lora_request=lora_request,
                mm_hash_overrides=mm_hash_overrides,
            )
        if parsed["type"] == "str":
            return await self._process_text_async(
                TextPrompt(prompt=parsed["content"]),
                tokenization_kwargs=tokenization_kwargs,
                lora_request=lora_request,
                mm_hash_overrides=mm_hash_overrides,
            )

        assert_never(parsed)

    def _build_enc_dec_llm_inputs(
        self,
        encoder_inputs: SingletonInputs,
        decoder_inputs: Optional[SingletonInputs],
    ) -> EncoderDecoderInputs:
        if (encoder_inputs["type"] == "embeds"
                or decoder_inputs and decoder_inputs["type"] == "embeds"):
            raise ValueError("Embedding inputs are not supported for encoder-"
                             "decoder models")

        # Needed for mypy
        encoder_inputs = cast(Union[TokenInputs, MultiModalInputs],
                              encoder_inputs)
        decoder_inputs = cast(Optional[Union[TokenInputs, MultiModalInputs]],
                              decoder_inputs)

        if decoder_inputs is None:
            if self.model_config.hf_config.model_type == "whisper":
                # For Whisper models, the text prompt should go to the decoder.
                # If no explicit encoder/decoder inputs, then copy the prompt
                # from the encoder to the decoder. The encoder tokens are later
                # overridden by the audio features.
                dec_token_ids = encoder_inputs["prompt_token_ids"].copy()
            else:
                dec_token_ids = self._prepare_decoder_input_ids_for_generation(
                    None)
            decoder_inputs = token_inputs(dec_token_ids)
        else:
            if "multi_modal_data" in decoder_inputs:
                raise ValueError("Multi-modal decoder inputs of encoder-"
                                 "decoder models are not supported yet")

            dec_token_ids = self._prepare_decoder_input_ids_for_generation(
                decoder_inputs["prompt_token_ids"])
            decoder_inputs["prompt_token_ids"] = dec_token_ids

        return EncoderDecoderInputs(
            encoder=encoder_inputs,
            decoder=decoder_inputs,
        )

    def _split_enc_dec_mm_inputs(
        self,
        inputs: Union[SingletonInputs, MultiModalEncDecInputs],
        decoder_inputs_to_override: Optional[SingletonInputs] = None,
    ) -> tuple[SingletonInputs, SingletonInputs]:
        """
        For encoder/decoder models only:
        Separate Encoder/Decoder inputs from a MultiModalEncDecInputs
        """
        if (inputs["type"] == "embeds" or decoder_inputs_to_override
                and decoder_inputs_to_override["type"] == "embeds"):
            raise ValueError("Embedding inputs are not supported for encoder-"
                             "decoder models")

        # Needed for mypy
        inputs = cast(
            Union[TokenInputs, MultiModalInputs, MultiModalEncDecInputs],
            inputs,
        )
        decoder_inputs_to_override = cast(
            Optional[Union[TokenInputs, MultiModalInputs]],
            decoder_inputs_to_override,
        )

        encoder_inputs: SingletonInputs
        decoder_inputs: SingletonInputs

        if inputs["type"] == "multimodal":  # Multimodal data inputs
            if not ("encoder_prompt" in inputs
                    and "encoder_prompt_token_ids" in inputs):
                raise RuntimeError("You should register an encoder-decoder "
                                   "multi-modal processor for encoder-decoder "
                                   "models.")
            inputs = cast(MultiModalEncDecInputs, inputs)

            encoder_inputs = token_inputs(
                prompt=inputs["encoder_prompt"],
                prompt_token_ids=inputs["encoder_prompt_token_ids"],
            )

            decoder_prompt_inputs = decoder_inputs_to_override or inputs
            decoder_inputs = MultiModalInputs(
                type="multimodal",
                prompt=decoder_prompt_inputs.get("prompt", ""),
                prompt_token_ids=decoder_prompt_inputs["prompt_token_ids"],
                mm_kwargs=inputs["mm_kwargs"],
                mm_hashes=inputs["mm_hashes"],
                mm_placeholders=inputs["mm_placeholders"],
            )
            if cache_salt := inputs.get("cache_salt"):
                decoder_inputs["cache_salt"] = cache_salt

        elif inputs["type"] == "token":  # Text-only inputs
            encoder_inputs = token_inputs(prompt="", prompt_token_ids=[])
            decoder_inputs = decoder_inputs_to_override or inputs
        else:
            assert_never(inputs)  # type: ignore[arg-type]

        return encoder_inputs, decoder_inputs

    def _process_encoder_decoder_prompt(
        self,
        prompt: PromptType,
        tokenization_kwargs: Optional[dict[str, Any]] = None,
        *,
        mm_hash_overrides: Optional[Union[dict[str, list[str]],
<<<<<<< HEAD
                                          MultiModalUUIDs]] = None,
=======
                                          MultiModalUUIDDict]] = None,
>>>>>>> 0235103c
    ) -> EncoderDecoderInputs:
        """
        For encoder/decoder models only:
        Process an input prompt into an
        [`EncoderDecoderInputs`][vllm.inputs.data.EncoderDecoderInputs]
        instance.

        There are two types of input prompts:
        singleton prompts which carry only the
        encoder prompt, and explicit encoder/decoder
        prompts which carry both the encoder and the
        decoder prompts as member variables.

        This function handles the following scenarios:
        * Singleton encoder prompt: extract encoder prompt
          token ids & infer default decoder prompt token ids
        * Explicit encoder/decoder prompt: extract encoder
          and decoder prompt token ids

        Note that for Explicit encoder/decoder prompts,
        each sub-prompt (encoder or decoder prompt) can
        have any possible singleton type; thus this
        method relies on helper functions to obtain
        token ids for the sub-prompts.

        Arguments:

        * prompt: an input prompt

        Returns:

        * [`EncoderDecoderInputs`][vllm.inputs.data.EncoderDecoderInputs]
          instance
        """
        encoder_inputs: SingletonInputs
        decoder_inputs: Optional[SingletonInputs]

        if is_explicit_encoder_decoder_prompt(prompt):
            encoder_inputs = self._prompt_to_llm_inputs(
                prompt["encoder_prompt"],
                tokenization_kwargs=tokenization_kwargs,
                mm_hash_overrides=mm_hash_overrides,
            )
            if (decoder_input := prompt["decoder_prompt"]) is None:
                decoder_inputs = None
            else:
                decoder_inputs = self._prompt_to_llm_inputs(decoder_input)
            # For multimodal model, override decoder prompt from processor
            # with explicit decoder prompt.
            if self.model_config.is_multimodal_model:
                encoder_inputs, decoder_inputs = (
                    self._split_enc_dec_mm_inputs(encoder_inputs,
                                                  decoder_inputs))
        else:
            inputs = self._prompt_to_llm_inputs(
                prompt,
                tokenization_kwargs=tokenization_kwargs,
                mm_hash_overrides=mm_hash_overrides,
            )
            if self.model_config.is_multimodal_model:
                # Encoder-Decoder Multimodal model
                encoder_inputs, decoder_inputs = (
                    self._split_enc_dec_mm_inputs(inputs))
            else:
                encoder_inputs = inputs
                decoder_inputs = None

        return self._build_enc_dec_llm_inputs(encoder_inputs, decoder_inputs)

    async def _process_encoder_decoder_prompt_async(
        self,
        prompt: PromptType,
        tokenization_kwargs: Optional[dict[str, Any]] = None,
        *,
        mm_hash_overrides: Optional[Union[dict[str, list[str]],
<<<<<<< HEAD
                                          MultiModalUUIDs]] = None,
=======
                                          MultiModalUUIDDict]] = None,
>>>>>>> 0235103c
    ) -> EncoderDecoderInputs:
        """
        Async version of
        [`_process_encoder_decoder_prompt`][vllm.inputs.preprocess.InputPreprocessor._process_encoder_decoder_prompt].
        """
        encoder_inputs: SingletonInputs
        decoder_inputs: Optional[SingletonInputs]

        if is_explicit_encoder_decoder_prompt(prompt):
            encoder_task = self._prompt_to_llm_inputs_async(
                prompt["encoder_prompt"],
                tokenization_kwargs=tokenization_kwargs,
                mm_hash_overrides=mm_hash_overrides,
            )

            if (decoder_input := prompt["decoder_prompt"]) is None:
                encoder_inputs = await encoder_task
                decoder_inputs = None
            else:
                decoder_task = self._prompt_to_llm_inputs_async(
                    decoder_input,
                    tokenization_kwargs=tokenization_kwargs,
                    mm_hash_overrides=mm_hash_overrides,
                )

                encoder_inputs, decoder_inputs = await asyncio.gather(
                    encoder_task, decoder_task)

            # For multimodal model, override decoder prompt from processor
            # with explicit decoder prompt.
            if self.model_config.is_multimodal_model:
                encoder_inputs, decoder_inputs = (
                    self._split_enc_dec_mm_inputs(encoder_inputs,
                                                  decoder_inputs))
        else:
            inputs = await self._prompt_to_llm_inputs_async(
                prompt,
                tokenization_kwargs=tokenization_kwargs,
                mm_hash_overrides=mm_hash_overrides,
            )
            if self.model_config.is_multimodal_model:
                # Encoder-Decoder Multimodal model
                encoder_inputs, decoder_inputs = (
                    self._split_enc_dec_mm_inputs(inputs))
            else:
                encoder_inputs = inputs
                decoder_inputs = None

        return self._build_enc_dec_llm_inputs(encoder_inputs, decoder_inputs)

    def _build_decoder_only_llm_inputs(
        self,
        prompt_inputs: DecoderOnlyInputs,
    ) -> DecoderOnlyInputs:
        if "prompt_token_ids" in prompt_inputs:
            prompt_inputs = cast(Union[TokenInputs, MultiModalInputs],
                                 prompt_inputs)  # Needed for mypy

        return prompt_inputs

    def _process_decoder_only_prompt(
        self,
        prompt: SingletonPrompt,
        tokenization_kwargs: Optional[dict[str, Any]] = None,
        lora_request: Optional[LoRARequest] = None,
        *,
        mm_hash_overrides: Optional[Union[dict[str, list[str]],
<<<<<<< HEAD
                                          MultiModalUUIDs]] = None,
=======
                                          MultiModalUUIDDict]] = None,
>>>>>>> 0235103c
    ) -> DecoderOnlyInputs:
        """
        For decoder-only models:
        Process an input prompt into a
        [`DecoderOnlyInputs`][vllm.inputs.data.DecoderOnlyInputs] instance.

        Arguments:

        * prompt: input prompt
        * lora_request

        Returns:

        * [`DecoderOnlyInputs`][vllm.inputs.data.DecoderOnlyInputs] instance
        """

        prompt_comps = self._prompt_to_llm_inputs(
            prompt,
            tokenization_kwargs=tokenization_kwargs,
            lora_request=lora_request,
            mm_hash_overrides=mm_hash_overrides,
        )

        return self._build_decoder_only_llm_inputs(prompt_comps)

    async def _process_decoder_only_prompt_async(
        self,
        prompt: SingletonPrompt,
        tokenization_kwargs: Optional[dict[str, Any]] = None,
        lora_request: Optional[LoRARequest] = None,
        *,
        mm_hash_overrides: Optional[Union[dict[str, list[str]],
<<<<<<< HEAD
                                          MultiModalUUIDs]] = None,
=======
                                          MultiModalUUIDDict]] = None,
>>>>>>> 0235103c
    ) -> DecoderOnlyInputs:
        """
        Async version of
        [`_process_decoder_only_prompt`][vllm.inputs.preprocess.InputPreprocessor._process_decoder_only_prompt].
        """
        prompt_comps = await self._prompt_to_llm_inputs_async(
            prompt,
            tokenization_kwargs=tokenization_kwargs,
            lora_request=lora_request,
            mm_hash_overrides=mm_hash_overrides,
        )

        return self._build_decoder_only_llm_inputs(prompt_comps)

    def preprocess(
        self,
        prompt: PromptType,
        tokenization_kwargs: Optional[dict[str, Any]] = None,
        lora_request: Optional[LoRARequest] = None,
        *,
        mm_hash_overrides: Optional[Union[dict[str, list[str]],
<<<<<<< HEAD
                                          MultiModalUUIDs]] = None,
=======
                                          MultiModalUUIDDict]] = None,
>>>>>>> 0235103c
    ) -> ProcessorInputs:
        """Preprocess the input prompt."""
        if self.model_config.is_encoder_decoder:
            # Encoder-decoder model requires special mapping of
            # input prompts to encoder & decoder.
            return self._process_encoder_decoder_prompt(
                prompt,
                tokenization_kwargs,
                mm_hash_overrides=mm_hash_overrides,
            )

        if is_explicit_encoder_decoder_prompt(prompt):
            raise ValueError("Cannot pass encoder-decoder prompt "
                             "to decoder-only models")

        # Decoder-only operation
        return self._process_decoder_only_prompt(
            prompt,
            tokenization_kwargs=tokenization_kwargs,
            lora_request=lora_request,
            mm_hash_overrides=mm_hash_overrides,
        )

    async def preprocess_async(
        self,
        prompt: PromptType,
        tokenization_kwargs: Optional[dict[str, Any]] = None,
        lora_request: Optional[LoRARequest] = None,
        *,
        mm_hash_overrides: Optional[Union[dict[str, list[str]],
<<<<<<< HEAD
                                          MultiModalUUIDs]] = None,
=======
                                          MultiModalUUIDDict]] = None,
>>>>>>> 0235103c
    ) -> ProcessorInputs:
        """
        Async version of
        [`preprocess`][vllm.inputs.preprocess.InputPreprocessor.preprocess].
        """
        if self.model_config.is_encoder_decoder:
            # Encoder-decoder model requires special mapping of
            # input prompts to encoder & decoder.
            return await self._process_encoder_decoder_prompt_async(
                prompt,
                tokenization_kwargs,
                mm_hash_overrides=mm_hash_overrides,
            )

        if is_explicit_encoder_decoder_prompt(prompt):
            raise ValueError("Cannot pass encoder-decoder prompt "
                             "to decoder-only models")

        # Decoder-only operation
        return await self._process_decoder_only_prompt_async(
            prompt,
            tokenization_kwargs=tokenization_kwargs,
            lora_request=lora_request,
            mm_hash_overrides=mm_hash_overrides,
        )

    def clear_cache(self) -> None:
        if self.mm_processor_cache is not None:
            self.mm_processor_cache.clear_cache()<|MERGE_RESOLUTION|>--- conflicted
+++ resolved
@@ -13,11 +13,7 @@
 from vllm.multimodal import MULTIMODAL_REGISTRY, MultiModalRegistry
 from vllm.multimodal.cache import BaseMultiModalProcessorCache
 from vllm.multimodal.inputs import (MultiModalDataDict, MultiModalEncDecInputs,
-<<<<<<< HEAD
-                                    MultiModalInputs, MultiModalUUIDs)
-=======
                                     MultiModalInputs, MultiModalUUIDDict)
->>>>>>> 0235103c
 from vllm.transformers_utils.tokenizer import AnyTokenizer
 from vllm.transformers_utils.tokenizer_group import TokenizerGroup
 
@@ -263,11 +259,7 @@
         lora_request: Optional[LoRARequest] = None,
         *,
         mm_hash_overrides: Optional[Union[dict[str, list[str]],
-<<<<<<< HEAD
-                                          MultiModalUUIDs]] = None,
-=======
-                                          MultiModalUUIDDict]] = None,
->>>>>>> 0235103c
+                                          MultiModalUUIDDict]] = None,
     ) -> MultiModalInputs:
         """
         Apply the model's multi-modal processor to a multi-modal prompt,
@@ -301,11 +293,7 @@
         lora_request: Optional[LoRARequest] = None,
         *,
         mm_hash_overrides: Optional[Union[dict[str, list[str]],
-<<<<<<< HEAD
-                                          MultiModalUUIDs]] = None,
-=======
-                                          MultiModalUUIDDict]] = None,
->>>>>>> 0235103c
+                                          MultiModalUUIDDict]] = None,
     ) -> MultiModalInputs:
         """
         Async version of
@@ -383,11 +371,7 @@
         lora_request: Optional[LoRARequest] = None,
         *,
         mm_hash_overrides: Optional[Union[dict[str, list[str]],
-<<<<<<< HEAD
-                                          MultiModalUUIDs]] = None,
-=======
-                                          MultiModalUUIDDict]] = None,
->>>>>>> 0235103c
+                                          MultiModalUUIDDict]] = None,
     ) -> Union[TokenInputs, MultiModalInputs]:
         prompt_token_ids = self._truncate_inputs(
             parsed_content["prompt_token_ids"], tokenization_kwargs)
@@ -417,11 +401,7 @@
         lora_request: Optional[LoRARequest] = None,
         *,
         mm_hash_overrides: Optional[Union[dict[str, list[str]],
-<<<<<<< HEAD
-                                          MultiModalUUIDs]] = None,
-=======
-                                          MultiModalUUIDDict]] = None,
->>>>>>> 0235103c
+                                          MultiModalUUIDDict]] = None,
     ) -> Union[TokenInputs, MultiModalInputs]:
         prompt_token_ids = self._truncate_inputs(
             parsed_content["prompt_token_ids"], tokenization_kwargs)
@@ -451,11 +431,7 @@
         lora_request: Optional[LoRARequest] = None,
         *,
         mm_hash_overrides: Optional[Union[dict[str, list[str]],
-<<<<<<< HEAD
-                                          MultiModalUUIDs]] = None,
-=======
-                                          MultiModalUUIDDict]] = None,
->>>>>>> 0235103c
+                                          MultiModalUUIDDict]] = None,
     ) -> Union[TokenInputs, MultiModalInputs]:
         prompt_text = parsed_content["prompt"]
 
@@ -492,11 +468,7 @@
         lora_request: Optional[LoRARequest] = None,
         *,
         mm_hash_overrides: Optional[Union[dict[str, list[str]],
-<<<<<<< HEAD
-                                          MultiModalUUIDs]] = None,
-=======
-                                          MultiModalUUIDDict]] = None,
->>>>>>> 0235103c
+                                          MultiModalUUIDDict]] = None,
     ) -> Union[TokenInputs, MultiModalInputs]:
         prompt_text = parsed_content["prompt"]
 
@@ -533,11 +505,7 @@
         lora_request: Optional[LoRARequest] = None,
         *,
         mm_hash_overrides: Optional[Union[dict[str, list[str]],
-<<<<<<< HEAD
-                                          MultiModalUUIDs]] = None,
-=======
-                                          MultiModalUUIDDict]] = None,
->>>>>>> 0235103c
+                                          MultiModalUUIDDict]] = None,
     ) -> SingletonInputs:
         """
         Extract the singleton inputs from a prompt.
@@ -585,11 +553,7 @@
         lora_request: Optional[LoRARequest] = None,
         *,
         mm_hash_overrides: Optional[Union[dict[str, list[str]],
-<<<<<<< HEAD
-                                          MultiModalUUIDs]] = None,
-=======
-                                          MultiModalUUIDDict]] = None,
->>>>>>> 0235103c
+                                          MultiModalUUIDDict]] = None,
     ) -> SingletonInputs:
         """
         Async version of
@@ -729,11 +693,7 @@
         tokenization_kwargs: Optional[dict[str, Any]] = None,
         *,
         mm_hash_overrides: Optional[Union[dict[str, list[str]],
-<<<<<<< HEAD
-                                          MultiModalUUIDs]] = None,
-=======
-                                          MultiModalUUIDDict]] = None,
->>>>>>> 0235103c
+                                          MultiModalUUIDDict]] = None,
     ) -> EncoderDecoderInputs:
         """
         For encoder/decoder models only:
@@ -809,11 +769,7 @@
         tokenization_kwargs: Optional[dict[str, Any]] = None,
         *,
         mm_hash_overrides: Optional[Union[dict[str, list[str]],
-<<<<<<< HEAD
-                                          MultiModalUUIDs]] = None,
-=======
-                                          MultiModalUUIDDict]] = None,
->>>>>>> 0235103c
+                                          MultiModalUUIDDict]] = None,
     ) -> EncoderDecoderInputs:
         """
         Async version of
@@ -881,11 +837,7 @@
         lora_request: Optional[LoRARequest] = None,
         *,
         mm_hash_overrides: Optional[Union[dict[str, list[str]],
-<<<<<<< HEAD
-                                          MultiModalUUIDs]] = None,
-=======
-                                          MultiModalUUIDDict]] = None,
->>>>>>> 0235103c
+                                          MultiModalUUIDDict]] = None,
     ) -> DecoderOnlyInputs:
         """
         For decoder-only models:
@@ -918,11 +870,7 @@
         lora_request: Optional[LoRARequest] = None,
         *,
         mm_hash_overrides: Optional[Union[dict[str, list[str]],
-<<<<<<< HEAD
-                                          MultiModalUUIDs]] = None,
-=======
-                                          MultiModalUUIDDict]] = None,
->>>>>>> 0235103c
+                                          MultiModalUUIDDict]] = None,
     ) -> DecoderOnlyInputs:
         """
         Async version of
@@ -944,11 +892,7 @@
         lora_request: Optional[LoRARequest] = None,
         *,
         mm_hash_overrides: Optional[Union[dict[str, list[str]],
-<<<<<<< HEAD
-                                          MultiModalUUIDs]] = None,
-=======
-                                          MultiModalUUIDDict]] = None,
->>>>>>> 0235103c
+                                          MultiModalUUIDDict]] = None,
     ) -> ProcessorInputs:
         """Preprocess the input prompt."""
         if self.model_config.is_encoder_decoder:
@@ -979,11 +923,7 @@
         lora_request: Optional[LoRARequest] = None,
         *,
         mm_hash_overrides: Optional[Union[dict[str, list[str]],
-<<<<<<< HEAD
-                                          MultiModalUUIDs]] = None,
-=======
-                                          MultiModalUUIDDict]] = None,
->>>>>>> 0235103c
+                                          MultiModalUUIDDict]] = None,
     ) -> ProcessorInputs:
         """
         Async version of
