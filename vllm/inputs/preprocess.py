--- conflicted
+++ resolved
@@ -869,13 +869,8 @@
             prompt,
             tokenization_kwargs=tokenization_kwargs,
             lora_request=lora_request,
-<<<<<<< HEAD
-            return_mm_hashes=return_mm_hashes,
         )
 
     def clear_cache(self) -> None:
         if self.mm_processor_cache is not None:
-            self.mm_processor_cache.clear_cache()
-=======
-        )
->>>>>>> 79f05e44
+            self.mm_processor_cache.clear_cache()