# SPDX-License-Identifier: Apache-2.0
# SPDX-FileCopyrightText: Copyright contributors to the vLLM project

import torch

from vllm.attention.backends.registry import AttentionBackendEnum
from vllm.attention.ops.vit_attn_wrappers import (
    vit_flash_attn_wrapper,
    vit_torch_sdpa_wrapper,
)
from vllm.attention.utils.fa_utils import get_flash_attn_version
from vllm.config import MultiModalConfig
from vllm.logger import init_logger
from vllm.model_executor.custom_op import CustomOp
from vllm.model_executor.models.vision import get_vit_attn_backend

logger = init_logger(__name__)


@CustomOp.register("mm_encoder_attn")
class MMEncoderAttention(CustomOp):
    """Multi-headed attention without any cache, used for multimodal encoder."""

    def __init__(
        self,
        num_heads: int,
        head_size: int,
        scale: float | None = None,
        num_kv_heads: int | None = None,
        prefix: str = "",
        multimodal_config: MultiModalConfig | None = None,
    ) -> None:
        """
        Args:
            num_heads: number of attention heads per partition.
            head_size: hidden_size per attention head.
            scale: scale factor.
            num_kv_heads: number of kv heads.
            prefix: This has no effect, it is only here to make it easier to
                    swap between Attention and MMEncoderAttention.
            multimodal_config: configs for multi-modal.
        """
        super().__init__()

        self.num_heads = num_heads
        self.head_size = head_size
        self.scale = scale
        self.num_kv_heads = num_heads if num_kv_heads is None else num_kv_heads
        self.layer_name = prefix

        assert self.num_heads % self.num_kv_heads == 0, (
            f"num_heads ({self.num_heads}) is not "
            f"divisible by num_kv_heads ({self.num_kv_heads})"
        )
        self.num_queries_per_kv = self.num_heads // self.num_kv_heads

        # During model initialization, the default dtype is set as the model
        # weight and activation dtype.
        dtype = torch.get_default_dtype()

        # Try to get vision attention backend from multimodal_config.
        attn_backend_override = None
        if multimodal_config is not None:
            attn_backend_override = multimodal_config.mm_encoder_attn_backend

        # Get device-specific vision attention backend.
        self.attn_backend = get_vit_attn_backend(
            head_size=head_size,
            dtype=dtype,
            attn_backend_override=attn_backend_override,
        )

        self.is_flash_attn_backend = self.attn_backend in {
            AttentionBackendEnum.FLASH_ATTN,
            AttentionBackendEnum.ROCM_AITER_FA,
        }

<<<<<<< HEAD
=======
        self.flash_attn_varlen_func = maybe_get_vit_flash_attn_backend(
            self.attn_backend,
        )

        if self.is_flash_attn_backend:
            assert self.flash_attn_varlen_func is not None
            self._fa_version = get_flash_attn_version()

>>>>>>> a9e15c21
        logger.info_once(f"Using {self.attn_backend} for MMEncoderAttention.")

    @classmethod
    def enabled(cls) -> bool:
        return True

    def maybe_reshape_qkv_to_4d(
        self,
        query: torch.Tensor,
        key: torch.Tensor,
        value: torch.Tensor,
        bsz: int,
        q_len: int,
        kv_len: int,
    ) -> tuple[torch.Tensor, torch.Tensor, torch.Tensor]:
        """
        Reshape query, key, value to 4D tensors:
        (batch_size, seq_len, num_heads, head_size)
        """
        query = query.view(bsz, q_len, self.num_heads, self.head_size)
        key = key.view(bsz, kv_len, self.num_kv_heads, self.head_size)
        value = value.view(bsz, kv_len, self.num_kv_heads, self.head_size)

        if (num_repeat := self.num_queries_per_kv) > 1:
            # Handle MQA and GQA
            key = torch.repeat_interleave(key, num_repeat, dim=2)
            value = torch.repeat_interleave(value, num_repeat, dim=2)

        return query, key, value

    def _forward_sdpa(
        self,
        query: torch.Tensor,
        key: torch.Tensor,
        value: torch.Tensor,
        cu_seqlens: torch.Tensor | None = None,
    ) -> torch.Tensor:
        """Input shape:
        (batch_size x seq_len x hidden_size) or
        (batch_size x seq_len x num_heads x head_size)
        """
        bsz, q_len = query.size()[:2]
        kv_len = key.size(1)
        is_reshaped = query.dim() != 4

        query, key, value = self.maybe_reshape_qkv_to_4d(
            query, key, value, bsz, q_len, kv_len
        )

        output = vit_torch_sdpa_wrapper(
            q=query,
            k=key,
            v=value,
            cu_seqlens=cu_seqlens,
        )
        if is_reshaped:
            output = output.view(bsz, q_len, -1)
        return output

    def _forward_fa(
        self,
        query: torch.Tensor,
        key: torch.Tensor,
        value: torch.Tensor,
        cu_seqlens: torch.Tensor | None = None,
        max_seqlen: torch.Tensor | None = None,  # Only used for Flash Attention
    ) -> torch.Tensor:
        """Input shape:
        (batch_size x seq_len x hidden_size) or
        (batch_size x seq_len x num_heads x head_size)
        """
        assert (cu_seqlens is not None and max_seqlen is not None) or (
            cu_seqlens is None and max_seqlen is None
        ), "cu_seqlens and max_seqlen should be both set or both None."

        bsz, q_len = query.size()[:2]
        kv_len = key.size(1)
        is_reshaped = query.dim() != 4

        query, key, value = self.maybe_reshape_qkv_to_4d(
            query, key, value, bsz, q_len, kv_len
        )

        output = vit_flash_attn_wrapper(
            q=query,
            k=key,
            v=value,
            cu_seqlens=cu_seqlens,
            max_seqlen=max_seqlen,
            batch_size=bsz,
            is_rocm_aiter=(self.attn_backend == AttentionBackendEnum.ROCM_AITER_FA),
            fa_version=self._fa_version,
        )
        if is_reshaped:
            output = output.view(bsz, q_len, -1)
        return output

    def forward_native(
        self,
        query: torch.Tensor,
        key: torch.Tensor,
        value: torch.Tensor,
        cu_seqlens: torch.Tensor | None = None,
        max_seqlen: torch.Tensor | None = None,  # Only used for Flash Attention
    ) -> torch.Tensor:
        return self._forward_sdpa(query, key, value, cu_seqlens)

    def forward_cuda(
        self,
        query: torch.Tensor,
        key: torch.Tensor,
        value: torch.Tensor,
        cu_seqlens: torch.Tensor | None = None,
        max_seqlen: torch.Tensor | None = None,  # Only used for Flash Attention
    ) -> torch.Tensor:
        if self.is_flash_attn_backend:
            return self._forward_fa(query, key, value, cu_seqlens, max_seqlen)
        elif self.attn_backend == AttentionBackendEnum.TORCH_SDPA:
            return self._forward_sdpa(query, key, value, cu_seqlens)
        else:
            raise ValueError(
                f"Unsupported multi-modal encoder attention backend for CUDA: "
                f"{self.attn_backend}."
            )

    def forward_cpu(
        self,
        query: torch.Tensor,
        key: torch.Tensor,
        value: torch.Tensor,
        cu_seqlens: torch.Tensor | None = None,
        max_seqlen: torch.Tensor | None = None,  # Only used for Flash Attention
    ) -> torch.Tensor:
        return self._forward_sdpa(query, key, value, cu_seqlens)

    def forward_xpu(
        self,
        query: torch.Tensor,
        key: torch.Tensor,
        value: torch.Tensor,
        cu_seqlens: torch.Tensor | None = None,
        max_seqlen: torch.Tensor | None = None,  # Only used for Flash Attention
    ) -> torch.Tensor:
        assert self.is_flash_attn_backend, (
            "XPU only supports FLASH_ATTN for vision attention."
        )
        return self._forward_fa(query, key, value, cu_seqlens, max_seqlen)

    def forward_tpu(
        self,
        query: torch.Tensor,
        key: torch.Tensor,
        value: torch.Tensor,
        cu_seqlens: torch.Tensor | None = None,
        max_seqlen: torch.Tensor | None = None,  # Only used for Flash Attention
    ) -> torch.Tensor:
        assert self.attn_backend == AttentionBackendEnum.PALLAS, (
            f"MMEncoderAttention on TPU only supports PALLAS backend, "
            f"but got {self.attn_backend}."
        )
        if cu_seqlens is None:
            query, key, value = (x.transpose(1, 2) for x in (query, key, value))
            from torch_xla.experimental.custom_kernel import flash_attention

            out = flash_attention(query, key, value, sm_scale=self.scale)
            out = out.transpose(1, 2)
            return out
        logger.warning_once(
            "PALLAS backend with cu_seqlens is not supported for ViT yet. ",
            "Falling back to SDPA implementation.",
        )
        return self._forward_sdpa(query, key, value, cu_seqlens)<|MERGE_RESOLUTION|>--- conflicted
+++ resolved
@@ -1,5 +1,7 @@
 # SPDX-License-Identifier: Apache-2.0
 # SPDX-FileCopyrightText: Copyright contributors to the vLLM project
+
+from collections.abc import Callable
 
 import torch
 
@@ -17,6 +19,27 @@
 logger = init_logger(__name__)
 
 
+def maybe_get_vit_flash_attn_backend(
+    attn_backend: AttentionBackendEnum | None,
+) -> Callable | None:
+    # At this point,
+    # we already have the attn_backend,
+    # overriding logic is done in the platform-specific implementation.
+    # so we don't need to override backend here.
+    # Just return the attn_backend and flash_attn_varlen_func.
+
+    if attn_backend == AttentionBackendEnum.FLASH_ATTN:
+        from vllm.attention.utils.fa_utils import flash_attn_varlen_func
+    elif attn_backend == AttentionBackendEnum.ROCM_AITER_FA:
+        from aiter import flash_attn_varlen_func
+    else:
+        flash_attn_varlen_func = None
+
+    # if attn_backend is TORCH_SDPA,
+    # it will reach here and the flash_attn_varlen_func will be None.
+    return flash_attn_varlen_func
+
+
 @CustomOp.register("mm_encoder_attn")
 class MMEncoderAttention(CustomOp):
     """Multi-headed attention without any cache, used for multimodal encoder."""
@@ -37,7 +60,7 @@
             scale: scale factor.
             num_kv_heads: number of kv heads.
             prefix: This has no effect, it is only here to make it easier to
-                    swap between Attention and MMEncoderAttention.
+                    swap between Attention and MultiHeadAttention
             multimodal_config: configs for multi-modal.
         """
         super().__init__()
@@ -75,24 +98,17 @@
             AttentionBackendEnum.ROCM_AITER_FA,
         }
 
-<<<<<<< HEAD
-=======
-        self.flash_attn_varlen_func = maybe_get_vit_flash_attn_backend(
-            self.attn_backend,
-        )
-
-        if self.is_flash_attn_backend:
-            assert self.flash_attn_varlen_func is not None
-            self._fa_version = get_flash_attn_version()
-
->>>>>>> a9e15c21
+        self._fa_version = (
+            get_flash_attn_version() if self.is_flash_attn_backend else None
+        )
+
         logger.info_once(f"Using {self.attn_backend} for MMEncoderAttention.")
 
     @classmethod
     def enabled(cls) -> bool:
         return True
 
-    def maybe_reshape_qkv_to_4d(
+    def reshape_qkv_to_4d(
         self,
         query: torch.Tensor,
         key: torch.Tensor,
@@ -116,6 +132,30 @@
 
         return query, key, value
 
+    def reshape_qkv_to_3d(
+        self,
+        query: torch.Tensor,
+        key: torch.Tensor,
+        value: torch.Tensor,
+        bsz: int,
+        q_len: int,
+        kv_len: int,
+    ) -> tuple[torch.Tensor, torch.Tensor, torch.Tensor]:
+        """
+        Reshape query, key, value to 3D tensors:
+        (batch_size * seq_len, num_heads, head_size)
+        """
+        query = query.view(bsz * q_len, self.num_heads, self.head_size)
+        key = key.view(bsz * kv_len, self.num_kv_heads, self.head_size)
+        value = value.view(bsz * kv_len, self.num_kv_heads, self.head_size)
+
+        if (num_repeat := self.num_queries_per_kv) > 1:
+            # Handle MQA and GQA
+            key = torch.repeat_interleave(key, num_repeat, dim=1)
+            value = torch.repeat_interleave(value, num_repeat, dim=1)
+
+        return query, key, value
+
     def _forward_sdpa(
         self,
         query: torch.Tensor,
@@ -123,15 +163,13 @@
         value: torch.Tensor,
         cu_seqlens: torch.Tensor | None = None,
     ) -> torch.Tensor:
-        """Input shape:
-        (batch_size x seq_len x hidden_size) or
-        (batch_size x seq_len x num_heads x head_size)
-        """
+        # TODO(Isotr0py): Migrate MultiHeadAttention
+        assert cu_seqlens is not None
+
         bsz, q_len = query.size()[:2]
         kv_len = key.size(1)
-        is_reshaped = query.dim() != 4
-
-        query, key, value = self.maybe_reshape_qkv_to_4d(
+
+        query, key, value = self.reshape_qkv_to_4d(
             query, key, value, bsz, q_len, kv_len
         )
 
@@ -141,8 +179,6 @@
             v=value,
             cu_seqlens=cu_seqlens,
         )
-        if is_reshaped:
-            output = output.view(bsz, q_len, -1)
         return output
 
     def _forward_fa(
@@ -153,21 +189,13 @@
         cu_seqlens: torch.Tensor | None = None,
         max_seqlen: torch.Tensor | None = None,  # Only used for Flash Attention
     ) -> torch.Tensor:
-        """Input shape:
-        (batch_size x seq_len x hidden_size) or
-        (batch_size x seq_len x num_heads x head_size)
-        """
-        assert (cu_seqlens is not None and max_seqlen is not None) or (
-            cu_seqlens is None and max_seqlen is None
-        ), "cu_seqlens and max_seqlen should be both set or both None."
-
-        bsz, q_len = query.size()[:2]
-        kv_len = key.size(1)
-        is_reshaped = query.dim() != 4
-
-        query, key, value = self.maybe_reshape_qkv_to_4d(
-            query, key, value, bsz, q_len, kv_len
-        )
+        assert self.flash_attn_varlen_func is not None, (
+            "Flash attention function is not set."
+        )
+        # # TODO(Isotr0py): Migrate MultiHeadAttention
+        assert cu_seqlens is not None and max_seqlen is not None
+
+        bsz = query.shape[0]
 
         output = vit_flash_attn_wrapper(
             q=query,
@@ -179,8 +207,6 @@
             is_rocm_aiter=(self.attn_backend == AttentionBackendEnum.ROCM_AITER_FA),
             fa_version=self._fa_version,
         )
-        if is_reshaped:
-            output = output.view(bsz, q_len, -1)
         return output
 
     def forward_native(
