--- conflicted
+++ resolved
@@ -23,14 +23,7 @@
     get_scheduler_metadata = ipex_ops.get_scheduler_metadata
 
 
-<<<<<<< HEAD
-def get_flash_attn_version(requires_alibi: bool = False) -> Optional[int]:
-=======
 def get_flash_attn_version(requires_alibi: bool = False) -> int | None:
-    # import here to avoid circular dependencies
-    from vllm.platforms import current_platform
-
->>>>>>> fb5e10d3
     if current_platform.is_xpu():
         return 2
     try:
