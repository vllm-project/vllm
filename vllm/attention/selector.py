# SPDX-License-Identifier: Apache-2.0
# SPDX-FileCopyrightText: Copyright contributors to the vLLM project

from functools import cache
from typing import NamedTuple, cast, get_args

import torch

from vllm.attention.backends.abstract import AttentionBackend, AttentionType
from vllm.attention.backends.registry import (
    MAMBA_TYPE_TO_BACKEND_MAP,
    MambaAttentionBackendEnum,
)
from vllm.config.cache import CacheDType
from vllm.logger import init_logger
from vllm.utils.import_utils import resolve_obj_by_qualname

logger = init_logger(__name__)


class AttentionSelectorConfig(NamedTuple):
    head_size: int
    dtype: torch.dtype
    kv_cache_dtype: CacheDType | None
    block_size: int | None
    use_mla: bool = False
    has_sink: bool = False
    use_sparse: bool = False
    use_mm_prefix: bool = False
    attn_type: str = AttentionType.DECODER

    def __repr__(self):
        return (
            f"AttentionSelectorConfig(head_size={self.head_size}, "
            f"dtype={self.dtype}, "
            f"kv_cache_dtype={self.kv_cache_dtype}, "
            f"block_size={self.block_size}, "
            f"use_mla={self.use_mla}, "
            f"has_sink={self.has_sink}, "
            f"use_sparse={self.use_sparse}, "
            f"use_mm_prefix={self.use_mm_prefix}, "
            f"attn_type={self.attn_type})"
        )


def get_attn_backend(
    head_size: int,
    dtype: torch.dtype,
    kv_cache_dtype: str | None,
    block_size: int | None,
    use_mla: bool = False,
    has_sink: bool = False,
    use_sparse: bool = False,
    use_mm_prefix: bool = False,
    attn_type: str | None = None,
) -> type[AttentionBackend]:
    """Selects which attention backend to use and lazily imports it."""

    if kv_cache_dtype is not None:
        valid_cache_dtypes = get_args(CacheDType)
        assert kv_cache_dtype in valid_cache_dtypes, (
            f"Invalid kv_cache_dtype: {kv_cache_dtype}. "
            f"Valid values are: {valid_cache_dtypes}"
        )

    from vllm.config import get_current_vllm_config

    vllm_config = get_current_vllm_config()
    backend_enum = vllm_config.attention_config.backend

    attn_selector_config = AttentionSelectorConfig(
        head_size=head_size,
        dtype=dtype,
        kv_cache_dtype=cast(CacheDType | None, kv_cache_dtype),
        block_size=block_size,
        use_mla=use_mla,
        has_sink=has_sink,
        use_sparse=use_sparse,
        use_mm_prefix=use_mm_prefix,
        attn_type=attn_type or AttentionType.DECODER,
    )

    return _cached_get_attn_backend(
        backend=backend_enum,
        attn_selector_config=attn_selector_config,
    )


@cache
def _cached_get_attn_backend(
    backend,
    attn_selector_config: AttentionSelectorConfig,
) -> type[AttentionBackend]:
    from vllm.platforms import current_platform

<<<<<<< HEAD
    sig = inspect.signature(current_platform.get_attn_backend_cls)
    if "use_v1" in sig.parameters:
        logger.warning_once(
            "use_v1 parameter for get_attn_backend_cls is deprecated and will "
            "be removed in v0.13.0 or v1.0.0, whichever is soonest. Please "
            "remove it from your plugin code."
        )
        attention_cls = current_platform.get_attn_backend_cls(
            backend,
            use_v1=True,  # use_v1
            **attn_selector_config._asdict(),
        )
    else:
        attention_cls = current_platform.get_attn_backend_cls(
            backend,
            attn_selector_config=attn_selector_config,
        )
=======
    attention_cls = current_platform.get_attn_backend_cls(
        backend,
        head_size,
        dtype,
        kv_cache_dtype,
        block_size,
        use_mla,
        has_sink,
        use_sparse,
        use_mm_prefix,
        attn_type,
    )
>>>>>>> d2c919dc
    if not attention_cls:
        raise ValueError(
            f"Invalid attention backend for {current_platform.device_name}"
        )
    backend = resolve_obj_by_qualname(attention_cls)

    # Adjust kv cache layout if the selected backend requires a specific one
    required_layout = backend.get_required_kv_cache_layout()
    if required_layout is not None:
        from vllm.v1.attention.backends.utils import set_kv_cache_layout

        set_kv_cache_layout(required_layout)
        logger.info(
            "Using %s KV cache layout for %s backend.",
            required_layout,
            backend.get_name(),
        )

    return backend


def get_mamba_attn_backend(
    mamba_type: str,
) -> type[AttentionBackend]:
    """Select which mamba attention backend to use and lazily import it."""
    return _cached_get_mamba_attn_backend(mamba_type)


@cache
def _cached_get_mamba_attn_backend(
    mamba_type: str,
) -> type[AttentionBackend]:
    assert mamba_type and isinstance(mamba_type, str)

    selected_backend = None
    try:
        backend_name = MAMBA_TYPE_TO_BACKEND_MAP[mamba_type]
        selected_backend = MambaAttentionBackendEnum[backend_name]
    except KeyError as e:
        raise ValueError(
            f"Invalid mamba attention backend type: '{backend_name}'. Valid "
            f"backends are: {list(MambaAttentionBackendEnum.__members__.keys())}"
        ) from e

    mamba_attn_backend = selected_backend.get_class()
    return mamba_attn_backend<|MERGE_RESOLUTION|>--- conflicted
+++ resolved
@@ -93,38 +93,10 @@
 ) -> type[AttentionBackend]:
     from vllm.platforms import current_platform
 
-<<<<<<< HEAD
-    sig = inspect.signature(current_platform.get_attn_backend_cls)
-    if "use_v1" in sig.parameters:
-        logger.warning_once(
-            "use_v1 parameter for get_attn_backend_cls is deprecated and will "
-            "be removed in v0.13.0 or v1.0.0, whichever is soonest. Please "
-            "remove it from your plugin code."
-        )
-        attention_cls = current_platform.get_attn_backend_cls(
-            backend,
-            use_v1=True,  # use_v1
-            **attn_selector_config._asdict(),
-        )
-    else:
-        attention_cls = current_platform.get_attn_backend_cls(
-            backend,
-            attn_selector_config=attn_selector_config,
-        )
-=======
     attention_cls = current_platform.get_attn_backend_cls(
         backend,
-        head_size,
-        dtype,
-        kv_cache_dtype,
-        block_size,
-        use_mla,
-        has_sink,
-        use_sparse,
-        use_mm_prefix,
-        attn_type,
+        attn_selector_config=attn_selector_config,
     )
->>>>>>> d2c919dc
     if not attention_cls:
         raise ValueError(
             f"Invalid attention backend for {current_platform.device_name}"
