--- conflicted
+++ resolved
@@ -31,18 +31,12 @@
     block_size: int,
     for_cpu: bool = False,
 ) -> Type[AttentionBackend]:
-<<<<<<< HEAD
-    backend = _which_attn_to_use(num_heads, head_size, num_kv_heads,
-                                 sliding_window, dtype, kv_cache_dtype,
-                                 block_size, for_cpu)
-=======
     """Determine which attention backend to use and only import
     the selected backend module.
     """
     backend = which_attn_to_use(num_heads, head_size, num_kv_heads,
                                 sliding_window, dtype, kv_cache_dtype,
-                                block_size)
->>>>>>> e64fde4b
+                                block_size, for_cpu)
     if backend == _Backend.FLASH_ATTN:
         from vllm.attention.backends.flash_attn import (  # noqa: F401
             FlashAttentionBackend)
@@ -82,9 +76,6 @@
     for_cpu: bool = False,
 ) -> _Backend:
     """Returns which flash attention backend to use."""
-<<<<<<< HEAD
-    if for_cpu or is_cpu():
-=======
 
     # Default case.
     selected_backend = _Backend.FLASH_ATTN
@@ -100,10 +91,9 @@
                 "(case-sensitive).")
         selected_backend = _Backend[backend_by_env_var]
 
-    if is_cpu():
+    if for_cpu or is_cpu():
         if selected_backend != _Backend.TORCH_SDPA:
             logger.info("Cannot use %s backend on CPU.", selected_backend)
->>>>>>> e64fde4b
         return _Backend.TORCH_SDPA
 
     if is_hip():
