# SPDX-License-Identifier: Apache-2.0
# SPDX-FileCopyrightText: Copyright contributors to the vLLM project

import inspect
from functools import cache
from typing import NamedTuple, cast, get_args

import torch

from vllm.attention.backends.abstract import AttentionBackend, AttentionType
from vllm.attention.backends.registry import (
    MAMBA_TYPE_TO_BACKEND_MAP,
    MambaAttentionBackendEnum,
)
from vllm.config.cache import CacheDType
from vllm.logger import init_logger
from vllm.utils.import_utils import resolve_obj_by_qualname

logger = init_logger(__name__)


class AttentionSelectorConfig(NamedTuple):
    head_size: int
    dtype: torch.dtype
    kv_cache_dtype: CacheDType | None
    block_size: int | None
    use_mla: bool = False
    has_sink: bool = False
    use_sparse: bool = False
    attn_type: AttentionType = AttentionType.DECODER

    def __repr__(self):
        return (
            f"AttentionSelectorConfig(head_size={self.head_size}, "
            f"dtype={self.dtype}, "
            f"kv_cache_dtype={self.kv_cache_dtype}, "
            f"block_size={self.block_size}, "
            f"use_mla={self.use_mla}, "
            f"has_sink={self.has_sink}, "
            f"use_sparse={self.use_sparse}, "
            f"attn_type={self.attn_type})"
        )


def get_attn_backend(
    head_size: int,
    dtype: torch.dtype,
    kv_cache_dtype: str | None,
    block_size: int | None,
    use_mla: bool = False,
    has_sink: bool = False,
    use_sparse: bool = False,
    use_mm_prefix: bool = False,
    attn_type: str | None = None,
) -> type[AttentionBackend]:
    """Selects which attention backend to use and lazily imports it."""

    if kv_cache_dtype is not None:
        valid_cache_dtypes = get_args(CacheDType)
        assert kv_cache_dtype in valid_cache_dtypes, (
            f"Invalid kv_cache_dtype: {kv_cache_dtype}. "
            f"Valid values are: {valid_cache_dtypes}"
        )

    from vllm.config import get_current_vllm_config

    vllm_config = get_current_vllm_config()
    backend_enum = vllm_config.attention_config.backend

    attn_selector_config = AttentionSelectorConfig(
        head_size=head_size,
        dtype=dtype,
        kv_cache_dtype=cast(CacheDType | None, kv_cache_dtype),
        block_size=block_size,
        use_mla=use_mla,
        has_sink=has_sink,
        use_sparse=use_sparse,
<<<<<<< HEAD
        attn_type=attn_type or AttentionType.DECODER,
    )

    return _cached_get_attn_backend(
        backend=backend_enum,
        attn_selector_config=attn_selector_config,
=======
        use_mm_prefix=use_mm_prefix,
        attn_type=attn_type,
>>>>>>> 0044c403
    )


@cache
def _cached_get_attn_backend(
    backend,
<<<<<<< HEAD
    attn_selector_config: AttentionSelectorConfig,
=======
    head_size: int,
    dtype: torch.dtype,
    kv_cache_dtype: CacheDType | None,
    block_size: int | None,
    use_mla: bool = False,
    has_sink: bool = False,
    use_sparse: bool = False,
    use_mm_prefix: bool = False,
    attn_type: str | None = None,
>>>>>>> 0044c403
) -> type[AttentionBackend]:
    from vllm.platforms import current_platform

    sig = inspect.signature(current_platform.get_attn_backend_cls)
    if "use_v1" in sig.parameters:
        logger.warning_once(
            "use_v1 parameter for get_attn_backend_cls is deprecated and will "
            "be removed in v0.13.0 or v1.0.0, whichever is soonest. Please "
            "remove it from your plugin code."
        )
        attention_cls = current_platform.get_attn_backend_cls(
            backend,
<<<<<<< HEAD
            use_v1=True,  # use_v1
            **attn_selector_config._asdict(),
=======
            head_size,
            dtype,
            kv_cache_dtype,
            block_size,
            True,  # use_v1
            use_mla,
            has_sink,
            use_sparse,
            use_mm_prefix,
            attn_type,
>>>>>>> 0044c403
        )
    else:
        attention_cls = current_platform.get_attn_backend_cls(
            backend,
<<<<<<< HEAD
            attn_selector_config=attn_selector_config,
=======
            head_size,
            dtype,
            kv_cache_dtype,
            block_size,
            use_mla,
            has_sink,
            use_sparse,
            use_mm_prefix,
            attn_type,
>>>>>>> 0044c403
        )
    if not attention_cls:
        raise ValueError(
            f"Invalid attention backend for {current_platform.device_name}"
        )
    backend = resolve_obj_by_qualname(attention_cls)

    # Adjust kv cache layout if the selected backend requires a specific one
    required_layout = backend.get_required_kv_cache_layout()
    if required_layout is not None:
        from vllm.v1.attention.backends.utils import set_kv_cache_layout

        set_kv_cache_layout(required_layout)
        logger.info(
            "Using %s KV cache layout for %s backend.",
            required_layout,
            backend.get_name(),
        )

    return backend


def get_mamba_attn_backend(
    mamba_type: str,
) -> type[AttentionBackend]:
    """Select which mamba attention backend to use and lazily import it."""
    return _cached_get_mamba_attn_backend(mamba_type)


@cache
def _cached_get_mamba_attn_backend(
    mamba_type: str,
) -> type[AttentionBackend]:
    assert mamba_type and isinstance(mamba_type, str)

    selected_backend = None
    try:
        backend_name = MAMBA_TYPE_TO_BACKEND_MAP[mamba_type]
        selected_backend = MambaAttentionBackendEnum[backend_name]
    except KeyError as e:
        raise ValueError(
            f"Invalid mamba attention backend type: '{backend_name}'. Valid "
            f"backends are: {list(MambaAttentionBackendEnum.__members__.keys())}"
        ) from e

    mamba_attn_backend = selected_backend.get_class()
    return mamba_attn_backend<|MERGE_RESOLUTION|>--- conflicted
+++ resolved
@@ -27,6 +27,7 @@
     use_mla: bool = False
     has_sink: bool = False
     use_sparse: bool = False
+    use_mm_prefix: bool = False
     attn_type: AttentionType = AttentionType.DECODER
 
     def __repr__(self):
@@ -75,36 +76,20 @@
         use_mla=use_mla,
         has_sink=has_sink,
         use_sparse=use_sparse,
-<<<<<<< HEAD
+        use_mm_prefix=use_mm_prefix,
         attn_type=attn_type or AttentionType.DECODER,
     )
 
     return _cached_get_attn_backend(
         backend=backend_enum,
         attn_selector_config=attn_selector_config,
-=======
-        use_mm_prefix=use_mm_prefix,
-        attn_type=attn_type,
->>>>>>> 0044c403
     )
 
 
 @cache
 def _cached_get_attn_backend(
     backend,
-<<<<<<< HEAD
     attn_selector_config: AttentionSelectorConfig,
-=======
-    head_size: int,
-    dtype: torch.dtype,
-    kv_cache_dtype: CacheDType | None,
-    block_size: int | None,
-    use_mla: bool = False,
-    has_sink: bool = False,
-    use_sparse: bool = False,
-    use_mm_prefix: bool = False,
-    attn_type: str | None = None,
->>>>>>> 0044c403
 ) -> type[AttentionBackend]:
     from vllm.platforms import current_platform
 
@@ -117,38 +102,13 @@
         )
         attention_cls = current_platform.get_attn_backend_cls(
             backend,
-<<<<<<< HEAD
             use_v1=True,  # use_v1
             **attn_selector_config._asdict(),
-=======
-            head_size,
-            dtype,
-            kv_cache_dtype,
-            block_size,
-            True,  # use_v1
-            use_mla,
-            has_sink,
-            use_sparse,
-            use_mm_prefix,
-            attn_type,
->>>>>>> 0044c403
         )
     else:
         attention_cls = current_platform.get_attn_backend_cls(
             backend,
-<<<<<<< HEAD
             attn_selector_config=attn_selector_config,
-=======
-            head_size,
-            dtype,
-            kv_cache_dtype,
-            block_size,
-            use_mla,
-            has_sink,
-            use_sparse,
-            use_mm_prefix,
-            attn_type,
->>>>>>> 0044c403
         )
     if not attention_cls:
         raise ValueError(
