""" Attention layer with torch scaled_dot_product_attention
    and PagedAttention."""
from dataclasses import dataclass
from typing import Any, Dict, List, Optional, Tuple, Type

import torch

from vllm._ipex_ops import ipex_ops
from vllm.attention.backends.abstract import (AttentionBackend, AttentionImpl,
                                              AttentionLayer,
                                              AttentionMetadata, AttentionType)
from vllm.attention.backends.utils import CommonAttentionState
from vllm.attention.ops.paged_attn import (PagedAttention,
                                           PagedAttentionMetadata)

_PARTITION_SIZE = 512


class IpexAttnBackend(AttentionBackend):

    @staticmethod
    def get_name() -> str:
        return "IPEX"

    @staticmethod
    def get_impl_cls() -> Type["IpexAttnBackendImpl"]:
        return IpexAttnBackendImpl

    @staticmethod
    def get_metadata_cls() -> Type["IpexAttnMetadata"]:
        return IpexAttnMetadata

    @staticmethod
    def get_state_cls() -> Type["CommonAttentionState"]:
        return CommonAttentionState

    @staticmethod
    def get_kv_cache_shape(
        num_blocks: int,
        block_size: int,
        num_kv_heads: int,
        head_size: int,
    ) -> Tuple[int, ...]:
        return PagedAttention.get_kv_cache_shape(num_blocks, block_size,
                                                 num_kv_heads, head_size)

    @staticmethod
    def swap_blocks(
        src_kv_cache: torch.Tensor,
        dst_kv_cache: torch.Tensor,
        src_to_dst: torch.Tensor,
    ) -> None:
        from vllm._ipex_ops import ipex_ops as ops
        ops.swap_blocks(src_kv_cache, dst_kv_cache, src_to_dst)

    @staticmethod
    def copy_blocks(
        kv_caches: List[torch.Tensor],
        src_to_dists: torch.Tensor,
    ) -> None:
        from vllm._ipex_ops import ipex_ops as ops
        key_caches = [kv_cache[0] for kv_cache in kv_caches]
        value_caches = [kv_cache[1] for kv_cache in kv_caches]
        ops.copy_blocks(key_caches, value_caches, src_to_dists)


@dataclass
class IpexAttnMetadata(AttentionMetadata, PagedAttentionMetadata):
    """Metadata for IpexAttnBackend.
    """
    # Currently, input sequences can only contain all prompts
    # or all decoding. True if all sequences are prompts.
    is_prompt: bool
    slot_mapping: torch.Tensor
    seq_lens: Optional[List[int]]
    seqlen_q: Optional[torch.Tensor]
    max_seqlen: Optional[int]

    def __post_init__(self):
        # Set during the execution of the first attention op.
        # It is a list because it is needed to set per prompt
        # when alibi slopes is used. It is because of the limitation
        # from xformer API.
        # will not appear in the __repr__ and __init__
        self.attn_bias: Optional[List[torch.Tensor]] = None

    @property
    def prefill_metadata(self) -> Optional["IpexAttnMetadata"]:
        # Currently chunked prefill is not supported
        if self.num_decode_tokens == 0:
            assert self.num_prefills > 0
            return self

        return None

    @property
    def decode_metadata(self) -> Optional["IpexAttnMetadata"]:
        # Currently chunked prefill is not supported
        if self.num_prefills > 0:
            assert self.num_decode_tokens == 0
            return None

        return self


class IpexAttnBackendImpl(AttentionImpl[IpexAttnMetadata]):

    def __init__(
        self,
        num_heads: int,
        head_size: int,
        scale: float,
        num_kv_heads: int,
        alibi_slopes: Optional[List[float]],
        sliding_window: Optional[int],
        kv_cache_dtype: str,
        blocksparse_params: Optional[Dict[str, Any]] = None,
        logits_soft_cap: Optional[float] = None,
        attn_type: str = AttentionType.DECODER,
    ) -> None:
        if blocksparse_params is not None:
            raise ValueError(
                "IPEX backend does not support block-sparse attention.")
        self.num_heads = num_heads
        self.head_size = head_size
        self.scale = float(scale)
        self.num_kv_heads = num_kv_heads
        if alibi_slopes is not None:
            alibi_slopes = torch.tensor(alibi_slopes, dtype=torch.float32)
        self.alibi_slopes = alibi_slopes
        self.sliding_window = sliding_window
        self.kv_cache_dtype = kv_cache_dtype

        assert self.num_heads % self.num_kv_heads == 0
        self.num_queries_per_kv = self.num_heads // self.num_kv_heads
        self.need_mask = (self.alibi_slopes is not None
                          or self.sliding_window is not None)
        if logits_soft_cap is None:
            logits_soft_cap = 0
        self.logits_soft_cap = logits_soft_cap

        supported_head_sizes = PagedAttention.get_supported_head_sizes()
        if head_size not in supported_head_sizes:
            raise ValueError(
                f"Head size {head_size} is not supported by PagedAttention. "
                f"Supported head sizes are: {supported_head_sizes}.")
        if kv_cache_dtype != "auto":
            raise NotImplementedError(
                "IPEX backend does not support FP8 KV cache. "
                "Please use xFormers backend instead.")
        if attn_type != AttentionType.DECODER:
            raise NotImplementedError("Encoder self-attention and "
                                      "encoder/decoder cross-attention "
                                      "are not implemented for "
                                      "IpexAttnBackendImpl")

    def split_kv_cache(
        self,
        kv_cache: torch.Tensor,
        num_kv_heads: int,
        head_size: int,
    ) -> Tuple[torch.Tensor, torch.Tensor]:
        x = 1
        num_blocks = kv_cache.shape[1]

        key_cache = kv_cache[0]
        key_cache = key_cache.view(num_blocks, num_kv_heads, head_size // x,
                                   -1, x)
        value_cache = kv_cache[1]
        value_cache = value_cache.view(num_blocks, num_kv_heads, head_size, -1)
        return key_cache, value_cache

    def forward(
        self,
        layer: AttentionLayer,
        query: torch.Tensor,
        key: torch.Tensor,
        value: torch.Tensor,
        kv_cache: torch.Tensor,
        attn_metadata: IpexAttnMetadata,  # type: ignore
<<<<<<< HEAD
        k_scale: torch.Tensor,
        v_scale: torch.Tensor,
=======
>>>>>>> 96663699
        output: Optional[torch.Tensor] = None,
    ) -> torch.Tensor:
        """Forward pass with IPEX varlen_attention and PagedAttention.

        Args:
            query: shape = [num_tokens, num_heads * head_size]
            key: shape = [num_tokens, num_kv_heads * head_size]
            value: shape = [num_tokens, num_kv_heads * head_size]
            kv_cache = [2, num_blocks, block_size * num_kv_heads * head_size]
                NOTE: kv_cache will be an empty tensor with shape [0]
                for profiling run.
            attn_metadata: Metadata for attention.
        Returns:
            shape = [num_tokens, num_heads * head_size]
        """
<<<<<<< HEAD
=======
        assert layer._k_scale == 1.0 and layer._v_scale == 1.0
>>>>>>> 96663699
        num_tokens, hidden_size = query.shape
        # Reshape the query, key, and value tensors.
        query = query.view(-1, self.num_heads, self.head_size)
        key = key.view(-1, self.num_kv_heads, self.head_size)
        value = value.view(-1, self.num_kv_heads, self.head_size)

        if kv_cache.numel() > 0:
            key_cache, value_cache = self.split_kv_cache(
                kv_cache, self.num_kv_heads, self.head_size)
            ipex_ops.reshape_and_cache(
                key,
                value,
                key_cache,
                value_cache,
                attn_metadata.slot_mapping.flatten(),
                self.kv_cache_dtype,
                layer._k_scale,
                layer._v_scale,
            )

        if attn_metadata.is_prompt:
            assert attn_metadata.seq_lens is not None
            if (kv_cache.numel() == 0
                    or attn_metadata.block_tables.numel() == 0):
                if self.num_kv_heads != self.num_heads:
                    key = key.repeat_interleave(self.num_queries_per_kv, dim=1)
                    value = value.repeat_interleave(self.num_queries_per_kv,
                                                    dim=1)

                if attn_metadata.attn_bias is None:
                    if self.alibi_slopes is not None:
                        att_masks = _make_alibi_bias(
                            self.alibi_slopes, query.dtype,
                            attn_metadata.seq_lens)  # type: ignore
                    elif self.sliding_window is not None:
                        att_masks = _make_sliding_window_bias(
                            attn_metadata.seq_lens, self.sliding_window,
                            query.dtype)  # type: ignore
                    else:
                        att_masks = _make_sliding_window_bias(
                            attn_metadata.seq_lens, None, dtype=query.dtype)
                    attn_metadata.attn_bias = att_masks

                output = torch.empty(
                    (num_tokens, self.num_heads, self.head_size),
                    dtype=query.dtype,
                    device=query.device)
                ipex_ops.varlen_attention(
                    query,
                    key,
                    value,
                    output,
                    attn_metadata.seqlen_q,
                    attn_metadata.seqlen_q,
                    attn_metadata.max_seqlen,
                    attn_metadata.max_seqlen,
                    pdropout=0.0,
                    softmax_scale=self.scale,
                    zero_tensors=False,
                    is_causal=True,
                    return_softmax=False,
                    gen_=None,
                    logits_soft_cap=self.logits_soft_cap,
                )
            else:
                # prefix-enabled attention
                raise RuntimeError(
                    "IPEX backend doesn't support prefix decoding.")

        else:
            # Decoding run.
            max_seq_len = attn_metadata.max_decode_seq_len
            output = torch.empty_like(query)
            block_size = value_cache.shape[3]
            num_seqs, num_heads, head_size = query.shape
            max_num_partitions = ((max_seq_len + _PARTITION_SIZE - 1) //
                                  _PARTITION_SIZE)
            # NOTE(woosuk): We use a simple heuristic to decide whether to use
            # PagedAttention V1 or V2. If the number of partitions is 1, we use
            # V1 to avoid the overhead of reduction. Also, if the number of
            # sequences or heads is large, we use V1 since there is enough work
            # to parallelize.
            # TODO(woosuk): Tune this heuristic.
            # For context len > 8192, use V2 kernel to avoid shared memory
            # shortage.
            use_v1 = (max_seq_len <= 8192 and
                      (max_num_partitions == 1 or num_seqs * num_heads > 512))
            if use_v1:
                # Run PagedAttention V1.
                ipex_ops.paged_attention_v1(
                    output,
                    query,
                    key_cache,
                    value_cache,
                    self.num_kv_heads,
                    self.scale,
                    attn_metadata.block_tables,
                    attn_metadata.seq_lens_tensor,
                    block_size,
                    max_seq_len,
                    self.alibi_slopes,
                    self.kv_cache_dtype,
                    layer._k_scale,
                    layer._v_scale,
                )
            else:
                # Run PagedAttention V2.
                assert _PARTITION_SIZE % block_size == 0
                tmp_output = torch.empty(
                    size=(num_seqs, num_heads, max_num_partitions, head_size),
                    dtype=output.dtype,
                    device=output.device,
                )
                exp_sums = torch.empty(
                    size=(num_seqs, num_heads, max_num_partitions),
                    dtype=torch.float32,
                    device=output.device,
                )
                max_logits = torch.empty_like(exp_sums)
                ipex_ops.paged_attention_v2(
                    output,
                    exp_sums,
                    max_logits,
                    tmp_output,
                    query,
                    key_cache,
                    value_cache,
                    self.num_kv_heads,
                    self.scale,
                    attn_metadata.block_tables,
                    attn_metadata.seq_lens_tensor,
                    block_size,
                    max_seq_len,
                    self.alibi_slopes,
                    self.kv_cache_dtype,
                    layer._k_scale,
                    layer._v_scale,
                )

            # Reshape the output tensor.
        return output.view(-1, self.num_heads * self.head_size)


def _make_alibi_bias(
    alibi_slopes: torch.Tensor,
    dtype: torch.dtype,
    seq_lens: List[int],
) -> List[torch.Tensor]:
    attn_biases = []
    for seq_len in seq_lens:
        bias = torch.arange(seq_len, dtype=dtype, device=alibi_slopes.device)
        # NOTE(zhuohan): HF uses
        #     `bias = bias[None, :].repeat(seq_len, 1)`
        # here. We find that both biases give the same results, but
        # the bias below more accurately follows the original ALiBi
        # paper.
        bias = bias[None, :] - bias[:, None]

        num_heads = alibi_slopes.shape[0]
        bias = bias[None, :].repeat((num_heads, 1, 1))
        bias.mul_(alibi_slopes[:, None, None])
        inf_mask = torch.empty(
            (1, seq_len, seq_len),
            dtype=bias.dtype,
            device=alibi_slopes.device).fill_(-torch.inf).triu_(diagonal=1)
        attn_biases.append((bias + inf_mask).to(dtype))

    return attn_biases


def _make_sliding_window_bias(
    seq_lens: List[int],
    window_size: Optional[int],
    dtype: torch.dtype,
) -> List[torch.Tensor]:
    attn_biases = []
    for seq_len in seq_lens:
        tensor = torch.full(
            (1, seq_len, seq_len),
            dtype=dtype,
            fill_value=1,
        )
        shift = 0
        mask = torch.tril(tensor, diagonal=shift).to(dtype)  # type: ignore
        if window_size is not None:
            mask = torch.triu(mask, diagonal=shift - window_size + 1)
        mask = torch.log(mask)
        attn_biases.append(mask.to(dtype))

    return attn_biases<|MERGE_RESOLUTION|>--- conflicted
+++ resolved
@@ -178,11 +178,6 @@
         value: torch.Tensor,
         kv_cache: torch.Tensor,
         attn_metadata: IpexAttnMetadata,  # type: ignore
-<<<<<<< HEAD
-        k_scale: torch.Tensor,
-        v_scale: torch.Tensor,
-=======
->>>>>>> 96663699
         output: Optional[torch.Tensor] = None,
     ) -> torch.Tensor:
         """Forward pass with IPEX varlen_attention and PagedAttention.
@@ -198,10 +193,6 @@
         Returns:
             shape = [num_tokens, num_heads * head_size]
         """
-<<<<<<< HEAD
-=======
-        assert layer._k_scale == 1.0 and layer._v_scale == 1.0
->>>>>>> 96663699
         num_tokens, hidden_size = query.shape
         # Reshape the query, key, and value tensors.
         query = query.view(-1, self.num_heads, self.head_size)
