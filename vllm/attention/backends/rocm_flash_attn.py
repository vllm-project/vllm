# SPDX-License-Identifier: Apache-2.0
# SPDX-FileCopyrightText: Copyright contributors to the vLLM project
"""Attention layer ROCm GPUs."""
import itertools
from dataclasses import dataclass
from functools import cache
from typing import TYPE_CHECKING, Any, Dict, List, Optional, Tuple, Type

import torch

import vllm.envs as envs
from vllm import _custom_ops as ops
from vllm.attention.backends.abstract import (AttentionBackend, AttentionImpl,
                                              AttentionLayer,
                                              AttentionMetadata, AttentionType)
from vllm.attention.backends.utils import (CommonAttentionState,
                                           CommonMetadataBuilder)
from vllm.attention.ops.paged_attn import (PagedAttention,
                                           PagedAttentionMetadata)
from vllm.config import get_current_vllm_config
from vllm.logger import init_logger
from vllm.platforms import current_platform
from vllm.platforms.rocm import use_rocm_custom_paged_attention

if TYPE_CHECKING:
    from vllm.worker.model_runner import ModelInputForGPUWithSamplingMetadata

logger = init_logger(__name__)
_PARTITION_SIZE_ROCM = 256


@cache
def is_rocm_aiter_paged_attn_enabled() -> bool:
    return envs.VLLM_ROCM_USE_AITER_PAGED_ATTN \
        and envs.VLLM_ROCM_USE_AITER \


@cache
def _get_paged_attn_module() -> PagedAttention:
    """
    Initializes the appropriate PagedAttention module from `attention/ops`,
    which is used as helper function
    by `ROCmFlashAttentionImpl` and `ROCmFlashAttentionBackend`.

    The choice of attention module depends on whether
    AITER paged attention is enabled:
    - If enabled, `ROCmFlashAttentionImpl` uses `AITERPagedAttention`.
    - Otherwise, it defaults to using the original `PagedAttention`.
    """
    if is_rocm_aiter_paged_attn_enabled():
        # Import AITERPagedAttention only when the flag is enabled
        from vllm.attention.ops.rocm_aiter_paged_attn import (
            AITERPagedAttention)
        return AITERPagedAttention()
    return PagedAttention()


class ROCmFlashAttentionBackend(AttentionBackend):
    accept_output_buffer: bool = True

    @staticmethod
    def get_name() -> str:
        return "ROCM_FLASH"

    @staticmethod
    def get_impl_cls() -> Type["ROCmFlashAttentionImpl"]:
        return ROCmFlashAttentionImpl

    @staticmethod
    def get_metadata_cls() -> Type["AttentionMetadata"]:
        return ROCmFlashAttentionMetadata

    @staticmethod
    def get_builder_cls() -> Type["ROCmFlashAttentionMetadataBuilder"]:
        return ROCmFlashAttentionMetadataBuilder

    @staticmethod
    def get_state_cls() -> Type["CommonAttentionState"]:
        return CommonAttentionState

    @staticmethod
    def get_kv_cache_shape(
        num_blocks: int,
        block_size: int,
        num_kv_heads: int,
        head_size: int,
    ) -> Tuple[int, ...]:
        paged_attn = _get_paged_attn_module()
        return paged_attn.get_kv_cache_shape(num_blocks, block_size,
                                             num_kv_heads, head_size)

    @staticmethod
    def swap_blocks(
        src_kv_cache: torch.Tensor,
        dst_kv_cache: torch.Tensor,
        src_to_dst: torch.Tensor,
    ) -> None:
        paged_attn = _get_paged_attn_module()
        paged_attn.swap_blocks(src_kv_cache, dst_kv_cache, src_to_dst)

    @staticmethod
    def copy_blocks(
        kv_caches: List[torch.Tensor],
        src_to_dists: torch.Tensor,
    ) -> None:
        paged_attn = _get_paged_attn_module()
        paged_attn.copy_blocks(kv_caches, src_to_dists)


@dataclass
class ROCmFlashAttentionMetadata(AttentionMetadata, PagedAttentionMetadata):
    """Metadata for FlashAttentionBackend.

    NOTE: Any python object stored here is not updated when it is
    cuda-graph replayed. If you have values that need to be changed
    dynamically, it should be stored in tensor. The tensor has to be
    updated from `CUDAGraphRunner.forward` API.
    """
    # (batch_size,). The sequence length per sequence. Sequence length means
    # the computed tokens + new tokens None if it is a decoding.
    seq_lens: Optional[List[int]]
    # seq_lens stored as a tensor.
    seq_lens_tensor: Optional[torch.Tensor]
    # Maximum sequence length among prefill batch. 0 if there are decoding
    # requests only.
    max_prefill_seq_len: int
    # Maximum sequence length among decode batch. 0 if there are prefill
    # requests only.
    max_decode_seq_len: int

    # Whether or not if cuda graph is enabled.
    # Cuda-graph is currently enabled for decoding only.
    # TODO(woosuk): Move `use_cuda_graph` out since it's unrelated to attention.
    use_cuda_graph: bool

    # NOTE(sang): Definition of context_len, query_len, and seq_len.
    # |---------- N-1 iteration --------|
    # |---------------- N iteration ---------------------|
    # |- tokenA -|......................|-- newTokens ---|
    # |---------- context_len ----------|
    # |-------------------- seq_len ----------------------|
    #                                   |-- query_len ---|

    # Maximum query length in the batch. None for decoding.
    max_query_len: Optional[int] = None
    # (batch_size + 1,). The cumulative subquery lengths of the sequences in
    # the batch, used to index into subquery. E.g., if the subquery length
    # is [4, 6], it is [0, 4, 10].
    query_start_loc: Optional[torch.Tensor] = None
    # (batch_size + 1,). The cumulative sequence lengths of the sequences in
    # the batch, used to index into sequence. E.g., if the sequence length is
    # [4, 6], it is [0, 4, 10].
    seq_start_loc: Optional[torch.Tensor] = None
    # (batch_size,) A tensor of context lengths (tokens that are computed
    # so far).
    context_lens_tensor: Optional[torch.Tensor] = None

    # Max number of query tokens among request in the batch.
    max_decode_query_len: Optional[int] = None

    _cached_prefill_metadata: Optional["ROCmFlashAttentionMetadata"] = None
    _cached_decode_metadata: Optional["ROCmFlashAttentionMetadata"] = None

    # Begin encoder attn & enc/dec cross-attn fields...

    # Encoder sequence lengths representation
    encoder_seq_lens: Optional[List[int]] = None
    encoder_seq_lens_tensor: Optional[torch.Tensor] = None

    # Maximum sequence length among encoder sequences
    max_encoder_seq_len: Optional[int] = None

    # Number of tokens input to encoder
    num_encoder_tokens: Optional[int] = None

    # Cross-attention memory-mapping data structures: slot mapping
    # and block tables
    cross_slot_mapping: Optional[torch.Tensor] = None
    cross_block_tables: Optional[torch.Tensor] = None

    @property
    def prefill_metadata(self) -> Optional["ROCmFlashAttentionMetadata"]:
        if self.num_prefills == 0:
            return None

        if self._cached_prefill_metadata is not None:
            return self._cached_prefill_metadata

        assert self.seq_lens is not None
        assert self.seq_lens_tensor is not None
        assert self.block_tables is not None

        self._cached_prefill_metadata = ROCmFlashAttentionMetadata(
            num_prefills=self.num_prefills,
            num_prefill_tokens=self.num_prefill_tokens,
            num_decode_tokens=0,
            slot_mapping=self.slot_mapping[:self.num_prefill_tokens],
            multi_modal_placeholder_index_maps=self.
            multi_modal_placeholder_index_maps,
            enable_kv_scales_calculation=self.enable_kv_scales_calculation,
            seq_lens=self.seq_lens[:self.num_prefills],
            seq_lens_tensor=self.seq_lens_tensor[:self.num_prefills],
            max_query_len=self.max_query_len,
            max_prefill_seq_len=self.max_prefill_seq_len,
            max_decode_seq_len=0,
            query_start_loc=None if self.query_start_loc is None else
            self.query_start_loc[:self.num_prefills + 1],
            seq_start_loc=None if self.seq_start_loc is None else
            self.seq_start_loc[:self.num_prefills + 1],
            context_lens_tensor=None if self.context_lens_tensor is None else
            self.context_lens_tensor[:self.num_prefills],
            block_tables=self.block_tables[:self.num_prefills],
            use_cuda_graph=False,
            # Begin encoder & cross attn fields below...
            encoder_seq_lens=self.encoder_seq_lens,
            encoder_seq_lens_tensor=self.encoder_seq_lens_tensor,
            max_encoder_seq_len=self.max_encoder_seq_len,
            cross_slot_mapping=self.cross_slot_mapping,
            cross_block_tables=self.cross_block_tables)
        return self._cached_prefill_metadata

    @property
    def decode_metadata(self) -> Optional["ROCmFlashAttentionMetadata"]:
        if self.num_decode_tokens == 0:
            return None

        if self._cached_decode_metadata is not None:
            return self._cached_decode_metadata
        assert self.block_tables is not None
        assert self.seq_lens_tensor is not None

        self._cached_decode_metadata = ROCmFlashAttentionMetadata(
            num_prefills=0,
            num_prefill_tokens=0,
            num_decode_tokens=self.num_decode_tokens,
            slot_mapping=self.slot_mapping[self.num_prefill_tokens:],
            multi_modal_placeholder_index_maps=None,
            enable_kv_scales_calculation=True,
            seq_lens=None,
            seq_lens_tensor=self.seq_lens_tensor[self.num_prefills:],
            max_query_len=None,
            max_prefill_seq_len=0,
            max_decode_seq_len=self.max_decode_seq_len,
            query_start_loc=None,
            seq_start_loc=None,
            context_lens_tensor=None,
            block_tables=self.block_tables[self.num_prefills:],
            use_cuda_graph=self.use_cuda_graph,
            # Begin encoder & cross attn fields below...
            encoder_seq_lens=self.encoder_seq_lens,
            encoder_seq_lens_tensor=self.encoder_seq_lens_tensor,
            max_encoder_seq_len=self.max_encoder_seq_len,
            cross_slot_mapping=self.cross_slot_mapping,
            cross_block_tables=self.cross_block_tables)
        # Batch may be composed of prefill|decodes, adjust query start indices
        # to refer to the start of decodes when the two are split apart.
        # E.g. in tokens:[3 prefills|6 decodes], query_start_loc=[3,9] => [0,6].
        if self._cached_decode_metadata.query_start_loc is not None:
            qs = self._cached_decode_metadata.query_start_loc
            self._cached_decode_metadata.query_start_loc = qs - qs[0]
        return self._cached_decode_metadata

    def advance_step(self,
                     model_input: "ModelInputForGPUWithSamplingMetadata",
                     sampled_token_ids: Optional[torch.Tensor],
                     block_size: int,
                     num_seqs: int,
                     num_queries: int,
                     turn_prefills_into_decodes: bool = False):
        """
        Update metadata in-place to advance one decode step.
        """

        assert not turn_prefills_into_decodes, \
            ("Chunked prefill is not supported with rocm_flash_attn yet."
             "turn_prefills_into_decodes is a Multi-Step + Chunked-Prefill "
             "specific parameter.")

        # When using cudagraph, the num_seqs is padded to the next captured
        # batch sized, but num_queries tracks the actual number of requests in
        # the batch. For --enforce-eager mode, num_seqs == num_queries
        if num_seqs != num_queries:
            assert num_seqs > num_queries
            assert self.use_cuda_graph

        assert self.num_prefills == 0
        assert self.num_prefill_tokens == 0
        assert self.num_decode_tokens == num_seqs
        assert self.slot_mapping.shape == (num_seqs, )

        assert self.seq_lens is not None
        assert len(self.seq_lens) == num_seqs
        assert self.seq_lens_tensor is not None
        assert self.seq_lens_tensor.shape == (num_seqs, )
        assert self.max_query_len == 1
        assert self.max_prefill_seq_len == 0
        assert self.max_decode_seq_len == max(self.seq_lens)

        assert self.query_start_loc is not None
        assert self.query_start_loc.shape == (num_queries + 1, )
        assert self.seq_start_loc is not None
        assert self.seq_start_loc.shape == (num_seqs + 1, )

        assert self.context_lens_tensor is not None
        assert self.context_lens_tensor.shape == (num_queries, )

        assert self.block_tables is not None
        assert self.block_tables.shape[0] == num_seqs

        # Update query lengths. Note that we update only queries and not seqs,
        # since tensors may be padded due to captured cuda graph batch size
        for i in range(num_queries):
            self.seq_lens[i] += 1
        self.max_decode_seq_len = max(self.seq_lens)

        ops.advance_step_flashattn(num_seqs=num_seqs,
                                   num_queries=num_queries,
                                   block_size=block_size,
                                   input_tokens=model_input.input_tokens,
                                   sampled_token_ids=sampled_token_ids,
                                   input_positions=model_input.input_positions,
                                   seq_lens=self.seq_lens_tensor,
                                   slot_mapping=self.slot_mapping,
                                   block_tables=self.block_tables)


class ROCmFlashAttentionMetadataBuilder(
        CommonMetadataBuilder[ROCmFlashAttentionMetadata]):

    _metadata_cls = ROCmFlashAttentionMetadata


def _make_alibi_bias(alibi_slopes: torch.Tensor,
                     dtype: torch.dtype,
                     seq_lens: Optional[List[int]],
                     make_attn_mask: bool = True) -> List[torch.Tensor]:
    attn_biases = []
    if seq_lens:
        for seq_len in seq_lens:
            bias = torch.arange(seq_len, dtype=dtype)
            # NOTE(zhuohan): HF uses
            #     `bias = bias[None, :].repeat(seq_len, 1)`
            # here. We find that both biases give the same results, but
            # the bias below more accurately follows the original ALiBi
            # paper.
            bias = bias[None, :] - bias[:, None]

            num_heads = alibi_slopes.shape[0]
            bias = bias[None, :].repeat(
                (num_heads, 1, 1)).to(alibi_slopes.device)
            bias.mul_(alibi_slopes[:, None, None])
            if make_attn_mask:
                inf_mask = torch.empty(
                    (1, seq_len, seq_len),
                    dtype=bias.dtype).fill_(-torch.inf).triu_(diagonal=1).to(
                        alibi_slopes.device)
                attn_biases.append((bias + inf_mask).to(dtype))
            else:
                attn_biases.append(bias.to(dtype))

    return attn_biases


def _get_seq_len_block_table_args(
    attn_metadata: ROCmFlashAttentionMetadata,
    attn_type: str,
) -> tuple:
    '''
    The particular choice of sequence-length
    attributes which should be extracted from attn_metadata is dependent
    on the type of attention operation.

    Decoder attn -> select entirely decoder self-attention-related fields
    Encoder/decoder cross-attn -> select encoder sequence lengths
    Encoder attn -> select encoder sequence lengths fields
    Encoder-only attn -> select prefill sequence lengths with 
        bidirectional attention
    
    Arguments:

    * attn_metadata: Attention metadata structure associated with attention op
    * attn_type: encoder attention, decoder self-attention,
                encoder/decoder cross-attention, encoder-only

    Returns:

    * Appropriate sequence-lengths tensors for query and key
    * Appropriate max sequence-length scalar
    * Causal masking flag
    '''

    if attn_type == AttentionType.ENCODER:
        assert attn_metadata.encoder_seq_lens is not None
        assert attn_metadata.encoder_seq_lens_tensor is not None
        query_seq_start_loc = torch.tensor(
            list(itertools.accumulate([0] + attn_metadata.encoder_seq_lens)),
            device=attn_metadata.encoder_seq_lens_tensor.device,
            dtype=attn_metadata.encoder_seq_lens_tensor.dtype)
        causal_mask = False

        # No block tables associated with encoder attention
        return (query_seq_start_loc, attn_metadata.max_encoder_seq_len,
                query_seq_start_loc, attn_metadata.max_encoder_seq_len,
                attn_metadata.encoder_seq_lens, causal_mask)

    elif attn_type == AttentionType.ENCODER_ONLY:
        # For encoder-only models, we use the prefill sequence lengths
        assert attn_metadata.seq_lens is not None
        assert attn_metadata.seq_lens_tensor is not None
        query_seq_start_loc = torch.tensor(
            list(itertools.accumulate([0] + attn_metadata.seq_lens)),
            device=attn_metadata.seq_lens_tensor.device,
            dtype=attn_metadata.seq_lens_tensor.dtype)
        max_seq_len = attn_metadata.max_prefill_seq_len
        # Encoder-only models typically use bidirectional attention
        causal_mask = False

        return (query_seq_start_loc, max_seq_len, query_seq_start_loc,
                max_seq_len, attn_metadata.seq_lens, causal_mask)

    elif attn_type == AttentionType.DECODER:
        # Decoder self-attention
        # Choose max_seq_len based on whether we are in prompt_run
        assert attn_metadata.seq_lens is not None
        assert attn_metadata.seq_lens_tensor is not None
        query_seq_start_loc = torch.tensor(
            list(itertools.accumulate([0] + attn_metadata.seq_lens)),
            device=attn_metadata.seq_lens_tensor.device,
            dtype=attn_metadata.seq_lens_tensor.dtype)
        max_seq_len = attn_metadata.max_prefill_seq_len
        causal_mask = True

        return (query_seq_start_loc, max_seq_len, query_seq_start_loc,
                max_seq_len, attn_metadata.seq_lens, causal_mask)
    elif attn_type == AttentionType.ENCODER_DECODER:
        assert attn_metadata.seq_lens is not None
        assert attn_metadata.encoder_seq_lens_tensor is not None
        query_start_loc = torch.tensor(
            list(itertools.accumulate([0] + attn_metadata.seq_lens)),
            device=attn_metadata.encoder_seq_lens_tensor.device,
            dtype=attn_metadata.encoder_seq_lens_tensor.dtype)

        assert attn_metadata.encoder_seq_lens is not None
        assert attn_metadata.seq_lens_tensor is not None
        key_seq_start_loc = torch.tensor(
            list(itertools.accumulate([0] + attn_metadata.encoder_seq_lens)),
            device=attn_metadata.seq_lens_tensor.device,
            dtype=attn_metadata.seq_lens_tensor.dtype)
        causal_mask = False

        # Enc/dec cross-attention KVs match encoder sequence length;
        # cross-attention utilizes special "cross" block tables
        return (query_start_loc, attn_metadata.max_prefill_seq_len,
                key_seq_start_loc, attn_metadata.max_encoder_seq_len,
                attn_metadata.seq_lens, causal_mask)
    else:
        raise AttributeError(f"Invalid attention type {str(attn_type)}")


class ROCmFlashAttentionImpl(AttentionImpl):
    """
    If the input tensors contain prompt tokens, the layout is as follows:
    |<--------------- num_prompt_tokens -------------->|
    |<--prompt_0-->|<--prompt_1-->|...|<--prompt_N-1-->|

    Otherwise, the layout is as follows:
    |<------------------ num_generation_tokens (M) ----------------->|
    |<--generation_0-->|..........|<--generation_M-1-->|<--padding-->|

    Generation tokens can contain padding when cuda-graph is used.
    Currently, prompt tokens don't contain any padding.

    The prompts might have different lengths, while the generation tokens
    always have length 1.

    If chunked prefill is enabled, prefill tokens and decode tokens can be
    batched together in a flattened 1D query.

    |<----- num_prefill_tokens ---->|<------- num_decode_tokens ----------->|	
    |<-prompt_0->|...|<-prompt_N-1->|<-generation_0->|...|<-generation_M-1->|

    Currently, cuda graph is disabled for chunked prefill, meaning there's no
    padding between prefill and decode tokens.
    """

    def __init__(
        self,
        num_heads: int,
        head_size: int,
        scale: float,
        num_kv_heads: int,
        alibi_slopes: Optional[List[float]],
        sliding_window: Optional[int],
        kv_cache_dtype: str,
        blocksparse_params: Optional[Dict[str, Any]] = None,
        logits_soft_cap: Optional[float] = None,
        attn_type: str = AttentionType.DECODER,
        kv_sharing_target_layer_name: Optional[str] = None,
        use_irope: bool = False,
    ) -> None:
        if kv_sharing_target_layer_name is not None:
            raise NotImplementedError("KV sharing is not supported in V0.")
        if use_irope:
            logger.warning_once(
                "Using irope in ROCm Flash Attention is not supported yet, it "
                "will fail back to global attention for long context.")
        if blocksparse_params is not None:
            raise ValueError(
                "ROCmFlashAttention does not support blocksparse attention.")
        if use_irope:
            logger.warning(
                "Using irope in V0 is not supported yet, it will fall back "
                "to global attention for long context.")
        if logits_soft_cap is None:
            # In flash-attn, setting logits_soft_cap as 0 means no soft cap.
            self.logits_soft_cap = 0.0
        else:
            self.logits_soft_cap = logits_soft_cap
        self.attn_type = attn_type
        self.num_heads = num_heads
        self.head_size = head_size
        self.scale = float(scale)
        self.num_kv_heads = num_kv_heads
        if alibi_slopes is not None:
            alibi_slopes = torch.tensor(alibi_slopes, dtype=torch.float32)
        self.alibi_slopes = alibi_slopes
        self.sliding_window = ((sliding_window, sliding_window)
                               if sliding_window is not None else (-1, -1))
        self.kv_cache_dtype = kv_cache_dtype

        self.num_queries_per_kv = self.num_heads // self.num_kv_heads

        self.paged_attn_module = _get_paged_attn_module()
        supported_head_sizes = self.paged_attn_module.get_supported_head_sizes(
        )

        if head_size not in supported_head_sizes:
            raise ValueError(
                f"Head size {head_size} is not supported by PagedAttention. "
                f"Supported head sizes are: {supported_head_sizes}.")

        self.use_naive_attn = False
        # NOTE: Allow for switching between Triton and CK. Defaulting to triton.
        self.use_triton_flash_attn = envs.VLLM_USE_TRITON_FLASH_ATTN
        if self.use_triton_flash_attn:
            if logits_soft_cap is not None:
                raise ValueError(
                    "ROCm Triton FlashAttention does not support attention"
                    " logits soft capping."
                    " please try using the ROCm CK "
                    "FA backend instead by setting the env var "
                    "`VLLM_USE_TRITON_FLASH_ATTN=0`")

            from vllm.attention.ops.triton_flash_attention import (  # noqa: F401
                triton_attention)
            self.triton_attn_func = triton_attention
            logger.debug("Using Triton FA in ROCmBackend")
            if self.sliding_window != (-1, -1):
                logger.warning("ROCm Triton FA does not currently support "
                               "sliding window attention. If using half "
                               "precision, please try using the ROCm CK "
                               "FA backend instead by setting the env var "
                               "`VLLM_USE_TRITON_FLASH_ATTN=0`")
        else:
            # if not using triton, navi3x/navi21/navi10 do not use flash-attn
            # either
            if not current_platform.has_device_capability(90):
                self.use_naive_attn = True
            else:
                try:
                    from flash_attn import flash_attn_varlen_func  # noqa: F401
                    self.fa_attn_func = flash_attn_varlen_func
                    logger.debug("Using CK FA in ROCmBackend")
                except ModuleNotFoundError:
                    self.use_naive_attn = True

            if self.use_naive_attn:
                if logits_soft_cap is not None:
                    raise ValueError(
                        "ROCm Naive FlashAttention does not support "
                        "attention logits soft capping.")

                self.sdpa_attn_func = _sdpa_attention
                logger.debug("Using naive (SDPA) attention in ROCmBackend")

        self.aiter_kv_scales_initialized = False
        self.force_fp8_attention = (
            get_current_vllm_config() is not None
            and get_current_vllm_config().model_config.override_attention_dtype
            == "fp8")

    def repeat_kv(self, x: torch.Tensor, n_rep: int) -> torch.Tensor:
        """torch.repeat_interleave(x, dim=1, repeats=n_rep)"""
        tokens, n_kv_heads, head_dim = x.shape
        return (x[:, :,
                  None, :].expand(tokens, n_kv_heads, n_rep,
                                  head_dim).reshape(tokens, n_kv_heads * n_rep,
                                                    head_dim))

    def fused_output_quant_supported(self, dtype: torch.dtype, static: bool,
                                     group_shape: tuple[int, int]):
        if self.use_triton_flash_attn:
            return dtype == current_platform.fp8_dtype(
            ) and static and group_shape == (-1, -1)  # per-tensor

        # Only supported in the Triton backend
        return False

    def forward(
        self,
        layer: AttentionLayer,
        query: torch.Tensor,
        key: torch.Tensor,
        value: torch.Tensor,
        kv_cache: torch.Tensor,
        attn_metadata: ROCmFlashAttentionMetadata,
        output: Optional[torch.Tensor] = None,
        output_scale: Optional[torch.Tensor] = None,
    ) -> torch.Tensor:
        """Forward pass with FlashAttention and PagedAttention.

        For decoder-only models: query, key and value must be non-None.

        For encoder/decoder models:
        * ROCmFlashAttentionImpl.forward() may be invoked for both self- and 
            cross-attention layers.
        * For self-attention: query, key and value must be non-None.
        * For cross-attention:
            * Query must be non-None
            * During prefill, key and value must be non-None; key and value
              get cached for use during decode.
            * During decode, key and value may be None, since:
              (1) key and value tensors were cached during prefill, and
              (2) cross-attention key and value tensors do not grow during
                  decode
        
        A note on how the attn_type (attention type enum) argument impacts
        attention forward() behavior:
    
            * DECODER: normal decoder-only behavior;
                use decoder self-attention block table
            * ENCODER: no KV caching; pass encoder sequence
                attributes (encoder_seq_lens/encoder_seq_lens_tensor/
                max_encoder_seq_len) to kernel, in lieu of decoder
                sequence attributes (seq_lens/seq_lens_tensor/max_seq_len)
            * ENCODER_DECODER: cross-attention behavior;
                use cross-attention block table for caching KVs derived
                from encoder hidden states; since KV sequence lengths
                will match encoder sequence lengths, pass encoder sequence
                attributes to kernel (encoder_seq_lens/encoder_seq_lens_tensor/
                max_encoder_seq_len)
            * ENCODER_ONLY: bidirectional attention with no KV caching;
                use prefill sequence attributes

        Args:
            query: shape = [num_tokens, num_heads * head_size]
            key: shape = [num_tokens, num_kv_heads * head_size]
            value: shape = [num_tokens, num_kv_heads * head_size]
            kv_cache = [2, num_blocks, block_size * num_kv_heads * head_size]
                NOTE: kv_cache will be an empty tensor with shape [0]
                for profiling run.
            attn_metadata: Metadata for attention.
            attn_type: Select attention type, between encoder attention,
                       decoder self-attention, or encoder/decoder cross-
                       attention. Defaults to decoder self-attention,
                       which is the vLLM default generally
        Returns:
            shape = [num_tokens, num_heads * head_size]
        """
        assert output is not None, "Output tensor must be provided."

        if output_scale is not None and not self.use_triton_flash_attn:
            raise NotImplementedError(
                "fused output quantization only supported for Triton"
                " implementation in ROCMFlashAttentionImpl for now")

        query = query.view(-1, self.num_heads, self.head_size)
        if key is not None:
            assert value is not None
            key = key.view(-1, self.num_kv_heads, self.head_size)
            value = value.view(-1, self.num_kv_heads, self.head_size)
        else:
            assert value is None

        paged_attn = self.paged_attn_module

        # Reshaping kv tensors is required for AITER paged attention kernel
        # because it works on a different tensor shape,
        # when the size of one element is one byte (int8/fp8 dtypes).
        # This reshaping is only required on the first forward call
        # and the kv cache must not be empty.
        if (is_rocm_aiter_paged_attn_enabled() and kv_cache.dtype.itemsize == 1
                and not self.aiter_kv_scales_initialized
                and kv_cache.shape != torch.Size([0])):
            num_blocks = kv_cache.shape[1]
            block_size = kv_cache.shape[2] // (self.num_kv_heads *
                                               self.head_size)
            k_scale = torch.empty((self.num_kv_heads, num_blocks * block_size),
                                  dtype=torch.float32,
                                  device=kv_cache.device)
            v_scale = torch.empty((self.num_kv_heads, num_blocks * block_size),
                                  dtype=torch.float32,
                                  device=kv_cache.device)
            self.aiter_kv_scales_initialized = True
            k_scale.fill_(layer._k_scale.item())
            v_scale.fill_(layer._v_scale.item())
            layer._k_scale = k_scale
            layer._v_scale = v_scale

        # Only update KV cache for decoder self-attention
        # and encoder-decoder cross-attention
        if self.attn_type not in [
                AttentionType.ENCODER, AttentionType.ENCODER_ONLY
        ] and kv_cache.numel() > 0:
            key_cache, value_cache = paged_attn.split_kv_cache(
                kv_cache, self.num_kv_heads, self.head_size)

            if key is not None and value is not None:
                # Reshape the input keys and values and store them in the
                # cache. If kv_cache is not provided, the new key and value
                # tensors are not cached. This happens during the initial
                # memory profiling run.
                paged_attn.write_to_paged_cache(
                    key,
                    value,
                    key_cache,
                    value_cache,
                    attn_metadata.slot_mapping
                    if self.attn_type != AttentionType.ENCODER_DECODER else
                    attn_metadata.cross_slot_mapping,
                    self.kv_cache_dtype,
                    layer._k_scale,
                    layer._v_scale,
                )

        if self.attn_type != AttentionType.ENCODER:
            num_prefill_tokens = attn_metadata.num_prefill_tokens
        elif self.attn_type == AttentionType.ENCODER_ONLY:
            # For encoder-only models, all tokens are processed in one go
            num_prefill_tokens = query.shape[0]
        else:
            assert attn_metadata.num_encoder_tokens is not None
            num_prefill_tokens = attn_metadata.num_encoder_tokens

        # Query for decode. KV is not needed because it is already cached.
        decode_query = query[num_prefill_tokens:]
        # QKV for prefill.
        query = query[:num_prefill_tokens]

        # For encoder-only and encoder models,
        # we process all tokens at once
        # For decoder and encoder-decoder,
        # we may need to limit key/value to prefill tokens
        if key is not None and value is not None \
            and self.attn_type not in [AttentionType.ENCODER_DECODER,
                                       AttentionType.ENCODER_ONLY]:
            key = key[:num_prefill_tokens]
            value = value[:num_prefill_tokens]

        if prefill_meta := attn_metadata.prefill_metadata:
            # Prompt run.
            # normal attention and DECODER
            if self.attn_type == AttentionType.DECODER and (
                    kv_cache.numel() == 0 or prefill_meta.block_tables is None
                    or prefill_meta.block_tables.numel() == 0):
                (query_seq_start_loc, query_max_seq_len, key_seq_start_loc,
                 key_max_seq_len, seq_lens,
                 causal_mask) = (prefill_meta.seq_start_loc,
                                 prefill_meta.max_prefill_seq_len,
                                 prefill_meta.seq_start_loc,
                                 prefill_meta.max_prefill_seq_len,
                                 attn_metadata.seq_lens, True)
            # prefix-enabled attention and ENCODER/ENCODER_DECODER
            else:
                (query_seq_start_loc, query_max_seq_len, key_seq_start_loc,
                 key_max_seq_len, seq_lens,
                 causal_mask) = _get_seq_len_block_table_args(
                     prefill_meta, self.attn_type)
            # Prompt run.
            if kv_cache.numel() == 0 or prefill_meta.block_tables.numel() == 0:
                # triton attention
                # When block_tables are not filled, it means q and k are the
                # prompt, and they have the same length.
                attn_masks = None
                if self.use_triton_flash_attn:
                    if self.alibi_slopes is not None:
                        attn_masks = _make_alibi_bias(
                            self.alibi_slopes,
                            query.dtype,
                            seq_lens,
                            make_attn_mask=causal_mask)  # type: ignore

                    use_fp8_scales = (layer._q_scale and layer._k_scale
                                      and layer._v_scale and layer._prob_scale
                                      and (self.kv_cache_dtype == "fp8"
                                           or self.force_fp8_attention))

                    full_scales = (
                        layer._q_scale.item(), layer._k_scale.item(),
                        layer._v_scale.item(),
                        layer._prob_scale.item()) if use_fp8_scales else None
                    self.triton_attn_func(
                        query,
                        key,
                        value,
                        output[:num_prefill_tokens],
                        query_seq_start_loc,
                        key_seq_start_loc,
                        query_max_seq_len,
                        key_max_seq_len,
                        causal_mask,
                        self.scale,
                        attn_masks[0][None]
                        if attn_masks is not None else None,
                        full_scales,
<<<<<<< HEAD
                        layer._out_scale,
=======
                        output_scale,
>>>>>>> 90f9c2eb
                    )
                elif self.use_naive_attn:
                    if self.num_kv_heads != self.num_heads:
                        # Interleave for MQA workaround.
                        key = self.repeat_kv(key, self.num_queries_per_kv)
                        value = self.repeat_kv(value, self.num_queries_per_kv)
                    if self.alibi_slopes is not None:
                        attn_masks = _make_alibi_bias(
                            self.alibi_slopes,
                            query.dtype,
                            attn_metadata.seq_lens,
                            make_attn_mask=causal_mask)  # type: ignore
                    query = query.movedim(0, query.dim() - 2)
                    key = key.movedim(0, key.dim() - 2)
                    value = value.movedim(0, value.dim() - 2)
                    # sdpa math backend attention
                    self.sdpa_attn_func(
                        query,
                        key,
                        value,
                        output[:num_prefill_tokens],
                        query_seq_start_loc,
                        num_prefill_tokens,
                        self.num_heads,
                        self.head_size,
                        self.scale,
                        causal_mask,
                        attn_masks,
                    )
                else:
                    # upstream FA does not support an output arg, copy
                    output[:num_prefill_tokens] = self.fa_attn_func(
                        q=query,
                        k=key,
                        v=value,
                        cu_seqlens_q=query_seq_start_loc,
                        cu_seqlens_k=key_seq_start_loc,
                        max_seqlen_q=prefill_meta.max_prefill_seq_len,
                        max_seqlen_k=key_max_seq_len,
                        softmax_scale=self.scale,
                        causal=causal_mask,
                        window_size=self.sliding_window,
                        alibi_slopes=self.alibi_slopes,
                        softcap=self.logits_soft_cap,
                    )

            else:
                # prefix-enabled attention -
                # not applicable for encoder-only models
                if self.attn_type != AttentionType.ENCODER_ONLY:
                    output[:num_prefill_tokens] = paged_attn.forward_prefix(
                        query,
                        key,
                        value,
                        self.kv_cache_dtype,
                        key_cache,
                        value_cache,
                        prefill_meta.block_tables,
                        prefill_meta.query_start_loc,
                        prefill_meta.seq_lens_tensor,
                        prefill_meta.max_query_len,
                        self.alibi_slopes,
                        self.sliding_window[0],
                        layer._k_scale,
                        layer._v_scale,
                    )
        # Skip decode phase for encoder-only models
        if (decode_meta := attn_metadata.decode_metadata) and (
                self.attn_type != AttentionType.ENCODER_ONLY):
            # Decoding run.
            # Whether to use rocm custom paged attention or not
            num_seqs, num_heads, head_size = decode_query.shape
            block_size = value_cache.shape[3]
            gqa_ratio = num_heads // self.num_kv_heads
            use_custom = use_rocm_custom_paged_attention(
                decode_query.dtype, head_size, block_size, gqa_ratio,
                decode_meta.max_decode_seq_len, self.sliding_window,
                self.kv_cache_dtype, self.alibi_slopes)

            if use_custom:
                max_seq_len = (decode_meta.max_decode_seq_len if self.attn_type
                               != AttentionType.ENCODER_DECODER else
                               decode_meta.max_encoder_seq_len)
                assert max_seq_len is not None
                max_num_partitions = (
                    (max_seq_len + _PARTITION_SIZE_ROCM - 1) //
                    _PARTITION_SIZE_ROCM)
                assert _PARTITION_SIZE_ROCM % block_size == 0
                tmp_output = torch.empty(
                    size=(num_seqs, num_heads, max_num_partitions, head_size),
                    dtype=query.dtype,
                    device=output.device,
                )
                exp_sums = torch.empty(
                    size=(num_seqs, num_heads, max_num_partitions),
                    dtype=torch.float32,
                    device=output.device,
                )
                max_logits = torch.empty_like(exp_sums)

                query_start_loc = None
                ops.paged_attention_rocm(
                    output[num_prefill_tokens:],
                    exp_sums,
                    max_logits,
                    tmp_output,
                    decode_query,
                    key_cache,
                    value_cache,
                    self.num_kv_heads,
                    self.scale,
                    decode_meta.block_tables
                    if self.attn_type != AttentionType.ENCODER_DECODER else
                    decode_meta.cross_block_tables,
                    decode_meta.seq_lens_tensor
                    if self.attn_type != AttentionType.ENCODER_DECODER else
                    decode_meta.encoder_seq_lens_tensor,
                    query_start_loc,
                    block_size,
                    max_seq_len,
                    self.alibi_slopes,
                    self.kv_cache_dtype,
                    layer._k_scale,
                    layer._v_scale,
<<<<<<< HEAD
                    layer._out_scale,
=======
                    output_scale,
>>>>>>> 90f9c2eb
                )
            else:
                # PagedAttention does not support fused quant, manually quantize
                if output_scale is None:
                    out_pa = output[num_prefill_tokens:]
                else:
                    out_pa = torch.empty_like(output[num_prefill_tokens:],
                                              dtype=query.dtype)

                out_pa[:] = paged_attn.forward_decode(
                    decode_query,
                    key_cache,
                    value_cache,
                    decode_meta.block_tables
                    if self.attn_type != AttentionType.ENCODER_DECODER else
                    decode_meta.cross_block_tables,
                    decode_meta.seq_lens_tensor
                    if self.attn_type != AttentionType.ENCODER_DECODER else
                    decode_meta.encoder_seq_lens_tensor,
                    decode_meta.max_decode_seq_len
                    if self.attn_type != AttentionType.ENCODER_DECODER else
                    decode_meta.max_encoder_seq_len,
                    self.kv_cache_dtype,
                    self.num_kv_heads,
                    self.scale,
                    self.alibi_slopes,
                    layer._k_scale,
                    layer._v_scale,
                )

                # Manually perform quantization
                if output_scale is not None:
                    out_uq = out_pa.view(-1, self.num_heads * self.head_size)
                    out_q = output.view(-1, self.num_heads * self.head_size)
                    ops.scaled_fp8_quant(out_uq,
                                         output_scale,
                                         output=out_q[num_prefill_tokens:])

        # Reshape the output tensor.
        return output.view(-1, self.num_heads * self.head_size)


def _sdpa_attention(
    query: torch.Tensor,
    key: torch.Tensor,
    value: torch.Tensor,
    output: torch.Tensor,
    seq_lens: torch.Tensor,
    num_tokens: int,
    num_heads: int,
    head_size: int,
    scale: float,
    is_causal: bool,
    attn_masks: Optional[List[torch.Tensor]] = None,
) -> torch.Tensor:
    start = 0
    assert output.shape == (num_tokens, num_heads, head_size)
    assert output.dtype == query.dtype
    assert output.device == query.device

    for i, seq_len in enumerate(seq_lens):
        end = start + seq_len
        with torch.nn.attention.sdpa_kernel(
                torch.nn.attention.SDPBackend.MATH):
            sub_out = torch.nn.functional.scaled_dot_product_attention(
                query[:, start:end, :],
                key[:, start:end, :],
                value[:, start:end, :],
                dropout_p=0.0,
                is_causal=is_causal,
                attn_mask=attn_masks[i] if attn_masks else None,
                scale=scale).movedim(query.dim() - 2, 0)
            output[start:end, :, :] = sub_out
            start = end

    return output<|MERGE_RESOLUTION|>--- conflicted
+++ resolved
@@ -813,11 +813,7 @@
                         attn_masks[0][None]
                         if attn_masks is not None else None,
                         full_scales,
-<<<<<<< HEAD
-                        layer._out_scale,
-=======
                         output_scale,
->>>>>>> 90f9c2eb
                     )
                 elif self.use_naive_attn:
                     if self.num_kv_heads != self.num_heads:
@@ -942,11 +938,7 @@
                     self.kv_cache_dtype,
                     layer._k_scale,
                     layer._v_scale,
-<<<<<<< HEAD
-                    layer._out_scale,
-=======
                     output_scale,
->>>>>>> 90f9c2eb
                 )
             else:
                 # PagedAttention does not support fused quant, manually quantize
