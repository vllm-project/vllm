--- conflicted
+++ resolved
@@ -329,7 +329,7 @@
 
 def _get_seq_len_block_table_args(
     attn_metadata: ROCmFlashAttentionMetadata,
-    attn_type: AttentionType,
+    attn_type: str,
 ) -> tuple:
     '''
     The particular choice of sequence-length
@@ -531,12 +531,8 @@
         attn_metadata: ROCmFlashAttentionMetadata,
         k_scale: float = 1.0,
         v_scale: float = 1.0,
-<<<<<<< HEAD
-        attn_type: AttentionType = AttentionType.DECODER,
+        attn_type: str = AttentionType.DECODER,
         fp8_out_scale: torch.Tensor = None,
-=======
-        attn_type: str = AttentionType.DECODER,
->>>>>>> 1b583cfe
     ) -> torch.Tensor:
         """Forward pass with FlashAttention and PagedAttention.
 
