"""Attention layer ROCm GPUs."""
from dataclasses import dataclass
from typing import TYPE_CHECKING, Any, Dict, List, Optional, Tuple, Type

import torch

import vllm.envs as envs
from vllm import _custom_ops as ops
from vllm.attention.backends.abstract import (AttentionBackend, AttentionImpl,
                                              AttentionMetadata, AttentionType)
from vllm.attention.backends.utils import (CommonAttentionState,
                                           CommonMetadataBuilder)
from vllm.attention.ops.paged_attn import (PagedAttention,
                                           PagedAttentionMetadata)
from vllm.logger import init_logger
from vllm.platforms import current_platform

if TYPE_CHECKING:
    from vllm.worker.model_runner import ModelInputForGPUWithSamplingMetadata

logger = init_logger(__name__)

_PARTITION_SIZE_ROCM = 256
_GPU_ARCH = torch.cuda.get_device_properties("cuda").gcnArchName
_ON_NAVI = "gfx1" in _GPU_ARCH
_ON_MI250_MI300 = any(arch in _GPU_ARCH
                      for arch in ["gfx90a", "gfx940", "gfx941", "gfx942"])


class ROCmFlashAttentionBackend(AttentionBackend):

    @staticmethod
    def get_name() -> str:
        return "ROCM_FLASH"

    @staticmethod
    def get_impl_cls() -> Type["ROCmFlashAttentionImpl"]:
        return ROCmFlashAttentionImpl

    @staticmethod
    def get_metadata_cls() -> Type["AttentionMetadata"]:
        return ROCmFlashAttentionMetadata

    @staticmethod
    def get_builder_cls() -> Type["ROCmFlashAttentionMetadataBuilder"]:
        return ROCmFlashAttentionMetadataBuilder

    @staticmethod
    def get_state_cls() -> Type["CommonAttentionState"]:
        return CommonAttentionState

    @staticmethod
    def get_kv_cache_shape(
        num_blocks: int,
        block_size: int,
        num_kv_heads: int,
        head_size: int,
    ) -> Tuple[int, ...]:
        return PagedAttention.get_kv_cache_shape(num_blocks, block_size,
                                                 num_kv_heads, head_size)

    @staticmethod
    def swap_blocks(
        src_kv_cache: torch.Tensor,
        dst_kv_cache: torch.Tensor,
        src_to_dst: torch.Tensor,
    ) -> None:
        PagedAttention.swap_blocks(src_kv_cache, dst_kv_cache, src_to_dst)

    @staticmethod
    def copy_blocks(
        kv_caches: List[torch.Tensor],
        src_to_dists: torch.Tensor,
    ) -> None:
        PagedAttention.copy_blocks(kv_caches, src_to_dists)


@dataclass
class ROCmFlashAttentionMetadata(AttentionMetadata, PagedAttentionMetadata):
    """Metadata for FlashAttentionBackend.

    NOTE: Any python object stored here is not updated when it is
    cuda-graph replayed. If you have values that need to be changed
    dynamically, it should be stored in tensor. The tensor has to be
    updated from `CUDAGraphRunner.forward` API.
    """
    # (batch_size,). The sequence length per sequence. Sequence length means
    # the computed tokens + new tokens None if it is a decoding.
    seq_lens: Optional[List[int]]
    # seq_lens stored as a tensor.
    seq_lens_tensor: Optional[torch.Tensor]
    # Maximum sequence length among prefill batch. 0 if there are decoding
    # requests only.
    max_prefill_seq_len: int
    # Maximum sequence length among decode batch. 0 if there are prefill
    # requests only.
    max_decode_seq_len: int

    # Whether or not if cuda graph is enabled.
    # Cuda-graph is currently enabled for decoding only.
    # TODO(woosuk): Move `use_cuda_graph` out since it's unrelated to attention.
    use_cuda_graph: bool

    # NOTE(sang): Definition of context_len, query_len, and seq_len.
    # |---------- N-1 iteration --------|
    # |---------------- N iteration ---------------------|
    # |- tokenA -|......................|-- newTokens ---|
    # |---------- context_len ----------|
    # |-------------------- seq_len ----------------------|
    #                                   |-- query_len ---|

    # Maximum query length in the batch. None for decoding.
    max_query_len: Optional[int] = None
    # (batch_size + 1,). The cumulative subquery lengths of the sequences in
    # the batch, used to index into subquery. E.g., if the subquery length
    # is [4, 6], it is [0, 4, 10].
    query_start_loc: Optional[torch.Tensor] = None
    # (batch_size + 1,). The cumulative sequence lengths of the sequences in
    # the batch, used to index into sequence. E.g., if the sequence length is
    # [4, 6], it is [0, 4, 10].
    seq_start_loc: Optional[torch.Tensor] = None
    # (batch_size,) A tensor of context lengths (tokens that are computed
    # so far).
    context_lens_tensor: Optional[torch.Tensor] = None

    # Max number of query tokens among request in the batch.
    max_decode_query_len: Optional[int] = None

    _cached_prefill_metadata: Optional["ROCmFlashAttentionMetadata"] = None
    _cached_decode_metadata: Optional["ROCmFlashAttentionMetadata"] = None

    # Begin encoder attn & enc/dec cross-attn fields...

    # Encoder sequence lengths representation
    encoder_seq_lens: Optional[List[int]] = None
    encoder_seq_lens_tensor: Optional[torch.Tensor] = None

    # Maximum sequence length among encoder sequences
    max_encoder_seq_len: Optional[int] = None

    # Number of tokens input to encoder
    num_encoder_tokens: Optional[int] = None

    # Cross-attention memory-mapping data structures: slot mapping
    # and block tables
    cross_slot_mapping: Optional[torch.Tensor] = None
    cross_block_tables: Optional[torch.Tensor] = None

    @property
    def prefill_metadata(self) -> Optional["ROCmFlashAttentionMetadata"]:
        if self.num_prefills == 0:
            return None

        if self._cached_prefill_metadata is not None:
            return self._cached_prefill_metadata

        assert self.seq_lens is not None
        assert self.seq_lens_tensor is not None
        assert self.block_tables is not None

        self._cached_prefill_metadata = ROCmFlashAttentionMetadata(
            num_prefills=self.num_prefills,
            num_prefill_tokens=self.num_prefill_tokens,
            num_decode_tokens=0,
            slot_mapping=self.slot_mapping[:self.num_prefill_tokens],
            multi_modal_placeholder_index_maps=self.
            multi_modal_placeholder_index_maps,
            seq_lens=self.seq_lens[:self.num_prefills],
            seq_lens_tensor=self.seq_lens_tensor[:self.num_prefills],
            max_query_len=self.max_query_len,
            max_prefill_seq_len=self.max_prefill_seq_len,
            max_decode_seq_len=0,
            query_start_loc=None if self.query_start_loc is None else
            self.query_start_loc[:self.num_prefills + 1],
            seq_start_loc=None if self.seq_start_loc is None else
            self.seq_start_loc[:self.num_prefills + 1],
            context_lens_tensor=None if self.context_lens_tensor is None else
            self.context_lens_tensor[:self.num_prefills],
            block_tables=self.block_tables[:self.num_prefills],
            use_cuda_graph=False,
            # Begin encoder & cross attn fields below...
            encoder_seq_lens=self.encoder_seq_lens,
            encoder_seq_lens_tensor=self.encoder_seq_lens_tensor,
            max_encoder_seq_len=self.max_encoder_seq_len,
            cross_slot_mapping=self.cross_slot_mapping,
            cross_block_tables=self.cross_block_tables)
        return self._cached_prefill_metadata

    @property
    def decode_metadata(self) -> Optional["ROCmFlashAttentionMetadata"]:
        if self.num_decode_tokens == 0:
            return None

        if self._cached_decode_metadata is not None:
            return self._cached_decode_metadata
        assert self.block_tables is not None
        assert self.seq_lens_tensor is not None

        self._cached_decode_metadata = ROCmFlashAttentionMetadata(
            num_prefills=0,
            num_prefill_tokens=0,
            num_decode_tokens=self.num_decode_tokens,
            slot_mapping=self.slot_mapping[self.num_prefill_tokens:],
            multi_modal_placeholder_index_maps=None,
            seq_lens=None,
            seq_lens_tensor=self.seq_lens_tensor[self.num_prefills:],
            max_query_len=None,
            max_prefill_seq_len=0,
            max_decode_seq_len=self.max_decode_seq_len,
            query_start_loc=None,
            seq_start_loc=None,
            context_lens_tensor=None,
            block_tables=self.block_tables[self.num_prefills:],
            use_cuda_graph=self.use_cuda_graph,
<<<<<<< HEAD
            # Begin encoder & cross attn fields below...
            encoder_seq_lens=self.encoder_seq_lens,
            encoder_seq_lens_tensor=self.encoder_seq_lens_tensor,
            max_encoder_seq_len=self.max_encoder_seq_len,
            cross_slot_mapping=self.cross_slot_mapping,
            cross_block_tables=self.cross_block_tables)
=======
        )
        # Batch may be composed of prefill|decodes, adjust query start indices
        # to refer to the start of decodes when the two are split apart.
        # E.g. in tokens:[3 prefills|6 decodes], query_start_loc=[3,9] => [0,6].
        if self._cached_decode_metadata.query_start_loc is not None:
            qs = self._cached_decode_metadata.query_start_loc
            self._cached_decode_metadata.query_start_loc = qs - qs[0]
>>>>>>> 2cebda42
        return self._cached_decode_metadata

    def advance_step(self,
                     model_input: "ModelInputForGPUWithSamplingMetadata",
                     sampled_token_ids: Optional[torch.Tensor],
                     block_size: int,
                     num_seqs: int,
                     num_queries: int,
                     turn_prefills_into_decodes: bool = False):
        """
        Update metadata in-place to advance one decode step.
        """

        assert not turn_prefills_into_decodes, \
            ("Chunked prefill is not supported with rocm_flash_attn yet."
             "turn_prefills_into_decodes is a Multi-Step + Chunked-Prefill "
             "specific parameter.")

        # When using cudagraph, the num_seqs is padded to the next captured
        # batch sized, but num_queries tracks the actual number of requests in
        # the batch. For --enforce-eager mode, num_seqs == num_queries
        if num_seqs != num_queries:
            assert num_seqs > num_queries
            assert self.use_cuda_graph

        assert self.num_prefills == 0
        assert self.num_prefill_tokens == 0
        assert self.num_decode_tokens == num_seqs
        assert self.slot_mapping.shape == (num_seqs, )

        assert self.seq_lens is not None
        assert len(self.seq_lens) == num_seqs
        assert self.seq_lens_tensor is not None
        assert self.seq_lens_tensor.shape == (num_seqs, )
        assert self.max_query_len == 1
        assert self.max_prefill_seq_len == 0
        assert self.max_decode_seq_len == max(self.seq_lens)

        assert self.query_start_loc is not None
        assert self.query_start_loc.shape == (num_queries + 1, )
        assert self.seq_start_loc is not None
        assert self.seq_start_loc.shape == (num_seqs + 1, )

        assert self.context_lens_tensor is not None
        assert self.context_lens_tensor.shape == (num_queries, )

        assert self.block_tables is not None
        assert self.block_tables.shape[0] == num_seqs

        # Update query lengths. Note that we update only queries and not seqs,
        # since tensors may be padded due to captured cuda graph batch size
        for i in range(num_queries):
            self.seq_lens[i] += 1
        self.max_decode_seq_len = max(self.seq_lens)

        ops.advance_step_flashattn(num_seqs=num_seqs,
                                   num_queries=num_queries,
                                   block_size=block_size,
                                   input_tokens=model_input.input_tokens,
                                   sampled_token_ids=sampled_token_ids,
                                   input_positions=model_input.input_positions,
                                   seq_lens=self.seq_lens_tensor,
                                   slot_mapping=self.slot_mapping,
                                   block_tables=self.block_tables)


class ROCmFlashAttentionMetadataBuilder(
        CommonMetadataBuilder[ROCmFlashAttentionMetadata]):

    _metadata_cls = ROCmFlashAttentionMetadata


def _make_alibi_bias(alibi_slopes: torch.Tensor,
                     dtype: torch.dtype,
                     seq_lens: Optional[List[int]],
                     make_attn_mask: bool = True) -> List[torch.Tensor]:
    attn_biases = []
    if seq_lens:
        for seq_len in seq_lens:
            bias = torch.arange(seq_len, dtype=dtype)
            # NOTE(zhuohan): HF uses
            #     `bias = bias[None, :].repeat(seq_len, 1)`
            # here. We find that both biases give the same results, but
            # the bias below more accurately follows the original ALiBi
            # paper.
            bias = bias[None, :] - bias[:, None]

            num_heads = alibi_slopes.shape[0]
            bias = bias[None, :].repeat(
                (num_heads, 1, 1)).to(alibi_slopes.device)
            bias.mul_(alibi_slopes[:, None, None])
            if make_attn_mask:
                inf_mask = torch.empty(
                    (1, seq_len, seq_len),
                    dtype=bias.dtype).fill_(-torch.inf).triu_(diagonal=1).to(
                        alibi_slopes.device)
                attn_biases.append((bias + inf_mask).to(dtype))
            else:
                attn_biases.append(bias.to(dtype))

    return attn_biases


def _get_seq_len_block_table_args(
    attn_metadata: ROCmFlashAttentionMetadata,
    attn_type: AttentionType,
) -> tuple:
    '''
    The particular choice of sequence-length
    attributes which should be extracted from attn_metadata is dependent
    on the type of attention operation.

    Decoder attn -> select entirely decoder self-attention-related fields
    Encoder/decoder cross-attn -> select encoder sequence lengths
    Encoder attn -> select encoder sequence lengths fields
    
    Arguments:

    * attn_metadata: Attention metadata structure associated with attention op
    * attn_type: encoder attention, decoder self-attention,
                encoder/decoder cross-attention

    Returns:

    * Appropriate sequence-lengths tensors for query and key
    * Appropriate max sequence-length scalar
    '''

    partial_prefix_sum = 0
    if attn_type == AttentionType.ENCODER:
        assert attn_metadata.encoder_seq_lens is not None
        assert attn_metadata.encoder_seq_lens_tensor is not None
        query_seq_start_loc = torch.tensor(
            [0] + [
                partial_prefix_sum := partial_prefix_sum + i
                for i in attn_metadata.encoder_seq_lens
            ],
            device=attn_metadata.encoder_seq_lens_tensor.device,
            dtype=attn_metadata.encoder_seq_lens_tensor.dtype)
        causal_mask = False

        # No block tables associated with encoder attention
        return (query_seq_start_loc, attn_metadata.max_encoder_seq_len,
                query_seq_start_loc, attn_metadata.max_encoder_seq_len,
                attn_metadata.encoder_seq_lens, causal_mask)
    elif attn_type == AttentionType.DECODER:
        # Decoder self-attention
        # Choose max_seq_len based on whether we are in prompt_run
        assert attn_metadata.seq_lens is not None
        assert attn_metadata.seq_lens_tensor is not None
        query_seq_start_loc = torch.tensor(
            [0] + [
                partial_prefix_sum := partial_prefix_sum + i
                for i in attn_metadata.seq_lens
            ],
            device=attn_metadata.seq_lens_tensor.device,
            dtype=attn_metadata.seq_lens_tensor.dtype)
        max_seq_len = attn_metadata.max_prefill_seq_len
        causal_mask = True

        return (query_seq_start_loc, max_seq_len, query_seq_start_loc,
                max_seq_len, attn_metadata.seq_lens, causal_mask)
    elif attn_type == AttentionType.ENCODER_DECODER:
        assert attn_metadata.seq_lens is not None
        assert attn_metadata.encoder_seq_lens_tensor is not None
        query_start_loc = torch.tensor(
            [0] + [
                partial_prefix_sum := partial_prefix_sum + i
                for i in attn_metadata.seq_lens
            ],
            device=attn_metadata.encoder_seq_lens_tensor.device,
            dtype=attn_metadata.encoder_seq_lens_tensor.dtype)

        partial_prefix_sum = 0
        assert attn_metadata.encoder_seq_lens is not None
        assert attn_metadata.seq_lens_tensor is not None
        key_seq_start_loc = torch.tensor(
            [0] + [
                partial_prefix_sum := partial_prefix_sum + i
                for i in attn_metadata.encoder_seq_lens
            ],
            device=attn_metadata.seq_lens_tensor.device,
            dtype=attn_metadata.seq_lens_tensor.dtype)
        causal_mask = False

        # Enc/dec cross-attention KVs match encoder sequence length;
        # cross-attention utilizes special "cross" block tables
        return (query_start_loc, attn_metadata.max_prefill_seq_len,
                key_seq_start_loc, attn_metadata.max_encoder_seq_len,
                attn_metadata.seq_lens, causal_mask)
    else:
        raise AttributeError(f"Invalid attention type {str(attn_type)}")


class ROCmFlashAttentionImpl(AttentionImpl):
    """
    If the input tensors contain prompt tokens, the layout is as follows:
    |<--------------- num_prompt_tokens -------------->|
    |<--prompt_0-->|<--prompt_1-->|...|<--prompt_N-1-->|

    Otherwise, the layout is as follows:
    |<------------------ num_generation_tokens (M) ----------------->|
    |<--generation_0-->|..........|<--generation_M-1-->|<--padding-->|

    Generation tokens can contain padding when cuda-graph is used.
    Currently, prompt tokens don't contain any padding.

    The prompts might have different lengths, while the generation tokens
    always have length 1.

    If chunked prefill is enabled, prefill tokens and decode tokens can be
    batched together in a flattened 1D query.

    |<----- num_prefill_tokens ---->|<------- num_decode_tokens ----------->|	
    |<-prompt_0->|...|<-prompt_N-1->|<-generation_0->|...|<-generation_M-1->|

    Currently, cuda graph is disabled for chunked prefill, meaning there's no
    padding between prefill and decode tokens.
    """

    def __init__(
        self,
        num_heads: int,
        head_size: int,
        scale: float,
        num_kv_heads: int,
        alibi_slopes: Optional[List[float]],
        sliding_window: Optional[int],
        kv_cache_dtype: str,
        blocksparse_params: Optional[Dict[str, Any]] = None,
        logits_soft_cap: Optional[float] = None,
    ) -> None:
        if blocksparse_params is not None:
            raise ValueError(
                "ROCmFlashAttention does not support blocksparse attention.")
        if logits_soft_cap is not None:
            raise ValueError(
                "ROCmFlashAttention does not support attention logits soft "
                "capping.")
        self.num_heads = num_heads
        self.head_size = head_size
        self.scale = float(scale)
        self.num_kv_heads = num_kv_heads
        if alibi_slopes is not None:
            alibi_slopes = torch.tensor(alibi_slopes, dtype=torch.float32)
        self.alibi_slopes = alibi_slopes
        self.sliding_window = ((sliding_window, sliding_window)
                               if sliding_window is not None else (-1, -1))
        self.kv_cache_dtype = kv_cache_dtype

        assert self.num_heads % self.num_kv_heads == 0
        self.num_queries_per_kv = self.num_heads // self.num_kv_heads

        supported_head_sizes = PagedAttention.get_supported_head_sizes()
        if head_size not in supported_head_sizes:
            raise ValueError(
                f"Head size {head_size} is not supported by PagedAttention. "
                f"Supported head sizes are: {supported_head_sizes}.")

        self.use_naive_attn = envs.VLLM_USE_SDPA_ATTENTION  # Default False
        # NOTE: Allow for switching between Triton and CK. Defaulting to triton.
        self.use_triton_flash_attn = envs.VLLM_USE_TRITON_FLASH_ATTN
        if self.use_triton_flash_attn:
            from vllm.attention.ops.triton_flash_attention import (  # noqa: F401
                triton_attention)
            self.attn_func = triton_attention
            logger.debug("Using Triton FA in ROCmBackend")
            if self.sliding_window != (-1, -1):
                logger.warning("ROCm Triton FA does not currently support "
                               "sliding window attention. If using half "
                               "precision, please try using the ROCm CK "
                               "FA backend instead by setting the env var "
                               "`VLLM_USE_TRITON_FLASH_ATTN=0`")
        else:
            # if not using triton, navi3x/navi21/navi10 do not use flash-attn
            # either
            if not current_platform.has_device_capability(90):
                self.use_naive_attn = True
            else:
                try:
                    from flash_attn import flash_attn_varlen_func  # noqa: F401
                    self.attn_func = flash_attn_varlen_func
                    logger.debug("Using CK FA in ROCmBackend")
                except ModuleNotFoundError:
                    self.use_naive_attn = True

            if self.use_naive_attn:
                self.attn_func = _sdpa_attention
                logger.debug("Using naive (SDPA) attention in ROCmBackend")

    def repeat_kv(self, x: torch.Tensor, n_rep: int) -> torch.Tensor:
        """torch.repeat_interleave(x, dim=1, repeats=n_rep)"""
        tokens, n_kv_heads, head_dim = x.shape
        return (x[:, :,
                  None, :].expand(tokens, n_kv_heads, n_rep,
                                  head_dim).reshape(tokens, n_kv_heads * n_rep,
                                                    head_dim))

    def forward(
        self,
        query: torch.Tensor,
        key: torch.Tensor,
        value: torch.Tensor,
        kv_cache: torch.Tensor,
        attn_metadata: ROCmFlashAttentionMetadata,
        k_scale: float = 1.0,
        v_scale: float = 1.0,
        attn_type: AttentionType = AttentionType.DECODER,
        fp8_out_scale: torch.Tensor = None,
    ) -> torch.Tensor:
        """Forward pass with FlashAttention and PagedAttention.

        For decoder-only models: query, key and value must be non-None.

        For encoder/decoder models:
        * ROCmFlashAttentionImpl.forward() may be invoked for both self- and 
            cross-attention layers.
        * For self-attention: query, key and value must be non-None.
        * For cross-attention:
            * Query must be non-None
            * During prefill, key and value must be non-None; key and value
              get cached for use during decode.
            * During decode, key and value may be None, since:
              (1) key and value tensors were cached during prefill, and
              (2) cross-attention key and value tensors do not grow during
                  decode
        
        A note on how the attn_type (attention type enum) argument impacts
        attention forward() behavior:
    
            * DECODER: normal decoder-only behavior;
                use decoder self-attention block table
            * ENCODER: no KV caching; pass encoder sequence
                attributes (encoder_seq_lens/encoder_seq_lens_tensor/
                max_encoder_seq_len) to kernel, in lieu of decoder
                sequence attributes (seq_lens/seq_lens_tensor/max_seq_len)
            * ENCODER_DECODER: cross-attention behavior;
                use cross-attention block table for caching KVs derived
                from encoder hidden states; since KV sequence lengths
                will match encoder sequence lengths, pass encoder sequence
                attributes to kernel (encoder_seq_lens/encoder_seq_lens_tensor/
                max_encoder_seq_len)

        Args:
            query: shape = [num_tokens, num_heads * head_size]
            key: shape = [num_tokens, num_kv_heads * head_size]
            value: shape = [num_tokens, num_kv_heads * head_size]
            kv_cache = [2, num_blocks, block_size * num_kv_heads * head_size]
                NOTE: kv_cache will be an empty tensor with shape [0]
                for profiling run.
            attn_metadata: Metadata for attention.
            attn_type: Select attention type, between encoder attention,
                       decoder self-attention, or encoder/decoder cross-
                       attention. Defaults to decoder self-attention,
                       which is the vLLM default generally
        Returns:
            shape = [num_tokens, num_heads * head_size]
        """

        query = query.view(-1, self.num_heads, self.head_size)
        if key is not None:
            assert value is not None
            key = key.view(-1, self.num_kv_heads, self.head_size)
            value = value.view(-1, self.num_kv_heads, self.head_size)
        else:
            assert value is None

        if attn_type != AttentionType.ENCODER and kv_cache.numel() > 0:
            key_cache, value_cache = PagedAttention.split_kv_cache(
                kv_cache, self.num_kv_heads, self.head_size)

            if key is not None and value is not None:
                # Reshape the input keys and values and store them in the
                # cache. If kv_cache is not provided, the new key and value
                # tensors are not cached. This happens during the initial
                # memory profiling run.
                PagedAttention.write_to_paged_cache(
                    key,
                    value,
                    key_cache,
                    value_cache,
                    attn_metadata.slot_mapping
                    if attn_type != AttentionType.ENCODER_DECODER else
                    attn_metadata.cross_slot_mapping,
                    self.kv_cache_dtype,
                    k_scale,
                    v_scale,
                )

        if attn_type != AttentionType.ENCODER:
            num_prefill_tokens = attn_metadata.num_prefill_tokens
        else:
            assert attn_metadata.num_encoder_tokens is not None
            num_prefill_tokens = attn_metadata.num_encoder_tokens

        output = torch.empty_like(query)
        # Query for decode. KV is not needed because it is already cached.
        decode_query = query[num_prefill_tokens:]
        # QKV for prefill.
        query = query[:num_prefill_tokens]

        if key is not None and value is not None:
            key = key[:num_prefill_tokens]
            value = value[:num_prefill_tokens]

        if prefill_meta := attn_metadata.prefill_metadata:
            # Prompt run.
            # normal attention and DECODER
            if attn_type == AttentionType.DECODER and (
                    kv_cache.numel() == 0 or prefill_meta.block_tables is None
                    or prefill_meta.block_tables.numel() == 0):
                (query_seq_start_loc, query_max_seq_len, key_seq_start_loc,
                 key_max_seq_len, seq_lens,
                 causal_mask) = (prefill_meta.seq_start_loc,
                                 prefill_meta.max_prefill_seq_len,
                                 prefill_meta.seq_start_loc,
                                 prefill_meta.max_prefill_seq_len,
                                 attn_metadata.seq_lens, True)
            # prefix-enabled attention and ENCODER/ENCODER_DECODER
            else:
                (query_seq_start_loc, query_max_seq_len, key_seq_start_loc,
                 key_max_seq_len, seq_lens,
                 causal_mask) = _get_seq_len_block_table_args(
                     prefill_meta, attn_type)
            # Prompt run.
            if kv_cache.numel() == 0 or prefill_meta.block_tables.numel() == 0:
                # triton attention
                # When block_tables are not filled, it means q and k are the
                # prompt, and they have the same length.
                attn_masks = None
                if self.use_triton_flash_attn:
                    if self.alibi_slopes is not None:
                        attn_masks = _make_alibi_bias(
                            self.alibi_slopes,
                            query.dtype,
                            seq_lens,
                            make_attn_mask=False)  # type: ignore
                    out, _ = self.attn_func(
                        query,
                        key,
                        value,
                        None,
                        query_seq_start_loc,
                        key_seq_start_loc,
                        query_max_seq_len,
                        key_max_seq_len,
                        causal_mask,
                        self.scale,
                        attn_masks[0][None]
                        if attn_masks is not None else None,
                    )
                elif self.use_naive_attn:
                    if self.num_kv_heads != self.num_heads:
                        # Interleave for MQA workaround.
                        key = self.repeat_kv(key, self.num_queries_per_kv)
                        value = self.repeat_kv(value, self.num_queries_per_kv)
                    if self.alibi_slopes is not None:
                        attn_masks = _make_alibi_bias(
                            self.alibi_slopes,
                            query.dtype,
                            attn_metadata.seq_lens,
                            make_attn_mask=True)  # type: ignore
                    query = query.movedim(0, query.dim() - 2)
                    key = key.movedim(0, key.dim() - 2)
                    value = value.movedim(0, value.dim() - 2)
                    # sdpa math backend attention
                    out = self.attn_func(
                        query,
                        key,
                        value,
                        query_seq_start_loc,
                        num_prefill_tokens,
                        self.num_heads,
                        self.head_size,
                        self.scale,
                        causal_mask,
                        attn_masks,
                    )
                else:
                    out = self.attn_func(
                        q=query,
                        k=key,
                        v=value,
                        cu_seqlens_q=query_seq_start_loc,
                        cu_seqlens_k=key_seq_start_loc,
                        max_seqlen_q=prefill_meta.max_prefill_seq_len,
                        max_seqlen_k=key_max_seq_len,
                        softmax_scale=self.scale,
                        causal=True,
                        window_size=self.sliding_window,
                        alibi_slopes=self.alibi_slopes,
                    )

                # common code for prefill
                assert output[:num_prefill_tokens].shape == out.shape
                if output.shape[0] > num_prefill_tokens:
                    output[:num_prefill_tokens] = out
                else:
                    output = out
            else:
                # prefix-enabled attention
                output[:num_prefill_tokens] = PagedAttention.forward_prefix(
                    query,
                    key,
                    value,
                    self.kv_cache_dtype,
                    key_cache,
                    value_cache,
                    prefill_meta.block_tables,
                    prefill_meta.query_start_loc,
                    prefill_meta.seq_lens_tensor,
                    prefill_meta.context_lens_tensor,
                    prefill_meta.max_query_len,
                    self.alibi_slopes,
                    self.sliding_window[0],
                    k_scale,
                    v_scale,
                )

        if decode_meta := attn_metadata.decode_metadata:
            # Decoding run.
            # Whether to use rocm custom paged attention or not
            num_seqs, num_heads, head_size = decode_query.shape
            block_size = value_cache.shape[3]
            gqa_ratio = num_heads // self.num_kv_heads
            use_custom = _use_rocm_custom_paged_attention(
                decode_query.dtype, head_size, block_size, gqa_ratio,
                decode_meta.max_decode_seq_len)
            if use_custom:
                max_seq_len = (decode_meta.max_decode_seq_len
                               if attn_type != AttentionType.ENCODER_DECODER
                               else decode_meta.max_encoder_seq_len)
                assert max_seq_len is not None
                max_num_partitions = (
                    (max_seq_len + _PARTITION_SIZE_ROCM - 1) //
                    _PARTITION_SIZE_ROCM)
                assert _PARTITION_SIZE_ROCM % block_size == 0
                tmp_output = torch.empty(
                    size=(num_seqs, num_heads, max_num_partitions, head_size),
                    dtype=output.dtype,
                    device=output.device,
                )
                exp_sums = torch.empty(
                    size=(num_seqs, num_heads, max_num_partitions),
                    dtype=torch.float32,
                    device=output.device,
                )
                max_logits = torch.empty_like(exp_sums)
                cpa_fp8_out = False
                if num_prefill_tokens > 0:
                    out = output[num_prefill_tokens:]
                else:
                    if fp8_out_scale is not None:
                        out = torch.empty_like(output,
                                               dtype=torch.float8_e4m3fnuz)
                        cpa_fp8_out = True
                    else:
                        out = output
                ops.paged_attention_rocm(
                    out,
                    exp_sums,
                    max_logits,
                    tmp_output,
                    decode_query,
                    key_cache,
                    value_cache,
                    self.num_kv_heads,
                    self.scale,
                    decode_meta.block_tables
                    if attn_type != AttentionType.ENCODER_DECODER else
                    decode_meta.cross_block_tables,
                    decode_meta.seq_lens_tensor
                    if attn_type != AttentionType.ENCODER_DECODER else
                    decode_meta.encoder_seq_lens_tensor,
                    block_size,
                    max_seq_len,
                    self.alibi_slopes,
                    self.kv_cache_dtype,
                    k_scale,
                    v_scale,
                    fp8_out_scale if cpa_fp8_out else None,
                    _PARTITION_SIZE_ROCM,
                )
                if cpa_fp8_out:
                    return out.view(num_seqs, num_heads * head_size)
            else:
                output[num_prefill_tokens:] = PagedAttention.forward_decode(
                    decode_query,
                    key_cache,
                    value_cache,
                    decode_meta.block_tables
                    if attn_type != AttentionType.ENCODER_DECODER else
                    decode_meta.cross_block_tables,
                    decode_meta.seq_lens_tensor
                    if attn_type != AttentionType.ENCODER_DECODER else
                    decode_meta.encoder_seq_lens_tensor,
                    decode_meta.max_decode_seq_len
                    if attn_type != AttentionType.ENCODER_DECODER else
                    decode_meta.max_encoder_seq_len,
                    self.kv_cache_dtype,
                    self.num_kv_heads,
                    self.scale,
                    self.alibi_slopes,
                    k_scale,
                    v_scale,
                )

        # Reshape the output tensor.
        return output.view(-1, self.num_heads * self.head_size)


def _sdpa_attention(
    query: torch.Tensor,
    key: torch.Tensor,
    value: torch.Tensor,
    seq_lens: List[int],
    num_tokens: int,
    num_heads: int,
    head_size: int,
    scale: float,
    is_causal: bool,
    attn_masks: Optional[List[torch.Tensor]] = None,
) -> torch.Tensor:
    start = 0
    output = torch.empty((num_tokens, num_heads, head_size),
                         dtype=query.dtype,
                         device=query.device)

    for i, seq_len in enumerate(seq_lens):
        end = start + seq_len
        with torch.backends.cuda.sdp_kernel(enable_math=True,
                                            enable_flash=False,
                                            enable_mem_efficient=False):
            sub_out = torch.nn.functional.scaled_dot_product_attention(
                query[:, start:end, :],
                key[:, start:end, :],
                value[:, start:end, :],
                dropout_p=0.0,
                is_causal=is_causal,
                attn_mask=attn_masks[i] if attn_masks else None,
                scale=scale).movedim(query.dim() - 2, 0)
            output[start:end, :, :] = sub_out
            start = end

    return output


def _use_rocm_custom_paged_attention(qtype: torch.dtype, head_size: int,
                                     block_size: int, gqa_ratio: int,
                                     max_seq_len: int) -> bool:
    # rocm custom page attention not support on navi (gfx1*)
    return (_ON_MI250_MI300 and not _ON_NAVI
            and (qtype == torch.half or qtype == torch.bfloat16)
            and (head_size == 64 or head_size == 128)
            and (block_size == 16 or block_size == 32)
            and (gqa_ratio >= 1 and gqa_ratio <= 16)
            and max_seq_len <= 128 * 1024)<|MERGE_RESOLUTION|>--- conflicted
+++ resolved
@@ -212,22 +212,18 @@
             context_lens_tensor=None,
             block_tables=self.block_tables[self.num_prefills:],
             use_cuda_graph=self.use_cuda_graph,
-<<<<<<< HEAD
             # Begin encoder & cross attn fields below...
             encoder_seq_lens=self.encoder_seq_lens,
             encoder_seq_lens_tensor=self.encoder_seq_lens_tensor,
             max_encoder_seq_len=self.max_encoder_seq_len,
             cross_slot_mapping=self.cross_slot_mapping,
             cross_block_tables=self.cross_block_tables)
-=======
-        )
         # Batch may be composed of prefill|decodes, adjust query start indices
         # to refer to the start of decodes when the two are split apart.
         # E.g. in tokens:[3 prefills|6 decodes], query_start_loc=[3,9] => [0,6].
         if self._cached_decode_metadata.query_start_loc is not None:
             qs = self._cached_decode_metadata.query_start_loc
             self._cached_decode_metadata.query_start_loc = qs - qs[0]
->>>>>>> 2cebda42
         return self._cached_decode_metadata
 
     def advance_step(self,
