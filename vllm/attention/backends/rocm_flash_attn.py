# SPDX-License-Identifier: Apache-2.0
"""Attention layer ROCm GPUs."""
import itertools
from dataclasses import dataclass
from functools import cache
from typing import TYPE_CHECKING, Any, Dict, List, Optional, Tuple, Type

import torch

import vllm.envs as envs
from vllm import _custom_ops as ops
from vllm.attention.backends.abstract import (AttentionBackend, AttentionImpl,
                                              AttentionLayer,
                                              AttentionMetadata, AttentionType)
from vllm.attention.backends.utils import (CommonAttentionState,
                                           CommonMetadataBuilder)
from vllm.utils import aiter_paged_attn_enabled

if aiter_paged_attn_enabled():
    from vllm.attention.ops.paged_attn_aiter import (PagedAttention,
                                                     PagedAttentionMetadata)
else:
    from vllm.attention.ops.paged_attn import (PagedAttention,
                                               PagedAttentionMetadata)

from vllm.logger import init_logger
from vllm.platforms import current_platform
from vllm.platforms.rocm import use_rocm_custom_paged_attention

if TYPE_CHECKING:
    from vllm.worker.model_runner import ModelInputForGPUWithSamplingMetadata

logger = init_logger(__name__)
_PARTITION_SIZE_ROCM = 256


@cache
def is_rocm_aiter_paged_attn_enabled() -> bool:
    return envs.VLLM_ROCM_USE_AITER_PAGED_ATTN \
        and envs.VLLM_ROCM_USE_AITER \


@cache
def _get_paged_attn_module() -> PagedAttention:
    """
    Initializes the appropriate PagedAttention module from `attention/ops`, 
    which is used as helper function
    by `ROCmFlashAttentionImpl` and `ROCmFlashAttentionBackend`.

    The choice of attention module depends on whether 
    AITER paged attention is enabled:
    - If enabled, `ROCmFlashAttentionImpl` uses `AITERPagedAttention`.
    - Otherwise, it defaults to using the original `PagedAttention`.
    """
    if is_rocm_aiter_paged_attn_enabled():
        # Import AITERPagedAttention only when the flag is enabled
        from vllm.attention.ops.rocm_aiter_paged_attn import (
            AITERPagedAttention)
        return AITERPagedAttention()
    return PagedAttention()


class ROCmFlashAttentionBackend(AttentionBackend):
    accept_output_buffer: bool = True

    @staticmethod
    def get_name() -> str:
        return "ROCM_FLASH"

    @staticmethod
    def get_impl_cls() -> Type["ROCmFlashAttentionImpl"]:
        return ROCmFlashAttentionImpl

    @staticmethod
    def get_metadata_cls() -> Type["AttentionMetadata"]:
        return ROCmFlashAttentionMetadata

    @staticmethod
    def get_builder_cls() -> Type["ROCmFlashAttentionMetadataBuilder"]:
        return ROCmFlashAttentionMetadataBuilder

    @staticmethod
    def get_state_cls() -> Type["CommonAttentionState"]:
        return CommonAttentionState

    @staticmethod
    def get_kv_cache_shape(
        num_blocks: int,
        block_size: int,
        num_kv_heads: int,
        head_size: int,
    ) -> Tuple[int, ...]:
        paged_attn = _get_paged_attn_module()
        return paged_attn.get_kv_cache_shape(num_blocks, block_size,
                                             num_kv_heads, head_size)

    @staticmethod
    def swap_blocks(
        src_kv_cache: torch.Tensor,
        dst_kv_cache: torch.Tensor,
        src_to_dst: torch.Tensor,
    ) -> None:
        paged_attn = _get_paged_attn_module()
        paged_attn.swap_blocks(src_kv_cache, dst_kv_cache, src_to_dst)

    @staticmethod
    def copy_blocks(
        kv_caches: List[torch.Tensor],
        src_to_dists: torch.Tensor,
    ) -> None:
        paged_attn = _get_paged_attn_module()
        paged_attn.copy_blocks(kv_caches, src_to_dists)


@dataclass
class ROCmFlashAttentionMetadata(AttentionMetadata, PagedAttentionMetadata):
    """Metadata for FlashAttentionBackend.

    NOTE: Any python object stored here is not updated when it is
    cuda-graph replayed. If you have values that need to be changed
    dynamically, it should be stored in tensor. The tensor has to be
    updated from `CUDAGraphRunner.forward` API.
    """
    # (batch_size,). The sequence length per sequence. Sequence length means
    # the computed tokens + new tokens None if it is a decoding.
    seq_lens: Optional[List[int]]
    # seq_lens stored as a tensor.
    seq_lens_tensor: Optional[torch.Tensor]
    # Maximum sequence length among prefill batch. 0 if there are decoding
    # requests only.
    max_prefill_seq_len: int
    # Maximum sequence length among decode batch. 0 if there are prefill
    # requests only.
    max_decode_seq_len: int

    # Whether or not if cuda graph is enabled.
    # Cuda-graph is currently enabled for decoding only.
    # TODO(woosuk): Move `use_cuda_graph` out since it's unrelated to attention.
    use_cuda_graph: bool

    # NOTE(sang): Definition of context_len, query_len, and seq_len.
    # |---------- N-1 iteration --------|
    # |---------------- N iteration ---------------------|
    # |- tokenA -|......................|-- newTokens ---|
    # |---------- context_len ----------|
    # |-------------------- seq_len ----------------------|
    #                                   |-- query_len ---|

    # Maximum query length in the batch. None for decoding.
    max_query_len: Optional[int] = None
    # (batch_size + 1,). The cumulative subquery lengths of the sequences in
    # the batch, used to index into subquery. E.g., if the subquery length
    # is [4, 6], it is [0, 4, 10].
    query_start_loc: Optional[torch.Tensor] = None
    # (batch_size + 1,). The cumulative sequence lengths of the sequences in
    # the batch, used to index into sequence. E.g., if the sequence length is
    # [4, 6], it is [0, 4, 10].
    seq_start_loc: Optional[torch.Tensor] = None
    # (batch_size,) A tensor of context lengths (tokens that are computed
    # so far).
    context_lens_tensor: Optional[torch.Tensor] = None

    # Max number of query tokens among request in the batch.
    max_decode_query_len: Optional[int] = None

    _cached_prefill_metadata: Optional["ROCmFlashAttentionMetadata"] = None
    _cached_decode_metadata: Optional["ROCmFlashAttentionMetadata"] = None

    # Begin encoder attn & enc/dec cross-attn fields...

    # Encoder sequence lengths representation
    encoder_seq_lens: Optional[List[int]] = None
    encoder_seq_lens_tensor: Optional[torch.Tensor] = None

    # Maximum sequence length among encoder sequences
    max_encoder_seq_len: Optional[int] = None

    # Number of tokens input to encoder
    num_encoder_tokens: Optional[int] = None

    # Cross-attention memory-mapping data structures: slot mapping
    # and block tables
    cross_slot_mapping: Optional[torch.Tensor] = None
    cross_block_tables: Optional[torch.Tensor] = None

    @property
    def prefill_metadata(self) -> Optional["ROCmFlashAttentionMetadata"]:
        if self.num_prefills == 0:
            return None

        if self._cached_prefill_metadata is not None:
            return self._cached_prefill_metadata

        assert self.seq_lens is not None
        assert self.seq_lens_tensor is not None
        assert self.block_tables is not None

        self._cached_prefill_metadata = ROCmFlashAttentionMetadata(
            num_prefills=self.num_prefills,
            num_prefill_tokens=self.num_prefill_tokens,
            num_decode_tokens=0,
            slot_mapping=self.slot_mapping[:self.num_prefill_tokens],
            multi_modal_placeholder_index_maps=self.
            multi_modal_placeholder_index_maps,
            enable_kv_scales_calculation=self.enable_kv_scales_calculation,
            seq_lens=self.seq_lens[:self.num_prefills],
            seq_lens_tensor=self.seq_lens_tensor[:self.num_prefills],
            max_query_len=self.max_query_len,
            max_prefill_seq_len=self.max_prefill_seq_len,
            max_decode_seq_len=0,
            query_start_loc=None if self.query_start_loc is None else
            self.query_start_loc[:self.num_prefills + 1],
            seq_start_loc=None if self.seq_start_loc is None else
            self.seq_start_loc[:self.num_prefills + 1],
            context_lens_tensor=None if self.context_lens_tensor is None else
            self.context_lens_tensor[:self.num_prefills],
            block_tables=self.block_tables[:self.num_prefills],
            use_cuda_graph=False,
            # Begin encoder & cross attn fields below...
            encoder_seq_lens=self.encoder_seq_lens,
            encoder_seq_lens_tensor=self.encoder_seq_lens_tensor,
            max_encoder_seq_len=self.max_encoder_seq_len,
            cross_slot_mapping=self.cross_slot_mapping,
            cross_block_tables=self.cross_block_tables)
        return self._cached_prefill_metadata

    @property
    def decode_metadata(self) -> Optional["ROCmFlashAttentionMetadata"]:
        if self.num_decode_tokens == 0:
            return None

        if self._cached_decode_metadata is not None:
            return self._cached_decode_metadata
        assert self.block_tables is not None
        assert self.seq_lens_tensor is not None

        self._cached_decode_metadata = ROCmFlashAttentionMetadata(
            num_prefills=0,
            num_prefill_tokens=0,
            num_decode_tokens=self.num_decode_tokens,
            slot_mapping=self.slot_mapping[self.num_prefill_tokens:],
            multi_modal_placeholder_index_maps=None,
            enable_kv_scales_calculation=True,
            seq_lens=None,
            seq_lens_tensor=self.seq_lens_tensor[self.num_prefills:],
            max_query_len=None,
            max_prefill_seq_len=0,
            max_decode_seq_len=self.max_decode_seq_len,
            query_start_loc=None,
            seq_start_loc=None,
            context_lens_tensor=None,
            block_tables=self.block_tables[self.num_prefills:],
            use_cuda_graph=self.use_cuda_graph,
            # Begin encoder & cross attn fields below...
            encoder_seq_lens=self.encoder_seq_lens,
            encoder_seq_lens_tensor=self.encoder_seq_lens_tensor,
            max_encoder_seq_len=self.max_encoder_seq_len,
            cross_slot_mapping=self.cross_slot_mapping,
            cross_block_tables=self.cross_block_tables)
        # Batch may be composed of prefill|decodes, adjust query start indices
        # to refer to the start of decodes when the two are split apart.
        # E.g. in tokens:[3 prefills|6 decodes], query_start_loc=[3,9] => [0,6].
        if self._cached_decode_metadata.query_start_loc is not None:
            qs = self._cached_decode_metadata.query_start_loc
            self._cached_decode_metadata.query_start_loc = qs - qs[0]
        return self._cached_decode_metadata

    def advance_step(self,
                     model_input: "ModelInputForGPUWithSamplingMetadata",
                     sampled_token_ids: Optional[torch.Tensor],
                     block_size: int,
                     num_seqs: int,
                     num_queries: int,
                     turn_prefills_into_decodes: bool = False):
        """
        Update metadata in-place to advance one decode step.
        """

        assert not turn_prefills_into_decodes, \
            ("Chunked prefill is not supported with rocm_flash_attn yet."
             "turn_prefills_into_decodes is a Multi-Step + Chunked-Prefill "
             "specific parameter.")

        # When using cudagraph, the num_seqs is padded to the next captured
        # batch sized, but num_queries tracks the actual number of requests in
        # the batch. For --enforce-eager mode, num_seqs == num_queries
        if num_seqs != num_queries:
            assert num_seqs > num_queries
            assert self.use_cuda_graph

        assert self.num_prefills == 0
        assert self.num_prefill_tokens == 0
        assert self.num_decode_tokens == num_seqs
        assert self.slot_mapping.shape == (num_seqs, )

        assert self.seq_lens is not None
        assert len(self.seq_lens) == num_seqs
        assert self.seq_lens_tensor is not None
        assert self.seq_lens_tensor.shape == (num_seqs, )
        assert self.max_query_len == 1
        assert self.max_prefill_seq_len == 0
        assert self.max_decode_seq_len == max(self.seq_lens)

        assert self.query_start_loc is not None
        assert self.query_start_loc.shape == (num_queries + 1, )
        assert self.seq_start_loc is not None
        assert self.seq_start_loc.shape == (num_seqs + 1, )

        assert self.context_lens_tensor is not None
        assert self.context_lens_tensor.shape == (num_queries, )

        assert self.block_tables is not None
        assert self.block_tables.shape[0] == num_seqs

        # Update query lengths. Note that we update only queries and not seqs,
        # since tensors may be padded due to captured cuda graph batch size
        for i in range(num_queries):
            self.seq_lens[i] += 1
        self.max_decode_seq_len = max(self.seq_lens)

        ops.advance_step_flashattn(num_seqs=num_seqs,
                                   num_queries=num_queries,
                                   block_size=block_size,
                                   input_tokens=model_input.input_tokens,
                                   sampled_token_ids=sampled_token_ids,
                                   input_positions=model_input.input_positions,
                                   seq_lens=self.seq_lens_tensor,
                                   slot_mapping=self.slot_mapping,
                                   block_tables=self.block_tables)


class ROCmFlashAttentionMetadataBuilder(
        CommonMetadataBuilder[ROCmFlashAttentionMetadata]):

    _metadata_cls = ROCmFlashAttentionMetadata


def _make_alibi_bias(alibi_slopes: torch.Tensor,
                     dtype: torch.dtype,
                     seq_lens: Optional[List[int]],
                     make_attn_mask: bool = True) -> List[torch.Tensor]:
    attn_biases = []
    if seq_lens:
        for seq_len in seq_lens:
            bias = torch.arange(seq_len, dtype=dtype)
            # NOTE(zhuohan): HF uses
            #     `bias = bias[None, :].repeat(seq_len, 1)`
            # here. We find that both biases give the same results, but
            # the bias below more accurately follows the original ALiBi
            # paper.
            bias = bias[None, :] - bias[:, None]

            num_heads = alibi_slopes.shape[0]
            bias = bias[None, :].repeat(
                (num_heads, 1, 1)).to(alibi_slopes.device)
            bias.mul_(alibi_slopes[:, None, None])
            if make_attn_mask:
                inf_mask = torch.empty(
                    (1, seq_len, seq_len),
                    dtype=bias.dtype).fill_(-torch.inf).triu_(diagonal=1).to(
                        alibi_slopes.device)
                attn_biases.append((bias + inf_mask).to(dtype))
            else:
                attn_biases.append(bias.to(dtype))

    return attn_biases


def _get_seq_len_block_table_args(
    attn_metadata: ROCmFlashAttentionMetadata,
    attn_type: str,
) -> tuple:
    '''
    The particular choice of sequence-length
    attributes which should be extracted from attn_metadata is dependent
    on the type of attention operation.

    Decoder attn -> select entirely decoder self-attention-related fields
    Encoder/decoder cross-attn -> select encoder sequence lengths
    Encoder attn -> select encoder sequence lengths fields
    Encoder-only attn -> select prefill sequence lengths with 
        bidirectional attention
    
    Arguments:

    * attn_metadata: Attention metadata structure associated with attention op
    * attn_type: encoder attention, decoder self-attention,
                encoder/decoder cross-attention, encoder-only

    Returns:

    * Appropriate sequence-lengths tensors for query and key
    * Appropriate max sequence-length scalar
    * Causal masking flag
    '''

    if attn_type == AttentionType.ENCODER:
        assert attn_metadata.encoder_seq_lens is not None
        assert attn_metadata.encoder_seq_lens_tensor is not None
        query_seq_start_loc = torch.tensor(
            list(itertools.accumulate([0] + attn_metadata.encoder_seq_lens)),
            device=attn_metadata.encoder_seq_lens_tensor.device,
            dtype=attn_metadata.encoder_seq_lens_tensor.dtype)
        causal_mask = False

        # No block tables associated with encoder attention
        return (query_seq_start_loc, attn_metadata.max_encoder_seq_len,
                query_seq_start_loc, attn_metadata.max_encoder_seq_len,
                attn_metadata.encoder_seq_lens, causal_mask)

    elif attn_type == AttentionType.ENCODER_ONLY:
        # For encoder-only models, we use the prefill sequence lengths
        assert attn_metadata.seq_lens is not None
        assert attn_metadata.seq_lens_tensor is not None
        query_seq_start_loc = torch.tensor(
            list(itertools.accumulate([0] + attn_metadata.seq_lens)),
            device=attn_metadata.seq_lens_tensor.device,
            dtype=attn_metadata.seq_lens_tensor.dtype)
        max_seq_len = attn_metadata.max_prefill_seq_len
        # Encoder-only models typically use bidirectional attention
        causal_mask = False

        return (query_seq_start_loc, max_seq_len, query_seq_start_loc,
                max_seq_len, attn_metadata.seq_lens, causal_mask)

    elif attn_type == AttentionType.DECODER:
        # Decoder self-attention
        # Choose max_seq_len based on whether we are in prompt_run
        assert attn_metadata.seq_lens is not None
        assert attn_metadata.seq_lens_tensor is not None
        query_seq_start_loc = torch.tensor(
            list(itertools.accumulate([0] + attn_metadata.seq_lens)),
            device=attn_metadata.seq_lens_tensor.device,
            dtype=attn_metadata.seq_lens_tensor.dtype)
        max_seq_len = attn_metadata.max_prefill_seq_len
        causal_mask = True

        return (query_seq_start_loc, max_seq_len, query_seq_start_loc,
                max_seq_len, attn_metadata.seq_lens, causal_mask)
    elif attn_type == AttentionType.ENCODER_DECODER:
        assert attn_metadata.seq_lens is not None
        assert attn_metadata.encoder_seq_lens_tensor is not None
        query_start_loc = torch.tensor(
            list(itertools.accumulate([0] + attn_metadata.seq_lens)),
            device=attn_metadata.encoder_seq_lens_tensor.device,
            dtype=attn_metadata.encoder_seq_lens_tensor.dtype)

        assert attn_metadata.encoder_seq_lens is not None
        assert attn_metadata.seq_lens_tensor is not None
        key_seq_start_loc = torch.tensor(
            list(itertools.accumulate([0] + attn_metadata.encoder_seq_lens)),
            device=attn_metadata.seq_lens_tensor.device,
            dtype=attn_metadata.seq_lens_tensor.dtype)
        causal_mask = False

        # Enc/dec cross-attention KVs match encoder sequence length;
        # cross-attention utilizes special "cross" block tables
        return (query_start_loc, attn_metadata.max_prefill_seq_len,
                key_seq_start_loc, attn_metadata.max_encoder_seq_len,
                attn_metadata.seq_lens, causal_mask)
    else:
        raise AttributeError(f"Invalid attention type {str(attn_type)}")


class ROCmFlashAttentionImpl(AttentionImpl):
    """
    If the input tensors contain prompt tokens, the layout is as follows:
    |<--------------- num_prompt_tokens -------------->|
    |<--prompt_0-->|<--prompt_1-->|...|<--prompt_N-1-->|

    Otherwise, the layout is as follows:
    |<------------------ num_generation_tokens (M) ----------------->|
    |<--generation_0-->|..........|<--generation_M-1-->|<--padding-->|

    Generation tokens can contain padding when cuda-graph is used.
    Currently, prompt tokens don't contain any padding.

    The prompts might have different lengths, while the generation tokens
    always have length 1.

    If chunked prefill is enabled, prefill tokens and decode tokens can be
    batched together in a flattened 1D query.

    |<----- num_prefill_tokens ---->|<------- num_decode_tokens ----------->|	
    |<-prompt_0->|...|<-prompt_N-1->|<-generation_0->|...|<-generation_M-1->|

    Currently, cuda graph is disabled for chunked prefill, meaning there's no
    padding between prefill and decode tokens.
    """

    def __init__(
        self,
        num_heads: int,
        head_size: int,
        scale: float,
        num_kv_heads: int,
        alibi_slopes: Optional[List[float]],
        sliding_window: Optional[int],
        kv_cache_dtype: str,
        blocksparse_params: Optional[Dict[str, Any]] = None,
        logits_soft_cap: Optional[float] = None,
        attn_type: str = AttentionType.DECODER,
        use_irope: bool = False,
    ) -> None:
<<<<<<< HEAD
        self.aiter_kv_scales_initialized = False
=======
        if use_irope:
            logger.warning_once(
                "Using irope in ROCm Flash Attention is not supported yet, it "
                "will fail back to global attention for long context.")
>>>>>>> c3f61dd6
        if blocksparse_params is not None:
            raise ValueError(
                "ROCmFlashAttention does not support blocksparse attention.")
        if use_irope:
            logger.warning(
                "Using irope in V0 is not supported yet, it will fall back "
                "to global attention for long context.")
        if logits_soft_cap is None:
            # In flash-attn, setting logits_soft_cap as 0 means no soft cap.
            self.logits_soft_cap = 0.0
        else:
            self.logits_soft_cap = logits_soft_cap
        self.attn_type = attn_type
        self.num_heads = num_heads
        self.head_size = head_size
        self.scale = float(scale)
        self.num_kv_heads = num_kv_heads
        if alibi_slopes is not None:
            alibi_slopes = torch.tensor(alibi_slopes, dtype=torch.float32)
        self.alibi_slopes = alibi_slopes
        self.sliding_window = ((sliding_window, sliding_window)
                               if sliding_window is not None else (-1, -1))
        self.kv_cache_dtype = kv_cache_dtype

        assert self.num_heads % self.num_kv_heads == 0
        self.num_queries_per_kv = self.num_heads // self.num_kv_heads

        self.paged_attn_module = _get_paged_attn_module()
        supported_head_sizes = self.paged_attn_module.get_supported_head_sizes(
        )

        if head_size not in supported_head_sizes:
            raise ValueError(
                f"Head size {head_size} is not supported by PagedAttention. "
                f"Supported head sizes are: {supported_head_sizes}.")

        self.use_naive_attn = envs.VLLM_USE_SDPA_ATTENTION  # Default False
        # NOTE: Allow for switching between Triton and CK. Defaulting to triton.
        self.use_triton_flash_attn = envs.VLLM_USE_TRITON_FLASH_ATTN
        if self.use_triton_flash_attn:
            if logits_soft_cap is not None:
                raise ValueError(
                    "ROCm Triton FlashAttention does not support attention"
                    " logits soft capping."
                    " please try using the ROCm CK "
                    "FA backend instead by setting the env var "
                    "`VLLM_USE_TRITON_FLASH_ATTN=0`")

            from vllm.attention.ops.triton_flash_attention import (  # noqa: F401
                triton_attention)
            self.triton_attn_func = triton_attention
            logger.debug("Using Triton FA in ROCmBackend")
            if self.sliding_window != (-1, -1):
                logger.warning("ROCm Triton FA does not currently support "
                               "sliding window attention. If using half "
                               "precision, please try using the ROCm CK "
                               "FA backend instead by setting the env var "
                               "`VLLM_USE_TRITON_FLASH_ATTN=0`")
        else:
            # if not using triton, navi3x/navi21/navi10 do not use flash-attn
            # either
            if not current_platform.has_device_capability(90):
                self.use_naive_attn = True
            else:
                try:
                    from flash_attn import flash_attn_varlen_func  # noqa: F401
                    self.fa_attn_func = flash_attn_varlen_func
                    logger.debug("Using CK FA in ROCmBackend")
                except ModuleNotFoundError:
                    self.use_naive_attn = True

            if self.use_naive_attn:
                if logits_soft_cap is not None:
                    raise ValueError(
                        "ROCm Naive FlashAttention does not support "
                        "attention logits soft capping.")

                self.sdpa_attn_func = _sdpa_attention
                logger.debug("Using naive (SDPA) attention in ROCmBackend")

        self.aiter_kv_scales_initialized = False

    def repeat_kv(self, x: torch.Tensor, n_rep: int) -> torch.Tensor:
        """torch.repeat_interleave(x, dim=1, repeats=n_rep)"""
        tokens, n_kv_heads, head_dim = x.shape
        return (x[:, :,
                  None, :].expand(tokens, n_kv_heads, n_rep,
                                  head_dim).reshape(tokens, n_kv_heads * n_rep,
                                                    head_dim))

    def forward(
        self,
        layer: AttentionLayer,
        query: torch.Tensor,
        key: torch.Tensor,
        value: torch.Tensor,
        kv_cache: torch.Tensor,
        attn_metadata: ROCmFlashAttentionMetadata,
        fp8_out_scale: Optional[torch.Tensor] = None,
        output: Optional[torch.Tensor] = None,
    ) -> torch.Tensor:
        """Forward pass with FlashAttention and PagedAttention.

        For decoder-only models: query, key and value must be non-None.

        For encoder/decoder models:
        * ROCmFlashAttentionImpl.forward() may be invoked for both self- and 
            cross-attention layers.
        * For self-attention: query, key and value must be non-None.
        * For cross-attention:
            * Query must be non-None
            * During prefill, key and value must be non-None; key and value
              get cached for use during decode.
            * During decode, key and value may be None, since:
              (1) key and value tensors were cached during prefill, and
              (2) cross-attention key and value tensors do not grow during
                  decode
        
        A note on how the attn_type (attention type enum) argument impacts
        attention forward() behavior:
    
            * DECODER: normal decoder-only behavior;
                use decoder self-attention block table
            * ENCODER: no KV caching; pass encoder sequence
                attributes (encoder_seq_lens/encoder_seq_lens_tensor/
                max_encoder_seq_len) to kernel, in lieu of decoder
                sequence attributes (seq_lens/seq_lens_tensor/max_seq_len)
            * ENCODER_DECODER: cross-attention behavior;
                use cross-attention block table for caching KVs derived
                from encoder hidden states; since KV sequence lengths
                will match encoder sequence lengths, pass encoder sequence
                attributes to kernel (encoder_seq_lens/encoder_seq_lens_tensor/
                max_encoder_seq_len)
            * ENCODER_ONLY: bidirectional attention with no KV caching;
                use prefill sequence attributes

        Args:
            query: shape = [num_tokens, num_heads * head_size]
            key: shape = [num_tokens, num_kv_heads * head_size]
            value: shape = [num_tokens, num_kv_heads * head_size]
            kv_cache = [2, num_blocks, block_size * num_kv_heads * head_size]
                NOTE: kv_cache will be an empty tensor with shape [0]
                for profiling run.
            attn_metadata: Metadata for attention.
            attn_type: Select attention type, between encoder attention,
                       decoder self-attention, or encoder/decoder cross-
                       attention. Defaults to decoder self-attention,
                       which is the vLLM default generally
        Returns:
            shape = [num_tokens, num_heads * head_size]
        """
        assert output is not None, "Output tensor must be provided."

        query = query.view(-1, self.num_heads, self.head_size)
        if key is not None:
            assert value is not None
            key = key.view(-1, self.num_kv_heads, self.head_size)
            value = value.view(-1, self.num_kv_heads, self.head_size)
        else:
            assert value is None

<<<<<<< HEAD
        if (aiter_paged_attn_enabled() and kv_cache.dtype.itemsize == 1
=======
        paged_attn = self.paged_attn_module

        # Reshaping kv tensors is required for AITER paged attention kernel
        # because it works on a different tensor shape,
        # when the size of one element is one byte (int8/fp8 dtypes).
        # This reshaping is only required on the first forward call
        # and the kv cache must not be empty.
        if (is_rocm_aiter_paged_attn_enabled() and kv_cache.dtype.itemsize == 1
>>>>>>> c3f61dd6
                and not self.aiter_kv_scales_initialized
                and kv_cache.shape != torch.Size([0])):
            num_blocks = kv_cache.shape[1]
            block_size = kv_cache.shape[2] // (self.num_kv_heads *
                                               self.head_size)
            k_scale = torch.empty((self.num_kv_heads, num_blocks * block_size),
                                  dtype=torch.float32,
                                  device=kv_cache.device)
            v_scale = torch.empty((self.num_kv_heads, num_blocks * block_size),
                                  dtype=torch.float32,
                                  device=kv_cache.device)
            self.aiter_kv_scales_initialized = True
<<<<<<< HEAD
            k_scale.fill_(layer._k_scale_float)
            v_scale.fill_(layer._v_scale_float)
            # if self.init_kv_scales:
=======
            k_scale.fill_(layer._k_scale.item())
            v_scale.fill_(layer._v_scale.item())
>>>>>>> c3f61dd6
            layer._k_scale = k_scale
            layer._v_scale = v_scale

        # Only update KV cache for decoder self-attention
        # and encoder-decoder cross-attention
        if self.attn_type not in [
                AttentionType.ENCODER, AttentionType.ENCODER_ONLY
        ] and kv_cache.numel() > 0:
            key_cache, value_cache = paged_attn.split_kv_cache(
                kv_cache, self.num_kv_heads, self.head_size)

            if key is not None and value is not None:
                # Reshape the input keys and values and store them in the
                # cache. If kv_cache is not provided, the new key and value
                # tensors are not cached. This happens during the initial
                # memory profiling run.
                paged_attn.write_to_paged_cache(
                    key,
                    value,
                    key_cache,
                    value_cache,
                    attn_metadata.slot_mapping
                    if self.attn_type != AttentionType.ENCODER_DECODER else
                    attn_metadata.cross_slot_mapping,
                    self.kv_cache_dtype,
                    layer._k_scale,
                    layer._v_scale,
                )

        if self.attn_type != AttentionType.ENCODER:
            num_prefill_tokens = attn_metadata.num_prefill_tokens
        elif self.attn_type == AttentionType.ENCODER_ONLY:
            # For encoder-only models, all tokens are processed in one go
            num_prefill_tokens = query.shape[0]
        else:
            assert attn_metadata.num_encoder_tokens is not None
            num_prefill_tokens = attn_metadata.num_encoder_tokens

        # Query for decode. KV is not needed because it is already cached.
        decode_query = query[num_prefill_tokens:]
        # QKV for prefill.
        query = query[:num_prefill_tokens]

        # For encoder-only and encoder models,
        # we process all tokens at once
        # For decoder and encoder-decoder,
        # we may need to limit key/value to prefill tokens
        if key is not None and value is not None \
            and self.attn_type not in [AttentionType.ENCODER_DECODER,
                                       AttentionType.ENCODER_ONLY]:
            key = key[:num_prefill_tokens]
            value = value[:num_prefill_tokens]

        if prefill_meta := attn_metadata.prefill_metadata:
            # Prompt run.
            # normal attention and DECODER
            if self.attn_type == AttentionType.DECODER and (
                    kv_cache.numel() == 0 or prefill_meta.block_tables is None
                    or prefill_meta.block_tables.numel() == 0):
                (query_seq_start_loc, query_max_seq_len, key_seq_start_loc,
                 key_max_seq_len, seq_lens,
                 causal_mask) = (prefill_meta.seq_start_loc,
                                 prefill_meta.max_prefill_seq_len,
                                 prefill_meta.seq_start_loc,
                                 prefill_meta.max_prefill_seq_len,
                                 attn_metadata.seq_lens, True)
            # prefix-enabled attention and ENCODER/ENCODER_DECODER
            else:
                (query_seq_start_loc, query_max_seq_len, key_seq_start_loc,
                 key_max_seq_len, seq_lens,
                 causal_mask) = _get_seq_len_block_table_args(
                     prefill_meta, self.attn_type)
            # Prompt run.
            if kv_cache.numel() == 0 or prefill_meta.block_tables.numel() == 0:
                # triton attention
                # When block_tables are not filled, it means q and k are the
                # prompt, and they have the same length.
                attn_masks = None
                if self.use_triton_flash_attn:
                    if self.alibi_slopes is not None:
                        attn_masks = _make_alibi_bias(
                            self.alibi_slopes,
                            query.dtype,
                            seq_lens,
                            make_attn_mask=causal_mask)  # type: ignore
                    full_scales = (
                        layer._q_scale.item(), layer._k_scale.item(),
                        layer._v_scale.item(), layer._prob_scale.item()) if (
                            fp8_out_scale and layer._q_scale
                            and layer._prob_scale
                            and envs.VLLM_USE_ROCM_FP8_FLASH_ATTN) else None
                    self.triton_attn_func(
                        query,
                        key,
                        value,
                        output[:num_prefill_tokens],
                        query_seq_start_loc,
                        key_seq_start_loc,
                        query_max_seq_len,
                        key_max_seq_len,
                        causal_mask,
                        self.scale,
                        attn_masks[0][None]
                        if attn_masks is not None else None,
                        full_scales,
                        fp8_out_scale,
                    )
                elif self.use_naive_attn:
                    if self.num_kv_heads != self.num_heads:
                        # Interleave for MQA workaround.
                        key = self.repeat_kv(key, self.num_queries_per_kv)
                        value = self.repeat_kv(value, self.num_queries_per_kv)
                    if self.alibi_slopes is not None:
                        attn_masks = _make_alibi_bias(
                            self.alibi_slopes,
                            query.dtype,
                            attn_metadata.seq_lens,
                            make_attn_mask=causal_mask)  # type: ignore
                    query = query.movedim(0, query.dim() - 2)
                    key = key.movedim(0, key.dim() - 2)
                    value = value.movedim(0, value.dim() - 2)
                    # sdpa math backend attention
                    self.sdpa_attn_func(
                        query,
                        key,
                        value,
                        output[:num_prefill_tokens],
                        query_seq_start_loc,
                        num_prefill_tokens,
                        self.num_heads,
                        self.head_size,
                        self.scale,
                        causal_mask,
                        attn_masks,
                    )
                else:
                    # upstream FA does not support an output arg, copy
                    output[:num_prefill_tokens] = self.fa_attn_func(
                        q=query,
                        k=key,
                        v=value,
                        cu_seqlens_q=query_seq_start_loc,
                        cu_seqlens_k=key_seq_start_loc,
                        max_seqlen_q=prefill_meta.max_prefill_seq_len,
                        max_seqlen_k=key_max_seq_len,
                        softmax_scale=self.scale,
                        causal=causal_mask,
                        window_size=self.sliding_window,
                        alibi_slopes=self.alibi_slopes,
                        softcap=self.logits_soft_cap,
                    )

            else:
                # prefix-enabled attention -
                # not applicable for encoder-only models
                if self.attn_type != AttentionType.ENCODER_ONLY:
                    output[:num_prefill_tokens] = paged_attn.forward_prefix(
                        query,
                        key,
                        value,
                        self.kv_cache_dtype,
                        key_cache,
                        value_cache,
                        prefill_meta.block_tables,
                        prefill_meta.query_start_loc,
                        prefill_meta.seq_lens_tensor,
                        prefill_meta.max_query_len,
                        self.alibi_slopes,
                        self.sliding_window[0],
                        layer._k_scale,
                        layer._v_scale,
                    )
        # Skip decode phase for encoder-only models
        if (decode_meta := attn_metadata.decode_metadata) and (
                self.attn_type != AttentionType.ENCODER_ONLY):
            # Decoding run.
            # Whether to use rocm custom paged attention or not
            num_seqs, num_heads, head_size = decode_query.shape
            block_size = value_cache.shape[3]
            gqa_ratio = num_heads // self.num_kv_heads
            use_custom = use_rocm_custom_paged_attention(
                decode_query.dtype, head_size, block_size, gqa_ratio,
<<<<<<< HEAD
                decode_meta.max_decode_seq_len)
            if aiter_paged_attn_enabled():
                out = output[num_prefill_tokens:]
                PagedAttention.forward_decode(
                    decode_query,
                    key_cache,
                    value_cache,
                    decode_meta.block_tables
                    if self.attn_type != AttentionType.ENCODER_DECODER else
                    decode_meta.cross_block_tables,
                    decode_meta.seq_lens_tensor
                    if self.attn_type != AttentionType.ENCODER_DECODER else
                    decode_meta.encoder_seq_lens_tensor,
                    decode_meta.max_decode_seq_len
                    if self.attn_type != AttentionType.ENCODER_DECODER else
                    decode_meta.max_encoder_seq_len,
                    self.kv_cache_dtype,
                    self.num_kv_heads,
                    self.scale,
                    self.alibi_slopes,
                    layer._k_scale,
                    layer._v_scale,
                    out=out)
                return output.view(-1, self.num_heads * self.head_size)
=======
                decode_meta.max_decode_seq_len, self.sliding_window)
>>>>>>> c3f61dd6
            if use_custom:
                max_seq_len = (decode_meta.max_decode_seq_len if self.attn_type
                               != AttentionType.ENCODER_DECODER else
                               decode_meta.max_encoder_seq_len)
                assert max_seq_len is not None
                max_num_partitions = (
                    (max_seq_len + _PARTITION_SIZE_ROCM - 1) //
                    _PARTITION_SIZE_ROCM)
                assert _PARTITION_SIZE_ROCM % block_size == 0
                tmp_output = torch.empty(
                    size=(num_seqs, num_heads, max_num_partitions, head_size),
                    dtype=query.dtype,
                    device=output.device,
                )
                exp_sums = torch.empty(
                    size=(num_seqs, num_heads, max_num_partitions),
                    dtype=torch.float32,
                    device=output.device,
                )
                max_logits = torch.empty_like(exp_sums)

                query_start_loc = None
                ops.paged_attention_rocm(
                    output[num_prefill_tokens:],
                    exp_sums,
                    max_logits,
                    tmp_output,
                    decode_query,
                    key_cache,
                    value_cache,
                    self.num_kv_heads,
                    self.scale,
                    decode_meta.block_tables
                    if self.attn_type != AttentionType.ENCODER_DECODER else
                    decode_meta.cross_block_tables,
                    decode_meta.seq_lens_tensor
                    if self.attn_type != AttentionType.ENCODER_DECODER else
                    decode_meta.encoder_seq_lens_tensor,
                    query_start_loc,
                    block_size,
                    max_seq_len,
                    self.alibi_slopes,
                    self.kv_cache_dtype,
                    layer._k_scale,
                    layer._v_scale,
                    fp8_out_scale,
                )
            else:
                output[num_prefill_tokens:] = paged_attn.forward_decode(
                    decode_query,
                    key_cache,
                    value_cache,
                    decode_meta.block_tables
                    if self.attn_type != AttentionType.ENCODER_DECODER else
                    decode_meta.cross_block_tables,
                    decode_meta.seq_lens_tensor
                    if self.attn_type != AttentionType.ENCODER_DECODER else
                    decode_meta.encoder_seq_lens_tensor,
                    decode_meta.max_decode_seq_len
                    if self.attn_type != AttentionType.ENCODER_DECODER else
                    decode_meta.max_encoder_seq_len,
                    self.kv_cache_dtype,
                    self.num_kv_heads,
                    self.scale,
                    self.alibi_slopes,
                    layer._k_scale,
                    layer._v_scale,
                )

        # Reshape the output tensor.
        return output.view(-1, self.num_heads * self.head_size)


def _sdpa_attention(
    query: torch.Tensor,
    key: torch.Tensor,
    value: torch.Tensor,
    output: torch.Tensor,
    seq_lens: torch.Tensor,
    num_tokens: int,
    num_heads: int,
    head_size: int,
    scale: float,
    is_causal: bool,
    attn_masks: Optional[List[torch.Tensor]] = None,
) -> torch.Tensor:
    start = 0
    assert output.shape == (num_tokens, num_heads, head_size)
    assert output.dtype == query.dtype
    assert output.device == query.device

    for i, seq_len in enumerate(seq_lens):
        end = start + seq_len
        with torch.nn.attention.sdpa_kernel(
                torch.nn.attention.SDPBackend.MATH):
            sub_out = torch.nn.functional.scaled_dot_product_attention(
                query[:, start:end, :],
                key[:, start:end, :],
                value[:, start:end, :],
                dropout_p=0.0,
                is_causal=is_causal,
                attn_mask=attn_masks[i] if attn_masks else None,
                scale=scale).movedim(query.dim() - 2, 0)
            output[start:end, :, :] = sub_out
            start = end

    return output<|MERGE_RESOLUTION|>--- conflicted
+++ resolved
@@ -14,15 +14,8 @@
                                               AttentionMetadata, AttentionType)
 from vllm.attention.backends.utils import (CommonAttentionState,
                                            CommonMetadataBuilder)
-from vllm.utils import aiter_paged_attn_enabled
-
-if aiter_paged_attn_enabled():
-    from vllm.attention.ops.paged_attn_aiter import (PagedAttention,
-                                                     PagedAttentionMetadata)
-else:
-    from vllm.attention.ops.paged_attn import (PagedAttention,
-                                               PagedAttentionMetadata)
-
+from vllm.attention.ops.paged_attn import (PagedAttention,
+                                           PagedAttentionMetadata)
 from vllm.logger import init_logger
 from vllm.platforms import current_platform
 from vllm.platforms.rocm import use_rocm_custom_paged_attention
@@ -502,14 +495,10 @@
         attn_type: str = AttentionType.DECODER,
         use_irope: bool = False,
     ) -> None:
-<<<<<<< HEAD
-        self.aiter_kv_scales_initialized = False
-=======
         if use_irope:
             logger.warning_once(
                 "Using irope in ROCm Flash Attention is not supported yet, it "
                 "will fail back to global attention for long context.")
->>>>>>> c3f61dd6
         if blocksparse_params is not None:
             raise ValueError(
                 "ROCmFlashAttention does not support blocksparse attention.")
@@ -671,9 +660,6 @@
         else:
             assert value is None
 
-<<<<<<< HEAD
-        if (aiter_paged_attn_enabled() and kv_cache.dtype.itemsize == 1
-=======
         paged_attn = self.paged_attn_module
 
         # Reshaping kv tensors is required for AITER paged attention kernel
@@ -682,7 +668,6 @@
         # This reshaping is only required on the first forward call
         # and the kv cache must not be empty.
         if (is_rocm_aiter_paged_attn_enabled() and kv_cache.dtype.itemsize == 1
->>>>>>> c3f61dd6
                 and not self.aiter_kv_scales_initialized
                 and kv_cache.shape != torch.Size([0])):
             num_blocks = kv_cache.shape[1]
@@ -695,14 +680,8 @@
                                   dtype=torch.float32,
                                   device=kv_cache.device)
             self.aiter_kv_scales_initialized = True
-<<<<<<< HEAD
-            k_scale.fill_(layer._k_scale_float)
-            v_scale.fill_(layer._v_scale_float)
-            # if self.init_kv_scales:
-=======
             k_scale.fill_(layer._k_scale.item())
             v_scale.fill_(layer._v_scale.item())
->>>>>>> c3f61dd6
             layer._k_scale = k_scale
             layer._v_scale = v_scale
 
@@ -885,34 +864,7 @@
             gqa_ratio = num_heads // self.num_kv_heads
             use_custom = use_rocm_custom_paged_attention(
                 decode_query.dtype, head_size, block_size, gqa_ratio,
-<<<<<<< HEAD
-                decode_meta.max_decode_seq_len)
-            if aiter_paged_attn_enabled():
-                out = output[num_prefill_tokens:]
-                PagedAttention.forward_decode(
-                    decode_query,
-                    key_cache,
-                    value_cache,
-                    decode_meta.block_tables
-                    if self.attn_type != AttentionType.ENCODER_DECODER else
-                    decode_meta.cross_block_tables,
-                    decode_meta.seq_lens_tensor
-                    if self.attn_type != AttentionType.ENCODER_DECODER else
-                    decode_meta.encoder_seq_lens_tensor,
-                    decode_meta.max_decode_seq_len
-                    if self.attn_type != AttentionType.ENCODER_DECODER else
-                    decode_meta.max_encoder_seq_len,
-                    self.kv_cache_dtype,
-                    self.num_kv_heads,
-                    self.scale,
-                    self.alibi_slopes,
-                    layer._k_scale,
-                    layer._v_scale,
-                    out=out)
-                return output.view(-1, self.num_heads * self.head_size)
-=======
                 decode_meta.max_decode_seq_len, self.sliding_window)
->>>>>>> c3f61dd6
             if use_custom:
                 max_seq_len = (decode_meta.max_decode_seq_len if self.attn_type
                                != AttentionType.ENCODER_DECODER else
