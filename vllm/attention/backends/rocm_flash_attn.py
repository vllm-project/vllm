--- conflicted
+++ resolved
@@ -772,19 +772,13 @@
                             seq_lens,
                             make_attn_mask=causal_mask)  # type: ignore
 
-                    # TODO: envs.VLLM_USE_ROCM_FP8_FLASH_ATTN
-                    # could cause performance degradation
+                    use_fp8_scales = (layer._q_scale and layer._k_scale
+                                      and layer._v_scale and layer._prob_scale
+                                      and self.kv_cache_dtype == "fp8")
                     full_scales = (
                         layer._q_scale.item(), layer._k_scale.item(),
-<<<<<<< HEAD
-                        layer._v_scale.item(), layer._prob_scale.item()) if (
-                            fp8_out_scale and layer._q_scale
-                            and layer._prob_scale
-                            and envs.VLLM_USE_ROCM_FP8_FLASH_ATTN) else None
-=======
                         layer._v_scale.item(),
                         layer._prob_scale.item()) if use_fp8_scales else None
->>>>>>> 2669a0d7
                     self.triton_attn_func(
                         query,
                         key,
@@ -799,7 +793,7 @@
                         attn_masks[0][None]
                         if attn_masks is not None else None,
                         full_scales,
-                        fp8_out_scale,
+                        # fp8_out_scale,
                     )
                 elif self.use_naive_attn:
                     if self.num_kv_heads != self.num_heads:
@@ -826,7 +820,6 @@
                         self.num_heads,
                         self.head_size,
                         self.scale,
-                        causal_mask,
                         attn_masks,
                     )
                 else:
@@ -889,7 +882,7 @@
                 assert _PARTITION_SIZE_ROCM % block_size == 0
                 tmp_output = torch.empty(
                     size=(num_seqs, num_heads, max_num_partitions, head_size),
-                    dtype=query.dtype,
+                    dtype=output.dtype,
                     device=output.device,
                 )
                 exp_sums = torch.empty(
@@ -923,7 +916,7 @@
                     self.kv_cache_dtype,
                     layer._k_scale,
                     layer._v_scale,
-                    fp8_out_scale,
+                    # fp8_out_scale,
                 )
             else:
                 output[num_prefill_tokens:] = paged_attn.forward_decode(
@@ -961,7 +954,6 @@
     num_heads: int,
     head_size: int,
     scale: float,
-    is_causal: bool,
     attn_masks: Optional[List[torch.Tensor]] = None,
 ) -> torch.Tensor:
     start = 0
@@ -978,7 +970,7 @@
                 key[:, start:end, :],
                 value[:, start:end, :],
                 dropout_p=0.0,
-                is_causal=is_causal,
+                is_causal=attn_masks is None,
                 attn_mask=attn_masks[i] if attn_masks else None,
                 scale=scale).movedim(query.dim() - 2, 0)
             output[start:end, :, :] = sub_out
