"""Attention layer ROCm GPUs."""
from dataclasses import dataclass
from typing import TYPE_CHECKING, Any, Dict, List, Optional, Tuple, Type

import torch

import vllm.envs as envs
from vllm import _custom_ops as ops
from vllm.attention.backends.abstract import (AttentionBackend, AttentionImpl,
                                              AttentionLayer,
                                              AttentionMetadata, AttentionType)
from vllm.attention.backends.utils import (CommonAttentionState,
                                           CommonMetadataBuilder)
from vllm.attention.ops.paged_attn import (PagedAttention,
                                           PagedAttentionMetadata)
from vllm.logger import init_logger
from vllm.platforms import current_platform

if TYPE_CHECKING:
    from vllm.worker.model_runner import ModelInputForGPUWithSamplingMetadata

logger = init_logger(__name__)

_PARTITION_SIZE_ROCM = 512
_GPU_ARCH = torch.cuda.get_device_properties("cuda").gcnArchName
_ON_NAVI = "gfx1" in _GPU_ARCH
_ON_MI250_MI300 = any(arch in _GPU_ARCH
                      for arch in ["gfx90a", "gfx940", "gfx941", "gfx942"])


class ROCmFlashAttentionBackend(AttentionBackend):

    @staticmethod
    def get_name() -> str:
        return "ROCM_FLASH"

    @staticmethod
    def get_impl_cls() -> Type["ROCmFlashAttentionImpl"]:
        return ROCmFlashAttentionImpl

    @staticmethod
    def get_metadata_cls() -> Type["AttentionMetadata"]:
        return ROCmFlashAttentionMetadata

    @staticmethod
    def get_builder_cls() -> Type["ROCmFlashAttentionMetadataBuilder"]:
        return ROCmFlashAttentionMetadataBuilder

    @staticmethod
    def get_state_cls() -> Type["CommonAttentionState"]:
        return CommonAttentionState

    @staticmethod
    def get_kv_cache_shape(
        num_blocks: int,
        block_size: int,
        num_kv_heads: int,
        head_size: int,
    ) -> Tuple[int, ...]:
        return PagedAttention.get_kv_cache_shape(num_blocks, block_size,
                                                 num_kv_heads, head_size)

    @staticmethod
    def swap_blocks(
        src_kv_cache: torch.Tensor,
        dst_kv_cache: torch.Tensor,
        src_to_dst: torch.Tensor,
    ) -> None:
        PagedAttention.swap_blocks(src_kv_cache, dst_kv_cache, src_to_dst)

    @staticmethod
    def copy_blocks(
        kv_caches: List[torch.Tensor],
        src_to_dists: torch.Tensor,
    ) -> None:
        PagedAttention.copy_blocks(kv_caches, src_to_dists)


@dataclass
class ROCmFlashAttentionMetadata(AttentionMetadata, PagedAttentionMetadata):
    """Metadata for FlashAttentionBackend.

    NOTE: Any python object stored here is not updated when it is
    cuda-graph replayed. If you have values that need to be changed
    dynamically, it should be stored in tensor. The tensor has to be
    updated from `CUDAGraphRunner.forward` API.
    """
    # (batch_size,). The sequence length per sequence. Sequence length means
    # the computed tokens + new tokens None if it is a decoding.
    seq_lens: Optional[List[int]]
    # seq_lens stored as a tensor.
    seq_lens_tensor: Optional[torch.Tensor]

    # NOTE(sang): Definition of context_len, query_len, and seq_len.
    # |---------- N-1 iteration --------|
    # |---------------- N iteration ---------------------|
    # |- tokenA -|......................|-- newTokens ---|
    # |---------- context_len ----------|
    # |-------------------- seq_len ----------------------|
    #                                   |-- query_len ---|

    # Maximum query length in the batch. None for decoding.
    max_query_len: Optional[int]
    # Maximum sequence length among prefill batch. 0 if there are decoding
    # requests only.
    max_prefill_seq_len: int
    # Maximum sequence length among decode batch. 0 if there are prefill
    # requests only.
    max_decode_seq_len: int
    # (batch_size + 1,). The cumulative subquery lengths of the sequences in
    # the batch, used to index into subquery. E.g., if the subquery length
    # is [4, 6], it is [0, 4, 10].
    query_start_loc: Optional[torch.Tensor]
    # (batch_size + 1,). The cumulative sequence lengths of the sequences in
    # the batch, used to index into sequence. E.g., if the sequence length is
    # [4, 6], it is [0, 4, 10].
    seq_start_loc: Optional[torch.Tensor]

    # Whether or not if cuda graph is enabled.
    # Cuda-graph is currently enabled for decoding only.
    # TODO(woosuk): Move `use_cuda_graph` out since it's unrelated to attention.
    use_cuda_graph: bool

    # (batch_size,) A tensor of context lengths (tokens that are computed
    # so far).
    context_lens_tensor: Optional[torch.Tensor]

    # Max number of query tokens among request in the batch.
    max_decode_query_len: Optional[int] = None

    _cached_prefill_metadata: Optional["ROCmFlashAttentionMetadata"] = None
    _cached_decode_metadata: Optional["ROCmFlashAttentionMetadata"] = None

    @property
    def prefill_metadata(self) -> Optional["ROCmFlashAttentionMetadata"]:
        if self.num_prefills == 0:
            return None

        if self._cached_prefill_metadata is not None:
            return self._cached_prefill_metadata

        assert self.seq_lens is not None
        assert self.seq_lens_tensor is not None
        assert self.query_start_loc is not None
        assert self.context_lens_tensor is not None
        assert self.block_tables is not None
        assert self.seq_start_loc is not None

        self._cached_prefill_metadata = ROCmFlashAttentionMetadata(
            num_prefills=self.num_prefills,
            num_prefill_tokens=self.num_prefill_tokens,
            num_decode_tokens=0,
            slot_mapping=self.slot_mapping[:self.num_prefill_tokens],
            multi_modal_placeholder_index_maps=self.
            multi_modal_placeholder_index_maps,
            seq_lens=self.seq_lens[:self.num_prefills],
            seq_lens_tensor=self.seq_lens_tensor[:self.num_prefills],
            max_query_len=self.max_query_len,
            max_prefill_seq_len=self.max_prefill_seq_len,
            max_decode_seq_len=0,
            query_start_loc=self.query_start_loc[:self.num_prefills + 1],
            seq_start_loc=self.seq_start_loc[:self.num_prefills + 1],
            context_lens_tensor=self.context_lens_tensor[:self.num_prefills],
            block_tables=self.block_tables[:self.num_prefills],
            use_cuda_graph=False,
        )
        return self._cached_prefill_metadata

    @property
    def decode_metadata(self) -> Optional["ROCmFlashAttentionMetadata"]:
        if self.num_decode_tokens == 0:
            return None

        if self._cached_decode_metadata is not None:
            return self._cached_decode_metadata
        assert self.block_tables is not None
        assert self.seq_lens_tensor is not None

        self._cached_decode_metadata = ROCmFlashAttentionMetadata(
            num_prefills=0,
            num_prefill_tokens=0,
            num_decode_tokens=self.num_decode_tokens,
            slot_mapping=self.slot_mapping[self.num_prefill_tokens:],
            multi_modal_placeholder_index_maps=None,
            seq_lens=None,
            seq_lens_tensor=self.seq_lens_tensor[self.num_prefills:],
            max_query_len=None,
            max_prefill_seq_len=0,
            max_decode_seq_len=self.max_decode_seq_len,
            query_start_loc=None,
            seq_start_loc=None,
            context_lens_tensor=None,
            block_tables=self.block_tables[self.num_prefills:],
            use_cuda_graph=self.use_cuda_graph,
        )
        # Batch may be composed of prefill|decodes, adjust query start indices
        # to refer to the start of decodes when the two are split apart.
        # E.g. in tokens:[3 prefills|6 decodes], query_start_loc=[3,9] => [0,6].
        if self._cached_decode_metadata.query_start_loc is not None:
            qs = self._cached_decode_metadata.query_start_loc
            self._cached_decode_metadata.query_start_loc = qs - qs[0]
        return self._cached_decode_metadata

    def advance_step(self,
                     model_input: "ModelInputForGPUWithSamplingMetadata",
                     sampled_token_ids: Optional[torch.Tensor],
                     block_size: int,
                     num_seqs: int,
                     num_queries: int,
                     turn_prefills_into_decodes: bool = False):
        """
        Update metadata in-place to advance one decode step.
        """

        assert not turn_prefills_into_decodes, \
            ("Chunked prefill is not supported with rocm_flash_attn yet."
             "turn_prefills_into_decodes is a Multi-Step + Chunked-Prefill "
             "specific parameter.")

        # When using cudagraph, the num_seqs is padded to the next captured
        # batch sized, but num_queries tracks the actual number of requests in
        # the batch. For --enforce-eager mode, num_seqs == num_queries
        if num_seqs != num_queries:
            assert num_seqs > num_queries
            assert self.use_cuda_graph

        assert self.num_prefills == 0
        assert self.num_prefill_tokens == 0
        assert self.num_decode_tokens == num_seqs
        assert self.slot_mapping.shape == (num_seqs, )

        assert self.seq_lens is not None
        assert len(self.seq_lens) == num_seqs
        assert self.seq_lens_tensor is not None
        assert self.seq_lens_tensor.shape == (num_seqs, )
        assert self.max_query_len == 1
        assert self.max_prefill_seq_len == 0
        assert self.max_decode_seq_len == max(self.seq_lens)

        assert self.query_start_loc is not None
        assert self.query_start_loc.shape == (num_queries + 1, )
        assert self.seq_start_loc is not None
        assert self.seq_start_loc.shape == (num_seqs + 1, )

        assert self.context_lens_tensor is not None
        assert self.context_lens_tensor.shape == (num_queries, )

        assert self.block_tables is not None
        assert self.block_tables.shape[0] == num_seqs

        # Update query lengths. Note that we update only queries and not seqs,
        # since tensors may be padded due to captured cuda graph batch size
        for i in range(num_queries):
            self.seq_lens[i] += 1
        self.max_decode_seq_len = max(self.seq_lens)

        ops.advance_step_flashattn(num_seqs=num_seqs,
                                   num_queries=num_queries,
                                   block_size=block_size,
                                   input_tokens=model_input.input_tokens,
                                   sampled_token_ids=sampled_token_ids,
                                   input_positions=model_input.input_positions,
                                   seq_lens=self.seq_lens_tensor,
                                   slot_mapping=self.slot_mapping,
                                   block_tables=self.block_tables)


class ROCmFlashAttentionMetadataBuilder(
        CommonMetadataBuilder[ROCmFlashAttentionMetadata]):

    _metadata_cls = ROCmFlashAttentionMetadata


def _make_alibi_bias(alibi_slopes: torch.Tensor,
                     dtype: torch.dtype,
                     seq_lens: Optional[List[int]],
                     make_attn_mask: bool = True) -> List[torch.Tensor]:
    attn_biases = []
    if seq_lens:
        for seq_len in seq_lens:
            bias = torch.arange(seq_len, dtype=dtype)
            # NOTE(zhuohan): HF uses
            #     `bias = bias[None, :].repeat(seq_len, 1)`
            # here. We find that both biases give the same results, but
            # the bias below more accurately follows the original ALiBi
            # paper.
            bias = bias[None, :] - bias[:, None]

            num_heads = alibi_slopes.shape[0]
            bias = bias[None, :].repeat(
                (num_heads, 1, 1)).to(alibi_slopes.device)
            bias.mul_(alibi_slopes[:, None, None])
            if make_attn_mask:
                inf_mask = torch.empty(
                    (1, seq_len, seq_len),
                    dtype=bias.dtype).fill_(-torch.inf).triu_(diagonal=1).to(
                        alibi_slopes.device)
                attn_biases.append((bias + inf_mask).to(dtype))
            else:
                attn_biases.append(bias.to(dtype))

    return attn_biases


class ROCmFlashAttentionImpl(AttentionImpl):
    """
    If the input tensors contain prompt tokens, the layout is as follows:
    |<--------------- num_prompt_tokens -------------->|
    |<--prompt_0-->|<--prompt_1-->|...|<--prompt_N-1-->|

    Otherwise, the layout is as follows:
    |<------------------ num_generation_tokens (M) ----------------->|
    |<--generation_0-->|..........|<--generation_M-1-->|<--padding-->|

    Generation tokens can contain padding when cuda-graph is used.
    Currently, prompt tokens don't contain any padding.

    The prompts might have different lengths, while the generation tokens
    always have length 1.

    If chunked prefill is enabled, prefill tokens and decode tokens can be
    batched together in a flattened 1D query.

    |<----- num_prefill_tokens ---->|<------- num_decode_tokens ----------->|	
    |<-prompt_0->|...|<-prompt_N-1->|<-generation_0->|...|<-generation_M-1->|

    Currently, cuda graph is disabled for chunked prefill, meaning there's no
    padding between prefill and decode tokens.
    """

    def __init__(
        self,
        num_heads: int,
        head_size: int,
        scale: float,
        num_kv_heads: int,
        alibi_slopes: Optional[List[float]],
        sliding_window: Optional[int],
        kv_cache_dtype: str,
        blocksparse_params: Optional[Dict[str, Any]] = None,
        logits_soft_cap: Optional[float] = None,
        attn_type: str = AttentionType.DECODER,
    ) -> None:
        if blocksparse_params is not None:
            raise ValueError(
                "ROCmFlashAttention does not support blocksparse attention.")
        if logits_soft_cap is not None:
            raise ValueError(
                "ROCmFlashAttention does not support attention logits soft "
                "capping.")
        self.num_heads = num_heads
        self.head_size = head_size
        self.scale = float(scale)
        self.num_kv_heads = num_kv_heads
        if alibi_slopes is not None:
            alibi_slopes = torch.tensor(alibi_slopes, dtype=torch.float32)
        self.alibi_slopes = alibi_slopes
        self.sliding_window = ((sliding_window, sliding_window)
                               if sliding_window is not None else (-1, -1))
        self.kv_cache_dtype = kv_cache_dtype

        assert self.num_heads % self.num_kv_heads == 0
        self.num_queries_per_kv = self.num_heads // self.num_kv_heads

        supported_head_sizes = PagedAttention.get_supported_head_sizes()
        if head_size not in supported_head_sizes:
            raise ValueError(
                f"Head size {head_size} is not supported by PagedAttention. "
                f"Supported head sizes are: {supported_head_sizes}.")

        self.use_naive_attn = False
        # NOTE: Allow for switching between Triton and CK. Defaulting to triton.
        self.use_triton_flash_attn = envs.VLLM_USE_TRITON_FLASH_ATTN
        if self.use_triton_flash_attn:
            from vllm.attention.ops.triton_flash_attention import (  # noqa: F401
                triton_attention)
            self.attn_func = triton_attention
            logger.debug("Using Triton FA in ROCmBackend")
            if self.sliding_window != (-1, -1):
                logger.warning("ROCm Triton FA does not currently support "
                               "sliding window attention. If using half "
                               "precision, please try using the ROCm CK "
                               "FA backend instead by setting the env var "
                               "`VLLM_USE_TRITON_FLASH_ATTN=0`")
        else:
            # if not using triton, navi3x/navi21/navi10 do not use flash-attn
            # either
            if not current_platform.has_device_capability(90):
                self.use_naive_attn = True
            else:
                try:
                    from flash_attn import flash_attn_varlen_func  # noqa: F401
                    self.attn_func = flash_attn_varlen_func
                    logger.debug("Using CK FA in ROCmBackend")
                except ModuleNotFoundError:
                    self.use_naive_attn = True

            if self.use_naive_attn:
                self.attn_func = _sdpa_attention
                logger.debug("Using naive attention in ROCmBackend")

        if attn_type != AttentionType.DECODER:
            raise NotImplementedError("Encoder self-attention and "
                                      "encoder/decoder cross-attention "
                                      "are not implemented for "
                                      "ROCmFlashAttentionImpl")

    def repeat_kv(self, x: torch.Tensor, n_rep: int) -> torch.Tensor:
        """torch.repeat_interleave(x, dim=1, repeats=n_rep)"""
        tokens, n_kv_heads, head_dim = x.shape
        return (x[:, :,
                  None, :].expand(tokens, n_kv_heads, n_rep,
                                  head_dim).reshape(tokens, n_kv_heads * n_rep,
                                                    head_dim))

    def forward(
        self,
        layer: AttentionLayer,
        query: torch.Tensor,
        key: torch.Tensor,
        value: torch.Tensor,
        kv_cache: torch.Tensor,
        attn_metadata: ROCmFlashAttentionMetadata,
<<<<<<< HEAD
=======
        quant_group: Optional[int],
        k_scales: torch.Tensor,
        v_scales: torch.Tensor,
        attn_type: str = AttentionType.DECODER,
>>>>>>> 5987d552
        output: Optional[torch.Tensor] = None,
    ) -> torch.Tensor:
        """Forward pass with FlashAttention and PagedAttention.

        Args:
            query: shape = [num_tokens, num_heads * head_size]
            key: shape = [num_tokens, num_kv_heads * head_size]
            value: shape = [num_tokens, num_kv_heads * head_size]
            kv_cache = [2, num_blocks, block_size * num_kv_heads * head_size]
                NOTE: kv_cache will be an empty tensor with shape [0]
                for profiling run.
            attn_metadata: Metadata for attention.
        Returns:
            shape = [num_tokens, num_heads * head_size]
        """
        # Reminder: Please update docs/source/features/compatibility_matrix.md
        # If the feature combo become valid
        num_tokens, hidden_size = query.shape
        # Reshape the query, key, and value tensors.
        query = query.view(-1, self.num_heads, self.head_size)
        key = key.view(-1, self.num_kv_heads, self.head_size)
        value = value.view(-1, self.num_kv_heads, self.head_size)

        if kv_cache.numel() > 0:
            key_cache, value_cache = PagedAttention.split_kv_cache(
                kv_cache, self.num_kv_heads, self.head_size)

            # Reshape the input keys and values and store them in the cache.
            # If kv_cache is not provided, the new key and value tensors are
            # not cached. This happens during the initial memory profiling run.
            PagedAttention.write_to_paged_cache(
                key,
                value,
                key_cache,
                value_cache,
                attn_metadata.slot_mapping,
                self.kv_cache_dtype,
<<<<<<< HEAD
                layer._k_scale,
                layer._v_scale,
=======
                quant_group,
                k_scales,
                v_scales,
>>>>>>> 5987d552
            )

        num_prefill_tokens = attn_metadata.num_prefill_tokens
        num_decode_tokens = attn_metadata.num_decode_tokens
        assert key.shape[0] == num_prefill_tokens + num_decode_tokens
        assert value.shape[0] == num_prefill_tokens + num_decode_tokens

        output = torch.empty_like(query)
        # Query for decode. KV is not needed because it is already cached.
        decode_query = query[num_prefill_tokens:]
        # QKV for prefill.
        query = query[:num_prefill_tokens]
        key = key[:num_prefill_tokens]
        value = value[:num_prefill_tokens]

        assert query.shape[0] == num_prefill_tokens
        assert decode_query.shape[0] == num_decode_tokens

        if prefill_meta := attn_metadata.prefill_metadata:
            # Prompt run.
            assert prefill_meta.seq_lens is not None
            if kv_cache.numel() == 0 or prefill_meta.block_tables.numel() == 0:
                # triton attention
                # When block_tables are not filled, it means q and k are the
                # prompt, and they have the same length.
                attn_masks = None
                if self.use_triton_flash_attn:
                    if self.alibi_slopes is not None:
                        attn_masks = _make_alibi_bias(
                            self.alibi_slopes,
                            query.dtype,
                            attn_metadata.seq_lens,
                            make_attn_mask=False)  # type: ignore
                    out, _ = self.attn_func(
                        query,
                        key,
                        value,
                        None,
                        prefill_meta.seq_start_loc,
                        prefill_meta.seq_start_loc,
                        prefill_meta.max_prefill_seq_len,
                        prefill_meta.max_prefill_seq_len,
                        True,
                        self.scale,
                        attn_masks[0][None]
                        if attn_masks is not None else None,
                    )
                elif self.use_naive_attn:
                    if self.num_kv_heads != self.num_heads:
                        # Interleave for MQA workaround.
                        key = self.repeat_kv(key, self.num_queries_per_kv)
                        value = self.repeat_kv(value, self.num_queries_per_kv)
                    if self.alibi_slopes is not None:
                        attn_masks = _make_alibi_bias(
                            self.alibi_slopes,
                            query.dtype,
                            attn_metadata.seq_lens,
                            make_attn_mask=True)  # type: ignore
                    query = query.movedim(0, query.dim() - 2)
                    key = key.movedim(0, key.dim() - 2)
                    value = value.movedim(0, value.dim() - 2)
                    # sdpa math backend attention
                    out = self.attn_func(
                        query,
                        key,
                        value,
                        prefill_meta.seq_lens,
                        num_tokens,
                        self.num_heads,
                        self.head_size,
                        self.scale,
                        attn_masks,
                    )
                else:
                    out = self.attn_func(
                        q=query,
                        k=key,
                        v=value,
                        cu_seqlens_q=prefill_meta.seq_start_loc,
                        cu_seqlens_k=prefill_meta.seq_start_loc,
                        max_seqlen_q=prefill_meta.max_prefill_seq_len,
                        max_seqlen_k=prefill_meta.max_prefill_seq_len,
                        softmax_scale=self.scale,
                        causal=True,
                        window_size=self.sliding_window,
                        alibi_slopes=self.alibi_slopes,
                    )

                # common code for prefill
                assert output[:num_prefill_tokens].shape == out.shape
                output[:num_prefill_tokens] = out
            else:
                # prefix-enabled attention
                output[:num_prefill_tokens] = PagedAttention.forward_prefix(
                    query,
                    key,
                    value,
                    self.kv_cache_dtype,
                    key_cache,
                    value_cache,
                    prefill_meta.block_tables,
                    prefill_meta.query_start_loc,
                    prefill_meta.seq_lens_tensor,
                    prefill_meta.context_lens_tensor,
                    prefill_meta.max_query_len,
                    self.alibi_slopes,
                    self.sliding_window[0],
<<<<<<< HEAD
                    layer._k_scale,
                    layer._v_scale,
=======
                    quant_group,
                    k_scales,
                    v_scales,
>>>>>>> 5987d552
                )

        if decode_meta := attn_metadata.decode_metadata:
            # Decoding run.
            # Whether to use rocm custom paged attention or not
            num_seqs, num_heads, head_size = decode_query.shape
            block_size = value_cache.shape[3]
            gqa_ratio = num_heads // self.num_kv_heads
            use_custom = _use_rocm_custom_paged_attention(
                decode_query.dtype, head_size, block_size, gqa_ratio,
                decode_meta.max_decode_seq_len)
            if use_custom:
                max_seq_len = decode_meta.max_decode_seq_len
                max_num_partitions = (
                    (max_seq_len + _PARTITION_SIZE_ROCM - 1) //
                    _PARTITION_SIZE_ROCM)
                assert _PARTITION_SIZE_ROCM % block_size == 0
                tmp_output = torch.empty(
                    size=(num_seqs, num_heads, max_num_partitions, head_size),
                    dtype=output.dtype,
                    device=output.device,
                )
                exp_sums = torch.empty(
                    size=(num_seqs, num_heads, max_num_partitions),
                    dtype=torch.float32,
                    device=output.device,
                )
                max_logits = torch.empty_like(exp_sums)
                ops.paged_attention_rocm(
                    output[num_prefill_tokens:],
                    exp_sums,
                    max_logits,
                    tmp_output,
                    decode_query,
                    key_cache,
                    value_cache,
                    self.num_kv_heads,
                    self.scale,
                    decode_meta.block_tables,
                    decode_meta.seq_lens_tensor,
                    block_size,
                    max_seq_len,
                    self.alibi_slopes,
                    self.kv_cache_dtype,
<<<<<<< HEAD
                    layer._k_scale,
                    layer._v_scale,
=======
                    quant_group,
                    k_scales,
                    v_scales,
>>>>>>> 5987d552
                )
            else:
                output[num_prefill_tokens:] = PagedAttention.forward_decode(
                    decode_query,
                    key_cache,
                    value_cache,
                    decode_meta.block_tables,
                    decode_meta.seq_lens_tensor,
                    decode_meta.max_decode_seq_len,
                    self.kv_cache_dtype,
                    self.num_kv_heads,
                    self.scale,
                    self.alibi_slopes,
<<<<<<< HEAD
                    layer._k_scale,
                    layer._v_scale,
=======
                    quant_group,
                    k_scales,
                    v_scales,
>>>>>>> 5987d552
                )

        # Reshape the output tensor.
        return output.view(num_tokens, hidden_size)


def _sdpa_attention(
    query: torch.Tensor,
    key: torch.Tensor,
    value: torch.Tensor,
    seq_lens: List[int],
    num_tokens: int,
    num_heads: int,
    head_size: int,
    scale: float,
    attn_masks: Optional[List[torch.Tensor]] = None,
) -> torch.Tensor:
    start = 0
    output = torch.empty((num_tokens, num_heads, head_size),
                         dtype=query.dtype,
                         device=query.device)

    for i, seq_len in enumerate(seq_lens):
        end = start + seq_len
        with torch.backends.cuda.sdp_kernel(enable_math=True,
                                            enable_flash=False,
                                            enable_mem_efficient=False):
            sub_out = torch.nn.functional.scaled_dot_product_attention(
                query[:, start:end, :],
                key[:, start:end, :],
                value[:, start:end, :],
                dropout_p=0.0,
                is_causal=attn_masks is None,
                attn_mask=attn_masks[i] if attn_masks else None,
                scale=scale).movedim(query.dim() - 2, 0)
            output[start:end, :, :] = sub_out
            start = end

    return output


def _use_rocm_custom_paged_attention(qtype: torch.dtype, head_size: int,
                                     block_size: int, gqa_ratio: int,
                                     max_seq_len: int) -> bool:
    # rocm custom page attention not support on navi (gfx1*)
    return (_ON_MI250_MI300 and not _ON_NAVI
            and (qtype == torch.half or qtype == torch.bfloat16)
            and (head_size == 64 or head_size == 128)
            and (block_size == 16 or block_size == 32)
            and (gqa_ratio >= 1 and gqa_ratio <= 16) and max_seq_len <= 32768)<|MERGE_RESOLUTION|>--- conflicted
+++ resolved
@@ -421,13 +421,6 @@
         value: torch.Tensor,
         kv_cache: torch.Tensor,
         attn_metadata: ROCmFlashAttentionMetadata,
-<<<<<<< HEAD
-=======
-        quant_group: Optional[int],
-        k_scales: torch.Tensor,
-        v_scales: torch.Tensor,
-        attn_type: str = AttentionType.DECODER,
->>>>>>> 5987d552
         output: Optional[torch.Tensor] = None,
     ) -> torch.Tensor:
         """Forward pass with FlashAttention and PagedAttention.
@@ -464,15 +457,10 @@
                 key_cache,
                 value_cache,
                 attn_metadata.slot_mapping,
-                self.kv_cache_dtype,
-<<<<<<< HEAD
-                layer._k_scale,
-                layer._v_scale,
-=======
-                quant_group,
-                k_scales,
-                v_scales,
->>>>>>> 5987d552
+                self.kv_cache_dtype,\
+                layer._quant_group,
+                layer._k_scales,
+                layer._v_scales,
             )
 
         num_prefill_tokens = attn_metadata.num_prefill_tokens
@@ -580,14 +568,9 @@
                     prefill_meta.max_query_len,
                     self.alibi_slopes,
                     self.sliding_window[0],
-<<<<<<< HEAD
-                    layer._k_scale,
-                    layer._v_scale,
-=======
-                    quant_group,
-                    k_scales,
-                    v_scales,
->>>>>>> 5987d552
+                    layer._quant_group,
+                    layer._k_scales,
+                    layer._v_scales,
                 )
 
         if decode_meta := attn_metadata.decode_metadata:
@@ -632,14 +615,9 @@
                     max_seq_len,
                     self.alibi_slopes,
                     self.kv_cache_dtype,
-<<<<<<< HEAD
-                    layer._k_scale,
-                    layer._v_scale,
-=======
-                    quant_group,
-                    k_scales,
-                    v_scales,
->>>>>>> 5987d552
+                    layer._quant_group,
+                    layer._k_scales,
+                    layer._v_scales,
                 )
             else:
                 output[num_prefill_tokens:] = PagedAttention.forward_decode(
@@ -653,14 +631,9 @@
                     self.num_kv_heads,
                     self.scale,
                     self.alibi_slopes,
-<<<<<<< HEAD
-                    layer._k_scale,
-                    layer._v_scale,
-=======
-                    quant_group,
-                    k_scales,
-                    v_scales,
->>>>>>> 5987d552
+                    layer._quant_group,
+                    layer._k_scales,
+                    layer._v_scales,
                 )
 
         # Reshape the output tensor.
