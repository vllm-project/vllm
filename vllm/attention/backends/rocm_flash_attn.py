--- conflicted
+++ resolved
@@ -822,7 +822,6 @@
                             query.dtype,
                             seq_lens,
                             make_attn_mask=causal_mask)  # type: ignore
-<<<<<<< HEAD
                     if not envs.VLLM_ROCM_USE_AITER:
                         use_fp8_scales = (layer._q_scale is not None
                                           and layer._k_scale is not None
@@ -869,34 +868,6 @@
                             return_attn_probs=False,
                             block_table=None,
                         )
-=======
-
-                    use_fp8_scales = (layer._q_scale and layer._k_scale
-                                      and layer._v_scale and layer._prob_scale
-                                      and (self.kv_cache_dtype == "fp8"
-                                           or self.force_fp8_attention))
-
-                    full_scales = (
-                        layer._q_scale.item(), layer._k_scale.item(),
-                        layer._v_scale.item(),
-                        layer._prob_scale.item()) if use_fp8_scales else None
-                    self.triton_attn_func(
-                        query,
-                        key,
-                        value,
-                        output[:num_prefill_tokens],
-                        query_seq_start_loc,
-                        key_seq_start_loc,
-                        query_max_seq_len,
-                        key_max_seq_len,
-                        causal_mask,
-                        self.scale,
-                        attn_masks[0][None]
-                        if attn_masks is not None else None,
-                        full_scales,
-                        output_scale,
-                    )
->>>>>>> b432b7a2
                 elif self.use_naive_attn:
                     if self.num_kv_heads != self.num_heads:
                         # Interleave for MQA workaround.
@@ -987,6 +958,7 @@
                 tmp_output = torch.empty(
                     size=(num_seqs, num_heads, max_num_partitions, head_size),
                     dtype=query.dtype,
+                    dtype=query.dtype,
                     device=output.device,
                 )
                 exp_sums = torch.empty(
@@ -1020,7 +992,6 @@
                     self.kv_cache_dtype,
                     layer._k_scale,
                     layer._v_scale,
-<<<<<<< HEAD
                     layer._out_scale,
                 )
             elif is_rocm_aiter_paged_attn_enabled():
@@ -1044,9 +1015,6 @@
                     layer._k_scale,
                     layer._v_scale,
                     output=output[num_prefill_tokens:],
-=======
-                    output_scale,
->>>>>>> b432b7a2
                 )
             else:
                 # PagedAttention does not support fused quant, manually quantize
