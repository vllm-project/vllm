# SPDX-License-Identifier: Apache-2.0
# SPDX-FileCopyrightText: Copyright contributors to the vLLM project
"""Attention layer ROCm GPUs."""
import itertools
from dataclasses import dataclass
from functools import cache
from typing import TYPE_CHECKING, Any, Dict, List, Optional, Tuple, Type

import torch

import vllm.envs as envs
from vllm import _custom_ops as ops
from vllm.attention.backends.abstract import (AttentionBackend, AttentionImpl,
                                              AttentionLayer,
                                              AttentionMetadata, AttentionType)
from vllm.attention.backends.utils import (CommonAttentionState,
                                           CommonMetadataBuilder)
from vllm.attention.ops.paged_attn import (PagedAttention,
                                           PagedAttentionMetadata)
from vllm.config import get_current_vllm_config
from vllm.logger import init_logger
from vllm.platforms import current_platform
from vllm.platforms.rocm import use_rocm_custom_paged_attention

if TYPE_CHECKING:
    from vllm.worker.model_runner import ModelInputForGPUWithSamplingMetadata

logger = init_logger(__name__)
_PARTITION_SIZE_ROCM = 256


@cache
def is_rocm_aiter_paged_attn_enabled() -> bool:
    return envs.VLLM_ROCM_USE_AITER_PAGED_ATTN \
        and envs.VLLM_ROCM_USE_AITER \


@cache
def _get_paged_attn_module() -> PagedAttention:
    """
    Initializes the appropriate PagedAttention module from `attention/ops`,
    which is used as helper function
    by `ROCmFlashAttentionImpl` and `ROCmFlashAttentionBackend`.

    The choice of attention module depends on whether
    AITER paged attention is enabled:
    - If enabled, `ROCmFlashAttentionImpl` uses `AITERPagedAttention`.
    - Otherwise, it defaults to using the original `PagedAttention`.
    """
    if is_rocm_aiter_paged_attn_enabled():
        # Import AITERPagedAttention only when the flag is enabled
        from vllm.attention.ops.rocm_aiter_paged_attn import (
            AITERPagedAttention)
        return AITERPagedAttention()
    return PagedAttention()


class ROCmFlashAttentionBackend(AttentionBackend):
    accept_output_buffer: bool = True

    @staticmethod
    def get_name() -> str:
        return "ROCM_FLASH"

    @staticmethod
    def get_impl_cls() -> Type["ROCmFlashAttentionImpl"]:
        return ROCmFlashAttentionImpl

    @staticmethod
    def get_metadata_cls() -> Type["AttentionMetadata"]:
        return ROCmFlashAttentionMetadata

    @staticmethod
    def get_builder_cls() -> Type["ROCmFlashAttentionMetadataBuilder"]:
        return ROCmFlashAttentionMetadataBuilder

    @staticmethod
    def get_state_cls() -> Type["CommonAttentionState"]:
        return CommonAttentionState

    @staticmethod
    def get_kv_cache_shape(
        num_blocks: int,
        block_size: int,
        num_kv_heads: int,
        head_size: int,
    ) -> Tuple[int, ...]:
        paged_attn = _get_paged_attn_module()
        return paged_attn.get_kv_cache_shape(num_blocks, block_size,
                                             num_kv_heads, head_size)

    @staticmethod
    def swap_blocks(
        src_kv_cache: torch.Tensor,
        dst_kv_cache: torch.Tensor,
        src_to_dst: torch.Tensor,
    ) -> None:
        paged_attn = _get_paged_attn_module()
        paged_attn.swap_blocks(src_kv_cache, dst_kv_cache, src_to_dst)

    @staticmethod
    def copy_blocks(
        kv_caches: List[torch.Tensor],
        src_to_dists: torch.Tensor,
    ) -> None:
        paged_attn = _get_paged_attn_module()
        paged_attn.copy_blocks(kv_caches, src_to_dists)


@dataclass
class ROCmFlashAttentionMetadata(AttentionMetadata, PagedAttentionMetadata):
    """Metadata for FlashAttentionBackend.

    NOTE: Any python object stored here is not updated when it is
    cuda-graph replayed. If you have values that need to be changed
    dynamically, it should be stored in tensor. The tensor has to be
    updated from `CUDAGraphRunner.forward` API.
    """
    # (batch_size,). The sequence length per sequence. Sequence length means
    # the computed tokens + new tokens None if it is a decoding.
    seq_lens: Optional[List[int]]
    # seq_lens stored as a tensor.
    seq_lens_tensor: Optional[torch.Tensor]
    # Maximum sequence length among prefill batch. 0 if there are decoding
    # requests only.
    max_prefill_seq_len: int
    # Maximum sequence length among decode batch. 0 if there are prefill
    # requests only.
    max_decode_seq_len: int

    # Whether or not if cuda graph is enabled.
    # Cuda-graph is currently enabled for decoding only.
    # TODO(woosuk): Move `use_cuda_graph` out since it's unrelated to attention.
    use_cuda_graph: bool

    # NOTE(sang): Definition of context_len, query_len, and seq_len.
    # |---------- N-1 iteration --------|
    # |---------------- N iteration ---------------------|
    # |- tokenA -|......................|-- newTokens ---|
    # |---------- context_len ----------|
    # |-------------------- seq_len ----------------------|
    #                                   |-- query_len ---|

    # Maximum query length in the batch. None for decoding.
    max_query_len: Optional[int] = None
    # (batch_size + 1,). The cumulative subquery lengths of the sequences in
    # the batch, used to index into subquery. E.g., if the subquery length
    # is [4, 6], it is [0, 4, 10].
    query_start_loc: Optional[torch.Tensor] = None
    # (batch_size + 1,). The cumulative sequence lengths of the sequences in
    # the batch, used to index into sequence. E.g., if the sequence length is
    # [4, 6], it is [0, 4, 10].
    seq_start_loc: Optional[torch.Tensor] = None
    # (batch_size,) A tensor of context lengths (tokens that are computed
    # so far).
    context_lens_tensor: Optional[torch.Tensor] = None

    # Max number of query tokens among request in the batch.
    max_decode_query_len: Optional[int] = None

    _cached_prefill_metadata: Optional["ROCmFlashAttentionMetadata"] = None
    _cached_decode_metadata: Optional["ROCmFlashAttentionMetadata"] = None

    # Begin encoder attn & enc/dec cross-attn fields...

    # Encoder sequence lengths representation
    encoder_seq_lens: Optional[List[int]] = None
    encoder_seq_lens_tensor: Optional[torch.Tensor] = None

    # Maximum sequence length among encoder sequences
    max_encoder_seq_len: Optional[int] = None

    # Number of tokens input to encoder
    num_encoder_tokens: Optional[int] = None

    # Cross-attention memory-mapping data structures: slot mapping
    # and block tables
    cross_slot_mapping: Optional[torch.Tensor] = None
    cross_block_tables: Optional[torch.Tensor] = None

    @property
    def prefill_metadata(self) -> Optional["ROCmFlashAttentionMetadata"]:
        if self.num_prefills == 0:
            return None

        if self._cached_prefill_metadata is not None:
            return self._cached_prefill_metadata

        assert self.seq_lens is not None
        assert self.seq_lens_tensor is not None
        assert self.block_tables is not None

        self._cached_prefill_metadata = ROCmFlashAttentionMetadata(
            num_prefills=self.num_prefills,
            num_prefill_tokens=self.num_prefill_tokens,
            num_decode_tokens=0,
            slot_mapping=self.slot_mapping[:self.num_prefill_tokens],
            multi_modal_placeholder_index_maps=self.
            multi_modal_placeholder_index_maps,
            enable_kv_scales_calculation=self.enable_kv_scales_calculation,
            seq_lens=self.seq_lens[:self.num_prefills],
            seq_lens_tensor=self.seq_lens_tensor[:self.num_prefills],
            max_query_len=self.max_query_len,
            max_prefill_seq_len=self.max_prefill_seq_len,
            max_decode_seq_len=0,
            query_start_loc=None if self.query_start_loc is None else
            self.query_start_loc[:self.num_prefills + 1],
            seq_start_loc=None if self.seq_start_loc is None else
            self.seq_start_loc[:self.num_prefills + 1],
            context_lens_tensor=None if self.context_lens_tensor is None else
            self.context_lens_tensor[:self.num_prefills],
            block_tables=self.block_tables[:self.num_prefills],
            use_cuda_graph=False,
            # Begin encoder & cross attn fields below...
            encoder_seq_lens=self.encoder_seq_lens,
            encoder_seq_lens_tensor=self.encoder_seq_lens_tensor,
            max_encoder_seq_len=self.max_encoder_seq_len,
            cross_slot_mapping=self.cross_slot_mapping,
            cross_block_tables=self.cross_block_tables)
        return self._cached_prefill_metadata

    @property
    def decode_metadata(self) -> Optional["ROCmFlashAttentionMetadata"]:
        if self.num_decode_tokens == 0:
            return None

        if self._cached_decode_metadata is not None:
            return self._cached_decode_metadata
        assert self.block_tables is not None
        assert self.seq_lens_tensor is not None

        self._cached_decode_metadata = ROCmFlashAttentionMetadata(
            num_prefills=0,
            num_prefill_tokens=0,
            num_decode_tokens=self.num_decode_tokens,
            slot_mapping=self.slot_mapping[self.num_prefill_tokens:],
            multi_modal_placeholder_index_maps=None,
            enable_kv_scales_calculation=True,
            seq_lens=None,
            seq_lens_tensor=self.seq_lens_tensor[self.num_prefills:],
            max_query_len=None,
            max_prefill_seq_len=0,
            max_decode_seq_len=self.max_decode_seq_len,
            query_start_loc=None,
            seq_start_loc=None,
            context_lens_tensor=None,
            block_tables=self.block_tables[self.num_prefills:],
            use_cuda_graph=self.use_cuda_graph,
            # Begin encoder & cross attn fields below...
            encoder_seq_lens=self.encoder_seq_lens,
            encoder_seq_lens_tensor=self.encoder_seq_lens_tensor,
            max_encoder_seq_len=self.max_encoder_seq_len,
            cross_slot_mapping=self.cross_slot_mapping,
            cross_block_tables=self.cross_block_tables)
        # Batch may be composed of prefill|decodes, adjust query start indices
        # to refer to the start of decodes when the two are split apart.
        # E.g. in tokens:[3 prefills|6 decodes], query_start_loc=[3,9] => [0,6].
        if self._cached_decode_metadata.query_start_loc is not None:
            qs = self._cached_decode_metadata.query_start_loc
            self._cached_decode_metadata.query_start_loc = qs - qs[0]
        return self._cached_decode_metadata

    def advance_step(self,
                     model_input: "ModelInputForGPUWithSamplingMetadata",
                     sampled_token_ids: Optional[torch.Tensor],
                     block_size: int,
                     num_seqs: int,
                     num_queries: int,
                     turn_prefills_into_decodes: bool = False):
        """
        Update metadata in-place to advance one decode step.
        """

        assert not turn_prefills_into_decodes, \
            ("Chunked prefill is not supported with rocm_flash_attn yet."
             "turn_prefills_into_decodes is a Multi-Step + Chunked-Prefill "
             "specific parameter.")

        # When using cudagraph, the num_seqs is padded to the next captured
        # batch sized, but num_queries tracks the actual number of requests in
        # the batch. For --enforce-eager mode, num_seqs == num_queries
        if num_seqs != num_queries:
            assert num_seqs > num_queries
            assert self.use_cuda_graph

        assert self.num_prefills == 0
        assert self.num_prefill_tokens == 0
        assert self.num_decode_tokens == num_seqs
        assert self.slot_mapping.shape == (num_seqs, )

        assert self.seq_lens is not None
        assert len(self.seq_lens) == num_seqs
        assert self.seq_lens_tensor is not None
        assert self.seq_lens_tensor.shape == (num_seqs, )
        assert self.max_query_len == 1
        assert self.max_prefill_seq_len == 0
        assert self.max_decode_seq_len == max(self.seq_lens)

        assert self.query_start_loc is not None
        assert self.query_start_loc.shape == (num_queries + 1, )
        assert self.seq_start_loc is not None
        assert self.seq_start_loc.shape == (num_seqs + 1, )

        assert self.context_lens_tensor is not None
        assert self.context_lens_tensor.shape == (num_queries, )

        assert self.block_tables is not None
        assert self.block_tables.shape[0] == num_seqs

        # Update query lengths. Note that we update only queries and not seqs,
        # since tensors may be padded due to captured cuda graph batch size
        for i in range(num_queries):
            self.seq_lens[i] += 1
        self.max_decode_seq_len = max(self.seq_lens)

        ops.advance_step_flashattn(num_seqs=num_seqs,
                                   num_queries=num_queries,
                                   block_size=block_size,
                                   input_tokens=model_input.input_tokens,
                                   sampled_token_ids=sampled_token_ids,
                                   input_positions=model_input.input_positions,
                                   seq_lens=self.seq_lens_tensor,
                                   slot_mapping=self.slot_mapping,
                                   block_tables=self.block_tables)


class ROCmFlashAttentionMetadataBuilder(
        CommonMetadataBuilder[ROCmFlashAttentionMetadata]):

    _metadata_cls = ROCmFlashAttentionMetadata


def _make_alibi_bias(alibi_slopes: torch.Tensor,
                     dtype: torch.dtype,
                     seq_lens: Optional[List[int]],
                     make_attn_mask: bool = True) -> List[torch.Tensor]:
    attn_biases = []
    if seq_lens:
        for seq_len in seq_lens:
            bias = torch.arange(seq_len, dtype=dtype)
            # NOTE(zhuohan): HF uses
            #     `bias = bias[None, :].repeat(seq_len, 1)`
            # here. We find that both biases give the same results, but
            # the bias below more accurately follows the original ALiBi
            # paper.
            bias = bias[None, :] - bias[:, None]

            num_heads = alibi_slopes.shape[0]
            bias = bias[None, :].repeat(
                (num_heads, 1, 1)).to(alibi_slopes.device)
            bias.mul_(alibi_slopes[:, None, None])
            if make_attn_mask:
                inf_mask = torch.empty(
                    (1, seq_len, seq_len),
                    dtype=bias.dtype).fill_(-torch.inf).triu_(diagonal=1).to(
                        alibi_slopes.device)
                attn_biases.append((bias + inf_mask).to(dtype))
            else:
                attn_biases.append(bias.to(dtype))

    return attn_biases


def _get_seq_len_block_table_args(
    attn_metadata: ROCmFlashAttentionMetadata,
    attn_type: str,
) -> tuple:
    '''
    The particular choice of sequence-length
    attributes which should be extracted from attn_metadata is dependent
    on the type of attention operation.

    Decoder attn -> select entirely decoder self-attention-related fields
    Encoder/decoder cross-attn -> select encoder sequence lengths
    Encoder attn -> select encoder sequence lengths fields
    Encoder-only attn -> select prefill sequence lengths with 
        bidirectional attention
    
    Arguments:

    * attn_metadata: Attention metadata structure associated with attention op
    * attn_type: encoder attention, decoder self-attention,
                encoder/decoder cross-attention, encoder-only

    Returns:

    * Appropriate sequence-lengths tensors for query and key
    * Appropriate max sequence-length scalar
    * Causal masking flag
    '''

    if attn_type == AttentionType.ENCODER:
        assert attn_metadata.encoder_seq_lens is not None
        assert attn_metadata.encoder_seq_lens_tensor is not None
        query_seq_start_loc = torch.tensor(
            list(itertools.accumulate([0] + attn_metadata.encoder_seq_lens)),
            device=attn_metadata.encoder_seq_lens_tensor.device,
            dtype=attn_metadata.encoder_seq_lens_tensor.dtype)
        causal_mask = False

        # No block tables associated with encoder attention
        return (query_seq_start_loc, attn_metadata.max_encoder_seq_len,
                query_seq_start_loc, attn_metadata.max_encoder_seq_len,
                attn_metadata.encoder_seq_lens, causal_mask)

    elif attn_type == AttentionType.ENCODER_ONLY:
        # For encoder-only models, we use the prefill sequence lengths
        assert attn_metadata.seq_lens is not None
        assert attn_metadata.seq_lens_tensor is not None
        query_seq_start_loc = torch.tensor(
            list(itertools.accumulate([0] + attn_metadata.seq_lens)),
            device=attn_metadata.seq_lens_tensor.device,
            dtype=attn_metadata.seq_lens_tensor.dtype)
        max_seq_len = attn_metadata.max_prefill_seq_len
        # Encoder-only models typically use bidirectional attention
        causal_mask = False

        return (query_seq_start_loc, max_seq_len, query_seq_start_loc,
                max_seq_len, attn_metadata.seq_lens, causal_mask)

    elif attn_type == AttentionType.DECODER:
        # Decoder self-attention
        # Choose max_seq_len based on whether we are in prompt_run
        assert attn_metadata.seq_lens is not None
        assert attn_metadata.seq_lens_tensor is not None
        query_seq_start_loc = torch.tensor(
            list(itertools.accumulate([0] + attn_metadata.seq_lens)),
            device=attn_metadata.seq_lens_tensor.device,
            dtype=attn_metadata.seq_lens_tensor.dtype)
        max_seq_len = attn_metadata.max_prefill_seq_len
        causal_mask = True

        return (query_seq_start_loc, max_seq_len, query_seq_start_loc,
                max_seq_len, attn_metadata.seq_lens, causal_mask)
    elif attn_type == AttentionType.ENCODER_DECODER:
        assert attn_metadata.seq_lens is not None
        assert attn_metadata.encoder_seq_lens_tensor is not None
        query_start_loc = torch.tensor(
            list(itertools.accumulate([0] + attn_metadata.seq_lens)),
            device=attn_metadata.encoder_seq_lens_tensor.device,
            dtype=attn_metadata.encoder_seq_lens_tensor.dtype)

        assert attn_metadata.encoder_seq_lens is not None
        assert attn_metadata.seq_lens_tensor is not None
        key_seq_start_loc = torch.tensor(
            list(itertools.accumulate([0] + attn_metadata.encoder_seq_lens)),
            device=attn_metadata.seq_lens_tensor.device,
            dtype=attn_metadata.seq_lens_tensor.dtype)
        causal_mask = False

        # Enc/dec cross-attention KVs match encoder sequence length;
        # cross-attention utilizes special "cross" block tables
        return (query_start_loc, attn_metadata.max_prefill_seq_len,
                key_seq_start_loc, attn_metadata.max_encoder_seq_len,
                attn_metadata.seq_lens, causal_mask)
    else:
        raise AttributeError(f"Invalid attention type {str(attn_type)}")


class ROCmFlashAttentionImpl(AttentionImpl):
    """
    If the input tensors contain prompt tokens, the layout is as follows:
    |<--------------- num_prompt_tokens -------------->|
    |<--prompt_0-->|<--prompt_1-->|...|<--prompt_N-1-->|

    Otherwise, the layout is as follows:
    |<------------------ num_generation_tokens (M) ----------------->|
    |<--generation_0-->|..........|<--generation_M-1-->|<--padding-->|

    Generation tokens can contain padding when cuda-graph is used.
    Currently, prompt tokens don't contain any padding.

    The prompts might have different lengths, while the generation tokens
    always have length 1.

    If chunked prefill is enabled, prefill tokens and decode tokens can be
    batched together in a flattened 1D query.

    |<----- num_prefill_tokens ---->|<------- num_decode_tokens ----------->|	
    |<-prompt_0->|...|<-prompt_N-1->|<-generation_0->|...|<-generation_M-1->|

    Currently, cuda graph is disabled for chunked prefill, meaning there's no
    padding between prefill and decode tokens.
    """

    def __init__(
        self,
        num_heads: int,
        head_size: int,
        scale: float,
        num_kv_heads: int,
        alibi_slopes: Optional[List[float]],
        sliding_window: Optional[int],
        kv_cache_dtype: str,
        blocksparse_params: Optional[Dict[str, Any]] = None,
        logits_soft_cap: Optional[float] = None,
        attn_type: str = AttentionType.DECODER,
        kv_sharing_target_layer_name: Optional[str] = None,
        use_irope: bool = False,
    ) -> None:
        if kv_sharing_target_layer_name is not None:
            raise NotImplementedError("KV sharing is not supported in V0.")
        if use_irope:
            logger.warning_once(
                "Using irope in ROCm Flash Attention is not supported yet, it "
                "will fail back to global attention for long context.")
        if blocksparse_params is not None:
            raise ValueError(
                "ROCmFlashAttention does not support blocksparse attention.")
        if use_irope:
            logger.warning(
                "Using irope in V0 is not supported yet, it will fall back "
                "to global attention for long context.")
        if logits_soft_cap is None:
            # In flash-attn, setting logits_soft_cap as 0 means no soft cap.
            self.logits_soft_cap = 0.0
        else:
            self.logits_soft_cap = logits_soft_cap
        self.attn_type = attn_type
        self.num_heads = num_heads
        self.head_size = head_size
        self.scale = float(scale)
        self.num_kv_heads = num_kv_heads
        if alibi_slopes is not None:
            alibi_slopes = torch.tensor(alibi_slopes, dtype=torch.float32)
        self.alibi_slopes = alibi_slopes
        self.sliding_window = ((sliding_window, sliding_window)
                               if sliding_window is not None else (-1, -1))
        self.kv_cache_dtype = kv_cache_dtype

        self.num_queries_per_kv = self.num_heads // self.num_kv_heads

        self.paged_attn_module = _get_paged_attn_module()
        supported_head_sizes = self.paged_attn_module.get_supported_head_sizes(
        )

        if head_size not in supported_head_sizes:
            raise ValueError(
                f"Head size {head_size} is not supported by PagedAttention. "
                f"Supported head sizes are: {supported_head_sizes}.")

        self.use_naive_attn = False
        # NOTE: Allow for switching between Triton and CK. Defaulting to triton.
        self.use_triton_flash_attn = envs.VLLM_USE_TRITON_FLASH_ATTN
        if self.use_triton_flash_attn:
            if logits_soft_cap is not None:
                raise ValueError(
                    "ROCm Triton FlashAttention does not support attention"
                    " logits soft capping."
                    " please try using the ROCm CK "
                    "FA backend instead by setting the env var "
                    "`VLLM_USE_TRITON_FLASH_ATTN=0`")

            from vllm.attention.ops.triton_flash_attention import (  # noqa: F401
                triton_attention)
            self.triton_attn_func = triton_attention
            logger.debug("Using Triton FA in ROCmBackend")
            if self.sliding_window != (-1, -1):
                logger.warning("ROCm Triton FA does not currently support "
                               "sliding window attention. If using half "
                               "precision, please try using the ROCm CK "
                               "FA backend instead by setting the env var "
                               "`VLLM_USE_TRITON_FLASH_ATTN=0`")
        else:
            # if not using triton, navi3x/navi21/navi10 do not use flash-attn
            # either
            if not current_platform.has_device_capability(90):
                self.use_naive_attn = True
            else:
                try:
                    from flash_attn import flash_attn_varlen_func  # noqa: F401
                    self.fa_attn_func = flash_attn_varlen_func
                    logger.debug("Using CK FA in ROCmBackend")
                except ModuleNotFoundError:
                    self.use_naive_attn = True

            if self.use_naive_attn:
                if logits_soft_cap is not None:
                    raise ValueError(
                        "ROCm Naive FlashAttention does not support "
                        "attention logits soft capping.")

                self.sdpa_attn_func = _sdpa_attention
                logger.debug("Using naive (SDPA) attention in ROCmBackend")

        self.aiter_kv_scales_initialized = False
        self.force_fp8_attention = (
            get_current_vllm_config() is not None
            and get_current_vllm_config().model_config.override_attention_dtype
            == "fp8")

    def repeat_kv(self, x: torch.Tensor, n_rep: int) -> torch.Tensor:
        """torch.repeat_interleave(x, dim=1, repeats=n_rep)"""
        tokens, n_kv_heads, head_dim = x.shape
        return (x[:, :,
                  None, :].expand(tokens, n_kv_heads, n_rep,
                                  head_dim).reshape(tokens, n_kv_heads * n_rep,
                                                    head_dim))

    def fused_output_quant_supported(self, dtype: torch.dtype, static: bool,
                                     group_shape: tuple[int, int]):
        if self.use_triton_flash_attn:
            return dtype == current_platform.fp8_dtype(
            ) and static and group_shape == (-1, -1)  # per-tensor

        # Only supported in the Triton backend
        return False

    def forward(
        self,
        layer: AttentionLayer,
        query: torch.Tensor,
        key: torch.Tensor,
        value: torch.Tensor,
        kv_cache: torch.Tensor,
        attn_metadata: ROCmFlashAttentionMetadata,
        output: Optional[torch.Tensor] = None,
        output_scale: Optional[torch.Tensor] = None,
    ) -> torch.Tensor:
        """Forward pass with FlashAttention and PagedAttention.

        For decoder-only models: query, key and value must be non-None.

        For encoder/decoder models:
        * ROCmFlashAttentionImpl.forward() may be invoked for both self- and 
            cross-attention layers.
        * For self-attention: query, key and value must be non-None.
        * For cross-attention:
            * Query must be non-None
            * During prefill, key and value must be non-None; key and value
              get cached for use during decode.
            * During decode, key and value may be None, since:
              (1) key and value tensors were cached during prefill, and
              (2) cross-attention key and value tensors do not grow during
                  decode
        
        A note on how the attn_type (attention type enum) argument impacts
        attention forward() behavior:
    
            * DECODER: normal decoder-only behavior;
                use decoder self-attention block table
            * ENCODER: no KV caching; pass encoder sequence
                attributes (encoder_seq_lens/encoder_seq_lens_tensor/
                max_encoder_seq_len) to kernel, in lieu of decoder
                sequence attributes (seq_lens/seq_lens_tensor/max_seq_len)
            * ENCODER_DECODER: cross-attention behavior;
                use cross-attention block table for caching KVs derived
                from encoder hidden states; since KV sequence lengths
                will match encoder sequence lengths, pass encoder sequence
                attributes to kernel (encoder_seq_lens/encoder_seq_lens_tensor/
                max_encoder_seq_len)
            * ENCODER_ONLY: bidirectional attention with no KV caching;
                use prefill sequence attributes

        Args:
            query: shape = [num_tokens, num_heads * head_size]
            key: shape = [num_tokens, num_kv_heads * head_size]
            value: shape = [num_tokens, num_kv_heads * head_size]
            kv_cache = [2, num_blocks, block_size * num_kv_heads * head_size]
                NOTE: kv_cache will be an empty tensor with shape [0]
                for profiling run.
            attn_metadata: Metadata for attention.
            attn_type: Select attention type, between encoder attention,
                       decoder self-attention, or encoder/decoder cross-
                       attention. Defaults to decoder self-attention,
                       which is the vLLM default generally
        Returns:
            shape = [num_tokens, num_heads * head_size]
        """
        assert output is not None, "Output tensor must be provided."

        if output_scale is not None and not self.use_triton_flash_attn:
            raise NotImplementedError(
                "fused output quantization only supported for Triton"
                " implementation in ROCMFlashAttentionImpl for now")

        query = query.view(-1, self.num_heads, self.head_size)
        if key is not None:
            assert value is not None
            key = key.view(-1, self.num_kv_heads, self.head_size)
            value = value.view(-1, self.num_kv_heads, self.head_size)
        else:
            assert value is None

        paged_attn = self.paged_attn_module

        # Reshaping kv tensors is required for AITER paged attention kernel
        # because it works on a different tensor shape,
        # when the size of one element is one byte (int8/fp8 dtypes).
        # This reshaping is only required on the first forward call
        # and the kv cache must not be empty.
        if (is_rocm_aiter_paged_attn_enabled() and kv_cache.dtype.itemsize == 1
                and not self.aiter_kv_scales_initialized
                and kv_cache.shape != torch.Size([0])):
            num_blocks = kv_cache.shape[1]
            block_size = kv_cache.shape[2] // (self.num_kv_heads *
                                               self.head_size)
            k_scale = torch.empty((self.num_kv_heads, num_blocks * block_size),
                                  dtype=torch.float32,
                                  device=kv_cache.device)
            v_scale = torch.empty((self.num_kv_heads, num_blocks * block_size),
                                  dtype=torch.float32,
                                  device=kv_cache.device)
            self.aiter_kv_scales_initialized = True
            k_scale.fill_(layer._k_scale.item())
            v_scale.fill_(layer._v_scale.item())
            layer._k_scale = k_scale
            layer._v_scale = v_scale

        # Only update KV cache for decoder self-attention
        # and encoder-decoder cross-attention
        if self.attn_type not in [
                AttentionType.ENCODER, AttentionType.ENCODER_ONLY
        ] and kv_cache.numel() > 0:
            key_cache, value_cache = paged_attn.split_kv_cache(
                kv_cache, self.num_kv_heads, self.head_size)

            if key is not None and value is not None:
                # Reshape the input keys and values and store them in the
                # cache. If kv_cache is not provided, the new key and value
                # tensors are not cached. This happens during the initial
                # memory profiling run.
                paged_attn.write_to_paged_cache(
                    key,
                    value,
                    key_cache,
                    value_cache,
                    attn_metadata.slot_mapping
                    if self.attn_type != AttentionType.ENCODER_DECODER else
                    attn_metadata.cross_slot_mapping,
                    self.kv_cache_dtype,
                    layer._k_scale,
                    layer._v_scale,
                )

        if self.attn_type != AttentionType.ENCODER:
            num_prefill_tokens = attn_metadata.num_prefill_tokens
        elif self.attn_type == AttentionType.ENCODER_ONLY:
            # For encoder-only models, all tokens are processed in one go
            num_prefill_tokens = query.shape[0]
        else:
            assert attn_metadata.num_encoder_tokens is not None
            num_prefill_tokens = attn_metadata.num_encoder_tokens

        # Query for decode. KV is not needed because it is already cached.
        decode_query = query[num_prefill_tokens:]
        # QKV for prefill.
        query = query[:num_prefill_tokens]

        # For encoder-only and encoder models,
        # we process all tokens at once
        # For decoder and encoder-decoder,
        # we may need to limit key/value to prefill tokens
        if key is not None and value is not None \
            and self.attn_type not in [AttentionType.ENCODER_DECODER,
                                       AttentionType.ENCODER_ONLY]:
            key = key[:num_prefill_tokens]
            value = value[:num_prefill_tokens]

        if prefill_meta := attn_metadata.prefill_metadata:
            # Prompt run.
            # normal attention and DECODER
            if self.attn_type == AttentionType.DECODER and (
                    kv_cache.numel() == 0 or prefill_meta.block_tables is None
                    or prefill_meta.block_tables.numel() == 0):
                (query_seq_start_loc, query_max_seq_len, key_seq_start_loc,
                 key_max_seq_len, seq_lens,
                 causal_mask) = (prefill_meta.seq_start_loc,
                                 prefill_meta.max_prefill_seq_len,
                                 prefill_meta.seq_start_loc,
                                 prefill_meta.max_prefill_seq_len,
                                 attn_metadata.seq_lens, True)
            # prefix-enabled attention and ENCODER/ENCODER_DECODER
            else:
                (query_seq_start_loc, query_max_seq_len, key_seq_start_loc,
                 key_max_seq_len, seq_lens,
                 causal_mask) = _get_seq_len_block_table_args(
                     prefill_meta, self.attn_type)
            # Prompt run.
            if kv_cache.numel() == 0 or prefill_meta.block_tables.numel() == 0:
                # triton attention
                # When block_tables are not filled, it means q and k are the
                # prompt, and they have the same length.
                attn_masks = None
                if self.use_triton_flash_attn:
                    if self.alibi_slopes is not None:
                        attn_masks = _make_alibi_bias(
                            self.alibi_slopes,
                            query.dtype,
                            seq_lens,
                            make_attn_mask=causal_mask)  # type: ignore

                    use_fp8_scales = (layer._q_scale and layer._k_scale
                                      and layer._v_scale and layer._prob_scale
                                      and (self.kv_cache_dtype == "fp8"
                                           or self.force_fp8_attention))

                    full_scales = (
                        layer._q_scale.item(), layer._k_scale.item(),
                        layer._v_scale.item(),
                        layer._prob_scale.item()) if use_fp8_scales else None
                    self.triton_attn_func(
                        query,
                        key,
                        value,
                        output[:num_prefill_tokens],
                        query_seq_start_loc,
                        key_seq_start_loc,
                        query_max_seq_len,
                        key_max_seq_len,
                        causal_mask,
                        self.scale,
                        attn_masks[0][None]
                        if attn_masks is not None else None,
                        full_scales,
                        output_scale,
                    )
                elif self.use_naive_attn:
                    if self.num_kv_heads != self.num_heads:
                        # Interleave for MQA workaround.
                        key = self.repeat_kv(key, self.num_queries_per_kv)
                        value = self.repeat_kv(value, self.num_queries_per_kv)
                    if self.alibi_slopes is not None:
                        attn_masks = _make_alibi_bias(
                            self.alibi_slopes,
                            query.dtype,
                            attn_metadata.seq_lens,
                            make_attn_mask=causal_mask)  # type: ignore
                    query = query.movedim(0, query.dim() - 2)
                    key = key.movedim(0, key.dim() - 2)
                    value = value.movedim(0, value.dim() - 2)
                    # sdpa math backend attention
                    self.sdpa_attn_func(
                        query,
                        key,
                        value,
                        output[:num_prefill_tokens],
                        query_seq_start_loc,
                        num_prefill_tokens,
                        self.num_heads,
                        self.head_size,
                        self.scale,
                        attn_masks,
                    )
                else:
                    # upstream FA does not support an output arg, copy
                    output[:num_prefill_tokens] = self.fa_attn_func(
                        q=query,
                        k=key,
                        v=value,
                        cu_seqlens_q=query_seq_start_loc,
                        cu_seqlens_k=key_seq_start_loc,
                        max_seqlen_q=prefill_meta.max_prefill_seq_len,
                        max_seqlen_k=key_max_seq_len,
                        softmax_scale=self.scale,
                        causal=causal_mask,
                        window_size=self.sliding_window,
                        alibi_slopes=self.alibi_slopes,
                        softcap=self.logits_soft_cap,
                    )

            else:
                # prefix-enabled attention -
                # not applicable for encoder-only models
                if self.attn_type != AttentionType.ENCODER_ONLY:
                    output[:num_prefill_tokens] = paged_attn.forward_prefix(
                        query,
                        key,
                        value,
                        self.kv_cache_dtype,
                        key_cache,
                        value_cache,
                        prefill_meta.block_tables,
                        prefill_meta.query_start_loc,
                        prefill_meta.seq_lens_tensor,
                        prefill_meta.max_query_len,
                        self.alibi_slopes,
                        self.sliding_window[0],
                        layer._k_scale,
                        layer._v_scale,
                    )
        # Skip decode phase for encoder-only models
        if (decode_meta := attn_metadata.decode_metadata) and (
                self.attn_type != AttentionType.ENCODER_ONLY):
            # Decoding run.
            # Whether to use rocm custom paged attention or not
            num_seqs, num_heads, head_size = decode_query.shape
            block_size = value_cache.shape[3]
            gqa_ratio = num_heads // self.num_kv_heads
            use_custom = use_rocm_custom_paged_attention(
                decode_query.dtype, head_size, block_size, gqa_ratio,
                decode_meta.max_decode_seq_len, self.sliding_window,
                self.kv_cache_dtype, self.alibi_slopes)
<<<<<<< HEAD
=======

>>>>>>> 110df743
            if use_custom:
                max_seq_len = (decode_meta.max_decode_seq_len if self.attn_type
                               != AttentionType.ENCODER_DECODER else
                               decode_meta.max_encoder_seq_len)
                assert max_seq_len is not None
                max_num_partitions = (
                    (max_seq_len + _PARTITION_SIZE_ROCM - 1) //
                    _PARTITION_SIZE_ROCM)
                assert _PARTITION_SIZE_ROCM % block_size == 0
                tmp_output = torch.empty(
                    size=(num_seqs, num_heads, max_num_partitions, head_size),
                    dtype=query.dtype,
                    device=output.device,
                )
                exp_sums = torch.empty(
                    size=(num_seqs, num_heads, max_num_partitions),
                    dtype=torch.float32,
                    device=output.device,
                )
                max_logits = torch.empty_like(exp_sums)

                query_start_loc = None
                ops.paged_attention_rocm(
                    output[num_prefill_tokens:],
                    exp_sums,
                    max_logits,
                    tmp_output,
                    decode_query,
                    key_cache,
                    value_cache,
                    self.num_kv_heads,
                    self.scale,
                    decode_meta.block_tables
                    if self.attn_type != AttentionType.ENCODER_DECODER else
                    decode_meta.cross_block_tables,
                    decode_meta.seq_lens_tensor
                    if self.attn_type != AttentionType.ENCODER_DECODER else
                    decode_meta.encoder_seq_lens_tensor,
                    query_start_loc,
                    block_size,
                    max_seq_len,
                    self.alibi_slopes,
                    self.kv_cache_dtype,
                    layer._k_scale,
                    layer._v_scale,
                    output_scale,
                )
            else:
                # PagedAttention does not support fused quant, manually quantize
                if output_scale is None:
                    out_pa = output[num_prefill_tokens:]
                else:
                    out_pa = torch.empty_like(output[num_prefill_tokens:],
                                              dtype=query.dtype)

                out_pa[:] = paged_attn.forward_decode(
                    decode_query,
                    key_cache,
                    value_cache,
                    decode_meta.block_tables
                    if self.attn_type != AttentionType.ENCODER_DECODER else
                    decode_meta.cross_block_tables,
                    decode_meta.seq_lens_tensor
                    if self.attn_type != AttentionType.ENCODER_DECODER else
                    decode_meta.encoder_seq_lens_tensor,
                    decode_meta.max_decode_seq_len
                    if self.attn_type != AttentionType.ENCODER_DECODER else
                    decode_meta.max_encoder_seq_len,
                    self.kv_cache_dtype,
                    self.num_kv_heads,
                    self.scale,
                    self.alibi_slopes,
                    layer._k_scale,
                    layer._v_scale,
                )

                # Manually perform quantization
                if output_scale is not None:
                    out_uq = out_pa.view(-1, self.num_heads * self.head_size)
                    out_q = output.view(-1, self.num_heads * self.head_size)
                    ops.scaled_fp8_quant(out_uq,
                                         output_scale,
                                         output=out_q[num_prefill_tokens:])

        # Reshape the output tensor.
        return output.view(-1, self.num_heads * self.head_size)


def _sdpa_attention(
    query: torch.Tensor,
    key: torch.Tensor,
    value: torch.Tensor,
    output: torch.Tensor,
    seq_lens: torch.Tensor,
    num_tokens: int,
    num_heads: int,
    head_size: int,
    scale: float,
    attn_masks: Optional[List[torch.Tensor]] = None,
) -> torch.Tensor:
    start = 0
    assert output.shape == (num_tokens, num_heads, head_size)
    assert output.dtype == query.dtype
    assert output.device == query.device

    for i, seq_len in enumerate(seq_lens):
        end = start + seq_len
        with torch.nn.attention.sdpa_kernel(
                torch.nn.attention.SDPBackend.MATH):
            sub_out = torch.nn.functional.scaled_dot_product_attention(
                query[:, start:end, :],
                key[:, start:end, :],
                value[:, start:end, :],
                dropout_p=0.0,
                is_causal=attn_masks is None,
                attn_mask=attn_masks[i] if attn_masks else None,
                scale=scale).movedim(query.dim() - 2, 0)
            output[start:end, :, :] = sub_out
            start = end

    return output<|MERGE_RESOLUTION|>--- conflicted
+++ resolved
@@ -891,10 +891,7 @@
                 decode_query.dtype, head_size, block_size, gqa_ratio,
                 decode_meta.max_decode_seq_len, self.sliding_window,
                 self.kv_cache_dtype, self.alibi_slopes)
-<<<<<<< HEAD
-=======
-
->>>>>>> 110df743
+
             if use_custom:
                 max_seq_len = (decode_meta.max_decode_seq_len if self.attn_type
                                != AttentionType.ENCODER_DECODER else
