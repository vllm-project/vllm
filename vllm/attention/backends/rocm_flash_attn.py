# SPDX-License-Identifier: Apache-2.0
# SPDX-FileCopyrightText: Copyright contributors to the vLLM project
"""Attention layer ROCm GPUs."""
import itertools
from dataclasses import dataclass
from functools import cache
from typing import TYPE_CHECKING, Any, Dict, List, Optional, Tuple, Type

import torch

import vllm.envs as envs
from vllm import _custom_ops as ops
from vllm.attention.backends.abstract import (AttentionBackend, AttentionImpl,
                                              AttentionLayer,
                                              AttentionMetadata, AttentionType)
from vllm.attention.backends.utils import (CommonAttentionState,
                                           CommonMetadataBuilder)
from vllm.attention.ops.paged_attn import (PagedAttention,
                                           PagedAttentionMetadata)
from vllm.config import get_current_vllm_config
from vllm.logger import init_logger
from vllm.platforms import current_platform
from vllm.platforms.rocm import use_rocm_custom_paged_attention

if TYPE_CHECKING:
    from vllm.worker.model_runner import ModelInputForGPUWithSamplingMetadata

logger = init_logger(__name__)
_PARTITION_SIZE_ROCM = 256


@cache
def is_rocm_aiter_paged_attn_enabled() -> bool:
    return envs.VLLM_ROCM_USE_AITER_PAGED_ATTN \
        and envs.VLLM_ROCM_USE_AITER \


@cache
def _get_paged_attn_module() -> PagedAttention:
    """
    Initializes the appropriate PagedAttention module from `attention/ops`,
    which is used as helper function
    by `ROCmFlashAttentionImpl` and `ROCmFlashAttentionBackend`.

    The choice of attention module depends on whether
    AITER paged attention is enabled:
    - If enabled, `ROCmFlashAttentionImpl` uses `AITERPagedAttention`.
    - Otherwise, it defaults to using the original `PagedAttention`.
    """
    if is_rocm_aiter_paged_attn_enabled():
        # Import AITERPagedAttention only when the flag is enabled
        from vllm.attention.ops.rocm_aiter_paged_attn import (
            AITERPagedAttention)
        return AITERPagedAttention()
    return PagedAttention()


class ROCmFlashAttentionBackend(AttentionBackend):
    accept_output_buffer: bool = True

    @staticmethod
    def get_name() -> str:
        return "ROCM_FLASH"

    @staticmethod
    def get_impl_cls() -> Type["ROCmFlashAttentionImpl"]:
        return ROCmFlashAttentionImpl

    @staticmethod
    def get_metadata_cls() -> Type["AttentionMetadata"]:
        return ROCmFlashAttentionMetadata

    @staticmethod
    def get_builder_cls() -> Type["ROCmFlashAttentionMetadataBuilder"]:
        return ROCmFlashAttentionMetadataBuilder

    @staticmethod
    def get_state_cls() -> Type["CommonAttentionState"]:
        return CommonAttentionState

    @staticmethod
    def get_kv_cache_shape(
        num_blocks: int,
        block_size: int,
        num_kv_heads: int,
        head_size: int,
    ) -> Tuple[int, ...]:
        paged_attn = _get_paged_attn_module()
        return paged_attn.get_kv_cache_shape(num_blocks, block_size,
                                             num_kv_heads, head_size)

    @staticmethod
    def swap_blocks(
        src_kv_cache: torch.Tensor,
        dst_kv_cache: torch.Tensor,
        src_to_dst: torch.Tensor,
    ) -> None:
        paged_attn = _get_paged_attn_module()
        paged_attn.swap_blocks(src_kv_cache, dst_kv_cache, src_to_dst)

    @staticmethod
    def copy_blocks(
        kv_caches: List[torch.Tensor],
        src_to_dists: torch.Tensor,
    ) -> None:
        paged_attn = _get_paged_attn_module()
        paged_attn.copy_blocks(kv_caches, src_to_dists)


@dataclass
class ROCmFlashAttentionMetadata(AttentionMetadata, PagedAttentionMetadata):
    """Metadata for FlashAttentionBackend.

    NOTE: Any python object stored here is not updated when it is
    cuda-graph replayed. If you have values that need to be changed
    dynamically, it should be stored in tensor. The tensor has to be
    updated from `CUDAGraphRunner.forward` API.
    """
    # (batch_size,). The sequence length per sequence. Sequence length means
    # the computed tokens + new tokens None if it is a decoding.
    seq_lens: Optional[List[int]]
    # seq_lens stored as a tensor.
    seq_lens_tensor: Optional[torch.Tensor]
    # Maximum sequence length among prefill batch. 0 if there are decoding
    # requests only.
    max_prefill_seq_len: int
    # Maximum sequence length among decode batch. 0 if there are prefill
    # requests only.
    max_decode_seq_len: int

    # Whether or not if cuda graph is enabled.
    # Cuda-graph is currently enabled for decoding only.
    # TODO(woosuk): Move `use_cuda_graph` out since it's unrelated to attention.
    use_cuda_graph: bool

    # NOTE(sang): Definition of context_len, query_len, and seq_len.
    # |---------- N-1 iteration --------|
    # |---------------- N iteration ---------------------|
    # |- tokenA -|......................|-- newTokens ---|
    # |---------- context_len ----------|
    # |-------------------- seq_len ----------------------|
    #                                   |-- query_len ---|

    # Maximum query length in the batch. None for decoding.
    max_query_len: Optional[int] = None
    # (batch_size + 1,). The cumulative subquery lengths of the sequences in
    # the batch, used to index into subquery. E.g., if the subquery length
    # is [4, 6], it is [0, 4, 10].
    query_start_loc: Optional[torch.Tensor] = None
    # (batch_size + 1,). The cumulative sequence lengths of the sequences in
    # the batch, used to index into sequence. E.g., if the sequence length is
    # [4, 6], it is [0, 4, 10].
    seq_start_loc: Optional[torch.Tensor] = None
    # (batch_size,) A tensor of context lengths (tokens that are computed
    # so far).
    context_lens_tensor: Optional[torch.Tensor] = None

    # Max number of query tokens among request in the batch.
    max_decode_query_len: Optional[int] = None

    _cached_prefill_metadata: Optional["ROCmFlashAttentionMetadata"] = None
    _cached_decode_metadata: Optional["ROCmFlashAttentionMetadata"] = None

    # Begin encoder attn & enc/dec cross-attn fields...

    # Encoder sequence lengths representation
    encoder_seq_lens: Optional[List[int]] = None
    encoder_seq_lens_tensor: Optional[torch.Tensor] = None

    # Maximum sequence length among encoder sequences
    max_encoder_seq_len: Optional[int] = None

    # Number of tokens input to encoder
    num_encoder_tokens: Optional[int] = None

    # Cross-attention memory-mapping data structures: slot mapping
    # and block tables
    cross_slot_mapping: Optional[torch.Tensor] = None
    cross_block_tables: Optional[torch.Tensor] = None

    @property
    def prefill_metadata(self) -> Optional["ROCmFlashAttentionMetadata"]:
        if self.num_prefills == 0:
            return None

        if self._cached_prefill_metadata is not None:
            return self._cached_prefill_metadata

        assert self.seq_lens is not None
        assert self.seq_lens_tensor is not None
        assert self.block_tables is not None

        self._cached_prefill_metadata = ROCmFlashAttentionMetadata(
            num_prefills=self.num_prefills,
            num_prefill_tokens=self.num_prefill_tokens,
            num_decode_tokens=0,
            slot_mapping=self.slot_mapping[:self.num_prefill_tokens],
            multi_modal_placeholder_index_maps=self.
            multi_modal_placeholder_index_maps,
            enable_kv_scales_calculation=self.enable_kv_scales_calculation,
            seq_lens=self.seq_lens[:self.num_prefills],
            seq_lens_tensor=self.seq_lens_tensor[:self.num_prefills],
            max_query_len=self.max_query_len,
            max_prefill_seq_len=self.max_prefill_seq_len,
            max_decode_seq_len=0,
            query_start_loc=None if self.query_start_loc is None else
            self.query_start_loc[:self.num_prefills + 1],
            seq_start_loc=None if self.seq_start_loc is None else
            self.seq_start_loc[:self.num_prefills + 1],
            context_lens_tensor=None if self.context_lens_tensor is None else
            self.context_lens_tensor[:self.num_prefills],
            block_tables=self.block_tables[:self.num_prefills],
            use_cuda_graph=False,
            # Begin encoder & cross attn fields below...
            encoder_seq_lens=self.encoder_seq_lens,
            encoder_seq_lens_tensor=self.encoder_seq_lens_tensor,
            max_encoder_seq_len=self.max_encoder_seq_len,
            cross_slot_mapping=self.cross_slot_mapping,
            cross_block_tables=self.cross_block_tables)
        return self._cached_prefill_metadata

    @property
    def decode_metadata(self) -> Optional["ROCmFlashAttentionMetadata"]:
        if self.num_decode_tokens == 0:
            return None

        if self._cached_decode_metadata is not None:
            return self._cached_decode_metadata
        assert self.block_tables is not None
        assert self.seq_lens_tensor is not None

        self._cached_decode_metadata = ROCmFlashAttentionMetadata(
            num_prefills=0,
            num_prefill_tokens=0,
            num_decode_tokens=self.num_decode_tokens,
            slot_mapping=self.slot_mapping[self.num_prefill_tokens:],
            multi_modal_placeholder_index_maps=None,
            enable_kv_scales_calculation=True,
            seq_lens=None,
            seq_lens_tensor=self.seq_lens_tensor[self.num_prefills:],
            max_query_len=None,
            max_prefill_seq_len=0,
            max_decode_seq_len=self.max_decode_seq_len,
            query_start_loc=None,
            seq_start_loc=None,
            context_lens_tensor=None,
            block_tables=self.block_tables[self.num_prefills:],
            use_cuda_graph=self.use_cuda_graph,
            # Begin encoder & cross attn fields below...
            encoder_seq_lens=self.encoder_seq_lens,
            encoder_seq_lens_tensor=self.encoder_seq_lens_tensor,
            max_encoder_seq_len=self.max_encoder_seq_len,
            cross_slot_mapping=self.cross_slot_mapping,
            cross_block_tables=self.cross_block_tables)
        # Batch may be composed of prefill|decodes, adjust query start indices
        # to refer to the start of decodes when the two are split apart.
        # E.g. in tokens:[3 prefills|6 decodes], query_start_loc=[3,9] => [0,6].
        if self._cached_decode_metadata.query_start_loc is not None:
            qs = self._cached_decode_metadata.query_start_loc
            self._cached_decode_metadata.query_start_loc = qs - qs[0]
        return self._cached_decode_metadata

    def advance_step(self,
                     model_input: "ModelInputForGPUWithSamplingMetadata",
                     sampled_token_ids: Optional[torch.Tensor],
                     block_size: int,
                     num_seqs: int,
                     num_queries: int,
                     turn_prefills_into_decodes: bool = False):
        """
        Update metadata in-place to advance one decode step.
        """

        assert not turn_prefills_into_decodes, \
            ("Chunked prefill is not supported with rocm_flash_attn yet."
             "turn_prefills_into_decodes is a Multi-Step + Chunked-Prefill "
             "specific parameter.")

        # When using cudagraph, the num_seqs is padded to the next captured
        # batch sized, but num_queries tracks the actual number of requests in
        # the batch. For --enforce-eager mode, num_seqs == num_queries
        if num_seqs != num_queries:
            assert num_seqs > num_queries
            assert self.use_cuda_graph

        assert self.num_prefills == 0
        assert self.num_prefill_tokens == 0
        assert self.num_decode_tokens == num_seqs
        assert self.slot_mapping.shape == (num_seqs, )

        assert self.seq_lens is not None
        assert len(self.seq_lens) == num_seqs
        assert self.seq_lens_tensor is not None
        assert self.seq_lens_tensor.shape == (num_seqs, )
        assert self.max_query_len == 1
        assert self.max_prefill_seq_len == 0
        assert self.max_decode_seq_len == max(self.seq_lens)

        assert self.query_start_loc is not None
        assert self.query_start_loc.shape == (num_queries + 1, )
        assert self.seq_start_loc is not None
        assert self.seq_start_loc.shape == (num_seqs + 1, )

        assert self.context_lens_tensor is not None
        assert self.context_lens_tensor.shape == (num_queries, )

        assert self.block_tables is not None
        assert self.block_tables.shape[0] == num_seqs

        # Update query lengths. Note that we update only queries and not seqs,
        # since tensors may be padded due to captured cuda graph batch size
        for i in range(num_queries):
            self.seq_lens[i] += 1
        self.max_decode_seq_len = max(self.seq_lens)

        ops.advance_step_flashattn(num_seqs=num_seqs,
                                   num_queries=num_queries,
                                   block_size=block_size,
                                   input_tokens=model_input.input_tokens,
                                   sampled_token_ids=sampled_token_ids,
                                   input_positions=model_input.input_positions,
                                   seq_lens=self.seq_lens_tensor,
                                   slot_mapping=self.slot_mapping,
                                   block_tables=self.block_tables)


class ROCmFlashAttentionMetadataBuilder(
        CommonMetadataBuilder[ROCmFlashAttentionMetadata]):

    _metadata_cls = ROCmFlashAttentionMetadata


def _make_alibi_bias(alibi_slopes: torch.Tensor,
                     dtype: torch.dtype,
                     seq_lens: Optional[List[int]],
                     make_attn_mask: bool = True) -> List[torch.Tensor]:
    attn_biases = []
    if seq_lens:
        for seq_len in seq_lens:
            bias = torch.arange(seq_len, dtype=dtype)
            # NOTE(zhuohan): HF uses
            #     `bias = bias[None, :].repeat(seq_len, 1)`
            # here. We find that both biases give the same results, but
            # the bias below more accurately follows the original ALiBi
            # paper.
            bias = bias[None, :] - bias[:, None]

            num_heads = alibi_slopes.shape[0]
            bias = bias[None, :].repeat(
                (num_heads, 1, 1)).to(alibi_slopes.device)
            bias.mul_(alibi_slopes[:, None, None])
            if make_attn_mask:
                inf_mask = torch.empty(
                    (1, seq_len, seq_len),
                    dtype=bias.dtype).fill_(-torch.inf).triu_(diagonal=1).to(
                        alibi_slopes.device)
                attn_biases.append((bias + inf_mask).to(dtype))
            else:
                attn_biases.append(bias.to(dtype))

    return attn_biases


def _get_seq_len_block_table_args(
    attn_metadata: ROCmFlashAttentionMetadata,
    attn_type: str,
) -> tuple:
    '''
    The particular choice of sequence-length
    attributes which should be extracted from attn_metadata is dependent
    on the type of attention operation.

    Decoder attn -> select entirely decoder self-attention-related fields
    Encoder/decoder cross-attn -> select encoder sequence lengths
    Encoder attn -> select encoder sequence lengths fields
    Encoder-only attn -> select prefill sequence lengths with 
        bidirectional attention
    
    Arguments:

    * attn_metadata: Attention metadata structure associated with attention op
    * attn_type: encoder attention, decoder self-attention,
                encoder/decoder cross-attention, encoder-only

    Returns:

    * Appropriate sequence-lengths tensors for query and key
    * Appropriate max sequence-length scalar
    * Causal masking flag
    '''

    if attn_type == AttentionType.ENCODER:
        assert attn_metadata.encoder_seq_lens is not None
        assert attn_metadata.encoder_seq_lens_tensor is not None
        query_seq_start_loc = torch.tensor(
            list(itertools.accumulate([0] + attn_metadata.encoder_seq_lens)),
            device=attn_metadata.encoder_seq_lens_tensor.device,
            dtype=attn_metadata.encoder_seq_lens_tensor.dtype)
        causal_mask = False

        # No block tables associated with encoder attention
        return (query_seq_start_loc, attn_metadata.max_encoder_seq_len,
                query_seq_start_loc, attn_metadata.max_encoder_seq_len,
                attn_metadata.encoder_seq_lens, causal_mask)

    elif attn_type == AttentionType.ENCODER_ONLY:
        # For encoder-only models, we use the prefill sequence lengths
        assert attn_metadata.seq_lens is not None
        assert attn_metadata.seq_lens_tensor is not None
        query_seq_start_loc = torch.tensor(
            list(itertools.accumulate([0] + attn_metadata.seq_lens)),
            device=attn_metadata.seq_lens_tensor.device,
            dtype=attn_metadata.seq_lens_tensor.dtype)
        max_seq_len = attn_metadata.max_prefill_seq_len
        # Encoder-only models typically use bidirectional attention
        causal_mask = False

        return (query_seq_start_loc, max_seq_len, query_seq_start_loc,
                max_seq_len, attn_metadata.seq_lens, causal_mask)

    elif attn_type == AttentionType.DECODER:
        # Decoder self-attention
        # Choose max_seq_len based on whether we are in prompt_run
        assert attn_metadata.seq_lens is not None
        assert attn_metadata.seq_lens_tensor is not None
        query_seq_start_loc = torch.tensor(
            list(itertools.accumulate([0] + attn_metadata.seq_lens)),
            device=attn_metadata.seq_lens_tensor.device,
            dtype=attn_metadata.seq_lens_tensor.dtype)
        max_seq_len = attn_metadata.max_prefill_seq_len
        causal_mask = True

        return (query_seq_start_loc, max_seq_len, query_seq_start_loc,
                max_seq_len, attn_metadata.seq_lens, causal_mask)
    elif attn_type == AttentionType.ENCODER_DECODER:
        assert attn_metadata.seq_lens is not None
        assert attn_metadata.encoder_seq_lens_tensor is not None
        query_start_loc = torch.tensor(
            list(itertools.accumulate([0] + attn_metadata.seq_lens)),
            device=attn_metadata.encoder_seq_lens_tensor.device,
            dtype=attn_metadata.encoder_seq_lens_tensor.dtype)

        assert attn_metadata.encoder_seq_lens is not None
        assert attn_metadata.seq_lens_tensor is not None
        key_seq_start_loc = torch.tensor(
            list(itertools.accumulate([0] + attn_metadata.encoder_seq_lens)),
            device=attn_metadata.seq_lens_tensor.device,
            dtype=attn_metadata.seq_lens_tensor.dtype)
        causal_mask = False

        # Enc/dec cross-attention KVs match encoder sequence length;
        # cross-attention utilizes special "cross" block tables
        return (query_start_loc, attn_metadata.max_prefill_seq_len,
                key_seq_start_loc, attn_metadata.max_encoder_seq_len,
                attn_metadata.seq_lens, causal_mask)
    else:
        raise AttributeError(f"Invalid attention type {str(attn_type)}")


class ROCmFlashAttentionImpl(AttentionImpl):
    """
    If the input tensors contain prompt tokens, the layout is as follows:
    |<--------------- num_prompt_tokens -------------->|
    |<--prompt_0-->|<--prompt_1-->|...|<--prompt_N-1-->|

    Otherwise, the layout is as follows:
    |<------------------ num_generation_tokens (M) ----------------->|
    |<--generation_0-->|..........|<--generation_M-1-->|<--padding-->|

    Generation tokens can contain padding when cuda-graph is used.
    Currently, prompt tokens don't contain any padding.

    The prompts might have different lengths, while the generation tokens
    always have length 1.

    If chunked prefill is enabled, prefill tokens and decode tokens can be
    batched together in a flattened 1D query.

    |<----- num_prefill_tokens ---->|<------- num_decode_tokens ----------->|	
    |<-prompt_0->|...|<-prompt_N-1->|<-generation_0->|...|<-generation_M-1->|

    Currently, cuda graph is disabled for chunked prefill, meaning there's no
    padding between prefill and decode tokens.
    """

    def __init__(
        self,
        num_heads: int,
        head_size: int,
        scale: float,
        num_kv_heads: int,
        alibi_slopes: Optional[List[float]],
        sliding_window: Optional[int],
        kv_cache_dtype: str,
        blocksparse_params: Optional[Dict[str, Any]] = None,
        logits_soft_cap: Optional[float] = None,
        attn_type: str = AttentionType.DECODER,
        kv_sharing_target_layer_name: Optional[str] = None,
        use_irope: bool = False,
    ) -> None:
        if kv_sharing_target_layer_name is not None:
            raise NotImplementedError("KV sharing is not supported in V0.")
        if use_irope:
            logger.warning_once(
                "Using irope in ROCm Flash Attention is not supported yet, it "
                "will fail back to global attention for long context.")
        if blocksparse_params is not None:
            raise ValueError(
                "ROCmFlashAttention does not support blocksparse attention.")
        if use_irope:
            logger.warning(
                "Using irope in V0 is not supported yet, it will fall back "
                "to global attention for long context.")
        if logits_soft_cap is None:
            # In flash-attn, setting logits_soft_cap as 0 means no soft cap.
            self.logits_soft_cap = 0.0
        else:
            self.logits_soft_cap = logits_soft_cap
        self.attn_type = attn_type
        self.num_heads = num_heads
        self.head_size = head_size
        self.scale = float(scale)
        self.num_kv_heads = num_kv_heads
        if alibi_slopes is not None:
            alibi_slopes = torch.tensor(alibi_slopes, dtype=torch.float32)
        self.alibi_slopes = alibi_slopes
        self.sliding_window = ((sliding_window, sliding_window)
                               if sliding_window is not None else (-1, -1))
        self.kv_cache_dtype = kv_cache_dtype

        self.num_queries_per_kv = self.num_heads // self.num_kv_heads

        self.paged_attn_module = _get_paged_attn_module()
        supported_head_sizes = self.paged_attn_module.get_supported_head_sizes(
        )

        if head_size not in supported_head_sizes:
            raise ValueError(
                f"Head size {head_size} is not supported by PagedAttention. "
                f"Supported head sizes are: {supported_head_sizes}.")

        self.use_naive_attn = envs.VLLM_USE_SDPA_ATTENTION  # Default False
        # NOTE: Allow for switching between Triton and CK. Defaulting to triton.
        self.use_triton_flash_attn = envs.VLLM_USE_TRITON_FLASH_ATTN
        if self.use_triton_flash_attn:
            if logits_soft_cap is not None:
                raise ValueError(
                    "ROCm Triton FlashAttention does not support attention"
                    " logits soft capping."
                    " please try using the ROCm CK "
                    "FA backend instead by setting the env var "
                    "`VLLM_USE_TRITON_FLASH_ATTN=0`")

            from vllm.attention.ops.triton_flash_attention import (  # noqa: F401
                triton_attention)
            self.triton_attn_func = triton_attention
            logger.debug("Using Triton FA in ROCmBackend")
            if self.sliding_window != (-1, -1):
                logger.warning("ROCm Triton FA does not currently support "
                               "sliding window attention. If using half "
                               "precision, please try using the ROCm CK "
                               "FA backend instead by setting the env var "
                               "`VLLM_USE_TRITON_FLASH_ATTN=0`")
        else:
            # if not using triton, navi3x/navi21/navi10 do not use flash-attn
            # either
            if not current_platform.has_device_capability(90):
                self.use_naive_attn = True
            else:
                try:
                    from flash_attn import flash_attn_varlen_func  # noqa: F401
                    self.fa_attn_func = flash_attn_varlen_func
                    logger.debug("Using CK FA in ROCmBackend")
                except ModuleNotFoundError:
                    self.use_naive_attn = True

            if self.use_naive_attn:
                if logits_soft_cap is not None:
                    raise ValueError(
                        "ROCm Naive FlashAttention does not support "
                        "attention logits soft capping.")

                self.sdpa_attn_func = _sdpa_attention
                logger.debug("Using naive (SDPA) attention in ROCmBackend")

        self.aiter_kv_scales_initialized = False
        self.force_fp8_attention = (
            get_current_vllm_config() is not None
            and get_current_vllm_config().model_config.override_attention_dtype
            == "fp8")

    def repeat_kv(self, x: torch.Tensor, n_rep: int) -> torch.Tensor:
        """torch.repeat_interleave(x, dim=1, repeats=n_rep)"""
        tokens, n_kv_heads, head_dim = x.shape
        return (x[:, :,
                  None, :].expand(tokens, n_kv_heads, n_rep,
                                  head_dim).reshape(tokens, n_kv_heads * n_rep,
                                                    head_dim))

    def fused_output_quant_supported(self, dtype: torch.dtype, static: bool,
                                     group_shape: tuple[int, int]):
        if self.use_triton_flash_attn:
            return dtype == current_platform.fp8_dtype(
            ) and static and group_shape == (-1, -1)  # per-tensor

        # Only supported in the Triton backend
        return False

    def forward(
        self,
        layer: AttentionLayer,
        query: torch.Tensor,
        key: torch.Tensor,
        value: torch.Tensor,
        kv_cache: torch.Tensor,
        attn_metadata: ROCmFlashAttentionMetadata,
        fp8_out_scale: Optional[torch.Tensor] = None,
        output: Optional[torch.Tensor] = None,
        output_scale: Optional[torch.Tensor] = None,
    ) -> torch.Tensor:
        """Forward pass with FlashAttention and PagedAttention.

        For decoder-only models: query, key and value must be non-None.

        For encoder/decoder models:
        * ROCmFlashAttentionImpl.forward() may be invoked for both self- and 
            cross-attention layers.
        * For self-attention: query, key and value must be non-None.
        * For cross-attention:
            * Query must be non-None
            * During prefill, key and value must be non-None; key and value
              get cached for use during decode.
            * During decode, key and value may be None, since:
              (1) key and value tensors were cached during prefill, and
              (2) cross-attention key and value tensors do not grow during
                  decode
        
        A note on how the attn_type (attention type enum) argument impacts
        attention forward() behavior:
    
            * DECODER: normal decoder-only behavior;
                use decoder self-attention block table
            * ENCODER: no KV caching; pass encoder sequence
                attributes (encoder_seq_lens/encoder_seq_lens_tensor/
                max_encoder_seq_len) to kernel, in lieu of decoder
                sequence attributes (seq_lens/seq_lens_tensor/max_seq_len)
            * ENCODER_DECODER: cross-attention behavior;
                use cross-attention block table for caching KVs derived
                from encoder hidden states; since KV sequence lengths
                will match encoder sequence lengths, pass encoder sequence
                attributes to kernel (encoder_seq_lens/encoder_seq_lens_tensor/
                max_encoder_seq_len)
            * ENCODER_ONLY: bidirectional attention with no KV caching;
                use prefill sequence attributes

        Args:
            query: shape = [num_tokens, num_heads * head_size]
            key: shape = [num_tokens, num_kv_heads * head_size]
            value: shape = [num_tokens, num_kv_heads * head_size]
            kv_cache = [2, num_blocks, block_size * num_kv_heads * head_size]
                NOTE: kv_cache will be an empty tensor with shape [0]
                for profiling run.
            attn_metadata: Metadata for attention.
            attn_type: Select attention type, between encoder attention,
                       decoder self-attention, or encoder/decoder cross-
                       attention. Defaults to decoder self-attention,
                       which is the vLLM default generally
        Returns:
            shape = [num_tokens, num_heads * head_size]
        """
        assert output is not None, "Output tensor must be provided."

        if output_scale is not None and not self.use_triton_flash_attn:
            raise NotImplementedError(
                "fused output quantization only supported for Triton"
                " implementation in ROCMFlashAttentionImpl for now")

        query = query.view(-1, self.num_heads, self.head_size)
        if key is not None:
            assert value is not None
            key = key.view(-1, self.num_kv_heads, self.head_size)
            value = value.view(-1, self.num_kv_heads, self.head_size)
        else:
            assert value is None

        paged_attn = self.paged_attn_module

        # Reshaping kv tensors is required for AITER paged attention kernel
        # because it works on a different tensor shape,
        # when the size of one element is one byte (int8/fp8 dtypes).
        # This reshaping is only required on the first forward call
        # and the kv cache must not be empty.
        if (is_rocm_aiter_paged_attn_enabled() and kv_cache.dtype.itemsize == 1
                and not self.aiter_kv_scales_initialized
                and kv_cache.shape != torch.Size([0])):
            num_blocks = kv_cache.shape[1]
            block_size = kv_cache.shape[2] // (self.num_kv_heads *
                                               self.head_size)
            k_scale = torch.empty((self.num_kv_heads, num_blocks * block_size),
                                  dtype=torch.float32,
                                  device=kv_cache.device)
            v_scale = torch.empty((self.num_kv_heads, num_blocks * block_size),
                                  dtype=torch.float32,
                                  device=kv_cache.device)
            self.aiter_kv_scales_initialized = True
            k_scale.fill_(layer._k_scale.item())
            v_scale.fill_(layer._v_scale.item())
            layer._k_scale = k_scale
            layer._v_scale = v_scale

        # Only update KV cache for decoder self-attention
        # and encoder-decoder cross-attention
        if self.attn_type not in [
                AttentionType.ENCODER, AttentionType.ENCODER_ONLY
        ] and kv_cache.numel() > 0:
            key_cache, value_cache = paged_attn.split_kv_cache(
                kv_cache, self.num_kv_heads, self.head_size)

            if key is not None and value is not None:
                # Reshape the input keys and values and store them in the
                # cache. If kv_cache is not provided, the new key and value
                # tensors are not cached. This happens during the initial
                # memory profiling run.
                paged_attn.write_to_paged_cache(
                    key,
                    value,
                    key_cache,
                    value_cache,
                    attn_metadata.slot_mapping
                    if self.attn_type != AttentionType.ENCODER_DECODER else
                    attn_metadata.cross_slot_mapping,
                    self.kv_cache_dtype,
                    layer._k_scale,
                    layer._v_scale,
                )

        if self.attn_type != AttentionType.ENCODER:
            num_prefill_tokens = attn_metadata.num_prefill_tokens
        elif self.attn_type == AttentionType.ENCODER_ONLY:
            # For encoder-only models, all tokens are processed in one go
            num_prefill_tokens = query.shape[0]
        else:
            assert attn_metadata.num_encoder_tokens is not None
            num_prefill_tokens = attn_metadata.num_encoder_tokens

        # Query for decode. KV is not needed because it is already cached.
        decode_query = query[num_prefill_tokens:]
        # QKV for prefill.
        query = query[:num_prefill_tokens]

        # For encoder-only and encoder models,
        # we process all tokens at once
        # For decoder and encoder-decoder,
        # we may need to limit key/value to prefill tokens
        if key is not None and value is not None \
            and self.attn_type not in [AttentionType.ENCODER_DECODER,
                                       AttentionType.ENCODER_ONLY]:
            key = key[:num_prefill_tokens]
            value = value[:num_prefill_tokens]

        if prefill_meta := attn_metadata.prefill_metadata:
            # Prompt run.
            # normal attention and DECODER
            if self.attn_type == AttentionType.DECODER and (
                    kv_cache.numel() == 0 or prefill_meta.block_tables is None
                    or prefill_meta.block_tables.numel() == 0):
                (query_seq_start_loc, query_max_seq_len, key_seq_start_loc,
                 key_max_seq_len, seq_lens,
                 causal_mask) = (prefill_meta.seq_start_loc,
                                 prefill_meta.max_prefill_seq_len,
                                 prefill_meta.seq_start_loc,
                                 prefill_meta.max_prefill_seq_len,
                                 attn_metadata.seq_lens, True)
            # prefix-enabled attention and ENCODER/ENCODER_DECODER
            else:
                (query_seq_start_loc, query_max_seq_len, key_seq_start_loc,
                 key_max_seq_len, seq_lens,
                 causal_mask) = _get_seq_len_block_table_args(
                     prefill_meta, self.attn_type)
            # Prompt run.
            if kv_cache.numel() == 0 or prefill_meta.block_tables.numel() == 0:
                # triton attention
                # When block_tables are not filled, it means q and k are the
                # prompt, and they have the same length.
                attn_masks = None
                if self.use_triton_flash_attn:
                    if self.alibi_slopes is not None:
                        attn_masks = _make_alibi_bias(
                            self.alibi_slopes,
                            query.dtype,
                            seq_lens,
                            make_attn_mask=causal_mask)  # type: ignore

                    use_fp8_scales = (layer._q_scale and layer._k_scale
                                      and layer._v_scale and layer._prob_scale
                                      and (self.kv_cache_dtype == "fp8"
                                           or self.force_fp8_attention))

                    full_scales = (
                        layer._q_scale.item(), layer._k_scale.item(),
                        layer._v_scale.item(),
                        layer._prob_scale.item()) if use_fp8_scales else None
                    self.triton_attn_func(
                        query,
                        key,
                        value,
                        output[:num_prefill_tokens],
                        query_seq_start_loc,
                        key_seq_start_loc,
                        query_max_seq_len,
                        key_max_seq_len,
                        causal_mask,
                        self.scale,
                        attn_masks[0][None]
                        if attn_masks is not None else None,
                        full_scales,
<<<<<<< HEAD
                        # fp8_out_scale,
=======
                        output_scale,
>>>>>>> c786fce4
                    )
                elif self.use_naive_attn:
                    if self.num_kv_heads != self.num_heads:
                        # Interleave for MQA workaround.
                        key = self.repeat_kv(key, self.num_queries_per_kv)
                        value = self.repeat_kv(value, self.num_queries_per_kv)
                    if self.alibi_slopes is not None:
                        attn_masks = _make_alibi_bias(
                            self.alibi_slopes,
                            query.dtype,
                            attn_metadata.seq_lens,
                            make_attn_mask=causal_mask)  # type: ignore
                    query = query.movedim(0, query.dim() - 2)
                    key = key.movedim(0, key.dim() - 2)
                    value = value.movedim(0, value.dim() - 2)
                    # sdpa math backend attention
                    self.sdpa_attn_func(
                        query,
                        key,
                        value,
                        output[:num_prefill_tokens],
                        query_seq_start_loc,
                        num_prefill_tokens,
                        self.num_heads,
                        self.head_size,
                        self.scale,
                        causal_mask,
                        attn_masks,
                    )
                else:
                    # upstream FA does not support an output arg, copy
                    output[:num_prefill_tokens] = self.fa_attn_func(
                        q=query,
                        k=key,
                        v=value,
                        cu_seqlens_q=query_seq_start_loc,
                        cu_seqlens_k=key_seq_start_loc,
                        max_seqlen_q=prefill_meta.max_prefill_seq_len,
                        max_seqlen_k=key_max_seq_len,
                        softmax_scale=self.scale,
                        causal=causal_mask,
                        window_size=self.sliding_window,
                        alibi_slopes=self.alibi_slopes,
                        softcap=self.logits_soft_cap,
                    )

            else:
                # prefix-enabled attention -
                # not applicable for encoder-only models
                if self.attn_type != AttentionType.ENCODER_ONLY:
                    output[:num_prefill_tokens] = paged_attn.forward_prefix(
                        query,
                        key,
                        value,
                        self.kv_cache_dtype,
                        key_cache,
                        value_cache,
                        prefill_meta.block_tables,
                        prefill_meta.query_start_loc,
                        prefill_meta.seq_lens_tensor,
                        prefill_meta.max_query_len,
                        self.alibi_slopes,
                        self.sliding_window[0],
                        layer._k_scale,
                        layer._v_scale,
                    )
        # Skip decode phase for encoder-only models
        if (decode_meta := attn_metadata.decode_metadata) and (
                self.attn_type != AttentionType.ENCODER_ONLY):
            # Decoding run.
            # Whether to use rocm custom paged attention or not
            num_seqs, num_heads, head_size = decode_query.shape
            block_size = value_cache.shape[3]
            gqa_ratio = num_heads // self.num_kv_heads
            use_custom = use_rocm_custom_paged_attention(
                decode_query.dtype, head_size, block_size, gqa_ratio,
                decode_meta.max_decode_seq_len, self.sliding_window,
                self.kv_cache_dtype, self.alibi_slopes)

            if use_custom:
                max_seq_len = (decode_meta.max_decode_seq_len if self.attn_type
                               != AttentionType.ENCODER_DECODER else
                               decode_meta.max_encoder_seq_len)
                assert max_seq_len is not None
                max_num_partitions = (
                    (max_seq_len + _PARTITION_SIZE_ROCM - 1) //
                    _PARTITION_SIZE_ROCM)
                assert _PARTITION_SIZE_ROCM % block_size == 0
                tmp_output = torch.empty(
                    size=(num_seqs, num_heads, max_num_partitions, head_size),
                    dtype=query.dtype,
                    device=output.device,
                )
                exp_sums = torch.empty(
                    size=(num_seqs, num_heads, max_num_partitions),
                    dtype=torch.float32,
                    device=output.device,
                )
                max_logits = torch.empty_like(exp_sums)

                query_start_loc = None
                ops.paged_attention_rocm(
                    output[num_prefill_tokens:],
                    exp_sums,
                    max_logits,
                    tmp_output,
                    decode_query,
                    key_cache,
                    value_cache,
                    self.num_kv_heads,
                    self.scale,
                    decode_meta.block_tables
                    if self.attn_type != AttentionType.ENCODER_DECODER else
                    decode_meta.cross_block_tables,
                    decode_meta.seq_lens_tensor
                    if self.attn_type != AttentionType.ENCODER_DECODER else
                    decode_meta.encoder_seq_lens_tensor,
                    query_start_loc,
                    block_size,
                    max_seq_len,
                    self.alibi_slopes,
                    self.kv_cache_dtype,
                    layer._k_scale,
                    layer._v_scale,
<<<<<<< HEAD
                    # fp8_out_scale,
=======
                    output_scale,
>>>>>>> c786fce4
                )
            else:
                # PagedAttention does not support fused quant, manually quantize
                if output_scale is None:
                    out_pa = output[num_prefill_tokens:]
                else:
                    out_pa = torch.empty_like(output[num_prefill_tokens:],
                                              dtype=query.dtype)

                out_pa[:] = paged_attn.forward_decode(
                    decode_query,
                    key_cache,
                    value_cache,
                    decode_meta.block_tables
                    if self.attn_type != AttentionType.ENCODER_DECODER else
                    decode_meta.cross_block_tables,
                    decode_meta.seq_lens_tensor
                    if self.attn_type != AttentionType.ENCODER_DECODER else
                    decode_meta.encoder_seq_lens_tensor,
                    decode_meta.max_decode_seq_len
                    if self.attn_type != AttentionType.ENCODER_DECODER else
                    decode_meta.max_encoder_seq_len,
                    self.kv_cache_dtype,
                    self.num_kv_heads,
                    self.scale,
                    self.alibi_slopes,
                    layer._k_scale,
                    layer._v_scale,
                )

                # Manually perform quantization
                if output_scale is not None:
                    out_uq = out_pa.view(-1, self.num_heads * self.head_size)
                    out_q = output.view(-1, self.num_heads * self.head_size)
                    ops.scaled_fp8_quant(out_uq,
                                         output_scale,
                                         output=out_q[num_prefill_tokens:])

        # Reshape the output tensor.
        return output.view(-1, self.num_heads * self.head_size)


def _sdpa_attention(
    query: torch.Tensor,
    key: torch.Tensor,
    value: torch.Tensor,
    output: torch.Tensor,
    seq_lens: torch.Tensor,
    num_tokens: int,
    num_heads: int,
    head_size: int,
    scale: float,
    is_causal: bool,
    attn_masks: Optional[List[torch.Tensor]] = None,
) -> torch.Tensor:
    start = 0
    assert output.shape == (num_tokens, num_heads, head_size)
    assert output.dtype == query.dtype
    assert output.device == query.device

    for i, seq_len in enumerate(seq_lens):
        end = start + seq_len
        with torch.nn.attention.sdpa_kernel(
                torch.nn.attention.SDPBackend.MATH):
            sub_out = torch.nn.functional.scaled_dot_product_attention(
                query[:, start:end, :],
                key[:, start:end, :],
                value[:, start:end, :],
                dropout_p=0.0,
                is_causal=is_causal,
                attn_mask=attn_masks[i] if attn_masks else None,
                scale=scale).movedim(query.dim() - 2, 0)
            output[start:end, :, :] = sub_out
            start = end

    return output<|MERGE_RESOLUTION|>--- conflicted
+++ resolved
@@ -539,7 +539,7 @@
                 f"Head size {head_size} is not supported by PagedAttention. "
                 f"Supported head sizes are: {supported_head_sizes}.")
 
-        self.use_naive_attn = envs.VLLM_USE_SDPA_ATTENTION  # Default False
+        self.use_naive_attn = False
         # NOTE: Allow for switching between Triton and CK. Defaulting to triton.
         self.use_triton_flash_attn = envs.VLLM_USE_TRITON_FLASH_ATTN
         if self.use_triton_flash_attn:
@@ -614,7 +614,6 @@
         value: torch.Tensor,
         kv_cache: torch.Tensor,
         attn_metadata: ROCmFlashAttentionMetadata,
-        fp8_out_scale: Optional[torch.Tensor] = None,
         output: Optional[torch.Tensor] = None,
         output_scale: Optional[torch.Tensor] = None,
     ) -> torch.Tensor:
@@ -814,11 +813,7 @@
                         attn_masks[0][None]
                         if attn_masks is not None else None,
                         full_scales,
-<<<<<<< HEAD
-                        # fp8_out_scale,
-=======
                         output_scale,
->>>>>>> c786fce4
                     )
                 elif self.use_naive_attn:
                     if self.num_kv_heads != self.num_heads:
@@ -845,7 +840,6 @@
                         self.num_heads,
                         self.head_size,
                         self.scale,
-                        causal_mask,
                         attn_masks,
                     )
                 else:
@@ -909,7 +903,7 @@
                 assert _PARTITION_SIZE_ROCM % block_size == 0
                 tmp_output = torch.empty(
                     size=(num_seqs, num_heads, max_num_partitions, head_size),
-                    dtype=query.dtype,
+                    dtype=output.dtype,
                     device=output.device,
                 )
                 exp_sums = torch.empty(
@@ -943,11 +937,7 @@
                     self.kv_cache_dtype,
                     layer._k_scale,
                     layer._v_scale,
-<<<<<<< HEAD
-                    # fp8_out_scale,
-=======
                     output_scale,
->>>>>>> c786fce4
                 )
             else:
                 # PagedAttention does not support fused quant, manually quantize
@@ -1000,7 +990,6 @@
     num_heads: int,
     head_size: int,
     scale: float,
-    is_causal: bool,
     attn_masks: Optional[List[torch.Tensor]] = None,
 ) -> torch.Tensor:
     start = 0
@@ -1017,7 +1006,7 @@
                 key[:, start:end, :],
                 value[:, start:end, :],
                 dropout_p=0.0,
-                is_causal=is_causal,
+                is_causal=attn_masks is None,
                 attn_mask=attn_masks[i] if attn_masks else None,
                 scale=scale).movedim(query.dim() - 2, 0)
             output[start:end, :, :] = sub_out
