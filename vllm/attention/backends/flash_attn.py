"""Attention layer with FlashAttention."""
from dataclasses import dataclass
from typing import Any, Dict, List, Optional, Tuple, Type

import torch
from vllm_flash_attn import flash_attn_varlen_func, flash_attn_with_kvcache

from vllm import _custom_ops as ops
from vllm.attention.backends.abstract import (AttentionBackend, AttentionImpl,
                                              AttentionMetadata, AttentionType)


class FlashAttentionBackend(AttentionBackend):

    @staticmethod
    def get_supported_head_sizes() -> List[int]:
        return [32, 64, 96, 128, 160, 192, 224, 256]

    @staticmethod
    def get_name() -> str:
        return "flash-attn"

    @staticmethod
    def get_impl_cls() -> Type["FlashAttentionImpl"]:
        return FlashAttentionImpl

    @staticmethod
    def get_metadata_cls() -> Type["AttentionMetadata"]:
        return FlashAttentionMetadata

    @staticmethod
    def get_kv_cache_shape(
        num_blocks: int,
        block_size: int,
        num_kv_heads: int,
        head_size: int,
    ) -> Tuple[int, ...]:
        if block_size % 16 != 0:
            raise ValueError("Block size must be a multiple of 16.")
        return (2, num_blocks, block_size, num_kv_heads, head_size)

    @staticmethod
    def swap_blocks(
        src_kv_cache: torch.Tensor,
        dst_kv_cache: torch.Tensor,
        src_to_dst: torch.Tensor,
    ) -> None:
        src_key_cache = src_kv_cache[0]
        dst_key_cache = dst_kv_cache[0]
        ops.swap_blocks(src_key_cache, dst_key_cache, src_to_dst)

        src_value_cache = src_kv_cache[1]
        dst_value_cache = dst_kv_cache[1]
        ops.swap_blocks(src_value_cache, dst_value_cache, src_to_dst)

    @staticmethod
    def copy_blocks(
        kv_caches: List[torch.Tensor],
        src_to_dists: torch.Tensor,
    ) -> None:
        key_caches = [kv_cache[0] for kv_cache in kv_caches]
        value_caches = [kv_cache[1] for kv_cache in kv_caches]
        ops.copy_blocks(key_caches, value_caches, src_to_dists)


@dataclass
class FlashAttentionMetadata(AttentionMetadata):
    """Metadata for FlashAttentionBackend.

    NOTE: Any python object stored here is not updated when it is
    cuda-graph replayed. If you have values that need to be changed
    dynamically, it should be stored in tensor. The tensor has to be
    updated from `CUDAGraphRunner.forward` API.
    """
    # (batch_size,). The sequence length per sequence. Sequence length means
    # the computed tokens + new tokens None if it is a decoding.
    seq_lens: Optional[List[int]]
    # seq_lens stored as a tensor.
    seq_lens_tensor: Optional[torch.Tensor]

    # NOTE(sang): Definition of context_len, query_len, and seq_len.
    # |---------- N-1 iteration --------|
    # |---------------- N iteration ---------------------|
    # |- tokenA -|......................|-- newTokens ---|
    # |---------- context_len ----------|
    # |-------------------- seq_len ---------------------|
    #                                   |-- query_len ---|

    # Maximum query length in the batch. None for decoding.
    max_query_len: Optional[int]
    # Maximum sequence length among prefill batch. 0 if there are decoding
    # requests only.
    max_prefill_seq_len: int
    # Maximum sequence length among decode batch. 0 if there are prefill
    # requests only.
    max_decode_seq_len: int
    # (batch_size + 1,). The cumulative subquery lengths of the sequences in
    # the batch, used to index into subquery. E.g., if the subquery length
    # is [4, 6], it is [0, 4, 10].
    query_start_loc: Optional[torch.Tensor]
    # (batch_size + 1,). The cumulative sequence lengths of the sequences in
    # the batch, used to index into sequence. E.g., if the sequence length is
    # [4, 6], it is [0, 4, 10].
    seq_start_loc: Optional[torch.Tensor]
    # (batch_size,) A tensor of context lengths (tokens that are computed
    # so far).
    context_lens_tensor: Optional[torch.Tensor]

    # (batch_size, max_blocks_per_seq).
    # Block addresses per sequence. (Seq id -> list of physical block)
    # E.g., [0, 1, 2] means tokens are stored in 0th, 1st, and 2nd blocks
    # in the kv cache. Each block can contain up to block_size tokens.
    # 2nd dimensions are padded up to max_blocks_per_seq if it is cuda-graph
    # captured.
    block_tables: Optional[torch.Tensor]

    # Whether or not if cuda graph is enabled.
    # Cuda-graph is currently enabled for decoding only.
    # TODO(woosuk): Move `use_cuda_graph` out since it's unrelated to attention.
    use_cuda_graph: bool

    _cached_prefill_metadata: Optional["FlashAttentionMetadata"] = None
    _cached_decode_metadata: Optional["FlashAttentionMetadata"] = None

    @property
    def prefill_metadata(self) -> Optional["FlashAttentionMetadata"]:
        if self.num_prefills == 0:
            return None

        if self._cached_prefill_metadata is not None:
            return self._cached_prefill_metadata

        assert self.seq_lens is not None
        assert self.seq_lens_tensor is not None
        assert self.query_start_loc is not None
        assert self.context_lens_tensor is not None
        assert self.block_tables is not None
        assert self.seq_start_loc is not None

        self._cached_prefill_metadata = FlashAttentionMetadata(
            num_prefills=self.num_prefills,
            num_prefill_tokens=self.num_prefill_tokens,
            num_decode_tokens=0,
            slot_mapping=self.slot_mapping[:self.num_prefill_tokens],
            seq_lens=self.seq_lens[:self.num_prefills],
            seq_lens_tensor=self.seq_lens_tensor[:self.num_prefills],
            max_query_len=self.max_query_len,
            max_prefill_seq_len=self.max_prefill_seq_len,
            max_decode_seq_len=0,
            query_start_loc=self.query_start_loc[:self.num_prefills + 1],
            seq_start_loc=self.seq_start_loc[:self.num_prefills + 1],
            context_lens_tensor=self.context_lens_tensor[:self.num_prefills],
            block_tables=self.block_tables[:self.num_prefills],
            use_cuda_graph=False,
        )
        return self._cached_prefill_metadata

    @property
    def decode_metadata(self) -> Optional["FlashAttentionMetadata"]:
        if self.num_decode_tokens == 0:
            return None

        if self._cached_decode_metadata is not None:
            return self._cached_decode_metadata
        assert self.block_tables is not None
        assert self.seq_lens_tensor is not None

        self._cached_decode_metadata = FlashAttentionMetadata(
            num_prefills=0,
            num_prefill_tokens=0,
            num_decode_tokens=self.num_decode_tokens,
            slot_mapping=self.slot_mapping[self.num_prefill_tokens:],
            seq_lens=None,
            seq_lens_tensor=self.seq_lens_tensor[self.num_prefills:],
            max_query_len=None,
            max_prefill_seq_len=0,
            max_decode_seq_len=self.max_decode_seq_len,
            query_start_loc=None,
            seq_start_loc=None,
            context_lens_tensor=None,
            block_tables=self.block_tables[self.num_prefills:],
            use_cuda_graph=self.use_cuda_graph,
        )
        return self._cached_decode_metadata


class FlashAttentionImpl(AttentionImpl):
    """
    If the input tensors contain prompt tokens, the layout is as follows:
    |<--------------- num_prefill_tokens ----------------->|	
    |<--prefill_0-->|<--prefill_1-->|...|<--prefill_N-1--->|

    Otherwise, the layout is as follows:	
    |<----------------- num_decode_tokens ------------------>|	
    |<--decode_0-->|..........|<--decode_M-1-->|<--padding-->|

    Generation tokens can contain padding when cuda-graph is used.
    Currently, prompt tokens don't contain any padding.

    The prompts might have different lengths, while the generation tokens
    always have length 1.

    If chunked prefill is enabled, prefill tokens and decode tokens can be
    batched together in a flattened 1D query.

    |<----- num_prefill_tokens ---->|<------- num_decode_tokens --------->|
    |<-prefill_0->|...|<-prefill_N-1->|<--decode_0-->|...|<--decode_M-1-->|

    Currently, cuda graph is disabled for chunked prefill, meaning there's no
    padding between prefill and decode tokens.
    """

    def __init__(
        self,
        num_heads: int,
        head_size: int,
        scale: float,
        num_kv_heads: int,
        alibi_slopes: Optional[List[float]],
        sliding_window: Optional[int],
        kv_cache_dtype: str,
        blocksparse_params: Optional[Dict[str, Any]] = None,
    ) -> None:
        assert blocksparse_params is None, ValueError(
            "FlashAttention does not support block-sparse attention.")
        self.num_heads = num_heads
        self.head_size = head_size
        self.scale = float(scale)
        self.num_kv_heads = num_kv_heads
        if alibi_slopes is not None:
            alibi_slopes = torch.tensor(alibi_slopes, dtype=torch.float32)
        self.alibi_slopes = alibi_slopes
        self.sliding_window = ((sliding_window, sliding_window)
                               if sliding_window is not None else (-1, -1))
        self.kv_cache_dtype = kv_cache_dtype

        assert self.num_heads % self.num_kv_heads == 0
        self.num_queries_per_kv = self.num_heads // self.num_kv_heads

        if sliding_window is not None:
            # NOTE(woosuk): flash-attn's sliding window does not work with
            # paged KV cache.
            raise ValueError(
                "Sliding window is not supported in FlashAttention.")

        support_head_sizes = FlashAttentionBackend.get_supported_head_sizes()
        if head_size not in support_head_sizes:
            raise ValueError(
                f"Head size {head_size} is not supported by FlashAttention. "
                f"Supported head sizes are: {support_head_sizes}.")

    def forward(
        self,
        query: torch.Tensor,
        key: torch.Tensor,
        value: torch.Tensor,
        kv_cache: torch.Tensor,
        attn_metadata: FlashAttentionMetadata,
<<<<<<< HEAD
        key_scale: float = 1.0,
        value_scale: float = 1.0,
=======
        kv_scale: float = 1.0,
        attn_type: AttentionType = AttentionType.DECODER,
>>>>>>> 6ae1597d
    ) -> torch.Tensor:
        """Forward pass with FlashAttention.

        Args:
            query: shape = [num_tokens, num_heads * head_size]
            key: shape = [num_tokens, num_kv_heads * head_size]
            value: shape = [num_tokens, num_kv_heads * head_size]
            kv_cache = [2, num_blocks, block_size, num_kv_heads, head_size]
            attn_metadata: Metadata for attention.
        Returns:
            shape = [num_tokens, num_heads * head_size]
        """
        if attn_type != AttentionType.DECODER:
            raise NotImplementedError("Encoder self-attention and "
                                      "encoder/decoder cross-attention "
                                      "are not implemented for "
                                      "FlashAttentionImpl")

        # NOTE(woosuk): FlashAttention does not support FP8 KV cache.
        assert key_scale == 1.0 and value_scale == 1.0, (
            "key/value_scale is not supported in FlashAttention.")

        num_tokens, hidden_size = query.shape
        # Reshape the query, key, and value tensors.
        query = query.view(-1, self.num_heads, self.head_size)
        key = key.view(-1, self.num_kv_heads, self.head_size)
        value = value.view(-1, self.num_kv_heads, self.head_size)

        if kv_cache is not None:
            key_cache = kv_cache[0]
            value_cache = kv_cache[1]

            # Reshape the input keys and values and store them in the cache.
            # If kv_cache is not provided, the new key and value tensors are
            # not cached. This happens during the initial memory profiling run.
            ops.reshape_and_cache_flash(
                key,
                value,
                key_cache,
                value_cache,
                attn_metadata.slot_mapping.flatten(),
                self.kv_cache_dtype,
            )

        num_prefill_tokens = attn_metadata.num_prefill_tokens
        num_decode_tokens = attn_metadata.num_decode_tokens
        assert key.shape[0] == num_prefill_tokens + num_decode_tokens
        assert value.shape[0] == num_prefill_tokens + num_decode_tokens

        output = torch.empty_like(query)
        # Query for decode. KV is not needed because it is already cached.
        decode_query = query[num_prefill_tokens:]
        # QKV for prefill.
        query = query[:num_prefill_tokens]
        key = key[:num_prefill_tokens]
        value = value[:num_prefill_tokens]

        assert query.shape[0] == num_prefill_tokens
        assert decode_query.shape[0] == num_decode_tokens

        if prefill_meta := attn_metadata.prefill_metadata:
            # Prompt run.
            if (kv_cache is None or prefill_meta.block_tables is None
                    or prefill_meta.block_tables.numel() == 0):
                # normal attention
                # When block_tables are not filled, it means q and k are the
                # prompt, and they have the same length.
                out = flash_attn_varlen_func(
                    q=query,
                    k=key,
                    v=value,
                    cu_seqlens_q=prefill_meta.seq_start_loc,
                    cu_seqlens_k=prefill_meta.seq_start_loc,
                    max_seqlen_q=prefill_meta.max_prefill_seq_len,
                    max_seqlen_k=prefill_meta.max_prefill_seq_len,
                    softmax_scale=self.scale,
                    causal=True,
                    window_size=self.sliding_window,
                    alibi_slopes=self.alibi_slopes,
                )
                assert output[:num_prefill_tokens].shape == out.shape
                output[:num_prefill_tokens] = out
            else:
                # prefix-enabled attention
                assert prefill_meta.seq_lens is not None
                max_seq_len = max(prefill_meta.seq_lens)
                output[:num_prefill_tokens] = flash_attn_varlen_func(
                    q=query,
                    k=key_cache,
                    v=value_cache,
                    cu_seqlens_q=prefill_meta.query_start_loc,
                    max_seqlen_q=prefill_meta.max_query_len,
                    cu_seqlens_k=prefill_meta.seq_start_loc,
                    max_seqlen_k=max_seq_len,
                    softmax_scale=self.scale,
                    causal=True,
                    alibi_slopes=self.alibi_slopes,
                    block_table=prefill_meta.block_tables,
                )

        if decode_meta := attn_metadata.decode_metadata:
            # Decoding run.
            output[num_prefill_tokens:] = flash_attn_with_kvcache(
                decode_query.unsqueeze(1),
                key_cache,
                value_cache,
                block_table=decode_meta.block_tables,
                cache_seqlens=decode_meta.seq_lens_tensor,
                softmax_scale=self.scale,
                causal=True,
                alibi_slopes=self.alibi_slopes,
            ).squeeze(1)

        # Reshape the output tensor.
        return output.view(num_tokens, hidden_size)<|MERGE_RESOLUTION|>--- conflicted
+++ resolved
@@ -256,13 +256,9 @@
         value: torch.Tensor,
         kv_cache: torch.Tensor,
         attn_metadata: FlashAttentionMetadata,
-<<<<<<< HEAD
         key_scale: float = 1.0,
         value_scale: float = 1.0,
-=======
-        kv_scale: float = 1.0,
         attn_type: AttentionType = AttentionType.DECODER,
->>>>>>> 6ae1597d
     ) -> torch.Tensor:
         """Forward pass with FlashAttention.
 
