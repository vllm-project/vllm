--- conflicted
+++ resolved
@@ -674,12 +674,8 @@
                 cache_seqlens=decode_meta.seq_lens_tensor,
                 softmax_scale=self.scale,
                 causal=True,
-<<<<<<< HEAD
                 alibi_slopes=self.alibi_slopes,  # type: ignore
-=======
-                alibi_slopes=self.alibi_slopes,
                 softcap=self.logits_soft_cap,
->>>>>>> 774cd1d3
             ).squeeze(1)
 
         # Reshape the output tensor.
