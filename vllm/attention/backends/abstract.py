--- conflicted
+++ resolved
@@ -235,13 +235,8 @@
     _q_scale: torch.Tensor
     _k_scale: torch.Tensor
     _v_scale: torch.Tensor
-<<<<<<< HEAD
-    _k_scale_float: torch.Tensor
-    _v_scale_float: torch.Tensor
-=======
     _k_scale_float: float
     _v_scale_float: float
->>>>>>> d5615af9
     _prob_scale: torch.Tensor
 
     def forward(
