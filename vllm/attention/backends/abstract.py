# SPDX-License-Identifier: Apache-2.0
# SPDX-FileCopyrightText: Copyright contributors to the vLLM project

from abc import ABC, abstractmethod
<<<<<<< HEAD
from typing import Generic, List, Optional, Protocol, Tuple, Type, TypeVar, Union
=======
from typing import Generic, Optional, Protocol, TypeVar
>>>>>>> 067da2d1

import torch

from vllm.model_executor.layers.quantization.utils.quant_utils import QuantKey


class AttentionType:
    """
    Attention type.
    Use string to be compatible with `torch.compile`.
    """

    DECODER = "decoder"
    """Decoder attention between previous layer Q/K/V."""
    ENCODER = "encoder"
    """Encoder attention between previous layer Q/K/V for encoder-decoder."""
    ENCODER_ONLY = "encoder_only"
    """Encoder attention between previous layer Q/K/V."""
    ENCODER_DECODER = "encoder_decoder"
    """Attention between dec. Q and enc. K/V for encoder-decoder."""


class MultipleOf:
    base: int

    def __init__(self, base: int):
        self.base = base


class AttentionBackend(ABC):
    """Abstract class for attention backends."""

    # For some attention backends, we allocate an output tensor before
    # calling the custom op. When piecewise cudagraph is enabled, this
    # makes sure the output tensor is allocated inside the cudagraph.
    accept_output_buffer: bool = False

    # Whether this backend supports receiving pre-quantized query input.
    # If True, the attention layer will handle query quantization instead
    # of the backend, allowing torch.compile to fuse quantization with
    # previous operations.
    # Needs to be worked through for all backends
    # https://github.com/vllm-project/vllm/issues/25584
    supports_quant_query_input: bool = False

    @staticmethod
    @abstractmethod
    def get_name() -> str:
        raise NotImplementedError

    @staticmethod
    @abstractmethod
    def get_impl_cls() -> type["AttentionImpl"]:
        raise NotImplementedError

    @staticmethod
    @abstractmethod
    def get_metadata_cls() -> type["AttentionMetadata"]:
        raise NotImplementedError

    @classmethod
    def get_supported_kernel_block_size(cls) -> list[Union[int, MultipleOf]]:
        return cls.get_impl_cls().get_supported_kernel_block_size()

    @classmethod
    def make_metadata(cls, *args, **kwargs) -> "AttentionMetadata":
        return cls.get_metadata_cls()(*args, **kwargs)

    @staticmethod
    @abstractmethod
    def get_builder_cls():  # -> Type["AttentionMetadataBuilder"]:
        raise NotImplementedError

    @staticmethod
    @abstractmethod
    def get_kv_cache_shape(
        num_blocks: int,
        block_size: int,
        num_kv_heads: int,
        head_size: int,
        cache_dtype_str: str = "auto",
    ) -> tuple[int, ...]:
        raise NotImplementedError

    @staticmethod
    def get_kv_cache_stride_order() -> tuple[int, ...]:
        raise NotImplementedError

    @classmethod
    def full_cls_name(cls) -> tuple[str, str]:
        return (cls.__module__, cls.__qualname__)


class AttentionMetadata:
    pass


T = TypeVar("T", bound=AttentionMetadata)


class AttentionLayer(Protocol):
    _q_scale: torch.Tensor
    _k_scale: torch.Tensor
    _v_scale: torch.Tensor
    _q_scale_float: float
    _k_scale_float: float
    _v_scale_float: float
    _prob_scale: torch.Tensor

    def forward(
        self,
        query: torch.Tensor,
        key: torch.Tensor,
        value: torch.Tensor,
        kv_cache: torch.Tensor,
        attn_metadata: AttentionMetadata,
    ) -> torch.Tensor: ...


class AttentionImpl(ABC, Generic[T]):
    # Whether the attention impl can return the softmax lse for decode.
    # Some features like decode context parallelism require the softmax lse.
    can_return_lse_for_decode: bool = False

    # some attention backends might not always want to return lse
    # even if they can return lse (for efficiency reasons)
    need_to_return_lse_for_decode: bool = False

    dcp_world_size: int
    dcp_rank: int

    def __new__(cls, *args, **kwargs):
        # use __new__ so that all subclasses will call this
        self = super().__new__(cls)
        try:
            from vllm.distributed.parallel_state import get_dcp_group

            self.dcp_world_size = get_dcp_group().world_size
            self.dcp_rank = get_dcp_group().rank_in_group
        except AssertionError:
            # DCP might not be initialized in testing
            self.dcp_world_size = 1
            self.dcp_rank = 0
        self.need_to_return_lse_for_decode = (
            self.dcp_world_size > 1 and self.can_return_lse_for_decode
        )
        return self

    @abstractmethod
    def __init__(
        self,
        num_heads: int,
        head_size: int,
        scale: float,
        num_kv_heads: Optional[int] = None,
        alibi_slopes: Optional[list[float]] = None,
        sliding_window: Optional[int] = None,
        kv_cache_dtype: str = "auto",
        logits_soft_cap: Optional[float] = None,
        attn_type: str = AttentionType.DECODER,
        kv_sharing_target_layer_name: Optional[str] = None,
    ) -> None:
        raise NotImplementedError

    @staticmethod
    def get_supported_kernel_block_size() -> list[Union[int, MultipleOf]]:
        # TODO: implement this function for all backends.
        return [MultipleOf(1)]

    @abstractmethod
    def forward(
        self,
        layer: AttentionLayer,
        query: torch.Tensor,
        key: torch.Tensor,
        value: torch.Tensor,
        kv_cache: torch.Tensor,
        attn_metadata: T,
        output: Optional[torch.Tensor] = None,
        output_scale: Optional[torch.Tensor] = None,
        output_block_scale: Optional[torch.Tensor] = None,
    ) -> torch.Tensor:
        raise NotImplementedError

    def fused_output_quant_supported(self, quant_key: QuantKey):
        """
        Does this attention implementation support fused output quantization.
        This is used by the AttnFusionPass to only fuse output quantization
        onto implementations that support it.

        :param quant_key: QuantKey object that describes the quantization op
        :return: is fusion supported for this type of quantization
        """
        return False


class MLAAttentionImpl(AttentionImpl[T], Generic[T]):
    @abstractmethod
    def forward(
        self,
        layer: AttentionLayer,
        hidden_states_or_cq: torch.Tensor,
        kv_c_normed: torch.Tensor,
        k_pe: torch.Tensor,
        kv_cache: torch.Tensor,
        attn_metadata: T,
        output: Optional[torch.Tensor] = None,
        output_scale: Optional[torch.Tensor] = None,
        output_block_scale: Optional[torch.Tensor] = None,
    ) -> torch.Tensor:
        raise NotImplementedError


def is_quantized_kv_cache(kv_cache_dtype: str) -> bool:
    return kv_cache_dtype != "auto"<|MERGE_RESOLUTION|>--- conflicted
+++ resolved
@@ -2,11 +2,7 @@
 # SPDX-FileCopyrightText: Copyright contributors to the vLLM project
 
 from abc import ABC, abstractmethod
-<<<<<<< HEAD
-from typing import Generic, List, Optional, Protocol, Tuple, Type, TypeVar, Union
-=======
-from typing import Generic, Optional, Protocol, TypeVar
->>>>>>> 067da2d1
+from typing import Generic, Optional, Protocol, TypeVar, Union
 
 import torch
 
