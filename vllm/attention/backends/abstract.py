# SPDX-License-Identifier: Apache-2.0
# SPDX-FileCopyrightText: Copyright contributors to the vLLM project

from abc import ABC, abstractmethod
<<<<<<< HEAD
from typing import Generic, Optional, Protocol, TypeVar, cast

import torch

from vllm.config.cache import BlockSize
=======
from typing import Generic, Optional, Protocol, TypeVar, Union

import torch

from vllm.model_executor.layers.linear import ColumnParallelLinear
>>>>>>> 7b03584d
from vllm.model_executor.layers.quantization.utils.quant_utils import QuantKey
from vllm.platforms.interface import DeviceCapability


class AttentionType:
    """
    Attention type.
    Use string to be compatible with `torch.compile`.
    """

    DECODER = "decoder"
    """Decoder attention between previous layer Q/K/V."""
    ENCODER = "encoder"
    """Encoder attention between previous layer Q/K/V for encoder-decoder."""
    ENCODER_ONLY = "encoder_only"
    """Encoder attention between previous layer Q/K/V."""
    ENCODER_DECODER = "encoder_decoder"
    """Attention between dec. Q and enc. K/V for encoder-decoder."""


class MultipleOf:
    base: int

    def __init__(self, base: int):
        self.base = base


class AttentionBackend(ABC):
    """Abstract class for attention backends."""

    # For some attention backends, we allocate an output tensor before
    # calling the custom op. When piecewise cudagraph is enabled, this
    # makes sure the output tensor is allocated inside the cudagraph.
    accept_output_buffer: bool = False

    # Whether this backend supports receiving pre-quantized query input.
    # If True, the attention layer will handle query quantization instead
    # of the backend, allowing torch.compile to fuse quantization with
    # previous operations.
    # Needs to be worked through for all backends
    # https://github.com/vllm-project/vllm/issues/25584
    supports_quant_query_input: bool = False

    @staticmethod
    @abstractmethod
    def get_name() -> str:
        raise NotImplementedError

    @staticmethod
    @abstractmethod
    def get_impl_cls() -> type["AttentionImpl"]:
        raise NotImplementedError

    @staticmethod
    @abstractmethod
    def get_metadata_cls() -> type["AttentionMetadata"]:
        raise NotImplementedError

    @classmethod
    def get_supported_kernel_block_size(cls) -> list[Union[int, MultipleOf]]:
        return cls.get_impl_cls().get_supported_kernel_block_size()

    @classmethod
    def make_metadata(cls, *args, **kwargs) -> "AttentionMetadata":
        return cls.get_metadata_cls()(*args, **kwargs)

    @staticmethod
    @abstractmethod
    def get_builder_cls():  # -> Type["AttentionMetadataBuilder"]:
        raise NotImplementedError

    @staticmethod
    @abstractmethod
    def get_kv_cache_shape(
        num_blocks: int,
        block_size: int,
        num_kv_heads: int,
        head_size: int,
        cache_dtype_str: str = "auto",
    ) -> tuple[int, ...]:
        raise NotImplementedError

    @staticmethod
    def get_kv_cache_stride_order() -> tuple[int, ...]:
        raise NotImplementedError

    @classmethod
    def full_cls_name(cls) -> tuple[str, str]:
        return (cls.__module__, cls.__qualname__)

    @classmethod
    def get_supported_head_sizes(cls) -> list[int]:
        return []

    @classmethod
    def supports_head_size(cls, head_size: int) -> bool:
        supported_head_sizes = cls.get_supported_head_sizes()
        return (not supported_head_sizes) or head_size in supported_head_sizes

    @classmethod
    def get_supported_dtypes(cls) -> list[torch.dtype]:
        return [torch.float16, torch.bfloat16]

    @classmethod
    def supports_dtype(cls, dtype: torch.dtype) -> bool:
        supported_dtypes = cls.get_supported_dtypes()
        return (not supported_dtypes) or dtype in supported_dtypes

    @classmethod
    def get_supported_kv_cache_dtypes(cls) -> list[Optional[str]]:
        return ["auto"]

    @classmethod
    def supports_kv_cache_dtype(cls, kv_cache_dtype: Optional[str]) -> bool:
        supported_kv_cache_dtypes = cls.get_supported_kv_cache_dtypes()
        return (not supported_kv_cache_dtypes) or (
            kv_cache_dtype is not None and kv_cache_dtype in supported_kv_cache_dtypes
        )

    @classmethod
    def get_supported_block_sizes(cls) -> list[BlockSize]:
        return []

    @classmethod
    def supports_block_size(cls, block_size: Optional[int]) -> bool:
        if block_size is None:
            return True
        try:
            block_size_literal = cast(BlockSize, block_size)
        except ValueError:
            return False
        supported_block_sizes = cls.get_supported_block_sizes()
        return (
            not supported_block_sizes
        ) or block_size_literal in supported_block_sizes

    @classmethod
    def is_mla(cls) -> bool:
        raise NotImplementedError

    @classmethod
    def supports_sink(cls) -> bool:
        return True

    @classmethod
    def is_sparse(cls) -> bool:
        return False

    @classmethod
    def get_min_compute_capability(cls) -> Optional[DeviceCapability]:
        return None

    @classmethod
    def get_max_compute_capability(cls) -> Optional[DeviceCapability]:
        return None

    @classmethod
    def supports_compute_capability(cls, capability: DeviceCapability) -> bool:
        min_capability = cls.get_min_compute_capability()
        max_capability = cls.get_max_compute_capability()
        return ((min_capability is None) or (capability >= min_capability)) and (
            (max_capability is None) or (capability <= max_capability)
        )

    @classmethod
    def supports_combination(
        cls,
        head_size: int,
        dtype: torch.dtype,
        kv_cache_dtype: Optional[str],
        block_size: Optional[int],
        use_mla: bool,
        has_sink: bool,
        use_sparse: bool,
        device_capability: DeviceCapability,
    ) -> Optional[str]:
        return None

    @classmethod
    def validate_configuration(
        cls,
        head_size: int,
        dtype: torch.dtype,
        kv_cache_dtype: Optional[str],
        block_size: Optional[int],
        use_mla: bool,
        has_sink: bool,
        use_sparse: bool,
        device_capability: DeviceCapability,
    ) -> list[str]:
        invalid_reasons = []
        if not cls.supports_head_size(head_size):
            invalid_reasons.append("head_size not supported")
        if not cls.supports_dtype(dtype):
            invalid_reasons.append("dtype not supported")
        if not cls.supports_kv_cache_dtype(kv_cache_dtype):
            invalid_reasons.append("kv_cache_dtype not supported")
        if not cls.supports_block_size(block_size):
            invalid_reasons.append("block_size not supported")
        if use_mla != cls.is_mla():
            if use_mla:
                invalid_reasons.append("MLA not supported")
            else:
                invalid_reasons.append("non-MLA not supported")
        if has_sink and not cls.supports_sink():
            invalid_reasons.append("sink setting not supported")
        if use_sparse != cls.is_sparse():
            if use_sparse:
                invalid_reasons.append("sparse not supported")
            else:
                invalid_reasons.append("non-sparse not supported")
        if not cls.supports_compute_capability(device_capability):
            invalid_reasons.append("compute capability not supported")
        combination_reason = cls.supports_combination(
            head_size,
            dtype,
            kv_cache_dtype,
            block_size,
            use_mla,
            has_sink,
            use_sparse,
            device_capability,
        )
        if combination_reason is not None:
            invalid_reasons.append(combination_reason)
        return invalid_reasons


class AttentionMetadata:
    pass


T = TypeVar("T", bound=AttentionMetadata)


class AttentionLayer(Protocol):
    _q_scale: torch.Tensor
    _k_scale: torch.Tensor
    _v_scale: torch.Tensor
    _q_scale_float: float
    _k_scale_float: float
    _v_scale_float: float
    _prob_scale: torch.Tensor

    def forward(
        self,
        query: torch.Tensor,
        key: torch.Tensor,
        value: torch.Tensor,
        kv_cache: torch.Tensor,
        attn_metadata: AttentionMetadata,
    ) -> torch.Tensor: ...


class AttentionImpl(ABC, Generic[T]):
    # Whether the attention impl can return the softmax lse for decode.
    # Some features like decode context parallelism require the softmax lse.
    can_return_lse_for_decode: bool = False

    # some attention backends might not always want to return lse
    # even if they can return lse (for efficiency reasons)
    need_to_return_lse_for_decode: bool = False

    dcp_world_size: int
    dcp_rank: int

    def __new__(cls, *args, **kwargs):
        # use __new__ so that all subclasses will call this
        self = super().__new__(cls)
        try:
            from vllm.distributed.parallel_state import get_dcp_group

            self.dcp_world_size = get_dcp_group().world_size
            self.dcp_rank = get_dcp_group().rank_in_group
        except AssertionError:
            # DCP might not be initialized in testing
            self.dcp_world_size = 1
            self.dcp_rank = 0
        self.need_to_return_lse_for_decode = (
            self.dcp_world_size > 1 and self.can_return_lse_for_decode
        )
        return self

    @abstractmethod
    def __init__(
        self,
        num_heads: int,
        head_size: int,
        scale: float,
        num_kv_heads: Optional[int] = None,
        alibi_slopes: Optional[list[float]] = None,
        sliding_window: Optional[int] = None,
        kv_cache_dtype: str = "auto",
        logits_soft_cap: Optional[float] = None,
        attn_type: str = AttentionType.DECODER,
        kv_sharing_target_layer_name: Optional[str] = None,
    ) -> None:
        raise NotImplementedError

    @staticmethod
    def get_supported_kernel_block_size() -> list[Union[int, MultipleOf]]:
        # TODO: implement this function for all backends.
        return [MultipleOf(1)]

    @abstractmethod
    def forward(
        self,
        layer: AttentionLayer,
        query: torch.Tensor,
        key: torch.Tensor,
        value: torch.Tensor,
        kv_cache: torch.Tensor,
        attn_metadata: T,
        output: Optional[torch.Tensor] = None,
        output_scale: Optional[torch.Tensor] = None,
        output_block_scale: Optional[torch.Tensor] = None,
    ) -> torch.Tensor:
        raise NotImplementedError

    def fused_output_quant_supported(self, quant_key: QuantKey):
        """
        Does this attention implementation support fused output quantization.
        This is used by the AttnFusionPass to only fuse output quantization
        onto implementations that support it.

        :param quant_key: QuantKey object that describes the quantization op
        :return: is fusion supported for this type of quantization
        """
        return False


class MLAAttentionImpl(AttentionImpl[T], Generic[T]):
    @abstractmethod
    def __init__(
        self,
        num_heads: int,
        head_size: int,
        scale: float,
        num_kv_heads: int,
        alibi_slopes: Optional[list[float]],
        sliding_window: Optional[int],
        kv_cache_dtype: str,
        logits_soft_cap: Optional[float],
        attn_type: str,
        kv_sharing_target_layer_name: Optional[str],
        # MLA Specific Arguments
        q_lora_rank: Optional[int],
        kv_lora_rank: int,
        qk_nope_head_dim: int,
        qk_rope_head_dim: int,
        qk_head_dim: int,
        v_head_dim: int,
        kv_b_proj: ColumnParallelLinear,
        indexer: Optional[object] = None,
    ) -> None:
        raise NotImplementedError

    @abstractmethod
    def forward(
        self,
        layer: AttentionLayer,
        hidden_states_or_cq: torch.Tensor,
        kv_c_normed: torch.Tensor,
        k_pe: torch.Tensor,
        kv_cache: torch.Tensor,
        attn_metadata: T,
        output: Optional[torch.Tensor] = None,
        output_scale: Optional[torch.Tensor] = None,
        output_block_scale: Optional[torch.Tensor] = None,
    ) -> torch.Tensor:
        raise NotImplementedError


def is_quantized_kv_cache(kv_cache_dtype: str) -> bool:
    return kv_cache_dtype != "auto"<|MERGE_RESOLUTION|>--- conflicted
+++ resolved
@@ -2,19 +2,12 @@
 # SPDX-FileCopyrightText: Copyright contributors to the vLLM project
 
 from abc import ABC, abstractmethod
-<<<<<<< HEAD
-from typing import Generic, Optional, Protocol, TypeVar, cast
+from typing import Generic, Optional, Protocol, TypeVar, Union, cast
 
 import torch
 
 from vllm.config.cache import BlockSize
-=======
-from typing import Generic, Optional, Protocol, TypeVar, Union
-
-import torch
-
 from vllm.model_executor.layers.linear import ColumnParallelLinear
->>>>>>> 7b03584d
 from vllm.model_executor.layers.quantization.utils.quant_utils import QuantKey
 from vllm.platforms.interface import DeviceCapability
 
@@ -314,8 +307,8 @@
     ) -> None:
         raise NotImplementedError
 
-    @staticmethod
-    def get_supported_kernel_block_size() -> list[Union[int, MultipleOf]]:
+    @classmethod
+    def get_supported_kernel_block_size(cls) -> list[Union[int, MultipleOf]]:
         # TODO: implement this function for all backends.
         return [MultipleOf(1)]
 
