# SPDX-License-Identifier: Apache-2.0
# SPDX-FileCopyrightText: Copyright contributors to the vLLM project

from abc import ABC, abstractmethod
from contextlib import contextmanager
from dataclasses import dataclass, fields
<<<<<<< HEAD
from typing import (TYPE_CHECKING, Any, Dict, Generic, List, Optional,
                    Protocol, Set, Tuple, Type, TypeVar, Union)
=======
from typing import (Any, Dict, Generic, List, Optional, Protocol, Set, Tuple,
                    Type, TypeVar)
>>>>>>> 6d0b827c

import torch

from vllm.model_executor.layers.quantization.utils.quant_utils import QuantKey
from vllm.multimodal import MultiModalPlaceholderMap


class AttentionType:
    """
    Attention type.
    Use string to be compatible with `torch.compile`.
    """
    DECODER = "decoder"
    """Decoder attention between previous layer Q/K/V."""
    ENCODER = "encoder"
    """Encoder attention between previous layer Q/K/V for encoder-decoder."""
    ENCODER_ONLY = "encoder_only"
    """Encoder attention between previous layer Q/K/V."""
    ENCODER_DECODER = "encoder_decoder"
    """Attention between dec. Q and enc. K/V for encoder-decoder."""


class MultipleOf:
    base: int

    def __init__(self, base: int):
        self.base = base


class AttentionBackend(ABC):
    """Abstract class for attention backends."""
    # For some attention backends, we allocate an output tensor before
    # calling the custom op. When piecewise cudagraph is enabled, this
    # makes sure the output tensor is allocated inside the cudagraph.
    accept_output_buffer: bool = False

    @staticmethod
    @abstractmethod
    def get_name() -> str:
        raise NotImplementedError

    @staticmethod
    @abstractmethod
    def get_impl_cls() -> Type["AttentionImpl"]:
        raise NotImplementedError

    @staticmethod
    @abstractmethod
    def get_metadata_cls() -> Type["AttentionMetadata"]:
        raise NotImplementedError

    @staticmethod
    @abstractmethod
    def get_state_cls() -> Type["AttentionState"]:
        raise NotImplementedError

    @classmethod
    def get_supported_block_size(cls) -> list[Union[int, MultipleOf]]:
        return cls.get_impl_cls().get_supported_block_size()

    @classmethod
    def make_metadata(cls, *args, **kwargs) -> "AttentionMetadata":
        return cls.get_metadata_cls()(*args, **kwargs)

    @staticmethod
    @abstractmethod
    def get_builder_cls() -> Type["AttentionMetadataBuilder"]:
        raise NotImplementedError

    @staticmethod
    @abstractmethod
    def get_kv_cache_shape(
        num_blocks: int,
        block_size: int,
        num_kv_heads: int,
        head_size: int,
    ) -> Tuple[int, ...]:
        raise NotImplementedError

    @staticmethod
    def get_kv_cache_stride_order() -> Tuple[int, ...]:
        raise NotImplementedError

    @staticmethod
    @abstractmethod
    def swap_blocks(
        src_kv_cache: torch.Tensor,
        dst_kv_cache: torch.Tensor,
        src_to_dst: torch.Tensor,
    ) -> None:
        raise NotImplementedError

    @staticmethod
    @abstractmethod
    def copy_blocks(
        kv_caches: List[torch.Tensor],
        src_to_dists: torch.Tensor,
    ) -> None:
        raise NotImplementedError

    @classmethod
    def full_cls_name(cls) -> tuple[str, str]:
        return (cls.__module__, cls.__qualname__)


@dataclass
class AttentionMetadata:
    """Attention metadata for prefill and decode batched together."""
    # Total number of prefill requests.
    num_prefills: int
    # Number of prefill tokens.
    num_prefill_tokens: int
    # Number of decode tokens. Note that it is equivalent to the number of
    # decode requests.
    num_decode_tokens: int
    # (num_tokens,). The indices of the token slots that input tokens will be
    # stored into. E.g., if `slot_mapping` is [35, 2, 17] and the block size
    # is 16, the three tokens are stored in the 3rd slot in block 2, 2nd slot
    # in block 0, and 1st slot in block 1, respectively.
    slot_mapping: torch.Tensor

    # The index maps that relate multi-modal embeddings to the corresponding
    # placeholders.
    #
    # N.B. These aren't really related to attention and don't belong on this
    # type -- this is just a temporary solution to make them available to
    # `model_executable`.
    multi_modal_placeholder_index_maps: Optional[Dict[
        str, MultiModalPlaceholderMap.IndexMap]]

    # Enable/disable KV scales calculation. This is so that we can disable the
    # calculation until after prefill and cuda graph capture.
    enable_kv_scales_calculation: bool

    @property
    @abstractmethod
    def prefill_metadata(self) -> Optional["AttentionMetadata"]:
        """Return the attention metadata that's required to run prefill
        attention."""
        pass

    @property
    @abstractmethod
    def decode_metadata(self) -> Optional["AttentionMetadata"]:
        """Return the attention metadata that's required to run decode
        attention."""
        pass

    def asdict_zerocopy(self,
                        skip_fields: Optional[Set[str]] = None
                        ) -> Dict[str, Any]:
        """Similar to dataclasses.asdict, but avoids deepcopying."""
        if skip_fields is None:
            skip_fields = set()
        # Note that if we add dataclasses as fields, they will need
        # similar handling.
        return {
            field.name: getattr(self, field.name)
            for field in fields(self) if field.name not in skip_fields
        }


T = TypeVar("T", bound=AttentionMetadata)


class AttentionState(ABC, Generic[T]):
    """Holds attention backend-specific objects reused during the
    lifetime of the model runner."""

    @abstractmethod
    def __init__(self, runner: Any):
        ...

    @abstractmethod
    @contextmanager
    def graph_capture(self, max_batch_size: int):
        """Context manager used when capturing CUDA graphs."""
        yield

    @abstractmethod
    def graph_clone(self, batch_size: int) -> "AttentionState[T]":
        """Clone attention state to save in CUDA graph metadata."""
        ...

    @abstractmethod
    def graph_capture_get_metadata_for_batch(
            self,
            batch_size: int,
            is_encoder_decoder_model: bool = False) -> T:
        """Get attention metadata for CUDA graph capture of batch_size."""
        ...

    @abstractmethod
    def get_graph_input_buffers(
            self,
            attn_metadata: T,
            is_encoder_decoder_model: bool = False) -> Dict[str, Any]:
        """Get attention-specific input buffers for CUDA graph capture."""
        ...

    @abstractmethod
    def prepare_graph_input_buffers(
            self,
            input_buffers: Dict[str, Any],
            attn_metadata: T,
            is_encoder_decoder_model: bool = False) -> None:
        """In-place modify input buffers dict for CUDA graph replay."""
        ...

    @abstractmethod
    def begin_forward(self, model_input) -> None:
        """Prepare state for forward pass."""
        ...


class AttentionMetadataBuilder(ABC, Generic[T]):
    """Abstract class for attention metadata builders."""

    @abstractmethod
    def __init__(self, input_builder) -> None:
        """Create the builder, remember some configuration and parameters."""
        raise NotImplementedError

    @abstractmethod
    def prepare(self) -> None:
        """Prepare for one batch."""
        raise NotImplementedError

    @abstractmethod
    def build(self, seq_lens: List[int], query_lens: List[int],
              cuda_graph_pad_size: int, batch_size: int) -> T:
        """Build attention metadata with on-device tensors."""
        raise NotImplementedError


class AttentionLayer(Protocol):

    _q_scale: torch.Tensor
    _k_scale: torch.Tensor
    _v_scale: torch.Tensor
    _q_scale_float: float
    _k_scale_float: float
    _v_scale_float: float
    _prob_scale: torch.Tensor

    def forward(
        self,
        query: torch.Tensor,
        key: torch.Tensor,
        value: torch.Tensor,
        kv_cache: torch.Tensor,
        attn_metadata: AttentionMetadata,
    ) -> torch.Tensor:
        ...


class AttentionImpl(ABC, Generic[T]):

    # Whether the attention impl can return the softmax lse for decode.
    # Some features like decode context parallelism require the softmax lse.
    can_return_lse_for_decode: bool = False

    # some attention backends might not always want to return lse
    # even if they can return lse (for efficiency reasons)
    need_to_return_lse_for_decode: bool = False

    dcp_world_size: int
    dcp_rank: int

    def __new__(cls, *args, **kwargs):
        # use __new__ so that all subclasses will call this
        self = super().__new__(cls)
        try:
            from vllm.distributed.parallel_state import get_dcp_group
            self.dcp_world_size = get_dcp_group().world_size
            self.dcp_rank = get_dcp_group().rank_in_group
        except AssertionError:
            # DCP might not be initialized in testing
            self.dcp_world_size = 1
            self.dcp_rank = 0
        self.need_to_return_lse_for_decode = self.dcp_world_size > 1 \
            and self.can_return_lse_for_decode
        return self

    @abstractmethod
    def __init__(
        self,
        num_heads: int,
        head_size: int,
        scale: float,
        num_kv_heads: Optional[int] = None,
        alibi_slopes: Optional[List[float]] = None,
        sliding_window: Optional[int] = None,
        kv_cache_dtype: str = "auto",
        logits_soft_cap: Optional[float] = None,
        attn_type: str = AttentionType.DECODER,
        kv_sharing_target_layer_name: Optional[str] = None,
    ) -> None:
        raise NotImplementedError

    @staticmethod
    def get_supported_block_size() -> list[Union[int, MultipleOf]]:
        # TODO: implement this function for all backends.
        return [MultipleOf(16)]

    @abstractmethod
    def forward(
        self,
        layer: AttentionLayer,
        query: torch.Tensor,
        key: torch.Tensor,
        value: torch.Tensor,
        kv_cache: torch.Tensor,
        attn_metadata: T,
        output: Optional[torch.Tensor] = None,
        output_scale: Optional[torch.Tensor] = None,
        output_block_scale: Optional[torch.Tensor] = None,
    ) -> torch.Tensor:
        raise NotImplementedError

    def fused_output_quant_supported(self, quant_key: QuantKey):
        """
        Does this attention implementation support fused output quantization.
        This is used by the AttnFusionPass to only fuse output quantization
        onto implementations that support it.

        :param quant_key: QuantKey object that describes the quantization op
        :return: is fusion supported for this type of quantization
        """
        return False


class MLAAttentionImpl(AttentionImpl[T], Generic[T]):

    @abstractmethod
    def forward(
        self,
        layer: AttentionLayer,
        hidden_states_or_cq: torch.Tensor,
        kv_c_normed: torch.Tensor,
        k_pe: torch.Tensor,
        kv_cache: torch.Tensor,
        attn_metadata: T,
        output: Optional[torch.Tensor] = None,
        output_scale: Optional[torch.Tensor] = None,
        output_block_scale: Optional[torch.Tensor] = None,
    ) -> torch.Tensor:
        raise NotImplementedError


def is_quantized_kv_cache(kv_cache_dtype: str) -> bool:
    return kv_cache_dtype != "auto"<|MERGE_RESOLUTION|>--- conflicted
+++ resolved
@@ -4,13 +4,8 @@
 from abc import ABC, abstractmethod
 from contextlib import contextmanager
 from dataclasses import dataclass, fields
-<<<<<<< HEAD
-from typing import (TYPE_CHECKING, Any, Dict, Generic, List, Optional,
-                    Protocol, Set, Tuple, Type, TypeVar, Union)
-=======
 from typing import (Any, Dict, Generic, List, Optional, Protocol, Set, Tuple,
-                    Type, TypeVar)
->>>>>>> 6d0b827c
+                    Type, TypeVar, Union)
 
 import torch
 
@@ -314,7 +309,7 @@
     @staticmethod
     def get_supported_block_size() -> list[Union[int, MultipleOf]]:
         # TODO: implement this function for all backends.
-        return [MultipleOf(16)]
+        return [MultipleOf(1)]
 
     @abstractmethod
     def forward(
