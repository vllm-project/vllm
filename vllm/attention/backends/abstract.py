from abc import ABC, abstractmethod
from contextlib import contextmanager
from dataclasses import dataclass, fields
from typing import (TYPE_CHECKING, Any, Dict, Generic, List, Optional,
                    Protocol, Set, Tuple, Type, TypeVar)

import torch

from vllm.multimodal import MultiModalPlaceholderMap

if TYPE_CHECKING:
    from vllm.worker.model_runner_base import (ModelRunnerBase,
                                               ModelRunnerInputBase,
                                               ModelRunnerInputBuilderBase)


class AttentionType:
    """
    Attention type.
    Use string to be compatible with `torch.compile`.
    """
    # Decoder attention between previous layer Q/K/V
    DECODER = "decoder"
    # Encoder attention between previous layer Q/K/V for encoder-decoder
    ENCODER = "encoder"
    # Encoder attention between previous layer Q/K/V
    ENCODER_ONLY = "encoder_only"
    # Attention between dec. Q and enc. K/V for encoder-decoder
    ENCODER_DECODER = "encoder_decoder"


class AttentionBackend(ABC):
    """Abstract class for attention backends."""
    # For some attention backends, we allocate an output tensor before
    # calling the custom op. When piecewise cudagraph is enabled, this
    # makes sure the output tensor is allocated inside the cudagraph.
    accept_output_buffer: bool = False

    @staticmethod
    @abstractmethod
    def get_name() -> str:
        raise NotImplementedError

    @staticmethod
    @abstractmethod
    def get_impl_cls() -> Type["AttentionImpl"]:
        raise NotImplementedError

    @staticmethod
    @abstractmethod
    def get_metadata_cls() -> Type["AttentionMetadata"]:
        raise NotImplementedError

    @staticmethod
    @abstractmethod
    def get_state_cls() -> Type["AttentionState"]:
        raise NotImplementedError

    @classmethod
    def make_metadata(cls, *args, **kwargs) -> "AttentionMetadata":
        return cls.get_metadata_cls()(*args, **kwargs)

    @staticmethod
    @abstractmethod
    def get_builder_cls() -> Type["AttentionMetadataBuilder"]:
        raise NotImplementedError

    @classmethod
    def make_metadata_builder(cls, *args,
                              **kwargs) -> "AttentionMetadataBuilder":
        return cls.get_builder_cls()(*args, **kwargs)

    @staticmethod
    @abstractmethod
    def get_kv_cache_shape(
        num_blocks: int,
        block_size: int,
        num_kv_heads: int,
        head_size: int,
    ) -> Tuple[int, ...]:
        raise NotImplementedError

    @staticmethod
    @abstractmethod
    def swap_blocks(
        src_kv_cache: torch.Tensor,
        dst_kv_cache: torch.Tensor,
        src_to_dst: torch.Tensor,
    ) -> None:
        raise NotImplementedError

    @staticmethod
    @abstractmethod
    def copy_blocks(
        kv_caches: List[torch.Tensor],
        src_to_dists: torch.Tensor,
    ) -> None:
        raise NotImplementedError

    def advance_step(self, model_input: "ModelRunnerInputBase",
                     sampled_token_ids: Optional[torch.Tensor],
                     block_size: int, num_seqs: int, num_queries: int) -> None:
        raise NotImplementedError


@dataclass
class AttentionMetadata:
    """Attention metadata for prefill and decode batched together."""
    # Total number of prefill requests.
    num_prefills: int
    # Number of prefill tokens.
    num_prefill_tokens: int
    # Number of decode tokens. Note that it is equivalent to the number of
    # decode requests.
    num_decode_tokens: int
    # (num_tokens,). The indices of the token slots that input tokens will be
    # stored into. E.g., if `slot_mapping` is [35, 2, 17] and the block size
    # is 16, the three tokens are stored in the 3rd slot in block 2, 2nd slot
    # in block 0, and 1st slot in block 1, respectively.
    slot_mapping: torch.Tensor

    # The index maps that relate multi-modal embeddings to the corresponding
    # placeholders.
    #
    # N.B. These aren't really related to attention and don't belong on this
    # type -- this is just a temporary solution to make them available to
    # `model_executable`.
    multi_modal_placeholder_index_maps: Optional[Dict[
        str, MultiModalPlaceholderMap.IndexMap]]

    # Enable/disable KV scales calculation. This is so that we can disable the
    # calculation until after prefill and cuda graph capture.
    enable_kv_scales_calculation: bool

    @property
    @abstractmethod
    def prefill_metadata(self) -> Optional["AttentionMetadata"]:
        """Return the attention metadata that's required to run prefill
        attention."""
        pass

    @property
    @abstractmethod
    def decode_metadata(self) -> Optional["AttentionMetadata"]:
        """Return the attention metadata that's required to run decode
        attention."""
        pass

    def asdict_zerocopy(self,
                        skip_fields: Optional[Set[str]] = None
                        ) -> Dict[str, Any]:
        """Similar to dataclasses.asdict, but avoids deepcopying."""
        if skip_fields is None:
            skip_fields = set()
        # Note that if we add dataclasses as fields, they will need
        # similar handling.
        return {
            field.name: getattr(self, field.name)
            for field in fields(self) if field.name not in skip_fields
        }


T = TypeVar("T", bound=AttentionMetadata)


class AttentionState(ABC, Generic[T]):
    """Holds attention backend-specific objects reused during the
    lifetime of the model runner."""

    @abstractmethod
    def __init__(self, runner: "ModelRunnerBase"):
        ...

    @abstractmethod
    @contextmanager
    def graph_capture(self, max_batch_size: int):
        """Context manager used when capturing CUDA graphs."""
        yield

    @abstractmethod
    def graph_clone(self, batch_size: int) -> "AttentionState[T]":
        """Clone attention state to save in CUDA graph metadata."""
        ...

    @abstractmethod
    def graph_capture_get_metadata_for_batch(
            self,
            batch_size: int,
            is_encoder_decoder_model: bool = False) -> T:
        """Get attention metadata for CUDA graph capture of batch_size."""
        ...

    @abstractmethod
    def get_graph_input_buffers(
            self,
            attn_metadata: T,
            is_encoder_decoder_model: bool = False) -> Dict[str, Any]:
        """Get attention-specific input buffers for CUDA graph capture."""
        ...

    @abstractmethod
    def prepare_graph_input_buffers(
            self,
            input_buffers: Dict[str, Any],
            attn_metadata: T,
            is_encoder_decoder_model: bool = False) -> None:
        """In-place modify input buffers dict for CUDA graph replay."""
        ...

    @abstractmethod
    def begin_forward(self, model_input: "ModelRunnerInputBase") -> None:
        """Prepare state for forward pass."""
        ...


class AttentionMetadataBuilder(ABC, Generic[T]):
    """Abstract class for attention metadata builders."""

    @abstractmethod
    def __init__(self, input_builder: "ModelRunnerInputBuilderBase") -> None:
        raise NotImplementedError

    @abstractmethod
    def build(self, seq_lens: List[int], query_lens: List[int],
              cuda_graph_pad_size: int, batch_size: int) -> T:
        """Build attention metadata with on-device tensors."""
        raise NotImplementedError


class AttentionLayer(Protocol):

    _k_scale: float
    _v_scale: float

    def forward(
        self,
        query: torch.Tensor,
        key: torch.Tensor,
        value: torch.Tensor,
        kv_cache: torch.Tensor,
        attn_metadata: AttentionMetadata,
    ) -> torch.Tensor:
        ...


class AttentionImpl(ABC, Generic[T]):

    @abstractmethod
    def __init__(
        self,
        num_heads: int,
        head_size: int,
        scale: float,
        num_kv_heads: Optional[int] = None,
        alibi_slopes: Optional[List[float]] = None,
        sliding_window: Optional[int] = None,
        kv_cache_dtype: str = "auto",
        blocksparse_params: Optional[Dict[str, Any]] = None,
        logits_soft_cap: Optional[float] = None,
        attn_type: str = AttentionType.DECODER,
    ) -> None:
        raise NotImplementedError

    @abstractmethod
    def forward(
        self,
        layer: AttentionLayer,
        query: torch.Tensor,
        key: torch.Tensor,
        value: torch.Tensor,
        kv_cache: torch.Tensor,
        attn_metadata: T,
<<<<<<< HEAD
        k_scale: torch.Tensor,
        v_scale: torch.Tensor,
=======
>>>>>>> 96663699
        output: Optional[torch.Tensor] = None,
    ) -> torch.Tensor:
        raise NotImplementedError<|MERGE_RESOLUTION|>--- conflicted
+++ resolved
@@ -229,8 +229,8 @@
 
 class AttentionLayer(Protocol):
 
-    _k_scale: float
-    _v_scale: float
+    _k_scale: torch.Tensor
+    _v_scale: torch.Tensor
 
     def forward(
         self,
@@ -270,11 +270,6 @@
         value: torch.Tensor,
         kv_cache: torch.Tensor,
         attn_metadata: T,
-<<<<<<< HEAD
-        k_scale: torch.Tensor,
-        v_scale: torch.Tensor,
-=======
->>>>>>> 96663699
         output: Optional[torch.Tensor] = None,
     ) -> torch.Tensor:
         raise NotImplementedError