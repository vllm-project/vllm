"""Attention layer with xFormers and PagedAttention."""
from dataclasses import dataclass
from typing import Any, Dict, List, Optional, Tuple, Type

import torch
from xformers import ops as xops
from xformers.ops.fmha.attn_bias import (AttentionBias,
                                         BlockDiagonalCausalMask,
                                         BlockDiagonalMask,
                                         LowerTriangularMaskWithTensorBias)

from vllm.attention.backends.abstract import (AttentionBackend, AttentionImpl,
                                              AttentionLayer,
                                              AttentionMetadata, AttentionType)
from vllm.attention.backends.utils import (
    CommonAttentionState, CommonMetadataBuilder,
    get_num_prefill_decode_query_kv_tokens, get_seq_len_block_table_args,
    is_all_cross_attn_metadata_set, is_all_encoder_attn_metadata_set)
from vllm.attention.ops.paged_attn import (PagedAttention,
                                           PagedAttentionMetadata)
from vllm.logger import init_logger

logger = init_logger(__name__)


class XFormersBackend(AttentionBackend):

    @staticmethod
    def get_name() -> str:
        return "XFORMERS"

    @staticmethod
    def get_impl_cls() -> Type["XFormersImpl"]:
        return XFormersImpl

    @staticmethod
    def get_metadata_cls() -> Type["AttentionMetadata"]:
        return XFormersMetadata

    @staticmethod
    def get_builder_cls() -> Type["XFormersMetadataBuilder"]:
        return XFormersMetadataBuilder

    @staticmethod
    def get_state_cls() -> Type["CommonAttentionState"]:
        return CommonAttentionState

    @staticmethod
    def get_kv_cache_shape(
        num_blocks: int,
        block_size: int,
        num_kv_heads: int,
        head_size: int,
    ) -> Tuple[int, ...]:
        return PagedAttention.get_kv_cache_shape(num_blocks, block_size,
                                                 num_kv_heads, head_size)

    @staticmethod
    def swap_blocks(
        src_kv_cache: torch.Tensor,
        dst_kv_cache: torch.Tensor,
        src_to_dst: Dict[int, int],
    ) -> None:
        PagedAttention.swap_blocks(src_kv_cache, dst_kv_cache, src_to_dst)

    @staticmethod
    def copy_blocks(
        kv_caches: List[torch.Tensor],
        src_to_dists: torch.Tensor,
    ) -> None:
        PagedAttention.copy_blocks(kv_caches, src_to_dists)


@dataclass
class XFormersMetadata(AttentionMetadata, PagedAttentionMetadata):
    """Metadata for XFormersbackend.

    NOTE: Any python object stored here is not updated when it is
    cuda-graph replayed. If you have values that need to be changed
    dynamically, it should be stored in tensor. The tensor has to be
    updated from `CUDAGraphRunner.forward` API.
    """

    # |---------- N-1 iteration --------|
    # |---------------- N iteration ---------------------|
    # |- tokenA -|......................|-- newTokens ---|
    # |---------- context_len ----------|
    # |-------------------- seq_len ----------------------|
    #                                   |-- query_len ---|

    # seq_lens stored as a tensor.
    seq_lens_tensor: Optional[torch.Tensor]

    # FIXME: It is for flash attn.
    # Maximum sequence length among prefill batch. 0 if there are decoding
    # requests only.
    max_prefill_seq_len: int
    # Maximum sequence length among decode batch. 0 if there are prefill
    # requests only.
    max_decode_seq_len: int

    # Whether or not if cuda graph is enabled.
    # Cuda-graph is currently enabled for decoding only.
    # TODO(woosuk): Move `use_cuda_graph` out since it's unrelated to attention.
    use_cuda_graph: bool

    # (batch_size,). The sequence length per sequence. Sequence length means
    # the computed tokens + new tokens None if it is a decoding.
    seq_lens: Optional[List[int]] = None

    # FIXME: It is for flash attn.
    # (batch_size + 1,). The cumulative sequence lengths of the sequences in
    # the batch, used to index into sequence. E.g., if the sequence length is
    # [4, 6], it is [0, 4, 10].
    seq_start_loc: Optional[torch.Tensor] = None

    # (batch_size,) A tensor of context lengths (tokens that are computed
    # so far).
    context_lens_tensor: Optional[torch.Tensor] = None

    # Maximum query length in the batch. None for decoding.
    max_query_len: Optional[int] = None

    # Max number of query tokens among request in the batch.
    max_decode_query_len: Optional[int] = None

    # (batch_size + 1,). The cumulative subquery lengths of the sequences in
    # the batch, used to index into subquery. E.g., if the subquery length
    # is [4, 6], it is [0, 4, 10].
    query_start_loc: Optional[torch.Tensor] = None

    # Self-attention prefill/decode metadata cache
    _cached_prefill_metadata: Optional["XFormersMetadata"] = None
    _cached_decode_metadata: Optional["XFormersMetadata"] = None

    # Begin encoder attn & enc/dec cross-attn fields...

    # Encoder sequence lengths representation
    encoder_seq_lens: Optional[List[int]] = None
    encoder_seq_lens_tensor: Optional[torch.Tensor] = None
    # FIXME: It is for flash attn.
    # (batch_size + 1,). The cumulative sequence lengths of the sequences in
    # the batch, used to index into sequence. E.g., if the sequence length is
    # [4, 6], it is [0, 4, 10].
    encoder_seq_start_loc: Optional[torch.Tensor] = None

    # Maximum sequence length among encoder sequences
    max_encoder_seq_len: Optional[int] = None

    # Number of tokens input to encoder
    num_encoder_tokens: Optional[int] = None

    # Cross-attention memory-mapping data structures: slot mapping
    # and block tables
    cross_slot_mapping: Optional[torch.Tensor] = None
    cross_block_tables: Optional[torch.Tensor] = None

    def __post_init__(self):
        # Set during the execution of the first attention op.
        # It is a list because it is needed to set per prompt
        # when alibi slopes is used. It is because of the limitation
        # from xformer API.
        # will not appear in the __repr__ and __init__
        self.attn_bias: Optional[List[AttentionBias]] = None
        self.encoder_attn_bias: Optional[List[AttentionBias]] = None
        self.cross_attn_bias: Optional[List[AttentionBias]] = None

    @property
    def is_all_encoder_attn_metadata_set(self):
        '''
        All attention metadata required for encoder attention is set.
        '''
        return is_all_encoder_attn_metadata_set(self)

    @property
    def is_all_cross_attn_metadata_set(self):
        '''
        All attention metadata required for enc/dec cross-attention is set.

        Superset of encoder attention required metadata.
        '''
        return is_all_cross_attn_metadata_set(self)

    @property
    def prefill_metadata(self) -> Optional["XFormersMetadata"]:
        if self.num_prefills == 0:
            return None

        if self._cached_prefill_metadata is not None:
            # Recover cached prefill-phase attention
            # metadata structure
            return self._cached_prefill_metadata

        assert ((self.seq_lens is not None)
                or (self.encoder_seq_lens is not None))
        assert ((self.seq_lens_tensor is not None)
                or (self.encoder_seq_lens_tensor is not None))

        # Compute some attn_metadata fields which default to None
        query_start_loc = (None if self.query_start_loc is None else
                           self.query_start_loc[:self.num_prefills + 1])
        seq_start_loc = (None if self.seq_start_loc is None else
                         self.seq_start_loc[:self.num_prefills + 1])
        slot_mapping = (None if self.slot_mapping is None else
                        self.slot_mapping[:self.num_prefill_tokens])
        seq_lens = (None if self.seq_lens is None else
                    self.seq_lens[:self.num_prefills])
        seq_lens_tensor = (None if self.seq_lens_tensor is None else
                           self.seq_lens_tensor[:self.num_prefills])
        context_lens_tensor = (None if self.context_lens_tensor is None else
                               self.context_lens_tensor[:self.num_prefills])
        block_tables = (None if self.block_tables is None else
                        self.block_tables[:self.num_prefills])

        # Construct & cache prefill-phase attention metadata structure
        self._cached_prefill_metadata = XFormersMetadata(
            num_prefills=self.num_prefills,
            num_prefill_tokens=self.num_prefill_tokens,
            num_decode_tokens=0,
            slot_mapping=slot_mapping,
            multi_modal_placeholder_index_maps=self.
            multi_modal_placeholder_index_maps,
<<<<<<< HEAD
            enable_kv_scales_calculation=True,
=======
            enable_kv_scales_calculation=self.enable_kv_scales_calculation,
>>>>>>> 80fcc3ed
            seq_lens=seq_lens,
            seq_lens_tensor=seq_lens_tensor,
            max_query_len=self.max_query_len,
            max_prefill_seq_len=self.max_prefill_seq_len,
            max_decode_seq_len=0,
            query_start_loc=query_start_loc,
            seq_start_loc=seq_start_loc,
            context_lens_tensor=context_lens_tensor,
            block_tables=block_tables,
            use_cuda_graph=False,
            # Begin encoder & cross attn fields below...
            encoder_seq_lens=self.encoder_seq_lens,
            encoder_seq_lens_tensor=self.encoder_seq_lens_tensor,
            max_encoder_seq_len=self.max_encoder_seq_len,
            cross_slot_mapping=self.cross_slot_mapping,
            cross_block_tables=self.cross_block_tables)
        return self._cached_prefill_metadata

    @property
    def decode_metadata(self) -> Optional["XFormersMetadata"]:
        if self.num_decode_tokens == 0:
            return None

        if self._cached_decode_metadata is not None:
            # Recover cached decode-phase attention
            # metadata structure
            return self._cached_decode_metadata
        assert ((self.seq_lens_tensor is not None)
                or (self.encoder_seq_lens_tensor is not None))

        # Compute some attn_metadata fields which default to None
        slot_mapping = (None if self.slot_mapping is None else
                        self.slot_mapping[self.num_prefill_tokens:])
        seq_lens_tensor = (None if self.seq_lens_tensor is None else
                           self.seq_lens_tensor[self.num_prefills:])
        block_tables = (None if self.block_tables is None else
                        self.block_tables[self.num_prefills:])

        # Construct & cache decode-phase attention metadata structure
        self._cached_decode_metadata = XFormersMetadata(
            num_prefills=0,
            num_prefill_tokens=0,
            num_decode_tokens=self.num_decode_tokens,
            slot_mapping=slot_mapping,
            multi_modal_placeholder_index_maps=None,
            enable_kv_scales_calculation=True,
            seq_lens_tensor=seq_lens_tensor,
            max_prefill_seq_len=0,
            max_decode_seq_len=self.max_decode_seq_len,
            block_tables=block_tables,
            use_cuda_graph=self.use_cuda_graph,
            # Begin encoder & cross attn fields below...
            encoder_seq_lens=self.encoder_seq_lens,
            encoder_seq_lens_tensor=self.encoder_seq_lens_tensor,
            max_encoder_seq_len=self.max_encoder_seq_len,
            cross_slot_mapping=self.cross_slot_mapping,
            cross_block_tables=self.cross_block_tables)

        # Batch may be composed of prefill|decodes, adjust query start indices
        # to refer to the start of decodes when the two are split apart.
        # E.g. in tokens:[3 prefills|6 decodes], query_start_loc=[3,9] => [0,6].
        if self._cached_decode_metadata.query_start_loc is not None:
            qs = self._cached_decode_metadata.query_start_loc
            self._cached_decode_metadata.query_start_loc = qs - qs[0]
        return self._cached_decode_metadata


def _get_attn_bias(
    attn_metadata: XFormersMetadata,
    attn_type: str,
) -> Optional[AttentionBias]:
    '''
    Extract appropriate attention bias from attention metadata
    according to attention type.

    Arguments:

    * attn_metadata: Attention metadata structure associated with attention
    * attn_type: encoder attention, decoder self-attention,
                 encoder/decoder cross-attention

    Returns:
    * Appropriate attention bias value given the attention type
    '''

    if (attn_type == AttentionType.DECODER
            or attn_type == AttentionType.ENCODER_ONLY):
        return attn_metadata.attn_bias
    elif attn_type == AttentionType.ENCODER:
        return attn_metadata.encoder_attn_bias
    elif attn_type == AttentionType.ENCODER_DECODER:
        return attn_metadata.cross_attn_bias
    else:
        raise AttributeError(f"Invalid attention type {str(attn_type)}")


def _set_attn_bias(
    attn_metadata: XFormersMetadata,
    attn_bias: List[Optional[AttentionBias]],
    attn_type: str,
) -> None:
    '''
    Update appropriate attention bias field of attention metadata,
    according to attention type.

    Arguments:

    * attn_metadata: Attention metadata structure associated with attention
    * attn_bias: The desired attention bias value
    * attn_type: encoder attention, decoder self-attention,
                 encoder/decoder cross-attention
    '''

    if (attn_type == AttentionType.DECODER
            or attn_type == AttentionType.ENCODER_ONLY):
        attn_metadata.attn_bias = attn_bias
    elif attn_type == AttentionType.ENCODER:
        attn_metadata.encoder_attn_bias = attn_bias
    elif attn_type == AttentionType.ENCODER_DECODER:
        attn_metadata.cross_attn_bias = attn_bias
    else:
        raise AttributeError(f"Invalid attention type {str(attn_type)}")


class XFormersMetadataBuilder(CommonMetadataBuilder[XFormersMetadata]):

    _metadata_cls = XFormersMetadata


class XFormersImpl(AttentionImpl[XFormersMetadata]):
    """
    If the input tensors contain prompt tokens, the layout is as follows:
    |<--------------- num_prefill_tokens ----------------->|	
    |<--prefill_0-->|<--prefill_1-->|...|<--prefill_N-1--->|

    Otherwise, the layout is as follows:	
    |<----------------- num_decode_tokens ------------------>|	
    |<--decode_0-->|..........|<--decode_M-1-->|<--padding-->|

    Generation tokens can contain padding when cuda-graph is used.
    Currently, prompt tokens don't contain any padding.

    The prompts might have different lengths, while the generation tokens
    always have length 1.

    If chunked prefill is enabled, prefill tokens and decode tokens can be
    batched together in a flattened 1D query.

    |<----- num_prefill_tokens ---->|<------- num_decode_tokens --------->|
    |<-prefill_0->|...|<-prefill_N-1->|<--decode_0-->|...|<--decode_M-1-->|

    Currently, cuda graph is disabled for chunked prefill, meaning there's no
    padding between prefill and decode tokens.
    """

    def __init__(
        self,
        num_heads: int,
        head_size: int,
        scale: float,
        num_kv_heads: int,
        alibi_slopes: Optional[List[float]],
        sliding_window: Optional[int],
        kv_cache_dtype: str,
        blocksparse_params: Optional[Dict[str, Any]] = None,
        logits_soft_cap: Optional[float] = None,
        attn_type: str = AttentionType.DECODER,
    ) -> None:
        if blocksparse_params is not None:
            raise ValueError(
                "XFormers does not support block-sparse attention.")
        if logits_soft_cap is not None:
            logger.warning_once("XFormers does not support logits soft cap. "
                                "Outputs may be slightly off.")
        self.num_heads = num_heads
        self.head_size = head_size
        self.scale = float(scale)
        self.num_kv_heads = num_kv_heads
        if alibi_slopes is not None:
            alibi_slopes = torch.tensor(alibi_slopes, dtype=torch.float32)
        self.alibi_slopes = alibi_slopes
        self.sliding_window = sliding_window
        self.kv_cache_dtype = kv_cache_dtype

        assert self.num_heads % self.num_kv_heads == 0
        self.num_queries_per_kv = self.num_heads // self.num_kv_heads

        suppored_head_sizes = PagedAttention.get_supported_head_sizes()
        if head_size not in suppored_head_sizes:
            raise ValueError(
                f"Head size {head_size} is not supported by PagedAttention. "
                f"Supported head sizes are: {suppored_head_sizes}.")

        self.attn_type = attn_type

    def forward(
        self,
        layer: AttentionLayer,
        query: torch.Tensor,
        key: Optional[torch.Tensor],
        value: Optional[torch.Tensor],
        kv_cache: torch.Tensor,
        attn_metadata: "XFormersMetadata",
        output: Optional[torch.Tensor] = None,
        fp8_comp_scales: Optional[Tuple[torch.Tensor, ...]] = None,
    ) -> torch.Tensor:
        """Forward pass with xFormers and PagedAttention.

        For decoder-only models: query, key and value must be non-None.

        For encoder/decoder models:
        * XFormersImpl.forward() may be invoked for both self- and cross-
          attention layers.
        * For self-attention: query, key and value must be non-None.
        * For cross-attention:
            * Query must be non-None
            * During prefill, key and value must be non-None; key and value
              get cached for use during decode.
            * During decode, key and value may be None, since:
              (1) key and value tensors were cached during prefill, and
              (2) cross-attention key and value tensors do not grow during
                  decode
        
        A note on how the attn_type (attention type enum) argument impacts
        attention forward() behavior:
    
            * DECODER: normal decoder-only behavior;
                use decoder self-attention block table
            * ENCODER: no KV caching; pass encoder sequence
                attributes (encoder_seq_lens/encoder_seq_lens_tensor/
                max_encoder_seq_len) to kernel, in lieu of decoder
                sequence attributes (seq_lens/seq_lens_tensor/max_seq_len).
                Used for encoder branch of encoder-decoder models.
            * ENCODER_ONLY: no kv_caching, uses the normal attention 
                attributes (seq_lens/seq_lens_tensor/max_seq_len).
            * ENCODER_DECODER: cross-attention behavior;
                use cross-attention block table for caching KVs derived
                from encoder hidden states; since KV sequence lengths
                will match encoder sequence lengths, pass encoder sequence
                attributes to kernel (encoder_seq_lens/encoder_seq_lens_tensor/
                max_encoder_seq_len)
    
        Args:
            query: shape = [num_tokens, num_heads * head_size]
            key: shape = [num_tokens, num_kv_heads * head_size]
            value: shape = [num_tokens, num_kv_heads * head_size]
            kv_cache = [2, num_blocks, block_size * num_kv_heads * head_size]
                NOTE: kv_cache will be an empty tensor with shape [0]
                for profiling run.
            attn_metadata: Metadata for attention.
            attn_type: Select attention type, between encoder attention,
                       decoder self-attention, or encoder/decoder cross-
                       attention. Defaults to decoder self-attention,
                       which is the vLLM default generally
        Returns:
            shape = [num_tokens, num_heads * head_size]
        """
        attn_type = self.attn_type
        # Check that appropriate attention metadata attributes are
        # selected for the desired attention type
        if (attn_type == AttentionType.ENCODER
                and (not attn_metadata.is_all_encoder_attn_metadata_set)):
            raise AttributeError("Encoder attention requires setting "
                                 "encoder metadata attributes.")

        elif (attn_type == AttentionType.ENCODER_DECODER
              and (not attn_metadata.is_all_cross_attn_metadata_set)):
            raise AttributeError("Encoder/decoder cross-attention "
                                 "requires setting cross-attention "
                                 "metadata attributes.")

        query = query.view(-1, self.num_heads, self.head_size)
        if key is not None:
            assert value is not None
            key = key.view(-1, self.num_kv_heads, self.head_size)
            value = value.view(-1, self.num_kv_heads, self.head_size)
        else:
            assert value is None

        # Self-attention vs. cross-attention will impact
        # which KV cache memory-mapping & which
        # seqlen datastructures we utilize

        if (attn_type != AttentionType.ENCODER and kv_cache.numel() > 0):
            # KV-cache during decoder-self- or
            # encoder-decoder-cross-attention, but not
            # during encoder attention.
            #
            # Even if there are no new key/value pairs to cache,
            # we still need to break out key_cache and value_cache
            # i.e. for later use by paged attention
            key_cache, value_cache = PagedAttention.split_kv_cache(
                kv_cache, self.num_kv_heads, self.head_size)

            if (key is not None) and (value is not None):

                if attn_type == AttentionType.ENCODER_DECODER:
                    # Update cross-attention KV cache (prefill-only)
                    # During cross-attention decode, key & value will be None,
                    # preventing this IF-statement branch from running
                    updated_slot_mapping = attn_metadata.cross_slot_mapping
                else:
                    # Update self-attention KV cache (prefill/decode)
                    updated_slot_mapping = attn_metadata.slot_mapping

                # Reshape the input keys and values and store them in the cache.
                # If kv_cache is not provided, the new key and value tensors are
                # not cached. This happens during the initial memory
                # profiling run.
                PagedAttention.write_to_paged_cache(
                    key, value, key_cache, value_cache, updated_slot_mapping,
                    self.kv_cache_dtype, layer._k_scale, layer._v_scale)
        (num_prefill_query_tokens, num_prefill_kv_tokens,
        num_decode_query_tokens) = \
            get_num_prefill_decode_query_kv_tokens(attn_metadata, attn_type)

        output = torch.empty_like(query)
        # Query for decode. KV is not needed because it is already cached.
        decode_query = query[num_prefill_query_tokens:]
        # QKV for prefill.
        query = query[:num_prefill_query_tokens]
        if key is not None and value is not None:
            key = key[:num_prefill_kv_tokens]
            value = value[:num_prefill_kv_tokens]

        assert query.shape[0] == num_prefill_query_tokens
        assert decode_query.shape[0] == num_decode_query_tokens

        if prefill_meta := attn_metadata.prefill_metadata:
            # Prompt run.
            if kv_cache.numel() == 0 or prefill_meta.block_tables.numel() == 0:
                # normal attention.
                # block tables are empty if the prompt does not have a cached
                # prefix.
                out = self._run_memory_efficient_xformers_forward(
                    query, key, value, prefill_meta, attn_type=attn_type)
                assert out.shape == output[:num_prefill_query_tokens].shape
                output[:num_prefill_query_tokens] = out
            else:
                assert attn_type != AttentionType.ENCODER_ONLY, (
                    "Encoder-only models should not have prefix attention.")

                assert prefill_meta.query_start_loc is not None
                assert prefill_meta.max_query_len is not None

                # prefix-enabled attention
                # TODO(Hai) this triton kernel has regression issue (broke) to
                # deal with different data types between KV and FP8 KV cache,
                # to be addressed separately.
                out = PagedAttention.forward_prefix(
                    query,
                    key,
                    value,
                    self.kv_cache_dtype,
                    key_cache,
                    value_cache,
                    prefill_meta.block_tables,
                    prefill_meta.query_start_loc,
                    prefill_meta.seq_lens_tensor,
                    prefill_meta.context_lens_tensor,
                    prefill_meta.max_query_len,
                    self.alibi_slopes,
                    self.sliding_window,
                    layer._k_scale,
                    layer._v_scale,
                )
                assert output[:num_prefill_query_tokens].shape == out.shape
                output[:num_prefill_query_tokens] = out

        if decode_meta := attn_metadata.decode_metadata:
            assert attn_type != AttentionType.ENCODER_ONLY, (
                "Encoder-only models should not have decode metadata.")

            (
                seq_lens_arg,
                max_seq_len_arg,
                block_tables_arg,
            ) = get_seq_len_block_table_args(decode_meta, False, attn_type)

            output[num_prefill_query_tokens:] = PagedAttention.forward_decode(
                decode_query,
                key_cache,
                value_cache,
                block_tables_arg,
                seq_lens_arg,
                max_seq_len_arg,
                self.kv_cache_dtype,
                self.num_kv_heads,
                self.scale,
                self.alibi_slopes,
                layer._k_scale,
                layer._v_scale,
            )

        # Reshape the output tensor.
        return output.view(-1, self.num_heads * self.head_size)

    def _run_memory_efficient_xformers_forward(
        self,
        query: torch.Tensor,
        key: torch.Tensor,
        value: torch.Tensor,
        attn_metadata: XFormersMetadata,
        attn_type: str = AttentionType.DECODER,
    ) -> torch.Tensor:
        """Attention for 1D query of multiple prompts. Multiple prompt
        tokens are flattened in to `query` input.

        See https://facebookresearch.github.io/xformers/components/ops.html
        for API spec.

        Args:
            output: shape = [num_prefill_tokens, num_heads, head_size]
            query: shape = [num_prefill_tokens, num_heads, head_size]
            key: shape = [num_prefill_tokens, num_kv_heads, head_size]
            value: shape = [num_prefill_tokens, num_kv_heads, head_size]
            attn_metadata: Metadata for attention.
            attn_type: Select attention type, between encoder attention,
                       decoder self-attention, or encoder/decoder cross-
                       attention. Defaults to decoder self-attention,
                       which is the vLLM default generally
        """

        original_query = query
        if self.num_kv_heads != self.num_heads:
            # GQA/MQA requires the shape [B, M, G, H, K].
            # Note that the output also has the same shape (which is different
            # from a spec from the doc).
            query = query.view(query.shape[0], self.num_kv_heads,
                               self.num_queries_per_kv, query.shape[-1])
            key = key[:, :,
                      None, :].expand(key.shape[0], self.num_kv_heads,
                                      self.num_queries_per_kv, key.shape[-1])
            value = value[:, :,
                          None, :].expand(value.shape[0], self.num_kv_heads,
                                          self.num_queries_per_kv,
                                          value.shape[-1])

        # Set attention bias if not provided. This typically happens at
        # the very attention layer of every iteration.
        # FIXME(woosuk): This is a hack.
        attn_bias = _get_attn_bias(attn_metadata, attn_type)
        if attn_bias is None:
            if self.alibi_slopes is None:

                # Cross attention block of decoder branch of encoder-decoder
                # model uses seq_lens for dec / encoder_seq_lens for enc
                if (attn_type == AttentionType.ENCODER_DECODER):
                    assert attn_metadata.seq_lens is not None
                    assert attn_metadata.encoder_seq_lens is not None

                    # Cross-attention mask is non-causal
                    attn_bias = BlockDiagonalMask.from_seqlens(
                        attn_metadata.seq_lens, attn_metadata.encoder_seq_lens)

                # Encoder branch of encoder-decoder model uses
                # attn_metadata.encoder_seq_lens
                elif attn_type == AttentionType.ENCODER:

                    assert attn_metadata.encoder_seq_lens is not None

                    # Encoder self-attention mask is non-causal
                    attn_bias = BlockDiagonalMask.from_seqlens(
                        attn_metadata.encoder_seq_lens)

                # Self-attention block of encoder-only model just
                # uses the seq_lens directly.
                elif attn_type == AttentionType.ENCODER_ONLY:
                    assert attn_metadata.seq_lens is not None

                    # Encoder self-attention mask is non-causal
                    attn_bias = BlockDiagonalMask.from_seqlens(
                        attn_metadata.seq_lens)

                # Self-attention block of decoder branch just
                # uses the seq_lens directly
                elif attn_type == AttentionType.DECODER:
                    assert attn_metadata.seq_lens is not None

                    # Decoder self-attention mask is causal
                    attn_bias = BlockDiagonalCausalMask.from_seqlens(
                        attn_metadata.seq_lens)
                else:
                    raise ValueError("Unknown AttentionType: %s", attn_type)

                if self.sliding_window is not None:
                    attn_bias = attn_bias.make_local_attention(
                        self.sliding_window)
                attn_bias = [attn_bias]
            else:
                assert attn_type == AttentionType.DECODER
                assert attn_metadata.seq_lens is not None
                attn_bias = _make_alibi_bias(self.alibi_slopes,
                                             self.num_kv_heads, query.dtype,
                                             attn_metadata.seq_lens)

            _set_attn_bias(attn_metadata, attn_bias, attn_type)

        # No alibi slopes.
        # TODO(woosuk): Too many view operations. Let's try to reduce
        # them in the future for code readability.
        if self.alibi_slopes is None:
            # Add the batch dimension.
            query = query.unsqueeze(0)
            key = key.unsqueeze(0)
            value = value.unsqueeze(0)
            out = xops.memory_efficient_attention_forward(
                query,
                key,
                value,
                attn_bias=attn_bias[0],
                p=0.0,
                scale=self.scale)
            return out.view_as(original_query)

        # Attention with alibi slopes.
        # FIXME(woosuk): Because xformers does not support dynamic sequence
        # lengths with custom attention bias, we process each prompt one by
        # one. This is inefficient, especially when we have many short prompts.
        assert attn_metadata.seq_lens is not None
        output = torch.empty_like(original_query)
        start = 0
        for i, seq_len in enumerate(attn_metadata.seq_lens):
            end = start + seq_len
            out = xops.memory_efficient_attention_forward(
                query[None, start:end],
                key[None, start:end],
                value[None, start:end],
                attn_bias=attn_bias[i],
                p=0.0,
                scale=self.scale)
            # TODO(woosuk): Unnecessary copy. Optimize.
            output[start:end].copy_(out.view_as(original_query[start:end]))
            start += seq_len
        return output


def _make_alibi_bias(
    alibi_slopes: torch.Tensor,
    num_kv_heads: int,
    dtype: torch.dtype,
    seq_lens: List[int],
) -> List[AttentionBias]:
    attn_biases: List[AttentionBias] = []
    for seq_len in seq_lens:
        bias = torch.arange(seq_len, dtype=dtype)
        # NOTE(zhuohan): HF uses
        #     `bias = bias[None, :].repeat(seq_len, 1)`
        # here. We find that both biases give the same results, but
        # the bias below more accurately follows the original ALiBi
        # paper.
        # Calculate a matrix where each element represents ith element- jth
        # element.
        bias = bias[None, :] - bias[:, None]

        padded_len = (seq_len + 7) // 8 * 8
        num_heads = alibi_slopes.shape[0]
        bias = torch.empty(
            1,  # batch size
            num_heads,
            seq_len,
            padded_len,
            device=alibi_slopes.device,
            dtype=dtype,
        )[:, :, :, :seq_len].copy_(bias)
        bias.mul_(alibi_slopes[:, None, None])
        if num_heads != num_kv_heads:
            bias = bias.unflatten(1, (num_kv_heads, num_heads // num_kv_heads))
        attn_biases.append(LowerTriangularMaskWithTensorBias(bias))

    return attn_biases<|MERGE_RESOLUTION|>--- conflicted
+++ resolved
@@ -220,11 +220,7 @@
             slot_mapping=slot_mapping,
             multi_modal_placeholder_index_maps=self.
             multi_modal_placeholder_index_maps,
-<<<<<<< HEAD
-            enable_kv_scales_calculation=True,
-=======
             enable_kv_scales_calculation=self.enable_kv_scales_calculation,
->>>>>>> 80fcc3ed
             seq_lens=seq_lens,
             seq_lens_tensor=seq_lens_tensor,
             max_query_len=self.max_query_len,
