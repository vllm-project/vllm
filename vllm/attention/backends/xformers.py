"""Attention layer with xFormers and PagedAttention."""
from dataclasses import dataclass
from typing import Any, Dict, List, Optional, Tuple, Type

import torch
from xformers import ops as xops
from xformers.ops.fmha.attn_bias import (AttentionBias,
                                         BlockDiagonalCausalMask,
                                         BlockDiagonalMask,
                                         LowerTriangularMaskWithTensorBias)

from vllm.attention.backends.abstract import (AttentionBackend, AttentionImpl,
                                              AttentionLayer,
                                              AttentionMetadata, AttentionType)
from vllm.attention.backends.utils import (
    CommonAttentionState, CommonMetadataBuilder,
    get_num_prefill_decode_query_kv_tokens, get_seq_len_block_table_args,
    is_all_cross_attn_metadata_set, is_all_encoder_attn_metadata_set)
from vllm.attention.ops.paged_attn import (PagedAttention,
                                           PagedAttentionMetadata)
from vllm.logger import init_logger

logger = init_logger(__name__)


class XFormersBackend(AttentionBackend):

    @staticmethod
    def get_name() -> str:
        return "XFORMERS"

    @staticmethod
    def get_impl_cls() -> Type["XFormersImpl"]:
        return XFormersImpl

    @staticmethod
    def get_metadata_cls() -> Type["AttentionMetadata"]:
        return XFormersMetadata

    @staticmethod
    def get_builder_cls() -> Type["XFormersMetadataBuilder"]:
        return XFormersMetadataBuilder

    @staticmethod
    def get_state_cls() -> Type["CommonAttentionState"]:
        return CommonAttentionState

    @staticmethod
    def get_kv_cache_shape(
        num_blocks: int,
        block_size: int,
        num_kv_heads: int,
        head_size: int,
    ) -> Tuple[int, ...]:
        return PagedAttention.get_kv_cache_shape(num_blocks, block_size,
                                                 num_kv_heads, head_size)

    @staticmethod
    def swap_blocks(
        src_kv_cache: torch.Tensor,
        dst_kv_cache: torch.Tensor,
        src_to_dst: Dict[int, int],
    ) -> None:
        PagedAttention.swap_blocks(src_kv_cache, dst_kv_cache, src_to_dst)

    @staticmethod
    def copy_blocks(
        kv_caches: List[torch.Tensor],
        src_to_dists: torch.Tensor,
    ) -> None:
        PagedAttention.copy_blocks(kv_caches, src_to_dists)


@dataclass
class XFormersMetadata(AttentionMetadata, PagedAttentionMetadata):
    """Metadata for XFormersbackend.

    NOTE: Any python object stored here is not updated when it is
    cuda-graph replayed. If you have values that need to be changed
    dynamically, it should be stored in tensor. The tensor has to be
    updated from `CUDAGraphRunner.forward` API.
    """

    # |---------- N-1 iteration --------|
    # |---------------- N iteration ---------------------|
    # |- tokenA -|......................|-- newTokens ---|
    # |---------- context_len ----------|
    # |-------------------- seq_len ----------------------|
    #                                   |-- query_len ---|

    # seq_lens stored as a tensor.
    seq_lens_tensor: Optional[torch.Tensor]

    # FIXME: It is for flash attn.
    # Maximum sequence length among prefill batch. 0 if there are decoding
    # requests only.
    max_prefill_seq_len: int
    # Maximum sequence length among decode batch. 0 if there are prefill
    # requests only.
    max_decode_seq_len: int

    # Whether or not if cuda graph is enabled.
    # Cuda-graph is currently enabled for decoding only.
    # TODO(woosuk): Move `use_cuda_graph` out since it's unrelated to attention.
    use_cuda_graph: bool

    # (batch_size,). The sequence length per sequence. Sequence length means
    # the computed tokens + new tokens None if it is a decoding.
    seq_lens: Optional[List[int]] = None

    # FIXME: It is for flash attn.
    # (batch_size + 1,). The cumulative sequence lengths of the sequences in
    # the batch, used to index into sequence. E.g., if the sequence length is
    # [4, 6], it is [0, 4, 10].
    seq_start_loc: Optional[torch.Tensor] = None

    # (batch_size,) A tensor of context lengths (tokens that are computed
    # so far).
    context_lens_tensor: Optional[torch.Tensor] = None

    # Maximum query length in the batch. None for decoding.
    max_query_len: Optional[int] = None

    # Max number of query tokens among request in the batch.
    max_decode_query_len: Optional[int] = None

    # (batch_size + 1,). The cumulative subquery lengths of the sequences in
    # the batch, used to index into subquery. E.g., if the subquery length
    # is [4, 6], it is [0, 4, 10].
    query_start_loc: Optional[torch.Tensor] = None

    # Self-attention prefill/decode metadata cache
    _cached_prefill_metadata: Optional["XFormersMetadata"] = None
    _cached_decode_metadata: Optional["XFormersMetadata"] = None

    # Begin encoder attn & enc/dec cross-attn fields...

    # Encoder sequence lengths representation
    encoder_seq_lens: Optional[List[int]] = None
    encoder_seq_lens_tensor: Optional[torch.Tensor] = None
    # FIXME: It is for flash attn.
    # (batch_size + 1,). The cumulative sequence lengths of the sequences in
    # the batch, used to index into sequence. E.g., if the sequence length is
    # [4, 6], it is [0, 4, 10].
    encoder_seq_start_loc: Optional[torch.Tensor] = None

    # Maximum sequence length among encoder sequences
    max_encoder_seq_len: Optional[int] = None

    # Number of tokens input to encoder
    num_encoder_tokens: Optional[int] = None

    # Cross-attention memory-mapping data structures: slot mapping
    # and block tables
    cross_slot_mapping: Optional[torch.Tensor] = None
    cross_block_tables: Optional[torch.Tensor] = None

    def __post_init__(self):
        # Set during the execution of the first attention op.
        # It is a list because it is needed to set per prompt
        # when alibi slopes is used. It is because of the limitation
        # from xformer API.
        # will not appear in the __repr__ and __init__
        self.attn_bias: Optional[List[AttentionBias]] = None
        self.encoder_attn_bias: Optional[List[AttentionBias]] = None
        self.cross_attn_bias: Optional[List[AttentionBias]] = None

    @property
    def is_all_encoder_attn_metadata_set(self):
        '''
        All attention metadata required for encoder attention is set.
        '''
        return is_all_encoder_attn_metadata_set(self)

    @property
    def is_all_cross_attn_metadata_set(self):
        '''
        All attention metadata required for enc/dec cross-attention is set.

        Superset of encoder attention required metadata.
        '''
        return is_all_cross_attn_metadata_set(self)

    @property
    def prefill_metadata(self) -> Optional["XFormersMetadata"]:
        if self.num_prefills == 0:
            return None

        if self._cached_prefill_metadata is not None:
            # Recover cached prefill-phase attention
            # metadata structure
            return self._cached_prefill_metadata

        assert ((self.seq_lens is not None)
                or (self.encoder_seq_lens is not None))
        assert ((self.seq_lens_tensor is not None)
                or (self.encoder_seq_lens_tensor is not None))

        # Compute some attn_metadata fields which default to None
        query_start_loc = (None if self.query_start_loc is None else
                           self.query_start_loc[:self.num_prefills + 1])
        slot_mapping = (None if self.slot_mapping is None else
                        self.slot_mapping[:self.num_prefill_tokens])
        seq_lens = (None if self.seq_lens is None else
                    self.seq_lens[:self.num_prefills])
        seq_lens_tensor = (None if self.seq_lens_tensor is None else
                           self.seq_lens_tensor[:self.num_prefills])
        context_lens_tensor = (None if self.context_lens_tensor is None else
                               self.context_lens_tensor[:self.num_prefills])
        block_tables = (None if self.block_tables is None else
                        self.block_tables[:self.num_prefills])

        # Construct & cache prefill-phase attention metadata structure
        self._cached_prefill_metadata = XFormersMetadata(
            num_prefills=self.num_prefills,
            num_prefill_tokens=self.num_prefill_tokens,
            num_decode_tokens=0,
            slot_mapping=slot_mapping,
            multi_modal_placeholder_index_maps=self.
            multi_modal_placeholder_index_maps,
            enable_kv_scales_calculation=self.enable_kv_scales_calculation,
            seq_lens=seq_lens,
            seq_lens_tensor=seq_lens_tensor,
            max_query_len=self.max_query_len,
            max_prefill_seq_len=self.max_prefill_seq_len,
            max_decode_seq_len=0,
            query_start_loc=query_start_loc,
            context_lens_tensor=context_lens_tensor,
            block_tables=block_tables,
            use_cuda_graph=False,
            # Begin encoder & cross attn fields below...
            encoder_seq_lens=self.encoder_seq_lens,
            encoder_seq_lens_tensor=self.encoder_seq_lens_tensor,
            max_encoder_seq_len=self.max_encoder_seq_len,
            cross_slot_mapping=self.cross_slot_mapping,
            cross_block_tables=self.cross_block_tables)
        return self._cached_prefill_metadata

    @property
    def decode_metadata(self) -> Optional["XFormersMetadata"]:
        if self.num_decode_tokens == 0:
            return None

        if self._cached_decode_metadata is not None:
            # Recover cached decode-phase attention
            # metadata structure
            return self._cached_decode_metadata
        assert ((self.seq_lens_tensor is not None)
                or (self.encoder_seq_lens_tensor is not None))

        # Compute some attn_metadata fields which default to None
        slot_mapping = (None if self.slot_mapping is None else
                        self.slot_mapping[self.num_prefill_tokens:])
        seq_lens_tensor = (None if self.seq_lens_tensor is None else
                           self.seq_lens_tensor[self.num_prefills:])
        block_tables = (None if self.block_tables is None else
                        self.block_tables[self.num_prefills:])

        # Construct & cache decode-phase attention metadata structure
        self._cached_decode_metadata = XFormersMetadata(
            num_prefills=0,
            num_prefill_tokens=0,
            num_decode_tokens=self.num_decode_tokens,
            slot_mapping=slot_mapping,
            multi_modal_placeholder_index_maps=None,
            enable_kv_scales_calculation=True,
            seq_lens_tensor=seq_lens_tensor,
            max_prefill_seq_len=0,
            max_decode_seq_len=self.max_decode_seq_len,
            block_tables=block_tables,
            use_cuda_graph=self.use_cuda_graph,
            # Begin encoder & cross attn fields below...
            encoder_seq_lens=self.encoder_seq_lens,
            encoder_seq_lens_tensor=self.encoder_seq_lens_tensor,
            max_encoder_seq_len=self.max_encoder_seq_len,
            cross_slot_mapping=self.cross_slot_mapping,
            cross_block_tables=self.cross_block_tables)

        # Batch may be composed of prefill|decodes, adjust query start indices
        # to refer to the start of decodes when the two are split apart.
        # E.g. in tokens:[3 prefills|6 decodes], query_start_loc=[3,9] => [0,6].
        if self._cached_decode_metadata.query_start_loc is not None:
            qs = self._cached_decode_metadata.query_start_loc
            self._cached_decode_metadata.query_start_loc = qs - qs[0]
        return self._cached_decode_metadata


def _get_attn_bias(
    attn_metadata: XFormersMetadata,
    attn_type: str,
) -> Optional[AttentionBias]:
    '''
    Extract appropriate attention bias from attention metadata
    according to attention type.

    Arguments:

    * attn_metadata: Attention metadata structure associated with attention
    * attn_type: encoder attention, decoder self-attention,
                 encoder/decoder cross-attention

    Returns:
    * Appropriate attention bias value given the attention type
    '''

    if (attn_type == AttentionType.DECODER
            or attn_type == AttentionType.ENCODER_ONLY):
        return attn_metadata.attn_bias
    elif attn_type == AttentionType.ENCODER:
        return attn_metadata.encoder_attn_bias
    elif attn_type == AttentionType.ENCODER_DECODER:
        return attn_metadata.cross_attn_bias
    else:
        raise AttributeError(f"Invalid attention type {str(attn_type)}")


def _set_attn_bias(
    attn_metadata: XFormersMetadata,
    attn_bias: List[Optional[AttentionBias]],
    attn_type: str,
) -> None:
    '''
    Update appropriate attention bias field of attention metadata,
    according to attention type.

    Arguments:

    * attn_metadata: Attention metadata structure associated with attention
    * attn_bias: The desired attention bias value
    * attn_type: encoder attention, decoder self-attention,
                 encoder/decoder cross-attention
    '''

    if (attn_type == AttentionType.DECODER
            or attn_type == AttentionType.ENCODER_ONLY):
        attn_metadata.attn_bias = attn_bias
    elif attn_type == AttentionType.ENCODER:
        attn_metadata.encoder_attn_bias = attn_bias
    elif attn_type == AttentionType.ENCODER_DECODER:
        attn_metadata.cross_attn_bias = attn_bias
    else:
        raise AttributeError(f"Invalid attention type {str(attn_type)}")


class XFormersMetadataBuilder(CommonMetadataBuilder[XFormersMetadata]):

    _metadata_cls = XFormersMetadata


class XFormersImpl(AttentionImpl[XFormersMetadata]):
    """
    If the input tensors contain prompt tokens, the layout is as follows:
    |<--------------- num_prefill_tokens ----------------->|	
    |<--prefill_0-->|<--prefill_1-->|...|<--prefill_N-1--->|

    Otherwise, the layout is as follows:	
    |<----------------- num_decode_tokens ------------------>|	
    |<--decode_0-->|..........|<--decode_M-1-->|<--padding-->|

    Generation tokens can contain padding when cuda-graph is used.
    Currently, prompt tokens don't contain any padding.

    The prompts might have different lengths, while the generation tokens
    always have length 1.

    If chunked prefill is enabled, prefill tokens and decode tokens can be
    batched together in a flattened 1D query.

    |<----- num_prefill_tokens ---->|<------- num_decode_tokens --------->|
    |<-prefill_0->|...|<-prefill_N-1->|<--decode_0-->|...|<--decode_M-1-->|

    Currently, cuda graph is disabled for chunked prefill, meaning there's no
    padding between prefill and decode tokens.
    """

    def __init__(
        self,
        num_heads: int,
        head_size: int,
        scale: float,
        num_kv_heads: int,
        alibi_slopes: Optional[List[float]],
        sliding_window: Optional[int],
        kv_cache_dtype: str,
        blocksparse_params: Optional[Dict[str, Any]] = None,
        logits_soft_cap: Optional[float] = None,
        attn_type: str = AttentionType.DECODER,
    ) -> None:
        if blocksparse_params is not None:
            raise ValueError(
                "XFormers does not support block-sparse attention.")
        if logits_soft_cap is not None:
            logger.warning_once("XFormers does not support logits soft cap. "
                                "Outputs may be slightly off.")
        self.num_heads = num_heads
        self.head_size = head_size
        self.scale = float(scale)
        self.num_kv_heads = num_kv_heads
        if alibi_slopes is not None:
            alibi_slopes = torch.tensor(alibi_slopes, dtype=torch.float32)
        self.alibi_slopes = alibi_slopes
        self.sliding_window = sliding_window
        self.kv_cache_dtype = kv_cache_dtype

        assert self.num_heads % self.num_kv_heads == 0
        self.num_queries_per_kv = self.num_heads // self.num_kv_heads

        suppored_head_sizes = PagedAttention.get_supported_head_sizes()
        if head_size not in suppored_head_sizes:
            raise ValueError(
                f"Head size {head_size} is not supported by PagedAttention. "
                f"Supported head sizes are: {suppored_head_sizes}.")

        self.attn_type = attn_type

    def forward(
        self,
        layer: AttentionLayer,
        query: torch.Tensor,
        key: Optional[torch.Tensor],
        value: Optional[torch.Tensor],
        kv_cache: torch.Tensor,
        attn_metadata: "XFormersMetadata",
<<<<<<< HEAD
        k_scale: torch.Tensor,
        v_scale: torch.Tensor,
=======
>>>>>>> 96663699
        output: Optional[torch.Tensor] = None,
    ) -> torch.Tensor:
        """Forward pass with xFormers and PagedAttention.

        For decoder-only models: query, key and value must be non-None.

        For encoder/decoder models:
        * XFormersImpl.forward() may be invoked for both self- and cross-
          attention layers.
        * For self-attention: query, key and value must be non-None.
        * For cross-attention:
            * Query must be non-None
            * During prefill, key and value must be non-None; key and value
              get cached for use during decode.
            * During decode, key and value may be None, since:
              (1) key and value tensors were cached during prefill, and
              (2) cross-attention key and value tensors do not grow during
                  decode
        
        A note on how the attn_type (attention type enum) argument impacts
        attention forward() behavior:
    
            * DECODER: normal decoder-only behavior;
                use decoder self-attention block table
            * ENCODER: no KV caching; pass encoder sequence
                attributes (encoder_seq_lens/encoder_seq_lens_tensor/
                max_encoder_seq_len) to kernel, in lieu of decoder
                sequence attributes (seq_lens/seq_lens_tensor/max_seq_len).
                Used for encoder branch of encoder-decoder models.
            * ENCODER_ONLY: no kv_caching, uses the normal attention 
                attributes (seq_lens/seq_lens_tensor/max_seq_len).
            * ENCODER_DECODER: cross-attention behavior;
                use cross-attention block table for caching KVs derived
                from encoder hidden states; since KV sequence lengths
                will match encoder sequence lengths, pass encoder sequence
                attributes to kernel (encoder_seq_lens/encoder_seq_lens_tensor/
                max_encoder_seq_len)
    
        Args:
            query: shape = [num_tokens, num_heads * head_size]
            key: shape = [num_tokens, num_kv_heads * head_size]
            value: shape = [num_tokens, num_kv_heads * head_size]
            kv_cache = [2, num_blocks, block_size * num_kv_heads * head_size]
                NOTE: kv_cache will be an empty tensor with shape [0]
                for profiling run.
            attn_metadata: Metadata for attention.
            attn_type: Select attention type, between encoder attention,
                       decoder self-attention, or encoder/decoder cross-
                       attention. Defaults to decoder self-attention,
                       which is the vLLM default generally
        Returns:
            shape = [num_tokens, num_heads * head_size]
        """
        attn_type = self.attn_type
        # Check that appropriate attention metadata attributes are
        # selected for the desired attention type
        if (attn_type == AttentionType.ENCODER
                and (not attn_metadata.is_all_encoder_attn_metadata_set)):
            raise AttributeError("Encoder attention requires setting "
                                 "encoder metadata attributes.")

        elif (attn_type == AttentionType.ENCODER_DECODER
              and (not attn_metadata.is_all_cross_attn_metadata_set)):
            raise AttributeError("Encoder/decoder cross-attention "
                                 "requires setting cross-attention "
                                 "metadata attributes.")

        query = query.view(-1, self.num_heads, self.head_size)
        if key is not None:
            assert value is not None
            key = key.view(-1, self.num_kv_heads, self.head_size)
            value = value.view(-1, self.num_kv_heads, self.head_size)
        else:
            assert value is None

        # Self-attention vs. cross-attention will impact
        # which KV cache memory-mapping & which
        # seqlen datastructures we utilize

        if (attn_type != AttentionType.ENCODER and kv_cache.numel() > 0):
            # KV-cache during decoder-self- or
            # encoder-decoder-cross-attention, but not
            # during encoder attention.
            #
            # Even if there are no new key/value pairs to cache,
            # we still need to break out key_cache and value_cache
            # i.e. for later use by paged attention
            key_cache, value_cache = PagedAttention.split_kv_cache(
                kv_cache, self.num_kv_heads, self.head_size)

            if (key is not None) and (value is not None):

                if attn_type == AttentionType.ENCODER_DECODER:
                    # Update cross-attention KV cache (prefill-only)
                    # During cross-attention decode, key & value will be None,
                    # preventing this IF-statement branch from running
                    updated_slot_mapping = attn_metadata.cross_slot_mapping
                else:
                    # Update self-attention KV cache (prefill/decode)
                    updated_slot_mapping = attn_metadata.slot_mapping

                # Reshape the input keys and values and store them in the cache.
                # If kv_cache is not provided, the new key and value tensors are
                # not cached. This happens during the initial memory
                # profiling run.
                PagedAttention.write_to_paged_cache(
                    key, value, key_cache, value_cache, updated_slot_mapping,
                    self.kv_cache_dtype, layer._k_scale, layer._v_scale)
        (num_prefill_query_tokens, num_prefill_kv_tokens,
        num_decode_query_tokens) = \
            get_num_prefill_decode_query_kv_tokens(attn_metadata, attn_type)

        output = torch.empty_like(query)
        # Query for decode. KV is not needed because it is already cached.
        decode_query = query[num_prefill_query_tokens:]
        # QKV for prefill.
        query = query[:num_prefill_query_tokens]
        if key is not None and value is not None:
            key = key[:num_prefill_kv_tokens]
            value = value[:num_prefill_kv_tokens]

        assert query.shape[0] == num_prefill_query_tokens
        assert decode_query.shape[0] == num_decode_query_tokens

        if prefill_meta := attn_metadata.prefill_metadata:
            # Prompt run.
            if kv_cache.numel() == 0 or prefill_meta.block_tables.numel() == 0:
                # normal attention.
                # block tables are empty if the prompt does not have a cached
                # prefix.
                out = self._run_memory_efficient_xformers_forward(
                    query, key, value, prefill_meta, attn_type=attn_type)
                assert out.shape == output[:num_prefill_query_tokens].shape
                output[:num_prefill_query_tokens] = out
            else:
                assert attn_type != AttentionType.ENCODER_ONLY, (
                    "Encoder-only models should not have prefix attention.")

                assert prefill_meta.query_start_loc is not None
                assert prefill_meta.max_query_len is not None

                # prefix-enabled attention
                # TODO(Hai) this triton kernel has regression issue (broke) to
                # deal with different data types between KV and FP8 KV cache,
                # to be addressed separately.
                out = PagedAttention.forward_prefix(
                    query,
                    key,
                    value,
                    self.kv_cache_dtype,
                    key_cache,
                    value_cache,
                    prefill_meta.block_tables,
                    prefill_meta.query_start_loc,
                    prefill_meta.seq_lens_tensor,
                    prefill_meta.context_lens_tensor,
                    prefill_meta.max_query_len,
                    self.alibi_slopes,
                    self.sliding_window,
                    layer._k_scale,
                    layer._v_scale,
                )
                assert output[:num_prefill_query_tokens].shape == out.shape
                output[:num_prefill_query_tokens] = out

        if decode_meta := attn_metadata.decode_metadata:
            assert attn_type != AttentionType.ENCODER_ONLY, (
                "Encoder-only models should not have decode metadata.")

            (
                seq_lens_arg,
                max_seq_len_arg,
                block_tables_arg,
            ) = get_seq_len_block_table_args(decode_meta, False, attn_type)

            output[num_prefill_query_tokens:] = PagedAttention.forward_decode(
                decode_query,
                key_cache,
                value_cache,
                block_tables_arg,
                seq_lens_arg,
                max_seq_len_arg,
                self.kv_cache_dtype,
                self.num_kv_heads,
                self.scale,
                self.alibi_slopes,
                layer._k_scale,
                layer._v_scale,
            )

        # Reshape the output tensor.
        return output.view(-1, self.num_heads * self.head_size)

    def _run_memory_efficient_xformers_forward(
        self,
        query: torch.Tensor,
        key: torch.Tensor,
        value: torch.Tensor,
        attn_metadata: XFormersMetadata,
        attn_type: str = AttentionType.DECODER,
    ) -> torch.Tensor:
        """Attention for 1D query of multiple prompts. Multiple prompt
        tokens are flattened in to `query` input.

        See https://facebookresearch.github.io/xformers/components/ops.html
        for API spec.

        Args:
            output: shape = [num_prefill_tokens, num_heads, head_size]
            query: shape = [num_prefill_tokens, num_heads, head_size]
            key: shape = [num_prefill_tokens, num_kv_heads, head_size]
            value: shape = [num_prefill_tokens, num_kv_heads, head_size]
            attn_metadata: Metadata for attention.
            attn_type: Select attention type, between encoder attention,
                       decoder self-attention, or encoder/decoder cross-
                       attention. Defaults to decoder self-attention,
                       which is the vLLM default generally
        """

        original_query = query
        if self.num_kv_heads != self.num_heads:
            # GQA/MQA requires the shape [B, M, G, H, K].
            # Note that the output also has the same shape (which is different
            # from a spec from the doc).
            query = query.view(query.shape[0], self.num_kv_heads,
                               self.num_queries_per_kv, query.shape[-1])
            key = key[:, :,
                      None, :].expand(key.shape[0], self.num_kv_heads,
                                      self.num_queries_per_kv, key.shape[-1])
            value = value[:, :,
                          None, :].expand(value.shape[0], self.num_kv_heads,
                                          self.num_queries_per_kv,
                                          value.shape[-1])

        # Set attention bias if not provided. This typically happens at
        # the very attention layer of every iteration.
        # FIXME(woosuk): This is a hack.
        attn_bias = _get_attn_bias(attn_metadata, attn_type)
        if attn_bias is None:
            if self.alibi_slopes is None:

                # Cross attention block of decoder branch of encoder-decoder
                # model uses seq_lens for dec / encoder_seq_lens for enc
                if (attn_type == AttentionType.ENCODER_DECODER):
                    assert attn_metadata.seq_lens is not None
                    assert attn_metadata.encoder_seq_lens is not None

                    # Cross-attention mask is non-causal
                    attn_bias = BlockDiagonalMask.from_seqlens(
                        attn_metadata.seq_lens, attn_metadata.encoder_seq_lens)

                # Encoder branch of encoder-decoder model uses
                # attn_metadata.encoder_seq_lens
                elif attn_type == AttentionType.ENCODER:

                    assert attn_metadata.encoder_seq_lens is not None

                    # Encoder self-attention mask is non-causal
                    attn_bias = BlockDiagonalMask.from_seqlens(
                        attn_metadata.encoder_seq_lens)

                # Self-attention block of encoder-only model just
                # uses the seq_lens directly.
                elif attn_type == AttentionType.ENCODER_ONLY:
                    assert attn_metadata.seq_lens is not None

                    # Encoder self-attention mask is non-causal
                    attn_bias = BlockDiagonalMask.from_seqlens(
                        attn_metadata.seq_lens)

                # Self-attention block of decoder branch just
                # uses the seq_lens directly
                elif attn_type == AttentionType.DECODER:
                    assert attn_metadata.seq_lens is not None

                    # Decoder self-attention mask is causal
                    attn_bias = BlockDiagonalCausalMask.from_seqlens(
                        attn_metadata.seq_lens)
                else:
                    raise ValueError("Unknown AttentionType: %s", attn_type)

                if self.sliding_window is not None:
                    attn_bias = attn_bias.make_local_attention(
                        self.sliding_window)
                attn_bias = [attn_bias]
            else:
                assert attn_type == AttentionType.DECODER
                assert attn_metadata.seq_lens is not None
                attn_bias = _make_alibi_bias(self.alibi_slopes,
                                             self.num_kv_heads, query.dtype,
                                             attn_metadata.seq_lens)

            _set_attn_bias(attn_metadata, attn_bias, attn_type)

        # No alibi slopes.
        # TODO(woosuk): Too many view operations. Let's try to reduce
        # them in the future for code readability.
        if self.alibi_slopes is None:
            # Add the batch dimension.
            query = query.unsqueeze(0)
            key = key.unsqueeze(0)
            value = value.unsqueeze(0)
            out = xops.memory_efficient_attention_forward(
                query,
                key,
                value,
                attn_bias=attn_bias[0],
                p=0.0,
                scale=self.scale)
            return out.view_as(original_query)

        # Attention with alibi slopes.
        # FIXME(woosuk): Because xformers does not support dynamic sequence
        # lengths with custom attention bias, we process each prompt one by
        # one. This is inefficient, especially when we have many short prompts.
        assert attn_metadata.seq_lens is not None
        output = torch.empty_like(original_query)
        start = 0
        for i, seq_len in enumerate(attn_metadata.seq_lens):
            end = start + seq_len
            out = xops.memory_efficient_attention_forward(
                query[None, start:end],
                key[None, start:end],
                value[None, start:end],
                attn_bias=attn_bias[i],
                p=0.0,
                scale=self.scale)
            # TODO(woosuk): Unnecessary copy. Optimize.
            output[start:end].copy_(out.view_as(original_query[start:end]))
            start += seq_len
        return output


def _make_alibi_bias(
    alibi_slopes: torch.Tensor,
    num_kv_heads: int,
    dtype: torch.dtype,
    seq_lens: List[int],
) -> List[AttentionBias]:
    attn_biases: List[AttentionBias] = []
    for seq_len in seq_lens:
        bias = torch.arange(seq_len, dtype=dtype)
        # NOTE(zhuohan): HF uses
        #     `bias = bias[None, :].repeat(seq_len, 1)`
        # here. We find that both biases give the same results, but
        # the bias below more accurately follows the original ALiBi
        # paper.
        # Calculate a matrix where each element represents ith element- jth
        # element.
        bias = bias[None, :] - bias[:, None]

        padded_len = (seq_len + 7) // 8 * 8
        num_heads = alibi_slopes.shape[0]
        bias = torch.empty(
            1,  # batch size
            num_heads,
            seq_len,
            padded_len,
            device=alibi_slopes.device,
            dtype=dtype,
        )[:, :, :, :seq_len].copy_(bias)
        bias.mul_(alibi_slopes[:, None, None])
        if num_heads != num_kv_heads:
            bias = bias.unflatten(1, (num_kv_heads, num_heads // num_kv_heads))
        attn_biases.append(LowerTriangularMaskWithTensorBias(bias))

    return attn_biases<|MERGE_RESOLUTION|>--- conflicted
+++ resolved
@@ -421,11 +421,6 @@
         value: Optional[torch.Tensor],
         kv_cache: torch.Tensor,
         attn_metadata: "XFormersMetadata",
-<<<<<<< HEAD
-        k_scale: torch.Tensor,
-        v_scale: torch.Tensor,
-=======
->>>>>>> 96663699
         output: Optional[torch.Tensor] = None,
     ) -> torch.Tensor:
         """Forward pass with xFormers and PagedAttention.
