--- conflicted
+++ resolved
@@ -544,11 +544,6 @@
                 query,
                 kv_cache,
                 sm_scale=self.scale,
-<<<<<<< HEAD
-                logits_soft_cap=attn_metadata.logits_soft_cap)
-        return output.view(num_tokens, hidden_size)
-        
-=======
                 logits_soft_cap=self.logits_soft_cap)
         return output.view(num_tokens, hidden_size)
->>>>>>> 83c644fe
+        