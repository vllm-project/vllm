--- conflicted
+++ resolved
@@ -181,11 +181,6 @@
         self.sliding_window = (-1, -1)
         self.kv_cache_dtype = kv_cache_dtype
 
-<<<<<<< HEAD
-    def forward(self, query: torch.Tensor, key: torch.Tensor,
-                value: torch.Tensor, kv_cache: Optional[torch.Tensor],
-                attn_metadata: FlashInferMetadata, kv_scale: float):
-=======
         assert self.num_heads % self.num_kv_heads == 0
         self.num_queries_per_kv = self.num_heads // self.num_kv_heads
 
@@ -195,11 +190,10 @@
         key: torch.Tensor,
         value: torch.Tensor,
         kv_cache: Optional[torch.Tensor],
-        attn_metadata: AttentionMetadata[FlashInferMetadata],
+        attn_metadata: FlashInferMetadata,
         kv_scale: float = 1.0,
     ) -> torch.Tensor:
         assert kv_scale == 1.0
->>>>>>> 33d3914b
         num_tokens, hidden_size = query.shape
         query = query.view(-1, self.num_heads, self.head_size)
         key = key.view(-1, self.num_kv_heads, self.head_size)
