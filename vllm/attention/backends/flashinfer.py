--- conflicted
+++ resolved
@@ -14,13 +14,11 @@
 
 from vllm import _custom_ops as ops
 from vllm.attention.backends.abstract import (AttentionBackend, AttentionImpl,
-<<<<<<< HEAD
                                               AttentionMetadata, AttentionType)
-from vllm.attention.ops.paged_attn import PagedAttention
-=======
                                               AttentionMetadata,
                                               AttentionMetadataBuilder,
                                               AttentionType)
+from vllm.attention.ops.paged_attn import PagedAttention
 from vllm.attention.backends.utils import (PAD_SLOT_ID, compute_slot_mapping,
                                            compute_slot_mapping_start_idx,
                                            is_block_tables_empty)
@@ -30,7 +28,6 @@
 if TYPE_CHECKING:
     from vllm.worker.model_runner import (GPUModelRunnerBase,
                                           ModelInputForGPUBuilder)
->>>>>>> 61e59274
 
 
 class FlashInferBackend(AttentionBackend):
