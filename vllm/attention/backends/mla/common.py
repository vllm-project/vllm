# SPDX-License-Identifier: Apache-2.0
"""
This file implements common components for MLA implementations.

First we define:

Sq      as Q sequence length
Skv     as KV sequence length

MLA has two possible ways of computing, a data-movement friendly approach and a 
compute friendly approach, we generally want to use the compute friendly 
approach for "prefill" (i.e. the ratio Sq / Skv is "small", is near 1) 
and the data-movement friendly approach for "decode" (i.e. the ratio 
Sq / Skv is "large"). 

NOTE what we deem small and large is currently determined by if its labelled 
prefill or decode by the scheduler, but this is something we should probably 
tune.

Main reference: DeepseekV2 paper, and FlashInfer Implementation
(https://arxiv.org/abs/2405.04434 and https://github.com/flashinfer-ai/flashinfer/pull/551).

Deepseek's MLA attention works the following way:
* Use a single latent vector to represent the per-token entry of the KV cache.  
* For decode (i.e. the memory friendly approach) the attention "simulates" a 
multi-head attention, while the compute is similar to multi-query attention.

Below is example of both paths assuming batchsize = 1

## More Extent Definitions:

C           Context length, `Skv - Sq`
H           hidden size
N           number of attention heads
Lq          latent dimension for Q              1536 in DSV3
Lkv         latent dimension for K/V            512 in DSV3
P           nope dimension, no rope.            128 in DSV3
R           rope dimension, goes through rope.  64 in DSV3
V           V head dim.                         128 in DSV3

## Vector/Matrix Definitions

h_t         hidden states (input to attention)  shape [Sq, H]
q_c         latent/compressed Q                 shape [Sq, Lq]
q_nope      uncompressed Q (no-rope)            shape [Sq, N, P]
q_pe        uncompressed Q (rope)               shape [Sq, N, R]
kv_c        latent/compressed KV                shape [Skv, Lkv]
k_pe        decoupled k position embeddings     shape [Skv, R]
new_kv_c    new kv_c from current iter          shape [Sq, Lkv]
new_k_pe    new k_pe from current iter          shape [Sq, R]
cache_kv_c  cached k_c from previous iters      shape [C, Lkv]
cache_k_pe  cached k_pe from previous iters     shape [C, R]
W_DQ        project h_t to q_c                  shape [H, Lq]
W_UQ        project q_c to q_nope               shape [Lq, N * P]
W_QR        project q_c to q_pe                 shape [Lq, N * R]
W_DKV       project h_t to kv_c                 shape [H, Lkv]
W_UK        project kv_c to k_nope              shape [Lkv, N * P]
W_KR        project h_t to k_pe                 shape [H, N * R]
W_UV        project kv_c to v                   shape [Lkv, N * V]
W_O         project v to h_t                    shape [N * V, H]


## Compute Friendly Approach (i.e. "_forward_prefill"):

q_c      = h_t @ W_DQ
q_nope   = (q_c @ W_UQ).view(Sq, N, P)
q_pe     = RoPE(q_c @ W_QR).view(Sq, N, R)
new_kv_c = h_t @ W_DKV
new_k_pe = RoPE(h_t @ W_KR)
kv_c     = torch.cat([new_kv_c, cache_kv_c], dim=0)
k_pe     = torch.cat([new_k_pe, cache_k_pe], dim=0)
k_nope   = (kv_c @ W_UK).view(Skv, N, P)
v        = (kv_c @ W_UV).view(Skv, N, V)

// MHA with QK headdim = P + R
//           V headdim = V
//      spda_o shape [Sq, N, V]
spda_o = scaled_dot_product_attention(
    torch.cat([q_nope, q_pe], dim=-1),
    torch.cat([k_nope, k_pe.unsqueeze(1).expand(-1, N, -1)], dim=-1),
    v
) 
return spda_o @ W_O

NOTE: in the actual code, 
    `kv_b_proj` is [W_UK; W_UV] concatnated per head
    `q_b_proj` is [W_UQ; W_QR] concatnated per head
    `out_proj` is W_O


## Data-Movement Friendly Approach (i.e. "_forward_decode"):

Ahead of time, compute:

% this projects from q_c to [Sq, N * Lkv]
W_UQ_UK = einsum("qnp,knp -> qnk"
                     W_UQ.view(Lq, N, P), W_UK.view(Lkv, N, P)
                ).view(Lkv, N * Lkv)
% this projects from attn output [Sq, N * Lkv] to [Sq, H]
W_UV_O  = einsum("knv,nvh -> nkh"
                     W_UV.view(Lkv, N, V), W_O.view(N, V, H)
                ).view(N * Lkv, H)

Runtime
q_c      = h_t @ W_DQ
q_latent = q_c @ W_UQ_UK.view(Sq, N, Lkv)
q_pe     = RoPE(q_c @ W_QR).view(Sq, N, R)
new_kv_c = h_t @ W_DKV
new_k_pe = RoPE(h_t @ W_KR)
kv_c     = torch.cat([new_kv_c, cache_kv_c], dim=0)
k_pe     = torch.cat([new_k_pe, cache_k_pe], dim=0)

// MQA with QK headdim = Lkv + R
//           V headdim = Lkv
//      spda_o shape [Sq, N, Lkv]
// NOTE: this is less compute-friendly since Lkv > P
//       but is more data-movement friendly since its MQA vs MHA
spda_o = scaled_dot_product_attention(
    torch.cat([q_latent, q_pe], dim=-1),
    torch.cat([kv_c, k_pe], dim=-1),
    kv_c
)
return spda_o.reshape(-1, N * Lkv) @ W_UV_O


## Chunked Prefill

For chunked prefill we want to use the compute friendly algorithm. We are 
assuming sufficiently large Sq / Skv ratio, in the future may want to switch to 
the data-movement friendly approach if the chunk (i.e. `Sq`) is small.

However, the compute-friendly approach can potentially run out of memory if Skv
is large due to: `k_nope = (kv_c @ W_UK).view(Skv, N, P)`

To mitigate this, we chunk the computation of attention with respect to the 
current context (i.e. `cache_kv_c` and `cache_k_pe`) so that we can used a 
fixed workspace size.

The chunked prefill approach is as follows:

MCC        Max chunk of context to process per iter, computed dynamically, 
           used to bound the memory usage

q_c        = h_t @ W_DQ
q_nope     = (q_c @ W_UQ).view(Sq, N, P)
q_pe       = RoPE(q_c @ W_QR).view(Sq, N, R)
new_kv_c   = h_t @ W_DKV
new_k_pe   = RoPE(h_t @ W_KR)
new_k_nope = (new_kv_c @ W_UK).view(Sq, N, P)
new_v      = (new_kv_c @ W_UV).view(Sq, N, V)

// MHA between queries and new KV
//     with QK headdim = P + R
//           V headdim = V
//    curr_o   shape [Sq, N, V]
//    curr_lse shape [N, Sq], this is just order FA returns
curr_o, curr_lse = scaled_dot_product_attention(
    torch.cat([q_nope, q_pe], dim=-1),
    torch.cat([new_k_nope, new_k_pe.unsqueeze(1).expand(-1, N, -1)], dim=-1),
    new_v,
    casual=True,
    return_softmax_lse=True
) 

// Compute attention with the already existing context
for chunk_idx in range(cdiv(C, MCC)):
    chunk_start  = chunk_idx * MCC
    chunk_end    = min(chunk_start + MCC, C)
    Sc           = chunk_end - chunk_start
    cache_kv_c_chunk   = cache_kv_c[chunk_start:chunk_end]
    cache_k_pe_chunk   = cache_k_pe[chunk_start:chunk_end]
    cache_k_nope_chunk = (cache_kv_c_chunk @ W_UK).view(-1, N, P)
    cache_v_chunk      = (cache_kv_c_chunk @ W_UV).view(-1, N, V)
    
    chunk_o, chunk_lse = scaled_dot_product_attention(
        torch.cat([q_nope, q_pe], dim=-1),
        torch.cat([cache_k_nope_chunk, 
                   cache_k_pe_chunk.unsqueeze(1).expand(-1, N, -1)], 
                   dim=-1),
        cache_v_chunk,
        casual=False,
        return_softmax_lse=True
    )
    
    curr_o, curr_lse = merge_attn_states(
        suffix_output=curr_o,
        suffix_lse=curr_lse,
        prefix_output=chunk_o,
        prefix_lse=chunk_lse,
    )

return curr_o @ W_O
"""

import functools
from abc import abstractmethod
from collections import defaultdict
from contextlib import contextmanager
from dataclasses import dataclass
from itertools import accumulate
from typing import (TYPE_CHECKING, Any, Dict, Generic, List, Optional, Tuple,
                    Type, TypeVar)

import torch
from compressed_tensors.quantization import QuantizationStrategy

from vllm import _custom_ops as ops
from vllm import envs
from vllm.attention.backends.abstract import (AttentionBackend, AttentionLayer,
                                              AttentionMetadata,
                                              AttentionMetadataBuilder,
                                              AttentionState, MLAAttentionImpl)
from vllm.attention.backends.utils import (PAD_SLOT_ID, compute_slot_mapping,
                                           compute_slot_mapping_start_idx,
                                           get_flash_attn_version,
                                           is_block_tables_empty)
from vllm.attention.ops.triton_merge_attn_states import merge_attn_states
from vllm.distributed import (get_tensor_model_parallel_world_size,
                              tensor_model_parallel_all_reduce)
from vllm.model_executor.layers.linear import (ColumnParallelLinear,
                                               LinearBase, RowParallelLinear,
                                               UnquantizedLinearMethod)
from vllm.model_executor.layers.quantization.compressed_tensors.compressed_tensors import (  # noqa: E501
    CompressedTensorsLinearMethod)
from vllm.model_executor.layers.quantization.compressed_tensors.schemes import (
    CompressedTensorsW8A8Fp8)
from vllm.model_executor.layers.quantization.fp8 import Fp8LinearMethod
from vllm.model_executor.layers.quantization.utils.fp8_utils import (
    apply_fp8_linear_generic, current_platform_fp8_dtype, is_fp8)
from vllm.model_executor.layers.quantization.utils.quant_utils import (
    scaled_quantize)
from vllm.model_executor.layers.rotary_embedding import (
    DeepseekScalingRotaryEmbedding, RotaryEmbedding)
from vllm.multimodal import MultiModalPlaceholderMap
from vllm.platforms import current_platform
from vllm.utils import async_tensor_h2d, cdiv, make_tensor_with_pad, round_down

try:
    from vllm.vllm_flash_attn import flash_attn_varlen_func
    is_vllm_fa = True
except ImportError:
    # For rocm use upstream flash attention
    from flash_attn import flash_attn_varlen_func
    is_vllm_fa = False

from vllm.attention.ops.triton_flash_attention import triton_attention

if TYPE_CHECKING:
    from vllm.worker.model_runner import (ModelInputForGPUBuilder,
                                          ModelInputForGPUWithSamplingMetadata)

is_hip = current_platform.is_rocm()


class MLACommonBackend(AttentionBackend):

    @staticmethod
    def get_name() -> str:
        return "TRITON_MLA"

    @staticmethod
    def get_metadata_cls() -> Type["AttentionMetadata"]:
        return MLACommonMetadata

    @staticmethod
    def get_builder_cls() -> Type["MLACommonMetadataBuilder"]:
        return MLACommonMetadataBuilder

    @staticmethod
    def get_state_cls() -> Type["MLACommonState"]:
        return MLACommonState

    @staticmethod
    def get_kv_cache_shape(
        num_blocks: int,
        block_size: int,
        num_kv_heads: int,  # assumed to be 1 for MLA
        head_size: int,
    ) -> Tuple[int, ...]:
        return (num_blocks, block_size, head_size)

    @staticmethod
    def swap_blocks(
        src_kv_cache: torch.Tensor,
        dst_kv_cache: torch.Tensor,
        src_to_dst: torch.Tensor,
    ) -> None:
        ops.swap_blocks(src_kv_cache, dst_kv_cache, src_to_dst)

    @staticmethod
    def copy_blocks(
        kv_caches: List[torch.Tensor],
        src_to_dists: torch.Tensor,
    ) -> None:
        ops.copy_blocks_mla(kv_caches, src_to_dists)

    @staticmethod
    def get_supported_head_sizes() -> List[int]:
        return [576]


T = TypeVar("T", bound="MLACommonMetadata")


class MLACommonState(AttentionState, Generic[T]):

    def __init__(self, runner):
        self.runner = runner
        self._is_graph_capturing = False

        scheduler_config = runner.scheduler_config
        self.model_config = runner.model_config
        cache_config = runner.cache_config

        self.chunked_prefill_enabled = scheduler_config.chunked_prefill_enabled

        if self.chunked_prefill_enabled:
            self.chunked_prefill_workspace_size = min(
                # Max sure there is enough for 8 full length request or at least
                # 4 pages of cache per request
                max(
                    8 * self.model_config.max_model_len, 4 *
                    scheduler_config.max_num_seqs * cache_config.block_size),
                # For long-context models try not to over-allocate limiting
                # kv-cache space, limiting it to 64k tokens,
                # which would result in the workspace being:
                #   2*(576)*(64*1024) = 144mb
                # (assuming 576 MLA head dim, and fp16)
                # which would result in up-projected context being
                #   2*(192*128)*(64*1024) = 3gb
                # (assuming 192 QK head dim, 128 heads, and fp16)
                128 * 1024)
            assert self.chunked_prefill_workspace_size >= \
                scheduler_config.max_num_seqs * cache_config.block_size

    @contextmanager
    def graph_capture(self, max_batch_size: int):
        self._is_graph_capturing = True

        self._graph_slot_mapping = torch.full((max_batch_size, ),
                                              PAD_SLOT_ID,
                                              dtype=torch.long,
                                              device=self.runner.device)
        self._graph_seq_lens = torch.ones(max_batch_size,
                                          dtype=torch.int32,
                                          device=self.runner.device)
        self._graph_block_tables = torch.from_numpy(
            self.runner.graph_block_tables).to(device=self.runner.device)

        self._positions = torch.zeros((max_batch_size, ),
                                      dtype=torch.long,
                                      device=self.runner.device)

        yield

        self._is_graph_capturing = False
        del self._graph_slot_mapping
        del self._graph_seq_lens
        del self._graph_block_tables
        del self._positions

    def graph_clone(self, batch_size: int):
        assert self._is_graph_capturing
        return self.__class__(self.runner)

    def graph_capture_get_metadata_for_batch(
            self,
            batch_size: int,
            is_encoder_decoder_model: bool = False) -> T:
        assert self._is_graph_capturing

        attn_metadata = self.runner.attn_backend.make_metadata(
            multi_modal_placeholder_index_maps=None,
            enable_kv_scales_calculation=False,
            use_cuda_graph=True,
            num_prefills=0,
            num_prefill_tokens=0,
            num_decode_tokens=batch_size,
            slot_mapping=self._graph_slot_mapping[:batch_size],
            seq_lens=None,
            seq_lens_tensor=self._graph_seq_lens[:batch_size],
            max_query_len=1,
            max_decode_query_len=1,
            max_prefill_seq_len=0,
            max_decode_seq_len=self.runner.max_seq_len_to_capture,
            query_start_loc=None,
            seq_start_loc=None,
            context_lens_tensor=None,
            block_tables=self._graph_block_tables[:batch_size],
            input_positions=self._positions[:batch_size],
            head_dim=self.runner.model_config.get_head_size())

        if is_encoder_decoder_model:
            raise NotImplementedError(
                "MLACommonState does not support encoder/decoder yet")

        return attn_metadata

    def get_graph_input_buffers(self,
                                attn_metadata,
                                is_encoder_decoder_model: bool = False):
        input_buffers = {
            "slot_mapping": attn_metadata.slot_mapping,
            "seq_lens_tensor": attn_metadata.decode_metadata.seq_lens_tensor,
            "block_tables": attn_metadata.decode_metadata.block_tables,
            "input_positions": attn_metadata.decode_metadata.input_positions,
        }
        if is_encoder_decoder_model:
            raise NotImplementedError(
                "MLACommonState does not support encoder/decoder yet")

        return input_buffers

    def prepare_graph_input_buffers(self,
                                    input_buffers,
                                    attn_metadata,
                                    is_encoder_decoder_model: bool = False):
        input_positions = attn_metadata.input_positions
        num_positions = input_positions.shape[0]
        input_buffers["seq_lens_tensor"].copy_(
            attn_metadata.decode_metadata.seq_lens_tensor, non_blocking=True)
        input_buffers["block_tables"].copy_(
            attn_metadata.decode_metadata.block_tables, non_blocking=True)
        # CUDA graph buffer is padded so only perform a partial copy based on
        # num_positions
        input_buffers["input_positions"][:num_positions].copy_(
            input_positions, non_blocking=True)
        if is_encoder_decoder_model:
            raise NotImplementedError(
                "TritonMLAState does not support encoder/decoder yet")

    def begin_forward(self, model_input):
        if self.chunked_prefill_enabled:
            if not hasattr(self, "chunked_prefill_workspace"):
                # not self.runner.device does not return the correct device
                # for this process, (init_device sets the correct device but
                # only on the Worker). The only way Ive figured out to get the
                # correct device is to allocate the workspace on the first call
                # to begin_forward and use the device of the input tokens
                assert model_input.input_tokens is not None
                self.chunked_prefill_workspace = torch.empty(
                    (self.chunked_prefill_workspace_size,
                     self.model_config.get_head_size()),
                    dtype=self.model_config.dtype,
                    device=model_input.input_tokens.device,
                )

            model_input.attn_metadata.chunked_prefill_workspace = \
                self.chunked_prefill_workspace


@dataclass
class MLACommonMetadata(AttentionMetadata):
    """Metadata for MLACommon. 
    
    NOTE: Please read the comment at the top of the file before trying to 
    understand this class

    NOTE: Any python object stored here is not updated when it is
    cuda-graph replayed. If you have values that need to be changed
    dynamically, it should be stored in tensor. The tensor has to be
    updated from `CUDAGraphRunner.forward` API.
    """
    # Whether or not if cuda graph is enabled.
    # Cuda-graph is currently enabled for decoding only.
    # TODO(woosuk): Move `use_cuda_graph` out since it's unrelated to attention.
    use_cuda_graph: bool

    # New for MLA (compared to FlashAttention)
    # Input positions for rotrary embeddings since for MLA the rotary
    # position embeddings are applied inside the attention backend
    input_positions: torch.Tensor

    # NOTE(sang): Definition of context_len, query_len, and seq_len.
    # |---------- N-1 iteration --------|
    # |---------------- N iteration ---------------------|
    # |- tokenA -|......................|-- newTokens ---|
    # |---------- context_len ----------|
    # |-------------------- seq_len ---------------------|
    #                                   |-- query_len ---|

    # (batch_size,). The sequence length per sequence. Sequence length means
    # the computed tokens + new tokens None if it is a decoding.
    seq_lens: Optional[List[int]]
    # seq_lens stored as a tensor.
    seq_lens_tensor: Optional[torch.Tensor]

    # Maximum sequence length among prefill batch. 0 if there are decoding
    # requests only.
    max_prefill_seq_len: int
    # Maximum sequence length among decode batch. 0 if there are prefill
    # requests only.
    max_decode_seq_len: int
    # (batch_size,) A tensor of context lengths (tokens that are computed
    # so far).
    context_lens_tensor: Optional[torch.Tensor]

    # (batch_size, max_blocks_per_seq).
    # Block addresses per sequence. (Seq id -> list of physical block)
    # E.g., [0, 1, 2] means tokens are stored in 0th, 1st, and 2nd blocks
    # in the kv cache. Each block can contain up to block_size tokens.
    # 2nd dimensions are padded up to max_blocks_per_seq if it is cuda-graph
    # captured.
    block_tables: Optional[torch.Tensor]

    # Maximum query length in the batch.
    max_query_len: Optional[int] = None

    # Max number of query tokens among request in the batch.
    max_decode_query_len: Optional[int] = None

    # (batch_size + 1,). The cumulative subquery lengths of the sequences in
    # the batch, used to index into subquery. E.g., if the subquery length
    # is [4, 6], it is [0, 4, 10].
    query_start_loc: Optional[torch.Tensor] = None
    # (batch_size + 1,). The cumulative sequence lengths of the sequences in
    # the batch, used to index into sequence. E.g., if the sequence length is
    # [4, 6], it is [0, 4, 10].
    seq_start_loc: Optional[torch.Tensor] = None

    _cached_prefill_metadata: Optional[Any] = None
    _cached_decode_metadata: Optional[Any] = None

    num_prefill_tokens: int

    # The dimension of the attention heads
    head_dim: Optional[int] = None

    # Used when chunked prefill is enabled to simulate worst case workspace
    # allocations, hopefully to avoid going OOM
    is_profile_run: bool = False

    # New for MLA (compared to FlashAttention)
    # For chunked prefill
    context_chunk_cu_seq_lens: Optional[torch.Tensor] = None
    context_chunk_starts: Optional[torch.Tensor] = None
    context_chunk_seq_tot: Optional[List[int]] = None
    context_chunk_max_seq_lens: Optional[List[int]] = None
    # Set by MLAAttentionState in `begin_forward` so it doesn't get broadcasted
    chunked_prefill_workspace: Optional[torch.Tensor] = None

    def __post_init__(self):
        supported_head_sizes = MLACommonBackend.get_supported_head_sizes()
        if self.head_dim is not None and self.head_dim \
                not in supported_head_sizes:
            raise ValueError(
                f"Only {supported_head_sizes} are supported for head_dim,",
                f" received {self.head_dim}.")

    @property
    def prefill_metadata(self):
        if self.num_prefills == 0:
            return None

        if self._cached_prefill_metadata is not None:
            return self._cached_prefill_metadata

        assert self.seq_lens is not None
        assert self.seq_lens_tensor is not None

        # Compute some attn_metadata fields which default to None
        query_start_loc = (None if self.query_start_loc is None else
                           self.query_start_loc[:self.num_prefills + 1])
        slot_mapping = (None if self.slot_mapping is None else
                        self.slot_mapping[:self.num_prefill_tokens])
        seq_lens = (None if self.seq_lens is None else
                    self.seq_lens[:self.num_prefills])
        seq_lens_tensor = (None if self.seq_lens_tensor is None else
                           self.seq_lens_tensor[:self.num_prefills])
        seq_start_loc = (None if self.seq_start_loc is None else
                         self.seq_start_loc[:self.num_prefills + 1])
        context_lens_tensor = (None if self.context_lens_tensor is None else
                               self.context_lens_tensor[:self.num_prefills])
        block_tables = (None if self.block_tables is None else
                        self.block_tables[:self.num_prefills])
        input_positions = (None if self.input_positions is None else
                           self.input_positions[:self.num_prefill_tokens])

        self._cached_prefill_metadata = self.__class__(
            # Required by ModelRunner
            use_cuda_graph=False,  # Not Attention Related
            # Required by Attention Metadata
            num_prefills=self.num_prefills,
            num_prefill_tokens=self.num_prefill_tokens,
            num_decode_tokens=0,
            slot_mapping=slot_mapping,
            # Required by Attention Metadata (not used)
            multi_modal_placeholder_index_maps=None,
            enable_kv_scales_calculation=False,
            # MLACommonMetadata
            input_positions=input_positions,
            seq_lens=seq_lens,
            seq_lens_tensor=seq_lens_tensor,
            max_query_len=self.max_query_len,
            max_prefill_seq_len=self.max_prefill_seq_len,
            max_decode_query_len=0,
            max_decode_seq_len=0,
            query_start_loc=query_start_loc,
            seq_start_loc=seq_start_loc,
            context_lens_tensor=context_lens_tensor,
            block_tables=block_tables,
            head_dim=self.head_dim,
            is_profile_run=self.is_profile_run,
            # MLACommonMetadata Chunk prefill specific
            context_chunk_cu_seq_lens=self.context_chunk_cu_seq_lens,
            context_chunk_starts=self.context_chunk_starts,
            context_chunk_seq_tot=self.context_chunk_seq_tot,
            context_chunk_max_seq_lens=self.context_chunk_max_seq_lens,
        )
        return self._cached_prefill_metadata

    @property
    def decode_metadata(self):
        if self.num_decode_tokens == 0:
            return None

        if self._cached_decode_metadata is not None:
            return self._cached_decode_metadata
        assert self.seq_lens_tensor is not None

        # Compute some attn_metadata fields which default to None
        slot_mapping = (None if self.slot_mapping is None else
                        self.slot_mapping[self.num_prefill_tokens:])
        seq_lens_tensor = (None if self.seq_lens_tensor is None else
                           self.seq_lens_tensor[self.num_prefills:])
        block_tables = (None if self.block_tables is None else
                        self.block_tables[self.num_prefills:])
        input_positions = (None if self.input_positions is None else
                           self.input_positions[self.num_prefill_tokens:])

        self._cached_decode_metadata = self.__class__(
            # Required by ModelRunner
            use_cuda_graph=self.use_cuda_graph,  # Not Attention Related
            # Required by Attention Metadata
            num_prefills=0,
            num_prefill_tokens=0,
            num_decode_tokens=self.num_decode_tokens,
            slot_mapping=slot_mapping,
            # Required by Attention Metadata (not used)
            multi_modal_placeholder_index_maps=None,
            enable_kv_scales_calculation=False,
            # MLACommonMetadata
            seq_lens=None,
            seq_lens_tensor=seq_lens_tensor,
            max_decode_query_len=self.max_decode_query_len,
            max_query_len=self.max_query_len,
            max_prefill_seq_len=0,
            max_decode_seq_len=self.max_decode_seq_len,
            # Batch may be composed of prefill|decodes, adjust query start
            # indices to refer to the start of decodes. E.g.
            # in tokens:[3 prefills|6 decodes], query_start_loc=[3,9] => [0,6].
            query_start_loc=(self.query_start_loc[self.num_prefills:] -
                             self.query_start_loc[self.num_prefills])
            if self.query_start_loc is not None else None,
            seq_start_loc=self.seq_start_loc[self.num_prefills:]
            if self.seq_start_loc is not None else None,
            context_lens_tensor=None,
            block_tables=block_tables,
            input_positions=input_positions,
            head_dim=self.head_dim,
            is_profile_run=self.is_profile_run)
        return self._cached_decode_metadata

    def advance_step(self,
                     model_input: "ModelInputForGPUWithSamplingMetadata",
                     sampled_token_ids: Optional[torch.Tensor],
                     block_size: int,
                     num_seqs: int,
                     num_queries: int,
                     turn_prefills_into_decodes: bool = False):
        """
        Update metadata in-place to advance one decode step.
        """
        # When using cudagraph, the num_seqs is padded to the next captured
        # batch sized, but num_queries tracks the actual number of requests in
        # the batch. For --enforce-eager mode, num_seqs == num_queries
        if num_seqs != num_queries:
            assert num_seqs > num_queries

        if turn_prefills_into_decodes:
            # When Mutli-Step is enabled with Chunked-Prefill, prefills and
            # decodes are scheduled together. In the first step, all the
            # prefills turn into decodes. This update reflects that
            # conversion.
            assert self.num_decode_tokens + self.num_prefills == num_seqs
            self.num_decode_tokens += self.num_prefills
            self.num_prefills = 0
            self.num_prefill_tokens = 0
            self.max_prefill_seq_len = 0
            self.max_query_len = 1

            self.slot_mapping = self.slot_mapping[:num_seqs]
        else:
            assert self.seq_lens is not None
            assert self.max_decode_seq_len == max(self.seq_lens)

        assert self.num_prefills == 0
        assert self.num_prefill_tokens == 0
        assert self.num_decode_tokens == num_seqs
        assert self.slot_mapping.shape == (num_seqs, )

        assert self.seq_lens is not None
        assert len(self.seq_lens) == num_seqs
        assert self.seq_lens_tensor is not None
        assert self.seq_lens_tensor.shape == (num_seqs, )
        assert self.max_query_len == 1
        assert self.max_prefill_seq_len == 0

        assert self.query_start_loc is not None
        assert self.query_start_loc.shape == (num_queries + 1, )
        assert self.seq_start_loc is not None
        assert self.seq_start_loc.shape == (num_seqs + 1, )

        assert self.context_lens_tensor is not None
        assert self.context_lens_tensor.shape == (num_queries, )

        assert self.block_tables is not None
        assert self.block_tables.shape[0] == num_seqs

        # Update query lengths. Note that we update only queries and not seqs,
        # since tensors may be padded due to captured cuda graph batch size
        for i in range(num_queries):
            self.seq_lens[i] += 1
        self.max_decode_seq_len = max(self.seq_lens)

        ops.advance_step_flashattn(num_seqs=num_seqs,
                                   num_queries=num_queries,
                                   block_size=block_size,
                                   input_tokens=model_input.input_tokens,
                                   sampled_token_ids=sampled_token_ids,
                                   input_positions=model_input.input_positions,
                                   seq_lens=self.seq_lens_tensor,
                                   slot_mapping=self.slot_mapping,
                                   block_tables=self.block_tables)


class MLACommonMetadataBuilder(AttentionMetadataBuilder[T], Generic[T]):
    """
    NOTE: Please read the comment at the top of the file before trying to 
    understand this class
    """

    def __init__(self, input_builder: "ModelInputForGPUBuilder"):
        self.input_builder = input_builder
        self.runner = input_builder.runner
        self.sliding_window = input_builder.sliding_window
        self.block_size = input_builder.block_size
        self.chunked_prefill_enabled = \
            self.runner.scheduler_config.chunked_prefill_enabled

        if self.chunked_prefill_enabled:
            attn_state = self.input_builder.runner.attn_state
            self.chunked_prefill_workspace_size = \
                attn_state.chunked_prefill_workspace_size
            self.page_size = self.runner.block_size

    def prepare(self):
        self.slot_mapping: List[int] = []
        self.prefill_seq_lens: List[int] = []
        self.context_lens: List[int] = []
        self.block_tables: List[List[int]] = []
        self.curr_seq_lens: List[int] = []
        self.input_positions: List[int] = []
        self.multimodal_placeholder_maps: Dict[
            str,
            MultiModalPlaceholderMap] = defaultdict(MultiModalPlaceholderMap)
        self.num_prefills = 0
        self.num_prefill_tokens = 0
        self.num_decode_tokens = 0
        self.has_prefix_cache_hit = False

    def _add_seq_group(
            self, inter_data: "ModelInputForGPUBuilder.InterDataForSeqGroup",
            chunked_prefill_enabled: bool, prefix_cache_hit: bool):
        """Add a sequence group to the metadata. Specifically update/append
        1. context length.
        2. block table.
        3. slot mapping.
        """
        is_prompt = inter_data.is_prompt
        block_tables = inter_data.block_tables

        for (seq_id, token_len, seq_len, curr_seq_len, query_len, context_len,
             curr_sliding_window_block, input_positions) in zip(
                 inter_data.seq_ids, [len(t) for t in inter_data.input_tokens],
                 inter_data.orig_seq_lens, inter_data.seq_lens,
                 inter_data.query_lens, inter_data.context_lens,
                 inter_data.curr_sliding_window_blocks,
                 inter_data.input_positions):
            self.input_positions.extend(input_positions)
            self.context_lens.append(context_len)
            if is_prompt:
                self.num_prefills += 1
                self.num_prefill_tokens += token_len
                self.prefill_seq_lens.append(seq_len)
            else:
                self.num_decode_tokens += query_len
                self.curr_seq_lens.append(curr_seq_len)

            # Compute block table.
            # TODO(sang): Combine chunked prefill and prefix caching by
            # only allowing multiple of block_size chunk size.
            # NOTE: This only works for oooooooxxx style attention.
            block_table = []
            if prefix_cache_hit:
                # NOTE(woosuk): For flash-attn, the block table should
                # include the entries for the incoming prefill tokens.
                block_table = block_tables[seq_id]
            elif ((chunked_prefill_enabled or not is_prompt)
                  and block_tables is not None):
                if curr_sliding_window_block == 0:
                    block_table = block_tables[seq_id]
                else:
                    block_table = block_tables[seq_id][
                        -curr_sliding_window_block:]
            self.block_tables.append(block_table)

            # Compute slot mapping.
            is_profile_run = is_block_tables_empty(block_tables)
            start_idx = compute_slot_mapping_start_idx(is_prompt, query_len,
                                                       context_len,
                                                       self.sliding_window)
            compute_slot_mapping(is_profile_run, self.slot_mapping, seq_id,
                                 seq_len, context_len, start_idx,
                                 self.block_size, inter_data.block_tables)

    def _get_graph_runner_block_tables(
            self, num_seqs: int,
            block_tables: List[List[int]]) -> torch.Tensor:
        # The shape of graph_block_tables is
        # [max batch size, max context len // block size].
        max_batch_size, max_blocks = self.runner.graph_block_tables.shape
        assert max_batch_size >= num_seqs

        graph_block_tables = self.runner.graph_block_tables[:num_seqs]
        for i, block_table in enumerate(block_tables):
            if block_table:
                num_blocks = len(block_table)
                if num_blocks <= max_blocks:
                    graph_block_tables[i, :num_blocks] = block_table
                else:
                    # It may be possible to have more blocks allocated due
                    # to lookahead slots of multi-step, however, they are
                    # not used anyway, so can be safely ignored.
                    graph_block_tables[
                        i, :max_blocks] = block_table[:max_blocks]

        return torch.from_numpy(graph_block_tables).to(
            device=self.runner.device, non_blocking=True)

    def build(self, seq_lens: List[int], query_lens: List[int],
              cuda_graph_pad_size: int, batch_size: int):
        """Build attention metadata with on-device tensors.

        Args:
            seq_lens: The maybe padded sequence lengths of the input sequences.
            query_lens: The query lengths of the input sequences.
            cuda_graph_pad_size: The padding size for cuda graph.
                                 -1 if cuda graph is not used.
            batch_size: The maybe padded batch size.
        """
        prefix_cache_hit = any([
            inter_data.prefix_cache_hit
            for inter_data in self.input_builder.inter_data_list
        ])

        for inter_data in self.input_builder.inter_data_list:
            self._add_seq_group(inter_data,
                                self.input_builder.chunked_prefill_enabled,
                                prefix_cache_hit)

        device = self.runner.device
        use_captured_graph = cuda_graph_pad_size != -1

        max_query_len = max(query_lens)
        decode_query_lens = query_lens[self.num_prefills:]
        if len(decode_query_lens) > 0:
            max_decode_query_len = max(decode_query_lens)
        else:
            max_decode_query_len = 1
        max_prefill_seq_len = max(self.prefill_seq_lens, default=0)
        max_decode_seq_len = max(self.curr_seq_lens, default=0)
        num_decode_tokens = self.num_decode_tokens
        query_start_loc = list(accumulate(query_lens, initial=0))
        seq_start_loc = list(accumulate(seq_lens, initial=0))

        num_seqs = len(seq_lens)
        if use_captured_graph:
            self.slot_mapping.extend([PAD_SLOT_ID] * cuda_graph_pad_size)
            self.block_tables.extend([] * cuda_graph_pad_size)
            num_decode_tokens = batch_size - self.num_prefill_tokens
            block_tables = self._get_graph_runner_block_tables(
                num_seqs, self.block_tables)
        else:
            block_tables = make_tensor_with_pad(
                self.block_tables,
                pad=0,
                dtype=torch.int,
                device=device,
            )
        assert max_query_len > 0, ("query_lens: {}".format(query_lens))

        assert device is not None
        context_lens_tensor = async_tensor_h2d(self.context_lens, torch.int,
                                               device, self.runner.pin_memory)
        seq_lens_tensor = async_tensor_h2d(seq_lens, torch.int, device,
                                           self.runner.pin_memory)
        input_positions = async_tensor_h2d(self.input_positions, torch.long,
                                           device, self.runner.pin_memory)
        slot_mapping_tensor = async_tensor_h2d(self.slot_mapping, torch.long,
                                               device, self.runner.pin_memory)
        query_start_loc_tensor = async_tensor_h2d(query_start_loc, torch.int32,
                                                  device,
                                                  self.runner.pin_memory)
        seq_start_loc_tensor = async_tensor_h2d(seq_start_loc, torch.int32,
                                                device, self.runner.pin_memory)

        context_chunk_cu_seq_lens = None
        context_chunk_starts = None
        context_chunk_seq_tot = None
        context_chunk_max_seq_lens = None

        if self.chunked_prefill_enabled and self.num_prefills > 0 \
            and context_lens_tensor is not None \
            and context_lens_tensor[:self.num_prefills].max() > 0:

            # NOTE: it is recommend you read the `Chunked Prefill` section in
            # the comment at the top of the file before trying to understand
            # the following code

            num_prefills_with_context = \
                (context_lens_tensor[:self.num_prefills] > 0).sum().item()

            # currently we allocate an equal amount of workspace for each
            # prefill in the batch, we could probably use a more advanced
            # algorithm here and allocate more workspace to prefills with
            # longer context lengths
            max_context_chunk = \
                self.chunked_prefill_workspace_size // num_prefills_with_context

            # align max_context_chunk to page_size by rounding down,
            # currently the `gather_cache` kernel cannot handle
            # `context_chunk_starts` that are not aligned to page_size
            max_context_chunk = round_down(max_context_chunk, self.page_size)
            assert max_context_chunk > 0
            num_chunks = cdiv(context_lens_tensor.max(), max_context_chunk)

            # if `max_context_chunk = 256`, `num_chunks = 3`, and
            #   `num_prefills_with_context = 4`, create a tensor that looks like
            #  [[0, 0, 0, 0], [256, 256, 256, 256], [512, 512, 512, 512]]
            context_chunk_starts = \
                torch.arange(num_chunks, device=device, dtype=torch.int32)\
                .unsqueeze(1).expand(-1, self.num_prefills)\
                * max_context_chunk
            chunk_ends = torch.min(context_lens_tensor[:self.num_prefills]\
                .unsqueeze(0), context_chunk_starts + max_context_chunk)
            chunk_seq_lens = (chunk_ends - context_chunk_starts).clamp(min=0)
            _context_chunk_cu_seq_lens = chunk_seq_lens.cumsum(dim=1).to(
                torch.int32)
            zero = torch.zeros(num_chunks, dtype=torch.int32, device=device)\
                .unsqueeze(-1)
            context_chunk_cu_seq_lens = \
                torch.cat([zero, _context_chunk_cu_seq_lens], dim=1)
            context_chunk_max_seq_lens = \
                chunk_seq_lens.max(dim=1).values.tolist()
            context_chunk_seq_tot = chunk_seq_lens.sum(dim=1).tolist()
            assert max(context_chunk_seq_tot) <= \
                self.chunked_prefill_workspace_size

        return self.runner.attn_backend.make_metadata(
            # Required by ModelRunner
            use_cuda_graph=use_captured_graph,  # Not Attention Related
            # Required by Attention Metadata
            num_prefills=self.num_prefills,
            slot_mapping=slot_mapping_tensor,
            num_prefill_tokens=self.num_prefill_tokens,
            num_decode_tokens=num_decode_tokens,
            # Required by Attention Metadata (not used)
            multi_modal_placeholder_index_maps=None,  # Not Attention Related
            enable_kv_scales_calculation=False,
            # MLACommonMetadata
            input_positions=input_positions,
            seq_lens=seq_lens,
            seq_lens_tensor=seq_lens_tensor,
            max_query_len=max_query_len,
            max_decode_query_len=max_decode_query_len,
            max_prefill_seq_len=max_prefill_seq_len,
            max_decode_seq_len=max_decode_seq_len,
            query_start_loc=query_start_loc_tensor,
            seq_start_loc=seq_start_loc_tensor,
            context_lens_tensor=context_lens_tensor,
            block_tables=block_tables,
            head_dim=self.runner.model_config.get_head_size(),
            is_profile_run=self.runner.in_profile_run,
            # MLACommonMetadata Chunk prefill specific
            context_chunk_cu_seq_lens=context_chunk_cu_seq_lens,
            context_chunk_starts=context_chunk_starts,
            context_chunk_seq_tot=context_chunk_seq_tot,
            context_chunk_max_seq_lens=context_chunk_max_seq_lens,
        )


class MLACommonImpl(MLAAttentionImpl[T], Generic[T]):
    """
    NOTE: Please read the comment at the top of the file before trying to 
    understand this class
    """

    def __init__(
        self,
        num_heads: int,
        head_size: int,
        scale: float,
        num_kv_heads: int,
        alibi_slopes: Optional[List[float]],
        sliding_window: Optional[int],
        kv_cache_dtype: str,
        blocksparse_params: Optional[Dict[str, Any]],
        logits_soft_cap: Optional[float],
        attn_type: str,
        # MLA Specific Arguments
        q_lora_rank: Optional[int],
        kv_lora_rank: int,
        qk_nope_head_dim: int,
        qk_rope_head_dim: int,
        qk_head_dim: int,
        v_head_dim: int,
        rotary_emb: RotaryEmbedding,
        # q_proj should be q_b_proj if q_lora_rank is not None, but from an
        # attention backend perspective we rely on the layer to pass in the
        # correct matrix
        q_proj: ColumnParallelLinear,
        kv_b_proj: ColumnParallelLinear,
        o_proj: RowParallelLinear,
    ) -> None:
        self.num_heads = num_heads
        self.head_size = head_size
        self.scale = float(scale)
        self.num_kv_heads = num_kv_heads
        self.kv_cache_dtype = kv_cache_dtype

        self.q_lora_rank = q_lora_rank
        self.kv_lora_rank = kv_lora_rank
        self.qk_nope_head_dim = qk_nope_head_dim
        self.qk_rope_head_dim = qk_rope_head_dim
        self.qk_head_dim = qk_head_dim
        self.v_head_dim = v_head_dim

        self.rotary_emb = rotary_emb
        self.use_yarn_rope = isinstance(rotary_emb,
                                        DeepseekScalingRotaryEmbedding)
        self.q_proj = q_proj
        self.kv_b_proj = kv_b_proj
        self.o_proj = o_proj
        self.triton_fa_func = triton_attention

        # Handle the differences between the flash_attn_varlen from flash_attn
        # and the one from vllm_flash_attn. The former is used on RoCM and the
        # latter has an additional parameter to control FA2 vs FA3
        self.flash_attn_varlen_func = flash_attn_varlen_func
        self.vllm_flash_attn_version = get_flash_attn_version()
        if self.vllm_flash_attn_version is not None:
            self.flash_attn_varlen_func = \
                functools.partial(flash_attn_varlen_func,
                                  fa_version=self.vllm_flash_attn_version)

    def _v_up_proj_and_o_proj(self, x):
        if envs.VLLM_MLA_PERFORM_MATRIX_ABSORPTION:
            if is_fp8(self.W_UV_O):
                output_parallel = apply_fp8_linear_generic(
                    x.flatten(start_dim=1), self.W_UV_O, self.W_UV_O_scales,
                    self.reqaunt_input_group_shape,
                    self.reqaunt_weight_group_shape)
            else:
                output_parallel = torch.matmul(x.flatten(start_dim=1),
                                               self.W_UV_O)
            if self.tp_size > 1:
                output = tensor_model_parallel_all_reduce(output_parallel)
            else:
                output = output_parallel
            return output
        else:
            x = torch.einsum("bnl,lnv->bnv", x, self.W_UV)
            return self.o_proj(x.reshape(-1,
                                         self.num_heads * self.v_head_dim))[0]

    def _q_proj_and_k_up_proj(self, x):
        if envs.VLLM_MLA_PERFORM_MATRIX_ABSORPTION:
            if is_fp8(self.W_Q_UK):
                return apply_fp8_linear_generic(
                    x, self.W_Q_UK, self.W_Q_UK_scales,
                    self.reqaunt_input_group_shape,
                    self.reqaunt_weight_group_shape).view(
                        -1, self.num_heads, self.kv_lora_rank)
            return torch.matmul(x, self.W_Q_UK)\
                .view(-1, self.num_heads, self.kv_lora_rank)
        else:
            x = torch.matmul(x, self.W_Q)\
                .view(-1, self.num_heads, self.qk_nope_head_dim)
            return torch.einsum("bnp,lnp->bnl", x, self.W_UK)\
                .view(-1, self.num_heads, self.kv_lora_rank)

    def process_weights_after_loading(self, act_dtype: torch.dtype):

        # TODO(lucas) This is very gross, we need a more wide scale refactor of
        # all the FP8 code with a more standard way of
        # defining schemes/group-shapes, we should also potentially force
        # quant_methods to support a decompress function
        #
        # returns input_group_shape, weight_group_shape
        def get_scale_group_shapes_for_fp8(layer: LinearBase) -> \
            Tuple[Tuple[int, int], Tuple[int, int]]:
            if isinstance(layer.quant_method, Fp8LinearMethod):
                if layer.quant_method.block_quant:
                    weight_block_size = \
                        layer.quant_method.quant_config.weight_block_size
                    # per-token-group (1, X), block-quantized (X, Y)
                    return (1, weight_block_size[-1]), weight_block_size
                else:
                    return (-1, -1), (-1, -1)  # per-tensor, per-tensor
            elif isinstance(layer.quant_method, CompressedTensorsLinearMethod)\
                and isinstance(layer.scheme, CompressedTensorsW8A8Fp8):
                # this is hacky but we always assume the for
                # CompressedTensorsW8A8Fp8 the input is dynamic per-token
                # we ignore if it is static-per-tensor since we are going to
                # requantize after later anyways
                strategy = layer.scheme.strategy
                if strategy == QuantizationStrategy.TENSOR:
                    return (1, -1), (-1, -1)  # per-token, per-tensor
                elif strategy == QuantizationStrategy.CHANNEL:
                    return (1, -1), (-1, 1)  # per-token, per-channel
                else:
                    raise NotImplementedError(
                        f"QuantizationStrategy.{strategy} is not supported for "
                        "fp8 MLA, please run with VLLM_MLA_DISABLE=1")
            else:
                raise NotImplementedError(
                    "Can't determine scale group shapes for "
                    f"{layer.quant_method}, please run with VLLM_MLA_DISABLE=1"
                )

        def get_layer_weight(layer):
            WEIGHT_NAMES = ("weight", "qweight", "weight_packed")
            for attr in WEIGHT_NAMES:
                if hasattr(layer, attr):
                    return getattr(layer, attr)
            raise AttributeError(
                f"Layer '{layer}' has no recognized weight attribute:"
                f" {WEIGHT_NAMES}.")

        def get_and_maybe_dequant_weights(layer: LinearBase):
            if not isinstance(layer.quant_method, UnquantizedLinearMethod):
                # NOTE: This should only be used offline, since it's O(N^3)
                eye = torch.eye(layer.input_size_per_partition,
                                dtype=act_dtype,
                                device=get_layer_weight(layer).device)
                dequant_weights = layer.quant_method.apply(layer,
                                                           eye,
                                                           bias=None)
                del eye
                # standardize to (output, input)
                return dequant_weights.T
            return layer.weight

        weight_dtype = get_layer_weight(self.kv_b_proj).dtype
        assert get_layer_weight(self.o_proj).dtype == weight_dtype
        assert get_layer_weight(self.q_proj).dtype == weight_dtype

        kv_b_proj_weight = get_and_maybe_dequant_weights(self.kv_b_proj).T
        assert kv_b_proj_weight.shape == (
            self.kv_lora_rank,
            self.num_heads * (self.qk_nope_head_dim + self.v_head_dim)), (
                f"{kv_b_proj_weight.shape=}, "
                f"{self.kv_lora_rank=}, "
                f"{self.num_heads=}, "
                f"{self.qk_nope_head_dim=}, "
                f"{self.v_head_dim=}")
        kv_b_proj_weight = kv_b_proj_weight.view(
            self.kv_lora_rank,
            self.num_heads,
            self.qk_nope_head_dim + self.v_head_dim,
        )

        W_UK, W_UV = kv_b_proj_weight.split(
            [self.qk_nope_head_dim, self.v_head_dim], dim=-1)

        q_proj_weight = get_and_maybe_dequant_weights(self.q_proj).T\
                .view(-1, self.num_heads, self.qk_head_dim)

        # can be W_Q or W_UQ depending q_lora_rank, the former if
        # q_lora_rank is None, the latter otherwise. From the Attention backend
        # perspective though we call these both W_Q and rely on the layer
        # to pass in the correct matrix
        W_Q = q_proj_weight[..., :self.qk_nope_head_dim]
        self.W_QR = q_proj_weight[..., self.qk_nope_head_dim:]\
            .flatten(start_dim=1).contiguous()

        # W_QR is small so for simplicity we dont bother requantizing it
        self.W_QR = self.W_QR.to(act_dtype)

        if envs.VLLM_MLA_PERFORM_MATRIX_ABSORPTION:
            requantization_enabled = not envs.VLLM_MLA_DISABLE_REQUANTIZATION
            if is_fp8(weight_dtype) and requantization_enabled:
                # This assumes it wise to requantize using the same group shapes
                # (i.e. strategy, per-tensor, per-channel, block etc.) that the
                # weights were originally quantized
                requant_input_group_shape, requant_weight_group_shape = \
                    get_scale_group_shapes_for_fp8(self.q_proj)
                assert (requant_input_group_shape, requant_weight_group_shape)\
                    == get_scale_group_shapes_for_fp8(self.kv_b_proj)
                assert (requant_input_group_shape, requant_weight_group_shape)\
                    == get_scale_group_shapes_for_fp8(self.o_proj)
                self.reqaunt_input_group_shape = requant_input_group_shape
                self.reqaunt_weight_group_shape = requant_weight_group_shape

            #
            # Perform matrix-absorption following
            #     https://github.com/flashinfer-ai/flashinfer/pull/551
            # for decode, as a result we end up with absorbed weights for decode
            # and another copy of raw weights for prefill.
            #
            self.W_UK, self.W_UV = kv_b_proj_weight.split(
                [self.qk_nope_head_dim, self.v_head_dim], dim=-1)
            # We absorb `W_UK` into `W_Q` resulting in either W_Q_UK or W_UQ_UK
            # depending q_lora_rank, the former if q_lora_rank is None, the
            # latter otherwise
            # basically if q_lora_rank is none we are absorbing into q_proj
            # instead of UQ
            W_Q_UK = torch.einsum("qnd,lnd -> qnl", W_Q, W_UK)\
                .flatten(start_dim=1).contiguous()

            if is_fp8(weight_dtype) and requantization_enabled:
                W_Q_UK, W_Q_UK_scales = scaled_quantize(
                    W_Q_UK,
                    self.reqaunt_weight_group_shape,
                    quant_dtype=current_platform_fp8_dtype)
                # For FP8 save the transpose so we can use
                # `apply_w8a8_block_fp8_linear` directly
                self.W_Q_UK = W_Q_UK.T.contiguous()
                self.W_Q_UK_scales = W_Q_UK_scales.T.contiguous()
            else:
                self.W_Q_UK = W_Q_UK.to(act_dtype)

            W_O = get_and_maybe_dequant_weights(self.o_proj)\
                .view(-1, self.num_heads, self.v_head_dim)
            W_UV_O = torch.einsum("lnd,hnd -> nlh", W_UV, W_O)\
                .flatten(start_dim=0, end_dim=1).contiguous()

            if is_fp8(weight_dtype) and requantization_enabled:
                W_UV_O, W_UV_O_scales = scaled_quantize(
                    W_UV_O,
                    self.reqaunt_weight_group_shape,
                    quant_dtype=current_platform_fp8_dtype)
                # For FP8 save the transpose so we can use
                # `apply_w8a8_block_fp8_linear` directly
                self.W_UV_O = W_UV_O.T.contiguous()
                self.W_UV_O_scales = W_UV_O_scales.T.contiguous()
            else:
                self.W_UV_O = W_UV_O.to(act_dtype)

            self.tp_size = get_tensor_model_parallel_world_size()
        else:
            if is_fp8(weight_dtype):
                raise NotImplementedError(
                    "Currently fp8 requires matrix absorption")

            self.W_UV = W_UV
            self.W_UK = W_UK
            self.W_Q = W_Q.flatten(start_dim=1)

    def _compute_prefill_context(
        self,
        q: torch.Tensor,
        kv_c_and_k_pe_cache: torch.Tensor,
        attn_metadata: MLACommonMetadata,
    ):
        prefill_metadata = attn_metadata.prefill_metadata
        assert prefill_metadata is not None
        assert prefill_metadata.context_chunk_seq_tot is not None
        assert prefill_metadata.context_chunk_cu_seq_lens is not None
        assert prefill_metadata.context_chunk_starts is not None
        assert prefill_metadata.context_chunk_max_seq_lens is not None
        assert prefill_metadata.context_lens_tensor is not None

        output = None
        iters = len(prefill_metadata.context_chunk_seq_tot)

        # Fetch from attn_metadata directly, since it late bound by
        # MLAAttentionState, grabbing it directly `attn_metadata` can avoid
        # any weirdness around prefill_metadata caching
        assert attn_metadata.chunked_prefill_workspace is not None
        workspace = attn_metadata.chunked_prefill_workspace

        for i in range(iters):
            toks = prefill_metadata.context_chunk_seq_tot[i]

            ops.gather_cache(
                src_cache=kv_c_and_k_pe_cache,
                dst=workspace,
                block_table=prefill_metadata.block_tables,
                cu_seq_lens=prefill_metadata.context_chunk_cu_seq_lens[i],
                batch_size=prefill_metadata.num_prefills,
                seq_starts=prefill_metadata.context_chunk_starts[i],
            )

            kv_c_normed = workspace[:toks]\
                [..., :self.kv_lora_rank].unsqueeze(1)
            k_pe = workspace[:toks]\
                [..., self.kv_lora_rank:].unsqueeze(1)

            kv_nope = self.kv_b_proj(kv_c_normed)[0].view( \
                -1, self.num_heads, self.qk_nope_head_dim + self.v_head_dim)
            k_nope, v = kv_nope\
                .split([self.qk_nope_head_dim, self.v_head_dim], dim=-1)

            k = torch.cat((k_nope, k_pe.expand((*k_nope.shape[:-1], -1))),
                          dim=-1)

            # For MLA the v head dim is smaller than qk head dim so we pad
            # out v with 0s to match the qk head dim
            v_padded = torch.nn.functional.pad(v,
                                               [0, q.shape[-1] - v.shape[-1]],
                                               value=0)

            if is_hip and envs.VLLM_USE_TRITON_FLASH_ATTN:
                attn_output, attn_softmax_lse = self.triton_fa_func(
                    q,
                    k,
                    v_padded,
                    None,
                    prefill_metadata.query_start_loc,
                    prefill_metadata.context_chunk_cu_seq_lens[i],
                    prefill_metadata.max_query_len,
                    prefill_metadata.context_chunk_max_seq_lens[i],
                    False,  # causal
                    self.scale,
                    None,  # attn_mask is None unless applying ALiBi mask
                )
            elif is_vllm_fa:
                attn_output, attn_softmax_lse = self.flash_attn_varlen_func(
                    q=q,
                    k=k,
                    v=v_padded,
                    cu_seqlens_q=prefill_metadata.query_start_loc,
                    cu_seqlens_k=prefill_metadata.context_chunk_cu_seq_lens[i],
                    max_seqlen_q=prefill_metadata.max_query_len,
                    max_seqlen_k=prefill_metadata.
                    context_chunk_max_seq_lens[i],
                    softmax_scale=self.scale,
                    causal=False,  # Context is unmasked
                    return_softmax_lse=True,
                )
            else:
                attn_output, attn_softmax_lse, _ = self.flash_attn_varlen_func(
                    q=q,
                    k=k,
                    v=v_padded,
                    cu_seqlens_q=prefill_metadata.query_start_loc,
                    cu_seqlens_k=prefill_metadata.context_chunk_cu_seq_lens[i],
                    max_seqlen_q=prefill_metadata.max_query_len,
                    max_seqlen_k=prefill_metadata.
                    context_chunk_max_seq_lens[i],
                    softmax_scale=self.scale,
                    causal=False,  # Context is unmasked
                    return_attn_probs=True,
                )

            if output is None:
                output = attn_output
                output_lse = attn_softmax_lse
            else:
                output_tmp = torch.empty_like(output)
                output_lse_tmp = torch.empty_like(output_lse)
                merge_attn_states(
                    output=output_tmp,
                    output_lse=output_lse_tmp,
                    prefix_output=output,
                    prefix_lse=output_lse,
                    suffix_output=attn_output,
                    suffix_lse=attn_softmax_lse,
                )
                output = output_tmp
                output_lse = output_lse_tmp

        return output, output_lse

    def _forward_prefill(
        self,
        q: torch.Tensor,
        kv_c_normed: torch.Tensor,
        k_pe: torch.Tensor,
        kv_c_and_k_pe_cache: torch.Tensor,
        attn_metadata: MLACommonMetadata,
    ) -> torch.Tensor:

        prefill_metadata = attn_metadata.prefill_metadata
        assert prefill_metadata is not None

        has_context = prefill_metadata.context_lens_tensor is not None \
            and prefill_metadata.context_lens_tensor.max() > 0

        kv_nope = self.kv_b_proj(kv_c_normed)[0].view(\
            -1, self.num_heads, self.qk_nope_head_dim + self.v_head_dim)
        k_nope, v = kv_nope\
            .split([self.qk_nope_head_dim, self.v_head_dim], dim=-1)

        k = torch.cat((k_nope, k_pe.expand((*k_nope.shape[:-1], -1))), dim=-1)

        # For MLA the v head dim is smaller than qk head dim so we pad out
        # v with 0s to match the qk head dim
        v_padded = torch.nn.functional.pad(v, [0, q.shape[-1] - v.shape[-1]],
                                           value=0)

<<<<<<< HEAD
        if has_context:
            if not current_platform.is_cuda():
                raise NotImplementedError(
                    "Chunked Prefill for MLA is not currently supported on"
                    "non-cuda platforms")
=======
        if is_hip and envs.VLLM_USE_TRITON_FLASH_ATTN:
            output = self.triton_fa_func(
                q,
                k,
                v_padded,
                None,
                prefill_metadata.query_start_loc,
                prefill_metadata.query_start_loc,
                prefill_metadata.max_prefill_seq_len,
                prefill_metadata.max_prefill_seq_len,
                True,  # causal
                self.scale,
                None,  # attn_mask is None unless applying ALiBi mask
            )
            ## triton flash attention always return 2 objects
            if not has_context:
                output = output[0]
        elif is_vllm_fa:
>>>>>>> 848a6438
            output = self.flash_attn_varlen_func(
                q=q,
                k=k,
                v=v_padded,
                cu_seqlens_q=prefill_metadata.query_start_loc,
                cu_seqlens_k=prefill_metadata.query_start_loc,
                max_seqlen_q=prefill_metadata.max_prefill_seq_len,
                max_seqlen_k=prefill_metadata.max_prefill_seq_len,
                softmax_scale=self.scale,
                causal=True,
<<<<<<< HEAD
                return_softmax_lse=True,
=======
                return_softmax_lse=has_context,
>>>>>>> 848a6438
            )
        else:
            output = self.flash_attn_varlen_func(
                q=q,
                k=k,
                v=v_padded,
                cu_seqlens_q=prefill_metadata.query_start_loc,
                cu_seqlens_k=prefill_metadata.query_start_loc,
                max_seqlen_q=prefill_metadata.max_prefill_seq_len,
                max_seqlen_k=prefill_metadata.max_prefill_seq_len,
                softmax_scale=self.scale,
                causal=True,
<<<<<<< HEAD
=======
                return_attn_probs=has_context,
>>>>>>> 848a6438
            )

        if has_context:
            # ROCm flash_attn_varlen_func will return 3 objects instead of 2
            suffix_output, suffix_lse, *rest = output
            context_output, context_lse = self._compute_prefill_context( \
                q, kv_c_and_k_pe_cache, attn_metadata)

            output = torch.empty_like(suffix_output)
            merge_attn_states(
                output=output,
                prefix_output=context_output,
                prefix_lse=context_lse,
                suffix_output=suffix_output,
                suffix_lse=suffix_lse,
            )

        # slice by `:v.shape[-1]` in order to remove v headdim padding
        output = output\
            .view(-1, self.num_heads, q.shape[-1])[..., :v.shape[-1]]\
                .reshape(-1, self.num_heads * v.shape[-1])

        return self.o_proj(output)[0]

    @abstractmethod
    def _forward_decode(
        self,
        q_nope: torch.Tensor,
        q_pe: torch.Tensor,
        kv_c_and_k_pe_cache: torch.Tensor,
        attn_metadata: T,
    ) -> torch.Tensor:
        raise NotImplementedError

    def forward(
        self,
        layer: AttentionLayer,
        hidden_states_or_q_c: torch.Tensor,  # query in unified attn
        k_c_normed: torch.Tensor,  # key in unified attn
        k_pe: torch.Tensor,  # value in unified attn
        kv_cache: torch.Tensor,
        attn_metadata: T,
        fp8_out_scale: Optional[torch.Tensor] = None,
        output: Optional[torch.Tensor] = None,
    ) -> torch.Tensor:
        if output is not None:
            raise NotImplementedError(
                "output is not yet supported for MLAImplBase")

        if attn_metadata.is_profile_run and \
            attn_metadata.chunked_prefill_workspace is not None:
            # During the profile run try to simulate to worse case output size
            # for `self.kv_b_proj(kv_c_normed)` in `_compute_prefill_context`
            # since this can be large
            _ = torch.empty(
                (attn_metadata.chunked_prefill_workspace.shape[0],
                 self.num_heads, self.qk_nope_head_dim + self.v_head_dim),
                device=k_c_normed.device,
                dtype=k_c_normed.dtype,
            )

        has_decode = attn_metadata.decode_metadata is not None
        has_prefill = attn_metadata.prefill_metadata is not None

        # Restore head dim (for rotary embedding)
        k_pe = k_pe.unsqueeze(1)
        assert hasattr(attn_metadata, "input_positions")

        num_prefill_tokens: int = attn_metadata.num_prefill_tokens

        decode_hs_or_q_c = hidden_states_or_q_c[num_prefill_tokens:]
        decode_k_pe = k_pe[num_prefill_tokens:]
        decode_input_positions = \
            attn_metadata.input_positions[num_prefill_tokens:]

        prefill_hs_or_q_c = hidden_states_or_q_c[:num_prefill_tokens]
        prefill_k_pe = k_pe[:num_prefill_tokens]
        prefill_input_positions = \
            attn_metadata.input_positions[:num_prefill_tokens]
        prefill_k_c_normed = k_c_normed[:num_prefill_tokens]

        if has_decode:
            decode_q_nope = self._q_proj_and_k_up_proj(decode_hs_or_q_c)
            decode_q_pe = torch.matmul(decode_hs_or_q_c, self.W_QR)\
                .view(-1, self.num_heads, self.qk_rope_head_dim)
            decode_q_pe[...], decode_k_pe[...] = self.rotary_emb(
                decode_input_positions, decode_q_pe, decode_k_pe)

        if has_prefill:
            prefill_q = self.q_proj(prefill_hs_or_q_c)[0]\
                .view(-1, self.num_heads, self.qk_head_dim)
            prefill_q_pe = prefill_q[..., self.qk_nope_head_dim:]
            prefill_q_pe[...], prefill_k_pe[...] = self.rotary_emb(
                prefill_input_positions, prefill_q_pe, prefill_k_pe)

        # write the latent and rope to kv cache
        if kv_cache.numel() > 0:
            ops.concat_and_cache_mla(
                k_c_normed,
                k_pe.squeeze(1),
                kv_cache,
                attn_metadata.slot_mapping.flatten(),
                kv_cache_dtype=self.kv_cache_dtype,
                scale=layer._k_scale,
            )

        output = torch.empty(attn_metadata.num_prefill_tokens +
                             attn_metadata.num_decode_tokens,
                             self.o_proj.output_size,
                             device=hidden_states_or_q_c.device,
                             dtype=hidden_states_or_q_c.dtype)
        if has_prefill:
            output[:num_prefill_tokens] = self._forward_prefill(
                prefill_q, prefill_k_c_normed, prefill_k_pe, kv_cache,
                attn_metadata)

        if has_decode:
            output[num_prefill_tokens:] = self._forward_decode(
                decode_q_nope, decode_q_pe, kv_cache, attn_metadata)

        return output<|MERGE_RESOLUTION|>--- conflicted
+++ resolved
@@ -1411,13 +1411,6 @@
         v_padded = torch.nn.functional.pad(v, [0, q.shape[-1] - v.shape[-1]],
                                            value=0)
 
-<<<<<<< HEAD
-        if has_context:
-            if not current_platform.is_cuda():
-                raise NotImplementedError(
-                    "Chunked Prefill for MLA is not currently supported on"
-                    "non-cuda platforms")
-=======
         if is_hip and envs.VLLM_USE_TRITON_FLASH_ATTN:
             output = self.triton_fa_func(
                 q,
@@ -1436,7 +1429,6 @@
             if not has_context:
                 output = output[0]
         elif is_vllm_fa:
->>>>>>> 848a6438
             output = self.flash_attn_varlen_func(
                 q=q,
                 k=k,
@@ -1447,11 +1439,7 @@
                 max_seqlen_k=prefill_metadata.max_prefill_seq_len,
                 softmax_scale=self.scale,
                 causal=True,
-<<<<<<< HEAD
-                return_softmax_lse=True,
-=======
                 return_softmax_lse=has_context,
->>>>>>> 848a6438
             )
         else:
             output = self.flash_attn_varlen_func(
@@ -1464,10 +1452,7 @@
                 max_seqlen_k=prefill_metadata.max_prefill_seq_len,
                 softmax_scale=self.scale,
                 causal=True,
-<<<<<<< HEAD
-=======
                 return_attn_probs=has_context,
->>>>>>> 848a6438
             )
 
         if has_context:
