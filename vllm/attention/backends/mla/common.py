--- conflicted
+++ resolved
@@ -205,12 +205,7 @@
                                            compute_slot_mapping_start_idx,
                                            is_block_tables_empty)
 from vllm.attention.ops.triton_merge_attn_states import merge_attn_states
-<<<<<<< HEAD
-from vllm.distributed import (get_tensor_model_parallel_world_size,
-                              tensor_model_parallel_all_reduce)
 from vllm.fa_utils import get_flash_attn_version
-=======
->>>>>>> 40253bab
 from vllm.model_executor.layers.linear import (ColumnParallelLinear,
                                                LinearBase, RowParallelLinear,
                                                UnquantizedLinearMethod)
