# SPDX-License-Identifier: Apache-2.0
"""
This file implements common components for MLA implementations.

First we define:

Sq      as Q sequence length
Skv     as KV sequence length

MLA has two possible ways of computing, a data-movement friendly approach and a
compute friendly approach, we generally want to use the compute friendly
approach for "prefill" (i.e. the ratio Sq / Skv is "small", is near 1)
and the data-movement friendly approach for "decode" (i.e. the ratio
Sq / Skv is "large").

NOTE what we deem small and large is currently determined by if its labelled
prefill or decode by the scheduler, but this is something we should probably
tune.

Main reference: DeepseekV2 paper, and FlashInfer Implementation
(https://arxiv.org/abs/2405.04434 and https://github.com/flashinfer-ai/flashinfer/pull/551).

Deepseek's MLA attention works the following way:
* Use a single latent vector to represent the per-token entry of the KV cache.
* For decode (i.e. the memory friendly approach) the attention "simulates" a
multi-head attention, while the compute is similar to multi-query attention.

Below is example of both paths assuming batchsize = 1

## More Extent Definitions:

C           Context length, `Skv - Sq`
H           hidden size
N           number of attention heads
Lq          latent dimension for Q              1536 in DSV3
Lkv         latent dimension for K/V            512 in DSV3
P           nope dimension, no rope.            128 in DSV3
R           rope dimension, goes through rope.  64 in DSV3
V           V head dim.                         128 in DSV3

## Vector/Matrix Definitions

h_t         hidden states (input to attention)  shape [Sq, H]
q_c         latent/compressed Q                 shape [Sq, Lq]
q_nope      uncompressed Q (no-rope)            shape [Sq, N, P]
q_pe        uncompressed Q (rope)               shape [Sq, N, R]
kv_c        latent/compressed KV                shape [Skv, Lkv]
k_pe        decoupled k position embeddings     shape [Skv, R]
new_kv_c    new kv_c from current iter          shape [Sq, Lkv]
new_k_pe    new k_pe from current iter          shape [Sq, R]
cache_kv_c  cached k_c from previous iters      shape [C, Lkv]
cache_k_pe  cached k_pe from previous iters     shape [C, R]
W_DQ        project h_t to q_c                  shape [H, Lq]
W_UQ        project q_c to q_nope               shape [Lq, N * P]
W_QR        project q_c to q_pe                 shape [Lq, N * R]
W_DKV       project h_t to kv_c                 shape [H, Lkv]
W_UK        project kv_c to k_nope              shape [Lkv, N, P]
W_KR        project h_t to k_pe                 shape [H, R]
W_UV        project kv_c to v                   shape [Lkv, N, V]
W_O         project v to h_t                    shape [N * V, H]


## Compute Friendly Approach (i.e. "_forward_prefill"):

q_c      = h_t @ W_DQ
q_nope   = (q_c @ W_UQ).view(Sq, N, P)
q_pe     = RoPE(q_c @ W_QR).view(Sq, N, R)
new_kv_c = h_t @ W_DKV
new_k_pe = RoPE(h_t @ W_KR)
kv_c     = torch.cat([new_kv_c, cache_kv_c], dim=0)
k_pe     = torch.cat([new_k_pe, cache_k_pe], dim=0)
k_nope   = (kv_c @ W_UK.view(Lkv, N * P)).view(Skv, N, P)
v        = (kv_c @ W_UV.view(Lkv, N * V)).view(Skv, N, V)

// MHA with QK headdim = P + R
//           V headdim = V
//      spda_o shape [Sq, N, V]
spda_o = scaled_dot_product_attention(
    torch.cat([q_nope, q_pe], dim=-1),
    torch.cat([k_nope, k_pe.unsqueeze(1).expand(-1, N, -1)], dim=-1),
    v
) 
return spda_o @ W_O

NOTE: in the actual code, 
    `kv_b_proj` is [W_UK; W_UV] concatenated per head
    `q_b_proj` is [W_UQ; W_QR] concatenated per head
    `out_proj` is W_O


## Data-Movement Friendly Approach (i.e. "_forward_decode"):

Runtime
q_c      = h_t @ W_DQ
q_nope   = (q_c @ W_UQ).view(-1, N, P)
ql_nope  = einsum("snh,lnh->snl", q, W_UK)
q_pe     = RoPE(q_c @ W_QR).view(Sq, N, R)
new_kv_c = h_t @ W_DKV
new_k_pe = RoPE(h_t @ W_KR)
kv_c     = torch.cat([new_kv_c, cache_kv_c], dim=0)
k_pe     = torch.cat([new_k_pe, cache_k_pe], dim=0)

// MQA with QK headdim = Lkv + R
//           V headdim = Lkv
//      spda_o shape [Sq, N, Lkv]
// NOTE: this is less compute-friendly since Lkv > P
//       but is more data-movement friendly since its MQA vs MHA
spda_o = scaled_dot_product_attention(
    torch.cat([ql_nope, q_pe], dim=-1),
    torch.cat([kv_c, k_pe], dim=-1),
    kv_c
)

o = einsum("snl,lnv->snv", spda_o.reshape(-1, N, Lkv), W_UV)
return o.view(-1, N * V) @ self.num_heads @ W_O


## Chunked Prefill

For chunked prefill we want to use the compute friendly algorithm. We are 
assuming sufficiently large Sq / Skv ratio, in the future may want to switch to 
the data-movement friendly approach if the chunk (i.e. `Sq`) is small.

However, the compute-friendly approach can potentially run out of memory if Skv
is large due to: `k_nope = (kv_c @ W_UK).view(Skv, N, P)`

To mitigate this, we chunk the computation of attention with respect to the 
current context (i.e. `cache_kv_c` and `cache_k_pe`) so that we can used a 
fixed workspace size.

The chunked prefill approach is as follows:

MCC        Max chunk of context to process per iter, computed dynamically, 
           used to bound the memory usage

q_c        = h_t @ W_DQ
q_nope     = (q_c @ W_UQ).view(Sq, N, P)
q_pe       = RoPE(q_c @ W_QR).view(Sq, N, R)
new_kv_c   = h_t @ W_DKV
new_k_pe   = RoPE(h_t @ W_KR)
new_k_nope = (new_kv_c @ W_UK.view(Lkv, N * P)).view(Sq, N, P)
new_v      = (new_kv_c @ W_UV.view(Lkv, N * V)).view(Sq, N, V)

// MHA between queries and new KV
//     with QK headdim = P + R
//           V headdim = V
//    curr_o   shape [Sq, N, V]
//    curr_lse shape [N, Sq], this is just order FA returns
curr_o, curr_lse = scaled_dot_product_attention(
    torch.cat([q_nope, q_pe], dim=-1),
    torch.cat([new_k_nope, new_k_pe.unsqueeze(1).expand(-1, N, -1)], dim=-1),
    new_v,
    casual=True,
    return_softmax_lse=True
) 

// Compute attention with the already existing context
for chunk_idx in range(cdiv(C, MCC)):
    chunk_start  = chunk_idx * MCC
    chunk_end    = min(chunk_start + MCC, C)
    Sc           = chunk_end - chunk_start
    cache_kv_c_chunk   = cache_kv_c[chunk_start:chunk_end]
    cache_k_pe_chunk   = cache_k_pe[chunk_start:chunk_end]
    cache_k_nope_chunk = (cache_kv_c_chunk @ W_UK).view(-1, N, P)
    cache_v_chunk      = (cache_kv_c_chunk @ W_UV).view(-1, N, V)

    chunk_o, chunk_lse = scaled_dot_product_attention(
        torch.cat([q_nope, q_pe], dim=-1),
        torch.cat([cache_k_nope_chunk,
                   cache_k_pe_chunk.unsqueeze(1).expand(-1, N, -1)],
                   dim=-1),
        cache_v_chunk,
        casual=False,
        return_softmax_lse=True
    )

    curr_o, curr_lse = merge_attn_states(
        suffix_output=curr_o,
        suffix_lse=curr_lse,
        prefix_output=chunk_o,
        prefix_lse=chunk_lse,
    )

return curr_o @ W_O
"""

import functools
from abc import abstractmethod
from collections import defaultdict
from contextlib import contextmanager
from dataclasses import dataclass
from itertools import accumulate
from typing import (TYPE_CHECKING, Any, Dict, Generic, List, Optional, Tuple,
                    Type, TypeVar)

import torch

from vllm import _custom_ops as ops
from vllm import envs
from vllm.attention.backends.abstract import (AttentionBackend, AttentionLayer,
                                              AttentionMetadata,
                                              AttentionMetadataBuilder,
                                              AttentionState, MLAAttentionImpl)
from vllm.attention.backends.utils import (PAD_SLOT_ID, compute_slot_mapping,
                                           compute_slot_mapping_start_idx,
                                           is_block_tables_empty)
from vllm.attention.ops.merge_attn_states import merge_attn_states
from vllm.model_executor.layers.linear import (ColumnParallelLinear,
                                               LinearBase, RowParallelLinear,
                                               UnquantizedLinearMethod)
from vllm.model_executor.layers.rotary_embedding import (
    DeepseekScalingRotaryEmbedding, RotaryEmbedding)
from vllm.multimodal import MultiModalPlaceholderMap
from vllm.platforms import current_platform
from vllm.triton_utils import HAS_TRITON
from vllm.utils import async_tensor_h2d, cdiv, make_tensor_with_pad, round_down
from vllm.vllm_flash_attn.fa_utils import get_flash_attn_version

if HAS_TRITON:
    from vllm.attention.ops.triton_flash_attention import triton_attention
else:
    triton_attention = None

try:
    from vllm.vllm_flash_attn import flash_attn_varlen_func
    is_vllm_fa = True
except ImportError:
    is_vllm_fa = False
    try:
        # For rocm use upstream flash attention
        from flash_attn import flash_attn_varlen_func
    except ImportError:
        flash_attn_varlen_func = None

if TYPE_CHECKING:
    from vllm.worker.model_runner import (ModelInputForGPUBuilder,
                                          ModelInputForGPUWithSamplingMetadata)

is_hip = current_platform.is_rocm()


class MLACommonBackend(AttentionBackend):

    @staticmethod
    def get_name() -> str:
        return "TRITON_MLA"

    @staticmethod
    def get_metadata_cls() -> Type["AttentionMetadata"]:
        return MLACommonMetadata

    @staticmethod
    def get_builder_cls() -> Type["MLACommonMetadataBuilder"]:
        return MLACommonMetadataBuilder

    @staticmethod
    def get_state_cls() -> Type["MLACommonState"]:
        return MLACommonState

    @staticmethod
    def get_kv_cache_shape(
        num_blocks: int,
        block_size: int,
        num_kv_heads: int,  # assumed to be 1 for MLA
        head_size: int,
    ) -> Tuple[int, ...]:
        return (num_blocks, block_size, head_size)

    @staticmethod
    def swap_blocks(
        src_kv_cache: torch.Tensor,
        dst_kv_cache: torch.Tensor,
        src_to_dst: torch.Tensor,
    ) -> None:
        ops.swap_blocks(src_kv_cache, dst_kv_cache, src_to_dst)

    @staticmethod
    def copy_blocks(
        kv_caches: List[torch.Tensor],
        src_to_dists: torch.Tensor,
    ) -> None:
        ops.copy_blocks_mla(kv_caches, src_to_dists)

    @staticmethod
    def get_supported_head_sizes() -> List[int]:
        return [576]


T = TypeVar("T", bound="MLACommonMetadata")


class MLACommonState(AttentionState, Generic[T]):

    def __init__(self, runner):
        self.runner = runner
        self._is_graph_capturing = False

        scheduler_config = runner.scheduler_config
        self.model_config = runner.model_config
        cache_config = runner.cache_config

        self.chunked_prefill_enabled = scheduler_config.chunked_prefill_enabled
        self.enable_prefix_caching = cache_config.enable_prefix_caching

        if self.chunked_prefill_enabled or self.enable_prefix_caching:
            self.context_chunk_workspace_size = min(
                # Max sure there is enough for 8 full length request or at least
                # 4 pages of cache per request
                max(
                    8 * self.model_config.max_model_len, 4 *
                    scheduler_config.max_num_seqs * cache_config.block_size),
                # For long-context models try not to over-allocate limiting
                # kv-cache space, limiting it to 64k tokens,
                # which would result in the workspace being:
                #   2*(576)*(64*1024) = 144mb
                # (assuming 576 MLA head dim, and fp16)
                # which would result in up-projected context being
                #   2*(192*128)*(64*1024) = 3gb
                # (assuming 192 QK head dim, 128 heads, and fp16)
                128 * 1024)
            assert self.context_chunk_workspace_size >= \
                scheduler_config.max_num_seqs * cache_config.block_size

    @contextmanager
    def graph_capture(self, max_batch_size: int):
        self._is_graph_capturing = True

        self._graph_slot_mapping = torch.full((max_batch_size, ),
                                              PAD_SLOT_ID,
                                              dtype=torch.long,
                                              device=self.runner.device)
        self._graph_seq_lens = torch.ones(max_batch_size,
                                          dtype=torch.int32,
                                          device=self.runner.device)
        self._graph_block_tables = torch.from_numpy(
            self.runner.graph_block_tables).to(device=self.runner.device)

        self._positions = torch.zeros((max_batch_size, ),
                                      dtype=torch.long,
                                      device=self.runner.device)

        yield

        self._is_graph_capturing = False
        del self._graph_slot_mapping
        del self._graph_seq_lens
        del self._graph_block_tables
        del self._positions

    def graph_clone(self, batch_size: int):
        assert self._is_graph_capturing
        return self.__class__(self.runner)

    def graph_capture_get_metadata_for_batch(
            self,
            batch_size: int,
            is_encoder_decoder_model: bool = False) -> T:
        assert self._is_graph_capturing

        attn_metadata = self.runner.attn_backend.make_metadata(
            multi_modal_placeholder_index_maps=None,
            enable_kv_scales_calculation=False,
            use_cuda_graph=True,
            num_prefills=0,
            num_prefill_tokens=0,
            num_decode_tokens=batch_size,
            slot_mapping=self._graph_slot_mapping[:batch_size],
            seq_lens=None,
            seq_lens_tensor=self._graph_seq_lens[:batch_size],
            max_query_len=1,
            max_decode_query_len=1,
            max_prefill_seq_len=0,
            max_decode_seq_len=self.runner.max_seq_len_to_capture,
            query_start_loc=None,
            seq_start_loc=None,
            context_lens_tensor=None,
            block_tables=self._graph_block_tables[:batch_size],
            input_positions=self._positions[:batch_size],
            head_dim=self.runner.model_config.get_head_size())

        if is_encoder_decoder_model:
            raise NotImplementedError(
                "MLACommonState does not support encoder/decoder yet")

        return attn_metadata

    def get_graph_input_buffers(self,
                                attn_metadata,
                                is_encoder_decoder_model: bool = False):
        input_buffers = {
            "slot_mapping": attn_metadata.slot_mapping,
            "seq_lens_tensor": attn_metadata.decode_metadata.seq_lens_tensor,
            "block_tables": attn_metadata.decode_metadata.block_tables,
            "input_positions": attn_metadata.decode_metadata.input_positions,
        }
        if is_encoder_decoder_model:
            raise NotImplementedError(
                "MLACommonState does not support encoder/decoder yet")

        return input_buffers

    def prepare_graph_input_buffers(self,
                                    input_buffers,
                                    attn_metadata,
                                    is_encoder_decoder_model: bool = False):
        input_positions = attn_metadata.input_positions
        num_positions = input_positions.shape[0]
        input_buffers["seq_lens_tensor"].copy_(
            attn_metadata.decode_metadata.seq_lens_tensor, non_blocking=True)
        input_buffers["block_tables"].copy_(
            attn_metadata.decode_metadata.block_tables, non_blocking=True)
        # CUDA graph buffer is padded so only perform a partial copy based on
        # num_positions
        input_buffers["input_positions"][:num_positions].copy_(
            input_positions, non_blocking=True)
        if is_encoder_decoder_model:
            raise NotImplementedError(
                "TritonMLAState does not support encoder/decoder yet")

    def begin_forward(self, model_input):
        if self.chunked_prefill_enabled or self.enable_prefix_caching:
            if not hasattr(self, "context_chunk_workspace"):
                # not self.runner.device does not return the correct device
                # for this process, (init_device sets the correct device but
                # only on the Worker). The only way Ive figured out to get the
                # correct device is to allocate the workspace on the first call
                # to begin_forward and use the device of the input tokens
                assert model_input.input_tokens is not None
                self.context_chunk_workspace = torch.empty(
                    (self.context_chunk_workspace_size,
                     self.model_config.get_head_size()),
                    dtype=self.model_config.dtype,
                    device=model_input.input_tokens.device,
                )

            model_input.attn_metadata.context_chunk_workspace = \
                self.context_chunk_workspace


@dataclass
class MLACommonMetadata(AttentionMetadata):
    """Metadata for MLACommon. 
    
    NOTE: Please read the comment at the top of the file before trying to 
    understand this class

    NOTE: Any python object stored here is not updated when it is
    cuda-graph replayed. If you have values that need to be changed
    dynamically, it should be stored in tensor. The tensor has to be
    updated from `CUDAGraphRunner.forward` API.
    """
    # Whether or not if cuda graph is enabled.
    # Cuda-graph is currently enabled for decoding only.
    # TODO(woosuk): Move `use_cuda_graph` out since it's unrelated to attention.
    use_cuda_graph: bool

    # New for MLA (compared to FlashAttention)
    # Input positions for rotrary embeddings since for MLA the rotary
    # position embeddings are applied inside the attention backend
    input_positions: torch.Tensor

    # NOTE(sang): Definition of context_len, query_len, and seq_len.
    # |---------- N-1 iteration --------|
    # |---------------- N iteration ---------------------|
    # |- tokenA -|......................|-- newTokens ---|
    # |---------- context_len ----------|
    # |-------------------- seq_len ---------------------|
    #                                   |-- query_len ---|

    # (batch_size,). The sequence length per sequence. Sequence length means
    # the computed tokens + new tokens None if it is a decoding.
    seq_lens: Optional[List[int]]
    # seq_lens stored as a tensor.
    seq_lens_tensor: Optional[torch.Tensor]

    # Maximum sequence length among prefill batch. 0 if there are decoding
    # requests only.
    max_prefill_seq_len: int
    # Maximum sequence length among decode batch. 0 if there are prefill
    # requests only.
    max_decode_seq_len: int
    # (batch_size,) A tensor of context lengths (tokens that are computed
    # so far).
    context_lens_tensor: Optional[torch.Tensor]

    # (batch_size, max_blocks_per_seq).
    # Block addresses per sequence. (Seq id -> list of physical block)
    # E.g., [0, 1, 2] means tokens are stored in 0th, 1st, and 2nd blocks
    # in the kv cache. Each block can contain up to block_size tokens.
    # 2nd dimensions are padded up to max_blocks_per_seq if it is cuda-graph
    # captured.
    block_tables: Optional[torch.Tensor]

    # Maximum query length in the batch.
    max_query_len: Optional[int] = None

    # Max number of query tokens among request in the batch.
    max_decode_query_len: Optional[int] = None

    # (batch_size + 1,). The cumulative subquery lengths of the sequences in
    # the batch, used to index into subquery. E.g., if the subquery length
    # is [4, 6], it is [0, 4, 10].
    query_start_loc: Optional[torch.Tensor] = None
    # (batch_size + 1,). The cumulative sequence lengths of the sequences in
    # the batch, used to index into sequence. E.g., if the sequence length is
    # [4, 6], it is [0, 4, 10].
    seq_start_loc: Optional[torch.Tensor] = None

    _cached_prefill_metadata: Optional[Any] = None
    _cached_decode_metadata: Optional[Any] = None

    num_prefill_tokens: int

    # The dimension of the attention heads
    head_dim: Optional[int] = None

    # Used when chunked prefill is enabled to simulate worst case workspace
    # allocations, hopefully to avoid going OOM
    is_profile_run: bool = False

    # New for MLA (compared to FlashAttention)
    # For chunked prefill
    context_chunk_cu_seq_lens: Optional[torch.Tensor] = None
    context_chunk_starts: Optional[torch.Tensor] = None
    context_chunk_seq_tot: Optional[List[int]] = None
    context_chunk_max_seq_lens: Optional[List[int]] = None
    # Set by MLAAttentionState in `begin_forward` so it doesn't get broadcasted
    context_chunk_workspace: Optional[torch.Tensor] = None

    def __post_init__(self):
        supported_head_sizes = MLACommonBackend.get_supported_head_sizes()
        if self.head_dim is not None and self.head_dim \
                not in supported_head_sizes:
            raise ValueError(
                f"Only {supported_head_sizes} are supported for head_dim,",
                f" received {self.head_dim}.")

    @property
    def prefill_metadata(self):
        if self.num_prefills == 0:
            return None

        if self._cached_prefill_metadata is not None:
            return self._cached_prefill_metadata

        assert self.seq_lens is not None
        assert self.seq_lens_tensor is not None

        # Compute some attn_metadata fields which default to None
        query_start_loc = (None if self.query_start_loc is None else
                           self.query_start_loc[:self.num_prefills + 1])
        slot_mapping = (None if self.slot_mapping is None else
                        self.slot_mapping[:self.num_prefill_tokens])
        seq_lens = (None if self.seq_lens is None else
                    self.seq_lens[:self.num_prefills])
        seq_lens_tensor = (None if self.seq_lens_tensor is None else
                           self.seq_lens_tensor[:self.num_prefills])
        seq_start_loc = (None if self.seq_start_loc is None else
                         self.seq_start_loc[:self.num_prefills + 1])
        context_lens_tensor = (None if self.context_lens_tensor is None else
                               self.context_lens_tensor[:self.num_prefills])
        block_tables = (None if self.block_tables is None else
                        self.block_tables[:self.num_prefills])
        input_positions = (None if self.input_positions is None else
                           self.input_positions[:self.num_prefill_tokens])

        self._cached_prefill_metadata = self.__class__(
            # Required by ModelRunner
            use_cuda_graph=False,  # Not Attention Related
            # Required by Attention Metadata
            num_prefills=self.num_prefills,
            num_prefill_tokens=self.num_prefill_tokens,
            num_decode_tokens=0,
            slot_mapping=slot_mapping,
            # Required by Attention Metadata (not used)
            multi_modal_placeholder_index_maps=None,
            enable_kv_scales_calculation=False,
            # MLACommonMetadata
            input_positions=input_positions,
            seq_lens=seq_lens,
            seq_lens_tensor=seq_lens_tensor,
            max_query_len=self.max_query_len,
            max_prefill_seq_len=self.max_prefill_seq_len,
            max_decode_query_len=0,
            max_decode_seq_len=0,
            query_start_loc=query_start_loc,
            seq_start_loc=seq_start_loc,
            context_lens_tensor=context_lens_tensor,
            block_tables=block_tables,
            head_dim=self.head_dim,
            is_profile_run=self.is_profile_run,
            # MLACommonMetadata Chunk prefill specific
            context_chunk_cu_seq_lens=self.context_chunk_cu_seq_lens,
            context_chunk_starts=self.context_chunk_starts,
            context_chunk_seq_tot=self.context_chunk_seq_tot,
            context_chunk_max_seq_lens=self.context_chunk_max_seq_lens,
        )
        return self._cached_prefill_metadata

    @property
    def decode_metadata(self):
        if self.num_decode_tokens == 0:
            return None

        if self._cached_decode_metadata is not None:
            return self._cached_decode_metadata
        assert self.seq_lens_tensor is not None

        # Compute some attn_metadata fields which default to None
        slot_mapping = (None if self.slot_mapping is None else
                        self.slot_mapping[self.num_prefill_tokens:])
        seq_lens_tensor = (None if self.seq_lens_tensor is None else
                           self.seq_lens_tensor[self.num_prefills:])
        block_tables = (None if self.block_tables is None else
                        self.block_tables[self.num_prefills:])
        input_positions = (None if self.input_positions is None else
                           self.input_positions[self.num_prefill_tokens:])

        self._cached_decode_metadata = self.__class__(
            # Required by ModelRunner
            use_cuda_graph=self.use_cuda_graph,  # Not Attention Related
            # Required by Attention Metadata
            num_prefills=0,
            num_prefill_tokens=0,
            num_decode_tokens=self.num_decode_tokens,
            slot_mapping=slot_mapping,
            # Required by Attention Metadata (not used)
            multi_modal_placeholder_index_maps=None,
            enable_kv_scales_calculation=False,
            # MLACommonMetadata
            seq_lens=None,
            seq_lens_tensor=seq_lens_tensor,
            max_decode_query_len=self.max_decode_query_len,
            max_query_len=self.max_query_len,
            max_prefill_seq_len=0,
            max_decode_seq_len=self.max_decode_seq_len,
            # Batch may be composed of prefill|decodes, adjust query start
            # indices to refer to the start of decodes. E.g.
            # in tokens:[3 prefills|6 decodes], query_start_loc=[3,9] => [0,6].
            query_start_loc=(self.query_start_loc[self.num_prefills:] -
                             self.query_start_loc[self.num_prefills])
            if self.query_start_loc is not None else None,
            seq_start_loc=self.seq_start_loc[self.num_prefills:]
            if self.seq_start_loc is not None else None,
            context_lens_tensor=None,
            block_tables=block_tables,
            input_positions=input_positions,
            head_dim=self.head_dim,
            is_profile_run=self.is_profile_run)
        return self._cached_decode_metadata

    def advance_step_assertions(
            self,
            num_seqs: int,
            num_queries: int,
            turn_prefills_into_decodes: bool = False) -> None:
        # When using cudagraph, the num_seqs is padded to the next captured
        # batch sized, but num_queries tracks the actual number of requests in
        # the batch. For --enforce-eager mode, num_seqs == num_queries
        if num_seqs != num_queries:
            assert num_seqs > num_queries

        if turn_prefills_into_decodes:
            # When Multi-Step is enabled with Chunked-Prefill, prefills and
            # decodes are scheduled together. In the first step, all the
            # prefills turn into decodes. This update reflects that
            # conversion.
            assert self.num_decode_tokens + self.num_prefills == num_seqs
            self.num_decode_tokens += self.num_prefills
            self.num_prefills = 0
            self.num_prefill_tokens = 0
            self.max_prefill_seq_len = 0
            self.max_query_len = 1

            self.slot_mapping = self.slot_mapping[:num_seqs]
        else:
            assert self.seq_lens is not None
            assert self.max_decode_seq_len == max(self.seq_lens)

        assert self.num_prefills == 0
        assert self.num_prefill_tokens == 0
        assert self.num_decode_tokens == num_seqs
        assert self.slot_mapping.shape == (num_seqs, )

        assert self.seq_lens is not None
        assert len(self.seq_lens) == num_seqs
        assert self.seq_lens_tensor is not None
        assert self.seq_lens_tensor.shape == (num_seqs, )
        assert self.max_query_len == 1
        assert self.max_prefill_seq_len == 0

        assert self.query_start_loc is not None
        assert self.query_start_loc.shape == (num_queries + 1, )
        assert self.seq_start_loc is not None
        assert self.seq_start_loc.shape == (num_seqs + 1, )

        assert self.context_lens_tensor is not None
        assert self.context_lens_tensor.shape == (num_queries, )

        assert self.block_tables is not None
        assert self.block_tables.shape[0] == num_seqs

        # Update query lengths. Note that we update only queries and not seqs,
        # since tensors may be padded due to captured cuda graph batch size
        for i in range(num_queries):
            self.seq_lens[i] += 1
        self.max_decode_seq_len = max(self.seq_lens)

<<<<<<< HEAD
    def advance_step(self,
                     model_input: "ModelInputForGPUWithSamplingMetadata",
                     sampled_token_ids: Optional[torch.Tensor],
                     block_size: int,
                     num_seqs: int,
                     num_queries: int,
                     turn_prefills_into_decodes: bool = False):
        """
        Update metadata in-place to advance one decode step.
        """
        self.advance_step_assertions(
            num_seqs=num_seqs,
            num_queries=num_queries,
            turn_prefills_into_decodes=turn_prefills_into_decodes)

=======
        self._ops_advance_step(num_seqs=num_seqs,
                               num_queries=num_queries,
                               block_size=block_size,
                               input_tokens=model_input.input_tokens,
                               sampled_token_ids=sampled_token_ids,
                               input_positions=model_input.input_positions)

    def _ops_advance_step(self, num_seqs: int, num_queries: int,
                          block_size: int, input_tokens: torch.Tensor,
                          sampled_token_ids: torch.Tensor,
                          input_positions: torch.Tensor) -> None:
>>>>>>> 5536b30a
        # here we use advance_step_flashinfo to update the paged_kv_* tensors
        ops.advance_step_flashattn(num_seqs=num_seqs,
                                   num_queries=num_queries,
                                   block_size=block_size,
                                   input_tokens=input_tokens,
                                   sampled_token_ids=sampled_token_ids,
                                   input_positions=input_positions,
                                   seq_lens=self.seq_lens_tensor,
                                   slot_mapping=self.slot_mapping,
                                   block_tables=self.block_tables)


class MLACommonMetadataBuilder(AttentionMetadataBuilder[T], Generic[T]):
    """
    NOTE: Please read the comment at the top of the file before trying to 
    understand this class
    """
    BLOCK_TABLE_EXTENDER: list[list[int]] = []

    def __init__(self, input_builder: "ModelInputForGPUBuilder"):
        self.input_builder = input_builder
        self.runner = input_builder.runner
        self.sliding_window = input_builder.sliding_window
        self.block_size = input_builder.block_size
        self.chunked_prefill_enabled = \
            self.runner.scheduler_config.chunked_prefill_enabled
        self.enable_prefix_caching = \
            self.runner.cache_config.enable_prefix_caching

        if self.chunked_prefill_enabled or self.enable_prefix_caching:
            attn_state = self.input_builder.runner.attn_state
            self.context_chunk_workspace_size = \
                attn_state.context_chunk_workspace_size
            self.page_size = self.runner.block_size

    def prepare(self):
        self.slot_mapping: List[int] = []
        self.prefill_seq_lens: List[int] = []
        self.context_lens: List[int] = []
        self.block_tables: List[List[int]] = []
        self.curr_seq_lens: List[int] = []
        self.input_positions: List[int] = []
        self.multimodal_placeholder_maps: Dict[
            str,
            MultiModalPlaceholderMap] = defaultdict(MultiModalPlaceholderMap)
        self.num_prefills = 0
        self.num_prefill_tokens = 0
        self.num_decode_tokens = 0
        self.has_prefix_cache_hit = False

    def _add_seq_group(
            self, inter_data: "ModelInputForGPUBuilder.InterDataForSeqGroup",
            chunked_prefill_enabled: bool, prefix_cache_hit: bool):
        """Add a sequence group to the metadata. Specifically update/append
        1. context length.
        2. block table.
        3. slot mapping.
        """
        is_prompt = inter_data.is_prompt
        block_tables = inter_data.block_tables

        for (seq_id, token_len, seq_len, curr_seq_len, query_len, context_len,
             curr_sliding_window_block, input_positions) in zip(
                 inter_data.seq_ids, [len(t) for t in inter_data.input_tokens],
                 inter_data.orig_seq_lens, inter_data.seq_lens,
                 inter_data.query_lens, inter_data.context_lens,
                 inter_data.curr_sliding_window_blocks,
                 inter_data.input_positions):
            self.input_positions.extend(input_positions)
            self.context_lens.append(context_len)
            if is_prompt:
                self.num_prefills += 1
                self.num_prefill_tokens += token_len
                self.prefill_seq_lens.append(seq_len)
            else:
                self.num_decode_tokens += query_len
                self.curr_seq_lens.append(curr_seq_len)

            # Compute block table.
            # TODO(sang): Combine chunked prefill and prefix caching by
            # only allowing multiple of block_size chunk size.
            # NOTE: This only works for oooooooxxx style attention.
            block_table = []
            if prefix_cache_hit:
                # NOTE(woosuk): For flash-attn, the block table should
                # include the entries for the incoming prefill tokens.
                block_table = block_tables[seq_id]
            elif ((chunked_prefill_enabled or not is_prompt)
                  and block_tables is not None):
                if curr_sliding_window_block == 0:
                    block_table = block_tables[seq_id]
                else:
                    block_table = block_tables[seq_id][
                        -curr_sliding_window_block:]
            self.block_tables.append(block_table)

            # Compute slot mapping.
            is_profile_run = is_block_tables_empty(block_tables)
            start_idx = compute_slot_mapping_start_idx(is_prompt, query_len,
                                                       context_len,
                                                       self.sliding_window)
            compute_slot_mapping(is_profile_run, self.slot_mapping, seq_id,
                                 seq_len, context_len, start_idx,
                                 self.block_size, inter_data.block_tables)

    def _get_graph_runner_block_tables(
            self, num_seqs: int,
            block_tables: List[List[int]]) -> torch.Tensor:
        # The shape of graph_block_tables is
        # [max batch size, max context len // block size].
        max_batch_size, max_blocks = self.runner.graph_block_tables.shape
        assert max_batch_size >= num_seqs

        graph_block_tables = self.runner.graph_block_tables[:num_seqs]
        for i, block_table in enumerate(block_tables):
            if block_table:
                num_blocks = len(block_table)
                if num_blocks <= max_blocks:
                    graph_block_tables[i, :num_blocks] = block_table
                else:
                    # It may be possible to have more blocks allocated due
                    # to lookahead slots of multi-step, however, they are
                    # not used anyway, so can be safely ignored.
                    graph_block_tables[
                        i, :max_blocks] = block_table[:max_blocks]

        return torch.from_numpy(graph_block_tables).to(
            device=self.runner.device, non_blocking=True)

    def build(self, seq_lens: List[int], query_lens: List[int],
              cuda_graph_pad_size: int, batch_size: int):
        """Build attention metadata with on-device tensors.

        Args:
            seq_lens: The maybe padded sequence lengths of the input sequences.
            query_lens: The query lengths of the input sequences.
            cuda_graph_pad_size: The padding size for cuda graph.
                                 -1 if cuda graph is not used.
            batch_size: The maybe padded batch size.
        """
        prefix_cache_hit = any([
            inter_data.prefix_cache_hit
            for inter_data in self.input_builder.inter_data_list
        ])

        for inter_data in self.input_builder.inter_data_list:
            self._add_seq_group(inter_data,
                                self.input_builder.chunked_prefill_enabled,
                                prefix_cache_hit)

        device = self.runner.device
        use_captured_graph = cuda_graph_pad_size != -1

        max_query_len = max(query_lens)
        decode_query_lens = query_lens[self.num_prefills:]
        if len(decode_query_lens) > 0:
            max_decode_query_len = max(decode_query_lens)
        else:
            max_decode_query_len = 1
        max_prefill_seq_len = max(self.prefill_seq_lens, default=0)
        max_decode_seq_len = max(self.curr_seq_lens, default=0)
        num_decode_tokens = self.num_decode_tokens
        query_start_loc = list(accumulate(query_lens, initial=0))
        seq_start_loc = list(accumulate(seq_lens, initial=0))

        num_seqs = len(seq_lens)
        if use_captured_graph:
<<<<<<< HEAD
            num_decode_tokens = batch_size - self.num_prefill_tokens
            self.slot_mapping.extend([PAD_SLOT_ID] * cuda_graph_pad_size)
            self.block_tables.extend(self.__class__.BLOCK_TABLE_EXTENDER *
                                     cuda_graph_pad_size)
=======
            self.slot_mapping.extend([PAD_SLOT_ID] * cuda_graph_pad_size)
            self.block_tables.extend(self.__class__.BLOCK_TABLE_EXTENDER *
                                     cuda_graph_pad_size)
            num_decode_tokens = batch_size - self.num_prefill_tokens

>>>>>>> 5536b30a
            block_tables = self._get_graph_runner_block_tables(
                num_seqs, self.block_tables)
        else:
            block_tables = make_tensor_with_pad(
                self.block_tables,
                pad=0,
                dtype=torch.int,
                device=device,
            )
        assert max_query_len > 0, ("query_lens: {}".format(query_lens))

        assert device is not None
        context_lens_tensor = async_tensor_h2d(self.context_lens, torch.int,
                                               device, self.runner.pin_memory)
        seq_lens_tensor = async_tensor_h2d(seq_lens, torch.int, device,
                                           self.runner.pin_memory)
        input_positions = async_tensor_h2d(self.input_positions, torch.long,
                                           device, self.runner.pin_memory)
        slot_mapping_tensor = async_tensor_h2d(self.slot_mapping, torch.long,
                                               device, self.runner.pin_memory)
        query_start_loc_tensor = async_tensor_h2d(query_start_loc, torch.int32,
                                                  device,
                                                  self.runner.pin_memory)
        seq_start_loc_tensor = async_tensor_h2d(seq_start_loc, torch.int32,
                                                device, self.runner.pin_memory)

        context_chunk_cu_seq_lens = None
        context_chunk_starts = None
        context_chunk_seq_tot = None
        context_chunk_max_seq_lens = None

        if (self.chunked_prefill_enabled or self.enable_prefix_caching) \
            and self.num_prefills > 0 \
            and context_lens_tensor is not None \
            and context_lens_tensor[:self.num_prefills].max() > 0:

            # NOTE: it is recommend you read the `Chunked Prefill` section in
            # the comment at the top of the file before trying to understand
            # the following code

            num_prefills_with_context = \
                (context_lens_tensor[:self.num_prefills] > 0).sum().item()

            # currently we allocate an equal amount of workspace for each
            # prefill in the batch, we could probably use a more advanced
            # algorithm here and allocate more workspace to prefills with
            # longer context lengths
            max_context_chunk = \
                self.context_chunk_workspace_size // num_prefills_with_context

            # align max_context_chunk to page_size by rounding down,
            # currently the `gather_cache` kernel cannot handle
            # `context_chunk_starts` that are not aligned to page_size
            max_context_chunk = round_down(max_context_chunk, self.page_size)
            assert max_context_chunk > 0
            num_chunks = cdiv(context_lens_tensor.max(), max_context_chunk)

            # if `max_context_chunk = 256`, `num_chunks = 3`, and
            #   `num_prefills_with_context = 4`, create a tensor that looks like
            #  [[0, 0, 0, 0], [256, 256, 256, 256], [512, 512, 512, 512]]
            context_chunk_starts = \
                torch.arange(num_chunks, device=device, dtype=torch.int32)\
                .unsqueeze(1).expand(-1, self.num_prefills)\
                * max_context_chunk
            chunk_ends = torch.min(context_lens_tensor[:self.num_prefills]\
                .unsqueeze(0), context_chunk_starts + max_context_chunk)
            chunk_seq_lens = (chunk_ends - context_chunk_starts).clamp(min=0)
            _context_chunk_cu_seq_lens = chunk_seq_lens.cumsum(dim=1).to(
                torch.int32)
            zero = torch.zeros(num_chunks, dtype=torch.int32, device=device)\
                .unsqueeze(-1)
            context_chunk_cu_seq_lens = \
                torch.cat([zero, _context_chunk_cu_seq_lens], dim=1)
            context_chunk_max_seq_lens = \
                chunk_seq_lens.max(dim=1).values.tolist()
            context_chunk_seq_tot = chunk_seq_lens.sum(dim=1).tolist()
            assert max(context_chunk_seq_tot) <= \
                self.context_chunk_workspace_size

        return self.runner.attn_backend.make_metadata(
            # Required by ModelRunner
            use_cuda_graph=use_captured_graph,  # Not Attention Related
            # Required by Attention Metadata
            num_prefills=self.num_prefills,
            slot_mapping=slot_mapping_tensor,
            num_prefill_tokens=self.num_prefill_tokens,
            num_decode_tokens=num_decode_tokens,
            # Required by Attention Metadata (not used)
            multi_modal_placeholder_index_maps=None,  # Not Attention Related
            enable_kv_scales_calculation=False,
            # MLACommonMetadata
            input_positions=input_positions,
            seq_lens=seq_lens,
            seq_lens_tensor=seq_lens_tensor,
            max_query_len=max_query_len,
            max_decode_query_len=max_decode_query_len,
            max_prefill_seq_len=max_prefill_seq_len,
            max_decode_seq_len=max_decode_seq_len,
            query_start_loc=query_start_loc_tensor,
            seq_start_loc=seq_start_loc_tensor,
            context_lens_tensor=context_lens_tensor,
            block_tables=block_tables,
            head_dim=self.runner.model_config.get_head_size(),
            is_profile_run=self.runner.in_profile_run,
            # MLACommonMetadata Chunk prefill specific
            context_chunk_cu_seq_lens=context_chunk_cu_seq_lens,
            context_chunk_starts=context_chunk_starts,
            context_chunk_seq_tot=context_chunk_seq_tot,
            context_chunk_max_seq_lens=context_chunk_max_seq_lens,
        )


class MLACommonImpl(MLAAttentionImpl[T], Generic[T]):
    """
    NOTE: Please read the comment at the top of the file before trying to 
    understand this class
    """

    def __init__(
        self,
        num_heads: int,
        head_size: int,
        scale: float,
        num_kv_heads: int,
        alibi_slopes: Optional[List[float]],
        sliding_window: Optional[int],
        kv_cache_dtype: str,
        blocksparse_params: Optional[Dict[str, Any]],
        logits_soft_cap: Optional[float],
        attn_type: str,
        # MLA Specific Arguments
        q_lora_rank: Optional[int],
        kv_lora_rank: int,
        qk_nope_head_dim: int,
        qk_rope_head_dim: int,
        qk_head_dim: int,
        v_head_dim: int,
        rotary_emb: RotaryEmbedding,
        # q_proj should be q_b_proj if q_lora_rank is not None, but from an
        # attention backend perspective we rely on the layer to pass in the
        # correct matrix
        q_proj: ColumnParallelLinear,
        kv_b_proj: ColumnParallelLinear,
        o_proj: RowParallelLinear,
    ) -> None:
        self.num_heads = num_heads
        self.head_size = head_size
        self.scale = float(scale)
        self.num_kv_heads = num_kv_heads
        self.kv_cache_dtype = kv_cache_dtype

        self.q_lora_rank = q_lora_rank
        self.kv_lora_rank = kv_lora_rank
        self.qk_nope_head_dim = qk_nope_head_dim
        self.qk_rope_head_dim = qk_rope_head_dim
        self.qk_head_dim = qk_head_dim
        self.v_head_dim = v_head_dim

        self.rotary_emb = rotary_emb
        self.use_yarn_rope = isinstance(rotary_emb,
                                        DeepseekScalingRotaryEmbedding)
        self.q_proj = q_proj
        self.kv_b_proj = kv_b_proj
        self.o_proj = o_proj

        self.triton_fa_func = triton_attention
        # Handle the differences between the flash_attn_varlen from flash_attn
        # and the one from vllm_flash_attn. The former is used on RoCM and the
        # latter has an additional parameter to control FA2 vs FA3
        self.flash_attn_varlen_func = flash_attn_varlen_func
        self.vllm_flash_attn_version = get_flash_attn_version()
        if self.vllm_flash_attn_version is not None:
            self.flash_attn_varlen_func = \
                functools.partial(flash_attn_varlen_func,
                                  fa_version=self.vllm_flash_attn_version)

        # For MLA the v head dim is smaller than qk head dim so we pad out
        # v with 0s to match the qk head dim for attention backends that do
        # not support different headdims
        # We don't need to pad V if we are on a hopper system with FA3
        self._pad_v = self.vllm_flash_attn_version is None or not (
            self.vllm_flash_attn_version == 3
            and current_platform.get_device_capability()[0] == 9)

    def _flash_attn_varlen_diff_headdims(self, q, k, v, softmax_scale,
                                         return_softmax_lse, **kwargs):
        maybe_padded_v = v
        if self._pad_v:
            maybe_padded_v = torch.nn.functional.pad(
                v, [0, q.shape[-1] - v.shape[-1]], value=0)

        if is_hip and envs.VLLM_USE_TRITON_FLASH_ATTN \
            and not return_softmax_lse:
            attn_out = self.triton_fa_func(
                q,
                k,
                maybe_padded_v,
                **kwargs,
            )
        if is_vllm_fa:
            attn_out = self.flash_attn_varlen_func(
                q=q,
                k=k,
                v=maybe_padded_v,
                return_softmax_lse=return_softmax_lse,
                softmax_scale=softmax_scale,
                **kwargs,
            )
        else:
            # Use return_attn_probs instead of return_softmax_lse for RoCM
            attn_out = self.flash_attn_varlen_func(
                q=q,
                k=k,
                v=maybe_padded_v,
                return_attn_probs=return_softmax_lse,
                softmax_scale=softmax_scale,
                **kwargs,
            )

        # Unpack the output if there is multiple results,
        # triton always returns (output, softmax_lse),
        # vllm_flash_attn returns (output, softmax_lse) when
        #  `return_softmax_lse = True`
        # flash_attn (RoCM) returns (output, softmax_lse, ...) when
        #  `return_attn_probs = True`
        rest = None
        if isinstance(attn_out, tuple):
            attn_out, *rest = attn_out

        # unpad if necessary
        if self._pad_v:
            attn_out = attn_out[..., :v.shape[-1]]

        # Remain consistent with old `flash_attn_varlen_func` where there
        # is only one output tensor if `return_softmax_lse` is False.
        if return_softmax_lse:
            assert rest is not None
            return attn_out, rest[0]
        return attn_out

    def _v_up_proj_and_o_proj(self, x):
        # Convert from (B, N, L) to (N, B, L)
        x = x.view(-1, self.num_heads, self.kv_lora_rank).transpose(0, 1)
        # Multiply (N, B, L) x (N, L, V) -> (N, B, V)
        x = torch.bmm(x, self.W_UV)
        # Convert from (N, B, V) to (B, N * V)
        x = x.transpose(0, 1).reshape(-1, self.num_heads * self.v_head_dim)
        return self.o_proj(x)[0]

    # Return `ql_nope`, `q_pe`
    def _q_proj_and_k_up_proj(self, x):
        q_nope, q_pe = self.q_proj(x)[0]\
            .view(-1, self.num_heads, self.qk_head_dim)\
            .split([self.qk_nope_head_dim, self.qk_rope_head_dim], dim=-1)

        # Convert from (B, N, P) to (N, B, P)
        q_nope = q_nope.transpose(0, 1)
        # Multiply (N, B, P) x (N, P, L) -> (N, B, L)
        ql_nope = torch.bmm(q_nope, self.W_UK_T)
        # Convert from (N, B, L) to (B, N, L)
        return ql_nope.transpose(0, 1), q_pe

    def process_weights_after_loading(self, act_dtype: torch.dtype):

        def get_layer_weight(layer):
            WEIGHT_NAMES = ("weight", "qweight", "weight_packed")
            for attr in WEIGHT_NAMES:
                if hasattr(layer, attr):
                    return getattr(layer, attr)
            raise AttributeError(
                f"Layer '{layer}' has no recognized weight attribute:"
                f" {WEIGHT_NAMES}.")

        def get_and_maybe_dequant_weights(layer: LinearBase):
            if not isinstance(layer.quant_method, UnquantizedLinearMethod):
                # NOTE: This should only be used offline, since it's O(N^3)
                eye = torch.eye(layer.input_size_per_partition,
                                dtype=act_dtype,
                                device=get_layer_weight(layer).device)
                dequant_weights = layer.quant_method.apply(layer,
                                                           eye,
                                                           bias=None)
                del eye
                # standardize to (output, input)
                return dequant_weights.T
            return layer.weight

        # we currently do not have quantized bmm's which are needed for
        # `W_UV` and `W_UK_T`, we we just store fp16/bf16 copies and perform
        # the bmm's in 16-bit, the extra memory overhead of this is fairly low
        kv_b_proj_weight = get_and_maybe_dequant_weights(self.kv_b_proj).T
        assert kv_b_proj_weight.shape == (
            self.kv_lora_rank,
            self.num_heads * (self.qk_nope_head_dim + self.v_head_dim)), (
                f"{kv_b_proj_weight.shape=}, "
                f"{self.kv_lora_rank=}, "
                f"{self.num_heads=}, "
                f"{self.qk_nope_head_dim=}, "
                f"{self.v_head_dim=}")
        kv_b_proj_weight = kv_b_proj_weight.view(
            self.kv_lora_rank,
            self.num_heads,
            self.qk_nope_head_dim + self.v_head_dim,
        )

        W_UK, W_UV = kv_b_proj_weight.split(
            [self.qk_nope_head_dim, self.v_head_dim], dim=-1)

        # Convert from (L, N, V) to (N, L, V)
        self.W_UV = W_UV.transpose(0, 1)
        # Convert from (L, N, P) to (N, P, L)
        self.W_UK_T = W_UK.permute(1, 2, 0)

    def _get_prefill_ctx_attn_output(
            self, index: int, q: torch.Tensor, k: torch.Tensor,
            v: torch.Tensor,
            metadata: MLACommonMetadata) -> Tuple[torch.Tensor, ...]:
        assert metadata.context_chunk_cu_seq_lens is not None
        assert metadata.context_chunk_max_seq_lens is not None

        if is_vllm_fa:
            attn_output, attn_softmax_lse = self.flash_attn_varlen_func(
                q=q,
                k=k,
                v=v,
                cu_seqlens_q=metadata.query_start_loc,
                cu_seqlens_k=metadata.context_chunk_cu_seq_lens[index],
                max_seqlen_q=metadata.max_query_len,
                max_seqlen_k=metadata.context_chunk_max_seq_lens[index],
                softmax_scale=self.scale,
                causal=False,  # Context is unmasked
                return_softmax_lse=True,
            )
        else:
            attn_output, attn_softmax_lse, _ = self.flash_attn_varlen_func(
                q=q,
                k=k,
                v=v,
                cu_seqlens_q=metadata.query_start_loc,
                cu_seqlens_k=metadata.context_chunk_cu_seq_lens[index],
                max_seqlen_q=metadata.max_query_len,
                max_seqlen_k=metadata.context_chunk_max_seq_lens[index],
                softmax_scale=self.scale,
                causal=False,  # Context is unmasked
                return_attn_probs=True,
            )
        return attn_output, attn_softmax_lse

    def _compute_prefill_context(
        self,
        q: torch.Tensor,
        kv_c_and_k_pe_cache: torch.Tensor,
        attn_metadata: MLACommonMetadata,
    ):
        prefill_metadata = attn_metadata.prefill_metadata
        assert prefill_metadata is not None
        assert prefill_metadata.context_chunk_seq_tot is not None
        assert prefill_metadata.context_chunk_cu_seq_lens is not None
        assert prefill_metadata.context_chunk_starts is not None
        assert prefill_metadata.context_chunk_max_seq_lens is not None
        assert prefill_metadata.context_lens_tensor is not None

        output = None
        iters = len(prefill_metadata.context_chunk_seq_tot)

        # Fetch from attn_metadata directly, since it late bound by
        # MLAAttentionState, grabbing it directly `attn_metadata` can avoid
        # any weirdness around prefill_metadata caching
        assert attn_metadata.context_chunk_workspace is not None
        workspace = attn_metadata.context_chunk_workspace

        for i in range(iters):
            toks = prefill_metadata.context_chunk_seq_tot[i]

            ops.gather_cache(
                src_cache=kv_c_and_k_pe_cache,
                dst=workspace,
                block_table=prefill_metadata.block_tables,
                cu_seq_lens=prefill_metadata.context_chunk_cu_seq_lens[i],
                batch_size=prefill_metadata.num_prefills,
                seq_starts=prefill_metadata.context_chunk_starts[i],
            )

            kv_c_normed = workspace[:toks]\
                [..., :self.kv_lora_rank]
            k_pe = workspace[:toks]\
                [..., self.kv_lora_rank:].unsqueeze(1)

            kv_nope = self.kv_b_proj(kv_c_normed)[0].view( \
                -1, self.num_heads, self.qk_nope_head_dim + self.v_head_dim)
            k_nope, v = kv_nope\
                .split([self.qk_nope_head_dim, self.v_head_dim], dim=-1)

            k = torch.cat((k_nope, k_pe.expand((*k_nope.shape[:-1], -1))),
                          dim=-1)

            attn_output, attn_softmax_lse = \
                self._flash_attn_varlen_diff_headdims(
                q=q,
                k=k,
                v=v,
                cu_seqlens_q=prefill_metadata.query_start_loc,
                cu_seqlens_k=prefill_metadata.context_chunk_cu_seq_lens[i],
                max_seqlen_q=prefill_metadata.max_query_len,
                max_seqlen_k=prefill_metadata.context_chunk_max_seq_lens[i],
                softmax_scale=self.scale,
                causal=False,  # Context is unmasked
                return_softmax_lse=True,
            )

            if output is None:
                output = attn_output
                output_lse = attn_softmax_lse
            else:
                output_tmp = torch.empty_like(output)
                output_lse_tmp = torch.empty_like(output_lse)
                merge_attn_states(
                    output=output_tmp,
                    output_lse=output_lse_tmp,
                    prefix_output=output,
                    prefix_lse=output_lse,
                    suffix_output=attn_output,
                    suffix_lse=attn_softmax_lse,
                )
                output = output_tmp
                output_lse = output_lse_tmp

        return output, output_lse

    def _forward_prefill(
        self,
        q: torch.Tensor,
        kv_c_normed: torch.Tensor,
        k_pe: torch.Tensor,
        kv_c_and_k_pe_cache: torch.Tensor,
        attn_metadata: MLACommonMetadata,
    ) -> torch.Tensor:

        prefill_metadata = attn_metadata.prefill_metadata
        assert prefill_metadata is not None

        has_context = prefill_metadata.context_lens_tensor is not None \
            and prefill_metadata.context_lens_tensor.max() > 0

        kv_nope = self.kv_b_proj(kv_c_normed)[0].view(\
            -1, self.num_heads, self.qk_nope_head_dim + self.v_head_dim)
        k_nope, v = kv_nope\
            .split([self.qk_nope_head_dim, self.v_head_dim], dim=-1)

        k = torch.cat((k_nope, k_pe.expand((*k_nope.shape[:-1], -1))), dim=-1)

        output = self._flash_attn_varlen_diff_headdims(
            q=q,
            k=k,
            v=v,
            cu_seqlens_q=prefill_metadata.query_start_loc,
            cu_seqlens_k=prefill_metadata.query_start_loc,
            max_seqlen_q=prefill_metadata.max_prefill_seq_len,
            max_seqlen_k=prefill_metadata.max_prefill_seq_len,
            softmax_scale=self.scale,
            causal=True,
            return_softmax_lse=has_context,
        )

        if has_context:
            # ROCm flash_attn_varlen_func will return 3 objects instead of 2
            suffix_output, suffix_lse = output
            context_output, context_lse = self._compute_prefill_context( \
                q, kv_c_and_k_pe_cache, attn_metadata)

            output = torch.empty_like(suffix_output)
            merge_attn_states(
                output=output,
                prefix_output=context_output,
                prefix_lse=context_lse,
                suffix_output=suffix_output,
                suffix_lse=suffix_lse,
            )

        return self.o_proj(output.flatten(start_dim=-2))[0]

    @abstractmethod
    def _forward_decode(
        self,
        ql_nope: torch.Tensor,
        q_pe: torch.Tensor,
        kv_c_and_k_pe_cache: torch.Tensor,
        attn_metadata: T,
    ) -> torch.Tensor:
        raise NotImplementedError

    def forward(
        self,
        layer: AttentionLayer,
        hidden_states_or_q_c: torch.Tensor,  # query in unified attn
        k_c_normed: torch.Tensor,  # key in unified attn
        k_pe: torch.Tensor,  # value in unified attn
        kv_cache: torch.Tensor,
        attn_metadata: T,
        fp8_out_scale: Optional[torch.Tensor] = None,
        output: Optional[torch.Tensor] = None,
    ) -> torch.Tensor:
        if output is not None:
            raise NotImplementedError(
                "output is not yet supported for MLAImplBase")

        if attn_metadata.is_profile_run and \
            attn_metadata.context_chunk_workspace is not None:
            # During the profile run try to simulate to worse case output size
            # for `self.kv_b_proj(kv_c_normed)` in `_compute_prefill_context`
            # since this can be large
            _ = torch.empty(
                (attn_metadata.context_chunk_workspace.shape[0],
                 self.num_heads, self.qk_nope_head_dim + self.v_head_dim),
                device=k_c_normed.device,
                dtype=k_c_normed.dtype,
            )

        has_decode = attn_metadata.decode_metadata is not None
        has_prefill = attn_metadata.prefill_metadata is not None

        # Restore head dim (for rotary embedding)
        k_pe = k_pe.unsqueeze(1)
        assert hasattr(attn_metadata, "input_positions")

        num_prefill_tokens: int = attn_metadata.num_prefill_tokens

        decode_hs_or_q_c = hidden_states_or_q_c[num_prefill_tokens:]
        decode_k_pe = k_pe[num_prefill_tokens:]
        decode_input_positions = \
            attn_metadata.input_positions[num_prefill_tokens:]

        prefill_hs_or_q_c = hidden_states_or_q_c[:num_prefill_tokens]
        prefill_k_pe = k_pe[:num_prefill_tokens]
        prefill_input_positions = \
            attn_metadata.input_positions[:num_prefill_tokens]
        prefill_k_c_normed = k_c_normed[:num_prefill_tokens]

        if has_decode:
            decode_ql_nope, decode_q_pe = \
                self._q_proj_and_k_up_proj(decode_hs_or_q_c)
            decode_q_pe[...], decode_k_pe[...] = self.rotary_emb(
                decode_input_positions, decode_q_pe, decode_k_pe)

        if has_prefill:
            prefill_q = self.q_proj(prefill_hs_or_q_c)[0]\
                .view(-1, self.num_heads, self.qk_head_dim)
            prefill_q_pe = prefill_q[..., self.qk_nope_head_dim:]
            prefill_q_pe[...], prefill_k_pe[...] = self.rotary_emb(
                prefill_input_positions, prefill_q_pe, prefill_k_pe)

        # write the latent and rope to kv cache
        if kv_cache.numel() > 0:
            ops.concat_and_cache_mla(
                k_c_normed,
                k_pe.squeeze(1),
                kv_cache,
                attn_metadata.slot_mapping.flatten(),
                kv_cache_dtype=self.kv_cache_dtype,
                scale=layer._k_scale,
            )

        output = torch.empty(attn_metadata.num_prefill_tokens +
                             attn_metadata.num_decode_tokens,
                             self.o_proj.output_size,
                             device=hidden_states_or_q_c.device,
                             dtype=hidden_states_or_q_c.dtype)
        if has_prefill:
            output[:num_prefill_tokens] = self._forward_prefill(
                prefill_q, prefill_k_c_normed, prefill_k_pe, kv_cache,
                attn_metadata)

        if has_decode:
            output[num_prefill_tokens:] = self._forward_decode(
                decode_ql_nope, decode_q_pe, kv_cache, attn_metadata)

        return output<|MERGE_RESOLUTION|>--- conflicted
+++ resolved
@@ -649,11 +649,13 @@
             is_profile_run=self.is_profile_run)
         return self._cached_decode_metadata
 
-    def advance_step_assertions(
-            self,
-            num_seqs: int,
-            num_queries: int,
-            turn_prefills_into_decodes: bool = False) -> None:
+    def advance_step(self,
+                     model_input: "ModelInputForGPUWithSamplingMetadata",
+                     sampled_token_ids: Optional[torch.Tensor],
+                     block_size: int,
+                     num_seqs: int,
+                     num_queries: int,
+                     turn_prefills_into_decodes: bool = False):
         # When using cudagraph, the num_seqs is padded to the next captured
         # batch sized, but num_queries tracks the actual number of requests in
         # the batch. For --enforce-eager mode, num_seqs == num_queries
@@ -706,23 +708,6 @@
             self.seq_lens[i] += 1
         self.max_decode_seq_len = max(self.seq_lens)
 
-<<<<<<< HEAD
-    def advance_step(self,
-                     model_input: "ModelInputForGPUWithSamplingMetadata",
-                     sampled_token_ids: Optional[torch.Tensor],
-                     block_size: int,
-                     num_seqs: int,
-                     num_queries: int,
-                     turn_prefills_into_decodes: bool = False):
-        """
-        Update metadata in-place to advance one decode step.
-        """
-        self.advance_step_assertions(
-            num_seqs=num_seqs,
-            num_queries=num_queries,
-            turn_prefills_into_decodes=turn_prefills_into_decodes)
-
-=======
         self._ops_advance_step(num_seqs=num_seqs,
                                num_queries=num_queries,
                                block_size=block_size,
@@ -734,7 +719,6 @@
                           block_size: int, input_tokens: torch.Tensor,
                           sampled_token_ids: torch.Tensor,
                           input_positions: torch.Tensor) -> None:
->>>>>>> 5536b30a
         # here we use advance_step_flashinfo to update the paged_kv_* tensors
         ops.advance_step_flashattn(num_seqs=num_seqs,
                                    num_queries=num_queries,
@@ -902,18 +886,11 @@
 
         num_seqs = len(seq_lens)
         if use_captured_graph:
-<<<<<<< HEAD
-            num_decode_tokens = batch_size - self.num_prefill_tokens
-            self.slot_mapping.extend([PAD_SLOT_ID] * cuda_graph_pad_size)
-            self.block_tables.extend(self.__class__.BLOCK_TABLE_EXTENDER *
-                                     cuda_graph_pad_size)
-=======
             self.slot_mapping.extend([PAD_SLOT_ID] * cuda_graph_pad_size)
             self.block_tables.extend(self.__class__.BLOCK_TABLE_EXTENDER *
                                      cuda_graph_pad_size)
             num_decode_tokens = batch_size - self.num_prefill_tokens
 
->>>>>>> 5536b30a
             block_tables = self._get_graph_runner_block_tables(
                 num_seqs, self.block_tables)
         else:
