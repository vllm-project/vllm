# SPDX-License-Identifier: Apache-2.0
"""
This file implements common components for MLA implementations.

First we define:

Sq      as Q sequence length
Skv     as KV sequence length

MLA has two possible ways of computing, a data-movement friendly approach and a
compute friendly approach, we generally want to use the compute friendly
approach for "prefill" (i.e. the ratio Sq / Skv is "small", is near 1)
and the data-movement friendly approach for "decode" (i.e. the ratio
Sq / Skv is "large").

NOTE what we deem small and large is currently determined by if its labelled
prefill or decode by the scheduler, but this is something we should probably
tune.

Main reference: DeepseekV2 paper, and FlashInfer Implementation
(https://arxiv.org/abs/2405.04434 and https://github.com/flashinfer-ai/flashinfer/pull/551).

Deepseek's MLA attention works the following way:
* Use a single latent vector to represent the per-token entry of the KV cache.
* For decode (i.e. the memory friendly approach) the attention "simulates" a
multi-head attention, while the compute is similar to multi-query attention.

Below is example of both paths assuming batchsize = 1

## More Extent Definitions:

C           Context length, `Skv - Sq`
H           hidden size
N           number of attention heads
Lq          latent dimension for Q              1536 in DSV3
Lkv         latent dimension for K/V            512 in DSV3
P           nope dimension, no rope.            128 in DSV3
R           rope dimension, goes through rope.  64 in DSV3
V           V head dim.                         128 in DSV3

## Vector/Matrix Definitions

h_t         hidden states (input to attention)  shape [Sq, H]
q_c         latent/compressed Q                 shape [Sq, Lq]
q_nope      uncompressed Q (no-rope)            shape [Sq, N, P]
q_pe        uncompressed Q (rope)               shape [Sq, N, R]
kv_c        latent/compressed KV                shape [Skv, Lkv]
k_pe        decoupled k position embeddings     shape [Skv, R]
new_kv_c    new kv_c from current iter          shape [Sq, Lkv]
new_k_pe    new k_pe from current iter          shape [Sq, R]
cache_kv_c  cached k_c from previous iters      shape [C, Lkv]
cache_k_pe  cached k_pe from previous iters     shape [C, R]
W_DQ        project h_t to q_c                  shape [H, Lq]
W_UQ        project q_c to q_nope               shape [Lq, N * P]
W_QR        project q_c to q_pe                 shape [Lq, N * R]
W_DKV       project h_t to kv_c                 shape [H, Lkv]
W_UK        project kv_c to k_nope              shape [Lkv, N, P]
W_KR        project h_t to k_pe                 shape [H, R]
W_UV        project kv_c to v                   shape [Lkv, N, V]
W_O         project v to h_t                    shape [N * V, H]


## Compute Friendly Approach (i.e. "_forward_prefill"):

q_c      = h_t @ W_DQ
q_nope   = (q_c @ W_UQ).view(Sq, N, P)
q_pe     = RoPE(q_c @ W_QR).view(Sq, N, R)
new_kv_c = h_t @ W_DKV
new_k_pe = RoPE(h_t @ W_KR)
kv_c     = torch.cat([new_kv_c, cache_kv_c], dim=0)
k_pe     = torch.cat([new_k_pe, cache_k_pe], dim=0)
k_nope   = (kv_c @ W_UK.view(Lkv, N * P)).view(Skv, N, P)
v        = (kv_c @ W_UV.view(Lkv, N * V)).view(Skv, N, V)

// MHA with QK headdim = P + R
//           V headdim = V
//      spda_o shape [Sq, N, V]
spda_o = scaled_dot_product_attention(
    torch.cat([q_nope, q_pe], dim=-1),
    torch.cat([k_nope, k_pe.unsqueeze(1).expand(-1, N, -1)], dim=-1),
    v
) 
return spda_o @ W_O

NOTE: in the actual code, 
    `kv_b_proj` is [W_UK; W_UV] concatenated per head
    `q_b_proj` is [W_UQ; W_QR] concatenated per head
    `out_proj` is W_O


## Data-Movement Friendly Approach (i.e. "_forward_decode"):

Runtime
q_c      = h_t @ W_DQ
q_nope   = (q_c @ W_UQ).view(-1, N, P)
ql_nope  = einsum("snh,lnh->snl", q, W_UK)
q_pe     = RoPE(q_c @ W_QR).view(Sq, N, R)
new_kv_c = h_t @ W_DKV
new_k_pe = RoPE(h_t @ W_KR)
kv_c     = torch.cat([new_kv_c, cache_kv_c], dim=0)
k_pe     = torch.cat([new_k_pe, cache_k_pe], dim=0)

// MQA with QK headdim = Lkv + R
//           V headdim = Lkv
//      spda_o shape [Sq, N, Lkv]
// NOTE: this is less compute-friendly since Lkv > P
//       but is more data-movement friendly since its MQA vs MHA
spda_o = scaled_dot_product_attention(
    torch.cat([ql_nope, q_pe], dim=-1),
    torch.cat([kv_c, k_pe], dim=-1),
    kv_c
)

o = einsum("snl,lnv->snv", spda_o.reshape(-1, N, Lkv), W_UV)
return o.view(-1, N * V) @ self.num_heads @ W_O


## Chunked Prefill

For chunked prefill we want to use the compute friendly algorithm. We are 
assuming sufficiently large Sq / Skv ratio, in the future may want to switch to 
the data-movement friendly approach if the chunk (i.e. `Sq`) is small.

However, the compute-friendly approach can potentially run out of memory if Skv
is large due to: `k_nope = (kv_c @ W_UK).view(Skv, N, P)`

To mitigate this, we chunk the computation of attention with respect to the 
current context (i.e. `cache_kv_c` and `cache_k_pe`) so that we can used a 
fixed workspace size.

The chunked prefill approach is as follows:

MCC        Max chunk of context to process per iter, computed dynamically, 
           used to bound the memory usage

q_c        = h_t @ W_DQ
q_nope     = (q_c @ W_UQ).view(Sq, N, P)
q_pe       = RoPE(q_c @ W_QR).view(Sq, N, R)
new_kv_c   = h_t @ W_DKV
new_k_pe   = RoPE(h_t @ W_KR)
new_k_nope = (new_kv_c @ W_UK.view(Lkv, N * P)).view(Sq, N, P)
new_v      = (new_kv_c @ W_UV.view(Lkv, N * V)).view(Sq, N, V)

// MHA between queries and new KV
//     with QK headdim = P + R
//           V headdim = V
//    curr_o   shape [Sq, N, V]
//    curr_lse shape [N, Sq], this is just order FA returns
curr_o, curr_lse = scaled_dot_product_attention(
    torch.cat([q_nope, q_pe], dim=-1),
    torch.cat([new_k_nope, new_k_pe.unsqueeze(1).expand(-1, N, -1)], dim=-1),
    new_v,
    casual=True,
    return_softmax_lse=True
) 

// Compute attention with the already existing context
for chunk_idx in range(cdiv(C, MCC)):
    chunk_start  = chunk_idx * MCC
    chunk_end    = min(chunk_start + MCC, C)
    Sc           = chunk_end - chunk_start
    cache_kv_c_chunk   = cache_kv_c[chunk_start:chunk_end]
    cache_k_pe_chunk   = cache_k_pe[chunk_start:chunk_end]
    cache_k_nope_chunk = (cache_kv_c_chunk @ W_UK).view(-1, N, P)
    cache_v_chunk      = (cache_kv_c_chunk @ W_UV).view(-1, N, V)

    chunk_o, chunk_lse = scaled_dot_product_attention(
        torch.cat([q_nope, q_pe], dim=-1),
        torch.cat([cache_k_nope_chunk,
                   cache_k_pe_chunk.unsqueeze(1).expand(-1, N, -1)],
                   dim=-1),
        cache_v_chunk,
        casual=False,
        return_softmax_lse=True
    )

    curr_o, curr_lse = merge_attn_states(
        suffix_output=curr_o,
        suffix_lse=curr_lse,
        prefix_output=chunk_o,
        prefix_lse=chunk_lse,
    )

return curr_o @ W_O
"""

import functools
from abc import abstractmethod
from collections import defaultdict
from contextlib import contextmanager
from dataclasses import dataclass
from itertools import accumulate
from typing import (TYPE_CHECKING, Any, Dict, Generic, List, Optional, Tuple,
                    Type, TypeVar)

import torch

from vllm import _custom_ops as ops
from vllm import envs
from vllm.attention.backends.abstract import (AttentionBackend, AttentionLayer,
                                              AttentionMetadata,
                                              AttentionMetadataBuilder,
                                              AttentionState, MLAAttentionImpl)
from vllm.attention.backends.utils import (PAD_SLOT_ID, compute_slot_mapping,
                                           compute_slot_mapping_start_idx,
                                           is_block_tables_empty)
from vllm.attention.ops.merge_attn_states import merge_attn_states
from vllm.model_executor.layers.linear import (ColumnParallelLinear,
                                               LinearBase, RowParallelLinear,
                                               UnquantizedLinearMethod)
from vllm.model_executor.layers.rotary_embedding import (
    DeepseekScalingRotaryEmbedding, RotaryEmbedding)
from vllm.multimodal import MultiModalPlaceholderMap
from vllm.platforms import current_platform
from vllm.triton_utils import HAS_TRITON
from vllm.utils import async_tensor_h2d, cdiv, make_tensor_with_pad, round_down
from vllm.vllm_flash_attn.fa_utils import get_flash_attn_version

if HAS_TRITON:
    from vllm.attention.ops.triton_flash_attention import triton_attention
else:
    triton_attention = None

try:
    from vllm.vllm_flash_attn import flash_attn_varlen_func
    is_vllm_fa = True
except ImportError:
    is_vllm_fa = False
    try:
        # For rocm use upstream flash attention
        from flash_attn import flash_attn_varlen_func
    except ImportError:
        flash_attn_varlen_func = None

if TYPE_CHECKING:
    from vllm.worker.model_runner import (ModelInputForGPUBuilder,
                                          ModelInputForGPUWithSamplingMetadata)

is_hip = current_platform.is_rocm()


class MLACommonBackend(AttentionBackend):

    @staticmethod
    def get_name() -> str:
        return "TRITON_MLA"

    @staticmethod
    def get_metadata_cls() -> Type["AttentionMetadata"]:
        return MLACommonMetadata

    @staticmethod
    def get_builder_cls() -> Type["MLACommonMetadataBuilder"]:
        return MLACommonMetadataBuilder

    @staticmethod
    def get_state_cls() -> Type["MLACommonState"]:
        return MLACommonState

    @staticmethod
    def get_kv_cache_shape(
        num_blocks: int,
        block_size: int,
        num_kv_heads: int,  # assumed to be 1 for MLA
        head_size: int,
    ) -> Tuple[int, ...]:
        return (num_blocks, block_size, head_size)

    @staticmethod
    def swap_blocks(
        src_kv_cache: torch.Tensor,
        dst_kv_cache: torch.Tensor,
        src_to_dst: torch.Tensor,
    ) -> None:
        ops.swap_blocks(src_kv_cache, dst_kv_cache, src_to_dst)

    @staticmethod
    def copy_blocks(
        kv_caches: List[torch.Tensor],
        src_to_dists: torch.Tensor,
    ) -> None:
        ops.copy_blocks_mla(kv_caches, src_to_dists)

    @staticmethod
    def get_supported_head_sizes() -> List[int]:
        return [576]


T = TypeVar("T", bound="MLACommonMetadata")


class MLACommonState(AttentionState, Generic[T]):

    def __init__(self, runner):
        self.runner = runner
        self._is_graph_capturing = False

        scheduler_config = runner.scheduler_config
        self.model_config = runner.model_config
        cache_config = runner.cache_config

        self.chunked_prefill_enabled = scheduler_config.chunked_prefill_enabled
        self.enable_prefix_caching = cache_config.enable_prefix_caching

        if self.chunked_prefill_enabled or self.enable_prefix_caching:
            self.context_chunk_workspace_size = min(
                # Max sure there is enough for 8 full length request or at least
                # 4 pages of cache per request
                max(
                    8 * self.model_config.max_model_len, 4 *
                    scheduler_config.max_num_seqs * cache_config.block_size),
                # For long-context models try not to over-allocate limiting
                # kv-cache space, limiting it to 64k tokens,
                # which would result in the workspace being:
                #   2*(576)*(64*1024) = 144mb
                # (assuming 576 MLA head dim, and fp16)
                # which would result in up-projected context being
                #   2*(192*128)*(64*1024) = 3gb
                # (assuming 192 QK head dim, 128 heads, and fp16)
                128 * 1024)
            assert self.context_chunk_workspace_size >= \
                scheduler_config.max_num_seqs * cache_config.block_size

    @contextmanager
    def graph_capture(self, max_batch_size: int):
        self._is_graph_capturing = True

        self._graph_slot_mapping = torch.full((max_batch_size, ),
                                              PAD_SLOT_ID,
                                              dtype=torch.long,
                                              device=self.runner.device)
        self._graph_seq_lens = torch.ones(max_batch_size,
                                          dtype=torch.int32,
                                          device=self.runner.device)
        self._graph_block_tables = torch.from_numpy(
            self.runner.graph_block_tables).to(device=self.runner.device)

        self._positions = torch.zeros((max_batch_size, ),
                                      dtype=torch.long,
                                      device=self.runner.device)

        yield

        self._is_graph_capturing = False
        del self._graph_slot_mapping
        del self._graph_seq_lens
        del self._graph_block_tables
        del self._positions

    def graph_clone(self, batch_size: int):
        assert self._is_graph_capturing
        return self.__class__(self.runner)

    def graph_capture_get_metadata_for_batch(
            self,
            batch_size: int,
            is_encoder_decoder_model: bool = False) -> T:
        assert self._is_graph_capturing

        attn_metadata = self.runner.attn_backend.make_metadata(
            multi_modal_placeholder_index_maps=None,
            enable_kv_scales_calculation=False,
            use_cuda_graph=True,
            num_prefills=0,
            num_prefill_tokens=0,
            num_decode_tokens=batch_size,
            slot_mapping=self._graph_slot_mapping[:batch_size],
            seq_lens=None,
            seq_lens_tensor=self._graph_seq_lens[:batch_size],
            max_query_len=1,
            max_decode_query_len=1,
            max_prefill_seq_len=0,
            max_decode_seq_len=self.runner.max_seq_len_to_capture,
            query_start_loc=None,
            seq_start_loc=None,
            context_lens_tensor=None,
            block_tables=self._graph_block_tables[:batch_size],
            input_positions=self._positions[:batch_size],
            head_dim=self.runner.model_config.get_head_size())

        if is_encoder_decoder_model:
            raise NotImplementedError(
                "MLACommonState does not support encoder/decoder yet")

        return attn_metadata

    def get_graph_input_buffers(self,
                                attn_metadata,
                                is_encoder_decoder_model: bool = False):
        input_buffers = {
            "slot_mapping": attn_metadata.slot_mapping,
            "seq_lens_tensor": attn_metadata.decode_metadata.seq_lens_tensor,
            "block_tables": attn_metadata.decode_metadata.block_tables,
            "input_positions": attn_metadata.decode_metadata.input_positions,
        }
        if is_encoder_decoder_model:
            raise NotImplementedError(
                "MLACommonState does not support encoder/decoder yet")

        return input_buffers

    def prepare_graph_input_buffers(self,
                                    input_buffers,
                                    attn_metadata,
                                    is_encoder_decoder_model: bool = False):
        input_positions = attn_metadata.input_positions
        num_positions = input_positions.shape[0]
        input_buffers["seq_lens_tensor"].copy_(
            attn_metadata.decode_metadata.seq_lens_tensor, non_blocking=True)
        input_buffers["block_tables"].copy_(
            attn_metadata.decode_metadata.block_tables, non_blocking=True)
        # CUDA graph buffer is padded so only perform a partial copy based on
        # num_positions
        input_buffers["input_positions"][:num_positions].copy_(
            input_positions, non_blocking=True)
        if is_encoder_decoder_model:
            raise NotImplementedError(
                "TritonMLAState does not support encoder/decoder yet")

    def begin_forward(self, model_input):
        if self.chunked_prefill_enabled or self.enable_prefix_caching:
            if not hasattr(self, "context_chunk_workspace"):
                # not self.runner.device does not return the correct device
                # for this process, (init_device sets the correct device but
                # only on the Worker). The only way Ive figured out to get the
                # correct device is to allocate the workspace on the first call
                # to begin_forward and use the device of the input tokens
                assert model_input.input_tokens is not None
                self.context_chunk_workspace = torch.empty(
                    (self.context_chunk_workspace_size,
                     self.model_config.get_head_size()),
                    dtype=self.model_config.dtype,
                    device=model_input.input_tokens.device,
                )

            model_input.attn_metadata.context_chunk_workspace = \
                self.context_chunk_workspace


@dataclass
class MLACommonMetadata(AttentionMetadata):
    """Metadata for MLACommon. 
    
    NOTE: Please read the comment at the top of the file before trying to 
    understand this class

    NOTE: Any python object stored here is not updated when it is
    cuda-graph replayed. If you have values that need to be changed
    dynamically, it should be stored in tensor. The tensor has to be
    updated from `CUDAGraphRunner.forward` API.
    """
    # Whether or not if cuda graph is enabled.
    # Cuda-graph is currently enabled for decoding only.
    # TODO(woosuk): Move `use_cuda_graph` out since it's unrelated to attention.
    use_cuda_graph: bool

    # New for MLA (compared to FlashAttention)
    # Input positions for rotrary embeddings since for MLA the rotary
    # position embeddings are applied inside the attention backend
    input_positions: torch.Tensor

    # NOTE(sang): Definition of context_len, query_len, and seq_len.
    # |---------- N-1 iteration --------|
    # |---------------- N iteration ---------------------|
    # |- tokenA -|......................|-- newTokens ---|
    # |---------- context_len ----------|
    # |-------------------- seq_len ---------------------|
    #                                   |-- query_len ---|

    # (batch_size,). The sequence length per sequence. Sequence length means
    # the computed tokens + new tokens None if it is a decoding.
    seq_lens: Optional[List[int]]
    # seq_lens stored as a tensor.
    seq_lens_tensor: Optional[torch.Tensor]

    # Maximum sequence length among prefill batch. 0 if there are decoding
    # requests only.
    max_prefill_seq_len: int
    # Maximum sequence length among decode batch. 0 if there are prefill
    # requests only.
    max_decode_seq_len: int
    # (batch_size,) A tensor of context lengths (tokens that are computed
    # so far).
    context_lens_tensor: Optional[torch.Tensor]

    # (batch_size, max_blocks_per_seq).
    # Block addresses per sequence. (Seq id -> list of physical block)
    # E.g., [0, 1, 2] means tokens are stored in 0th, 1st, and 2nd blocks
    # in the kv cache. Each block can contain up to block_size tokens.
    # 2nd dimensions are padded up to max_blocks_per_seq if it is cuda-graph
    # captured.
    block_tables: Optional[torch.Tensor]

    # Maximum query length in the batch.
    max_query_len: Optional[int] = None

    # Max number of query tokens among request in the batch.
    max_decode_query_len: Optional[int] = None

    # (batch_size + 1,). The cumulative subquery lengths of the sequences in
    # the batch, used to index into subquery. E.g., if the subquery length
    # is [4, 6], it is [0, 4, 10].
    query_start_loc: Optional[torch.Tensor] = None
    # (batch_size + 1,). The cumulative sequence lengths of the sequences in
    # the batch, used to index into sequence. E.g., if the sequence length is
    # [4, 6], it is [0, 4, 10].
    seq_start_loc: Optional[torch.Tensor] = None

    _cached_prefill_metadata: Optional[Any] = None
    _cached_decode_metadata: Optional[Any] = None

    num_prefill_tokens: int

    # The dimension of the attention heads
    head_dim: Optional[int] = None

    # Used when chunked prefill is enabled to simulate worst case workspace
    # allocations, hopefully to avoid going OOM
    is_profile_run: bool = False

    # New for MLA (compared to FlashAttention)
    # For chunked prefill
    context_chunk_cu_seq_lens: Optional[torch.Tensor] = None
    context_chunk_starts: Optional[torch.Tensor] = None
    context_chunk_seq_tot: Optional[List[int]] = None
    context_chunk_max_seq_lens: Optional[List[int]] = None
    # Set by MLAAttentionState in `begin_forward` so it doesn't get broadcasted
    context_chunk_workspace: Optional[torch.Tensor] = None

    def __post_init__(self):
        supported_head_sizes = MLACommonBackend.get_supported_head_sizes()
        if self.head_dim is not None and self.head_dim \
                not in supported_head_sizes:
            raise ValueError(
                f"Only {supported_head_sizes} are supported for head_dim,",
                f" received {self.head_dim}.")

    @property
    def prefill_metadata(self):
        if self.num_prefills == 0:
            return None

        if self._cached_prefill_metadata is not None:
            return self._cached_prefill_metadata

        assert self.seq_lens is not None
        assert self.seq_lens_tensor is not None

        # Compute some attn_metadata fields which default to None
        query_start_loc = (None if self.query_start_loc is None else
                           self.query_start_loc[:self.num_prefills + 1])
        slot_mapping = (None if self.slot_mapping is None else
                        self.slot_mapping[:self.num_prefill_tokens])
        seq_lens = (None if self.seq_lens is None else
                    self.seq_lens[:self.num_prefills])
        seq_lens_tensor = (None if self.seq_lens_tensor is None else
                           self.seq_lens_tensor[:self.num_prefills])
        seq_start_loc = (None if self.seq_start_loc is None else
                         self.seq_start_loc[:self.num_prefills + 1])
        context_lens_tensor = (None if self.context_lens_tensor is None else
                               self.context_lens_tensor[:self.num_prefills])
        block_tables = (None if self.block_tables is None else
                        self.block_tables[:self.num_prefills])
        input_positions = (None if self.input_positions is None else
                           self.input_positions[:self.num_prefill_tokens])

        self._cached_prefill_metadata = self.__class__(
            # Required by ModelRunner
            use_cuda_graph=False,  # Not Attention Related
            # Required by Attention Metadata
            num_prefills=self.num_prefills,
            num_prefill_tokens=self.num_prefill_tokens,
            num_decode_tokens=0,
            slot_mapping=slot_mapping,
            # Required by Attention Metadata (not used)
            multi_modal_placeholder_index_maps=None,
            enable_kv_scales_calculation=False,
            # MLACommonMetadata
            input_positions=input_positions,
            seq_lens=seq_lens,
            seq_lens_tensor=seq_lens_tensor,
            max_query_len=self.max_query_len,
            max_prefill_seq_len=self.max_prefill_seq_len,
            max_decode_query_len=0,
            max_decode_seq_len=0,
            query_start_loc=query_start_loc,
            seq_start_loc=seq_start_loc,
            context_lens_tensor=context_lens_tensor,
            block_tables=block_tables,
            head_dim=self.head_dim,
            is_profile_run=self.is_profile_run,
            # MLACommonMetadata Chunk prefill specific
            context_chunk_cu_seq_lens=self.context_chunk_cu_seq_lens,
            context_chunk_starts=self.context_chunk_starts,
            context_chunk_seq_tot=self.context_chunk_seq_tot,
            context_chunk_max_seq_lens=self.context_chunk_max_seq_lens,
        )
        return self._cached_prefill_metadata

    @property
    def decode_metadata(self):
        if self.num_decode_tokens == 0:
            return None

        if self._cached_decode_metadata is not None:
            return self._cached_decode_metadata
        assert self.seq_lens_tensor is not None

        # Compute some attn_metadata fields which default to None
        slot_mapping = (None if self.slot_mapping is None else
                        self.slot_mapping[self.num_prefill_tokens:])
        seq_lens_tensor = (None if self.seq_lens_tensor is None else
                           self.seq_lens_tensor[self.num_prefills:])
        block_tables = (None if self.block_tables is None else
                        self.block_tables[self.num_prefills:])
        input_positions = (None if self.input_positions is None else
                           self.input_positions[self.num_prefill_tokens:])

        self._cached_decode_metadata = self.__class__(
            # Required by ModelRunner
            use_cuda_graph=self.use_cuda_graph,  # Not Attention Related
            # Required by Attention Metadata
            num_prefills=0,
            num_prefill_tokens=0,
            num_decode_tokens=self.num_decode_tokens,
            slot_mapping=slot_mapping,
            # Required by Attention Metadata (not used)
            multi_modal_placeholder_index_maps=None,
            enable_kv_scales_calculation=False,
            # MLACommonMetadata
            seq_lens=None,
            seq_lens_tensor=seq_lens_tensor,
            max_decode_query_len=self.max_decode_query_len,
            max_query_len=self.max_query_len,
            max_prefill_seq_len=0,
            max_decode_seq_len=self.max_decode_seq_len,
            # Batch may be composed of prefill|decodes, adjust query start
            # indices to refer to the start of decodes. E.g.
            # in tokens:[3 prefills|6 decodes], query_start_loc=[3,9] => [0,6].
            query_start_loc=(self.query_start_loc[self.num_prefills:] -
                             self.query_start_loc[self.num_prefills])
            if self.query_start_loc is not None else None,
            seq_start_loc=self.seq_start_loc[self.num_prefills:]
            if self.seq_start_loc is not None else None,
            context_lens_tensor=None,
            block_tables=block_tables,
            input_positions=input_positions,
            head_dim=self.head_dim,
            is_profile_run=self.is_profile_run)
        return self._cached_decode_metadata

    def advance_step_assertions(
            self,
            num_seqs: int,
            num_queries: int,
            turn_prefills_into_decodes: bool = False) -> None:
        # When using cudagraph, the num_seqs is padded to the next captured
        # batch sized, but num_queries tracks the actual number of requests in
        # the batch. For --enforce-eager mode, num_seqs == num_queries
        if num_seqs != num_queries:
            assert num_seqs > num_queries

        if turn_prefills_into_decodes:
            # When Multi-Step is enabled with Chunked-Prefill, prefills and
            # decodes are scheduled together. In the first step, all the
            # prefills turn into decodes. This update reflects that
            # conversion.
            assert self.num_decode_tokens + self.num_prefills == num_seqs
            self.num_decode_tokens += self.num_prefills
            self.num_prefills = 0
            self.num_prefill_tokens = 0
            self.max_prefill_seq_len = 0
            self.max_query_len = 1

            self.slot_mapping = self.slot_mapping[:num_seqs]
        else:
            assert self.seq_lens is not None
            assert self.max_decode_seq_len == max(self.seq_lens)

        assert self.num_prefills == 0
        assert self.num_prefill_tokens == 0
        assert self.num_decode_tokens == num_seqs
        assert self.slot_mapping.shape == (num_seqs, )

        assert self.seq_lens is not None
        assert len(self.seq_lens) == num_seqs
        assert self.seq_lens_tensor is not None
        assert self.seq_lens_tensor.shape == (num_seqs, )
        assert self.max_query_len == 1
        assert self.max_prefill_seq_len == 0

        assert self.query_start_loc is not None
        assert self.query_start_loc.shape == (num_queries + 1, )
        assert self.seq_start_loc is not None
        assert self.seq_start_loc.shape == (num_seqs + 1, )

        assert self.context_lens_tensor is not None
        assert self.context_lens_tensor.shape == (num_queries, )

        assert self.block_tables is not None
        assert self.block_tables.shape[0] == num_seqs

        # Update query lengths. Note that we update only queries and not seqs,
        # since tensors may be padded due to captured cuda graph batch size
        for i in range(num_queries):
            self.seq_lens[i] += 1
        self.max_decode_seq_len = max(self.seq_lens)

<<<<<<< HEAD
    def advance_step(self,
                     model_input: "ModelInputForGPUWithSamplingMetadata",
                     sampled_token_ids: Optional[torch.Tensor],
                     block_size: int,
                     num_seqs: int,
                     num_queries: int,
                     turn_prefills_into_decodes: bool = False):
        """
        Update metadata in-place to advance one decode step.
        """
        self.advance_step_assertions(
            num_seqs=num_seqs,
            num_queries=num_queries,
            turn_prefills_into_decodes=turn_prefills_into_decodes)

=======
        self._ops_advance_step(num_seqs=num_seqs,
                               num_queries=num_queries,
                               block_size=block_size,
                               input_tokens=model_input.input_tokens,
                               sampled_token_ids=sampled_token_ids,
                               input_positions=model_input.input_positions)

    def _ops_advance_step(self, num_seqs: int, num_queries: int,
                          block_size: int, input_tokens: torch.Tensor,
                          sampled_token_ids: torch.Tensor,
                          input_positions: torch.Tensor) -> None:
>>>>>>> 6167c0e5
        # here we use advance_step_flashinfo to update the paged_kv_* tensors
        ops.advance_step_flashattn(num_seqs=num_seqs,
                                   num_queries=num_queries,
                                   block_size=block_size,
                                   input_tokens=input_tokens,
                                   sampled_token_ids=sampled_token_ids,
                                   input_positions=input_positions,
                                   seq_lens=self.seq_lens_tensor,
                                   slot_mapping=self.slot_mapping,
                                   block_tables=self.block_tables)


class MLACommonMetadataBuilder(AttentionMetadataBuilder[T], Generic[T]):
    """
    NOTE: Please read the comment at the top of the file before trying to 
    understand this class
    """
    BLOCK_TABLE_EXTENDER: list[list[int]] = []

    def __init__(self, input_builder: "ModelInputForGPUBuilder"):
        self.input_builder = input_builder
        self.runner = input_builder.runner
        self.sliding_window = input_builder.sliding_window
        self.block_size = input_builder.block_size
        self.chunked_prefill_enabled = \
            self.runner.scheduler_config.chunked_prefill_enabled
        self.enable_prefix_caching = \
            self.runner.cache_config.enable_prefix_caching

        if self.chunked_prefill_enabled or self.enable_prefix_caching:
            attn_state = self.input_builder.runner.attn_state
            self.context_chunk_workspace_size = \
                attn_state.context_chunk_workspace_size
            self.page_size = self.runner.block_size

    def prepare(self):
        self.slot_mapping: List[int] = []
        self.prefill_seq_lens: List[int] = []
        self.context_lens: List[int] = []
        self.block_tables: List[List[int]] = []
        self.curr_seq_lens: List[int] = []
        self.input_positions: List[int] = []
        self.multimodal_placeholder_maps: Dict[
            str,
            MultiModalPlaceholderMap] = defaultdict(MultiModalPlaceholderMap)
        self.num_prefills = 0
        self.num_prefill_tokens = 0
        self.num_decode_tokens = 0
        self.has_prefix_cache_hit = False

    def _add_seq_group(
            self, inter_data: "ModelInputForGPUBuilder.InterDataForSeqGroup",
            chunked_prefill_enabled: bool, prefix_cache_hit: bool):
        """Add a sequence group to the metadata. Specifically update/append
        1. context length.
        2. block table.
        3. slot mapping.
        """
        is_prompt = inter_data.is_prompt
        block_tables = inter_data.block_tables

        for (seq_id, token_len, seq_len, curr_seq_len, query_len, context_len,
             curr_sliding_window_block, input_positions) in zip(
                 inter_data.seq_ids, [len(t) for t in inter_data.input_tokens],
                 inter_data.orig_seq_lens, inter_data.seq_lens,
                 inter_data.query_lens, inter_data.context_lens,
                 inter_data.curr_sliding_window_blocks,
                 inter_data.input_positions):
            self.input_positions.extend(input_positions)
            self.context_lens.append(context_len)
            if is_prompt:
                self.num_prefills += 1
                self.num_prefill_tokens += token_len
                self.prefill_seq_lens.append(seq_len)
            else:
                self.num_decode_tokens += query_len
                self.curr_seq_lens.append(curr_seq_len)

            # Compute block table.
            # TODO(sang): Combine chunked prefill and prefix caching by
            # only allowing multiple of block_size chunk size.
            # NOTE: This only works for oooooooxxx style attention.
            block_table = []
            if prefix_cache_hit:
                # NOTE(woosuk): For flash-attn, the block table should
                # include the entries for the incoming prefill tokens.
                block_table = block_tables[seq_id]
            elif ((chunked_prefill_enabled or not is_prompt)
                  and block_tables is not None):
                if curr_sliding_window_block == 0:
                    block_table = block_tables[seq_id]
                else:
                    block_table = block_tables[seq_id][
                        -curr_sliding_window_block:]
            self.block_tables.append(block_table)

            # Compute slot mapping.
            is_profile_run = is_block_tables_empty(block_tables)
            start_idx = compute_slot_mapping_start_idx(is_prompt, query_len,
                                                       context_len,
                                                       self.sliding_window)
            compute_slot_mapping(is_profile_run, self.slot_mapping, seq_id,
                                 seq_len, context_len, start_idx,
                                 self.block_size, inter_data.block_tables)

    def _get_graph_runner_block_tables(
            self, num_seqs: int,
            block_tables: List[List[int]]) -> torch.Tensor:
        # The shape of graph_block_tables is
        # [max batch size, max context len // block size].
        max_batch_size, max_blocks = self.runner.graph_block_tables.shape
        assert max_batch_size >= num_seqs

        graph_block_tables = self.runner.graph_block_tables[:num_seqs]
        for i, block_table in enumerate(block_tables):
            if block_table:
                num_blocks = len(block_table)
                if num_blocks <= max_blocks:
                    graph_block_tables[i, :num_blocks] = block_table
                else:
                    # It may be possible to have more blocks allocated due
                    # to lookahead slots of multi-step, however, they are
                    # not used anyway, so can be safely ignored.
                    graph_block_tables[
                        i, :max_blocks] = block_table[:max_blocks]

        return torch.from_numpy(graph_block_tables).to(
            device=self.runner.device, non_blocking=True)

    def build(self, seq_lens: List[int], query_lens: List[int],
              cuda_graph_pad_size: int, batch_size: int):
        """Build attention metadata with on-device tensors.

        Args:
            seq_lens: The maybe padded sequence lengths of the input sequences.
            query_lens: The query lengths of the input sequences.
            cuda_graph_pad_size: The padding size for cuda graph.
                                 -1 if cuda graph is not used.
            batch_size: The maybe padded batch size.
        """
        prefix_cache_hit = any([
            inter_data.prefix_cache_hit
            for inter_data in self.input_builder.inter_data_list
        ])

        for inter_data in self.input_builder.inter_data_list:
            self._add_seq_group(inter_data,
                                self.input_builder.chunked_prefill_enabled,
                                prefix_cache_hit)

        device = self.runner.device
        use_captured_graph = cuda_graph_pad_size != -1

        max_query_len = max(query_lens)
        decode_query_lens = query_lens[self.num_prefills:]
        if len(decode_query_lens) > 0:
            max_decode_query_len = max(decode_query_lens)
        else:
            max_decode_query_len = 1
        max_prefill_seq_len = max(self.prefill_seq_lens, default=0)
        max_decode_seq_len = max(self.curr_seq_lens, default=0)
        num_decode_tokens = self.num_decode_tokens
        query_start_loc = list(accumulate(query_lens, initial=0))
        seq_start_loc = list(accumulate(seq_lens, initial=0))

        num_seqs = len(seq_lens)
        if use_captured_graph:
<<<<<<< HEAD
            num_decode_tokens = batch_size - self.num_prefill_tokens
            self.slot_mapping.extend([PAD_SLOT_ID] * cuda_graph_pad_size)
            self.block_tables.extend(self.__class__.BLOCK_TABLE_EXTENDER *
                                     cuda_graph_pad_size)
=======
            self.slot_mapping.extend([PAD_SLOT_ID] * cuda_graph_pad_size)
            self.block_tables.extend(self.__class__.BLOCK_TABLE_EXTENDER *
                                     cuda_graph_pad_size)
            num_decode_tokens = batch_size - self.num_prefill_tokens

>>>>>>> 6167c0e5
            block_tables = self._get_graph_runner_block_tables(
                num_seqs, self.block_tables)
        else:
            block_tables = make_tensor_with_pad(
                self.block_tables,
                pad=0,
                dtype=torch.int,
                device=device,
            )
        assert max_query_len > 0, ("query_lens: {}".format(query_lens))

        assert device is not None
        context_lens_tensor = async_tensor_h2d(self.context_lens, torch.int,
                                               device, self.runner.pin_memory)
        seq_lens_tensor = async_tensor_h2d(seq_lens, torch.int, device,
                                           self.runner.pin_memory)
        input_positions = async_tensor_h2d(self.input_positions, torch.long,
                                           device, self.runner.pin_memory)
        slot_mapping_tensor = async_tensor_h2d(self.slot_mapping, torch.long,
                                               device, self.runner.pin_memory)
        query_start_loc_tensor = async_tensor_h2d(query_start_loc, torch.int32,
                                                  device,
                                                  self.runner.pin_memory)
        seq_start_loc_tensor = async_tensor_h2d(seq_start_loc, torch.int32,
                                                device, self.runner.pin_memory)

        context_chunk_cu_seq_lens = None
        context_chunk_starts = None
        context_chunk_seq_tot = None
        context_chunk_max_seq_lens = None

        if (self.chunked_prefill_enabled or self.enable_prefix_caching) \
            and self.num_prefills > 0 \
            and context_lens_tensor is not None \
            and context_lens_tensor[:self.num_prefills].max() > 0:

            # NOTE: it is recommend you read the `Chunked Prefill` section in
            # the comment at the top of the file before trying to understand
            # the following code

            num_prefills_with_context = \
                (context_lens_tensor[:self.num_prefills] > 0).sum().item()

            # currently we allocate an equal amount of workspace for each
            # prefill in the batch, we could probably use a more advanced
            # algorithm here and allocate more workspace to prefills with
            # longer context lengths
            max_context_chunk = \
                self.context_chunk_workspace_size // num_prefills_with_context

            # align max_context_chunk to page_size by rounding down,
            # currently the `gather_cache` kernel cannot handle
            # `context_chunk_starts` that are not aligned to page_size
            max_context_chunk = round_down(max_context_chunk, self.page_size)
            assert max_context_chunk > 0
            num_chunks = cdiv(context_lens_tensor.max(), max_context_chunk)

            # if `max_context_chunk = 256`, `num_chunks = 3`, and
            #   `num_prefills_with_context = 4`, create a tensor that looks like
            #  [[0, 0, 0, 0], [256, 256, 256, 256], [512, 512, 512, 512]]
            context_chunk_starts = \
                torch.arange(num_chunks, device=device, dtype=torch.int32)\
                .unsqueeze(1).expand(-1, self.num_prefills)\
                * max_context_chunk
            chunk_ends = torch.min(context_lens_tensor[:self.num_prefills]\
                .unsqueeze(0), context_chunk_starts + max_context_chunk)
            chunk_seq_lens = (chunk_ends - context_chunk_starts).clamp(min=0)
            _context_chunk_cu_seq_lens = chunk_seq_lens.cumsum(dim=1).to(
                torch.int32)
            zero = torch.zeros(num_chunks, dtype=torch.int32, device=device)\
                .unsqueeze(-1)
            context_chunk_cu_seq_lens = \
                torch.cat([zero, _context_chunk_cu_seq_lens], dim=1)
            context_chunk_max_seq_lens = \
                chunk_seq_lens.max(dim=1).values.tolist()
            context_chunk_seq_tot = chunk_seq_lens.sum(dim=1).tolist()
            assert max(context_chunk_seq_tot) <= \
                self.context_chunk_workspace_size

        return self.runner.attn_backend.make_metadata(
            # Required by ModelRunner
            use_cuda_graph=use_captured_graph,  # Not Attention Related
            # Required by Attention Metadata
            num_prefills=self.num_prefills,
            slot_mapping=slot_mapping_tensor,
            num_prefill_tokens=self.num_prefill_tokens,
            num_decode_tokens=num_decode_tokens,
            # Required by Attention Metadata (not used)
            multi_modal_placeholder_index_maps=None,  # Not Attention Related
            enable_kv_scales_calculation=False,
            # MLACommonMetadata
            input_positions=input_positions,
            seq_lens=seq_lens,
            seq_lens_tensor=seq_lens_tensor,
            max_query_len=max_query_len,
            max_decode_query_len=max_decode_query_len,
            max_prefill_seq_len=max_prefill_seq_len,
            max_decode_seq_len=max_decode_seq_len,
            query_start_loc=query_start_loc_tensor,
            seq_start_loc=seq_start_loc_tensor,
            context_lens_tensor=context_lens_tensor,
            block_tables=block_tables,
            head_dim=self.runner.model_config.get_head_size(),
            is_profile_run=self.runner.in_profile_run,
            # MLACommonMetadata Chunk prefill specific
            context_chunk_cu_seq_lens=context_chunk_cu_seq_lens,
            context_chunk_starts=context_chunk_starts,
            context_chunk_seq_tot=context_chunk_seq_tot,
            context_chunk_max_seq_lens=context_chunk_max_seq_lens,
        )


class MLACommonImpl(MLAAttentionImpl[T], Generic[T]):
    """
    NOTE: Please read the comment at the top of the file before trying to 
    understand this class
    """

    def __init__(
        self,
        num_heads: int,
        head_size: int,
        scale: float,
        num_kv_heads: int,
        alibi_slopes: Optional[List[float]],
        sliding_window: Optional[int],
        kv_cache_dtype: str,
        blocksparse_params: Optional[Dict[str, Any]],
        logits_soft_cap: Optional[float],
        attn_type: str,
        # MLA Specific Arguments
        q_lora_rank: Optional[int],
        kv_lora_rank: int,
        qk_nope_head_dim: int,
        qk_rope_head_dim: int,
        qk_head_dim: int,
        v_head_dim: int,
        rotary_emb: RotaryEmbedding,
        # q_proj should be q_b_proj if q_lora_rank is not None, but from an
        # attention backend perspective we rely on the layer to pass in the
        # correct matrix
        q_proj: ColumnParallelLinear,
        kv_b_proj: ColumnParallelLinear,
        o_proj: RowParallelLinear,
    ) -> None:
        self.num_heads = num_heads
        self.head_size = head_size
        self.scale = float(scale)
        self.num_kv_heads = num_kv_heads
        self.kv_cache_dtype = kv_cache_dtype

        self.q_lora_rank = q_lora_rank
        self.kv_lora_rank = kv_lora_rank
        self.qk_nope_head_dim = qk_nope_head_dim
        self.qk_rope_head_dim = qk_rope_head_dim
        self.qk_head_dim = qk_head_dim
        self.v_head_dim = v_head_dim

        self.rotary_emb = rotary_emb
        self.use_yarn_rope = isinstance(rotary_emb,
                                        DeepseekScalingRotaryEmbedding)
        self.q_proj = q_proj
        self.kv_b_proj = kv_b_proj
        self.o_proj = o_proj

        self.triton_fa_func = triton_attention
        # Handle the differences between the flash_attn_varlen from flash_attn
        # and the one from vllm_flash_attn. The former is used on RoCM and the
        # latter has an additional parameter to control FA2 vs FA3
        self.flash_attn_varlen_func = flash_attn_varlen_func
        self.vllm_flash_attn_version = get_flash_attn_version()
        if self.vllm_flash_attn_version is not None:
            self.flash_attn_varlen_func = \
                functools.partial(flash_attn_varlen_func,
                                  fa_version=self.vllm_flash_attn_version)

        # For MLA the v head dim is smaller than qk head dim so we pad out
        # v with 0s to match the qk head dim for attention backends that do
        # not support different headdims
        # We don't need to pad V if we are on a hopper system with FA3
        self._pad_v = self.vllm_flash_attn_version is None or not (
            self.vllm_flash_attn_version == 3
            and current_platform.get_device_capability()[0] == 9)

    def _flash_attn_varlen_diff_headdims(self, q, k, v, softmax_scale,
                                         return_softmax_lse, **kwargs):
        maybe_padded_v = v
        if self._pad_v:
            maybe_padded_v = torch.nn.functional.pad(
                v, [0, q.shape[-1] - v.shape[-1]], value=0)

        if is_hip and envs.VLLM_USE_TRITON_FLASH_ATTN \
            and not return_softmax_lse:
            attn_out = self.triton_fa_func(
                q,
                k,
                maybe_padded_v,
                None,  # output
                kwargs["cu_seqlens_q"],
                kwargs["cu_seqlens_k"],
                kwargs["max_seqlen_q"],
                kwargs["max_seqlen_k"],
                kwargs["causal"],
                softmax_scale,
                None,  # bias
            )
        if is_vllm_fa:
            attn_out = self.flash_attn_varlen_func(
                q=q,
                k=k,
                v=maybe_padded_v,
                return_softmax_lse=return_softmax_lse,
                softmax_scale=softmax_scale,
                **kwargs,
            )
        else:
            # Use return_attn_probs instead of return_softmax_lse for RoCM
            attn_out = self.flash_attn_varlen_func(
                q=q,
                k=k,
                v=maybe_padded_v,
                return_attn_probs=return_softmax_lse,
                softmax_scale=softmax_scale,
                **kwargs,
            )

        # Unpack the output if there is multiple results,
        # triton always returns (output, softmax_lse),
        # vllm_flash_attn returns (output, softmax_lse) when
        #  `return_softmax_lse = True`
        # flash_attn (RoCM) returns (output, softmax_lse, ...) when
        #  `return_attn_probs = True`
        rest = None
        if isinstance(attn_out, tuple):
            attn_out, *rest = attn_out

        # unpad if necessary
        if self._pad_v:
            attn_out = attn_out[..., :v.shape[-1]]

        # Remain consistent with old `flash_attn_varlen_func` where there
        # is only one output tensor if `return_softmax_lse` is False.
        if return_softmax_lse:
            assert rest is not None
            return attn_out, rest[0]
        return attn_out

    def _v_up_proj_and_o_proj(self, x):
        # Convert from (B, N, L) to (N, B, L)
        x = x.view(-1, self.num_heads, self.kv_lora_rank).transpose(0, 1)
        # Multiply (N, B, L) x (N, L, V) -> (N, B, V)
        x = torch.bmm(x, self.W_UV)
        # Convert from (N, B, V) to (B, N * V)
        x = x.transpose(0, 1).reshape(-1, self.num_heads * self.v_head_dim)
        return self.o_proj(x)[0]

    # Return `ql_nope`, `q_pe`
    def _q_proj_and_k_up_proj(self, x):
        q_nope, q_pe = self.q_proj(x)[0]\
            .view(-1, self.num_heads, self.qk_head_dim)\
            .split([self.qk_nope_head_dim, self.qk_rope_head_dim], dim=-1)

        # Convert from (B, N, P) to (N, B, P)
        q_nope = q_nope.transpose(0, 1)
        # Multiply (N, B, P) x (N, P, L) -> (N, B, L)
        ql_nope = torch.bmm(q_nope, self.W_UK_T)
        # Convert from (N, B, L) to (B, N, L)
        return ql_nope.transpose(0, 1), q_pe

    def process_weights_after_loading(self, act_dtype: torch.dtype):

        def get_layer_weight(layer):
            WEIGHT_NAMES = ("weight", "qweight", "weight_packed")
            for attr in WEIGHT_NAMES:
                if hasattr(layer, attr):
                    return getattr(layer, attr)
            raise AttributeError(
                f"Layer '{layer}' has no recognized weight attribute:"
                f" {WEIGHT_NAMES}.")

        def get_and_maybe_dequant_weights(layer: LinearBase):
            if not isinstance(layer.quant_method, UnquantizedLinearMethod):
                # NOTE: This should only be used offline, since it's O(N^3)
                eye = torch.eye(layer.input_size_per_partition,
                                dtype=act_dtype,
                                device=get_layer_weight(layer).device)
                dequant_weights = layer.quant_method.apply(layer,
                                                           eye,
                                                           bias=None)
                del eye
                # standardize to (output, input)
                return dequant_weights.T
            return layer.weight

        # we currently do not have quantized bmm's which are needed for
        # `W_UV` and `W_UK_T`, we we just store fp16/bf16 copies and perform
        # the bmm's in 16-bit, the extra memory overhead of this is fairly low
        kv_b_proj_weight = get_and_maybe_dequant_weights(self.kv_b_proj).T
        assert kv_b_proj_weight.shape == (
            self.kv_lora_rank,
            self.num_heads * (self.qk_nope_head_dim + self.v_head_dim)), (
                f"{kv_b_proj_weight.shape=}, "
                f"{self.kv_lora_rank=}, "
                f"{self.num_heads=}, "
                f"{self.qk_nope_head_dim=}, "
                f"{self.v_head_dim=}")
        kv_b_proj_weight = kv_b_proj_weight.view(
            self.kv_lora_rank,
            self.num_heads,
            self.qk_nope_head_dim + self.v_head_dim,
        )

        W_UK, W_UV = kv_b_proj_weight.split(
            [self.qk_nope_head_dim, self.v_head_dim], dim=-1)

        # Convert from (L, N, V) to (N, L, V)
        self.W_UV = W_UV.transpose(0, 1)
        # Convert from (L, N, P) to (N, P, L)
        self.W_UK_T = W_UK.permute(1, 2, 0)

    def _get_prefill_ctx_attn_output(
            self, index: int, q: torch.Tensor, k: torch.Tensor,
            v: torch.Tensor,
            metadata: MLACommonMetadata) -> Tuple[torch.Tensor, ...]:
        assert metadata.context_chunk_cu_seq_lens is not None
        assert metadata.context_chunk_max_seq_lens is not None

        # For MLA the v head dim is smaller than qk head dim so we pad
        # out v with 0s to match the qk head dim
        v_padded = torch.nn.functional.pad(v, [0, q.shape[-1] - v.shape[-1]],
                                           value=0)
        if is_vllm_fa:
            attn_output, attn_softmax_lse = self.flash_attn_varlen_func(
                q=q,
                k=k,
                v=v_padded,
                cu_seqlens_q=metadata.query_start_loc,
                cu_seqlens_k=metadata.context_chunk_cu_seq_lens[index],
                max_seqlen_q=metadata.max_query_len,
                max_seqlen_k=metadata.context_chunk_max_seq_lens[index],
                softmax_scale=self.scale,
                causal=False,  # Context is unmasked
                return_softmax_lse=True,
            )
        else:
            attn_output, attn_softmax_lse, _ = self.flash_attn_varlen_func(
                q=q,
                k=k,
                v=v_padded,
                cu_seqlens_q=metadata.query_start_loc,
                cu_seqlens_k=metadata.context_chunk_cu_seq_lens[index],
                max_seqlen_q=metadata.max_query_len,
                max_seqlen_k=metadata.context_chunk_max_seq_lens[index],
                softmax_scale=self.scale,
                causal=False,  # Context is unmasked
                return_attn_probs=True,
            )
        return attn_output, attn_softmax_lse

    def _compute_prefill_context(
        self,
        q: torch.Tensor,
        kv_c_and_k_pe_cache: torch.Tensor,
        attn_metadata: MLACommonMetadata,
    ):
        prefill_metadata = attn_metadata.prefill_metadata
        assert prefill_metadata is not None
        assert prefill_metadata.context_chunk_seq_tot is not None
        assert prefill_metadata.context_chunk_cu_seq_lens is not None
        assert prefill_metadata.context_chunk_starts is not None
        assert prefill_metadata.context_chunk_max_seq_lens is not None
        assert prefill_metadata.context_lens_tensor is not None

        output = None
        iters = len(prefill_metadata.context_chunk_seq_tot)

        # Fetch from attn_metadata directly, since it late bound by
        # MLAAttentionState, grabbing it directly `attn_metadata` can avoid
        # any weirdness around prefill_metadata caching
        assert attn_metadata.context_chunk_workspace is not None
        workspace = attn_metadata.context_chunk_workspace

        for i in range(iters):
            toks = prefill_metadata.context_chunk_seq_tot[i]

            ops.gather_cache(
                src_cache=kv_c_and_k_pe_cache,
                dst=workspace,
                block_table=prefill_metadata.block_tables,
                cu_seq_lens=prefill_metadata.context_chunk_cu_seq_lens[i],
                batch_size=prefill_metadata.num_prefills,
                seq_starts=prefill_metadata.context_chunk_starts[i],
            )

            kv_c_normed = workspace[:toks]\
                [..., :self.kv_lora_rank]
            k_pe = workspace[:toks]\
                [..., self.kv_lora_rank:].unsqueeze(1)

            kv_nope = self.kv_b_proj(kv_c_normed)[0].view( \
                -1, self.num_heads, self.qk_nope_head_dim + self.v_head_dim)
            k_nope, v = kv_nope\
                .split([self.qk_nope_head_dim, self.v_head_dim], dim=-1)

            k = torch.cat((k_nope, k_pe.expand((*k_nope.shape[:-1], -1))),
                          dim=-1)

<<<<<<< HEAD
            attn_output, attn_softmax_lse = self._get_prefill_ctx_attn_output(
                i, q, k, v, prefill_metadata)
=======
            attn_output, attn_softmax_lse = \
                self._flash_attn_varlen_diff_headdims(
                q=q,
                k=k,
                v=v,
                cu_seqlens_q=prefill_metadata.query_start_loc,
                cu_seqlens_k=prefill_metadata.context_chunk_cu_seq_lens[i],
                max_seqlen_q=prefill_metadata.max_query_len,
                max_seqlen_k=prefill_metadata.context_chunk_max_seq_lens[i],
                softmax_scale=self.scale,
                causal=False,  # Context is unmasked
                return_softmax_lse=True,
            )
>>>>>>> 6167c0e5

            if output is None:
                output = attn_output
                output_lse = attn_softmax_lse
            else:
                output_tmp = torch.empty_like(output)
                output_lse_tmp = torch.empty_like(output_lse)
                merge_attn_states(
                    output=output_tmp,
                    output_lse=output_lse_tmp,
                    prefix_output=output,
                    prefix_lse=output_lse,
                    suffix_output=attn_output,
                    suffix_lse=attn_softmax_lse,
                )
                output = output_tmp
                output_lse = output_lse_tmp

        return output, output_lse

<<<<<<< HEAD
    def _get_fwd_prefill_attn_output(self, q: torch.Tensor, k: torch.Tensor,
                                     v: torch.Tensor,
                                     prefill_metadata: MLACommonMetadata,
                                     kv_c_and_k_pe_cache: torch.Tensor,
                                     attn_metadata: MLACommonMetadata,
                                     has_context: bool) -> torch.Tensor:
        # For MLA the v head dim is smaller than qk head dim so we pad out
        # v with 0s to match the qk head dim
        v_padded = torch.nn.functional.pad(v, [0, q.shape[-1] - v.shape[-1]],
                                           value=0)
        if is_hip and envs.VLLM_USE_TRITON_FLASH_ATTN and not has_context:
            output = self.triton_fa_func(
                q,
                k,
                v_padded,
                None,
                prefill_metadata.query_start_loc,
                prefill_metadata.query_start_loc,
                prefill_metadata.max_prefill_seq_len,
                prefill_metadata.max_prefill_seq_len,
                True,  # causal
                self.scale,
                None,  # attn_mask is None unless applying ALiBi mask
            )
            ## triton flash attention always return 2 objects
            if not has_context:
                output = output[0]
        elif is_vllm_fa:
            output = self.flash_attn_varlen_func(
                q=q,
                k=k,
                v=v_padded,
                cu_seqlens_q=prefill_metadata.query_start_loc,
                cu_seqlens_k=prefill_metadata.query_start_loc,
                max_seqlen_q=prefill_metadata.max_prefill_seq_len,
                max_seqlen_k=prefill_metadata.max_prefill_seq_len,
                softmax_scale=self.scale,
                causal=True,
                return_softmax_lse=has_context,
            )
        else:
            output = self.flash_attn_varlen_func(
                q=q,
                k=k,
                v=v_padded,
                cu_seqlens_q=prefill_metadata.query_start_loc,
                cu_seqlens_k=prefill_metadata.query_start_loc,
                max_seqlen_q=prefill_metadata.max_prefill_seq_len,
                max_seqlen_k=prefill_metadata.max_prefill_seq_len,
                softmax_scale=self.scale,
                causal=True,
                return_attn_probs=has_context,
            )
=======
    def _forward_prefill(
        self,
        q: torch.Tensor,
        kv_c_normed: torch.Tensor,
        k_pe: torch.Tensor,
        kv_c_and_k_pe_cache: torch.Tensor,
        attn_metadata: MLACommonMetadata,
    ) -> torch.Tensor:

        prefill_metadata = attn_metadata.prefill_metadata
        assert prefill_metadata is not None

        has_context = prefill_metadata.context_lens_tensor is not None \
            and prefill_metadata.context_lens_tensor.max() > 0

        kv_nope = self.kv_b_proj(kv_c_normed)[0].view(\
            -1, self.num_heads, self.qk_nope_head_dim + self.v_head_dim)
        k_nope, v = kv_nope\
            .split([self.qk_nope_head_dim, self.v_head_dim], dim=-1)

        k = torch.cat((k_nope, k_pe.expand((*k_nope.shape[:-1], -1))), dim=-1)

        output = self._flash_attn_varlen_diff_headdims(
            q=q,
            k=k,
            v=v,
            cu_seqlens_q=prefill_metadata.query_start_loc,
            cu_seqlens_k=prefill_metadata.query_start_loc,
            max_seqlen_q=prefill_metadata.max_prefill_seq_len,
            max_seqlen_k=prefill_metadata.max_prefill_seq_len,
            softmax_scale=self.scale,
            causal=True,
            return_softmax_lse=has_context,
        )
>>>>>>> 6167c0e5

        if has_context:
            # ROCm flash_attn_varlen_func will return 3 objects instead of 2
            suffix_output, suffix_lse = output
            context_output, context_lse = self._compute_prefill_context( \
                q, kv_c_and_k_pe_cache, attn_metadata)

            output = torch.empty_like(suffix_output)
            merge_attn_states(
                output=output,
                prefix_output=context_output,
                prefix_lse=context_lse,
                suffix_output=suffix_output,
                suffix_lse=suffix_lse,
            )

<<<<<<< HEAD
        # slice by `:v.shape[-1]` in order to remove v headdim padding
        output = output\
            .view(-1, self.num_heads, q.shape[-1])[..., :v.shape[-1]]\
                .reshape(-1, self.num_heads * v.shape[-1])

        return output

    def _forward_prefill(
        self,
        q: torch.Tensor,
        kv_c_normed: torch.Tensor,
        k_pe: torch.Tensor,
        kv_c_and_k_pe_cache: torch.Tensor,
        attn_metadata: MLACommonMetadata,
    ) -> torch.Tensor:

        prefill_metadata = attn_metadata.prefill_metadata
        assert prefill_metadata is not None

        has_context = prefill_metadata.context_lens_tensor is not None \
            and prefill_metadata.context_lens_tensor.max() > 0

        kv_nope = self.kv_b_proj(kv_c_normed)[0].view(\
            -1, self.num_heads, self.qk_nope_head_dim + self.v_head_dim)
        k_nope, v = kv_nope\
            .split([self.qk_nope_head_dim, self.v_head_dim], dim=-1)

        k = torch.cat((k_nope, k_pe.expand((*k_nope.shape[:-1], -1))), dim=-1)

        output = self._get_fwd_prefill_attn_output(q, k, v, prefill_metadata,
                                                   kv_c_and_k_pe_cache,
                                                   attn_metadata, has_context)

        return self.o_proj(output)[0]
=======
        return self.o_proj(output.flatten(start_dim=-2))[0]
>>>>>>> 6167c0e5

    @abstractmethod
    def _forward_decode(
        self,
        ql_nope: torch.Tensor,
        q_pe: torch.Tensor,
        kv_c_and_k_pe_cache: torch.Tensor,
        attn_metadata: T,
    ) -> torch.Tensor:
        raise NotImplementedError

    def forward(
        self,
        layer: AttentionLayer,
        hidden_states_or_q_c: torch.Tensor,  # query in unified attn
        k_c_normed: torch.Tensor,  # key in unified attn
        k_pe: torch.Tensor,  # value in unified attn
        kv_cache: torch.Tensor,
        attn_metadata: T,
        output: Optional[torch.Tensor] = None,
    ) -> torch.Tensor:
        if output is not None:
            raise NotImplementedError(
                "output is not yet supported for MLAImplBase")

        if attn_metadata.is_profile_run and \
            attn_metadata.context_chunk_workspace is not None:
            # During the profile run try to simulate to worse case output size
            # for `self.kv_b_proj(kv_c_normed)` in `_compute_prefill_context`
            # since this can be large
            _ = torch.empty(
                (attn_metadata.context_chunk_workspace.shape[0],
                 self.num_heads, self.qk_nope_head_dim + self.v_head_dim),
                device=k_c_normed.device,
                dtype=k_c_normed.dtype,
            )

        has_decode = attn_metadata.decode_metadata is not None
        has_prefill = attn_metadata.prefill_metadata is not None

        # Restore head dim (for rotary embedding)
        k_pe = k_pe.unsqueeze(1)
        assert hasattr(attn_metadata, "input_positions")

        num_prefill_tokens: int = attn_metadata.num_prefill_tokens

        decode_hs_or_q_c = hidden_states_or_q_c[num_prefill_tokens:]
        decode_k_pe = k_pe[num_prefill_tokens:]
        decode_input_positions = \
            attn_metadata.input_positions[num_prefill_tokens:]

        prefill_hs_or_q_c = hidden_states_or_q_c[:num_prefill_tokens]
        prefill_k_pe = k_pe[:num_prefill_tokens]
        prefill_input_positions = \
            attn_metadata.input_positions[:num_prefill_tokens]
        prefill_k_c_normed = k_c_normed[:num_prefill_tokens]

        if has_decode:
            decode_ql_nope, decode_q_pe = \
                self._q_proj_and_k_up_proj(decode_hs_or_q_c)
            decode_q_pe[...], decode_k_pe[...] = self.rotary_emb(
                decode_input_positions, decode_q_pe, decode_k_pe)

        if has_prefill:
            prefill_q = self.q_proj(prefill_hs_or_q_c)[0]\
                .view(-1, self.num_heads, self.qk_head_dim)
            prefill_q_pe = prefill_q[..., self.qk_nope_head_dim:]
            prefill_q_pe[...], prefill_k_pe[...] = self.rotary_emb(
                prefill_input_positions, prefill_q_pe, prefill_k_pe)

        # write the latent and rope to kv cache
        if kv_cache.numel() > 0:
            ops.concat_and_cache_mla(
                k_c_normed,
                k_pe.squeeze(1),
                kv_cache,
                attn_metadata.slot_mapping.flatten(),
                kv_cache_dtype=self.kv_cache_dtype,
                scale=layer._k_scale,
            )

        output = torch.empty(attn_metadata.num_prefill_tokens +
                             attn_metadata.num_decode_tokens,
                             self.o_proj.output_size,
                             device=hidden_states_or_q_c.device,
                             dtype=hidden_states_or_q_c.dtype)
        if has_prefill:
            output[:num_prefill_tokens] = self._forward_prefill(
                prefill_q, prefill_k_c_normed, prefill_k_pe, kv_cache,
                attn_metadata)

        if has_decode:
            output[num_prefill_tokens:] = self._forward_decode(
                decode_ql_nope, decode_q_pe, kv_cache, attn_metadata)

        return output<|MERGE_RESOLUTION|>--- conflicted
+++ resolved
@@ -649,11 +649,16 @@
             is_profile_run=self.is_profile_run)
         return self._cached_decode_metadata
 
-    def advance_step_assertions(
-            self,
-            num_seqs: int,
-            num_queries: int,
-            turn_prefills_into_decodes: bool = False) -> None:
+    def advance_step(self,
+                     model_input: "ModelInputForGPUWithSamplingMetadata",
+                     sampled_token_ids: Optional[torch.Tensor],
+                     block_size: int,
+                     num_seqs: int,
+                     num_queries: int,
+                     turn_prefills_into_decodes: bool = False):
+        """
+        Update metadata in-place to advance one decode step.
+        """
         # When using cudagraph, the num_seqs is padded to the next captured
         # batch sized, but num_queries tracks the actual number of requests in
         # the batch. For --enforce-eager mode, num_seqs == num_queries
@@ -706,23 +711,6 @@
             self.seq_lens[i] += 1
         self.max_decode_seq_len = max(self.seq_lens)
 
-<<<<<<< HEAD
-    def advance_step(self,
-                     model_input: "ModelInputForGPUWithSamplingMetadata",
-                     sampled_token_ids: Optional[torch.Tensor],
-                     block_size: int,
-                     num_seqs: int,
-                     num_queries: int,
-                     turn_prefills_into_decodes: bool = False):
-        """
-        Update metadata in-place to advance one decode step.
-        """
-        self.advance_step_assertions(
-            num_seqs=num_seqs,
-            num_queries=num_queries,
-            turn_prefills_into_decodes=turn_prefills_into_decodes)
-
-=======
         self._ops_advance_step(num_seqs=num_seqs,
                                num_queries=num_queries,
                                block_size=block_size,
@@ -734,7 +722,6 @@
                           block_size: int, input_tokens: torch.Tensor,
                           sampled_token_ids: torch.Tensor,
                           input_positions: torch.Tensor) -> None:
->>>>>>> 6167c0e5
         # here we use advance_step_flashinfo to update the paged_kv_* tensors
         ops.advance_step_flashattn(num_seqs=num_seqs,
                                    num_queries=num_queries,
@@ -902,18 +889,11 @@
 
         num_seqs = len(seq_lens)
         if use_captured_graph:
-<<<<<<< HEAD
-            num_decode_tokens = batch_size - self.num_prefill_tokens
-            self.slot_mapping.extend([PAD_SLOT_ID] * cuda_graph_pad_size)
-            self.block_tables.extend(self.__class__.BLOCK_TABLE_EXTENDER *
-                                     cuda_graph_pad_size)
-=======
             self.slot_mapping.extend([PAD_SLOT_ID] * cuda_graph_pad_size)
             self.block_tables.extend(self.__class__.BLOCK_TABLE_EXTENDER *
                                      cuda_graph_pad_size)
             num_decode_tokens = batch_size - self.num_prefill_tokens
 
->>>>>>> 6167c0e5
             block_tables = self._get_graph_runner_block_tables(
                 num_seqs, self.block_tables)
         else:
@@ -1321,10 +1301,6 @@
             k = torch.cat((k_nope, k_pe.expand((*k_nope.shape[:-1], -1))),
                           dim=-1)
 
-<<<<<<< HEAD
-            attn_output, attn_softmax_lse = self._get_prefill_ctx_attn_output(
-                i, q, k, v, prefill_metadata)
-=======
             attn_output, attn_softmax_lse = \
                 self._flash_attn_varlen_diff_headdims(
                 q=q,
@@ -1338,7 +1314,6 @@
                 causal=False,  # Context is unmasked
                 return_softmax_lse=True,
             )
->>>>>>> 6167c0e5
 
             if output is None:
                 output = attn_output
@@ -1359,61 +1334,6 @@
 
         return output, output_lse
 
-<<<<<<< HEAD
-    def _get_fwd_prefill_attn_output(self, q: torch.Tensor, k: torch.Tensor,
-                                     v: torch.Tensor,
-                                     prefill_metadata: MLACommonMetadata,
-                                     kv_c_and_k_pe_cache: torch.Tensor,
-                                     attn_metadata: MLACommonMetadata,
-                                     has_context: bool) -> torch.Tensor:
-        # For MLA the v head dim is smaller than qk head dim so we pad out
-        # v with 0s to match the qk head dim
-        v_padded = torch.nn.functional.pad(v, [0, q.shape[-1] - v.shape[-1]],
-                                           value=0)
-        if is_hip and envs.VLLM_USE_TRITON_FLASH_ATTN and not has_context:
-            output = self.triton_fa_func(
-                q,
-                k,
-                v_padded,
-                None,
-                prefill_metadata.query_start_loc,
-                prefill_metadata.query_start_loc,
-                prefill_metadata.max_prefill_seq_len,
-                prefill_metadata.max_prefill_seq_len,
-                True,  # causal
-                self.scale,
-                None,  # attn_mask is None unless applying ALiBi mask
-            )
-            ## triton flash attention always return 2 objects
-            if not has_context:
-                output = output[0]
-        elif is_vllm_fa:
-            output = self.flash_attn_varlen_func(
-                q=q,
-                k=k,
-                v=v_padded,
-                cu_seqlens_q=prefill_metadata.query_start_loc,
-                cu_seqlens_k=prefill_metadata.query_start_loc,
-                max_seqlen_q=prefill_metadata.max_prefill_seq_len,
-                max_seqlen_k=prefill_metadata.max_prefill_seq_len,
-                softmax_scale=self.scale,
-                causal=True,
-                return_softmax_lse=has_context,
-            )
-        else:
-            output = self.flash_attn_varlen_func(
-                q=q,
-                k=k,
-                v=v_padded,
-                cu_seqlens_q=prefill_metadata.query_start_loc,
-                cu_seqlens_k=prefill_metadata.query_start_loc,
-                max_seqlen_q=prefill_metadata.max_prefill_seq_len,
-                max_seqlen_k=prefill_metadata.max_prefill_seq_len,
-                softmax_scale=self.scale,
-                causal=True,
-                return_attn_probs=has_context,
-            )
-=======
     def _forward_prefill(
         self,
         q: torch.Tensor,
@@ -1448,7 +1368,6 @@
             causal=True,
             return_softmax_lse=has_context,
         )
->>>>>>> 6167c0e5
 
         if has_context:
             # ROCm flash_attn_varlen_func will return 3 objects instead of 2
@@ -1465,44 +1384,7 @@
                 suffix_lse=suffix_lse,
             )
 
-<<<<<<< HEAD
-        # slice by `:v.shape[-1]` in order to remove v headdim padding
-        output = output\
-            .view(-1, self.num_heads, q.shape[-1])[..., :v.shape[-1]]\
-                .reshape(-1, self.num_heads * v.shape[-1])
-
-        return output
-
-    def _forward_prefill(
-        self,
-        q: torch.Tensor,
-        kv_c_normed: torch.Tensor,
-        k_pe: torch.Tensor,
-        kv_c_and_k_pe_cache: torch.Tensor,
-        attn_metadata: MLACommonMetadata,
-    ) -> torch.Tensor:
-
-        prefill_metadata = attn_metadata.prefill_metadata
-        assert prefill_metadata is not None
-
-        has_context = prefill_metadata.context_lens_tensor is not None \
-            and prefill_metadata.context_lens_tensor.max() > 0
-
-        kv_nope = self.kv_b_proj(kv_c_normed)[0].view(\
-            -1, self.num_heads, self.qk_nope_head_dim + self.v_head_dim)
-        k_nope, v = kv_nope\
-            .split([self.qk_nope_head_dim, self.v_head_dim], dim=-1)
-
-        k = torch.cat((k_nope, k_pe.expand((*k_nope.shape[:-1], -1))), dim=-1)
-
-        output = self._get_fwd_prefill_attn_output(q, k, v, prefill_metadata,
-                                                   kv_c_and_k_pe_cache,
-                                                   attn_metadata, has_context)
-
-        return self.o_proj(output)[0]
-=======
         return self.o_proj(output.flatten(start_dim=-2))[0]
->>>>>>> 6167c0e5
 
     @abstractmethod
     def _forward_decode(
