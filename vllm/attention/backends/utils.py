# SPDX-License-Identifier: Apache-2.0
# SPDX-FileCopyrightText: Copyright contributors to the vLLM project
"""Attention backend utils"""

from dataclasses import dataclass
from typing import Optional

from vllm.config import ModelConfig
from vllm.logger import init_logger

logger = init_logger(__name__)

PAD_SLOT_ID = -1

<<<<<<< HEAD
# Switch to numpy implementation of compute_slot_mapping
# if we have at least this many elements. Could be tuned further.
_COMPUTE_SLOT_MAPPING_NUMPY_NUMEL = 256

if TYPE_CHECKING:
    from vllm.worker.model_runner import ModelInputForGPUBuilder


def is_block_tables_empty(block_tables: Union[None, Dict]):
    """
    Check if block_tables is None or a dictionary with all None values.
    """
    if block_tables is None:
        return True
    return (isinstance(block_tables, dict)
            and all(value is None for value in block_tables.values()))


def compute_slot_mapping_start_idx(is_prompt: bool, query_len: int,
                                   context_len: int, sliding_window: int):
    """
    Compute the start index of slot mapping.
    """
    start_idx = 0
    if is_prompt and sliding_window is not None:
        start_idx = max(0, query_len - sliding_window)
    return start_idx


def _compute_slot_mapping_python(slot_mapping: List[int],
                                 block_table: List[int], range_start: int,
                                 range_end: int, block_size: int):
    for i in range(range_start, range_end):
        block_number = block_table[i // block_size]
        block_offset = i % block_size
        slot = block_number * block_size + block_offset
        slot_mapping.append(slot)


def _compute_slot_mapping_numpy(slot_mapping: List[int],
                                block_table: List[int], range_start: int,
                                range_end: int, block_size: int):
    block_table_array = np.array(block_table)
    idx = np.arange(range_start, range_end)
    block_offset = idx % block_size
    idx //= block_size
    seq_slot_mapping_array = block_table_array[idx]
    seq_slot_mapping_array *= block_size
    seq_slot_mapping_array += block_offset
    slot_mapping.extend(seq_slot_mapping_array)


def compute_slot_mapping(is_profile_run: bool, slot_mapping: List[int],
                         seq_id: int, seq_len: int, context_len: int,
                         start_idx: int, block_size: int,
                         block_tables: Dict[int, List[int]]):
    """
    Compute slot mapping.
    """
    if is_profile_run:
        # During memory profiling, the block tables are not
        # initialized yet. In this case, we just use a dummy
        # slot mapping.
        # In embeddings, the block tables are {seq_id: None}.
        slot_mapping.extend([PAD_SLOT_ID] * seq_len)
        return

    # Mask the [0, start_idx) tokens of the prompt with
    # PAD_SLOT_ID, where start_idx is max(0, seq_len -
    # sliding_window). For example, if the prompt len is 10,
    # sliding window is 8, and block size is 4, the first two
    # tokens are masked and the slot mapping will be
    # [-1, -1, 2, 3, 4, 5, 6, 7, 0, 1].
    padding_mask_len = max(0, start_idx - context_len)
    slot_mapping.extend([PAD_SLOT_ID] * padding_mask_len)

    range_start = max(start_idx, context_len)
    range_end = seq_len
    numel = range_end - range_start
    block_table = block_tables[seq_id]

    # numpy implementation will be faster than python if we have
    # many elements, otherwise it will be slower.
    if numel < _COMPUTE_SLOT_MAPPING_NUMPY_NUMEL:
        _compute_slot_mapping_python(slot_mapping, block_table, range_start,
                                     range_end, block_size)
    else:
        _compute_slot_mapping_numpy(slot_mapping, block_table, range_start,
                                    range_end, block_size)


TAttentionMetadata = TypeVar("TAttentionMetadata", bound='AttentionMetadata')


class CommonMetadataBuilder(AttentionMetadataBuilder[TAttentionMetadata]):

    _metadata_cls: Type[TAttentionMetadata]

    def __init__(self, input_builder: "ModelInputForGPUBuilder"):
        self.input_builder = input_builder
        self.runner = input_builder.runner

        self.sliding_window = input_builder.sliding_window
        self.block_size = input_builder.block_size

    def prepare(self):
        self.slot_mapping: List[int] = []
        self.prefill_seq_lens: List[int] = []
        self.context_lens: List[int] = []
        self.block_tables: List[List[int]] = []
        self.curr_seq_lens: List[int] = []
        self.multimodal_placeholder_maps: Dict[
            str,
            MultiModalPlaceholderMap] = defaultdict(MultiModalPlaceholderMap)
        self.num_prefills = 0
        self.num_prefill_tokens = 0
        self.num_decode_tokens = 0

    def _add_seq_group(
            self, inter_data: "ModelInputForGPUBuilder.InterDataForSeqGroup",
            chunked_prefill_enabled: bool):
        is_prompt = inter_data.is_prompt
        block_tables = inter_data.block_tables

        for (seq_id, token_len, seq_len, curr_seq_len, query_len, context_len,
             curr_sliding_window_block) in zip(
                 inter_data.seq_ids, [len(t) for t in inter_data.input_tokens],
                 inter_data.orig_seq_lens, inter_data.seq_lens,
                 inter_data.query_lens, inter_data.context_lens,
                 inter_data.curr_sliding_window_blocks):
            self.context_lens.append(context_len)
            if is_prompt:
                mm_maps = inter_data.multi_modal_placeholder_maps
                if mm_maps:
                    for modality, placeholders in mm_maps.items():
                        self.multimodal_placeholder_maps[modality].extend(
                            placeholders)

                self.num_prefills += 1
                self.num_prefill_tokens += token_len
                self.prefill_seq_lens.append(seq_len)
            else:
                assert query_len == 1, (
                    "seq_len: {}, context_len: {}, query_len: {}".format(
                        seq_len, context_len, query_len))
                self.num_decode_tokens += query_len
                self.curr_seq_lens.append(curr_seq_len)

            # Compute block table.
            # TODO(sang): Combine chunked prefill and prefix caching by
            # only allowing multiple of block_size chunk size.
            # NOTE: This only works for oooooooxxx style attention.
            block_table = []
            if inter_data.prefix_cache_hit:
                block_table = block_tables[seq_id]
            elif ((chunked_prefill_enabled or not is_prompt)
                  and block_tables is not None):
                if curr_sliding_window_block == 0:
                    block_table = block_tables[seq_id]
                else:
                    block_table = block_tables[seq_id][
                        -curr_sliding_window_block:]
            self.block_tables.append(block_table)

            # Compute slot mapping.
            is_profile_run = is_block_tables_empty(block_tables)
            start_idx = compute_slot_mapping_start_idx(is_prompt, query_len,
                                                       context_len,
                                                       self.sliding_window)
            compute_slot_mapping(is_profile_run, self.slot_mapping, seq_id,
                                 seq_len, context_len, start_idx,
                                 self.block_size, inter_data.block_tables)

    def build(self, seq_lens: List[int], query_lens: List[int],
              cuda_graph_pad_size: int, batch_size: int):
        """Build attention metadata with on-device tensors.

        Args:
            seq_lens: The maybe padded sequence lengths of the input sequences.
            query_lens: The query lengths of the input sequences.
            cuda_graph_pad_size: The padding size for cuda graph.
                                 -1 if cuda graph is not used.
            batch_size: The maybe padded batch size.
        """
        for inter_data in self.input_builder.inter_data_list:
            self._add_seq_group(inter_data,
                                self.input_builder.chunked_prefill_enabled)

        device = self.runner.device
        use_captured_graph = cuda_graph_pad_size != -1

        max_query_len = max(query_lens)
        max_prefill_seq_len = max(self.prefill_seq_lens, default=0)
        max_decode_seq_len = max(self.curr_seq_lens, default=0)
        num_decode_tokens = self.num_decode_tokens
        query_start_loc = list(accumulate(query_lens, initial=0))
        seq_start_loc = list(accumulate(seq_lens, initial=0))

        if use_captured_graph:
            self.slot_mapping.extend([PAD_SLOT_ID] * cuda_graph_pad_size)
            self.block_tables.extend([] * cuda_graph_pad_size)
            num_decode_tokens = batch_size

            # The shape of graph_block_tables is
            # [max batch size, max context len // block size].
            input_block_tables = self.runner.graph_block_tables[:batch_size]
            max_blocks = input_block_tables.shape[1]
            for i, block_table in enumerate(self.block_tables):
                if block_table:
                    num_blocks = len(block_table)
                    if num_blocks <= max_blocks:
                        input_block_tables[i, :num_blocks] = block_table
                    else:
                        # It may be possible to have more blocks allocated due
                        # to lookahead slots of multi-step, however, they are
                        # not used anyway, so can be safely ignored.
                        input_block_tables[
                            i, :max_blocks] = block_table[:max_blocks]
            block_tables = torch.from_numpy(input_block_tables).to(
                device, non_blocking=True)
        else:
            block_tables = make_tensor_with_pad(
                self.block_tables,
                pad=0,
                dtype=torch.int,
                device=device,
            )
        assert max_query_len > 0, "query_lens: {}".format(query_lens)

        assert device is not None
        context_lens_tensor = async_tensor_h2d(self.context_lens, torch.int,
                                               device, self.runner.pin_memory)
        seq_lens_tensor = async_tensor_h2d(seq_lens, torch.int, device,
                                           self.runner.pin_memory)
        slot_mapping_tensor = async_tensor_h2d(self.slot_mapping, torch.long,
                                               device, self.runner.pin_memory)
        query_start_loc_tensor = async_tensor_h2d(query_start_loc, torch.int32,
                                                  device,
                                                  self.runner.pin_memory)
        seq_start_loc_tensor = async_tensor_h2d(seq_start_loc, torch.int32,
                                                device, self.runner.pin_memory)
        placeholder_index_maps = {
            modality: placeholder_map.index_map()
            for modality, placeholder_map in
            self.multimodal_placeholder_maps.items()
        }

        return self._metadata_cls(  # type: ignore
            num_prefills=self.num_prefills,
            slot_mapping=slot_mapping_tensor,
            multi_modal_placeholder_index_maps=placeholder_index_maps,
            enable_kv_scales_calculation=True,
            num_prefill_tokens=self.num_prefill_tokens,
            num_decode_tokens=num_decode_tokens,
            seq_lens=seq_lens,
            seq_lens_tensor=seq_lens_tensor,
            max_query_len=max_query_len,
            max_prefill_seq_len=max_prefill_seq_len,
            max_decode_seq_len=max_decode_seq_len,
            query_start_loc=query_start_loc_tensor,
            seq_start_loc=seq_start_loc_tensor,
            context_lens_tensor=context_lens_tensor,
            block_tables=block_tables,
            use_cuda_graph=use_captured_graph,
        )


class CommonAttentionState(AttentionState):

    def __init__(self, runner: "ModelRunnerBase"):
        self.runner = runner
        self._is_graph_capturing = False

    @contextmanager
    def graph_capture(self, max_batch_size: int):

        self._is_graph_capturing = True

        self._graph_slot_mapping = torch.full((max_batch_size, ),
                                              PAD_SLOT_ID,
                                              dtype=torch.long,
                                              device=self.runner.device)
        self._graph_seq_lens = torch.ones(max_batch_size,
                                          dtype=torch.int32,
                                          device=self.runner.device)
        self._graph_block_tables = torch.from_numpy(
            self.runner.graph_block_tables).to(device=self.runner.device)

        yield

        self._is_graph_capturing = False
        del self._graph_slot_mapping
        del self._graph_seq_lens
        del self._graph_block_tables

    def graph_clone(self, batch_size: int) -> "CommonAttentionState":
        assert self._is_graph_capturing
        return self.__class__(self.runner)

    def graph_capture_get_metadata_for_batch(
            self, batch_size: int, is_encoder_decoder_model: bool = False):
        assert self._is_graph_capturing
        attn_metadata = self.runner.attn_backend.make_metadata(
            num_prefills=0,
            num_prefill_tokens=0,
            num_decode_tokens=batch_size,
            slot_mapping=self._graph_slot_mapping[:batch_size],
            multi_modal_placeholder_index_maps=None,
            enable_kv_scales_calculation=True,
            seq_lens=None,
            seq_lens_tensor=self._graph_seq_lens[:batch_size],
            max_query_len=1,
            max_decode_query_len=1,
            max_prefill_seq_len=0,
            max_decode_seq_len=self.runner.max_seq_len_to_capture,
            query_start_loc=None,
            seq_start_loc=None,
            context_lens_tensor=None,
            block_tables=self._graph_block_tables[:batch_size],
            use_cuda_graph=True,
        )
        if is_encoder_decoder_model:
            # The encoder decoder model works only with XFormers and
            # Flash Attention backend. Assert the same.
            assert self.runner.attn_backend.get_name() in \
                   ["XFORMERS", "FLASH_ATTN", "ROCM_FLASH"], \
                f"Expected attn_backend name to be either 'XFORMERS'," \
                f"'ROCM_FLASH', or 'FLASH_ATTN', but " \
                f"got '{self.runner.attn_backend.get_name()}'"
            self._update_captured_metadata_for_enc_dec_model(
                batch_size=batch_size, attn_metadata=attn_metadata)

        return attn_metadata

    def get_graph_input_buffers(
            self,
            attn_metadata,
            is_encoder_decoder_model: bool = False) -> Dict[str, Any]:
        input_buffers = {
            "slot_mapping": attn_metadata.slot_mapping,
            "seq_lens_tensor": attn_metadata.decode_metadata.seq_lens_tensor,
            "block_tables": attn_metadata.decode_metadata.block_tables,
        }
        if is_encoder_decoder_model:
            # The encoder decoder model works only with XFormers and
            # Flash Attention backend. Assert the same.
            assert self.runner.attn_backend.get_name() in \
                   ["XFORMERS", "FLASH_ATTN", "ROCM_FLASH"], \
                f"Expected attn_backend name to be either 'XFORMERS'," \
                f"'ROCM_FLASH', or 'FLASH_ATTN', but " \
                f"got '{self.runner.attn_backend.get_name()}'"
            self._add_additional_input_buffers_for_enc_dec_model(
                attn_metadata=attn_metadata, input_buffers=input_buffers)
        return input_buffers

    def prepare_graph_input_buffers(
            self,
            input_buffers,
            attn_metadata,
            is_encoder_decoder_model: bool = False) -> None:
        input_buffers["seq_lens_tensor"].copy_(
            attn_metadata.decode_metadata.seq_lens_tensor, non_blocking=True)
        input_buffers["block_tables"].copy_(
            attn_metadata.decode_metadata.block_tables, non_blocking=True)
        if is_encoder_decoder_model:
            # The encoder decoder model works only with XFormers and
            # Flash Attention backend. Assert the same.
            assert self.runner.attn_backend.get_name() in\
                ["XFORMERS", "FLASH_ATTN"], \
                f"Expected attn_backend name to be either 'XFORMERS' or "\
                f"'FLASH_ATTN', but "\
                f"got '{self.runner.attn_backend.get_name()}'"
            self._prepare_input_buffers_for_enc_dec_model(
                attn_metadata, input_buffers)

    def begin_forward(self, model_input) -> None:
        return

    def _update_captured_metadata_for_enc_dec_model(self, batch_size: int,
                                                    attn_metadata):
        """
        Updates the attention metadata parameters for CUDA graph capture in an
        encoder-decoder model.

        This method modifies attention-related tensors and metadata required
        for CUDA graph capture in encoder-decoder models. Specifically, it
        updates the cross-attention and encoder sequence tensors in the 
        AttentionMetadata object.
        """
        # During decode phase the cross_slot_mapping will be empty. Hence set
        # an empty tensor for CUDA Graph capture.
        attn_metadata.cross_slot_mapping = torch.tensor(
            [], dtype=torch.int).cuda()
        attn_metadata.cross_block_tables = torch.full(
            (batch_size, self.runner.get_max_block_per_batch()),
            1,
            dtype=torch.int).cuda()
        attn_metadata.encoder_seq_lens = torch.full((batch_size, ),
                                                    1,
                                                    dtype=torch.int).cuda()
        attn_metadata.encoder_seq_lens_tensor = torch.full(
            (batch_size, ), 1, dtype=torch.int).cuda()
        attn_metadata.max_encoder_seq_len = self.runner.max_seq_len_to_capture
        attn_metadata.num_encoder_tokens = 0

    def _add_additional_input_buffers_for_enc_dec_model(
            self, attn_metadata, input_buffers: Dict[str, Any]):
        """
        Saves additional input buffers specific to the encoder-decoder model
        from the attention metadata.

        This method extracts and stores encoder-decoder related input buffers
        from the `attn_metadata` into the `input_buffers` dictionary. The
        buffers include encoder sequence lengths, cross-slot mappings, and
        cross-block tables, which are essential for the encoder-decoder model
        during CUDA graph replay.
        """
        input_buffers["encoder_seq_lens_tensor"] = (
            attn_metadata.decode_metadata.encoder_seq_lens_tensor)
        input_buffers["cross_slot_mapping"] = (
            attn_metadata.decode_metadata.cross_slot_mapping)
        input_buffers["cross_block_tables"] = (
            attn_metadata.decode_metadata.cross_block_tables)

    def _prepare_input_buffers_for_enc_dec_model(self, attn_metadata,
                                                 input_buffers: Dict[str,
                                                                     Any]):
        """
        Populates input buffers with data from the encoder-decoder model's
        attention metadata.

        This method fills the input buffers with encoder-decoder specific
        tensors. It copies data from the `attn_metadata` and keyword arguments
        (`kwargs`) into corresponding buffers in the `input_buffers` dictionary.
        The copied data includes attention-related metadata as well as input 
        IDs and positional information for the encoder.
        """
        input_buffers["encoder_seq_lens_tensor"].copy_(
            attn_metadata.decode_metadata.encoder_seq_lens_tensor,
            non_blocking=True)
        input_buffers["cross_slot_mapping"].copy_(
            attn_metadata.decode_metadata.cross_slot_mapping,
            non_blocking=True)
        input_buffers["cross_block_tables"].copy_(
            attn_metadata.decode_metadata.cross_block_tables,
            non_blocking=True)


def is_all_encoder_attn_metadata_set(attn_metadata):
    '''
    All attention metadata required for encoder attention is set.
    '''
    return ((attn_metadata.encoder_seq_lens is not None)
            and (attn_metadata.encoder_seq_lens_tensor is not None)
            and (attn_metadata.max_encoder_seq_len is not None))


def is_all_cross_attn_metadata_set(attn_metadata):
    '''
    All attention metadata required for enc/dec cross-attention is set.

    Superset of encoder attention required metadata.
    '''
    return (attn_metadata.is_all_encoder_attn_metadata_set
            and (attn_metadata.cross_slot_mapping is not None)
            and (attn_metadata.cross_block_tables is not None))


def get_seq_len_block_table_args(
    attn_metadata,
    is_prompt: bool,
    attn_type: str,
) -> tuple:
    '''
    The particular choice of sequence-length- and block-table-related
    attributes which should be extracted from attn_metadata is dependent
    on the type of attention operation.

    Decoder attn -> select entirely decoder self-attention-related fields
    Encoder/decoder cross-attn -> select encoder sequence lengths & 
                                  cross-attn block-tables fields
    Encoder attn -> select encoder sequence lengths fields & no block tables
    
    Arguments:

    * attn_metadata: Attention metadata structure associated with attention op
    * is_prompt: True if prefill, False otherwise
    * attn_type: encoder attention, decoder self-attention,
                 encoder/decoder cross-attention

    Returns:

    * Appropriate sequence-lengths tensor
    * Appropriate max sequence-length scalar
    * Appropriate block tables (or None)
    '''

    if attn_type == AttentionType.DECODER:
        # Decoder self-attention
        # Choose max_seq_len based on whether we are in prompt_run
        if is_prompt:
            max_seq_len = attn_metadata.max_prefill_seq_len
        else:
            max_seq_len = attn_metadata.max_decode_seq_len
        return (attn_metadata.seq_lens_tensor, max_seq_len,
                attn_metadata.block_tables)
    elif attn_type == AttentionType.ENCODER_DECODER:
        # Enc/dec cross-attention KVs match encoder sequence length;
        # cross-attention utilizes special "cross" block tables
        return (attn_metadata.encoder_seq_lens_tensor,
                attn_metadata.max_encoder_seq_len,
                attn_metadata.cross_block_tables)
    elif attn_type == AttentionType.ENCODER:
        # No block tables associated with encoder attention
        return (attn_metadata.encoder_seq_lens_tensor,
                attn_metadata.max_encoder_seq_len, None)
    else:
        raise AttributeError(f"Invalid attention type {str(attn_type)}")


def get_num_prefill_decode_query_kv_tokens(
    attn_metadata,
    attn_type: str,
) -> Tuple[int, int, int]:
    """
    Calculate the number of prefill and decode tokens for query, key/value
    based on the attention metadata and the specified attention type.

    Args:
        attn_metadata (AttentionMetadata): Attention Metadata object.
        attn_type (AttentionType): The type of attention being used.
    Returns:
        Tuple[int, int, int]: A tuple containing three integers:
            - The number of prefill query tokens.
            - The number of prefill key/value tokens.
            - The number of decode query tokens.

    Raises:
        AssertionError: If the number of encoder tokens in `attn_metadata` 
            is `None` when required for the calculations.
    """
    num_prefill_query_tokens = 0
    num_decode_query_tokens = 0
    num_prefill_kv_tokens = 0
    if attn_type == AttentionType.ENCODER:
        # Encoder attention is only invoked during prefill phase.
        # The same input servers a both query and key.
        assert attn_metadata.num_encoder_tokens is not None
        num_prefill_query_tokens = attn_metadata.num_encoder_tokens
        num_prefill_kv_tokens = attn_metadata.num_encoder_tokens
        num_decode_query_tokens = 0
    elif attn_type == AttentionType.ENCODER_DECODER:
        assert attn_metadata.num_encoder_tokens is not None
        num_prefill_query_tokens = attn_metadata.num_prefill_tokens
        # The key is the encoder/cross-attention.
        num_prefill_kv_tokens = attn_metadata.num_encoder_tokens
        num_decode_query_tokens = attn_metadata.num_decode_tokens
    else:  # attn_type == AttentionType.DECODER or
        # attn_type == AttentionType.ENCODER_ONLY
        num_prefill_query_tokens = attn_metadata.num_prefill_tokens
        num_prefill_kv_tokens = attn_metadata.num_prefill_tokens
        num_decode_query_tokens = attn_metadata.num_decode_tokens

    return (num_prefill_query_tokens, num_prefill_kv_tokens,
            num_decode_query_tokens)

=======
>>>>>>> 08d26a1b

@dataclass
class MLADims:
    q_lora_rank: Optional[int]
    kv_lora_rank: int
    qk_nope_head_dim: int
    qk_rope_head_dim: int
    v_head_dim: int


def get_mla_dims(model_config: ModelConfig) -> MLADims:
    hf_text_config = model_config.hf_text_config

    return MLADims(
        q_lora_rank=getattr(hf_text_config, "q_lora_rank", None),
        kv_lora_rank=hf_text_config.kv_lora_rank,
        qk_nope_head_dim=hf_text_config.qk_nope_head_dim,
        qk_rope_head_dim=hf_text_config.qk_rope_head_dim,
        v_head_dim=hf_text_config.v_head_dim,
    )<|MERGE_RESOLUTION|>--- conflicted
+++ resolved
@@ -12,575 +12,6 @@
 
 PAD_SLOT_ID = -1
 
-<<<<<<< HEAD
-# Switch to numpy implementation of compute_slot_mapping
-# if we have at least this many elements. Could be tuned further.
-_COMPUTE_SLOT_MAPPING_NUMPY_NUMEL = 256
-
-if TYPE_CHECKING:
-    from vllm.worker.model_runner import ModelInputForGPUBuilder
-
-
-def is_block_tables_empty(block_tables: Union[None, Dict]):
-    """
-    Check if block_tables is None or a dictionary with all None values.
-    """
-    if block_tables is None:
-        return True
-    return (isinstance(block_tables, dict)
-            and all(value is None for value in block_tables.values()))
-
-
-def compute_slot_mapping_start_idx(is_prompt: bool, query_len: int,
-                                   context_len: int, sliding_window: int):
-    """
-    Compute the start index of slot mapping.
-    """
-    start_idx = 0
-    if is_prompt and sliding_window is not None:
-        start_idx = max(0, query_len - sliding_window)
-    return start_idx
-
-
-def _compute_slot_mapping_python(slot_mapping: List[int],
-                                 block_table: List[int], range_start: int,
-                                 range_end: int, block_size: int):
-    for i in range(range_start, range_end):
-        block_number = block_table[i // block_size]
-        block_offset = i % block_size
-        slot = block_number * block_size + block_offset
-        slot_mapping.append(slot)
-
-
-def _compute_slot_mapping_numpy(slot_mapping: List[int],
-                                block_table: List[int], range_start: int,
-                                range_end: int, block_size: int):
-    block_table_array = np.array(block_table)
-    idx = np.arange(range_start, range_end)
-    block_offset = idx % block_size
-    idx //= block_size
-    seq_slot_mapping_array = block_table_array[idx]
-    seq_slot_mapping_array *= block_size
-    seq_slot_mapping_array += block_offset
-    slot_mapping.extend(seq_slot_mapping_array)
-
-
-def compute_slot_mapping(is_profile_run: bool, slot_mapping: List[int],
-                         seq_id: int, seq_len: int, context_len: int,
-                         start_idx: int, block_size: int,
-                         block_tables: Dict[int, List[int]]):
-    """
-    Compute slot mapping.
-    """
-    if is_profile_run:
-        # During memory profiling, the block tables are not
-        # initialized yet. In this case, we just use a dummy
-        # slot mapping.
-        # In embeddings, the block tables are {seq_id: None}.
-        slot_mapping.extend([PAD_SLOT_ID] * seq_len)
-        return
-
-    # Mask the [0, start_idx) tokens of the prompt with
-    # PAD_SLOT_ID, where start_idx is max(0, seq_len -
-    # sliding_window). For example, if the prompt len is 10,
-    # sliding window is 8, and block size is 4, the first two
-    # tokens are masked and the slot mapping will be
-    # [-1, -1, 2, 3, 4, 5, 6, 7, 0, 1].
-    padding_mask_len = max(0, start_idx - context_len)
-    slot_mapping.extend([PAD_SLOT_ID] * padding_mask_len)
-
-    range_start = max(start_idx, context_len)
-    range_end = seq_len
-    numel = range_end - range_start
-    block_table = block_tables[seq_id]
-
-    # numpy implementation will be faster than python if we have
-    # many elements, otherwise it will be slower.
-    if numel < _COMPUTE_SLOT_MAPPING_NUMPY_NUMEL:
-        _compute_slot_mapping_python(slot_mapping, block_table, range_start,
-                                     range_end, block_size)
-    else:
-        _compute_slot_mapping_numpy(slot_mapping, block_table, range_start,
-                                    range_end, block_size)
-
-
-TAttentionMetadata = TypeVar("TAttentionMetadata", bound='AttentionMetadata')
-
-
-class CommonMetadataBuilder(AttentionMetadataBuilder[TAttentionMetadata]):
-
-    _metadata_cls: Type[TAttentionMetadata]
-
-    def __init__(self, input_builder: "ModelInputForGPUBuilder"):
-        self.input_builder = input_builder
-        self.runner = input_builder.runner
-
-        self.sliding_window = input_builder.sliding_window
-        self.block_size = input_builder.block_size
-
-    def prepare(self):
-        self.slot_mapping: List[int] = []
-        self.prefill_seq_lens: List[int] = []
-        self.context_lens: List[int] = []
-        self.block_tables: List[List[int]] = []
-        self.curr_seq_lens: List[int] = []
-        self.multimodal_placeholder_maps: Dict[
-            str,
-            MultiModalPlaceholderMap] = defaultdict(MultiModalPlaceholderMap)
-        self.num_prefills = 0
-        self.num_prefill_tokens = 0
-        self.num_decode_tokens = 0
-
-    def _add_seq_group(
-            self, inter_data: "ModelInputForGPUBuilder.InterDataForSeqGroup",
-            chunked_prefill_enabled: bool):
-        is_prompt = inter_data.is_prompt
-        block_tables = inter_data.block_tables
-
-        for (seq_id, token_len, seq_len, curr_seq_len, query_len, context_len,
-             curr_sliding_window_block) in zip(
-                 inter_data.seq_ids, [len(t) for t in inter_data.input_tokens],
-                 inter_data.orig_seq_lens, inter_data.seq_lens,
-                 inter_data.query_lens, inter_data.context_lens,
-                 inter_data.curr_sliding_window_blocks):
-            self.context_lens.append(context_len)
-            if is_prompt:
-                mm_maps = inter_data.multi_modal_placeholder_maps
-                if mm_maps:
-                    for modality, placeholders in mm_maps.items():
-                        self.multimodal_placeholder_maps[modality].extend(
-                            placeholders)
-
-                self.num_prefills += 1
-                self.num_prefill_tokens += token_len
-                self.prefill_seq_lens.append(seq_len)
-            else:
-                assert query_len == 1, (
-                    "seq_len: {}, context_len: {}, query_len: {}".format(
-                        seq_len, context_len, query_len))
-                self.num_decode_tokens += query_len
-                self.curr_seq_lens.append(curr_seq_len)
-
-            # Compute block table.
-            # TODO(sang): Combine chunked prefill and prefix caching by
-            # only allowing multiple of block_size chunk size.
-            # NOTE: This only works for oooooooxxx style attention.
-            block_table = []
-            if inter_data.prefix_cache_hit:
-                block_table = block_tables[seq_id]
-            elif ((chunked_prefill_enabled or not is_prompt)
-                  and block_tables is not None):
-                if curr_sliding_window_block == 0:
-                    block_table = block_tables[seq_id]
-                else:
-                    block_table = block_tables[seq_id][
-                        -curr_sliding_window_block:]
-            self.block_tables.append(block_table)
-
-            # Compute slot mapping.
-            is_profile_run = is_block_tables_empty(block_tables)
-            start_idx = compute_slot_mapping_start_idx(is_prompt, query_len,
-                                                       context_len,
-                                                       self.sliding_window)
-            compute_slot_mapping(is_profile_run, self.slot_mapping, seq_id,
-                                 seq_len, context_len, start_idx,
-                                 self.block_size, inter_data.block_tables)
-
-    def build(self, seq_lens: List[int], query_lens: List[int],
-              cuda_graph_pad_size: int, batch_size: int):
-        """Build attention metadata with on-device tensors.
-
-        Args:
-            seq_lens: The maybe padded sequence lengths of the input sequences.
-            query_lens: The query lengths of the input sequences.
-            cuda_graph_pad_size: The padding size for cuda graph.
-                                 -1 if cuda graph is not used.
-            batch_size: The maybe padded batch size.
-        """
-        for inter_data in self.input_builder.inter_data_list:
-            self._add_seq_group(inter_data,
-                                self.input_builder.chunked_prefill_enabled)
-
-        device = self.runner.device
-        use_captured_graph = cuda_graph_pad_size != -1
-
-        max_query_len = max(query_lens)
-        max_prefill_seq_len = max(self.prefill_seq_lens, default=0)
-        max_decode_seq_len = max(self.curr_seq_lens, default=0)
-        num_decode_tokens = self.num_decode_tokens
-        query_start_loc = list(accumulate(query_lens, initial=0))
-        seq_start_loc = list(accumulate(seq_lens, initial=0))
-
-        if use_captured_graph:
-            self.slot_mapping.extend([PAD_SLOT_ID] * cuda_graph_pad_size)
-            self.block_tables.extend([] * cuda_graph_pad_size)
-            num_decode_tokens = batch_size
-
-            # The shape of graph_block_tables is
-            # [max batch size, max context len // block size].
-            input_block_tables = self.runner.graph_block_tables[:batch_size]
-            max_blocks = input_block_tables.shape[1]
-            for i, block_table in enumerate(self.block_tables):
-                if block_table:
-                    num_blocks = len(block_table)
-                    if num_blocks <= max_blocks:
-                        input_block_tables[i, :num_blocks] = block_table
-                    else:
-                        # It may be possible to have more blocks allocated due
-                        # to lookahead slots of multi-step, however, they are
-                        # not used anyway, so can be safely ignored.
-                        input_block_tables[
-                            i, :max_blocks] = block_table[:max_blocks]
-            block_tables = torch.from_numpy(input_block_tables).to(
-                device, non_blocking=True)
-        else:
-            block_tables = make_tensor_with_pad(
-                self.block_tables,
-                pad=0,
-                dtype=torch.int,
-                device=device,
-            )
-        assert max_query_len > 0, "query_lens: {}".format(query_lens)
-
-        assert device is not None
-        context_lens_tensor = async_tensor_h2d(self.context_lens, torch.int,
-                                               device, self.runner.pin_memory)
-        seq_lens_tensor = async_tensor_h2d(seq_lens, torch.int, device,
-                                           self.runner.pin_memory)
-        slot_mapping_tensor = async_tensor_h2d(self.slot_mapping, torch.long,
-                                               device, self.runner.pin_memory)
-        query_start_loc_tensor = async_tensor_h2d(query_start_loc, torch.int32,
-                                                  device,
-                                                  self.runner.pin_memory)
-        seq_start_loc_tensor = async_tensor_h2d(seq_start_loc, torch.int32,
-                                                device, self.runner.pin_memory)
-        placeholder_index_maps = {
-            modality: placeholder_map.index_map()
-            for modality, placeholder_map in
-            self.multimodal_placeholder_maps.items()
-        }
-
-        return self._metadata_cls(  # type: ignore
-            num_prefills=self.num_prefills,
-            slot_mapping=slot_mapping_tensor,
-            multi_modal_placeholder_index_maps=placeholder_index_maps,
-            enable_kv_scales_calculation=True,
-            num_prefill_tokens=self.num_prefill_tokens,
-            num_decode_tokens=num_decode_tokens,
-            seq_lens=seq_lens,
-            seq_lens_tensor=seq_lens_tensor,
-            max_query_len=max_query_len,
-            max_prefill_seq_len=max_prefill_seq_len,
-            max_decode_seq_len=max_decode_seq_len,
-            query_start_loc=query_start_loc_tensor,
-            seq_start_loc=seq_start_loc_tensor,
-            context_lens_tensor=context_lens_tensor,
-            block_tables=block_tables,
-            use_cuda_graph=use_captured_graph,
-        )
-
-
-class CommonAttentionState(AttentionState):
-
-    def __init__(self, runner: "ModelRunnerBase"):
-        self.runner = runner
-        self._is_graph_capturing = False
-
-    @contextmanager
-    def graph_capture(self, max_batch_size: int):
-
-        self._is_graph_capturing = True
-
-        self._graph_slot_mapping = torch.full((max_batch_size, ),
-                                              PAD_SLOT_ID,
-                                              dtype=torch.long,
-                                              device=self.runner.device)
-        self._graph_seq_lens = torch.ones(max_batch_size,
-                                          dtype=torch.int32,
-                                          device=self.runner.device)
-        self._graph_block_tables = torch.from_numpy(
-            self.runner.graph_block_tables).to(device=self.runner.device)
-
-        yield
-
-        self._is_graph_capturing = False
-        del self._graph_slot_mapping
-        del self._graph_seq_lens
-        del self._graph_block_tables
-
-    def graph_clone(self, batch_size: int) -> "CommonAttentionState":
-        assert self._is_graph_capturing
-        return self.__class__(self.runner)
-
-    def graph_capture_get_metadata_for_batch(
-            self, batch_size: int, is_encoder_decoder_model: bool = False):
-        assert self._is_graph_capturing
-        attn_metadata = self.runner.attn_backend.make_metadata(
-            num_prefills=0,
-            num_prefill_tokens=0,
-            num_decode_tokens=batch_size,
-            slot_mapping=self._graph_slot_mapping[:batch_size],
-            multi_modal_placeholder_index_maps=None,
-            enable_kv_scales_calculation=True,
-            seq_lens=None,
-            seq_lens_tensor=self._graph_seq_lens[:batch_size],
-            max_query_len=1,
-            max_decode_query_len=1,
-            max_prefill_seq_len=0,
-            max_decode_seq_len=self.runner.max_seq_len_to_capture,
-            query_start_loc=None,
-            seq_start_loc=None,
-            context_lens_tensor=None,
-            block_tables=self._graph_block_tables[:batch_size],
-            use_cuda_graph=True,
-        )
-        if is_encoder_decoder_model:
-            # The encoder decoder model works only with XFormers and
-            # Flash Attention backend. Assert the same.
-            assert self.runner.attn_backend.get_name() in \
-                   ["XFORMERS", "FLASH_ATTN", "ROCM_FLASH"], \
-                f"Expected attn_backend name to be either 'XFORMERS'," \
-                f"'ROCM_FLASH', or 'FLASH_ATTN', but " \
-                f"got '{self.runner.attn_backend.get_name()}'"
-            self._update_captured_metadata_for_enc_dec_model(
-                batch_size=batch_size, attn_metadata=attn_metadata)
-
-        return attn_metadata
-
-    def get_graph_input_buffers(
-            self,
-            attn_metadata,
-            is_encoder_decoder_model: bool = False) -> Dict[str, Any]:
-        input_buffers = {
-            "slot_mapping": attn_metadata.slot_mapping,
-            "seq_lens_tensor": attn_metadata.decode_metadata.seq_lens_tensor,
-            "block_tables": attn_metadata.decode_metadata.block_tables,
-        }
-        if is_encoder_decoder_model:
-            # The encoder decoder model works only with XFormers and
-            # Flash Attention backend. Assert the same.
-            assert self.runner.attn_backend.get_name() in \
-                   ["XFORMERS", "FLASH_ATTN", "ROCM_FLASH"], \
-                f"Expected attn_backend name to be either 'XFORMERS'," \
-                f"'ROCM_FLASH', or 'FLASH_ATTN', but " \
-                f"got '{self.runner.attn_backend.get_name()}'"
-            self._add_additional_input_buffers_for_enc_dec_model(
-                attn_metadata=attn_metadata, input_buffers=input_buffers)
-        return input_buffers
-
-    def prepare_graph_input_buffers(
-            self,
-            input_buffers,
-            attn_metadata,
-            is_encoder_decoder_model: bool = False) -> None:
-        input_buffers["seq_lens_tensor"].copy_(
-            attn_metadata.decode_metadata.seq_lens_tensor, non_blocking=True)
-        input_buffers["block_tables"].copy_(
-            attn_metadata.decode_metadata.block_tables, non_blocking=True)
-        if is_encoder_decoder_model:
-            # The encoder decoder model works only with XFormers and
-            # Flash Attention backend. Assert the same.
-            assert self.runner.attn_backend.get_name() in\
-                ["XFORMERS", "FLASH_ATTN"], \
-                f"Expected attn_backend name to be either 'XFORMERS' or "\
-                f"'FLASH_ATTN', but "\
-                f"got '{self.runner.attn_backend.get_name()}'"
-            self._prepare_input_buffers_for_enc_dec_model(
-                attn_metadata, input_buffers)
-
-    def begin_forward(self, model_input) -> None:
-        return
-
-    def _update_captured_metadata_for_enc_dec_model(self, batch_size: int,
-                                                    attn_metadata):
-        """
-        Updates the attention metadata parameters for CUDA graph capture in an
-        encoder-decoder model.
-
-        This method modifies attention-related tensors and metadata required
-        for CUDA graph capture in encoder-decoder models. Specifically, it
-        updates the cross-attention and encoder sequence tensors in the 
-        AttentionMetadata object.
-        """
-        # During decode phase the cross_slot_mapping will be empty. Hence set
-        # an empty tensor for CUDA Graph capture.
-        attn_metadata.cross_slot_mapping = torch.tensor(
-            [], dtype=torch.int).cuda()
-        attn_metadata.cross_block_tables = torch.full(
-            (batch_size, self.runner.get_max_block_per_batch()),
-            1,
-            dtype=torch.int).cuda()
-        attn_metadata.encoder_seq_lens = torch.full((batch_size, ),
-                                                    1,
-                                                    dtype=torch.int).cuda()
-        attn_metadata.encoder_seq_lens_tensor = torch.full(
-            (batch_size, ), 1, dtype=torch.int).cuda()
-        attn_metadata.max_encoder_seq_len = self.runner.max_seq_len_to_capture
-        attn_metadata.num_encoder_tokens = 0
-
-    def _add_additional_input_buffers_for_enc_dec_model(
-            self, attn_metadata, input_buffers: Dict[str, Any]):
-        """
-        Saves additional input buffers specific to the encoder-decoder model
-        from the attention metadata.
-
-        This method extracts and stores encoder-decoder related input buffers
-        from the `attn_metadata` into the `input_buffers` dictionary. The
-        buffers include encoder sequence lengths, cross-slot mappings, and
-        cross-block tables, which are essential for the encoder-decoder model
-        during CUDA graph replay.
-        """
-        input_buffers["encoder_seq_lens_tensor"] = (
-            attn_metadata.decode_metadata.encoder_seq_lens_tensor)
-        input_buffers["cross_slot_mapping"] = (
-            attn_metadata.decode_metadata.cross_slot_mapping)
-        input_buffers["cross_block_tables"] = (
-            attn_metadata.decode_metadata.cross_block_tables)
-
-    def _prepare_input_buffers_for_enc_dec_model(self, attn_metadata,
-                                                 input_buffers: Dict[str,
-                                                                     Any]):
-        """
-        Populates input buffers with data from the encoder-decoder model's
-        attention metadata.
-
-        This method fills the input buffers with encoder-decoder specific
-        tensors. It copies data from the `attn_metadata` and keyword arguments
-        (`kwargs`) into corresponding buffers in the `input_buffers` dictionary.
-        The copied data includes attention-related metadata as well as input 
-        IDs and positional information for the encoder.
-        """
-        input_buffers["encoder_seq_lens_tensor"].copy_(
-            attn_metadata.decode_metadata.encoder_seq_lens_tensor,
-            non_blocking=True)
-        input_buffers["cross_slot_mapping"].copy_(
-            attn_metadata.decode_metadata.cross_slot_mapping,
-            non_blocking=True)
-        input_buffers["cross_block_tables"].copy_(
-            attn_metadata.decode_metadata.cross_block_tables,
-            non_blocking=True)
-
-
-def is_all_encoder_attn_metadata_set(attn_metadata):
-    '''
-    All attention metadata required for encoder attention is set.
-    '''
-    return ((attn_metadata.encoder_seq_lens is not None)
-            and (attn_metadata.encoder_seq_lens_tensor is not None)
-            and (attn_metadata.max_encoder_seq_len is not None))
-
-
-def is_all_cross_attn_metadata_set(attn_metadata):
-    '''
-    All attention metadata required for enc/dec cross-attention is set.
-
-    Superset of encoder attention required metadata.
-    '''
-    return (attn_metadata.is_all_encoder_attn_metadata_set
-            and (attn_metadata.cross_slot_mapping is not None)
-            and (attn_metadata.cross_block_tables is not None))
-
-
-def get_seq_len_block_table_args(
-    attn_metadata,
-    is_prompt: bool,
-    attn_type: str,
-) -> tuple:
-    '''
-    The particular choice of sequence-length- and block-table-related
-    attributes which should be extracted from attn_metadata is dependent
-    on the type of attention operation.
-
-    Decoder attn -> select entirely decoder self-attention-related fields
-    Encoder/decoder cross-attn -> select encoder sequence lengths & 
-                                  cross-attn block-tables fields
-    Encoder attn -> select encoder sequence lengths fields & no block tables
-    
-    Arguments:
-
-    * attn_metadata: Attention metadata structure associated with attention op
-    * is_prompt: True if prefill, False otherwise
-    * attn_type: encoder attention, decoder self-attention,
-                 encoder/decoder cross-attention
-
-    Returns:
-
-    * Appropriate sequence-lengths tensor
-    * Appropriate max sequence-length scalar
-    * Appropriate block tables (or None)
-    '''
-
-    if attn_type == AttentionType.DECODER:
-        # Decoder self-attention
-        # Choose max_seq_len based on whether we are in prompt_run
-        if is_prompt:
-            max_seq_len = attn_metadata.max_prefill_seq_len
-        else:
-            max_seq_len = attn_metadata.max_decode_seq_len
-        return (attn_metadata.seq_lens_tensor, max_seq_len,
-                attn_metadata.block_tables)
-    elif attn_type == AttentionType.ENCODER_DECODER:
-        # Enc/dec cross-attention KVs match encoder sequence length;
-        # cross-attention utilizes special "cross" block tables
-        return (attn_metadata.encoder_seq_lens_tensor,
-                attn_metadata.max_encoder_seq_len,
-                attn_metadata.cross_block_tables)
-    elif attn_type == AttentionType.ENCODER:
-        # No block tables associated with encoder attention
-        return (attn_metadata.encoder_seq_lens_tensor,
-                attn_metadata.max_encoder_seq_len, None)
-    else:
-        raise AttributeError(f"Invalid attention type {str(attn_type)}")
-
-
-def get_num_prefill_decode_query_kv_tokens(
-    attn_metadata,
-    attn_type: str,
-) -> Tuple[int, int, int]:
-    """
-    Calculate the number of prefill and decode tokens for query, key/value
-    based on the attention metadata and the specified attention type.
-
-    Args:
-        attn_metadata (AttentionMetadata): Attention Metadata object.
-        attn_type (AttentionType): The type of attention being used.
-    Returns:
-        Tuple[int, int, int]: A tuple containing three integers:
-            - The number of prefill query tokens.
-            - The number of prefill key/value tokens.
-            - The number of decode query tokens.
-
-    Raises:
-        AssertionError: If the number of encoder tokens in `attn_metadata` 
-            is `None` when required for the calculations.
-    """
-    num_prefill_query_tokens = 0
-    num_decode_query_tokens = 0
-    num_prefill_kv_tokens = 0
-    if attn_type == AttentionType.ENCODER:
-        # Encoder attention is only invoked during prefill phase.
-        # The same input servers a both query and key.
-        assert attn_metadata.num_encoder_tokens is not None
-        num_prefill_query_tokens = attn_metadata.num_encoder_tokens
-        num_prefill_kv_tokens = attn_metadata.num_encoder_tokens
-        num_decode_query_tokens = 0
-    elif attn_type == AttentionType.ENCODER_DECODER:
-        assert attn_metadata.num_encoder_tokens is not None
-        num_prefill_query_tokens = attn_metadata.num_prefill_tokens
-        # The key is the encoder/cross-attention.
-        num_prefill_kv_tokens = attn_metadata.num_encoder_tokens
-        num_decode_query_tokens = attn_metadata.num_decode_tokens
-    else:  # attn_type == AttentionType.DECODER or
-        # attn_type == AttentionType.ENCODER_ONLY
-        num_prefill_query_tokens = attn_metadata.num_prefill_tokens
-        num_prefill_kv_tokens = attn_metadata.num_prefill_tokens
-        num_decode_query_tokens = attn_metadata.num_decode_tokens
-
-    return (num_prefill_query_tokens, num_prefill_kv_tokens,
-            num_decode_query_tokens)
-
-=======
->>>>>>> 08d26a1b
 
 @dataclass
 class MLADims:
