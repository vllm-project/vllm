--- conflicted
+++ resolved
@@ -180,10 +180,7 @@
     logit_cap,
 ):
     BLOCK = 64 if not is_hip_ else 8
-<<<<<<< HEAD
-=======
-
->>>>>>> c3f61dd6
+
     NUM_KV_SPLITS = num_kv_splits
     Lk = k_buffer.shape[-1]
     Lv = v_buffer.shape[-1]
