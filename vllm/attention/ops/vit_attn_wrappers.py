# SPDX-License-Identifier: Apache-2.0
# SPDX-FileCopyrightText: Copyright contributors to the vLLM project
"""
This file contains ops for ViT attention to be compatible with torch.compile
as there are operations here not supported by torch.compile (for instance,
`.item()` in flash attention)

Using these ops and wrapping vision blocks with `torch.compile` can speed up
throughput in vision models by ~5% relative on H100, and improve token
latencies by ~7% (see qwen2_5_vl for example usage)

To use these ops, you must have a recent version of PyTorch installed (>= 2.4.0)
"""

import einops
import torch
import torch.nn.functional as F

from vllm.platforms import current_platform
from vllm.utils.torch_utils import direct_register_custom_op


def flash_attn_maxseqlen_wrapper(
    q: torch.Tensor,
    k: torch.Tensor,
    v: torch.Tensor,
    batch_size: int,
    is_rocm_aiter: bool,
<<<<<<< HEAD
    cu_seqlens: torch.Tensor | None = None,
    max_seqlen: torch.Tensor | None = None,
=======
    fa_version: int,
>>>>>>> a9e15c21
) -> torch.Tensor:
    kwargs = {}
    if is_rocm_aiter:
        from aiter import flash_attn_varlen_func
    else:
        from vllm.attention.utils.fa_utils import flash_attn_varlen_func

<<<<<<< HEAD
    q_len = q.size(1)
    if cu_seqlens is None:
        cu_seqlens = torch.arange(
            0, (batch_size + 1) * q_len, step=q_len, dtype=torch.int32, device=q.device
        )
    max_seqlen = q_len if max_seqlen is None else max_seqlen.item()

=======
        kwargs["fa_version"] = fa_version
>>>>>>> a9e15c21
    q, k, v = (einops.rearrange(x, "b s ... -> (b s) ...") for x in [q, k, v])
    output = flash_attn_varlen_func(
        q,
        k,
        v,
        cu_seqlens_q=cu_seqlens,
        cu_seqlens_k=cu_seqlens,
        max_seqlen_q=max_seqlen,
        max_seqlen_k=max_seqlen,
        dropout_p=0.0,
        causal=False,
        **kwargs,
    )
    context_layer = einops.rearrange(output, "(b s) h d -> b s h d", b=batch_size)
    return context_layer


def flash_attn_maxseqlen_wrapper_fake(
    q: torch.Tensor,
    k: torch.Tensor,
    v: torch.Tensor,
    cu_seqlens: torch.Tensor,
    max_seqlen: torch.Tensor,
    batch_size: int,
    is_rocm_aiter: bool,
    fa_version: int,
) -> torch.Tensor:
    return torch.empty_like(q)


direct_register_custom_op(
    op_name="flash_attn_maxseqlen_wrapper",
    op_func=flash_attn_maxseqlen_wrapper,
    fake_impl=flash_attn_maxseqlen_wrapper_fake,
)


def vit_flash_attn_wrapper(
    q: torch.Tensor,
    k: torch.Tensor,
    v: torch.Tensor,
    batch_size: int,
    is_rocm_aiter: bool,
<<<<<<< HEAD
    cu_seqlens: torch.Tensor | None = None,
    max_seqlen: torch.Tensor | None = None,
) -> torch.Tensor:
    return torch.ops.vllm.flash_attn_maxseqlen_wrapper(
        q,
        k,
        v,
        batch_size,
        is_rocm_aiter,
        cu_seqlens,
        max_seqlen,
=======
    fa_version: int,
) -> torch.Tensor:
    return torch.ops.vllm.flash_attn_maxseqlen_wrapper(
        q, k, v, cu_seqlens, max_seqlen, batch_size, is_rocm_aiter, fa_version
>>>>>>> a9e15c21
    )


def apply_sdpa(q: torch.Tensor, k: torch.Tensor, v: torch.Tensor) -> torch.Tensor:
    """
    Input shape:
    (batch_size x seq_len x num_heads x head_size)
    """
    q, k, v = (einops.rearrange(x, "b s h d -> b h s d") for x in [q, k, v])
    output = F.scaled_dot_product_attention(q, k, v, dropout_p=0.0)
    output = einops.rearrange(output, "b h s d -> b s h d ")
    return output


# TODO: Once we have a torch 2.10, we can use tensor slices
# so we won't need to wrap this in custom ops
def torch_sdpa_wrapper(
    q: torch.Tensor,
    k: torch.Tensor,
    v: torch.Tensor,
    cu_seqlens: torch.Tensor | None = None,
) -> torch.Tensor:
<<<<<<< HEAD
    if cu_seqlens is None:
        return apply_sdpa(q, k, v)
=======
    # Never remove the contiguous logic for ROCm
    # Without it, hallucinations occur with the backend
    if current_platform.is_rocm():
        q = q.contiguous()
        k = k.contiguous()
        v = v.contiguous()
>>>>>>> a9e15c21

    outputs = []

    lens = (cu_seqlens[1:] - cu_seqlens[:-1]).tolist()
    q_chunks = torch.split(q, lens, dim=1)
    k_chunks = torch.split(k, lens, dim=1)
    v_chunks = torch.split(v, lens, dim=1)
    for q_i, k_i, v_i in zip(q_chunks, k_chunks, v_chunks):
        output_i = apply_sdpa(q_i, k_i, v_i)
        outputs.append(output_i)
    context_layer = torch.cat(outputs, dim=1)
    return context_layer


def torch_sdpa_wrapper_fake(
    q: torch.Tensor,
    k: torch.Tensor,
    v: torch.Tensor,
    cu_seqlens: torch.Tensor,
) -> torch.Tensor:
    return torch.empty_like(q)


direct_register_custom_op(
    op_name="torch_sdpa_wrapper",
    op_func=torch_sdpa_wrapper,
    fake_impl=torch_sdpa_wrapper_fake,
)


def vit_torch_sdpa_wrapper(
    q: torch.Tensor,
    k: torch.Tensor,
    v: torch.Tensor,
    cu_seqlens: torch.Tensor | None = None,
) -> torch.Tensor:
    return torch.ops.vllm.torch_sdpa_wrapper(q, k, v, cu_seqlens)<|MERGE_RESOLUTION|>--- conflicted
+++ resolved
@@ -26,12 +26,9 @@
     v: torch.Tensor,
     batch_size: int,
     is_rocm_aiter: bool,
-<<<<<<< HEAD
+    fa_version: int,
     cu_seqlens: torch.Tensor | None = None,
     max_seqlen: torch.Tensor | None = None,
-=======
-    fa_version: int,
->>>>>>> a9e15c21
 ) -> torch.Tensor:
     kwargs = {}
     if is_rocm_aiter:
@@ -39,7 +36,8 @@
     else:
         from vllm.attention.utils.fa_utils import flash_attn_varlen_func
 
-<<<<<<< HEAD
+        kwargs["fa_version"] = fa_version
+
     q_len = q.size(1)
     if cu_seqlens is None:
         cu_seqlens = torch.arange(
@@ -47,9 +45,6 @@
         )
     max_seqlen = q_len if max_seqlen is None else max_seqlen.item()
 
-=======
-        kwargs["fa_version"] = fa_version
->>>>>>> a9e15c21
     q, k, v = (einops.rearrange(x, "b s ... -> (b s) ...") for x in [q, k, v])
     output = flash_attn_varlen_func(
         q,
@@ -93,7 +88,7 @@
     v: torch.Tensor,
     batch_size: int,
     is_rocm_aiter: bool,
-<<<<<<< HEAD
+    fa_version: int,
     cu_seqlens: torch.Tensor | None = None,
     max_seqlen: torch.Tensor | None = None,
 ) -> torch.Tensor:
@@ -103,14 +98,9 @@
         v,
         batch_size,
         is_rocm_aiter,
+        fa_version,
         cu_seqlens,
         max_seqlen,
-=======
-    fa_version: int,
-) -> torch.Tensor:
-    return torch.ops.vllm.flash_attn_maxseqlen_wrapper(
-        q, k, v, cu_seqlens, max_seqlen, batch_size, is_rocm_aiter, fa_version
->>>>>>> a9e15c21
     )
 
 
@@ -133,17 +123,15 @@
     v: torch.Tensor,
     cu_seqlens: torch.Tensor | None = None,
 ) -> torch.Tensor:
-<<<<<<< HEAD
-    if cu_seqlens is None:
-        return apply_sdpa(q, k, v)
-=======
     # Never remove the contiguous logic for ROCm
     # Without it, hallucinations occur with the backend
     if current_platform.is_rocm():
         q = q.contiguous()
         k = k.contiguous()
         v = v.contiguous()
->>>>>>> a9e15c21
+
+    if cu_seqlens is None:
+        return apply_sdpa(q, k, v)
 
     outputs = []
 
