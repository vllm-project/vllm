--- conflicted
+++ resolved
@@ -26,13 +26,9 @@
     v: torch.Tensor,
     batch_size: int,
     is_rocm_aiter: bool,
-<<<<<<< HEAD
-    fa_version: int,
+    fa_version: int | None,
     cu_seqlens: torch.Tensor | None = None,
     max_seqlen: torch.Tensor | None = None,
-=======
-    fa_version: int | None,
->>>>>>> 96bf50a2
 ) -> torch.Tensor:
     kwargs = {}
     if is_rocm_aiter:
@@ -40,8 +36,8 @@
     else:
         from vllm.attention.utils.fa_utils import flash_attn_varlen_func
 
-<<<<<<< HEAD
-        kwargs["fa_version"] = fa_version
+        if not current_platform.is_rocm() and fa_version is not None:
+            kwargs["fa_version"] = fa_version
 
     q_len = q.size(1)
     if cu_seqlens is None:
@@ -50,10 +46,6 @@
         )
     max_seqlen = q_len if max_seqlen is None else max_seqlen.item()
 
-=======
-        if not current_platform.is_rocm() and fa_version is not None:
-            kwargs["fa_version"] = fa_version
->>>>>>> 96bf50a2
     q, k, v = (einops.rearrange(x, "b s ... -> (b s) ...") for x in [q, k, v])
     output = flash_attn_varlen_func(
         q,
@@ -97,13 +89,9 @@
     v: torch.Tensor,
     batch_size: int,
     is_rocm_aiter: bool,
-<<<<<<< HEAD
-    fa_version: int,
+    fa_version: int | None,
     cu_seqlens: torch.Tensor | None = None,
     max_seqlen: torch.Tensor | None = None,
-=======
-    fa_version: int | None,
->>>>>>> 96bf50a2
 ) -> torch.Tensor:
     return torch.ops.vllm.flash_attn_maxseqlen_wrapper(
         q,
