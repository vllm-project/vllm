--- conflicted
+++ resolved
@@ -210,7 +210,6 @@
     """
     out, lse = _cp_lse_common(cp_attn_out, cp_attn_lse, cp_group, ctx=ctx)
     out = cp_group.reduce_scatter(out, dim=1)
-<<<<<<< HEAD
 
     if return_lse:
         cp_num_heads = lse.shape[1] // cp_group.world_size
@@ -236,14 +235,11 @@
 
     if return_lse:
         return out, lse
-=======
->>>>>>> b8b302cd
     return out
 
 
 @triton.jit
 def _pack_seq_kernel(
-<<<<<<< HEAD
     x_ptr,  # [N, D]
     out_ptr,  # [B, Lmax, D]
     lengths_ptr,  # *i32, [B]
@@ -253,17 +249,6 @@
     PAD_VALUE: tl.constexpr,
     BLOCK_T: tl.constexpr,  # timesteps per program
     BLOCK_D: tl.constexpr,  # features per program
-=======
-        x_ptr,  # [N, D]
-        out_ptr,  # [B, Lmax, D]
-        lengths_ptr,  # *i32, [B]
-        N: tl.constexpr,
-        D: tl.constexpr,
-        Lmax: tl.constexpr,
-        PAD_VALUE: tl.constexpr,
-        BLOCK_T: tl.constexpr,  # timesteps per program
-        BLOCK_D: tl.constexpr  # features per program
->>>>>>> b8b302cd
 ):
     pid_b = tl.program_id(0)  # batch id
     pid_t = tl.program_id(1)  # block over time dimension
@@ -289,12 +274,7 @@
     x_row_ptr = x_ptr + in_row[:, None] * D + off_d[None, :]
 
     # out_ptr: row-major [B, Lmax, D]
-<<<<<<< HEAD
     out_row_ptr = out_ptr + (pid_b * Lmax + off_t)[:, None] * D + off_d[None, :]
-=======
-    out_row_ptr = out_ptr + (pid_b * Lmax + off_t)[:,
-                                                   None] * D + off_d[None, :]
->>>>>>> b8b302cd
 
     # Initialize with PAD (cast will occur as needed based on out_ptr dtype)
     d_mask = off_d[None, :] < D
@@ -306,7 +286,6 @@
     tl.store(out_row_ptr, x_vals, mask=valid_row[:, None] & d_mask)
 
 
-<<<<<<< HEAD
 def pack_seq_triton(
     x: torch.Tensor,
     lengths: torch.Tensor,
@@ -317,27 +296,13 @@
     """
     Pack sequences of different lengths into a batched tensor.
 
-=======
-def pack_seq_triton(x: torch.Tensor,
-                    lengths: torch.Tensor,
-                    pad_value: float = -float('inf'),
-                    block_t: int = 64,
-                    block_d: int = 64) -> torch.Tensor:
-    """
-    Pack sequences of different lengths into a batched tensor.
-    
->>>>>>> b8b302cd
     Args:
         x: [N, ...] - input tensor where N is total number of tokens
         lengths: [B] - sequence lengths for each batch
         pad_value: value to use for padding
         block_t: block size for time dimension
         block_d: block size for feature dimension
-<<<<<<< HEAD
-
-=======
-        
->>>>>>> b8b302cd
+
     Returns:
         packed: [B, Lmax, ...] - packed tensor
     """
@@ -360,7 +325,6 @@
     out = torch.empty((B, Lmax, D), device=x.device, dtype=x.dtype)
 
     grid = (B, triton.cdiv(Lmax, block_t), triton.cdiv(D, block_d))
-<<<<<<< HEAD
     _pack_seq_kernel[grid](
         x_reshaped,
         out,
@@ -374,19 +338,6 @@
         num_warps=4,
         num_stages=2,
     )
-=======
-    _pack_seq_kernel[grid](x_reshaped,
-                           out,
-                           lengths.int(),
-                           N,
-                           D,
-                           Lmax,
-                           PAD_VALUE=float(pad_value),
-                           BLOCK_T=block_t,
-                           BLOCK_D=block_d,
-                           num_warps=4,
-                           num_stages=2)
->>>>>>> b8b302cd
 
     # Reshape output back to original dimensions (except first dimension)
     if len(original_shape) > 2:
@@ -398,7 +349,6 @@
 
 @triton.jit
 def _unpack_seq_triton_kernel(
-<<<<<<< HEAD
     packed_ptr,  # [B, Lmax, D]
     out_ptr,  # [N, D]
     lengths_ptr,  # *i32, [B]
@@ -407,16 +357,6 @@
     D: tl.constexpr,
     BLOCK_T: tl.constexpr,  # timesteps per program
     BLOCK_D: tl.constexpr,  # features per program
-=======
-        packed_ptr,  # [B, Lmax, D]
-        out_ptr,  # [N, D]
-        lengths_ptr,  # *i32, [B]
-        B: tl.constexpr,
-        Lmax: tl.constexpr,
-        D: tl.constexpr,
-        BLOCK_T: tl.constexpr,  # timesteps per program
-        BLOCK_D: tl.constexpr  # features per program
->>>>>>> b8b302cd
 ):
     pid_b = tl.program_id(0)  # batch id
     pid_t = tl.program_id(1)  # block over time dimension
@@ -439,12 +379,7 @@
 
     # Pointers
     # packed_ptr: row-major [B, Lmax, D]
-<<<<<<< HEAD
     packed_row_ptr = packed_ptr + (pid_b * Lmax + off_t)[:, None] * D + off_d[None, :]
-=======
-    packed_row_ptr = packed_ptr + (pid_b * Lmax +
-                                   off_t)[:, None] * D + off_d[None, :]
->>>>>>> b8b302cd
 
     # out_ptr: row-major [N, D]
     out_row_ptr = out_ptr + out_row[:, None] * D + off_d[None, :]
@@ -455,7 +390,6 @@
     tl.store(out_row_ptr, packed_vals, mask=valid_row[:, None] & d_mask)
 
 
-<<<<<<< HEAD
 def unpack_seq_triton(
     packed_tensor: torch.Tensor,
     lengths: torch.Tensor,
@@ -466,26 +400,12 @@
     Unpack a packed decode query tensor back to the original format.
     Efficient Triton implementation.
 
-=======
-def unpack_seq_triton(packed_tensor: torch.Tensor,
-                      lengths: torch.Tensor,
-                      block_t: int = 64,
-                      block_d: int = 64) -> torch.Tensor:
-    """
-    Unpack a packed decode query tensor back to the original format.
-    Efficient Triton implementation.
-    
->>>>>>> b8b302cd
     Args:
         packed_tensor: [B, Lmax, ...] - packed tensor from pack_seq_triton
         lengths: [B] - sequence lengths for each batch
         block_t: block size for time dimension
         block_d: block size for feature dimension
-<<<<<<< HEAD
-
-=======
-        
->>>>>>> b8b302cd
+
     Returns:
         unpacked_tensor: [N, ...] where N = sum(lengths)
     """
@@ -503,7 +423,6 @@
     # Calculate total number of elements
     N = int(lengths.sum().item())
 
-<<<<<<< HEAD
     out = torch.empty((N, D), device=packed_tensor.device, dtype=packed_tensor.dtype)
 
     grid = (B, triton.cdiv(Lmax, block_t), triton.cdiv(D, block_d))
@@ -523,7 +442,192 @@
     # Reshape output back to original dimensions (except first dimension)
     if len(original_shape) > 3:
         output_shape = (N,) + original_shape[2:]
-=======
+        out = out.reshape(output_shape)
+
+    return out
+
+
+@triton.jit
+def _pack_seq_kernel(
+        x_ptr,  # [N, D]
+        out_ptr,  # [B, Lmax, D]
+        lengths_ptr,  # *i32, [B]
+        N: tl.constexpr,
+        D: tl.constexpr,
+        Lmax: tl.constexpr,
+        PAD_VALUE: tl.constexpr,
+        BLOCK_T: tl.constexpr,  # timesteps per program
+        BLOCK_D: tl.constexpr  # features per program
+):
+    pid_b = tl.program_id(0)  # batch id
+    pid_t = tl.program_id(1)  # block over time dimension
+    pid_d = tl.program_id(2)  # block over feature dimension
+    off_t = pid_t * BLOCK_T + tl.arange(0, BLOCK_T)  # [BLOCK_T]
+    off_d = pid_d * BLOCK_D + tl.arange(0, BLOCK_D)  # [BLOCK_D]
+
+    # Compute start index and sequence length from cumulative lengths
+    in_start = 0
+    for i in range(pid_b):
+        in_start += tl.load(lengths_ptr + i)
+    seq_len = tl.load(lengths_ptr + pid_b)
+
+    # valid time positions for this block
+    t_mask = off_t < Lmax
+
+    # compute input row indices for valid (b, t)
+    in_row = in_start + off_t
+    valid_row = (off_t < seq_len) & t_mask
+
+    # Pointers
+    # x_ptr: row-major [N, D]
+    x_row_ptr = x_ptr + in_row[:, None] * D + off_d[None, :]
+
+    # out_ptr: row-major [B, Lmax, D]
+    out_row_ptr = out_ptr + (pid_b * Lmax + off_t)[:,
+                                                   None] * D + off_d[None, :]
+
+    # Initialize with PAD (cast will occur as needed based on out_ptr dtype)
+    d_mask = off_d[None, :] < D
+    pad_vals = tl.full([BLOCK_T, BLOCK_D], PAD_VALUE, tl.float32)
+    tl.store(out_row_ptr, pad_vals, mask=t_mask[:, None] & d_mask)
+
+    # Load & write only where within seq_len
+    x_vals = tl.load(x_row_ptr, mask=valid_row[:, None] & d_mask)
+    tl.store(out_row_ptr, x_vals, mask=valid_row[:, None] & d_mask)
+
+
+def pack_seq_triton(x: torch.Tensor,
+                    lengths: torch.Tensor,
+                    pad_value: float = -float('inf'),
+                    block_t: int = 64,
+                    block_d: int = 64) -> torch.Tensor:
+    """
+    Pack sequences of different lengths into a batched tensor.
+    
+    Args:
+        x: [N, ...] - input tensor where N is total number of tokens
+        lengths: [B] - sequence lengths for each batch
+        pad_value: value to use for padding
+        block_t: block size for time dimension
+        block_d: block size for feature dimension
+        
+    Returns:
+        packed: [B, Lmax, ...] - packed tensor
+    """
+
+    # Handle multi-dimensional input by reshaping to (N, -1)
+    original_shape = x.shape
+    if len(original_shape) > 2:
+        N = original_shape[0]
+        x_reshaped = x.reshape(N, -1)
+        D = x_reshaped.shape[1]
+    else:
+        N, D = x.shape
+        x_reshaped = x
+
+    B = lengths.numel()
+    Lmax = int(lengths.max().item())
+
+    # Starts are computed inside the kernel from lengths
+
+    out = torch.empty((B, Lmax, D), device=x.device, dtype=x.dtype)
+
+    grid = (B, triton.cdiv(Lmax, block_t), triton.cdiv(D, block_d))
+    _pack_seq_kernel[grid](x_reshaped,
+                           out,
+                           lengths.int(),
+                           N,
+                           D,
+                           Lmax,
+                           PAD_VALUE=float(pad_value),
+                           BLOCK_T=block_t,
+                           BLOCK_D=block_d,
+                           num_warps=4,
+                           num_stages=2)
+
+    # Reshape output back to original dimensions (except first dimension)
+    if len(original_shape) > 2:
+        output_shape = (B, Lmax) + original_shape[1:]
+        out = out.reshape(output_shape)
+
+    return out
+
+
+@triton.jit
+def _unpack_seq_triton_kernel(
+        packed_ptr,  # [B, Lmax, D]
+        out_ptr,  # [N, D]
+        lengths_ptr,  # *i32, [B]
+        B: tl.constexpr,
+        Lmax: tl.constexpr,
+        D: tl.constexpr,
+        BLOCK_T: tl.constexpr,  # timesteps per program
+        BLOCK_D: tl.constexpr  # features per program
+):
+    pid_b = tl.program_id(0)  # batch id
+    pid_t = tl.program_id(1)  # block over time dimension
+    pid_d = tl.program_id(2)  # block over feature dimension
+    off_t = pid_t * BLOCK_T + tl.arange(0, BLOCK_T)  # [BLOCK_T]
+    off_d = pid_d * BLOCK_D + tl.arange(0, BLOCK_D)  # [BLOCK_D]
+
+    # bounds: compute start from cumulative lengths
+    in_start = 0
+    for i in range(pid_b):
+        in_start += tl.load(lengths_ptr + i)
+    seq_len = tl.load(lengths_ptr + pid_b)
+
+    # valid time positions for this block
+    t_mask = off_t < Lmax
+    valid_row = (off_t < seq_len) & t_mask
+
+    # compute output row indices for valid (b, t)
+    out_row = in_start + off_t
+
+    # Pointers
+    # packed_ptr: row-major [B, Lmax, D]
+    packed_row_ptr = packed_ptr + (pid_b * Lmax +
+                                   off_t)[:, None] * D + off_d[None, :]
+
+    # out_ptr: row-major [N, D]
+    out_row_ptr = out_ptr + out_row[:, None] * D + off_d[None, :]
+
+    # Load from packed tensor and store to output
+    d_mask = off_d[None, :] < D
+    packed_vals = tl.load(packed_row_ptr, mask=valid_row[:, None] & d_mask)
+    tl.store(out_row_ptr, packed_vals, mask=valid_row[:, None] & d_mask)
+
+
+def unpack_seq_triton(packed_tensor: torch.Tensor,
+                      lengths: torch.Tensor,
+                      block_t: int = 64,
+                      block_d: int = 64) -> torch.Tensor:
+    """
+    Unpack a packed decode query tensor back to the original format.
+    Efficient Triton implementation.
+    
+    Args:
+        packed_tensor: [B, Lmax, ...] - packed tensor from pack_seq_triton
+        lengths: [B] - sequence lengths for each batch
+        block_t: block size for time dimension
+        block_d: block size for feature dimension
+        
+    Returns:
+        unpacked_tensor: [N, ...] where N = sum(lengths)
+    """
+
+    # Handle multi-dimensional input by reshaping to (B, Lmax, -1)
+    original_shape = packed_tensor.shape
+    if len(original_shape) > 3:
+        B, Lmax = original_shape[:2]
+        packed_reshaped = packed_tensor.reshape(B, Lmax, -1)
+        D = packed_reshaped.shape[2]
+    else:
+        B, Lmax, D = packed_tensor.shape
+        packed_reshaped = packed_tensor
+
+    # Calculate total number of elements
+    N = int(lengths.sum().item())
+
     out = torch.empty((N, D),
                       device=packed_tensor.device,
                       dtype=packed_tensor.dtype)
@@ -543,7 +647,6 @@
     # Reshape output back to original dimensions (except first dimension)
     if len(original_shape) > 3:
         output_shape = (N, ) + original_shape[2:]
->>>>>>> b8b302cd
         out = out.reshape(output_shape)
 
     return out