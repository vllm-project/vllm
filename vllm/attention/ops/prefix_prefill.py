# SPDX-License-Identifier: Apache-2.0
# SPDX-FileCopyrightText: Copyright contributors to the vLLM project

# The kernels in this file are adapted from LightLLM's context_attention_fwd:
# https://github.com/ModelTC/lightllm/blob/main/lightllm/models/llama/triton_kernel/context_flashattention_nopad.py

import torch

from vllm.platforms import current_platform
from vllm.platforms.rocm import not_mi350
from vllm.triton_utils import tl, triton

# Static kernels parameters
BASE_BLOCK = 128 if current_platform.has_device_capability(80) else 64
NUM_WARPS = 4 if current_platform.is_rocm() else 8

# To check compatibility
IS_TURING = current_platform.get_device_capability() == (7, 5)
float8_info = torch.finfo(current_platform.fp8_dtype())


# Here's an example autotuner config for this kernel. This config does provide
# a performance improvement, but dramatically increases first call latency in
# triton 3.2. Because of this tradeoff, it's currently commented out.
# @triton.autotune(
#     configs=[
#         triton.Config({'BLOCK_M': 128, 'BLOCK_N': 64, \
#                         "num_unroll_cache": 4, \
#                         "num_unroll_request": 1 } | \
#                         ({"kpack": 2, "waves_per_eu": 2} \
#                             if current_platform.is_rocm() else {}), \
#                         num_warps=4, \
#                         num_stages=1)
#     ],
#     key=["BLOCK_SIZE", "MAX_Q_LEN", "MAX_CTX_LEN"]
# )
@triton.jit
def _fwd_kernel(Q,
                K,
                V,
                K_cache,
                V_cache,
                sink_ptr,
                B_Loc,
                sm_scale,
                k_scale,
                v_scale,
<<<<<<< HEAD
                out_scale,
=======
                out_scale_inv,
>>>>>>> 0b6bf669
                B_Start_Loc,
                B_Seqlen,
                x: tl.constexpr,
                Out,
                stride_b_loc_b,
                stride_b_loc_s,
                stride_qbs,
                stride_qh,
                stride_qd,
                stride_kbs,
                stride_kh,
                stride_kd,
                stride_vbs,
                stride_vh,
                stride_vd,
                stride_obs,
                stride_oh,
                stride_od,
                stride_k_cache_bs,
                stride_k_cache_h,
                stride_k_cache_d,
                stride_k_cache_bl: tl.constexpr,
                stride_k_cache_x,
                stride_v_cache_bs,
                stride_v_cache_h,
                stride_v_cache_d,
                stride_v_cache_bl,
                num_queries_per_kv: tl.constexpr,
                IN_PRECISION: tl.constexpr,
                BLOCK_M: tl.constexpr,
                BLOCK_DMODEL: tl.constexpr,
                BLOCK_DMODEL_PADDED: tl.constexpr,
                BLOCK_SIZE: tl.constexpr,
                BLOCK_N: tl.constexpr,
                SLIDING_WINDOW: tl.constexpr,
                num_unroll_cache: tl.constexpr,
                num_unroll_request: tl.constexpr,
                SKIP_DECODE: tl.constexpr,
                USE_FP8: tl.constexpr,
                USE_SINKS: tl.constexpr,
                USE_FP8: tl.constexpr,
                MAX_Q_LEN: tl.constexpr = 0,
                MAX_CTX_LEN: tl.constexpr = 0,
                FP8_MIN: tl.constexpr = float8_info.min,
                FP8_MAX: tl.constexpr = float8_info.max):

    cur_batch = tl.program_id(0)
    cur_head = tl.program_id(1)
    start_m = tl.program_id(2)

    cur_kv_head = cur_head // num_queries_per_kv

    cur_batch_seq_len = tl.load(B_Seqlen + cur_batch)
    cur_batch_in_all_start_index = tl.load(B_Start_Loc + cur_batch)
    cur_batch_in_all_stop_index = tl.load(B_Start_Loc + cur_batch + 1)
    cur_batch_query_len = (cur_batch_in_all_stop_index -
                           cur_batch_in_all_start_index)
    cur_batch_ctx_len = cur_batch_seq_len - cur_batch_query_len

    if SKIP_DECODE and cur_batch_query_len == 1:
        return

    # start position inside of the query
    # generally, N goes over kv, while M goes over query_len
    block_start_loc = BLOCK_M * start_m

    # initialize offsets
    # [BLOCK_SIZE]; starts at 0
    offs_bs_n = tl.arange(0, BLOCK_SIZE)
    # [N]; starts at 0
    offs_n = tl.arange(0, BLOCK_N)
    # [D]; starts at 0
    offs_d = tl.arange(0, BLOCK_DMODEL_PADDED)
    # [M]; starts at current position in query
    offs_m = start_m * BLOCK_M + tl.arange(0, BLOCK_M)
    # [M,D]
    off_q = ((cur_batch_in_all_start_index + offs_m[:, None]) * stride_qbs +
             cur_head * stride_qh + offs_d[None, :] * stride_qd)

    dim_mask = tl.where(
        tl.arange(0, BLOCK_DMODEL_PADDED) < BLOCK_DMODEL, 1,
        0).to(tl.int1)  # [D]

    q = tl.load(Q + off_q,
                mask=dim_mask[None, :] &
                (offs_m[:, None] < cur_batch_query_len),
                other=0.0)  # [M,D]

    # initialize pointer to m and l
    if not USE_SINKS:
        m_i = tl.full([BLOCK_M], float("-inf"), dtype=tl.float32)
    else:
        m_i = tl.load(
            sink_ptr + tl.full([BLOCK_M], cur_head, dtype=tl.int64),
            mask=(offs_m < cur_batch_query_len),
            other=float("-inf"),
        ).to(dtype=tl.float32)

    l_i = tl.full([BLOCK_M], 1.0, dtype=tl.float32)
    acc = tl.zeros([BLOCK_M, BLOCK_DMODEL_PADDED], dtype=tl.float32)  # [M,D]

    # compute query against context (no causal mask here)
    for start_n in tl.range(0, cur_batch_ctx_len, BLOCK_SIZE, \
                            loop_unroll_factor=num_unroll_cache):
        start_n = tl.multiple_of(start_n, BLOCK_SIZE)
        # -- compute qk ----
        bn = tl.load(B_Loc + cur_batch * stride_b_loc_b +
                     (start_n // BLOCK_SIZE) * stride_b_loc_s).to(tl.int64)
        # [D,BLOCK_SIZE]
        off_k = (
            bn[None, :] * stride_k_cache_bs + cur_kv_head * stride_k_cache_h +
            (offs_d[:, None] // x) * stride_k_cache_d +
            ((start_n + offs_bs_n[None, :]) % BLOCK_SIZE) * stride_k_cache_bl +
            (offs_d[:, None] % x) * stride_k_cache_x)

        # [BLOCK_SIZE,D]
        off_v = (bn[:, None] * stride_v_cache_bs +
                 cur_kv_head * stride_v_cache_h +
                 offs_d[None, :] * stride_v_cache_d +
                 offs_bs_n[:, None] * stride_v_cache_bl)

        if start_n + BLOCK_SIZE > cur_batch_ctx_len or \
            BLOCK_DMODEL != BLOCK_DMODEL_PADDED:
            k_load = tl.load(
                K_cache + off_k,
                mask=dim_mask[:, None] &
                ((start_n + offs_bs_n[None, :]) < cur_batch_ctx_len),
                other=0.0)  # [D,N]
        else:
            k_load = tl.load(K_cache + off_k)

        if k_load.dtype.is_fp8():
            k = (k_load.to(tl.float32) * tl.load(k_scale)).to(q.dtype)
        else:
            k = k_load

        qk = tl.zeros([BLOCK_M, BLOCK_SIZE], dtype=tl.float32)  # [M,N]
        qk = tl.dot(q, k, acc=qk, input_precision=IN_PRECISION)
        qk = tl.where((start_n + offs_bs_n[None, :]) < cur_batch_ctx_len, qk,
                      float("-inf"))
        qk *= sm_scale
        if SLIDING_WINDOW > 0:
            # (cur_batch_ctx_len + offs_m[:, None]) are the positions of
            # Q entries in sequence
            # (start_n + offs_bs_n[None, :]) are the positions of
            # KV entries in sequence
            # So the condition makes sure each entry in Q only attends
            # to KV entries not more than SLIDING_WINDOW away.
            #
            # We can't use -inf here, because the
            # sliding window may lead to the entire row being masked.
            # This then makes m_ij contain -inf, which causes NaNs in
            # exp().
            qk = tl.where((cur_batch_ctx_len + offs_m[:, None]) -
                          (start_n + offs_bs_n[None, :]) < SLIDING_WINDOW, qk,
                          -10000)

        # compute running maximum
        m_ij = tl.maximum(m_i, tl.max(qk, axis=1))
        p = tl.exp(qk - m_ij[:, None])
        l_ij = tl.sum(p, axis=1)
        alpha = tl.exp(m_i - m_ij)
        acc = acc * alpha[:, None]

        # update acc
        if start_n + BLOCK_SIZE > cur_batch_ctx_len or \
            BLOCK_DMODEL != BLOCK_DMODEL_PADDED:
            v_load = tl.load(
                V_cache + off_v,
                mask=dim_mask[None, :] &
                ((start_n + offs_bs_n[:, None]) < cur_batch_ctx_len),
                other=0.0)  # [N,D]
        else:
            v_load = tl.load(V_cache + off_v)

        if v_load.dtype.is_fp8():
            v = (v_load.to(tl.float32) * tl.load(v_scale)).to(q.dtype)
        else:
            v = v_load
        p = p.to(v.dtype)

        acc = tl.dot(p, v, acc=acc, input_precision=IN_PRECISION)
        # # update m_i and l_i
        l_i = l_i * alpha + l_ij
        m_i = m_ij

    off_k = (offs_n[None, :] * stride_kbs + cur_kv_head * stride_kh +
             offs_d[:, None] * stride_kd)
    off_v = (offs_n[:, None] * stride_vbs + cur_kv_head * stride_vh +
             offs_d[None, :] * stride_vd)
    k_ptrs = K + off_k
    v_ptrs = V + off_v

    # block_mask is 0 when we're already past the current query length
    block_mask = tl.where(block_start_loc < cur_batch_query_len, 1, 0)

    # compute query against itself (with causal mask)
    for start_n in tl.range(0, \
                        block_mask * (start_m + 1) * BLOCK_M, BLOCK_N, \
                        loop_unroll_factor=num_unroll_request):
        start_n = tl.multiple_of(start_n, BLOCK_N)
        # -- compute qk ----
        k = tl.load(k_ptrs +
                    (cur_batch_in_all_start_index + start_n) * stride_kbs,
                    mask=dim_mask[:, None] &
                    ((start_n + offs_n[None, :]) < cur_batch_query_len),
                    other=0.0)

        qk = tl.zeros([BLOCK_M, BLOCK_N], dtype=tl.float32)
        qk = tl.dot(q, k, acc=qk, input_precision=IN_PRECISION)
        qk *= sm_scale
        # apply causal mask
        qk = tl.where(offs_m[:, None] >= (start_n + offs_n[None, :]), qk,
                      float("-inf"))
        if SLIDING_WINDOW > 0:
            qk = tl.where(
                offs_m[:, None] - (start_n + offs_n[None, :]) < SLIDING_WINDOW,
                qk, -10000)

        # compute running maximum
        m_ij = tl.maximum(m_i, tl.max(qk, axis=1))
        p = tl.exp(qk - m_ij[:, None])
        l_ij = tl.sum(p, axis=1)
        alpha = tl.exp(m_i - m_ij)
        acc = acc * alpha[:, None]

        # update acc
        v = tl.load(v_ptrs +
                    (cur_batch_in_all_start_index + start_n) * stride_vbs,
                    mask=dim_mask[None, :] &
                    ((start_n + offs_n[:, None]) < cur_batch_query_len),
                    other=0.0)
        p = p.to(v.dtype)

        acc = tl.dot(p, v, acc=acc, input_precision=IN_PRECISION)
        # update m_i and l_i
        l_i = l_i * alpha + l_ij
        m_i = m_ij

    acc = acc / l_i[:, None]

    # initialize pointers to output
    off_o = ((cur_batch_in_all_start_index + offs_m[:, None]) * stride_obs +
             cur_head * stride_oh + offs_d[None, :] * stride_od)
    out_ptrs = Out + off_o
    if USE_FP8:
<<<<<<< HEAD
        acc = acc / tl.load(out_scale)
=======
        acc = acc * tl.load(out_scale_inv)
>>>>>>> 0b6bf669
        acc = tl.clamp(acc, FP8_MIN, FP8_MAX)
    tl.store(out_ptrs,
             acc,
             mask=dim_mask[None, :] & (offs_m[:, None] < cur_batch_query_len))
    return


@triton.jit
def _fwd_kernel_flash_attn_v2(
    Q,
    K,
    V,
    K_cache,
    V_cache,
    B_Loc,
    sm_scale,
    B_Start_Loc,
    B_Seqlen,
    B_Ctxlen,
    block_size,
    x,
    Out,
    stride_b_loc_b,
    stride_b_loc_s,
    stride_qbs,
    stride_qh,
    stride_qd,
    stride_kbs,
    stride_kh,
    stride_kd,
    stride_vbs,
    stride_vh,
    stride_vd,
    stride_obs,
    stride_oh,
    stride_od,
    stride_k_cache_bs,
    stride_k_cache_h,
    stride_k_cache_d,
    stride_k_cache_bl,
    stride_k_cache_x,
    stride_v_cache_bs,
    stride_v_cache_h,
    stride_v_cache_d,
    stride_v_cache_bl,
    num_queries_per_kv: int,
    BLOCK_M: tl.constexpr,
    BLOCK_DMODEL: tl.constexpr,
    BLOCK_N: tl.constexpr,
):
    cur_batch = tl.program_id(0)
    cur_head = tl.program_id(1)
    start_m = tl.program_id(2)

    cur_kv_head = cur_head // num_queries_per_kv

    cur_batch_ctx_len = tl.load(B_Ctxlen + cur_batch)
    cur_batch_seq_len = tl.load(B_Seqlen + cur_batch)
    cur_batch_in_all_start_index = tl.load(B_Start_Loc + cur_batch)

    block_start_loc = BLOCK_M * start_m

    # initialize offsets
    offs_n = tl.arange(0, BLOCK_N)
    offs_d = tl.arange(0, BLOCK_DMODEL)
    offs_m = start_m * BLOCK_M + tl.arange(0, BLOCK_M)
    off_q = ((cur_batch_in_all_start_index + offs_m[:, None]) * stride_qbs +
             cur_head * stride_qh + offs_d[None, :] * stride_qd)

    q = tl.load(Q + off_q,
                mask=offs_m[:, None] < cur_batch_seq_len - cur_batch_ctx_len,
                other=0.0)

    # # initialize pointer to m and l
    m_i = tl.zeros([BLOCK_M], dtype=tl.float32) - float("inf")
    l_i = tl.zeros([BLOCK_M], dtype=tl.float32)
    acc = tl.zeros([BLOCK_M, BLOCK_DMODEL], dtype=tl.float32)

    for start_n in range(0, cur_batch_ctx_len, BLOCK_N):
        start_n = tl.multiple_of(start_n, BLOCK_N)
        # -- compute qk ----
        bn = tl.load(B_Loc + cur_batch * stride_b_loc_b +
                     ((start_n + offs_n) // block_size) * stride_b_loc_s,
                     mask=(start_n + offs_n) < cur_batch_ctx_len,
                     other=0).to(tl.int64)
        off_k = (
            bn[None, :] * stride_k_cache_bs + cur_kv_head * stride_k_cache_h +
            (offs_d[:, None] // x) * stride_k_cache_d +
            ((start_n + offs_n[None, :]) % block_size) * stride_k_cache_bl +
            (offs_d[:, None] % x) * stride_k_cache_x)
        off_v = (bn[:, None] * stride_v_cache_bs +
                 cur_kv_head * stride_v_cache_h +
                 offs_d[None, :] * stride_v_cache_d +
                 (start_n + offs_n[:, None]) % block_size * stride_v_cache_bl)
        k = tl.load(K_cache + off_k,
                    mask=(start_n + offs_n[None, :]) < cur_batch_ctx_len,
                    other=0.0)
        qk = tl.zeros([BLOCK_M, BLOCK_N], dtype=tl.float32)
        qk += tl.dot(q, k)
        qk = tl.where((start_n + offs_n[None, :]) < cur_batch_ctx_len, qk,
                      float("-inf"))
        qk *= sm_scale

        # -- compute m_ij, p, l_ij
        m_ij = tl.max(qk, 1)
        m_i_new = tl.maximum(m_i, m_ij)
        p = tl.math.exp(qk - m_i_new[:, None])
        l_ij = tl.sum(p, 1)
        # -- update m_i and l_i

        alpha = tl.math.exp(m_i - m_i_new)
        l_i_new = alpha * l_i + l_ij
        # -- update output accumulator --
        # scale p
        # scale acc
        acc_scale = alpha
        # acc_scale = l_i / l_i_new * alpha
        acc = acc * acc_scale[:, None]
        # update acc
        v = tl.load(V_cache + off_v,
                    mask=(start_n + offs_n[:, None]) < cur_batch_ctx_len,
                    other=0.0)

        p = p.to(v.dtype)
        acc += tl.dot(p, v)
        # update m_i and l_i
        l_i = l_i_new
        m_i = m_i_new

    off_k = (offs_n[None, :] * stride_kbs + cur_kv_head * stride_kh +
             offs_d[:, None] * stride_kd)
    off_v = (offs_n[:, None] * stride_vbs + cur_kv_head * stride_vh +
             offs_d[None, :] * stride_vd)
    k_ptrs = K + off_k
    v_ptrs = V + off_v

    block_mask = tl.where(
        block_start_loc < cur_batch_seq_len - cur_batch_ctx_len, 1, 0)

    for start_n in range(0, block_mask * (start_m + 1) * BLOCK_M, BLOCK_N):
        start_n = tl.multiple_of(start_n, BLOCK_N)
        # -- compute qk ----
        k = tl.load(k_ptrs +
                    (cur_batch_in_all_start_index + start_n) * stride_kbs,
                    mask=(start_n + offs_n[None, :])
                    < cur_batch_seq_len - cur_batch_ctx_len,
                    other=0.0)

        qk = tl.zeros([BLOCK_M, BLOCK_N], dtype=tl.float32)
        qk += tl.dot(q, k)
        qk *= sm_scale
        qk = tl.where(offs_m[:, None] >= (start_n + offs_n[None, :]), qk,
                      float("-inf"))

        # -- compute m_ij, p, l_ij
        m_ij = tl.max(qk, 1)
        m_i_new = tl.maximum(m_i, m_ij)
        p = tl.math.exp(qk - m_i_new[:, None])
        l_ij = tl.sum(p, 1)
        # -- update m_i and l_i

        alpha = tl.math.exp(m_i - m_i_new)
        l_i_new = alpha * l_i + l_ij
        # -- update output accumulator --
        # scale p
        # scale acc
        acc_scale = alpha
        # acc_scale = l_i / l_i_new * alpha
        acc = acc * acc_scale[:, None]
        # update acc
        v = tl.load(v_ptrs +
                    (cur_batch_in_all_start_index + start_n) * stride_vbs,
                    mask=(start_n + offs_n[:, None])
                    < cur_batch_seq_len - cur_batch_ctx_len,
                    other=0.0)

        p = p.to(v.dtype)
        acc += tl.dot(p, v)
        # update m_i and l_i
        l_i = l_i_new
        m_i = m_i_new

    # acc /= l_i[:, None]
    # initialize pointers to output
    off_o = ((cur_batch_in_all_start_index + offs_m[:, None]) * stride_obs +
             cur_head * stride_oh + offs_d[None, :] * stride_od)
    out_ptrs = Out + off_o
    tl.store(out_ptrs,
             acc,
             mask=offs_m[:, None] < cur_batch_seq_len - cur_batch_ctx_len)
    return


@triton.jit
def _fwd_kernel_alibi(
    Q,
    K,
    V,
    K_cache,
    V_cache,
    B_Loc,
    sm_scale,
    k_scale,
    v_scale,
    B_Start_Loc,
    B_Seqlen,
    Alibi_slopes,
    block_size,
    x,
    Out,
    stride_b_loc_b,
    stride_b_loc_s,
    stride_qbs,
    stride_qh,
    stride_qd,
    stride_kbs,
    stride_kh,
    stride_kd,
    stride_vbs,
    stride_vh,
    stride_vd,
    stride_obs,
    stride_oh,
    stride_od,
    stride_k_cache_bs,
    stride_k_cache_h,
    stride_k_cache_d,
    stride_k_cache_bl,
    stride_k_cache_x,
    stride_v_cache_bs,
    stride_v_cache_h,
    stride_v_cache_d,
    stride_v_cache_bl,
    num_queries_per_kv: int,
    IN_PRECISION: tl.constexpr,
    BLOCK_M: tl.constexpr,
    BLOCK_DMODEL: tl.constexpr,  # head size
    BLOCK_DMODEL_PADDED: tl.constexpr,  # head size padded to a power of 2
    BLOCK_N: tl.constexpr,
    SKIP_DECODE: tl.constexpr,
):
    # attn_bias[]
    cur_batch = tl.program_id(0)
    cur_head = tl.program_id(1)
    start_m = tl.program_id(2)

    cur_kv_head = cur_head // num_queries_per_kv

    # cur_batch_seq_len: the length of prompts
    # cur_batch_ctx_len: the length of prefix
    # cur_batch_in_all_start_index: the start id of the dim=0
    cur_batch_seq_len = tl.load(B_Seqlen + cur_batch)
    cur_batch_in_all_start_index = tl.load(B_Start_Loc + cur_batch)
    cur_batch_in_all_stop_index = tl.load(B_Start_Loc + cur_batch + 1)
    cur_batch_query_len = (cur_batch_in_all_stop_index -
                           cur_batch_in_all_start_index)
    cur_batch_ctx_len = cur_batch_seq_len - cur_batch_query_len

    if SKIP_DECODE and cur_batch_query_len == 1:
        return

    block_start_loc = BLOCK_M * start_m

    # initialize offsets
    offs_n = tl.arange(0, BLOCK_N)
    offs_d = tl.arange(0, BLOCK_DMODEL_PADDED)
    offs_m = start_m * BLOCK_M + tl.arange(0, BLOCK_M)
    off_q = ((cur_batch_in_all_start_index + offs_m[:, None]) * stride_qbs +
             cur_head * stride_qh + offs_d[None, :] * stride_qd)

    dim_mask = tl.where(
        tl.arange(0, BLOCK_DMODEL_PADDED) < BLOCK_DMODEL, 1, 0).to(tl.int1)

    q = tl.load(Q + off_q,
                mask=dim_mask[None, :] &
                (offs_m[:, None] < cur_batch_seq_len - cur_batch_ctx_len),
                other=0.0)

    # # initialize pointer to m and l
    m_i = tl.zeros([BLOCK_M], dtype=tl.float32) - float("inf")
    l_i = tl.zeros([BLOCK_M], dtype=tl.float32)
    acc = tl.zeros([BLOCK_M, BLOCK_DMODEL_PADDED], dtype=tl.float32)

    alibi_slope = tl.load(Alibi_slopes + cur_head)
    alibi_start_q = tl.arange(0, BLOCK_M) + block_start_loc + cur_batch_ctx_len
    alibi_start_k = 0
    for start_n in range(0, cur_batch_ctx_len, BLOCK_N):
        start_n = tl.multiple_of(start_n, BLOCK_N)
        # -- compute qk ----
        bn = tl.load(B_Loc + cur_batch * stride_b_loc_b +
                     ((start_n + offs_n) // block_size) * stride_b_loc_s,
                     mask=(start_n + offs_n) < cur_batch_ctx_len,
                     other=0).to(tl.int64)
        off_k = (
            bn[None, :] * stride_k_cache_bs + cur_kv_head * stride_k_cache_h +
            (offs_d[:, None] // x) * stride_k_cache_d +
            ((start_n + offs_n[None, :]) % block_size) * stride_k_cache_bl +
            (offs_d[:, None] % x) * stride_k_cache_x)
        off_v = (bn[:, None] * stride_v_cache_bs +
                 cur_kv_head * stride_v_cache_h +
                 offs_d[None, :] * stride_v_cache_d +
                 (start_n + offs_n[:, None]) % block_size * stride_v_cache_bl)
        k_load = tl.load(K_cache + off_k,
                         mask=dim_mask[:, None] &
                         ((start_n + offs_n[None, :]) < cur_batch_ctx_len),
                         other=0.0)  # [D,N]

        if k_load.dtype.is_fp8():
            k = (k_load.to(tl.float32) * tl.load(k_scale)).to(q.dtype)
        else:
            k = k_load

        qk = tl.zeros([BLOCK_M, BLOCK_N], dtype=tl.float32)
        qk = tl.dot(q, k, acc=qk, input_precision=IN_PRECISION)
        qk = tl.where((start_n + offs_n[None, :]) < cur_batch_ctx_len, qk,
                      float("-inf"))
        qk *= sm_scale

        # load alibi
        alibi = (tl.arange(0, BLOCK_N)[None, :] + alibi_start_k -
                 alibi_start_q[:, None]) * alibi_slope
        alibi = tl.where(
            (alibi <= 0) & (alibi_start_q[:, None] < cur_batch_seq_len), alibi,
            float("-inf"))
        qk += alibi
        alibi_start_k += BLOCK_N

        # -- compute m_ij, p, l_ij
        m_ij = tl.max(qk, 1)
        m_i_new = tl.maximum(m_i, m_ij)
        p = tl.math.exp(qk - m_i_new[:, None])
        l_ij = tl.sum(p, 1)
        # -- update m_i and l_i

        alpha = tl.math.exp(m_i - m_i_new)
        l_i_new = alpha * l_i + l_ij
        # -- update output accumulator --
        # scale p
        # scale acc
        acc_scale = alpha
        # acc_scale = l_i / l_i_new * alpha
        acc = acc * acc_scale[:, None]
        # update acc
        v_load = tl.load(V_cache + off_v,
                         mask=dim_mask[None, :] &
                         ((start_n + offs_n[:, None]) < cur_batch_ctx_len),
                         other=0.0)
        if v_load.dtype.is_fp8():
            v = (v_load.to(tl.float32) * tl.load(v_scale)).to(q.dtype)
        else:
            v = v_load
        p = p.to(v.dtype)

        acc = tl.dot(p, v, acc=acc, input_precision='ieee')
        # update m_i and l_i
        l_i = l_i_new
        m_i = m_i_new

    off_k = (offs_n[None, :] * stride_kbs + cur_kv_head * stride_kh +
             offs_d[:, None] * stride_kd)
    off_v = (offs_n[:, None] * stride_vbs + cur_kv_head * stride_vh +
             offs_d[None, :] * stride_vd)
    k_ptrs = K + off_k
    v_ptrs = V + off_v

    block_mask = tl.where(
        block_start_loc < cur_batch_seq_len - cur_batch_ctx_len, 1, 0)

    # init alibi
    alibi_slope = tl.load(Alibi_slopes + cur_head)
    alibi_start_q = tl.arange(0, BLOCK_M) + block_start_loc + cur_batch_ctx_len
    alibi_start_k = cur_batch_ctx_len
    # # init debugger
    # offset_db_q = tl.arange(0, BLOCK_M) + block_start_loc
    # offset_db_k = tl.arange(0, BLOCK_N)
    # calc q[BLOCK_M, BLOCK_MODEL] mul k[prefix_len: , BLOCK_DMODEL]
    for start_n in range(0, block_mask * (start_m + 1) * BLOCK_M, BLOCK_N):
        start_n = tl.multiple_of(start_n, BLOCK_N)
        # -- compute qk ----
        k = tl.load(
            k_ptrs + (cur_batch_in_all_start_index + start_n) * stride_kbs,
            mask=dim_mask[:, None] & ((start_n + offs_n[None, :])
                                      < cur_batch_seq_len - cur_batch_ctx_len),
            other=0.0)

        qk = tl.zeros([BLOCK_M, BLOCK_N], dtype=tl.float32)
        qk = tl.dot(q, k, acc=qk, input_precision='ieee')
        qk *= sm_scale
        qk = tl.where(offs_m[:, None] >= (start_n + offs_n[None, :]), qk,
                      float("-inf"))

        # load alibi
        alibi = (tl.arange(0, BLOCK_N)[None, :] + alibi_start_k -
                 alibi_start_q[:, None]) * alibi_slope
        alibi = tl.where(
            (alibi <= 0) & (alibi_start_q[:, None] < cur_batch_seq_len), alibi,
            float("-inf"))
        qk += alibi
        alibi_start_k += BLOCK_N

        # -- compute m_ij, p, l_ij
        m_ij = tl.max(qk, 1)
        m_i_new = tl.maximum(m_i, m_ij)
        p = tl.math.exp(qk - m_i_new[:, None])
        l_ij = tl.sum(p, 1)
        # -- update m_i and l_i

        alpha = tl.math.exp(m_i - m_i_new)
        l_i_new = alpha * l_i + l_ij
        # -- update output accumulator --
        # scale p
        # scale acc
        acc_scale = alpha
        # acc_scale = l_i / l_i_new * alpha
        acc = acc * acc_scale[:, None]
        # update acc
        v = tl.load(
            v_ptrs + (cur_batch_in_all_start_index + start_n) * stride_vbs,
            mask=dim_mask[None, :] & ((start_n + offs_n[:, None])
                                      < cur_batch_seq_len - cur_batch_ctx_len),
            other=0.0)
        p = p.to(v.dtype)

        acc = tl.dot(p, v, acc=acc, input_precision='ieee')
        # update m_i and l_i
        l_i = l_i_new
        m_i = m_i_new

    acc = acc / l_i[:, None]

    # initialize pointers to output
    off_o = ((cur_batch_in_all_start_index + offs_m[:, None]) * stride_obs +
             cur_head * stride_oh + offs_d[None, :] * stride_od)
    out_ptrs = Out + off_o
    tl.store(out_ptrs,
             acc,
             mask=dim_mask[None, :] &
             (offs_m[:, None] < cur_batch_seq_len - cur_batch_ctx_len))
    return


@torch.inference_mode()
def context_attention_fwd(q,
                          k,
                          v,
                          o,
                          kv_cache_dtype: str,
                          k_cache,
                          v_cache,
                          b_loc,
                          b_start_loc,
                          b_seq_len,
                          max_seq_len,
                          max_input_len,
                          k_scale: torch.Tensor,
                          v_scale: torch.Tensor,
                          alibi_slopes=None,
                          sliding_window=None,
                          sm_scale=None,
                          skip_decode=False,
                          fp8_out_scale=None,
                          sinks=None):

    q_dtype_is_f32 = q.dtype is torch.float32

    # Turing does have tensor core for float32 multiplication
    # use ieee as fallback for triton kernels work. There is also
    # warning on vllm/config.py to inform users this fallback
    # implementation
    IN_PRECISION = 'ieee' if IS_TURING and q_dtype_is_f32 else None

    # Conversion of FP8 Tensor from uint8 storage to
    # appropriate torch.dtype for interpretation by Triton
    if "fp8" in kv_cache_dtype:
        assert k_cache.dtype in [torch.uint8, current_platform.fp8_dtype()]
        assert v_cache.dtype in [torch.uint8, current_platform.fp8_dtype()]

        if kv_cache_dtype in ("fp8", "fp8_e4m3"):
            target_dtype = current_platform.fp8_dtype()
        elif kv_cache_dtype == "fp8_e5m2":
            target_dtype = torch.float8_e5m2
        else:
            raise ValueError("Unsupported FP8 dtype:", kv_cache_dtype)

        k_cache = k_cache.view(target_dtype)
        v_cache = v_cache.view(target_dtype)

    if (k_cache.dtype == torch.uint8
            or v_cache.dtype == torch.uint8 and kv_cache_dtype == "auto"):
        raise ValueError("kv_cache_dtype='auto' unsupported for\
            FP8 KV Cache prefill kernel")

    # shape constraints
    Lq, Lk, Lv = q.shape[-1], k.shape[-1], v.shape[-1]
    assert Lq == Lk and Lk == Lv
    # round up Lk to a power of 2 - this is required for Triton block size
    Lk_padded = triton.next_power_of_2(Lk)

    if sm_scale is None:
        sm_scale = 1.0 / (Lq**0.5)
    batch, head = b_seq_len.shape[0], q.shape[1]
    num_queries_per_kv = q.shape[1] // k.shape[1]

    assert batch + 1 == len(b_start_loc)

    # 0 means "disable"
    if sliding_window is None or sliding_window <= 0:
        sliding_window = 0

    if alibi_slopes is not None:
        assert sinks is None, "Sinks arg is not supported with alibi"
        # need to reduce num. blocks when using fp32
        # due to increased use of GPU shared memory
        # if q.dtype is torch.float32:
        BLOCK = BASE_BLOCK // 2 if q_dtype_is_f32 else BASE_BLOCK
        # batch, head,
        grid = (batch, head, triton.cdiv(max_input_len, BLOCK))
        _fwd_kernel_alibi[grid](
            q,
            k,
            v,
            k_cache,
            v_cache,
            b_loc,
            sm_scale,
            k_scale,
            v_scale,
            b_start_loc,
            b_seq_len,
            alibi_slopes,
            v_cache.shape[3],
            k_cache.shape[4],
            o,
            b_loc.stride(0),
            b_loc.stride(1),
            q.stride(0),
            q.stride(1),
            q.stride(2),
            k.stride(0),
            k.stride(1),
            k.stride(2),
            v.stride(0),
            v.stride(1),
            v.stride(2),
            o.stride(0),
            o.stride(1),
            o.stride(2),
            k_cache.stride(0),
            k_cache.stride(1),
            k_cache.stride(2),
            k_cache.stride(3),
            k_cache.stride(
                4),  #[num_blocks, num_kv_heads, head_size/x, block_size, x]
            v_cache.stride(0),
            v_cache.stride(1),
            v_cache.stride(2),
            v_cache.stride(
                3),  #[num_blocks, num_kv_heads, head_size, block_size]
            num_queries_per_kv=num_queries_per_kv,
            IN_PRECISION=IN_PRECISION,
            BLOCK_M=BLOCK,
            BLOCK_DMODEL=Lk,
            BLOCK_DMODEL_PADDED=Lk_padded,
            BLOCK_N=BLOCK,
            SKIP_DECODE=skip_decode,
            num_warps=NUM_WARPS,
            num_stages=1,
        )
        return

    max_seq_len = 0 if max_seq_len is None else max_seq_len
    extra_kargs = {}
    if current_platform.is_rocm():
        if not_mi350():
            extra_kargs = {"kpack": 1, "waves_per_eu": 2}
        else:
            extra_kargs = {"waves_per_eu": 2}

    grid = lambda META: (batch, head,
                         triton.cdiv(max_input_len, META["BLOCK_M"]))
    _fwd_kernel[grid](
        q,
        k,
        v,
        k_cache,
        v_cache,
        sinks,
        b_loc,
        sm_scale,
        k_scale,
        v_scale,
<<<<<<< HEAD
        fp8_out_scale,
=======
        1.0 / fp8_out_scale if fp8_out_scale is not None else 1.0,
>>>>>>> 0b6bf669
        b_start_loc,
        b_seq_len,
        k_cache.shape[4],
        o,
        b_loc.stride(0),
        b_loc.stride(1),
        q.stride(0),
        q.stride(1),
        q.stride(2),
        k.stride(0),
        k.stride(1),
        k.stride(2),
        v.stride(0),
        v.stride(1),
        v.stride(2),
        o.stride(0),
        o.stride(1),
        o.stride(2),
        k_cache.stride(0),
        k_cache.stride(1),
        k_cache.stride(2),
        k_cache.stride(3),
        k_cache.stride(
            4),  #[num_blocks, num_kv_heads, head_size/x, block_size, x]
        v_cache.stride(0),
        v_cache.stride(1),
        v_cache.stride(2),
        v_cache.stride(3),  #[num_blocks, num_kv_heads, head_size, block_size]
        BLOCK_SIZE=v_cache.shape[3],
        num_queries_per_kv=num_queries_per_kv,
        IN_PRECISION=IN_PRECISION,
        BLOCK_DMODEL=Lk,
        BLOCK_DMODEL_PADDED=Lk_padded,
        SLIDING_WINDOW=sliding_window,
        SKIP_DECODE=skip_decode,
        USE_FP8=fp8_out_scale is not None,
        BLOCK_M=128,
        BLOCK_N=64,
        num_unroll_cache=4,
        num_unroll_request=1,
        num_warps=4,
        num_stages=1,
        USE_SINKS=sinks is not None,
        **extra_kargs)
    return<|MERGE_RESOLUTION|>--- conflicted
+++ resolved
@@ -45,11 +45,7 @@
                 sm_scale,
                 k_scale,
                 v_scale,
-<<<<<<< HEAD
-                out_scale,
-=======
                 out_scale_inv,
->>>>>>> 0b6bf669
                 B_Start_Loc,
                 B_Seqlen,
                 x: tl.constexpr,
@@ -90,7 +86,6 @@
                 SKIP_DECODE: tl.constexpr,
                 USE_FP8: tl.constexpr,
                 USE_SINKS: tl.constexpr,
-                USE_FP8: tl.constexpr,
                 MAX_Q_LEN: tl.constexpr = 0,
                 MAX_CTX_LEN: tl.constexpr = 0,
                 FP8_MIN: tl.constexpr = float8_info.min,
@@ -296,11 +291,7 @@
              cur_head * stride_oh + offs_d[None, :] * stride_od)
     out_ptrs = Out + off_o
     if USE_FP8:
-<<<<<<< HEAD
-        acc = acc / tl.load(out_scale)
-=======
         acc = acc * tl.load(out_scale_inv)
->>>>>>> 0b6bf669
         acc = tl.clamp(acc, FP8_MIN, FP8_MAX)
     tl.store(out_ptrs,
              acc,
@@ -892,11 +883,7 @@
         sm_scale,
         k_scale,
         v_scale,
-<<<<<<< HEAD
-        fp8_out_scale,
-=======
         1.0 / fp8_out_scale if fp8_out_scale is not None else 1.0,
->>>>>>> 0b6bf669
         b_start_loc,
         b_seq_len,
         k_cache.shape[4],
