--- conflicted
+++ resolved
@@ -34,64 +34,6 @@
 #     key=["BLOCK_SIZE", "MAX_Q_LEN", "MAX_CTX_LEN"]
 # )
 @triton.jit
-<<<<<<< HEAD
-def _fwd_kernel(Q,
-                K,
-                V,
-                K_cache,
-                V_cache,
-                sink_ptr,
-                B_Loc,
-                sm_scale,
-                k_scale,
-                v_scale,
-                out_scale,
-                B_Start_Loc,
-                B_Seqlen,
-                x: tl.constexpr,
-                Out,
-                stride_b_loc_b,
-                stride_b_loc_s,
-                stride_qbs,
-                stride_qh,
-                stride_qd,
-                stride_kbs,
-                stride_kh,
-                stride_kd,
-                stride_vbs,
-                stride_vh,
-                stride_vd,
-                stride_obs,
-                stride_oh,
-                stride_od,
-                stride_k_cache_bs,
-                stride_k_cache_h,
-                stride_k_cache_d,
-                stride_k_cache_bl: tl.constexpr,
-                stride_k_cache_x,
-                stride_v_cache_bs,
-                stride_v_cache_h,
-                stride_v_cache_d,
-                stride_v_cache_bl,
-                num_queries_per_kv: tl.constexpr,
-                IN_PRECISION: tl.constexpr,
-                BLOCK_M: tl.constexpr,
-                BLOCK_DMODEL: tl.constexpr,
-                BLOCK_DMODEL_PADDED: tl.constexpr,
-                BLOCK_SIZE: tl.constexpr,
-                BLOCK_N: tl.constexpr,
-                SLIDING_WINDOW: tl.constexpr,
-                num_unroll_cache: tl.constexpr,
-                num_unroll_request: tl.constexpr,
-                SKIP_DECODE: tl.constexpr,
-                USE_FP8: tl.constexpr,
-                USE_SINKS: tl.constexpr,
-                MAX_Q_LEN: tl.constexpr = 0,
-                MAX_CTX_LEN: tl.constexpr = 0,
-                FP8_MIN: tl.constexpr = float8_info.min,
-                FP8_MAX: tl.constexpr = float8_info.max):
-
-=======
 def _fwd_kernel(
     Q,
     K,
@@ -149,7 +91,6 @@
     FP8_MIN: tl.constexpr = float8_info.min,
     FP8_MAX: tl.constexpr = float8_info.max,
 ):
->>>>>>> 08d26a1b
     cur_batch = tl.program_id(0)
     cur_head = tl.program_id(1)
     start_m = tl.program_id(2)
@@ -386,19 +327,11 @@
     )
     out_ptrs = Out + off_o
     if USE_FP8:
-<<<<<<< HEAD
-        acc = acc / tl.load(out_scale)
-        acc = tl.clamp(acc, FP8_MIN, FP8_MAX)
-    tl.store(out_ptrs,
-             acc,
-             mask=dim_mask[None, :] & (offs_m[:, None] < cur_batch_query_len))
-=======
         acc = acc * tl.load(out_scale_inv)
         acc = tl.clamp(acc, FP8_MIN, FP8_MAX)
     tl.store(
         out_ptrs, acc, mask=dim_mask[None, :] & (offs_m[:, None] < cur_batch_query_len)
     )
->>>>>>> 08d26a1b
     return
 
 
@@ -893,29 +826,6 @@
 
 
 @torch.inference_mode()
-<<<<<<< HEAD
-def context_attention_fwd(q,
-                          k,
-                          v,
-                          o,
-                          kv_cache_dtype: str,
-                          k_cache,
-                          v_cache,
-                          b_loc,
-                          b_start_loc,
-                          b_seq_len,
-                          max_seq_len,
-                          max_input_len,
-                          k_scale: torch.Tensor,
-                          v_scale: torch.Tensor,
-                          alibi_slopes=None,
-                          sliding_window=None,
-                          sm_scale=None,
-                          skip_decode=False,
-                          fp8_out_scale=None,
-                          sinks=None):
-
-=======
 def context_attention_fwd(
     q,
     k,
@@ -938,7 +848,6 @@
     fp8_out_scale=None,
     sinks=None,
 ):
->>>>>>> 08d26a1b
     q_dtype_is_f32 = q.dtype is torch.float32
 
     # Turing does have tensor core for float32 multiplication
@@ -1067,11 +976,7 @@
         sm_scale,
         k_scale,
         v_scale,
-<<<<<<< HEAD
-        fp8_out_scale,
-=======
         1.0 / fp8_out_scale if fp8_out_scale is not None else 1.0,
->>>>>>> 08d26a1b
         b_start_loc,
         b_seq_len,
         k_cache.shape[4],
