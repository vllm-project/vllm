--- conflicted
+++ resolved
@@ -269,13 +269,10 @@
                  (offs_m[:, None] < cur_batch_query_len))
         return
 
-<<<<<<< HEAD
-=======
     # On triton versions lower 3.2 the assertion:
     # Assertion `!(srcMmaLayout && dstMmaLayout && !srcMmaLayout.isAmpere()) &&
     #  "mma -> mma layout conversion is only supported on Ampere"' failed.
     # is observed
->>>>>>> da80a03d
     if triton.__version__ >= "3.2.0":
         @triton.autotune(
             configs=[
@@ -306,11 +303,7 @@
                 BLOCK_DMODEL: tl.constexpr, BLOCK_DMODEL_PADDED: tl.constexpr,
                 BLOCK_SIZE: tl.constexpr, BLOCK_N: tl.constexpr,
                 SLIDING_WINDOW: tl.constexpr, num_unroll_cache: tl.constexpr,
-<<<<<<< HEAD
-                num_unroll_request: tl.constexpr):
-=======
                 num_unroll_request: tl.constexpr, SKIP_DECODE: tl.constexpr):
->>>>>>> da80a03d
 
             cur_batch = tl.program_id(0)
             cur_head = tl.program_id(1)
@@ -325,12 +318,9 @@
                                    cur_batch_in_all_start_index)
             cur_batch_ctx_len = cur_batch_seq_len - cur_batch_query_len
 
-<<<<<<< HEAD
-=======
             if SKIP_DECODE and cur_batch_query_len == 1:
                 return
 
->>>>>>> da80a03d
             # start position inside of the query
             # generally, N goes over kv, while M goes over query_len
             block_start_loc = BLOCK_M * start_m
@@ -378,13 +368,6 @@
                          ((start_n + offs_bs_n[None, :]) % BLOCK_SIZE) *
                          stride_k_cache_bl +
                          (offs_d[:, None] % x) * stride_k_cache_x)
-<<<<<<< HEAD
-                # off_k = (bn[None, :] * stride_k_cache_bs +
-                #          cur_kv_head * stride_k_cache_h +
-                #          offs_d[:, None] * stride_k_cache_d +
-                #          offs_bs_n[None, :])
-=======
->>>>>>> da80a03d
 
                 # [BLOCK_SIZE,D]
                 off_v = (bn[:, None] * stride_v_cache_bs +
@@ -419,20 +402,11 @@
                                   (start_n + offs_bs_n[None, :])
                                   < SLIDING_WINDOW, qk, -10000)
 
-<<<<<<< HEAD
-                # -- compute m_ij, p, l_ij
-                m_ij = tl.maximum(m_i, tl.max(qk, 1))
-                p = tl.math.exp2(qk - m_ij[:, None])
-
-                l_ij = tl.sum(p, 1)
-                alpha = tl.math.exp2(m_i - m_ij)
-=======
                 # compute running maximum
                 m_ij = tl.maximum(m_i, tl.max(qk, axis=1))
                 p = tl.exp(qk - m_ij[:, None])
                 l_ij = tl.sum(p, axis=1)
                 alpha = tl.exp(m_i - m_ij)
->>>>>>> da80a03d
                 acc = acc * alpha[:, None]
 
                 # update acc
@@ -482,15 +456,6 @@
                         offs_m[:, None] - (start_n + offs_n[None, :])
                         < SLIDING_WINDOW, qk, -10000)
 
-<<<<<<< HEAD
-                # -- compute m_ij, p, l_ij
-                m_ij = tl.maximum(m_i, tl.max(qk, 1))
-                p = tl.math.exp2(qk - m_ij[:, None])
-
-                l_ij = tl.sum(p, 1)
-                alpha = tl.math.exp2(m_i - m_ij)
-                acc = acc * alpha[:, None]
-=======
                 # compute running maximum
                 m_ij = tl.maximum(m_i, tl.max(qk, axis=1))
                 p = tl.exp(qk - m_ij[:, None])
@@ -498,7 +463,6 @@
                 alpha = tl.exp(m_i - m_ij)
                 acc = acc * alpha[:, None]
 
->>>>>>> da80a03d
                 # update acc
                 v = tl.load(
                     v_ptrs +
@@ -509,19 +473,12 @@
                 p = p.to(v.dtype)
 
                 acc = tl.dot(p, v, acc=acc, input_precision=IN_PRECISION)
-<<<<<<< HEAD
-
-=======
->>>>>>> da80a03d
                 # update m_i and l_i
                 l_i = l_i * alpha + l_ij
                 m_i = m_ij
 
             acc = acc / l_i[:, None]
-<<<<<<< HEAD
-=======
-
->>>>>>> da80a03d
+
             # initialize pointers to output
             off_o = (
                 (cur_batch_in_all_start_index + offs_m[:, None]) * stride_obs +
@@ -1153,10 +1110,7 @@
                 BLOCK_DMODEL=Lk,
                 BLOCK_DMODEL_PADDED=Lk_padded,
                 SLIDING_WINDOW=sliding_window,
-<<<<<<< HEAD
-=======
                 SKIP_DECODE=skip_decode,
->>>>>>> da80a03d
             )
             return
 
