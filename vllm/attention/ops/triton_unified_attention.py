--- conflicted
+++ resolved
@@ -29,7 +29,6 @@
 
 @triton.jit
 def kernel_unified_attention_2d(
-<<<<<<< HEAD
         output_ptr,  # [num_tokens, num_query_heads, head_size]
         query_ptr,  # [num_tokens, num_query_heads, head_size]
         key_cache_ptr,  # [num_blks, num_kv_heads, head_size // x, blk_size, x]
@@ -58,52 +57,15 @@
         stride_k_cache_0: tl.int64,  # int
         stride_k_cache_1: tl.int64,  # int
         stride_k_cache_2: tl.int64,  # int
-        stride_k_cache_3: tl.int64,  # int
+        stride_k_cache_3: tl.constexpr,  # int
         stride_v_cache_0: tl.int64,  # int
         stride_v_cache_1: tl.int64,  # int
         stride_v_cache_2: tl.int64,  # int
-        stride_v_cache_3: tl.int64,  # int
+        stride_v_cache_3: tl.constexpr,  # int
         query_start_len_ptr,  # [num_seqs+1]
         BLOCK_Q: tl.constexpr,  # int
         num_seqs: tl.int32,
         FP8_OUT: tl.constexpr,  # bool
-=======
-    output_ptr,  # [num_tokens, num_query_heads, head_size]
-    query_ptr,  # [num_tokens, num_query_heads, head_size]
-    key_cache_ptr,  # [num_blks, num_kv_heads, head_size // x, blk_size, x]
-    value_cache_ptr,  # [num_blks, num_kv_heads, head_size, blk_size]
-    block_tables_ptr,  # [num_seqs, max_num_blocks_per_seq]
-    seq_lens_ptr,  # [num_seqs]
-    alibi_slopes_ptr,  # [num_query_heads]
-    scale,  # float32
-    k_scale,  # float32
-    v_scale,  # float32
-    softcap,  # float32
-    num_query_heads: tl.constexpr,  # int
-    num_queries_per_kv: tl.constexpr,  # int
-    block_table_stride: tl.int64,  # int
-    query_stride_0: tl.int64,  # int
-    query_stride_1: tl.int64,  # int, should be equal to head_size
-    output_stride_0: tl.int64,  # int
-    output_stride_1: tl.int64,  # int, should be equal to head_size
-    BLOCK_SIZE: tl.constexpr,  # int
-    HEAD_SIZE: tl.constexpr,  # int
-    HEAD_SIZE_PADDED: tl.constexpr,  # int, must be power of 2
-    USE_ALIBI_SLOPES: tl.constexpr,  # bool
-    USE_SOFTCAP: tl.constexpr,  # bool
-    SLIDING_WINDOW: tl.constexpr,  # int
-    stride_k_cache_0: tl.int64,  # int
-    stride_k_cache_1: tl.int64,  # int
-    stride_k_cache_2: tl.int64,  # int
-    stride_k_cache_3: tl.constexpr,  # int
-    stride_v_cache_0: tl.int64,  # int
-    stride_v_cache_1: tl.int64,  # int
-    stride_v_cache_2: tl.int64,  # int
-    stride_v_cache_3: tl.constexpr,  # int
-    query_start_len_ptr,  # [num_seqs+1]
-    BLOCK_Q: tl.constexpr,  # int
-    num_seqs: tl.int32,
->>>>>>> 92540529
 ):
 
     q_block_global_idx = tl.program_id(0)
