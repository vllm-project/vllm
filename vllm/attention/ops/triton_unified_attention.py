# SPDX-License-Identifier: Apache-2.0
# SPDX-FileCopyrightText: Copyright contributors to the vLLM project

# Authors:
#  - Burkhard Ringlein <ngl@zurich.ibm.com>
#  - Jan van Lunteren <jvl@zurich.ibm.com>
#  - Chih-Chieh Yang <chih.chieh.yang@ibm.com>
#  - Thomas Parnell <tpa@zurich.ibm.com>

import torch

from vllm.logger import init_logger
from vllm.triton_utils import tl, triton

logger = init_logger(__name__)


@triton.jit
def cdiv_fn(x, y):
    return (x + y - 1) // y


@triton.jit
def apply_softcap(S, x):
    Sdiv = S / x
    p1 = tl.exp(Sdiv)
    p2 = tl.exp(-Sdiv)
    return x * (p1 - p2) / (p1 + p2)


@triton.jit
def find_seq_idx(query_start_len_ptr, target_idx, num_seqs,
                 BLOCK_Q: tl.constexpr, use_q_block_mode: tl.constexpr):
    left: tl.int32 = 0
    right = num_seqs
    while left < right:
        mid = (left + right) // 2
        val = tl.load(query_start_len_ptr + mid)
        mid_val = val // BLOCK_Q + mid if use_q_block_mode else val

        if mid_val <= target_idx:
            left = mid + 1
        else:
            right = mid

    return left - 1


@triton.jit
def kernel_unified_attention_2d(
        output_ptr,  # [num_tokens, num_query_heads, head_size]
        query_ptr,  # [num_tokens, num_query_heads, head_size]
        key_cache_ptr,  # [num_blks, blk_size, num_kv_heads, head_size]
        value_cache_ptr,  # [num_blks, blk_size, num_kv_heads, head_size]
        sink_ptr,  # [num_query_heads]
        block_tables_ptr,  # [num_seqs, max_num_blocks_per_seq]
        seq_lens_ptr,  # [num_seqs]
        alibi_slopes_ptr,  # [num_query_heads]
        qq_bias_ptr,  # [num_query_tokens, num_query_tokens]
        scale,  # float32
        k_scale,  # float32
        v_scale,  # float32
        softcap,  # float32
        num_query_heads: tl.constexpr,  # int
        num_queries_per_kv: tl.constexpr,  # int
        block_table_stride: tl.int64,  # int
        query_stride_0: tl.int64,  # int
        query_stride_1: tl.int64,  # int, should be equal to head_size
        output_stride_0: tl.int64,  # int
        output_stride_1: tl.int64,  # int, should be equal to head_size
        qq_bias_stride_0: tl.int64,  # int
        BLOCK_SIZE: tl.constexpr,  # int
        HEAD_SIZE: tl.constexpr,  # int
        HEAD_SIZE_PADDED: tl.constexpr,  # int, must be power of 2
        USE_ALIBI_SLOPES: tl.constexpr,  # bool
        USE_QQ_BIAS: tl.constexpr,  # bool
        USE_SOFTCAP: tl.constexpr,  # bool
        USE_SINKS: tl.constexpr,  # bool
        SLIDING_WINDOW: tl.constexpr,  # int
        stride_k_cache_0: tl.int64,  # int
        stride_k_cache_1: tl.int64,  # int
        stride_k_cache_2: tl.int64,  # int
        stride_k_cache_3: tl.constexpr,  # int
        stride_v_cache_0: tl.int64,  # int
        stride_v_cache_1: tl.int64,  # int
        stride_v_cache_2: tl.int64,  # int
        stride_v_cache_3: tl.constexpr,  # int
        query_start_len_ptr,  # [num_seqs+1]
        BLOCK_Q: tl.constexpr,  # int
        num_seqs: tl.int32,
        BLOCK_M: tl.constexpr,  # int
        HAS_SINK: tl.constexpr,  # bool
):
    q_block_global_idx = tl.program_id(0)
    kv_head_idx = tl.program_id(1)

    seq_idx = find_seq_idx(query_start_len_ptr, q_block_global_idx, num_seqs,
                           BLOCK_Q, True)

    q_block_start_idx = tl.load(query_start_len_ptr +
                                seq_idx) // BLOCK_Q + seq_idx

    q_block_local_idx = q_block_global_idx - q_block_start_idx

    cur_batch_in_all_start_index = tl.load(query_start_len_ptr + seq_idx)
    cur_batch_in_all_stop_index = tl.load(query_start_len_ptr + seq_idx + 1)

    cur_batch_query_len = cur_batch_in_all_stop_index \
        - cur_batch_in_all_start_index

    if q_block_local_idx * BLOCK_Q >= cur_batch_query_len:
        return

    offs_m = tl.arange(0, BLOCK_M)
    offs_d = tl.arange(0, HEAD_SIZE_PADDED)
    query_pos = q_block_local_idx * BLOCK_Q + offs_m // num_queries_per_kv

    query_offset_0 = cur_batch_in_all_start_index + query_pos
    query_offset_1 = kv_head_idx * num_queries_per_kv + \
        offs_m % num_queries_per_kv
    query_offset = (query_offset_0[:, None] * query_stride_0 +
                    query_offset_1[:, None] * query_stride_1 + offs_d[None, :])

    dim_mask = tl.where(offs_d < HEAD_SIZE, 1, 0).to(tl.int1)
    query_mask_0 = tl.where(query_pos < cur_batch_query_len, 1, 0).to(tl.int1)
    query_mask_1 = tl.where(query_offset_1 < num_query_heads, 1, 0).to(tl.int1)

    # Q : (BLOCK_M, HEAD_SIZE_PADDED)
    Q = tl.load(
        query_ptr + query_offset,
        mask=dim_mask[None, :] & query_mask_0[:, None] & query_mask_1[:, None],
        other=0.0,
    )

    block_table_offset = seq_idx * block_table_stride

<<<<<<< HEAD
    if not HAS_SINK:
=======
    if not USE_SINKS:
>>>>>>> 4a6b72c2
        M = tl.full([BLOCK_M], float("-inf"), dtype=tl.float32)
    else:
        M = tl.load(
            sink_ptr + query_offset_1,
            mask=query_mask_1,
            other=float("-inf"),
        ).to(dtype=tl.float32)

    L = tl.full([BLOCK_M], 1.0, dtype=tl.float32)
    acc = tl.zeros([BLOCK_M, HEAD_SIZE_PADDED], dtype=tl.float32)

    # sequence len for this particular sequence
    seq_len = tl.load(seq_lens_ptr + seq_idx)

    # context length for this particular sequences
    context_len = seq_len - cur_batch_query_len

    # alibi slope for this head
    if USE_ALIBI_SLOPES:
        alibi_slope = tl.load(alibi_slopes_ptr + query_offset_1,
                              mask=query_mask_1,
                              other=0.0)

    # query-query attention bias
    if USE_QQ_BIAS:
        qq_bias_row_ptrs = (qq_bias_ptr + query_pos[:, None] * qq_bias_stride_0
                            )  # shape: [BLOCK_M]

    # compute the length of the longest sequence prefix spanned by any
    # query token in the current q_block (q_block_local_idx)
    max_seq_prefix_len = context_len + q_block_local_idx * BLOCK_Q + (
        BLOCK_M - 1) // num_queries_per_kv + 1

    # adjust for potential padding in the last q_block by considering the
    # actual sequence length
    max_seq_prefix_len = tl.minimum(max_seq_prefix_len, seq_len)

    # calculate the number of tiles (blocks) that need to be processed to
    # cover the longest sequence prefix (due to causal masking, blocks beyond
    # this prefix can be skipped)
    num_blocks = cdiv_fn(max_seq_prefix_len, BLOCK_SIZE)

    # iterate through tiles
    for j in range(0, num_blocks):

        physical_block_idx = tl.load(block_tables_ptr + block_table_offset + j)

        offs_n = tl.arange(0, BLOCK_SIZE)

        v_offset = (physical_block_idx * stride_v_cache_0 +
                    kv_head_idx * stride_v_cache_2 +
                    offs_d[None, :] * stride_v_cache_3 +
                    offs_n[:, None] * stride_v_cache_1)

        k_offset = (physical_block_idx * stride_k_cache_0 +
                    kv_head_idx * stride_k_cache_2 +
                    offs_d[:, None] * stride_k_cache_3 +
                    offs_n[None, :] * stride_k_cache_1)

        # K : (HEAD_SIZE, BLOCK_SIZE)
        K_load = tl.load(key_cache_ptr + k_offset,
                         mask=dim_mask[:, None],
                         other=0.0)

        if K_load.dtype.is_fp8():
            if Q.dtype.is_fp8():
                K = K_load
            else:
                K = (K_load.to(tl.float32) * tl.load(k_scale)).to(Q.dtype)
        else:
            K = K_load

        # V : (BLOCK_SIZE, HEAD_SIZE)
        V_load = tl.load(value_cache_ptr + v_offset,
                         mask=dim_mask[None, :],
                         other=0.0)

        if V_load.dtype.is_fp8():
            if Q.dtype.is_fp8():
                V = V_load
            else:
                V = (V_load.to(tl.float32) * tl.load(v_scale)).to(Q.dtype)
        else:
            V = V_load

        seq_offset = j * BLOCK_SIZE + offs_n

        seq_mask = seq_offset[None, :] < context_len + query_pos[:, None] + 1

        # S : (BLOCK_M, BLOCK_SIZE)
        S = tl.zeros(shape=(BLOCK_M, BLOCK_SIZE), dtype=tl.float32)

        S += scale * tl.dot(Q, K)

        if USE_SOFTCAP:
            S = apply_softcap(S, softcap)

        S = tl.where(query_mask_1[:, None] & query_mask_0[:, None] & seq_mask,
                     S, float("-inf"))

        if SLIDING_WINDOW > 0:
            S = tl.where((context_len + query_pos[:, None] - seq_offset)
                         < SLIDING_WINDOW, S, float("-inf"))

        if USE_ALIBI_SLOPES:
            S += alibi_slope[:, None] * (seq_offset - context_len)

        if USE_QQ_BIAS:
            # compute key positions relative to query section
            key_rel_pos = seq_offset - context_len  # shape: [BLOCK_SIZE]
            # load bias only for keys that correspond to queries
            is_query_key = key_rel_pos >= 0 and key_rel_pos < qq_bias_stride_0
            qq_bias = tl.load(
                qq_bias_row_ptrs + key_rel_pos[None, :],
                mask=is_query_key[None, :],  # avoid OOB for context keys
                other=0.0,
            )
            S += qq_bias

        # compute running maximum
        # m_j : (BLOCK_M,)
        m_j = tl.maximum(M, tl.max(S, axis=1))
        # For sliding window there's a chance the max is -inf due to masking of
        # the entire row. In this case we need to set m_j 0 to avoid NaN
        m_j = tl.where(m_j > float("-inf"), m_j, 0.0)

        # P : (BLOCK_M, BLOCK_SIZE)
        P = tl.exp(S - m_j[:, None])

        # l_j : (BLOCK_M,)
        l_j = tl.sum(P, axis=1)

        # alpha : (BLOCK_M, )
        alpha = tl.exp(M - m_j)

        # acc : (BLOCK_M, HEAD_SIZE_PADDED)
        acc = acc * alpha[:, None]

        # update constants
        L = L * alpha + l_j
        M = m_j

        # acc : (BLOCK_M, HEAD_SIZE_PADDED)
        acc += tl.dot(P.to(V.dtype), V)

    # epilogue
    acc = acc / L[:, None]

    output_offset = (query_offset_0[:, None] * output_stride_0 +
                     query_offset_1[:, None] * output_stride_1 +
                     offs_d[None, :])

    tl.store(
        output_ptr + output_offset,
        acc,
        mask=dim_mask[None, :] & query_mask_0[:, None] & query_mask_1[:, None],
    )


@triton.jit
def kernel_unified_attention_3d(
        segm_output_ptr,
        # [num_tokens, num_query_heads, num_segments, head_size]
        segm_max_ptr,  # [num_tokens, num_query_heads, num_segments]
        segm_expsum_ptr,  # [num_tokens, num_query_heads, num_segments]
        query_ptr,  # [num_tokens, num_query_heads, head_size]
        key_cache_ptr,  # [num_blks, num_kv_heads, head_size // x, blk_size, x]
        value_cache_ptr,  # [num_blks, num_kv_heads, head_size, blk_size]
        sink_ptr,  # [num_query_heads]
        block_tables_ptr,  # [num_seqs, max_num_blocks_per_seq]
        seq_lens_ptr,  # [num_seqs]
        alibi_slopes_ptr,  # [num_query_heads]
        qq_bias_ptr,  # [num_query_tokens, num_query_tokens]
        scale,  # float32
        k_scale,  # float32
        v_scale,  # float32
        softcap,  # float32
        num_query_heads: tl.constexpr,  # int
        num_queries_per_kv: tl.constexpr,  # int
        block_table_stride: tl.int64,  # int
        query_stride_0: tl.int64,  # int
        query_stride_1: tl.int64,  # int, should be equal to head_size
        qq_bias_stride_0: tl.int64,  # int
        BLOCK_SIZE: tl.constexpr,  # int
        HEAD_SIZE: tl.constexpr,  # int
        HEAD_SIZE_PADDED: tl.constexpr,  # int, must be power of 2
        USE_ALIBI_SLOPES: tl.constexpr,  # bool
        USE_QQ_BIAS: tl.constexpr,  # bool
        USE_SOFTCAP: tl.constexpr,  # bool
        USE_SINKS: tl.constexpr,  # bool
        SLIDING_WINDOW: tl.constexpr,  # int
        stride_k_cache_0: tl.int64,  # int
        stride_k_cache_1: tl.int64,  # int
        stride_k_cache_2: tl.int64,  # int
        stride_k_cache_3: tl.constexpr,  # int
        stride_v_cache_0: tl.int64,  # int
        stride_v_cache_1: tl.int64,  # int
        stride_v_cache_2: tl.int64,  # int
        stride_v_cache_3: tl.constexpr,  # int
        query_start_len_ptr,  # [num_seqs+1]
        BLOCK_Q: tl.constexpr,  # int
        num_seqs: tl.int32,
        BLOCK_M: tl.constexpr,  # int
        NUM_SEGMENTS_PER_SEQ: tl.constexpr,  # int
        HAS_SINK: tl.constexpr,  # bool
):
    q_block_global_idx = tl.program_id(0)
    kv_head_idx = tl.program_id(1)
    segm_idx = tl.program_id(2)

    seq_idx = find_seq_idx(query_start_len_ptr, q_block_global_idx, num_seqs,
                           BLOCK_Q, True)

    q_block_start_idx = tl.load(query_start_len_ptr +
                                seq_idx) // BLOCK_Q + seq_idx

    q_block_local_idx = q_block_global_idx - q_block_start_idx

    cur_batch_in_all_start_index = tl.load(query_start_len_ptr + seq_idx)
    cur_batch_in_all_stop_index = tl.load(query_start_len_ptr + seq_idx + 1)

    cur_batch_query_len = cur_batch_in_all_stop_index \
        - cur_batch_in_all_start_index

    if q_block_local_idx * BLOCK_Q >= cur_batch_query_len:
        return

    # sequence len for this particular sequence
    seq_len = tl.load(seq_lens_ptr + seq_idx)

    # number of segments for this particular sequence
    num_segments = NUM_SEGMENTS_PER_SEQ
    blocks_per_segment = cdiv_fn(seq_len, num_segments * BLOCK_SIZE)

    if segm_idx * blocks_per_segment * BLOCK_SIZE >= seq_len:
        return

    offs_m = tl.arange(0, BLOCK_M)
    offs_d = tl.arange(0, HEAD_SIZE_PADDED)

    query_pos = q_block_local_idx * BLOCK_Q + offs_m // num_queries_per_kv

    query_offset_0 = cur_batch_in_all_start_index + query_pos
    query_offset_1 = kv_head_idx * num_queries_per_kv + \
        offs_m % num_queries_per_kv

    query_offset = (query_offset_0[:, None] * query_stride_0 +
                    query_offset_1[:, None] * query_stride_1 + offs_d[None, :])

    dim_mask = tl.where(offs_d < HEAD_SIZE, 1, 0).to(tl.int1)
    query_mask_0 = tl.where(query_pos < cur_batch_query_len, 1, 0).to(tl.int1)
    query_mask_1 = tl.where(query_offset_1 < num_query_heads, 1, 0).to(tl.int1)

    # Q : (BLOCK_M, HEAD_SIZE_PADDED)
    Q = tl.load(
        query_ptr + query_offset,
        mask=dim_mask[None, :] & query_mask_0[:, None] & query_mask_1[:, None],
        other=0.0,
    )

    block_table_offset = seq_idx * block_table_stride

<<<<<<< HEAD
    if not HAS_SINK or segm_idx != 0:
        M = tl.full([BLOCK_M], float("-inf"), dtype=tl.float32)
=======
    if USE_SINKS:
        if segm_idx == 0:
            M = tl.load(
                sink_ptr + query_offset_1,
                mask=query_mask_1,
                other=float("-inf"),
            ).to(dtype=tl.float32)
        else:
            M = tl.full([BLOCK_M], float("-inf"), dtype=tl.float32)
>>>>>>> 4a6b72c2
    else:
        M = tl.full([BLOCK_M], float("-inf"), dtype=tl.float32)

    L = tl.full([BLOCK_M], 1.0, dtype=tl.float32)
    acc = tl.zeros([BLOCK_M, HEAD_SIZE_PADDED], dtype=tl.float32)

    # context length for this particular sequences
    context_len = seq_len - cur_batch_query_len

    # alibi slope for this head
    if USE_ALIBI_SLOPES:
        alibi_slope = tl.load(alibi_slopes_ptr + query_offset_1,
                              mask=query_mask_1,
                              other=0.0)

    # query-query attention bias
    if USE_QQ_BIAS:
        qq_bias_row_ptrs = (qq_bias_ptr + query_pos[:, None] * qq_bias_stride_0
                            )  # shape: [BLOCK_M]

    num_blocks = cdiv_fn(seq_len, BLOCK_SIZE)

    # iterate through tiles within current segment
    for j in range(
            segm_idx * blocks_per_segment,
            min((segm_idx + 1) * blocks_per_segment, num_blocks),
    ):
        physical_block_idx = tl.load(block_tables_ptr + block_table_offset + j)

        offs_n = tl.arange(0, BLOCK_SIZE)

        v_offset = (physical_block_idx * stride_v_cache_0 +
                    kv_head_idx * stride_v_cache_2 +
                    offs_d[None, :] * stride_v_cache_3 +
                    offs_n[:, None] * stride_v_cache_1)

        k_offset = (physical_block_idx * stride_k_cache_0 +
                    kv_head_idx * stride_k_cache_2 +
                    offs_d[:, None] * stride_k_cache_3 +
                    offs_n[None, :] * stride_k_cache_1)

        # K : (HEAD_SIZE, BLOCK_SIZE)
        K_load = tl.load(key_cache_ptr + k_offset,
                         mask=dim_mask[:, None],
                         other=0.0)

        if K_load.dtype.is_fp8():
            if Q.dtype.is_fp8():
                K = K_load
            else:
                K = (K_load.to(tl.float32) * tl.load(k_scale)).to(Q.dtype)
        else:
            K = K_load

        # V : (BLOCK_SIZE, HEAD_SIZE)
        V_load = tl.load(value_cache_ptr + v_offset,
                         mask=dim_mask[None, :],
                         other=0.0)

        if V_load.dtype.is_fp8():
            if Q.dtype.is_fp8():
                V = V_load
            else:
                V = (V_load.to(tl.float32) * tl.load(v_scale)).to(Q.dtype)
        else:
            V = V_load

        seq_offset = j * BLOCK_SIZE + offs_n

        seq_mask = seq_offset[None, :] < context_len + query_pos[:, None] + 1

        # S : (BLOCK_M, BLOCK_SIZE)
        S = tl.zeros(shape=(BLOCK_M, BLOCK_SIZE), dtype=tl.float32)

        S += scale * tl.dot(Q, K)

        if USE_SOFTCAP:
            S = apply_softcap(S, softcap)

        S = tl.where(query_mask_1[:, None] & query_mask_0[:, None] & seq_mask,
                     S, float("-inf"))

        if SLIDING_WINDOW > 0:
            S = tl.where((context_len + query_pos[:, None] - seq_offset)
                         < SLIDING_WINDOW, S, float("-inf"))

        if USE_ALIBI_SLOPES:
            S += alibi_slope[:, None] * (seq_offset - context_len)

        if USE_QQ_BIAS:
            # compute key positions relative to query section
            key_rel_pos = seq_offset - context_len  # shape: [BLOCK_SIZE]
            # load bias only for keys that correspond to queries
            is_query_key = key_rel_pos >= 0 and key_rel_pos < qq_bias_stride_0
            qq_bias = tl.load(
                qq_bias_row_ptrs + key_rel_pos[None, :],
                mask=is_query_key[None, :],  # avoid OOB for context keys
                other=0.0,
            )
            S += qq_bias

        # compute running maximum
        # m_j : (BLOCK_M,)
        m_j = tl.maximum(M, tl.max(S, axis=1))
        # For sliding window there's a chance the max is -inf due to masking of
        # the entire row. In this case we need to set m_j 0 to avoid NaN
        m_j = tl.where(m_j > float("-inf"), m_j, 0.0)

        # P : (BLOCK_M, BLOCK_SIZE,)
        P = tl.exp(S - m_j[:, None])

        # l_j : (BLOCK_M,)
        l_j = tl.sum(P, axis=1)

        # alpha : (BLOCK_M, )
        alpha = tl.exp(M - m_j)

        # acc : (BLOCK_M, HEAD_SIZE_PADDED)
        acc = acc * alpha[:, None]

        # update constants
        L = L * alpha + l_j
        M = m_j

        # acc : (BLOCK_M, HEAD_SIZE_PADDED)
        acc += tl.dot(P.to(V.dtype), V)

    segm_output_offset = (
        query_offset_0[:, None].to(tl.int64) *
        (num_query_heads * NUM_SEGMENTS_PER_SEQ * HEAD_SIZE_PADDED) +
        query_offset_1[:, None] * (NUM_SEGMENTS_PER_SEQ * HEAD_SIZE_PADDED) +
        segm_idx * HEAD_SIZE_PADDED + tl.arange(0, HEAD_SIZE_PADDED)[None, :])
    tl.store(
        segm_output_ptr + segm_output_offset,
        acc,
        mask=dim_mask[None, :] & query_mask_0[:, None] & query_mask_1[:, None],
    )
    segm_offset = (query_offset_0.to(tl.int64) *
                   (num_query_heads * NUM_SEGMENTS_PER_SEQ) +
                   query_offset_1 * NUM_SEGMENTS_PER_SEQ + segm_idx)
    tl.store(segm_max_ptr + segm_offset, M, mask=query_mask_0 & query_mask_1)
    tl.store(segm_expsum_ptr + segm_offset,
             L,
             mask=query_mask_0 & query_mask_1)


@triton.jit
def reduce_segments(
        output_ptr,  # [num_tokens, num_query_heads, head_size]
        segm_output_ptr,
        #[num_tokens, num_query_heads, max_num_segments, head_size]
        segm_max_ptr,  # [num_tokens, num_query_heads, max_num_segments]
        segm_expsum_ptr,  # [num_tokens, num_query_heads, max_num_segments]
        seq_lens_ptr,  # [num_seqs]
        num_seqs,  # int
        num_query_heads: tl.constexpr,  # int
        output_stride_0: tl.int64,  # int
        output_stride_1: tl.int64,  # int, should be equal to head_size
        block_table_stride: tl.int64,  # int
        BLOCK_SIZE: tl.constexpr,  # int
        HEAD_SIZE: tl.constexpr,  # int, must be power of 2
        HEAD_SIZE_PADDED: tl.constexpr,  # int, must be power of 2
        query_start_len_ptr,  # [num_seqs+1]
        BLOCK_Q: tl.constexpr,  # int
        NUM_SEGMENTS_PER_SEQ: tl.constexpr,  # int
):
    query_token_idx = tl.program_id(0)
    query_head_idx = tl.program_id(1)

    seq_idx = find_seq_idx(query_start_len_ptr, query_token_idx, num_seqs,
                           BLOCK_Q, False)

    # sequence len for this particular sequence
    seq_len = tl.load(seq_lens_ptr + seq_idx)

    # number of segments for this particular sequence
    num_segments = NUM_SEGMENTS_PER_SEQ
    blocks_per_segment = cdiv_fn(seq_len, num_segments * BLOCK_SIZE)

    # create masks for subsequent loads
    act_num_segments = cdiv_fn(seq_len, blocks_per_segment * BLOCK_SIZE)
    segm_mask = tl.arange(0, NUM_SEGMENTS_PER_SEQ) < tl.full(
        [NUM_SEGMENTS_PER_SEQ], act_num_segments, dtype=tl.int32)
    dim_mask = tl.where(tl.arange(0, HEAD_SIZE_PADDED) < HEAD_SIZE, 1,
                        0).to(tl.int1)

    # load segment maxima
    segm_offset = (query_token_idx.to(tl.int64) *
                   (num_query_heads * NUM_SEGMENTS_PER_SEQ) +
                   query_head_idx * NUM_SEGMENTS_PER_SEQ +
                   tl.arange(0, NUM_SEGMENTS_PER_SEQ))
    segm_max = tl.load(segm_max_ptr + segm_offset,
                       mask=segm_mask,
                       other=float("-inf"))
    overall_max = tl.max(segm_max)

    # load and rescale segment exp sums
    segm_expsum = tl.load(segm_expsum_ptr + segm_offset,
                          mask=segm_mask,
                          other=0.0)
    segm_expsum = segm_expsum * tl.exp(segm_max - overall_max)
    overall_expsum = tl.sum(segm_expsum)

    # load, rescale, and add segment attention outputs
    segm_output_offset = (
        query_token_idx.to(tl.int64) *
        (num_query_heads * NUM_SEGMENTS_PER_SEQ * HEAD_SIZE_PADDED) +
        query_head_idx * (NUM_SEGMENTS_PER_SEQ * HEAD_SIZE_PADDED) +
        tl.arange(0, NUM_SEGMENTS_PER_SEQ)[:, None] * HEAD_SIZE_PADDED +
        tl.arange(0, HEAD_SIZE_PADDED)[None, :])
    segm_output = tl.load(
        segm_output_ptr + segm_output_offset,
        mask=segm_mask[:, None] & dim_mask[None, :],
        other=0.0,
    )
    segm_output *= tl.exp(segm_max - overall_max)[:, None]
    acc_sum = tl.sum(segm_output, axis=0)
    # safely divide by overall_expsum, returning 0.0 if overall_expsum is 0
    acc = tl.where(overall_expsum == 0.0, 0.0, acc_sum / overall_expsum)

    # write result
    output_offset = (query_token_idx * output_stride_0 +
                     query_head_idx * output_stride_1 +
                     tl.arange(0, HEAD_SIZE_PADDED))
    tl.store(output_ptr + output_offset, acc, mask=dim_mask)


def unified_attention(
    q,
    k,
    v,
    out,
    cu_seqlens_q,
    max_seqlen_q,
    seqused_k,
    max_seqlen_k,
    softmax_scale,
    causal,
    window_size,
    block_table,
    softcap,
    q_descale,
    k_descale,
    v_descale,
    alibi_slopes=None,
    qq_bias=None,
    # Optional tensor for sinks
    sinks=None,
):
    assert causal, "Only causal attention is supported"
    assert q_descale is None, "Q scales not supported"

    block_size = v.shape[1]
    assert q.element_size() >= 2 or block_size >= 32, \
        "Block size must be at least 32 for fp8"

    if sinks is not None:
        assert sinks.shape[0] == q.shape[1], \
        "Sinks must be num_query_heads size"

    use_alibi_slopes = alibi_slopes is not None
    use_qq_bias = qq_bias is not None

    block_size = v.shape[1]
    num_seqs = len(seqused_k)
    num_query_heads = q.shape[1]
    num_kv_heads = k.shape[2]
    num_queries_per_kv = num_query_heads // num_kv_heads
    head_size = q.shape[2]

    BLOCK_M = 16
    BLOCK_Q = BLOCK_M // num_queries_per_kv

    # Ideally we would launch with kernel with:
    # \sum_i[ceil(query_len[i] / BLOCK_Q)] blocks.
    # However, it is slow to realize the query_lens on cpu.
    # Instead we use upper-bound:
    # \sum_i[ceil(query_len[i] / BLOCK_Q)]
    #   <= \sum_i[floor(query_len[i] / BLOCK_Q) + 1]
    #    = \sum_i[floor(query_len[i] / BLOCK_Q)] + num_seqs
    #   <= floor(\sum_i(query_len[i]) / BLOCK_Q) + num_seqs
    #    = floor(q.shape[0] / BLOCK_Q) + num_seqs
    total_num_q_blocks = q.shape[0] // BLOCK_Q + num_seqs

    # if batch contains a prefill
    if max_seqlen_q > 1 or total_num_q_blocks * num_kv_heads > 128:
        kernel_unified_attention_2d[(
            total_num_q_blocks,
            num_kv_heads,
        )](
            output_ptr=out,
            query_ptr=q,
            key_cache_ptr=k,
            value_cache_ptr=v,
            sink_ptr=sinks,
            block_tables_ptr=block_table,
            seq_lens_ptr=seqused_k,
            alibi_slopes_ptr=alibi_slopes,
            qq_bias_ptr=qq_bias,
            scale=softmax_scale,
            k_scale=k_descale,
            v_scale=v_descale,
            softcap=softcap,
            num_query_heads=num_query_heads,
            num_queries_per_kv=num_queries_per_kv,
            block_table_stride=block_table.stride(0),
            query_stride_0=q.stride(0),
            query_stride_1=q.stride(1),
            output_stride_0=out.stride(0),
            output_stride_1=out.stride(1),
            qq_bias_stride_0=qq_bias.stride(0) if use_qq_bias else 0,
            BLOCK_SIZE=block_size,
            HEAD_SIZE=head_size,
            HEAD_SIZE_PADDED=triton.next_power_of_2(head_size),
            USE_ALIBI_SLOPES=use_alibi_slopes,
            USE_QQ_BIAS=use_qq_bias,
            USE_SOFTCAP=(softcap > 0),
            USE_SINKS=(sinks is not None),
            SLIDING_WINDOW=(1 + window_size[0]),
            stride_k_cache_0=k.stride(0),
            stride_k_cache_1=k.stride(1),
            stride_k_cache_2=k.stride(2),
            stride_k_cache_3=k.stride(3),
            stride_v_cache_0=v.stride(0),
            stride_v_cache_1=v.stride(1),
            stride_v_cache_2=v.stride(2),
            stride_v_cache_3=v.stride(3),
            query_start_len_ptr=cu_seqlens_q,
            BLOCK_Q=BLOCK_Q,
            num_seqs=num_seqs,
            BLOCK_M=BLOCK_M,
            HAS_SINK=(sinks is not None),
        )
    else:
        # for initial version, NUM_SEGMENTS = 16 is chosen as a default
        # value that showed good performance in tests
        NUM_SEGMENTS = 16

        segm_output = torch.empty(
            q.shape[0],
            num_query_heads,
            NUM_SEGMENTS,
            triton.next_power_of_2(head_size),
            dtype=torch.float32,
            device=q.device,
        )
        segm_max = torch.empty(
            q.shape[0],
            num_query_heads,
            NUM_SEGMENTS,
            dtype=torch.float32,
            device=q.device,
        )
        segm_expsum = torch.empty(
            q.shape[0],
            num_query_heads,
            NUM_SEGMENTS,
            dtype=torch.float32,
            device=q.device,
        )

        kernel_unified_attention_3d[(
            total_num_q_blocks, num_kv_heads, NUM_SEGMENTS)](
                segm_output_ptr=segm_output,
                segm_max_ptr=segm_max,
                segm_expsum_ptr=segm_expsum,
                query_ptr=q,
                key_cache_ptr=k,
                value_cache_ptr=v,
                sink_ptr=sinks,
                block_tables_ptr=block_table,
                seq_lens_ptr=seqused_k,
                alibi_slopes_ptr=alibi_slopes,
                qq_bias_ptr=qq_bias,
                scale=softmax_scale,
                k_scale=k_descale,
                v_scale=v_descale,
                softcap=softcap,
                num_query_heads=num_query_heads,
                num_queries_per_kv=num_queries_per_kv,
                block_table_stride=block_table.stride(0),
                query_stride_0=q.stride(0),
                query_stride_1=q.stride(1),
                qq_bias_stride_0=qq_bias.stride(0) if use_qq_bias else 0,
                BLOCK_SIZE=block_size,
                HEAD_SIZE=head_size,
                HEAD_SIZE_PADDED=triton.next_power_of_2(head_size),
                USE_ALIBI_SLOPES=use_alibi_slopes,
                USE_QQ_BIAS=use_qq_bias,
                USE_SOFTCAP=(softcap > 0),
                USE_SINKS=(sinks is not None),
                SLIDING_WINDOW=(1 + window_size[0]),
                stride_k_cache_0=k.stride(0),
                stride_k_cache_1=k.stride(1),
                stride_k_cache_2=k.stride(2),
                stride_k_cache_3=k.stride(3),
                stride_v_cache_0=v.stride(0),
                stride_v_cache_1=v.stride(1),
                stride_v_cache_2=v.stride(2),
                stride_v_cache_3=v.stride(3),
                query_start_len_ptr=cu_seqlens_q,
                BLOCK_Q=BLOCK_Q,
                num_seqs=num_seqs,
                BLOCK_M=BLOCK_M,
                NUM_SEGMENTS_PER_SEQ=NUM_SEGMENTS,
                HAS_SINK=(sinks is not None),
            )

        reduce_segments[(q.shape[0], num_query_heads)](
            output_ptr=out,
            segm_output_ptr=segm_output,
            segm_max_ptr=segm_max,
            segm_expsum_ptr=segm_expsum,
            seq_lens_ptr=seqused_k,
            num_seqs=num_seqs,
            num_query_heads=num_query_heads,
            output_stride_0=out.stride(0),
            output_stride_1=out.stride(1),
            block_table_stride=block_table.stride(0),
            BLOCK_SIZE=block_size,
            HEAD_SIZE=head_size,
            HEAD_SIZE_PADDED=triton.next_power_of_2(head_size),
            query_start_len_ptr=cu_seqlens_q,
            BLOCK_Q=BLOCK_Q,
            NUM_SEGMENTS_PER_SEQ=NUM_SEGMENTS,
        )<|MERGE_RESOLUTION|>--- conflicted
+++ resolved
@@ -134,11 +134,7 @@
 
     block_table_offset = seq_idx * block_table_stride
 
-<<<<<<< HEAD
-    if not HAS_SINK:
-=======
     if not USE_SINKS:
->>>>>>> 4a6b72c2
         M = tl.full([BLOCK_M], float("-inf"), dtype=tl.float32)
     else:
         M = tl.load(
@@ -401,10 +397,6 @@
 
     block_table_offset = seq_idx * block_table_stride
 
-<<<<<<< HEAD
-    if not HAS_SINK or segm_idx != 0:
-        M = tl.full([BLOCK_M], float("-inf"), dtype=tl.float32)
-=======
     if USE_SINKS:
         if segm_idx == 0:
             M = tl.load(
@@ -414,7 +406,6 @@
             ).to(dtype=tl.float32)
         else:
             M = tl.full([BLOCK_M], float("-inf"), dtype=tl.float32)
->>>>>>> 4a6b72c2
     else:
         M = tl.full([BLOCK_M], float("-inf"), dtype=tl.float32)
 
