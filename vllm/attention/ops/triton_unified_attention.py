# SPDX-License-Identifier: Apache-2.0
# SPDX-FileCopyrightText: Copyright contributors to the vLLM project

# Authors:
#  - Burkhard Ringlein <ngl@zurich.ibm.com>
#  - Jan van Lunteren <jvl@zurich.ibm.com>
#  - Chih-Chieh Yang <chih.chieh.yang@ibm.com>
#  - Thomas Parnell <tpa@zurich.ibm.com>

import torch

from vllm.logger import init_logger
from vllm.platforms import current_platform
from vllm.triton_utils import tl, triton

logger = init_logger(__name__)
float8_info = torch.finfo(current_platform.fp8_dtype())


@triton.jit
def cdiv_fn(x, y):
    return (x + y - 1) // y


@triton.jit
def apply_softcap(S, x):
    Sdiv = S / x
    p1 = tl.exp(Sdiv)
    p2 = tl.exp(-Sdiv)
    return x * (p1 - p2) / (p1 + p2)


@triton.jit
def find_seq_idx(query_start_len_ptr, target_idx, num_seqs,
                 BLOCK_Q: tl.constexpr, use_q_block_mode: tl.constexpr):
    left: tl.int32 = 0
    right = num_seqs
    while left < right:
        mid = (left + right) // 2
        val = tl.load(query_start_len_ptr + mid)
        mid_val = val // BLOCK_Q + mid if use_q_block_mode else val

        if mid_val <= target_idx:
            left = mid + 1
        else:
            right = mid

    return left - 1


@triton.jit
def kernel_unified_attention_2d(
<<<<<<< HEAD
    output_ptr,  # [num_tokens, num_query_heads, head_size]
    query_ptr,  # [num_tokens, num_query_heads, head_size]
    key_cache_ptr,  # [num_blks, blk_size, num_kv_heads, head_size]
    value_cache_ptr,  # [num_blks, blk_size, num_kv_heads, head_size]
    sink_ptr,  # [num_query_heads]
    block_tables_ptr,  # [num_seqs, max_num_blocks_per_seq]
    seq_lens_ptr,  # [num_seqs]
    alibi_slopes_ptr,  # [num_query_heads]
    qq_bias_ptr,  # [num_query_tokens, num_query_tokens]
    scale,  # float32
    k_scale,  # float32
    v_scale,  # float32
    out_scale,  # float32
    softcap,  # float32
    num_query_heads: tl.constexpr,  # int
    num_queries_per_kv: tl.constexpr,  # int
    block_table_stride: tl.int64,  # int
    query_stride_0: tl.int64,  # int
    query_stride_1: tl.int64,  # int, should be equal to head_size
    output_stride_0: tl.int64,  # int
    output_stride_1: tl.int64,  # int, should be equal to head_size
    qq_bias_stride_0: tl.int64,  # int
    BLOCK_SIZE: tl.constexpr,  # int
    HEAD_SIZE: tl.constexpr,  # int
    HEAD_SIZE_PADDED: tl.constexpr,  # int, must be power of 2
    USE_ALIBI_SLOPES: tl.constexpr,  # bool
    USE_QQ_BIAS: tl.constexpr,  # bool
    USE_SOFTCAP: tl.constexpr,  # bool
    SLIDING_WINDOW: tl.constexpr,  # int
    stride_k_cache_0: tl.int64,  # int
    stride_k_cache_1: tl.int64,  # int
    stride_k_cache_2: tl.int64,  # int
    stride_k_cache_3: tl.constexpr,  # int
    stride_v_cache_0: tl.int64,  # int
    stride_v_cache_1: tl.int64,  # int
    stride_v_cache_2: tl.int64,  # int
    stride_v_cache_3: tl.constexpr,  # int
    query_start_len_ptr,  # [num_seqs+1]
    BLOCK_Q: tl.constexpr,  # int
    num_seqs: tl.int32,
    BLOCK_M: tl.constexpr,  # int
    USE_FP8: tl.constexpr,  # bool
    FP8_MIN: tl.constexpr = float8_info.min,
    FP8_MAX: tl.constexpr = float8_info.max,
=======
        output_ptr,  # [num_tokens, num_query_heads, head_size]
        query_ptr,  # [num_tokens, num_query_heads, head_size]
        key_cache_ptr,  # [num_blks, blk_size, num_kv_heads, head_size]
        value_cache_ptr,  # [num_blks, blk_size, num_kv_heads, head_size]
        sink_ptr,  # [num_query_heads]
        block_tables_ptr,  # [num_seqs, max_num_blocks_per_seq]
        seq_lens_ptr,  # [num_seqs]
        alibi_slopes_ptr,  # [num_query_heads]
        qq_bias_ptr,  # [num_query_tokens, num_query_tokens]
        scale,  # float32
        k_scale,  # float32
        v_scale,  # float32
        softcap,  # float32
        num_query_heads: tl.constexpr,  # int
        num_queries_per_kv: tl.constexpr,  # int
        block_table_stride: tl.int64,  # int
        query_stride_0: tl.int64,  # int
        query_stride_1: tl.int64,  # int, should be equal to head_size
        output_stride_0: tl.int64,  # int
        output_stride_1: tl.int64,  # int, should be equal to head_size
        qq_bias_stride_0: tl.int64,  # int
        BLOCK_SIZE: tl.constexpr,  # int
        HEAD_SIZE: tl.constexpr,  # int
        HEAD_SIZE_PADDED: tl.constexpr,  # int, must be power of 2
        USE_ALIBI_SLOPES: tl.constexpr,  # bool
        USE_QQ_BIAS: tl.constexpr,  # bool
        USE_SOFTCAP: tl.constexpr,  # bool
        USE_SINKS: tl.constexpr,  # bool
        SLIDING_WINDOW: tl.constexpr,  # int
        stride_k_cache_0: tl.int64,  # int
        stride_k_cache_1: tl.int64,  # int
        stride_k_cache_2: tl.int64,  # int
        stride_k_cache_3: tl.constexpr,  # int
        stride_v_cache_0: tl.int64,  # int
        stride_v_cache_1: tl.int64,  # int
        stride_v_cache_2: tl.int64,  # int
        stride_v_cache_3: tl.constexpr,  # int
        query_start_len_ptr,  # [num_seqs+1]
        BLOCK_Q: tl.constexpr,  # int
        num_seqs: tl.int32,
        BLOCK_M: tl.constexpr,  # int
>>>>>>> 31f09c61
):
    q_block_global_idx = tl.program_id(0)
    kv_head_idx = tl.program_id(1)

    seq_idx = find_seq_idx(query_start_len_ptr, q_block_global_idx, num_seqs,
                           BLOCK_Q, True)

    q_block_start_idx = tl.load(query_start_len_ptr +
                                seq_idx) // BLOCK_Q + seq_idx

    q_block_local_idx = q_block_global_idx - q_block_start_idx

    cur_batch_in_all_start_index = tl.load(query_start_len_ptr + seq_idx)
    cur_batch_in_all_stop_index = tl.load(query_start_len_ptr + seq_idx + 1)

    cur_batch_query_len = cur_batch_in_all_stop_index \
        - cur_batch_in_all_start_index

    if q_block_local_idx * BLOCK_Q >= cur_batch_query_len:
        return

    offs_m = tl.arange(0, BLOCK_M)
    offs_d = tl.arange(0, HEAD_SIZE_PADDED)
    query_pos = q_block_local_idx * BLOCK_Q + offs_m // num_queries_per_kv

    query_offset_0 = cur_batch_in_all_start_index + query_pos
    query_offset_1 = kv_head_idx * num_queries_per_kv + \
        offs_m % num_queries_per_kv
    query_offset = (query_offset_0[:, None] * query_stride_0 +
                    query_offset_1[:, None] * query_stride_1 + offs_d[None, :])

    dim_mask = tl.where(offs_d < HEAD_SIZE, 1, 0).to(tl.int1)
    query_mask_0 = tl.where(query_pos < cur_batch_query_len, 1, 0).to(tl.int1)
    query_mask_1 = tl.where(query_offset_1 < num_query_heads, 1, 0).to(tl.int1)

    # Q : (BLOCK_M, HEAD_SIZE_PADDED)
    Q = tl.load(
        query_ptr + query_offset,
        mask=dim_mask[None, :] & query_mask_0[:, None] & query_mask_1[:, None],
        other=0.0,
    )

    block_table_offset = seq_idx * block_table_stride

    if not USE_SINKS:
        M = tl.full([BLOCK_M], float("-inf"), dtype=tl.float32)
    else:
        M = tl.load(
            sink_ptr + query_offset_1,
            mask=query_mask_1,
            other=float("-inf"),
        ).to(dtype=tl.float32)

    L = tl.full([BLOCK_M], 1.0, dtype=tl.float32)
    acc = tl.zeros([BLOCK_M, HEAD_SIZE_PADDED], dtype=tl.float32)

    # sequence len for this particular sequence
    seq_len = tl.load(seq_lens_ptr + seq_idx)

    # context length for this particular sequences
    context_len = seq_len - cur_batch_query_len

    # alibi slope for this head
    if USE_ALIBI_SLOPES:
        alibi_slope = tl.load(alibi_slopes_ptr + query_offset_1,
                              mask=query_mask_1,
                              other=0.0)

    # query-query attention bias
    if USE_QQ_BIAS:
        qq_bias_row_ptrs = (qq_bias_ptr + query_pos[:, None] * qq_bias_stride_0
                            )  # shape: [BLOCK_M]

    # compute the length of the longest sequence prefix spanned by any
    # query token in the current q_block (q_block_local_idx)
    max_seq_prefix_len = context_len + q_block_local_idx * BLOCK_Q + (
        BLOCK_M - 1) // num_queries_per_kv + 1

    # adjust for potential padding in the last q_block by considering the
    # actual sequence length
    max_seq_prefix_len = tl.minimum(max_seq_prefix_len, seq_len)

    # calculate the number of tiles (blocks) that need to be processed to
    # cover the longest sequence prefix (due to causal masking, blocks beyond
    # this prefix can be skipped)
    num_blocks = cdiv_fn(max_seq_prefix_len, BLOCK_SIZE)

    # iterate through tiles
    for j in range(0, num_blocks):

        physical_block_idx = tl.load(block_tables_ptr + block_table_offset + j)

        offs_n = tl.arange(0, BLOCK_SIZE)

        v_offset = (physical_block_idx * stride_v_cache_0 +
                    kv_head_idx * stride_v_cache_2 +
                    offs_d[None, :] * stride_v_cache_3 +
                    offs_n[:, None] * stride_v_cache_1)

        k_offset = (physical_block_idx * stride_k_cache_0 +
                    kv_head_idx * stride_k_cache_2 +
                    offs_d[:, None] * stride_k_cache_3 +
                    offs_n[None, :] * stride_k_cache_1)

        # K : (HEAD_SIZE, BLOCK_SIZE)
        K_load = tl.load(key_cache_ptr + k_offset,
                         mask=dim_mask[:, None],
                         other=0.0)

        if K_load.dtype.is_fp8():
            if Q.dtype.is_fp8():
                K = K_load
            else:
                K = (K_load.to(tl.float32) * tl.load(k_scale)).to(Q.dtype)
        else:
            K = K_load

        # V : (BLOCK_SIZE, HEAD_SIZE)
        V_load = tl.load(value_cache_ptr + v_offset,
                         mask=dim_mask[None, :],
                         other=0.0)

        if V_load.dtype.is_fp8():
            if Q.dtype.is_fp8():
                V = V_load
            else:
                V = (V_load.to(tl.float32) * tl.load(v_scale)).to(Q.dtype)
        else:
            V = V_load

        seq_offset = j * BLOCK_SIZE + offs_n

        seq_mask = seq_offset[None, :] < context_len + query_pos[:, None] + 1

        # S : (BLOCK_M, BLOCK_SIZE)
        S = tl.zeros(shape=(BLOCK_M, BLOCK_SIZE), dtype=tl.float32)

        S += scale * tl.dot(Q, K)

        if USE_SOFTCAP:
            S = apply_softcap(S, softcap)

        S = tl.where(query_mask_1[:, None] & query_mask_0[:, None] & seq_mask,
                     S, float("-inf"))

        if SLIDING_WINDOW > 0:
            S = tl.where((context_len + query_pos[:, None] - seq_offset)
                         < SLIDING_WINDOW, S, float("-inf"))

        if USE_ALIBI_SLOPES:
            S += alibi_slope[:, None] * (seq_offset - context_len)

        if USE_QQ_BIAS:
            # compute key positions relative to query section
            key_rel_pos = seq_offset - context_len  # shape: [BLOCK_SIZE]
            # load bias only for keys that correspond to queries
            is_query_key = key_rel_pos >= 0 and key_rel_pos < qq_bias_stride_0
            qq_bias = tl.load(
                qq_bias_row_ptrs + key_rel_pos[None, :],
                mask=is_query_key[None, :],  # avoid OOB for context keys
                other=0.0,
            )
            S += qq_bias

        # compute running maximum
        # m_j : (BLOCK_M,)
        m_j = tl.maximum(M, tl.max(S, axis=1))
        # For sliding window there's a chance the max is -inf due to masking of
        # the entire row. In this case we need to set m_j 0 to avoid NaN
        m_j = tl.where(m_j > float("-inf"), m_j, 0.0)

        # P : (BLOCK_M, BLOCK_SIZE)
        P = tl.exp(S - m_j[:, None])

        # l_j : (BLOCK_M,)
        l_j = tl.sum(P, axis=1)

        # alpha : (BLOCK_M, )
        alpha = tl.exp(M - m_j)

        # acc : (BLOCK_M, HEAD_SIZE_PADDED)
        acc = acc * alpha[:, None]

        # update constants
        L = L * alpha + l_j
        M = m_j

        # acc : (BLOCK_M, HEAD_SIZE_PADDED)
        acc += tl.dot(P.to(V.dtype), V)

    # epilogue
    acc = acc / L[:, None]
    if USE_FP8:
        acc = acc * tl.load(out_scale)
        acc = tl.clamp(acc, FP8_MIN, FP8_MAX)

    output_offset = (query_offset_0[:, None] * output_stride_0 +
                     query_offset_1[:, None] * output_stride_1 +
                     offs_d[None, :])

    tl.store(
        output_ptr + output_offset,
        acc,
        mask=dim_mask[None, :] & query_mask_0[:, None] & query_mask_1[:, None],
    )


@triton.jit
def kernel_unified_attention_3d(
        segm_output_ptr,
        # [num_tokens, num_query_heads, num_segments, head_size]
        segm_max_ptr,  # [num_tokens, num_query_heads, num_segments]
        segm_expsum_ptr,  # [num_tokens, num_query_heads, num_segments]
        query_ptr,  # [num_tokens, num_query_heads, head_size]
        key_cache_ptr,  # [num_blks, num_kv_heads, head_size // x, blk_size, x]
        value_cache_ptr,  # [num_blks, num_kv_heads, head_size, blk_size]
        sink_ptr,  # [num_query_heads]
        block_tables_ptr,  # [num_seqs, max_num_blocks_per_seq]
        seq_lens_ptr,  # [num_seqs]
        alibi_slopes_ptr,  # [num_query_heads]
        qq_bias_ptr,  # [num_query_tokens, num_query_tokens]
        scale,  # float32
        k_scale,  # float32
        v_scale,  # float32
        softcap,  # float32
        num_query_heads: tl.constexpr,  # int
        num_queries_per_kv: tl.constexpr,  # int
        block_table_stride: tl.int64,  # int
        query_stride_0: tl.int64,  # int
        query_stride_1: tl.int64,  # int, should be equal to head_size
        qq_bias_stride_0: tl.int64,  # int
        BLOCK_SIZE: tl.constexpr,  # int
        HEAD_SIZE: tl.constexpr,  # int
        HEAD_SIZE_PADDED: tl.constexpr,  # int, must be power of 2
        USE_ALIBI_SLOPES: tl.constexpr,  # bool
        USE_QQ_BIAS: tl.constexpr,  # bool
        USE_SOFTCAP: tl.constexpr,  # bool
        USE_SINKS: tl.constexpr,  # bool
        SLIDING_WINDOW: tl.constexpr,  # int
        stride_k_cache_0: tl.int64,  # int
        stride_k_cache_1: tl.int64,  # int
        stride_k_cache_2: tl.int64,  # int
        stride_k_cache_3: tl.constexpr,  # int
        stride_v_cache_0: tl.int64,  # int
        stride_v_cache_1: tl.int64,  # int
        stride_v_cache_2: tl.int64,  # int
        stride_v_cache_3: tl.constexpr,  # int
        query_start_len_ptr,  # [num_seqs+1]
        BLOCK_Q: tl.constexpr,  # int
        num_seqs: tl.int32,
        BLOCK_M: tl.constexpr,  # int
        NUM_SEGMENTS_PER_SEQ: tl.constexpr,  # int
):
    q_block_global_idx = tl.program_id(0)
    kv_head_idx = tl.program_id(1)
    segm_idx = tl.program_id(2)

    seq_idx = find_seq_idx(query_start_len_ptr, q_block_global_idx, num_seqs,
                           BLOCK_Q, True)

    q_block_start_idx = tl.load(query_start_len_ptr +
                                seq_idx) // BLOCK_Q + seq_idx

    q_block_local_idx = q_block_global_idx - q_block_start_idx

    cur_batch_in_all_start_index = tl.load(query_start_len_ptr + seq_idx)
    cur_batch_in_all_stop_index = tl.load(query_start_len_ptr + seq_idx + 1)

    cur_batch_query_len = cur_batch_in_all_stop_index \
        - cur_batch_in_all_start_index

    if q_block_local_idx * BLOCK_Q >= cur_batch_query_len:
        return

    # sequence len for this particular sequence
    seq_len = tl.load(seq_lens_ptr + seq_idx)

    # number of segments for this particular sequence
    num_segments = NUM_SEGMENTS_PER_SEQ
    blocks_per_segment = cdiv_fn(seq_len, num_segments * BLOCK_SIZE)

    if segm_idx * blocks_per_segment * BLOCK_SIZE >= seq_len:
        return

    offs_m = tl.arange(0, BLOCK_M)
    offs_d = tl.arange(0, HEAD_SIZE_PADDED)

    query_pos = q_block_local_idx * BLOCK_Q + offs_m // num_queries_per_kv

    query_offset_0 = cur_batch_in_all_start_index + query_pos
    query_offset_1 = kv_head_idx * num_queries_per_kv + \
        offs_m % num_queries_per_kv

    query_offset = (query_offset_0[:, None] * query_stride_0 +
                    query_offset_1[:, None] * query_stride_1 + offs_d[None, :])

    dim_mask = tl.where(offs_d < HEAD_SIZE, 1, 0).to(tl.int1)
    query_mask_0 = tl.where(query_pos < cur_batch_query_len, 1, 0).to(tl.int1)
    query_mask_1 = tl.where(query_offset_1 < num_query_heads, 1, 0).to(tl.int1)

    # Q : (BLOCK_M, HEAD_SIZE_PADDED)
    Q = tl.load(
        query_ptr + query_offset,
        mask=dim_mask[None, :] & query_mask_0[:, None] & query_mask_1[:, None],
        other=0.0,
    )

    block_table_offset = seq_idx * block_table_stride

    if USE_SINKS:
        if segm_idx == 0:
            M = tl.load(
                sink_ptr + query_offset_1,
                mask=query_mask_1,
                other=float("-inf"),
            ).to(dtype=tl.float32)
        else:
            M = tl.full([BLOCK_M], float("-inf"), dtype=tl.float32)
    else:
        M = tl.full([BLOCK_M], float("-inf"), dtype=tl.float32)

    L = tl.full([BLOCK_M], 1.0, dtype=tl.float32)
    acc = tl.zeros([BLOCK_M, HEAD_SIZE_PADDED], dtype=tl.float32)

    # context length for this particular sequences
    context_len = seq_len - cur_batch_query_len

    # alibi slope for this head
    if USE_ALIBI_SLOPES:
        alibi_slope = tl.load(alibi_slopes_ptr + query_offset_1,
                              mask=query_mask_1,
                              other=0.0)

    # query-query attention bias
    if USE_QQ_BIAS:
        qq_bias_row_ptrs = (qq_bias_ptr + query_pos[:, None] * qq_bias_stride_0
                            )  # shape: [BLOCK_M]

    num_blocks = cdiv_fn(seq_len, BLOCK_SIZE)

    # iterate through tiles within current segment
    for j in range(
            segm_idx * blocks_per_segment,
            min((segm_idx + 1) * blocks_per_segment, num_blocks),
    ):
        physical_block_idx = tl.load(block_tables_ptr + block_table_offset + j)

        offs_n = tl.arange(0, BLOCK_SIZE)

        v_offset = (physical_block_idx * stride_v_cache_0 +
                    kv_head_idx * stride_v_cache_2 +
                    offs_d[None, :] * stride_v_cache_3 +
                    offs_n[:, None] * stride_v_cache_1)

        k_offset = (physical_block_idx * stride_k_cache_0 +
                    kv_head_idx * stride_k_cache_2 +
                    offs_d[:, None] * stride_k_cache_3 +
                    offs_n[None, :] * stride_k_cache_1)

        # K : (HEAD_SIZE, BLOCK_SIZE)
        K_load = tl.load(key_cache_ptr + k_offset,
                         mask=dim_mask[:, None],
                         other=0.0)

        if K_load.dtype.is_fp8():
            if Q.dtype.is_fp8():
                K = K_load
            else:
                K = (K_load.to(tl.float32) * tl.load(k_scale)).to(Q.dtype)
        else:
            K = K_load

        # V : (BLOCK_SIZE, HEAD_SIZE)
        V_load = tl.load(value_cache_ptr + v_offset,
                         mask=dim_mask[None, :],
                         other=0.0)

        if V_load.dtype.is_fp8():
            if Q.dtype.is_fp8():
                V = V_load
            else:
                V = (V_load.to(tl.float32) * tl.load(v_scale)).to(Q.dtype)
        else:
            V = V_load

        seq_offset = j * BLOCK_SIZE + offs_n

        seq_mask = seq_offset[None, :] < context_len + query_pos[:, None] + 1

        # S : (BLOCK_M, BLOCK_SIZE)
        S = tl.zeros(shape=(BLOCK_M, BLOCK_SIZE), dtype=tl.float32)

        S += scale * tl.dot(Q, K)

        if USE_SOFTCAP:
            S = apply_softcap(S, softcap)

        S = tl.where(query_mask_1[:, None] & query_mask_0[:, None] & seq_mask,
                     S, float("-inf"))

        if SLIDING_WINDOW > 0:
            S = tl.where((context_len + query_pos[:, None] - seq_offset)
                         < SLIDING_WINDOW, S, float("-inf"))

        if USE_ALIBI_SLOPES:
            S += alibi_slope[:, None] * (seq_offset - context_len)

        if USE_QQ_BIAS:
            # compute key positions relative to query section
            key_rel_pos = seq_offset - context_len  # shape: [BLOCK_SIZE]
            # load bias only for keys that correspond to queries
            is_query_key = key_rel_pos >= 0 and key_rel_pos < qq_bias_stride_0
            qq_bias = tl.load(
                qq_bias_row_ptrs + key_rel_pos[None, :],
                mask=is_query_key[None, :],  # avoid OOB for context keys
                other=0.0,
            )
            S += qq_bias

        # compute running maximum
        # m_j : (BLOCK_M,)
        m_j = tl.maximum(M, tl.max(S, axis=1))
        # For sliding window there's a chance the max is -inf due to masking of
        # the entire row. In this case we need to set m_j 0 to avoid NaN
        m_j = tl.where(m_j > float("-inf"), m_j, 0.0)

        # P : (BLOCK_M, BLOCK_SIZE,)
        P = tl.exp(S - m_j[:, None])

        # l_j : (BLOCK_M,)
        l_j = tl.sum(P, axis=1)

        # alpha : (BLOCK_M, )
        alpha = tl.exp(M - m_j)

        # acc : (BLOCK_M, HEAD_SIZE_PADDED)
        acc = acc * alpha[:, None]

        # update constants
        L = L * alpha + l_j
        M = m_j

        # acc : (BLOCK_M, HEAD_SIZE_PADDED)
        acc += tl.dot(P.to(V.dtype), V)

    segm_output_offset = (
        query_offset_0[:, None].to(tl.int64) *
        (num_query_heads * NUM_SEGMENTS_PER_SEQ * HEAD_SIZE_PADDED) +
        query_offset_1[:, None] * (NUM_SEGMENTS_PER_SEQ * HEAD_SIZE_PADDED) +
        segm_idx * HEAD_SIZE_PADDED + tl.arange(0, HEAD_SIZE_PADDED)[None, :])
    tl.store(
        segm_output_ptr + segm_output_offset,
        acc,
        mask=dim_mask[None, :] & query_mask_0[:, None] & query_mask_1[:, None],
    )
    segm_offset = (query_offset_0.to(tl.int64) *
                   (num_query_heads * NUM_SEGMENTS_PER_SEQ) +
                   query_offset_1 * NUM_SEGMENTS_PER_SEQ + segm_idx)
    tl.store(segm_max_ptr + segm_offset, M, mask=query_mask_0 & query_mask_1)
    tl.store(segm_expsum_ptr + segm_offset,
             L,
             mask=query_mask_0 & query_mask_1)


@triton.jit
def reduce_segments(
    output_ptr,  # [num_tokens, num_query_heads, head_size]
    segm_output_ptr,
    #[num_tokens, num_query_heads, max_num_segments, head_size]
    segm_max_ptr,  # [num_tokens, num_query_heads, max_num_segments]
    segm_expsum_ptr,  # [num_tokens, num_query_heads, max_num_segments]
    seq_lens_ptr,  # [num_seqs]
    num_seqs,  # int
    num_query_heads: tl.constexpr,  # int
    out_scale_inv,  # float32
    output_stride_0: tl.int64,  # int
    output_stride_1: tl.int64,  # int, should be equal to head_size
    block_table_stride: tl.int64,  # int
    BLOCK_SIZE: tl.constexpr,  # int
    HEAD_SIZE: tl.constexpr,  # int, must be power of 2
    HEAD_SIZE_PADDED: tl.constexpr,  # int, must be power of 2
    query_start_len_ptr,  # [num_seqs+1]
    BLOCK_Q: tl.constexpr,  # int
    NUM_SEGMENTS_PER_SEQ: tl.constexpr,  # int
    USE_FP8: tl.constexpr,  # bool
    FP8_MIN: tl.constexpr = float8_info.min,
    FP8_MAX: tl.constexpr = float8_info.max,
):
    query_token_idx = tl.program_id(0)
    query_head_idx = tl.program_id(1)

    seq_idx = find_seq_idx(query_start_len_ptr, query_token_idx, num_seqs,
                           BLOCK_Q, False)

    # sequence len for this particular sequence
    seq_len = tl.load(seq_lens_ptr + seq_idx)

    # number of segments for this particular sequence
    num_segments = NUM_SEGMENTS_PER_SEQ
    blocks_per_segment = cdiv_fn(seq_len, num_segments * BLOCK_SIZE)

    # create masks for subsequent loads
    act_num_segments = cdiv_fn(seq_len, blocks_per_segment * BLOCK_SIZE)
    segm_mask = tl.arange(0, NUM_SEGMENTS_PER_SEQ) < tl.full(
        [NUM_SEGMENTS_PER_SEQ], act_num_segments, dtype=tl.int32)
    dim_mask = tl.where(tl.arange(0, HEAD_SIZE_PADDED) < HEAD_SIZE, 1,
                        0).to(tl.int1)

    # load segment maxima
    segm_offset = (query_token_idx.to(tl.int64) *
                   (num_query_heads * NUM_SEGMENTS_PER_SEQ) +
                   query_head_idx * NUM_SEGMENTS_PER_SEQ +
                   tl.arange(0, NUM_SEGMENTS_PER_SEQ))
    segm_max = tl.load(segm_max_ptr + segm_offset,
                       mask=segm_mask,
                       other=float("-inf"))
    overall_max = tl.max(segm_max)

    # load and rescale segment exp sums
    segm_expsum = tl.load(segm_expsum_ptr + segm_offset,
                          mask=segm_mask,
                          other=0.0)
    segm_expsum = segm_expsum * tl.exp(segm_max - overall_max)
    overall_expsum = tl.sum(segm_expsum)

    # load, rescale, and add segment attention outputs
    segm_output_offset = (
        query_token_idx.to(tl.int64) *
        (num_query_heads * NUM_SEGMENTS_PER_SEQ * HEAD_SIZE_PADDED) +
        query_head_idx * (NUM_SEGMENTS_PER_SEQ * HEAD_SIZE_PADDED) +
        tl.arange(0, NUM_SEGMENTS_PER_SEQ)[:, None] * HEAD_SIZE_PADDED +
        tl.arange(0, HEAD_SIZE_PADDED)[None, :])
    segm_output = tl.load(
        segm_output_ptr + segm_output_offset,
        mask=segm_mask[:, None] & dim_mask[None, :],
        other=0.0,
    )
    segm_output *= tl.exp(segm_max - overall_max)[:, None]
    acc_sum = tl.sum(segm_output, axis=0)
    # safely divide by overall_expsum, returning 0.0 if overall_expsum is 0
    acc = tl.where(overall_expsum == 0.0, 0.0, acc_sum / overall_expsum)

    if USE_FP8:
        acc = acc * tl.load(out_scale_inv)
        acc = tl.clamp(acc, FP8_MIN, FP8_MAX)

    # write result
    output_offset = (query_token_idx * output_stride_0 +
                     query_head_idx * output_stride_1 +
                     tl.arange(0, HEAD_SIZE_PADDED))
    tl.store(output_ptr + output_offset, acc, mask=dim_mask)


def unified_attention(
    q,
    k,
    v,
    out,
    cu_seqlens_q,
    max_seqlen_q,
    seqused_k,
    max_seqlen_k,
    softmax_scale,
    causal,
    window_size,
    block_table,
    softcap,
    q_descale,
    k_descale,
    v_descale,
    alibi_slopes=None,
    output_scale=None,
    qq_bias=None,
    # Optional tensor for sinks
    sinks=None,
):
    assert causal, "Only causal attention is supported"
    assert q_descale is None, "Q scales not supported"

    block_size = v.shape[1]
    assert q.element_size() >= 2 or block_size >= 32, \
        "Block size must be at least 32 for fp8"

    if sinks is not None:
        assert sinks.shape[0] == q.shape[1], \
        "Sinks must be num_query_heads size"

    use_alibi_slopes = alibi_slopes is not None
    use_qq_bias = qq_bias is not None

    block_size = v.shape[1]
    num_seqs = len(seqused_k)
    num_query_heads = q.shape[1]
    num_kv_heads = k.shape[2]
    num_queries_per_kv = num_query_heads // num_kv_heads
    head_size = q.shape[2]

    BLOCK_M = 16
    BLOCK_Q = BLOCK_M // num_queries_per_kv

    # Ideally we would launch with kernel with:
    # \sum_i[ceil(query_len[i] / BLOCK_Q)] blocks.
    # However, it is slow to realize the query_lens on cpu.
    # Instead we use upper-bound:
    # \sum_i[ceil(query_len[i] / BLOCK_Q)]
    #   <= \sum_i[floor(query_len[i] / BLOCK_Q) + 1]
    #    = \sum_i[floor(query_len[i] / BLOCK_Q)] + num_seqs
    #   <= floor(\sum_i(query_len[i]) / BLOCK_Q) + num_seqs
    #    = floor(q.shape[0] / BLOCK_Q) + num_seqs
    total_num_q_blocks = q.shape[0] // BLOCK_Q + num_seqs

    # if batch contains a prefill
    if max_seqlen_q > 1 or total_num_q_blocks * num_kv_heads > 128:
        kernel_unified_attention_2d[(
            total_num_q_blocks,
            num_kv_heads,
        )](
            output_ptr=out,
            query_ptr=q,
            key_cache_ptr=k,
            value_cache_ptr=v,
            sink_ptr=sinks,
            block_tables_ptr=block_table,
            seq_lens_ptr=seqused_k,
            alibi_slopes_ptr=alibi_slopes,
            qq_bias_ptr=qq_bias,
            scale=softmax_scale,
            k_scale=k_descale,
            v_scale=v_descale,
            out_scale=1 / output_scale if output_scale is not None else 1.0,
            softcap=softcap,
            num_query_heads=num_query_heads,
            num_queries_per_kv=num_queries_per_kv,
            block_table_stride=block_table.stride(0),
            query_stride_0=q.stride(0),
            query_stride_1=q.stride(1),
            output_stride_0=out.stride(0),
            output_stride_1=out.stride(1),
            qq_bias_stride_0=qq_bias.stride(0) if use_qq_bias else 0,
            BLOCK_SIZE=block_size,
            HEAD_SIZE=head_size,
            HEAD_SIZE_PADDED=triton.next_power_of_2(head_size),
            USE_ALIBI_SLOPES=use_alibi_slopes,
            USE_QQ_BIAS=use_qq_bias,
            USE_SOFTCAP=(softcap > 0),
            USE_SINKS=(sinks is not None),
            SLIDING_WINDOW=(1 + window_size[0]),
            stride_k_cache_0=k.stride(0),
            stride_k_cache_1=k.stride(1),
            stride_k_cache_2=k.stride(2),
            stride_k_cache_3=k.stride(3),
            stride_v_cache_0=v.stride(0),
            stride_v_cache_1=v.stride(1),
            stride_v_cache_2=v.stride(2),
            stride_v_cache_3=v.stride(3),
            query_start_len_ptr=cu_seqlens_q,
            BLOCK_Q=BLOCK_Q,
            num_seqs=num_seqs,
            BLOCK_M=BLOCK_M,
            USE_FP8=output_scale is not None,
        )
    else:
        # for initial version, NUM_SEGMENTS = 16 is chosen as a default
        # value that showed good performance in tests
        NUM_SEGMENTS = 16

        segm_output = torch.empty(
            q.shape[0],
            num_query_heads,
            NUM_SEGMENTS,
            triton.next_power_of_2(head_size),
            dtype=torch.float32,
            device=q.device,
        )
        segm_max = torch.empty(
            q.shape[0],
            num_query_heads,
            NUM_SEGMENTS,
            dtype=torch.float32,
            device=q.device,
        )
        segm_expsum = torch.empty(
            q.shape[0],
            num_query_heads,
            NUM_SEGMENTS,
            dtype=torch.float32,
            device=q.device,
        )

        kernel_unified_attention_3d[(
            total_num_q_blocks, num_kv_heads, NUM_SEGMENTS)](
                segm_output_ptr=segm_output,
                segm_max_ptr=segm_max,
                segm_expsum_ptr=segm_expsum,
                query_ptr=q,
                key_cache_ptr=k,
                value_cache_ptr=v,
                sink_ptr=sinks,
                block_tables_ptr=block_table,
                seq_lens_ptr=seqused_k,
                alibi_slopes_ptr=alibi_slopes,
                qq_bias_ptr=qq_bias,
                scale=softmax_scale,
                k_scale=k_descale,
                v_scale=v_descale,
                softcap=softcap,
                num_query_heads=num_query_heads,
                num_queries_per_kv=num_queries_per_kv,
                block_table_stride=block_table.stride(0),
                query_stride_0=q.stride(0),
                query_stride_1=q.stride(1),
                qq_bias_stride_0=qq_bias.stride(0) if use_qq_bias else 0,
                BLOCK_SIZE=block_size,
                HEAD_SIZE=head_size,
                HEAD_SIZE_PADDED=triton.next_power_of_2(head_size),
                USE_ALIBI_SLOPES=use_alibi_slopes,
                USE_QQ_BIAS=use_qq_bias,
                USE_SOFTCAP=(softcap > 0),
                USE_SINKS=(sinks is not None),
                SLIDING_WINDOW=(1 + window_size[0]),
                stride_k_cache_0=k.stride(0),
                stride_k_cache_1=k.stride(1),
                stride_k_cache_2=k.stride(2),
                stride_k_cache_3=k.stride(3),
                stride_v_cache_0=v.stride(0),
                stride_v_cache_1=v.stride(1),
                stride_v_cache_2=v.stride(2),
                stride_v_cache_3=v.stride(3),
                query_start_len_ptr=cu_seqlens_q,
                BLOCK_Q=BLOCK_Q,
                num_seqs=num_seqs,
                BLOCK_M=BLOCK_M,
                NUM_SEGMENTS_PER_SEQ=NUM_SEGMENTS,
            )

        reduce_segments[(q.shape[0], num_query_heads)](
            output_ptr=out,
            segm_output_ptr=segm_output,
            segm_max_ptr=segm_max,
            segm_expsum_ptr=segm_expsum,
            seq_lens_ptr=seqused_k,
            num_seqs=num_seqs,
            num_query_heads=num_query_heads,
            out_scale_inv=1 /
            output_scale if output_scale is not None else 1.0,
            output_stride_0=out.stride(0),
            output_stride_1=out.stride(1),
            block_table_stride=block_table.stride(0),
            BLOCK_SIZE=block_size,
            HEAD_SIZE=head_size,
            HEAD_SIZE_PADDED=triton.next_power_of_2(head_size),
            query_start_len_ptr=cu_seqlens_q,
            BLOCK_Q=BLOCK_Q,
            NUM_SEGMENTS_PER_SEQ=NUM_SEGMENTS,
            USE_FP8=output_scale is not None,
        )<|MERGE_RESOLUTION|>--- conflicted
+++ resolved
@@ -50,7 +50,6 @@
 
 @triton.jit
 def kernel_unified_attention_2d(
-<<<<<<< HEAD
     output_ptr,  # [num_tokens, num_query_heads, head_size]
     query_ptr,  # [num_tokens, num_query_heads, head_size]
     key_cache_ptr,  # [num_blks, blk_size, num_kv_heads, head_size]
@@ -79,6 +78,7 @@
     USE_ALIBI_SLOPES: tl.constexpr,  # bool
     USE_QQ_BIAS: tl.constexpr,  # bool
     USE_SOFTCAP: tl.constexpr,  # bool
+    USE_SINKS: tl.constexpr,  # bool
     SLIDING_WINDOW: tl.constexpr,  # int
     stride_k_cache_0: tl.int64,  # int
     stride_k_cache_1: tl.int64,  # int
@@ -95,49 +95,6 @@
     USE_FP8: tl.constexpr,  # bool
     FP8_MIN: tl.constexpr = float8_info.min,
     FP8_MAX: tl.constexpr = float8_info.max,
-=======
-        output_ptr,  # [num_tokens, num_query_heads, head_size]
-        query_ptr,  # [num_tokens, num_query_heads, head_size]
-        key_cache_ptr,  # [num_blks, blk_size, num_kv_heads, head_size]
-        value_cache_ptr,  # [num_blks, blk_size, num_kv_heads, head_size]
-        sink_ptr,  # [num_query_heads]
-        block_tables_ptr,  # [num_seqs, max_num_blocks_per_seq]
-        seq_lens_ptr,  # [num_seqs]
-        alibi_slopes_ptr,  # [num_query_heads]
-        qq_bias_ptr,  # [num_query_tokens, num_query_tokens]
-        scale,  # float32
-        k_scale,  # float32
-        v_scale,  # float32
-        softcap,  # float32
-        num_query_heads: tl.constexpr,  # int
-        num_queries_per_kv: tl.constexpr,  # int
-        block_table_stride: tl.int64,  # int
-        query_stride_0: tl.int64,  # int
-        query_stride_1: tl.int64,  # int, should be equal to head_size
-        output_stride_0: tl.int64,  # int
-        output_stride_1: tl.int64,  # int, should be equal to head_size
-        qq_bias_stride_0: tl.int64,  # int
-        BLOCK_SIZE: tl.constexpr,  # int
-        HEAD_SIZE: tl.constexpr,  # int
-        HEAD_SIZE_PADDED: tl.constexpr,  # int, must be power of 2
-        USE_ALIBI_SLOPES: tl.constexpr,  # bool
-        USE_QQ_BIAS: tl.constexpr,  # bool
-        USE_SOFTCAP: tl.constexpr,  # bool
-        USE_SINKS: tl.constexpr,  # bool
-        SLIDING_WINDOW: tl.constexpr,  # int
-        stride_k_cache_0: tl.int64,  # int
-        stride_k_cache_1: tl.int64,  # int
-        stride_k_cache_2: tl.int64,  # int
-        stride_k_cache_3: tl.constexpr,  # int
-        stride_v_cache_0: tl.int64,  # int
-        stride_v_cache_1: tl.int64,  # int
-        stride_v_cache_2: tl.int64,  # int
-        stride_v_cache_3: tl.constexpr,  # int
-        query_start_len_ptr,  # [num_seqs+1]
-        BLOCK_Q: tl.constexpr,  # int
-        num_seqs: tl.int32,
-        BLOCK_M: tl.constexpr,  # int
->>>>>>> 31f09c61
 ):
     q_block_global_idx = tl.program_id(0)
     kv_head_idx = tl.program_id(1)
