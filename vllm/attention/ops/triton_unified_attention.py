--- conflicted
+++ resolved
@@ -236,9 +236,8 @@
     RCP_LN2 = 1.4426950408889634
     qk_scale = scale * RCP_LN2
 
-    seq_idx = find_seq_idx(
-        query_start_len_ptr, q_block_global_idx, num_seqs, BLOCK_Q, True
-    )
+    seq_idx = find_seq_idx(query_start_len_ptr, q_block_global_idx, num_seqs,
+                           BLOCK_Q, True)
 
     q_block_start_idx = tl.load(query_start_len_ptr + seq_idx) // BLOCK_Q + seq_idx
 
@@ -386,18 +385,10 @@
         )
 
         # K : (HEAD_SIZE, TILE_SIZE)
-<<<<<<< HEAD
         K_load = tl.load(key_cache_ptr + k_offset,
                          mask=dim_mask[:, None] & tile_mask[None, :],
                          other=0.0,
                          cache_modifier=KV_cache_modifier)
-=======
-        K_load = tl.load(
-            key_cache_ptr + k_offset,
-            mask=dim_mask[:, None] & tile_mask[None, :],
-            other=0.0,
-        )
->>>>>>> e1560178
 
         if K_load.dtype.is_fp8():
             if Q.dtype.is_fp8():
@@ -408,18 +399,10 @@
             K = K_load
 
         # V : (TILE_SIZE, HEAD_SIZE)
-<<<<<<< HEAD
         V_load = tl.load(value_cache_ptr + v_offset,
                          mask=dim_mask[None, :] & tile_mask[:, None],
                          other=0.0,
                          cache_modifier=KV_cache_modifier)
-=======
-        V_load = tl.load(
-            value_cache_ptr + v_offset,
-            mask=dim_mask[None, :] & tile_mask[:, None],
-            other=0.0,
-        )
->>>>>>> e1560178
 
         if V_load.dtype.is_fp8():
             if Q.dtype.is_fp8():
@@ -516,53 +499,6 @@
 
 @triton.jit
 def kernel_unified_attention_3d(
-<<<<<<< HEAD
-        segm_output_ptr,
-        # [num_tokens, num_query_heads, num_segments, head_size]
-        segm_max_ptr,  # [num_tokens, num_query_heads, num_segments]
-        segm_expsum_ptr,  # [num_tokens, num_query_heads, num_segments]
-        query_ptr,  # [num_tokens, num_query_heads, head_size]
-        key_cache_ptr,  # [num_blks, num_kv_heads, head_size // x, blk_size, x]
-        value_cache_ptr,  # [num_blks, num_kv_heads, head_size, blk_size]
-        sink_ptr,  # [num_query_heads]
-        block_tables_ptr,  # [num_seqs, max_num_blocks_per_seq]
-        seq_lens_ptr,  # [num_seqs]
-        alibi_slopes_ptr,  # [num_query_heads]
-        qq_bias_ptr,  # [num_query_tokens, num_query_tokens]
-        scale,  # float32
-        k_scale,  # float32
-        v_scale,  # float32
-        softcap,  # float32
-        num_query_heads: tl.constexpr,  # int
-        num_queries_per_kv: tl.constexpr,  # int
-        block_table_stride: tl.int64,  # int
-        query_stride_0: tl.int64,  # int
-        query_stride_1: tl.int64,  # int, should be equal to head_size
-        qq_bias_stride_0: tl.int64,  # int
-        BLOCK_SIZE: tl.constexpr,  # int
-        TILE_SIZE: tl.constexpr,  # int, must be power of 2
-        HEAD_SIZE: tl.constexpr,  # int
-        HEAD_SIZE_PADDED: tl.constexpr,  # int, must be power of 2
-        USE_ALIBI_SLOPES: tl.constexpr,  # bool
-        USE_QQ_BIAS: tl.constexpr,  # bool
-        USE_SOFTCAP: tl.constexpr,  # bool
-        USE_SINKS: tl.constexpr,  # bool
-        SLIDING_WINDOW: tl.constexpr,  # int
-        stride_k_cache_0: tl.int64,  # int
-        stride_k_cache_1: tl.int64,  # int
-        stride_k_cache_2: tl.int64,  # int
-        stride_k_cache_3: tl.constexpr,  # int
-        stride_v_cache_0: tl.int64,  # int
-        stride_v_cache_1: tl.int64,  # int
-        stride_v_cache_2: tl.int64,  # int
-        stride_v_cache_3: tl.constexpr,  # int
-        query_start_len_ptr,  # [num_seqs+1]
-        BLOCK_Q: tl.constexpr,  # int
-        num_seqs: tl.int32,
-        BLOCK_M: tl.constexpr,  # int
-        NUM_SEGMENTS_PER_SEQ: tl.constexpr,  # int
-        ALL_DECODE: tl.constexpr = False, # bool
-=======
     segm_output_ptr,
     # [num_tokens, num_query_heads, num_segments, head_size]
     segm_max_ptr,  # [num_tokens, num_query_heads, num_segments]
@@ -607,24 +543,18 @@
     num_seqs: tl.int32,
     BLOCK_M: tl.constexpr,  # int
     NUM_SEGMENTS_PER_SEQ: tl.constexpr,  # int
->>>>>>> e1560178
+    ALL_DECODE: tl.constexpr = False, # bool
 ):
     q_block_global_idx = tl.program_id(0)
     kv_head_idx = tl.program_id(1)
     segm_idx = tl.program_id(2)
 
-<<<<<<< HEAD
     # needed to use exp2 (exp2 -> exp conversion)
     RCP_LN2 = 1.4426950408889634
     qk_scale: tl.constexpr = scale * RCP_LN2
 
     seq_idx = find_seq_idx(query_start_len_ptr, q_block_global_idx, num_seqs,
                            BLOCK_Q, True)
-=======
-    seq_idx = find_seq_idx(
-        query_start_len_ptr, q_block_global_idx, num_seqs, BLOCK_Q, True
-    )
->>>>>>> e1560178
 
     q_block_start_idx = tl.load(query_start_len_ptr + seq_idx) // BLOCK_Q + seq_idx
 
@@ -757,18 +687,10 @@
         )
 
         # K : (HEAD_SIZE, TILE_SIZE)
-<<<<<<< HEAD
         K_load = tl.load(key_cache_ptr + k_offset,
                          mask=dim_mask[:, None] & tile_mask[None, :],
                          other=0.0,
                          cache_modifier=KV_cache_modifier)
-=======
-        K_load = tl.load(
-            key_cache_ptr + k_offset,
-            mask=dim_mask[:, None] & tile_mask[None, :],
-            other=0.0,
-        )
->>>>>>> e1560178
 
         if K_load.dtype.is_fp8():
             if Q.dtype.is_fp8():
@@ -779,18 +701,10 @@
             K = K_load
 
         # V : (TILE_SIZE, HEAD_SIZE)
-<<<<<<< HEAD
         V_load = tl.load(value_cache_ptr + v_offset,
                          mask=dim_mask[None, :] & tile_mask[:, None],
                          other=0.0,
                          cache_modifier=KV_cache_modifier)
-=======
-        V_load = tl.load(
-            value_cache_ptr + v_offset,
-            mask=dim_mask[None, :] & tile_mask[:, None],
-            other=0.0,
-        )
->>>>>>> e1560178
 
         if V_load.dtype.is_fp8():
             if Q.dtype.is_fp8():
@@ -927,18 +841,12 @@
     # create masks for subsequent loads
     act_num_segments = cdiv_fn(seq_len, tiles_per_segment * TILE_SIZE)
     segm_mask = tl.arange(0, NUM_SEGMENTS_PER_SEQ) < tl.full(
-<<<<<<< HEAD
         [NUM_SEGMENTS_PER_SEQ], act_num_segments, dtype=tl.int32)
 
     if HEAD_SIZE_PADDED != HEAD_SIZE:
         dim_mask = tl.arange(0, HEAD_SIZE_PADDED) < HEAD_SIZE
     else:
         dim_mask = tl.full((1,), 1, dtype=tl.int1)
-=======
-        [NUM_SEGMENTS_PER_SEQ], act_num_segments, dtype=tl.int32
-    )
-    dim_mask = tl.where(tl.arange(0, HEAD_SIZE_PADDED) < HEAD_SIZE, 1, 0).to(tl.int1)
->>>>>>> e1560178
 
     # load segment maxima
     segm_offset = (
@@ -950,15 +858,10 @@
     overall_max = tl.max(segm_max)
 
     # load and rescale segment exp sums
-<<<<<<< HEAD
     segm_expsum = tl.load(segm_expsum_ptr + segm_offset,
                           mask=segm_mask,
                           other=0.0)
     segm_expsum = segm_expsum * tl.math.exp2(segm_max - overall_max)
-=======
-    segm_expsum = tl.load(segm_expsum_ptr + segm_offset, mask=segm_mask, other=0.0)
-    segm_expsum = segm_expsum * tl.exp(segm_max - overall_max)
->>>>>>> e1560178
     overall_expsum = tl.sum(segm_expsum)
 
     # load, rescale, and add segment attention outputs
@@ -1053,7 +956,6 @@
 
     
     # if batch contains a prefill
-<<<<<<< HEAD
     if use_2d_kernel(
         head_size,
         SLIDING_WINDOW,
@@ -1081,15 +983,6 @@
                 num_kv_heads,
                 total_num_q_blocks,
         )](
-=======
-    if max_seqlen_q > 1 or total_num_q_blocks * num_kv_heads > 128:
-        kernel_unified_attention_2d[
-            (
-                total_num_q_blocks,
-                num_kv_heads,
-            )
-        ](
->>>>>>> e1560178
             output_ptr=out,
             query_ptr=q,
             key_cache_ptr=k,
@@ -1167,7 +1060,6 @@
             device=q.device,
         )
 
-<<<<<<< HEAD
         kernel_unified_attention_3d[(
             total_num_q_blocks, num_kv_heads, NUM_SEGMENTS)](
                 segm_output_ptr=segm_output,
@@ -1214,53 +1106,6 @@
                 ALL_DECODE=ALL_DECODE,
                 **attn_config
             )
-=======
-        kernel_unified_attention_3d[(total_num_q_blocks, num_kv_heads, NUM_SEGMENTS)](
-            segm_output_ptr=segm_output,
-            segm_max_ptr=segm_max,
-            segm_expsum_ptr=segm_expsum,
-            query_ptr=q,
-            key_cache_ptr=k,
-            value_cache_ptr=v,
-            sink_ptr=sinks,
-            block_tables_ptr=block_table,
-            seq_lens_ptr=seqused_k,
-            alibi_slopes_ptr=alibi_slopes,
-            qq_bias_ptr=qq_bias,
-            scale=softmax_scale,
-            k_scale=k_descale,
-            v_scale=v_descale,
-            softcap=softcap,
-            num_query_heads=num_query_heads,
-            num_queries_per_kv=num_queries_per_kv,
-            block_table_stride=block_table.stride(0),
-            query_stride_0=q.stride(0),
-            query_stride_1=q.stride(1),
-            qq_bias_stride_0=qq_bias.stride(0) if use_qq_bias else 0,
-            BLOCK_SIZE=block_size,
-            TILE_SIZE=TILE_SIZE_DECODE,
-            HEAD_SIZE=head_size,
-            HEAD_SIZE_PADDED=triton.next_power_of_2(head_size),
-            USE_ALIBI_SLOPES=use_alibi_slopes,
-            USE_QQ_BIAS=use_qq_bias,
-            USE_SOFTCAP=(softcap > 0),
-            USE_SINKS=(sinks is not None),
-            SLIDING_WINDOW=(1 + window_size[0]),
-            stride_k_cache_0=k.stride(0),
-            stride_k_cache_1=k.stride(1),
-            stride_k_cache_2=k.stride(2),
-            stride_k_cache_3=k.stride(3),
-            stride_v_cache_0=v.stride(0),
-            stride_v_cache_1=v.stride(1),
-            stride_v_cache_2=v.stride(2),
-            stride_v_cache_3=v.stride(3),
-            query_start_len_ptr=cu_seqlens_q,
-            BLOCK_Q=BLOCK_Q,
-            num_seqs=num_seqs,
-            BLOCK_M=BLOCK_M,
-            NUM_SEGMENTS_PER_SEQ=NUM_SEGMENTS,
-        )
->>>>>>> e1560178
         reduce_segments[(q.shape[0], num_query_heads)](
             output_ptr=out,
             segm_output_ptr=segm_output,
