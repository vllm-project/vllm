--- conflicted
+++ resolved
@@ -6,10 +6,7 @@
 #  - Jan van Lunteren <jvl@zurich.ibm.com>
 #  - Chih-Chieh Yang <chih.chieh.yang@ibm.com>
 #  - Thomas Parnell <tpa@zurich.ibm.com>
-<<<<<<< HEAD
-=======
-
->>>>>>> 4c8f64fa
+
 import torch
 import triton
 import triton.language as tl
@@ -619,51 +616,6 @@
     #    = floor(q.shape[0] / BLOCK_Q) + num_seqs
     total_num_q_blocks = q.shape[0] // BLOCK_Q + num_seqs
 
-<<<<<<< HEAD
-    kernel_unified_attention_2d[(
-        total_num_q_blocks,
-        num_kv_heads,
-    )](
-        output_ptr=out,
-        query_ptr=q,
-        key_cache_ptr=k,
-        value_cache_ptr=v,
-        block_tables_ptr=block_table,
-        seq_lens_ptr=seqused_k,
-        alibi_slopes_ptr=alibi_slopes,
-        scale=softmax_scale,
-        k_scale=k_descale,
-        v_scale=v_descale,
-        out_scale=output_scale,
-        softcap=softcap,
-        num_query_heads=num_query_heads,
-        num_queries_per_kv=num_queries_per_kv,
-        block_table_stride=block_table.stride(0),
-        query_stride_0=q.stride(0),
-        query_stride_1=q.stride(1),
-        output_stride_0=out.stride(0),
-        output_stride_1=out.stride(1),
-        BLOCK_SIZE=block_size,
-        HEAD_SIZE=head_size,
-        HEAD_SIZE_PADDED=triton.next_power_of_2(head_size),
-        USE_ALIBI_SLOPES=use_alibi_slopes,
-        USE_SOFTCAP=(softcap > 0),
-        SLIDING_WINDOW=(1 + window_size[0]),
-        stride_k_cache_0=k.stride(0),
-        stride_k_cache_1=k.stride(1),
-        stride_k_cache_2=k.stride(2),
-        stride_k_cache_3=k.stride(3),
-        stride_v_cache_0=v.stride(0),
-        stride_v_cache_1=v.stride(1),
-        stride_v_cache_2=v.stride(2),
-        stride_v_cache_3=v.stride(3),
-        query_start_len_ptr=cu_seqlens_q,
-        BLOCK_Q=BLOCK_Q,
-        num_seqs=num_seqs,
-        BLOCK_M=BLOCK_M,
-        USE_FP8=output_scale is not None,
-    )
-=======
     # if batch contains a prefill
     if max_seqlen_q > 1 or total_num_q_blocks * num_kv_heads > 128:
         kernel_unified_attention_2d[(
@@ -793,5 +745,4 @@
             query_start_len_ptr=cu_seqlens_q,
             BLOCK_Q=BLOCK_Q,
             NUM_SEGMENTS_PER_SEQ=NUM_SEGMENTS,
-        )
->>>>>>> 4c8f64fa
+        )