--- conflicted
+++ resolved
@@ -289,11 +289,7 @@
     # epilogue
     acc = acc / L[:, None]
     if USE_FP8:
-<<<<<<< HEAD
-        acc = acc / tl.load(out_scale)
-=======
         acc = acc * tl.load(out_scale)
->>>>>>> 0b6bf669
         acc = tl.clamp(acc, FP8_MIN, FP8_MAX)
 
     output_offset = (query_offset_0[:, None] * output_stride_0 +
@@ -574,11 +570,7 @@
     seq_lens_ptr,  # [num_seqs]
     num_seqs,  # int
     num_query_heads: tl.constexpr,  # int
-<<<<<<< HEAD
-    out_scale,  # float32
-=======
     out_scale_inv,  # float32
->>>>>>> 0b6bf669
     output_stride_0: tl.int64,  # int
     output_stride_1: tl.int64,  # int, should be equal to head_size
     block_table_stride: tl.int64,  # int
@@ -647,11 +639,7 @@
     acc = tl.where(overall_expsum == 0.0, 0.0, acc_sum / overall_expsum)
 
     if USE_FP8:
-<<<<<<< HEAD
-        acc = acc / tl.load(out_scale)
-=======
         acc = acc * tl.load(out_scale_inv)
->>>>>>> 0b6bf669
         acc = tl.clamp(acc, FP8_MIN, FP8_MAX)
 
     # write result
@@ -679,7 +667,6 @@
     k_descale,
     v_descale,
     alibi_slopes=None,
-    output_scale=None,
     qq_bias=None,
     output_scale=None,
     # Optional tensor for sinks
@@ -738,11 +725,7 @@
             scale=softmax_scale,
             k_scale=k_descale,
             v_scale=v_descale,
-<<<<<<< HEAD
-            out_scale=output_scale,
-=======
             out_scale=1 / output_scale if output_scale is not None else 1.0,
->>>>>>> 0b6bf669
             softcap=softcap,
             num_query_heads=num_query_heads,
             num_queries_per_kv=num_queries_per_kv,
@@ -856,12 +839,8 @@
             seq_lens_ptr=seqused_k,
             num_seqs=num_seqs,
             num_query_heads=num_query_heads,
-<<<<<<< HEAD
-            out_scale=output_scale,
-=======
             out_scale_inv=1 /
             output_scale if output_scale is not None else 1.0,
->>>>>>> 0b6bf669
             output_stride_0=out.stride(0),
             output_stride_1=out.stride(1),
             block_table_stride=block_table.stride(0),
