# SPDX-License-Identifier: Apache-2.0
# SPDX-FileCopyrightText: Copyright contributors to the vLLM project

# Authors:
#  - Burkhard Ringlein <ngl@zurich.ibm.com>
#  - Jan van Lunteren <jvl@zurich.ibm.com>
#  - Chih-Chieh Yang <chih.chieh.yang@ibm.com>
#  - Thomas Parnell <tpa@zurich.ibm.com>

import torch

from vllm.logger import init_logger
from vllm.platforms import current_platform
from vllm.triton_utils import tl, triton
import math

logger = init_logger(__name__)
float8_info = torch.finfo(current_platform.fp8_dtype())

def select_2d_config(
    block_size,
    head_size,
    sliding_window,
    all_decode,
    max_seqlen_q,
    max_seqlen_k,
    num_queries_per_kv,
    num_2d_prgms,
):
    BLOCK_M = (
        16 if num_queries_per_kv <= 16 else triton.next_power_of_2(num_queries_per_kv)
    )
    if current_platform.is_rocm():
        TILE_SIZE = 64
        # in case head_size is big
        max_num_stages_2d = 4
        if head_size > 128:
            max_num_stages_2d = 2
        half_max_num_stages_2d = max_num_stages_2d // 2
        if all_decode == False:
            num_stages_2d = max_num_stages_2d
            num_warps = 4
        else:
            num_stages_2d = half_max_num_stages_2d + 1
            num_warps = 2
            TILE_SIZE = block_size

        if max_seqlen_q >= 512:
            BLOCK_M = 128
            num_stages_2d = 1
            num_warps = 4
        BLOCK_Q = BLOCK_M // num_queries_per_kv
        return {
            "BLOCK_M": BLOCK_M,
            "BLOCK_Q": BLOCK_Q,
            "TILE_SIZE": TILE_SIZE,
            "num_warps": num_warps,
            "num_stages": num_stages_2d,
            "waves_per_eu": 2,
        }
    else:
        TILE_SIZE = 32
        BLOCK_Q = BLOCK_M // num_queries_per_kv
        return {"BLOCK_M": BLOCK_M, "BLOCK_Q": BLOCK_Q, "TILE_SIZE": TILE_SIZE}


def select_3d_config(head_size, block_size, element_size, max_seqlen_k, num_2d_prgms):
    if current_platform.is_rocm():
        cu_count = current_platform.get_cu_count()
        target_num_prgms = cu_count * 4
        reduce_num_warps = 2
        attn_warps = 4
        TILE_SIZE = block_size
        MAX_SEGMENTS = min(128, math.ceil(max_seqlen_k / TILE_SIZE))
        num_segments = math.ceil(target_num_prgms / num_2d_prgms)
        num_segments = triton.next_power_of_2(num_segments)
        num_segments = min(num_segments, 128)
        MIN_SEGMENTS = 16 if block_size <= 16 else 2
        if num_segments <= MIN_SEGMENTS:
            reduce_num_warps = 1
            attn_warps = 1
            num_segments = MIN_SEGMENTS
        attn_config = {
            "TILE_SIZE": TILE_SIZE,
            "NUM_SEGMENTS_PER_SEQ": num_segments,
            "num_warps": attn_warps,
            "num_stages": 1,
            "waves_per_eu": 2,
        }
        reduce_config = {
            "TILE_SIZE": TILE_SIZE,
            "NUM_SEGMENTS_PER_SEQ": num_segments,
            "num_warps": reduce_num_warps,
            "num_stages": 1,
            "waves_per_eu": 2,
        }
        return attn_config, reduce_config
    else:
        # Assigning default tile size for decode.
        # Note: each tile size must be at least 32 for "fp8" (q.element_size() == 1)
        # and at least 16 for all other data types.
        TILE_SIZE = 16 if element_size >= 2 else 32
        # for initial version, NUM_SEGMENTS = 16 is chosen as a default
        # value that showed good performance in tests
        attn_config = {"NUM_SEGMENTS_PER_SEQ": 16, "TILE_SIZE": TILE_SIZE}
        reduce_config = {"NUM_SEGMENTS_PER_SEQ": 16, "TILE_SIZE": TILE_SIZE}
        return attn_config, reduce_config


def use_2d_kernel(
    head_size, sliding_window, all_decode, max_seqlen_q, max_seqlen_k, num_2d_prgms
):
    if current_platform.is_rocm():
        cu_count = current_platform.get_cu_count()
        target_num_prgms = cu_count * 4
        return (
            (sliding_window > 0)
            or (max_seqlen_k <= 512)
            or (num_2d_prgms > target_num_prgms and not all_decode)
        )
    else:
        return max_seqlen_q > 1 or num_2d_prgms > 128



@triton.jit
def cdiv_fn(x, y):
    return (x + y - 1) // y


@triton.jit
def apply_softcap(S, x):
    Sdiv = S / x
    p1 = tl.exp(Sdiv)
    p2 = tl.exp(-Sdiv)
    return x * (p1 - p2) / (p1 + p2)


@triton.jit
def find_seq_idx(query_start_len_ptr, target_idx, num_seqs,
                 BLOCK_Q: tl.constexpr, use_q_block_mode: tl.constexpr):
    left: tl.int32 = 0
    right = num_seqs
    while left < right:
        mid = (left + right) // 2
        val = tl.load(query_start_len_ptr + mid)
        mid_val = val // BLOCK_Q + mid if use_q_block_mode else val

        if mid_val <= target_idx:
            left = mid + 1
        else:
            right = mid

    return left - 1


@triton.jit
def kernel_unified_attention_2d(
    output_ptr,  # [num_tokens, num_query_heads, head_size]
    query_ptr,  # [num_tokens, num_query_heads, head_size]
    key_cache_ptr,  # [num_blks, blk_size, num_kv_heads, head_size]
    value_cache_ptr,  # [num_blks, blk_size, num_kv_heads, head_size]
    sink_ptr,  # [num_query_heads]
    block_tables_ptr,  # [num_seqs, max_num_blocks_per_seq]
    seq_lens_ptr,  # [num_seqs]
    alibi_slopes_ptr,  # [num_query_heads]
    qq_bias_ptr,  # [num_query_tokens, num_query_tokens]
    scale,  # float32
    k_scale,  # float32
    v_scale,  # float32
    out_scale,  # float32
    softcap,  # float32
    num_query_heads: tl.constexpr,  # int
    num_queries_per_kv: tl.constexpr,  # int
    block_table_stride: tl.int64,  # int
    query_stride_0: tl.int64,  # int
    query_stride_1: tl.int64,  # int, should be equal to head_size
    output_stride_0: tl.int64,  # int
    output_stride_1: tl.int64,  # int, should be equal to head_size
    qq_bias_stride_0: tl.int64,  # int
    BLOCK_SIZE: tl.constexpr,  # int
    TILE_SIZE: tl.constexpr,  # int must be power of 2
    HEAD_SIZE: tl.constexpr,  # int
    HEAD_SIZE_PADDED: tl.constexpr,  # int, must be power of 2
    USE_ALIBI_SLOPES: tl.constexpr,  # bool
    USE_QQ_BIAS: tl.constexpr,  # bool
    USE_SOFTCAP: tl.constexpr,  # bool
    USE_SINKS: tl.constexpr,  # bool
    SLIDING_WINDOW: tl.constexpr,  # int
    stride_k_cache_0: tl.int64,  # int
    stride_k_cache_1: tl.int64,  # int
    stride_k_cache_2: tl.int64,  # int
    stride_k_cache_3: tl.constexpr,  # int
    stride_v_cache_0: tl.int64,  # int
    stride_v_cache_1: tl.int64,  # int
    stride_v_cache_2: tl.int64,  # int
    stride_v_cache_3: tl.constexpr,  # int
    query_start_len_ptr,  # [num_seqs+1]
    BLOCK_Q: tl.constexpr,  # int
    num_seqs: tl.int32,
    BLOCK_M: tl.constexpr,  # int
    USE_FP8: tl.constexpr,  # bool
    FP8_MIN: tl.constexpr = float8_info.min,
    FP8_MAX: tl.constexpr = float8_info.max,
    ALL_DECODE: tl.constexpr = False, # bool
):
    kv_head_idx = tl.program_id(0)
    q_block_global_idx = tl.program_id(1)

    seq_idx = find_seq_idx(query_start_len_ptr, q_block_global_idx, num_seqs,
                           BLOCK_Q, True)

    q_block_start_idx = tl.load(query_start_len_ptr +
                                seq_idx) // BLOCK_Q + seq_idx

    q_block_local_idx = q_block_global_idx - q_block_start_idx

    cur_batch_in_all_start_index = tl.load(query_start_len_ptr + seq_idx)
    cur_batch_in_all_stop_index = tl.load(query_start_len_ptr + seq_idx + 1)

    cur_batch_query_len = cur_batch_in_all_stop_index \
        - cur_batch_in_all_start_index

    if q_block_local_idx * BLOCK_Q >= cur_batch_query_len:
        return

    offs_m = tl.arange(0, BLOCK_M)
    offs_d = tl.arange(0, HEAD_SIZE_PADDED)
    offs_t = tl.arange(0, TILE_SIZE)
    query_pos = q_block_local_idx * BLOCK_Q + offs_m // num_queries_per_kv

    query_offset_0 = cur_batch_in_all_start_index + query_pos
    query_offset_1 = kv_head_idx * num_queries_per_kv + \
        offs_m % num_queries_per_kv
    query_offset = (query_offset_0[:, None] * query_stride_0 +
                    query_offset_1[:, None] * query_stride_1 + offs_d[None, :])

    dim_mask = offs_d < HEAD_SIZE
    query_mask_0 = query_pos < cur_batch_query_len
    query_mask_1 = query_offset_1 < num_query_heads

    if ALL_DECODE or BLOCK_M >= num_query_heads:
        Q_cache_modifier: tl.constexpr = ".cg"
    else:
        Q_cache_modifier: tl.constexpr = ""

    # Q : (BLOCK_M, HEAD_SIZE_PADDED)
    Q = tl.load(
        query_ptr + query_offset,
        mask=dim_mask[None, :] & query_mask_0[:, None] & query_mask_1[:, None],
        other=0.0,
        cache_modifier=Q_cache_modifier,
    )

    block_table_offset = seq_idx * block_table_stride

    if not USE_SINKS:
        M = tl.full([BLOCK_M], float("-inf"), dtype=tl.float32)
    else:
        M = tl.load(
            sink_ptr + query_offset_1,
            mask=query_mask_1,
            other=float("-inf"),
        ).to(dtype=tl.float32)

    L = tl.full([BLOCK_M], 1.0, dtype=tl.float32)
    acc = tl.zeros([BLOCK_M, HEAD_SIZE_PADDED], dtype=tl.float32)

    # sequence len for this particular sequence
    seq_len = tl.load(seq_lens_ptr + seq_idx)

    # context length for this particular sequences
    context_len = seq_len - cur_batch_query_len

    # alibi slope for this head
    if USE_ALIBI_SLOPES:
        alibi_slope = tl.load(alibi_slopes_ptr + query_offset_1,
                              mask=query_mask_1,
                              other=0.0)

    # query-query attention bias
    if USE_QQ_BIAS:
        qq_bias_row_ptrs = (qq_bias_ptr + query_pos[:, None] * qq_bias_stride_0
                            )  # shape: [BLOCK_M]

    # compute the length of the longest sequence prefix spanned by any
    # query token in the current q_block (q_block_local_idx)
    max_seq_prefix_len = context_len + q_block_local_idx * BLOCK_Q + (
        BLOCK_M - 1) // num_queries_per_kv + 1

    # adjust for potential padding in the last q_block by considering the
    # actual sequence length
    max_seq_prefix_len = tl.minimum(max_seq_prefix_len, seq_len)

    # calculate the number of tiles that need to be processed to
    # cover the longest sequence prefix (due to causal masking, tiles beyond
    # this prefix can be skipped)
    num_tiles = cdiv_fn(max_seq_prefix_len, TILE_SIZE)

<<<<<<< HEAD
    if SLIDING_WINDOW > 0:
        num_tiles_start = (
            max_seq_prefix_len - SLIDING_WINDOW - BLOCK_Q - 1
        ) // TILE_SIZE
        num_tiles_start = max(0, num_tiles_start)
    else:
        num_tiles_start = 0

    KV_cache_modifier: tl.constexpr = ".cg" if ALL_DECODE else ""
    # iterate through tiles
    for j in range(num_tiles_start, num_tiles):
=======
    # ---- Sliding-window tile pruning --------------------
    # Default: keep previous global behavior
    tile_start = 0
    tile_end = num_tiles
    if SLIDING_WINDOW > 0:
        # Query rows covered by this Q-block
        qpos_lo = q_block_local_idx * BLOCK_Q
        qpos_hi = tl.minimum(
            qpos_lo + (BLOCK_M - 1) // num_queries_per_kv,
            cur_batch_query_len - 1,
        )
        # For sliding window, each query position q can only attend to
        # keys in the range [q_abs - SLIDING_WINDOW + 1, q_abs]
        # where q_abs = context_len + q
        # The union of allowed key positions for this Q-block is:
        # [context_len + qpos_lo - SLIDING_WINDOW + 1, context_len + qpos_hi]
        first_allowed_key = context_len + qpos_lo - SLIDING_WINDOW + 1
        last_allowed_key = context_len + qpos_hi
        # Convert to tile indices and clamp
        tile_start = tl.maximum(0, first_allowed_key // TILE_SIZE)
        tile_end = tl.minimum((last_allowed_key // TILE_SIZE) + 1, num_tiles)

    # iterate through tiles (now limited to the sliding window range)
    for j in range(tile_start, tile_end):
>>>>>>> 6b0fcbbf
        seq_offset = j * TILE_SIZE + offs_t
        if TILE_SIZE == BLOCK_SIZE:
            tile_mask = tl.full((1,), 1, dtype=tl.int1)
        else:  
            tile_mask = seq_offset < max_seq_prefix_len

        physical_block_idx = tl.load(block_tables_ptr + block_table_offset +
                                     seq_offset // BLOCK_SIZE).to(tl.int64)

        v_offset = (physical_block_idx[:, None] * stride_v_cache_0 +
                    kv_head_idx * stride_v_cache_2 +
                    offs_d[None, :] * stride_v_cache_3 +
                    (seq_offset % BLOCK_SIZE)[:, None] * stride_v_cache_1)

        k_offset = (physical_block_idx[None, :] * stride_k_cache_0 +
                    kv_head_idx * stride_k_cache_2 +
                    offs_d[:, None] * stride_k_cache_3 +
                    (seq_offset % BLOCK_SIZE)[None, :] * stride_k_cache_1)

        # K : (HEAD_SIZE, TILE_SIZE)
        K_load = tl.load(key_cache_ptr + k_offset,
                         mask=dim_mask[:, None] & tile_mask[None, :],
                         other=0.0,
                         cache_modifier=KV_cache_modifier)

        if K_load.dtype.is_fp8():
            if Q.dtype.is_fp8():
                K = K_load
            else:
                K = (K_load.to(tl.float32) * tl.load(k_scale)).to(Q.dtype)
        else:
            K = K_load

        # V : (TILE_SIZE, HEAD_SIZE)
        V_load = tl.load(value_cache_ptr + v_offset,
                         mask=dim_mask[None, :] & tile_mask[:, None],
                         other=0.0,
                         cache_modifier=KV_cache_modifier)

        if V_load.dtype.is_fp8():
            if Q.dtype.is_fp8():
                V = V_load
            else:
                V = (V_load.to(tl.float32) * tl.load(v_scale)).to(Q.dtype)
        else:
            V = V_load

        seq_mask = seq_offset[None, :] < context_len + query_pos[:, None] + 1

        # S : (BLOCK_M, TILE_SIZE)
        S = tl.zeros(shape=(BLOCK_M, TILE_SIZE), dtype=tl.float32)

        S += scale * tl.dot(Q, K)

        if USE_SOFTCAP:
            S = apply_softcap(S, softcap)

        S = tl.where(query_mask_1[:, None] & query_mask_0[:, None] & seq_mask,
                     S, float("-inf"))

        if SLIDING_WINDOW > 0:
            S = tl.where((context_len + query_pos[:, None] - seq_offset)
                         < SLIDING_WINDOW, S, float("-inf"))

        if USE_ALIBI_SLOPES:
            S += alibi_slope[:, None] * (seq_offset - context_len)

        if USE_QQ_BIAS:
            # compute key positions relative to query section
            key_rel_pos = seq_offset - context_len  # shape: [BLOCK_SIZE]
            # load bias only for keys that correspond to queries
            is_query_key = key_rel_pos >= 0 and key_rel_pos < qq_bias_stride_0
            qq_bias = tl.load(
                qq_bias_row_ptrs + key_rel_pos[None, :],
                mask=is_query_key[None, :],  # avoid OOB for context keys
                other=0.0,
            )
            S += qq_bias

        # compute running maximum
        # m_j : (BLOCK_M,)
        m_j = tl.maximum(M, tl.max(S, axis=1))

        # For sliding window there's a chance the max is -inf due to masking of
        # the entire row. In this case we need to set m_j 0 to avoid NaN
        m_j = tl.where(m_j > float("-inf"), m_j, 0.0)

        # P : (BLOCK_M, TILE_SIZE)
        P = tl.exp(S - m_j[:, None])

        # l_j : (BLOCK_M,)
        l_j = tl.sum(P, axis=1)

        # alpha : (BLOCK_M, )
        alpha = tl.exp(M - m_j)

        # acc : (BLOCK_M, HEAD_SIZE_PADDED)
        acc = acc * alpha[:, None]

        # update constants
        L = L * alpha + l_j
        M = m_j

        # acc : (BLOCK_M, HEAD_SIZE_PADDED)
        acc += tl.dot(P.to(V.dtype), V)

    # epilogue
    # This helps the compiler do Newton Raphson on l_i vs on acc which is much larger.
    one_over_L = 1.0 / L[:, None]
    acc = acc * one_over_L
    if USE_FP8:
        acc = acc * tl.load(out_scale)
        acc = tl.clamp(acc, FP8_MIN, FP8_MAX)

    output_offset = (query_offset_0[:, None] * output_stride_0 +
                     query_offset_1[:, None] * output_stride_1 +
                     offs_d[None, :])

    tl.store(
        output_ptr + output_offset,
        acc,
        mask=dim_mask[None, :] & query_mask_0[:, None] & query_mask_1[:, None],
    )


@triton.jit
def kernel_unified_attention_3d(
        segm_output_ptr,
        # [num_tokens, num_query_heads, num_segments, head_size]
        segm_max_ptr,  # [num_tokens, num_query_heads, num_segments]
        segm_expsum_ptr,  # [num_tokens, num_query_heads, num_segments]
        query_ptr,  # [num_tokens, num_query_heads, head_size]
        key_cache_ptr,  # [num_blks, num_kv_heads, head_size // x, blk_size, x]
        value_cache_ptr,  # [num_blks, num_kv_heads, head_size, blk_size]
        sink_ptr,  # [num_query_heads]
        block_tables_ptr,  # [num_seqs, max_num_blocks_per_seq]
        seq_lens_ptr,  # [num_seqs]
        alibi_slopes_ptr,  # [num_query_heads]
        qq_bias_ptr,  # [num_query_tokens, num_query_tokens]
        scale,  # float32
        k_scale,  # float32
        v_scale,  # float32
        softcap,  # float32
        num_query_heads: tl.constexpr,  # int
        num_queries_per_kv: tl.constexpr,  # int
        block_table_stride: tl.int64,  # int
        query_stride_0: tl.int64,  # int
        query_stride_1: tl.int64,  # int, should be equal to head_size
        qq_bias_stride_0: tl.int64,  # int
        BLOCK_SIZE: tl.constexpr,  # int
        TILE_SIZE: tl.constexpr,  # int, must be power of 2
        HEAD_SIZE: tl.constexpr,  # int
        HEAD_SIZE_PADDED: tl.constexpr,  # int, must be power of 2
        USE_ALIBI_SLOPES: tl.constexpr,  # bool
        USE_QQ_BIAS: tl.constexpr,  # bool
        USE_SOFTCAP: tl.constexpr,  # bool
        USE_SINKS: tl.constexpr,  # bool
        SLIDING_WINDOW: tl.constexpr,  # int
        stride_k_cache_0: tl.int64,  # int
        stride_k_cache_1: tl.int64,  # int
        stride_k_cache_2: tl.int64,  # int
        stride_k_cache_3: tl.constexpr,  # int
        stride_v_cache_0: tl.int64,  # int
        stride_v_cache_1: tl.int64,  # int
        stride_v_cache_2: tl.int64,  # int
        stride_v_cache_3: tl.constexpr,  # int
        query_start_len_ptr,  # [num_seqs+1]
        BLOCK_Q: tl.constexpr,  # int
        num_seqs: tl.int32,
        BLOCK_M: tl.constexpr,  # int
        NUM_SEGMENTS_PER_SEQ: tl.constexpr,  # int
        ALL_DECODE: tl.constexpr = False, # bool
):
    q_block_global_idx = tl.program_id(0)
    kv_head_idx = tl.program_id(1)
    segm_idx = tl.program_id(2)

    seq_idx = find_seq_idx(query_start_len_ptr, q_block_global_idx, num_seqs,
                           BLOCK_Q, True)

    q_block_start_idx = tl.load(query_start_len_ptr +
                                seq_idx) // BLOCK_Q + seq_idx

    q_block_local_idx = q_block_global_idx - q_block_start_idx

    cur_batch_in_all_start_index = tl.load(query_start_len_ptr + seq_idx)
    cur_batch_in_all_stop_index = tl.load(query_start_len_ptr + seq_idx + 1)

    cur_batch_query_len = cur_batch_in_all_stop_index \
        - cur_batch_in_all_start_index

    if q_block_local_idx * BLOCK_Q >= cur_batch_query_len:
        return

    # sequence len for this particular sequence
    seq_len = tl.load(seq_lens_ptr + seq_idx)

    # number of segments for this particular sequence
    num_segments = NUM_SEGMENTS_PER_SEQ
    tiles_per_segment = cdiv_fn(seq_len, num_segments * TILE_SIZE)

    if segm_idx * tiles_per_segment * TILE_SIZE >= seq_len:
        return

    offs_m = tl.arange(0, BLOCK_M)
    offs_d = tl.arange(0, HEAD_SIZE_PADDED)
    offs_t = tl.arange(0, TILE_SIZE)
    query_pos = q_block_local_idx * BLOCK_Q + offs_m // num_queries_per_kv

    query_offset_0 = cur_batch_in_all_start_index + query_pos
    query_offset_1 = kv_head_idx * num_queries_per_kv + \
        offs_m % num_queries_per_kv
    query_offset = (query_offset_0[:, None] * query_stride_0 +
                    query_offset_1[:, None] * query_stride_1 + offs_d[None, :])

    dim_mask = offs_d < HEAD_SIZE
    query_mask_0 = query_pos < cur_batch_query_len
    query_mask_1 = query_offset_1 < num_query_heads

    # Q : (BLOCK_M, HEAD_SIZE_PADDED)
    Q = tl.load(
        query_ptr + query_offset,
        mask=dim_mask[None, :] & query_mask_0[:, None] & query_mask_1[:, None],
        other=0.0,
    )

    block_table_offset = seq_idx * block_table_stride

    if USE_SINKS:
        if segm_idx == 0:
            M = tl.load(
                sink_ptr + query_offset_1,
                mask=query_mask_1,
                other=float("-inf"),
            ).to(dtype=tl.float32)
        else:
            M = tl.full([BLOCK_M], float("-inf"), dtype=tl.float32)
    else:
        M = tl.full([BLOCK_M], float("-inf"), dtype=tl.float32)

    L = tl.full([BLOCK_M], 1.0, dtype=tl.float32)
    acc = tl.zeros([BLOCK_M, HEAD_SIZE_PADDED], dtype=tl.float32)

    # context length for this particular sequences
    context_len = seq_len - cur_batch_query_len

    # alibi slope for this head
    if USE_ALIBI_SLOPES:
        alibi_slope = tl.load(alibi_slopes_ptr + query_offset_1,
                              mask=query_mask_1,
                              other=0.0)

    # query-query attention bias
    if USE_QQ_BIAS:
        qq_bias_row_ptrs = (qq_bias_ptr + query_pos[:, None] * qq_bias_stride_0
                            )  # shape: [BLOCK_M]

    # compute the length of the longest sequence prefix spanned by any
    # query token in the current q_block (q_block_local_idx)
    max_seq_prefix_len = context_len + q_block_local_idx * BLOCK_Q + (
        BLOCK_M - 1) // num_queries_per_kv + 1

    # adjust for potential padding in the last q_block by considering the
    # actual sequence length
    max_seq_prefix_len = tl.minimum(max_seq_prefix_len, seq_len)

    # calculate the number of tiles that need to be processed to
    # cover the longest sequence prefix (due to causal masking, tiles beyond
    # this prefix can be skipped)
    num_tiles = cdiv_fn(max_seq_prefix_len, TILE_SIZE)

    KV_cache_modifier: tl.constexpr = ".cg" if ALL_DECODE else ""
    # iterate through tiles within current segment
    for j in range(
            segm_idx * tiles_per_segment,
            min((segm_idx + 1) * tiles_per_segment, num_tiles),
    ):
        seq_offset = j * TILE_SIZE + offs_t
        if TILE_SIZE == BLOCK_SIZE:
            tile_mask = tl.full((1,), 1, dtype=tl.int1)
        else:  
            tile_mask = seq_offset < max_seq_prefix_len

        physical_block_idx = tl.load(block_tables_ptr + block_table_offset +
                                     seq_offset // BLOCK_SIZE).to(tl.int64)

        v_offset = (physical_block_idx[:, None] * stride_v_cache_0 +
                    kv_head_idx * stride_v_cache_2 +
                    offs_d[None, :] * stride_v_cache_3 +
                    (seq_offset % BLOCK_SIZE)[:, None] * stride_v_cache_1)

        k_offset = (physical_block_idx[None, :] * stride_k_cache_0 +
                    kv_head_idx * stride_k_cache_2 +
                    offs_d[:, None] * stride_k_cache_3 +
                    (seq_offset % BLOCK_SIZE)[None, :] * stride_k_cache_1)

        # K : (HEAD_SIZE, TILE_SIZE)
        K_load = tl.load(key_cache_ptr + k_offset,
                         mask=dim_mask[:, None] & tile_mask[None, :],
                         other=0.0,
                         cache_modifier=KV_cache_modifier)

        if K_load.dtype.is_fp8():
            if Q.dtype.is_fp8():
                K = K_load
            else:
                K = (K_load.to(tl.float32) * tl.load(k_scale)).to(Q.dtype)
        else:
            K = K_load

        # V : (TILE_SIZE, HEAD_SIZE)
        V_load = tl.load(value_cache_ptr + v_offset,
                         mask=dim_mask[None, :] & tile_mask[:, None],
                         other=0.0,
                         cache_modifier=KV_cache_modifier)

        if V_load.dtype.is_fp8():
            if Q.dtype.is_fp8():
                V = V_load
            else:
                V = (V_load.to(tl.float32) * tl.load(v_scale)).to(Q.dtype)
        else:
            V = V_load

        seq_mask = seq_offset[None, :] < context_len + query_pos[:, None] + 1

        # S : (BLOCK_M, TILE_SIZE)
        S = tl.zeros(shape=(BLOCK_M, TILE_SIZE), dtype=tl.float32)
        S += scale * tl.dot(Q, K)

        if USE_SOFTCAP:
            S = apply_softcap(S, softcap)

        S = tl.where(query_mask_1[:, None] & query_mask_0[:, None] & seq_mask,
                     S, float("-inf"))

        if SLIDING_WINDOW > 0:
            S = tl.where((context_len + query_pos[:, None] - seq_offset)
                         < SLIDING_WINDOW, S, float("-inf"))

        if USE_ALIBI_SLOPES:
            S += alibi_slope[:, None] * (seq_offset - context_len)

        if USE_QQ_BIAS:
            # compute key positions relative to query section
            key_rel_pos = seq_offset - context_len  # shape: [BLOCK_SIZE]
            # load bias only for keys that correspond to queries
            is_query_key = key_rel_pos >= 0 and key_rel_pos < qq_bias_stride_0
            qq_bias = tl.load(
                qq_bias_row_ptrs + key_rel_pos[None, :],
                mask=is_query_key[None, :],  # avoid OOB for context keys
                other=0.0,
            )
            S += qq_bias

        # compute running maximum
        # m_j : (BLOCK_M,)
        m_j = tl.maximum(M, tl.max(S, axis=1))

        # For sliding window there's a chance the max is -inf due to masking of
        # the entire row. In this case we need to set m_j 0 to avoid NaN
        m_j = tl.where(m_j > float("-inf"), m_j, 0.0)

        # P : (BLOCK_M, TILE_SIZE,)
        P = tl.exp(S - m_j[:, None])

        # l_j : (BLOCK_M,)
        l_j = tl.sum(P, axis=1)

        # alpha : (BLOCK_M, )
        alpha = tl.exp(M - m_j)

        # acc : (BLOCK_M, HEAD_SIZE_PADDED)
        acc = acc * alpha[:, None]

        # update constants
        L = L * alpha + l_j
        M = m_j

        # acc : (BLOCK_M, HEAD_SIZE_PADDED)
        acc += tl.dot(P.to(V.dtype), V)

    segm_output_offset = (
        query_offset_0[:, None].to(tl.int64) *
        (num_query_heads * NUM_SEGMENTS_PER_SEQ * HEAD_SIZE_PADDED) +
        query_offset_1[:, None] * (NUM_SEGMENTS_PER_SEQ * HEAD_SIZE_PADDED) +
        segm_idx * HEAD_SIZE_PADDED + tl.arange(0, HEAD_SIZE_PADDED)[None, :])
    tl.store(
        segm_output_ptr + segm_output_offset,
        acc,
        mask=dim_mask[None, :] & query_mask_0[:, None] & query_mask_1[:, None],
    )
    segm_offset = (query_offset_0.to(tl.int64) *
                   (num_query_heads * NUM_SEGMENTS_PER_SEQ) +
                   query_offset_1 * NUM_SEGMENTS_PER_SEQ + segm_idx)
    tl.store(segm_max_ptr + segm_offset, M, mask=query_mask_0 & query_mask_1)
    tl.store(segm_expsum_ptr + segm_offset,
             L,
             mask=query_mask_0 & query_mask_1)


@triton.jit
def reduce_segments(
    output_ptr,  # [num_tokens, num_query_heads, head_size]
    segm_output_ptr,
    #[num_tokens, num_query_heads, max_num_segments, head_size]
    segm_max_ptr,  # [num_tokens, num_query_heads, max_num_segments]
    segm_expsum_ptr,  # [num_tokens, num_query_heads, max_num_segments]
    seq_lens_ptr,  # [num_seqs]
    num_seqs,  # int
    num_query_heads: tl.constexpr,  # int
    out_scale_inv,  # float32
    output_stride_0: tl.int64,  # int
    output_stride_1: tl.int64,  # int, should be equal to head_size
    block_table_stride: tl.int64,  # int
    TILE_SIZE: tl.constexpr,  # int
    HEAD_SIZE: tl.constexpr,  # int, must be power of 2
    HEAD_SIZE_PADDED: tl.constexpr,  # int, must be power of 2
    query_start_len_ptr,  # [num_seqs+1]
    BLOCK_Q: tl.constexpr,  # int
    NUM_SEGMENTS_PER_SEQ: tl.constexpr,  # int
    USE_FP8: tl.constexpr,  # bool
    FP8_MIN: tl.constexpr = float8_info.min,
    FP8_MAX: tl.constexpr = float8_info.max,
):
    query_token_idx = tl.program_id(0)
    query_head_idx = tl.program_id(1)

    seq_idx = find_seq_idx(query_start_len_ptr, query_token_idx, num_seqs,
                           BLOCK_Q, False)

    # sequence len for this particular sequence
    seq_len = tl.load(seq_lens_ptr + seq_idx)

    # number of segments for this particular sequence
    num_segments = NUM_SEGMENTS_PER_SEQ
    tiles_per_segment = cdiv_fn(seq_len, num_segments * TILE_SIZE)

    # create masks for subsequent loads
    act_num_segments = cdiv_fn(seq_len, tiles_per_segment * TILE_SIZE)
    segm_mask = tl.arange(0, NUM_SEGMENTS_PER_SEQ) < tl.full(
        [NUM_SEGMENTS_PER_SEQ], act_num_segments, dtype=tl.int32)
    dim_mask = tl.where(tl.arange(0, HEAD_SIZE_PADDED) < HEAD_SIZE, 1,
                        0).to(tl.int1)

    # load segment maxima
    segm_offset = (query_token_idx.to(tl.int64) *
                   (num_query_heads * NUM_SEGMENTS_PER_SEQ) +
                   query_head_idx * NUM_SEGMENTS_PER_SEQ +
                   tl.arange(0, NUM_SEGMENTS_PER_SEQ))
    segm_max = tl.load(segm_max_ptr + segm_offset,
                       mask=segm_mask,
                       other=float("-inf"))
    overall_max = tl.max(segm_max)

    # load and rescale segment exp sums
    segm_expsum = tl.load(segm_expsum_ptr + segm_offset,
                          mask=segm_mask,
                          other=0.0)
    segm_expsum = segm_expsum * tl.exp(segm_max - overall_max)
    overall_expsum = tl.sum(segm_expsum)

    # load, rescale, and add segment attention outputs
    segm_output_offset = (
        query_token_idx.to(tl.int64) *
        (num_query_heads * NUM_SEGMENTS_PER_SEQ * HEAD_SIZE_PADDED) +
        query_head_idx * (NUM_SEGMENTS_PER_SEQ * HEAD_SIZE_PADDED) +
        tl.arange(0, NUM_SEGMENTS_PER_SEQ)[:, None] * HEAD_SIZE_PADDED +
        tl.arange(0, HEAD_SIZE_PADDED)[None, :])
    segm_output = tl.load(
        segm_output_ptr + segm_output_offset,
        mask=segm_mask[:, None] & dim_mask[None, :],
        other=0.0,
    )
    segm_output *= tl.exp(segm_max - overall_max)[:, None]
    acc_sum = tl.sum(segm_output, axis=0)
    # safely divide by overall_expsum, returning 0.0 if overall_expsum is 0
    acc = tl.where(overall_expsum == 0.0, 0.0, acc_sum / overall_expsum)

    if USE_FP8:
        acc = acc * tl.load(out_scale_inv)
        acc = tl.clamp(acc, FP8_MIN, FP8_MAX)

    # write result
    output_offset = (query_token_idx * output_stride_0 +
                     query_head_idx * output_stride_1 +
                     tl.arange(0, HEAD_SIZE_PADDED))
    tl.store(output_ptr + output_offset, acc, mask=dim_mask)

def unified_attention(
    q,
    k,
    v,
    out,
    cu_seqlens_q,
    max_seqlen_q,
    seqused_k,
    max_seqlen_k,
    softmax_scale,
    causal,
    window_size,
    block_table,
    softcap,
    q_descale,
    k_descale,
    v_descale,
    alibi_slopes=None,
    output_scale=None,
    qq_bias=None,
    # Optional tensor for sinks
    sinks=None,
):
    assert causal, "Only causal attention is supported"
    assert q_descale is None, "Q scales not supported"

    if sinks is not None:
        assert sinks.shape[0] == q.shape[1], \
        "Sinks must be num_query_heads size"

    use_alibi_slopes = alibi_slopes is not None
    use_qq_bias = qq_bias is not None
    SLIDING_WINDOW = 1 + window_size[0]

    block_size = v.shape[1]
    num_seqs = len(seqused_k)
    num_query_heads = q.shape[1]
    num_kv_heads = k.shape[2]
    num_queries_per_kv = num_query_heads // num_kv_heads
    head_size = q.shape[2]

    BLOCK_M = 16 if num_queries_per_kv <= 16 else triton.next_power_of_2(
        num_queries_per_kv)
    BLOCK_Q = BLOCK_M // num_queries_per_kv
    assert BLOCK_Q >= 1
    assert BLOCK_M % num_queries_per_kv == 0
    # Ideally we would launch with kernel with:
    # \sum_i[ceil(query_len[i] / BLOCK_Q)] blocks.
    # However, it is slow to realize the query_lens on cpu.
    # Instead we use upper-bound:
    # \sum_i[ceil(query_len[i] / BLOCK_Q)]
    #   <= \sum_i[floor(query_len[i] / BLOCK_Q) + 1]
    #    = \sum_i[floor(query_len[i] / BLOCK_Q)] + num_seqs
    #   <= floor(\sum_i(query_len[i]) / BLOCK_Q) + num_seqs
    #    = floor(q.shape[0] / BLOCK_Q) + num_seqs
    # TODO (cagri): this needs to be gated
    cu_count = current_platform.get_cu_count()
    total_num_q_blocks = q.shape[0] // BLOCK_Q + num_seqs
    target_num_prgms = cu_count * 4
    num_2d_prgms = total_num_q_blocks * num_kv_heads
    ALL_DECODE = max_seqlen_q == 1
    # if batch contains a prefill
    if use_2d_kernel(
        head_size, SLIDING_WINDOW, ALL_DECODE, max_seqlen_q, max_seqlen_k, num_2d_prgms
    ):
        config = select_2d_config(
            block_size,
            head_size,
            SLIDING_WINDOW,
            ALL_DECODE,
            max_seqlen_q,
            max_seqlen_k,
            num_queries_per_kv,
            num_2d_prgms,
        )
        assert config["BLOCK_Q"] >= 1
        assert config["BLOCK_M"] % num_queries_per_kv == 0
        total_num_q_blocks = q.shape[0] // config["BLOCK_Q"] + num_seqs

        kernel_unified_attention_2d[(
                num_kv_heads,
                total_num_q_blocks,
        )](
            output_ptr=out,
            query_ptr=q,
            key_cache_ptr=k,
            value_cache_ptr=v,
            sink_ptr=sinks,
            block_tables_ptr=block_table,
            seq_lens_ptr=seqused_k,
            alibi_slopes_ptr=alibi_slopes,
            qq_bias_ptr=qq_bias,
            scale=softmax_scale,
            k_scale=k_descale,
            v_scale=v_descale,
            out_scale=1 / output_scale if output_scale is not None else 1.0,
            softcap=softcap,
            num_query_heads=num_query_heads,
            num_queries_per_kv=num_queries_per_kv,
            block_table_stride=block_table.stride(0),
            query_stride_0=q.stride(0),
            query_stride_1=q.stride(1),
            output_stride_0=out.stride(0),
            output_stride_1=out.stride(1),
            qq_bias_stride_0=qq_bias.stride(0) if use_qq_bias else 0,
            BLOCK_SIZE=block_size,
            HEAD_SIZE=head_size,
            HEAD_SIZE_PADDED=triton.next_power_of_2(head_size),
            USE_ALIBI_SLOPES=use_alibi_slopes,
            USE_QQ_BIAS=use_qq_bias,
            USE_SOFTCAP=(softcap > 0),
            USE_SINKS=(sinks is not None),
            SLIDING_WINDOW=SLIDING_WINDOW,
            stride_k_cache_0=k.stride(0),
            stride_k_cache_1=k.stride(1),
            stride_k_cache_2=k.stride(2),
            stride_k_cache_3=k.stride(3),
            stride_v_cache_0=v.stride(0),
            stride_v_cache_1=v.stride(1),
            stride_v_cache_2=v.stride(2),
            stride_v_cache_3=v.stride(3),
            query_start_len_ptr=cu_seqlens_q,
            num_seqs=num_seqs,
            USE_FP8=output_scale is not None,
            ALL_DECODE=ALL_DECODE,
            **config,
        )

    else:
        attn_config, reduce_config = select_3d_config(
            head_size, block_size, q.element_size(), max_seqlen_k, num_2d_prgms
        )
        NUM_SEGMENTS = attn_config["NUM_SEGMENTS_PER_SEQ"]
        segm_output = torch.empty(
            q.shape[0],
            num_query_heads,
            NUM_SEGMENTS,
            triton.next_power_of_2(head_size),
            dtype=torch.float32,
            device=q.device,
        )
        segm_max = torch.empty(
            q.shape[0],
            num_query_heads,
            NUM_SEGMENTS,
            dtype=torch.float32,
            device=q.device,
        )
        segm_expsum = torch.empty(
            q.shape[0],
            num_query_heads,
            NUM_SEGMENTS,
            dtype=torch.float32,
            device=q.device,
        )

        kernel_unified_attention_3d[(
            total_num_q_blocks, num_kv_heads, NUM_SEGMENTS)](
                segm_output_ptr=segm_output,
                segm_max_ptr=segm_max,
                segm_expsum_ptr=segm_expsum,
                query_ptr=q,
                key_cache_ptr=k,
                value_cache_ptr=v,
                sink_ptr=sinks,
                block_tables_ptr=block_table,
                seq_lens_ptr=seqused_k,
                alibi_slopes_ptr=alibi_slopes,
                qq_bias_ptr=qq_bias,
                scale=softmax_scale,
                k_scale=k_descale,
                v_scale=v_descale,
                softcap=softcap,
                num_query_heads=num_query_heads,
                num_queries_per_kv=num_queries_per_kv,
                block_table_stride=block_table.stride(0),
                query_stride_0=q.stride(0),
                query_stride_1=q.stride(1),
                qq_bias_stride_0=qq_bias.stride(0) if use_qq_bias else 0,
                BLOCK_SIZE=block_size,
                HEAD_SIZE=head_size,
                HEAD_SIZE_PADDED=triton.next_power_of_2(head_size),
                USE_ALIBI_SLOPES=use_alibi_slopes,
                USE_QQ_BIAS=use_qq_bias,
                USE_SOFTCAP=(softcap > 0),
                USE_SINKS=(sinks is not None),
                SLIDING_WINDOW=SLIDING_WINDOW,
                stride_k_cache_0=k.stride(0),
                stride_k_cache_1=k.stride(1),
                stride_k_cache_2=k.stride(2),
                stride_k_cache_3=k.stride(3),
                stride_v_cache_0=v.stride(0),
                stride_v_cache_1=v.stride(1),
                stride_v_cache_2=v.stride(2),
                stride_v_cache_3=v.stride(3),
                query_start_len_ptr=cu_seqlens_q,
                BLOCK_Q=BLOCK_Q,
                num_seqs=num_seqs,
                BLOCK_M=BLOCK_M,
                ALL_DECODE=ALL_DECODE,
                **attn_config
            )
        reduce_segments[(q.shape[0], num_query_heads)](
            output_ptr=out,
            segm_output_ptr=segm_output,
            segm_max_ptr=segm_max,
            segm_expsum_ptr=segm_expsum,
            seq_lens_ptr=seqused_k,
            num_seqs=num_seqs,
            num_query_heads=num_query_heads,
            out_scale_inv=1 /
            output_scale if output_scale is not None else 1.0,
            output_stride_0=out.stride(0),
            output_stride_1=out.stride(1),
            block_table_stride=block_table.stride(0),
            HEAD_SIZE=head_size,
            HEAD_SIZE_PADDED=triton.next_power_of_2(head_size),
            query_start_len_ptr=cu_seqlens_q,
            BLOCK_Q=BLOCK_Q,
            USE_FP8=output_scale is not None,
            **reduce_config
        )<|MERGE_RESOLUTION|>--- conflicted
+++ resolved
@@ -297,19 +297,6 @@
     # this prefix can be skipped)
     num_tiles = cdiv_fn(max_seq_prefix_len, TILE_SIZE)
 
-<<<<<<< HEAD
-    if SLIDING_WINDOW > 0:
-        num_tiles_start = (
-            max_seq_prefix_len - SLIDING_WINDOW - BLOCK_Q - 1
-        ) // TILE_SIZE
-        num_tiles_start = max(0, num_tiles_start)
-    else:
-        num_tiles_start = 0
-
-    KV_cache_modifier: tl.constexpr = ".cg" if ALL_DECODE else ""
-    # iterate through tiles
-    for j in range(num_tiles_start, num_tiles):
-=======
     # ---- Sliding-window tile pruning --------------------
     # Default: keep previous global behavior
     tile_start = 0
@@ -334,7 +321,6 @@
 
     # iterate through tiles (now limited to the sliding window range)
     for j in range(tile_start, tile_end):
->>>>>>> 6b0fcbbf
         seq_offset = j * TILE_SIZE + offs_t
         if TILE_SIZE == BLOCK_SIZE:
             tile_mask = tl.full((1,), 1, dtype=tl.int1)
