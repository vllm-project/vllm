# SPDX-License-Identifier: Apache-2.0
# SPDX-FileCopyrightText: Copyright contributors to the vLLM project

# Authors:
#  - Burkhard Ringlein <ngl@zurich.ibm.com>
#  - Jan van Lunteren <jvl@zurich.ibm.com>
#  - Chih-Chieh Yang <chih.chieh.yang@ibm.com>
#  - Thomas Parnell <tpa@zurich.ibm.com>

import torch

from vllm import _custom_ops as ops
from vllm.platforms import current_platform
from vllm.platforms.rocm import use_rocm_custom_paged_attention
from vllm.triton_utils import tl, triton

from .prefix_prefill import context_attention_fwd

float8_info = torch.finfo(current_platform.fp8_dtype())


@triton.jit
def cdiv_fn(x, y):
    return (x + y - 1) // y


@triton.jit
def kernel_paged_attention_2d(
        output_ptr,  # [num_tokens, num_query_heads, head_size]
        query_ptr,  # [num_tokens, num_query_heads, head_size]
        key_cache_ptr,  # [num_blks, num_kv_heads, head_size // x, blk_size, x]
        value_cache_ptr,  # [num_blks, num_kv_heads, head_size, blk_size]
        block_tables_ptr,  # [num_seqs, max_num_blocks_per_seq]
        seq_lens_ptr,  # [num_seqs]
        alibi_slopes_ptr,  # [num_query_heads]
        scale,  # float32
        k_scale,  # float32
        v_scale,  # float32
        out_scale,
        num_query_heads: tl.constexpr,  # int
        num_queries_per_kv: tl.constexpr,  # int
        num_queries_per_kv_padded: tl.constexpr,  # int
        block_table_stride: tl.int64,  # int
        query_stride_0: tl.int64,  # int
        query_stride_1: tl.int64,  # int, should be equal to head_size
        output_stride_0: tl.int64,  # int
        output_stride_1: tl.int64,  # int, should be equal to head_size
        BLOCK_SIZE: tl.constexpr,  # int
        HEAD_SIZE: tl.constexpr,  # int
        HEAD_SIZE_PADDED: tl.constexpr,  # int, must be power of 2
        USE_ALIBI_SLOPES: tl.constexpr,  # bool
        SLIDING_WINDOW: tl.constexpr,  # int
        x: tl.constexpr,  # int
        stride_k_cache_0: tl.int64,  # int
        stride_k_cache_1: tl.int64,  # int
        stride_k_cache_2: tl.int64,  # int
        stride_k_cache_3: tl.int64,  # int
        stride_k_cache_4: tl.int64,  # int
        stride_v_cache_0: tl.int64,  # int
        stride_v_cache_1: tl.int64,  # int
        stride_v_cache_2: tl.int64,  # int
        stride_v_cache_3: tl.int64,  # int
        filter_by_query_len: tl.constexpr,  # bool
        query_start_len_ptr,  # [num_seqs+1]
<<<<<<< HEAD
        USE_FP8: tl.constexpr):
=======
        USE_FP8: tl.constexpr,
        FP8_MIN: tl.constexpr = float8_info.min,
        FP8_MAX: tl.constexpr = float8_info.max):
>>>>>>> b432b7a2
    seq_idx = tl.program_id(0)
    kv_head_idx = tl.program_id(1)

    if filter_by_query_len:
        cur_batch_in_all_start_index = tl.load(query_start_len_ptr + seq_idx)
        cur_batch_in_all_stop_index = tl.load(query_start_len_ptr + seq_idx +
                                              1)
        cur_batch_query_len = cur_batch_in_all_stop_index \
            - cur_batch_in_all_start_index
        if cur_batch_query_len > 1:
            return
    else:
        cur_batch_in_all_start_index = seq_idx

    query_head_idx = kv_head_idx * num_queries_per_kv + tl.arange(
        0, num_queries_per_kv_padded)

    query_offset = (cur_batch_in_all_start_index * query_stride_0 +
                    query_head_idx[:, None] * query_stride_1)

    head_mask = query_head_idx < (kv_head_idx + 1) * num_queries_per_kv
    head_mask = head_mask & (query_head_idx < num_query_heads)

    dim_mask = tl.where(tl.arange(0, HEAD_SIZE_PADDED) < HEAD_SIZE, 1,
                        0).to(tl.int1)

    # Q : (num_queries_per_kv, HEAD_SIZE,)
    Q = tl.load(
        query_ptr + query_offset + tl.arange(0, HEAD_SIZE_PADDED)[None, :],
        mask=dim_mask[None, :] & head_mask[:, None],
        other=0.0,
    )

    block_table_offset = seq_idx * block_table_stride

    M = tl.full([num_queries_per_kv_padded], float("-inf"), dtype=tl.float32)
    L = tl.full([num_queries_per_kv_padded], 1.0, dtype=tl.float32)
    acc = tl.zeros([num_queries_per_kv_padded, HEAD_SIZE_PADDED],
                   dtype=tl.float32)

    # sequence len for this particular sequence
    seq_len = tl.load(seq_lens_ptr + seq_idx)

    # alibi slope for this head
    if USE_ALIBI_SLOPES:
        alibi_slope = tl.load(alibi_slopes_ptr + query_head_idx,
                              mask=head_mask,
                              other=0.0)

    num_blocks = cdiv_fn(seq_len, BLOCK_SIZE)

    # iterate through tiles
    for j in range(0, num_blocks):

        physical_block_idx = tl.load(block_tables_ptr + block_table_offset + j)

        offs_n = tl.arange(0, BLOCK_SIZE)
        offs_d = tl.arange(0, HEAD_SIZE_PADDED)

        v_offset = (physical_block_idx * stride_v_cache_0 +
                    kv_head_idx * stride_v_cache_1 +
                    offs_d[None, :] * stride_v_cache_2 +
                    offs_n[:, None] * stride_v_cache_3)

        k_offset = (physical_block_idx * stride_k_cache_0 +
                    kv_head_idx * stride_k_cache_1 +
                    (offs_d[:, None] // x) * stride_k_cache_2 +
                    offs_n[None, :] * stride_k_cache_3 +
                    (offs_d[:, None] % x) * stride_k_cache_4)

        # K : (HEAD_SIZE, BLOCK_SIZE)
        K_load = tl.load(key_cache_ptr + k_offset,
                         mask=dim_mask[:, None],
                         other=0.0)

        if K_load.dtype.is_fp8():
            K = (K_load.to(tl.float32) * tl.load(k_scale)).to(Q.dtype)
        else:
            K = K_load

        # V : (BLOCK_SIZE, HEAD_SIZE)
        V_load = tl.load(value_cache_ptr + v_offset,
                         mask=dim_mask[None, :],
                         other=0.0)

        if V_load.dtype.is_fp8():
            V = (V_load.to(tl.float32) * tl.load(v_scale)).to(Q.dtype)
        else:
            V = V_load

        seq_offset = j * BLOCK_SIZE + tl.arange(0, BLOCK_SIZE)
        boundary = tl.full([BLOCK_SIZE], seq_len, dtype=tl.int32)
        seq_mask = seq_offset[None, :] < boundary

        # S : (num_queries_per_kv, BLOCK_SIZE,)
        S = tl.where(head_mask[:, None] & seq_mask, 0.0,
                     float("-inf")).to(tl.float32)
        S += scale * tl.dot(Q, K)

        context_len = seq_len - 1

        if SLIDING_WINDOW > 0:
            S = tl.where((context_len - seq_offset) < SLIDING_WINDOW, S,
                         -10000)

        if USE_ALIBI_SLOPES:
            S += alibi_slope[:, None] * (seq_offset - context_len)

        # compute running maximum
        # m_j : (num_queries_per_kv,)
        m_j = tl.maximum(M, tl.max(S, axis=1))

        # P : (num_queries_per_kv, BLOCK_SIZE,)
        P = tl.exp(S - m_j[:, None])

        # l_j : (num_queries_per_kv,)
        l_j = tl.sum(P, axis=1)

        # alpha : (num_queries_per_kv, )
        alpha = tl.exp(M - m_j)

        # acc : (num_queries_per_kv, BLOCK_SIZE,)
        acc = acc * alpha[:, None]

        # update constants
        L = L * alpha + l_j
        M = m_j

        # acc : (num_queries_per_kv, BLOCK_SIZE,)
        acc += tl.dot(P.to(V.dtype), V)

    # epilogue
    acc = acc / L[:, None]
    if USE_FP8:
        acc = acc / tl.load(out_scale)
<<<<<<< HEAD
=======
        acc = tl.clamp(acc, FP8_MIN, FP8_MAX)
>>>>>>> b432b7a2

    output_offset = (cur_batch_in_all_start_index * output_stride_0 +
                     query_head_idx * output_stride_1)

    tl.store(
        output_ptr + output_offset[:, None] +
        tl.arange(0, HEAD_SIZE_PADDED)[None, :],
        acc,
        mask=dim_mask[None, :] & head_mask[:, None],
    )


def chunked_prefill_paged_decode(
    query,
    key,
    value,
    output,
    kv_cache_dtype,
    key_cache,
    value_cache,
    block_table,
    query_start_loc,
    seq_lens,
    max_seq_len,
    max_query_len,
    k_scale,
    v_scale,
    alibi_slopes=None,
    sliding_window=None,
    sm_scale=None,
<<<<<<< HEAD
    fp8_out_scale=None,
=======
    output_scale=None,
>>>>>>> b432b7a2
):

    if sm_scale is None:
        sm_scale = 1.0 / (query.shape[1]**0.5)

    use_alibi_slopes = alibi_slopes is not None

    if sliding_window is None or sliding_window <= 0:
        sliding_window = 0

    if max_query_len > 1:
        context_attention_fwd(
            q=query,
            k=key,
            v=value,
            o=output,
            kv_cache_dtype=kv_cache_dtype,
            k_cache=key_cache,
            v_cache=value_cache,
            b_loc=block_table,
            b_start_loc=query_start_loc,
            b_seq_len=seq_lens,
            max_seq_len=max_seq_len,
            max_input_len=max_query_len,
            k_scale=k_scale,
            v_scale=v_scale,
            alibi_slopes=alibi_slopes,
            sliding_window=sliding_window,
            sm_scale=sm_scale,
            skip_decode=True,
<<<<<<< HEAD
            fp8_out_scale=fp8_out_scale,
=======
            fp8_out_scale=output_scale,
>>>>>>> b432b7a2
        )

    block_size = value_cache.shape[3]
    num_seqs = len(seq_lens)
    num_query_heads = query.shape[1]
    num_kv_heads = key.shape[1]
    num_queries_per_kv = query.shape[1] // key.shape[1]
    head_size = query.shape[2]

    # Conversion of FP8 Tensor from uint8 storage to
    # appropriate torch.dtype for interpretation by Triton
    if "fp8" in kv_cache_dtype:
        assert key_cache.dtype in [torch.uint8, current_platform.fp8_dtype()]
        assert value_cache.dtype in [torch.uint8, current_platform.fp8_dtype()]

        if kv_cache_dtype in ("fp8", "fp8_e4m3"):
            target_dtype = current_platform.fp8_dtype()
        elif kv_cache_dtype == "fp8_e5m2":
            target_dtype = torch.float8_e5m2
        else:
            raise ValueError("Unsupported FP8 dtype:", kv_cache_dtype)

        key_cache = key_cache.view(target_dtype)
        value_cache = value_cache.view(target_dtype)

    num_queries_per_kv_padded = max(triton.next_power_of_2(num_queries_per_kv),
                                    16)

    use_custom = use_rocm_custom_paged_attention(query.dtype, head_size,
                                                 block_size,
                                                 num_queries_per_kv,
                                                 max_seq_len, sliding_window,
                                                 kv_cache_dtype, alibi_slopes)
    if use_custom:
        _PARTITION_SIZE_ROCM = 256
        max_num_partitions = ((max_seq_len + _PARTITION_SIZE_ROCM - 1) //
                              _PARTITION_SIZE_ROCM)
        assert _PARTITION_SIZE_ROCM % block_size == 0
        total_num_seq = block_table.shape[0]
        tmp_output = torch.empty(
            size=(total_num_seq, num_query_heads, max_num_partitions,
                  head_size),
            dtype=query.dtype,
            device=output.device,
        )
        exp_sums = torch.empty(
            size=(total_num_seq, num_query_heads, max_num_partitions),
            dtype=torch.float32,
            device=output.device,
        )
        max_logits = torch.empty_like(exp_sums)

        ops.paged_attention_rocm(
            output,
            exp_sums,
            max_logits,
            tmp_output,
            query,
            key_cache,
            value_cache,
            num_kv_heads,
            scale=sm_scale,
            block_tables=block_table,
            seq_lens=seq_lens,
            query_start_loc=query_start_loc,
            block_size=block_size,
            max_seq_len=max_seq_len,
            alibi_slopes=alibi_slopes,
            kv_cache_dtype=kv_cache_dtype,
            k_scale=k_scale,
            v_scale=v_scale,
<<<<<<< HEAD
            fp8_out_scale=fp8_out_scale,
=======
            fp8_out_scale=output_scale,
>>>>>>> b432b7a2
        )
    else:
        kernel_paged_attention_2d[(
            num_seqs,
            num_kv_heads,
        )](
            output_ptr=output,
            query_ptr=query,
            key_cache_ptr=key_cache,
            value_cache_ptr=value_cache,
            block_tables_ptr=block_table,
            seq_lens_ptr=seq_lens,
            alibi_slopes_ptr=alibi_slopes,
            scale=sm_scale,
            k_scale=k_scale,
            v_scale=v_scale,
<<<<<<< HEAD
            out_scale=fp8_out_scale,
=======
            out_scale=output_scale,
>>>>>>> b432b7a2
            num_query_heads=num_query_heads,
            num_queries_per_kv=num_queries_per_kv,
            num_queries_per_kv_padded=num_queries_per_kv_padded,
            block_table_stride=block_table.stride(0),
            query_stride_0=query.stride(0),
            query_stride_1=query.stride(1),
            output_stride_0=output.stride(0),
            output_stride_1=output.stride(1),
            BLOCK_SIZE=block_size,
            HEAD_SIZE=head_size,
            HEAD_SIZE_PADDED=triton.next_power_of_2(head_size),
            USE_ALIBI_SLOPES=use_alibi_slopes,
            SLIDING_WINDOW=sliding_window,
            x=key_cache.shape[4],
            stride_k_cache_0=key_cache.stride(0),
            stride_k_cache_1=key_cache.stride(1),
            stride_k_cache_2=key_cache.stride(2),
            stride_k_cache_3=key_cache.stride(3),
            stride_k_cache_4=key_cache.stride(4),
            stride_v_cache_0=value_cache.stride(0),
            stride_v_cache_1=value_cache.stride(1),
            stride_v_cache_2=value_cache.stride(2),
            stride_v_cache_3=value_cache.stride(3),
            filter_by_query_len=True,
            query_start_len_ptr=query_start_loc,
<<<<<<< HEAD
            USE_FP8=fp8_out_scale is not None,
=======
            USE_FP8=output_scale is not None,
>>>>>>> b432b7a2
        )<|MERGE_RESOLUTION|>--- conflicted
+++ resolved
@@ -62,13 +62,9 @@
         stride_v_cache_3: tl.int64,  # int
         filter_by_query_len: tl.constexpr,  # bool
         query_start_len_ptr,  # [num_seqs+1]
-<<<<<<< HEAD
-        USE_FP8: tl.constexpr):
-=======
         USE_FP8: tl.constexpr,
         FP8_MIN: tl.constexpr = float8_info.min,
         FP8_MAX: tl.constexpr = float8_info.max):
->>>>>>> b432b7a2
     seq_idx = tl.program_id(0)
     kv_head_idx = tl.program_id(1)
 
@@ -204,10 +200,7 @@
     acc = acc / L[:, None]
     if USE_FP8:
         acc = acc / tl.load(out_scale)
-<<<<<<< HEAD
-=======
         acc = tl.clamp(acc, FP8_MIN, FP8_MAX)
->>>>>>> b432b7a2
 
     output_offset = (cur_batch_in_all_start_index * output_stride_0 +
                      query_head_idx * output_stride_1)
@@ -238,11 +231,7 @@
     alibi_slopes=None,
     sliding_window=None,
     sm_scale=None,
-<<<<<<< HEAD
-    fp8_out_scale=None,
-=======
     output_scale=None,
->>>>>>> b432b7a2
 ):
 
     if sm_scale is None:
@@ -273,11 +262,7 @@
             sliding_window=sliding_window,
             sm_scale=sm_scale,
             skip_decode=True,
-<<<<<<< HEAD
-            fp8_out_scale=fp8_out_scale,
-=======
             fp8_out_scale=output_scale,
->>>>>>> b432b7a2
         )
 
     block_size = value_cache.shape[3]
@@ -349,11 +334,7 @@
             kv_cache_dtype=kv_cache_dtype,
             k_scale=k_scale,
             v_scale=v_scale,
-<<<<<<< HEAD
-            fp8_out_scale=fp8_out_scale,
-=======
             fp8_out_scale=output_scale,
->>>>>>> b432b7a2
         )
     else:
         kernel_paged_attention_2d[(
@@ -370,11 +351,7 @@
             scale=sm_scale,
             k_scale=k_scale,
             v_scale=v_scale,
-<<<<<<< HEAD
-            out_scale=fp8_out_scale,
-=======
             out_scale=output_scale,
->>>>>>> b432b7a2
             num_query_heads=num_query_heads,
             num_queries_per_kv=num_queries_per_kv,
             num_queries_per_kv_padded=num_queries_per_kv_padded,
@@ -400,9 +377,5 @@
             stride_v_cache_3=value_cache.stride(3),
             filter_by_query_len=True,
             query_start_len_ptr=query_start_loc,
-<<<<<<< HEAD
-            USE_FP8=fp8_out_scale is not None,
-=======
             USE_FP8=output_scale is not None,
->>>>>>> b432b7a2
         )