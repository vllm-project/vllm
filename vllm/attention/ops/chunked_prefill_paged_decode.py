# SPDX-License-Identifier: Apache-2.0
# SPDX-FileCopyrightText: Copyright contributors to the vLLM project

# Authors:
#  - Burkhard Ringlein <ngl@zurich.ibm.com>
#  - Jan van Lunteren <jvl@zurich.ibm.com>
#  - Chih-Chieh Yang <chih.chieh.yang@ibm.com>
#  - Thomas Parnell <tpa@zurich.ibm.com>

import torch

from vllm import _custom_ops as ops
from vllm.platforms import current_platform
from vllm.triton_utils import tl, triton

from .prefix_prefill import context_attention_fwd

float8_info = torch.finfo(current_platform.fp8_dtype())


@triton.jit
def cdiv_fn(x, y):
    return (x + y - 1) // y


@triton.jit
def kernel_paged_attention_2d(
    output_ptr,  # [num_tokens, num_query_heads, head_size]
    query_ptr,  # [num_tokens, num_query_heads, head_size]
    key_cache_ptr,  # [num_blks, num_kv_heads, head_size // x, blk_size, x]
    value_cache_ptr,  # [num_blks, num_kv_heads, head_size, blk_size]
    sink_ptr,  # [num_query_heads]
    block_tables_ptr,  # [num_seqs, max_num_blocks_per_seq]
    seq_lens_ptr,  # [num_seqs]
    alibi_slopes_ptr,  # [num_query_heads]
    scale,  # float32
    k_scale,  # float32
    v_scale,  # float32
<<<<<<< HEAD
    out_scale,
=======
    out_scale_inv,
>>>>>>> 08d26a1b
    num_query_heads: tl.constexpr,  # int
    num_queries_per_kv: tl.constexpr,  # int
    num_queries_per_kv_padded: tl.constexpr,  # int
    block_table_stride: tl.int64,  # int
    query_stride_0: tl.int64,  # int
    query_stride_1: tl.int64,  # int, should be equal to head_size
    output_stride_0: tl.int64,  # int
    output_stride_1: tl.int64,  # int, should be equal to head_size
    BLOCK_SIZE: tl.constexpr,  # int
    HEAD_SIZE: tl.constexpr,  # int
    HEAD_SIZE_PADDED: tl.constexpr,  # int, must be power of 2
    USE_ALIBI_SLOPES: tl.constexpr,  # bool
    SLIDING_WINDOW: tl.constexpr,  # int
    x: tl.constexpr,  # int
    stride_k_cache_0: tl.int64,  # int
    stride_k_cache_1: tl.int64,  # int
    stride_k_cache_2: tl.int64,  # int
    stride_k_cache_3: tl.int64,  # int
    stride_k_cache_4: tl.int64,  # int
    stride_v_cache_0: tl.int64,  # int
    stride_v_cache_1: tl.int64,  # int
    stride_v_cache_2: tl.int64,  # int
    stride_v_cache_3: tl.int64,  # int
    filter_by_query_len: tl.constexpr,  # bool
    query_start_len_ptr,  # [num_seqs+1]
<<<<<<< HEAD
    USE_FP8: tl.constexpr,
    USE_SINKS: tl.constexpr,  # bool
=======
    USE_SINKS: tl.constexpr,  # bool
    USE_FP8: tl.constexpr,
>>>>>>> 08d26a1b
    FP8_MIN: tl.constexpr = float8_info.min,
    FP8_MAX: tl.constexpr = float8_info.max,
):
    seq_idx = tl.program_id(0)
    kv_head_idx = tl.program_id(1)

    if filter_by_query_len:
        cur_batch_in_all_start_index = tl.load(query_start_len_ptr + seq_idx)
        cur_batch_in_all_stop_index = tl.load(query_start_len_ptr + seq_idx + 1)
        cur_batch_query_len = cur_batch_in_all_stop_index - cur_batch_in_all_start_index
        if cur_batch_query_len > 1:
            return
    else:
        cur_batch_in_all_start_index = seq_idx

    query_head_idx = kv_head_idx * num_queries_per_kv + tl.arange(
        0, num_queries_per_kv_padded
    )

    query_offset = (
        cur_batch_in_all_start_index * query_stride_0
        + query_head_idx[:, None] * query_stride_1
    )

    head_mask = query_head_idx < (kv_head_idx + 1) * num_queries_per_kv
    head_mask = head_mask & (query_head_idx < num_query_heads)

    dim_mask = tl.where(tl.arange(0, HEAD_SIZE_PADDED) < HEAD_SIZE, 1, 0).to(tl.int1)

    # Q : (num_queries_per_kv, HEAD_SIZE,)
    Q = tl.load(
        query_ptr + query_offset + tl.arange(0, HEAD_SIZE_PADDED)[None, :],
        mask=dim_mask[None, :] & head_mask[:, None],
        other=0.0,
    )

    block_table_offset = seq_idx * block_table_stride

    if not USE_SINKS:
        M = tl.full([num_queries_per_kv_padded], float("-inf"), dtype=tl.float32)
    else:
        M = tl.load(
            sink_ptr + query_head_idx,
            mask=head_mask,
            other=float("-inf"),
        ).to(dtype=tl.float32)

    L = tl.full([num_queries_per_kv_padded], 1.0, dtype=tl.float32)
    acc = tl.zeros([num_queries_per_kv_padded, HEAD_SIZE_PADDED], dtype=tl.float32)

    # sequence len for this particular sequence
    seq_len = tl.load(seq_lens_ptr + seq_idx)

    # alibi slope for this head
    if USE_ALIBI_SLOPES:
        alibi_slope = tl.load(
            alibi_slopes_ptr + query_head_idx, mask=head_mask, other=0.0
        )

    num_blocks = cdiv_fn(seq_len, BLOCK_SIZE)

    # iterate through tiles
    for j in range(0, num_blocks):
        physical_block_idx = tl.load(block_tables_ptr + block_table_offset + j)

        offs_n = tl.arange(0, BLOCK_SIZE)
        offs_d = tl.arange(0, HEAD_SIZE_PADDED)

        v_offset = (
            physical_block_idx * stride_v_cache_0
            + kv_head_idx * stride_v_cache_1
            + offs_d[None, :] * stride_v_cache_2
            + offs_n[:, None] * stride_v_cache_3
        )

        k_offset = (
            physical_block_idx * stride_k_cache_0
            + kv_head_idx * stride_k_cache_1
            + (offs_d[:, None] // x) * stride_k_cache_2
            + offs_n[None, :] * stride_k_cache_3
            + (offs_d[:, None] % x) * stride_k_cache_4
        )

        # K : (HEAD_SIZE, BLOCK_SIZE)
        K_load = tl.load(key_cache_ptr + k_offset, mask=dim_mask[:, None], other=0.0)

        if K_load.dtype.is_fp8():
            K = (K_load.to(tl.float32) * tl.load(k_scale)).to(Q.dtype)
        else:
            K = K_load

        # V : (BLOCK_SIZE, HEAD_SIZE)
        V_load = tl.load(value_cache_ptr + v_offset, mask=dim_mask[None, :], other=0.0)

        if V_load.dtype.is_fp8():
            V = (V_load.to(tl.float32) * tl.load(v_scale)).to(Q.dtype)
        else:
            V = V_load

        seq_offset = j * BLOCK_SIZE + tl.arange(0, BLOCK_SIZE)
        boundary = tl.full([BLOCK_SIZE], seq_len, dtype=tl.int32)
        seq_mask = seq_offset[None, :] < boundary

        # S : (num_queries_per_kv, BLOCK_SIZE,)
        S = tl.where(head_mask[:, None] & seq_mask, 0.0, float("-inf")).to(tl.float32)
        S += scale * tl.dot(Q, K)

        context_len = seq_len - 1

        if SLIDING_WINDOW > 0:
            S = tl.where((context_len - seq_offset) < SLIDING_WINDOW, S, -10000)

        if USE_ALIBI_SLOPES:
            S += alibi_slope[:, None] * (seq_offset - context_len)

        # compute running maximum
        # m_j : (num_queries_per_kv,)
        m_j = tl.maximum(M, tl.max(S, axis=1))

        # P : (num_queries_per_kv, BLOCK_SIZE,)
        P = tl.exp(S - m_j[:, None])

        # l_j : (num_queries_per_kv,)
        l_j = tl.sum(P, axis=1)

        # alpha : (num_queries_per_kv, )
        alpha = tl.exp(M - m_j)

        # acc : (num_queries_per_kv, BLOCK_SIZE,)
        acc = acc * alpha[:, None]

        # update constants
        L = L * alpha + l_j
        M = m_j

        # acc : (num_queries_per_kv, BLOCK_SIZE,)
        acc += tl.dot(P.to(V.dtype), V)

    # epilogue
    acc = acc / L[:, None]
    if USE_FP8:
<<<<<<< HEAD
        acc = acc / tl.load(out_scale)
=======
        acc = acc * tl.load(out_scale_inv)
>>>>>>> 08d26a1b
        acc = tl.clamp(acc, FP8_MIN, FP8_MAX)

    output_offset = (
        cur_batch_in_all_start_index * output_stride_0
        + query_head_idx * output_stride_1
    )

    tl.store(
        output_ptr + output_offset[:, None] + tl.arange(0, HEAD_SIZE_PADDED)[None, :],
        acc,
        mask=dim_mask[None, :] & head_mask[:, None],
    )


def chunked_prefill_paged_decode(
    query,
    key,
    value,
    output,
    kv_cache_dtype,
    key_cache,
    value_cache,
    block_table,
    query_start_loc,
    seq_lens,
    max_seq_len,
    max_query_len,
    k_scale,
    v_scale,
    alibi_slopes=None,
    sliding_window=None,
    sm_scale=None,
    output_scale=None,
    # Optional tensor for sinks
    sinks=None,
):
    if sm_scale is None:
        sm_scale = 1.0 / (query.shape[1] ** 0.5)

    use_alibi_slopes = alibi_slopes is not None

    if sliding_window is None or sliding_window <= 0:
        sliding_window = 0

    if max_query_len > 1:
        context_attention_fwd(
            q=query,
            k=key,
            v=value,
            o=output,
            kv_cache_dtype=kv_cache_dtype,
            k_cache=key_cache,
            v_cache=value_cache,
            b_loc=block_table,
            b_start_loc=query_start_loc,
            b_seq_len=seq_lens,
            max_seq_len=max_seq_len,
            max_input_len=max_query_len,
            k_scale=k_scale,
            v_scale=v_scale,
            alibi_slopes=alibi_slopes,
            sliding_window=sliding_window,
            sm_scale=sm_scale,
            skip_decode=True,
            fp8_out_scale=output_scale,
            sinks=sinks,
        )

    block_size = value_cache.shape[3]
    num_seqs = len(seq_lens)
    num_query_heads = query.shape[1]
    num_kv_heads = key.shape[1]
    num_queries_per_kv = query.shape[1] // key.shape[1]
    head_size = query.shape[2]

    # Conversion of FP8 Tensor from uint8 storage to
    # appropriate torch.dtype for interpretation by Triton
    if "fp8" in kv_cache_dtype:
        assert key_cache.dtype in [torch.uint8, current_platform.fp8_dtype()]
        assert value_cache.dtype in [torch.uint8, current_platform.fp8_dtype()]

        if kv_cache_dtype in ("fp8", "fp8_e4m3"):
            target_dtype = current_platform.fp8_dtype()
        elif kv_cache_dtype == "fp8_e5m2":
            target_dtype = torch.float8_e5m2
        else:
            raise ValueError("Unsupported FP8 dtype:", kv_cache_dtype)

        key_cache = key_cache.view(target_dtype)
        value_cache = value_cache.view(target_dtype)

    num_queries_per_kv_padded = max(triton.next_power_of_2(num_queries_per_kv), 16)

    from vllm.platforms.rocm import use_rocm_custom_paged_attention

    use_custom = use_rocm_custom_paged_attention(
        query.dtype,
        head_size,
        block_size,
        num_queries_per_kv,
        max_seq_len,
        sliding_window,
        kv_cache_dtype,
        alibi_slopes,
        sinks,
    )
    if use_custom:
        _PARTITION_SIZE_ROCM = 256
        max_num_partitions = (
            max_seq_len + _PARTITION_SIZE_ROCM - 1
        ) // _PARTITION_SIZE_ROCM
        assert _PARTITION_SIZE_ROCM % block_size == 0
        total_num_seq = block_table.shape[0]
        tmp_output = torch.empty(
<<<<<<< HEAD
            size=(total_num_seq, num_query_heads, max_num_partitions,
                  head_size),
=======
            size=(total_num_seq, num_query_heads, max_num_partitions, head_size),
>>>>>>> 08d26a1b
            dtype=query.dtype,
            device=output.device,
        )
        exp_sums = torch.empty(
            size=(total_num_seq, num_query_heads, max_num_partitions),
            dtype=torch.float32,
            device=output.device,
        )
        max_logits = torch.empty_like(exp_sums)

        ops.paged_attention_rocm(
            output,
            exp_sums,
            max_logits,
            tmp_output,
            query,
            key_cache,
            value_cache,
            num_kv_heads,
            scale=sm_scale,
            block_tables=block_table,
            seq_lens=seq_lens,
            query_start_loc=query_start_loc,
            block_size=block_size,
            max_seq_len=max_seq_len,
            alibi_slopes=alibi_slopes,
            kv_cache_dtype=kv_cache_dtype,
            k_scale=k_scale,
            v_scale=v_scale,
            fp8_out_scale=output_scale,
        )
    else:
        kernel_paged_attention_2d[
            (
                num_seqs,
                num_kv_heads,
            )
        ](
            output_ptr=output,
            query_ptr=query,
            key_cache_ptr=key_cache,
            value_cache_ptr=value_cache,
            sink_ptr=sinks,
            block_tables_ptr=block_table,
            seq_lens_ptr=seq_lens,
            alibi_slopes_ptr=alibi_slopes,
            scale=sm_scale,
            k_scale=k_scale,
            v_scale=v_scale,
<<<<<<< HEAD
            out_scale=output_scale,
=======
            out_scale_inv=1.0 / output_scale if output_scale is not None else 1.0,
>>>>>>> 08d26a1b
            num_query_heads=num_query_heads,
            num_queries_per_kv=num_queries_per_kv,
            num_queries_per_kv_padded=num_queries_per_kv_padded,
            block_table_stride=block_table.stride(0),
            query_stride_0=query.stride(0),
            query_stride_1=query.stride(1),
            output_stride_0=output.stride(0),
            output_stride_1=output.stride(1),
            BLOCK_SIZE=block_size,
            HEAD_SIZE=head_size,
            HEAD_SIZE_PADDED=triton.next_power_of_2(head_size),
            USE_ALIBI_SLOPES=use_alibi_slopes,
            SLIDING_WINDOW=sliding_window,
            x=key_cache.shape[4],
            stride_k_cache_0=key_cache.stride(0),
            stride_k_cache_1=key_cache.stride(1),
            stride_k_cache_2=key_cache.stride(2),
            stride_k_cache_3=key_cache.stride(3),
            stride_k_cache_4=key_cache.stride(4),
            stride_v_cache_0=value_cache.stride(0),
            stride_v_cache_1=value_cache.stride(1),
            stride_v_cache_2=value_cache.stride(2),
            stride_v_cache_3=value_cache.stride(3),
            filter_by_query_len=True,
            query_start_len_ptr=query_start_loc,
            USE_FP8=output_scale is not None,
            USE_SINKS=sinks is not None,
            USE_FP8=output_scale is not None,
        )<|MERGE_RESOLUTION|>--- conflicted
+++ resolved
@@ -36,11 +36,7 @@
     scale,  # float32
     k_scale,  # float32
     v_scale,  # float32
-<<<<<<< HEAD
-    out_scale,
-=======
     out_scale_inv,
->>>>>>> 08d26a1b
     num_query_heads: tl.constexpr,  # int
     num_queries_per_kv: tl.constexpr,  # int
     num_queries_per_kv_padded: tl.constexpr,  # int
@@ -66,13 +62,8 @@
     stride_v_cache_3: tl.int64,  # int
     filter_by_query_len: tl.constexpr,  # bool
     query_start_len_ptr,  # [num_seqs+1]
-<<<<<<< HEAD
-    USE_FP8: tl.constexpr,
-    USE_SINKS: tl.constexpr,  # bool
-=======
     USE_SINKS: tl.constexpr,  # bool
     USE_FP8: tl.constexpr,
->>>>>>> 08d26a1b
     FP8_MIN: tl.constexpr = float8_info.min,
     FP8_MAX: tl.constexpr = float8_info.max,
 ):
@@ -214,11 +205,7 @@
     # epilogue
     acc = acc / L[:, None]
     if USE_FP8:
-<<<<<<< HEAD
-        acc = acc / tl.load(out_scale)
-=======
         acc = acc * tl.load(out_scale_inv)
->>>>>>> 08d26a1b
         acc = tl.clamp(acc, FP8_MIN, FP8_MAX)
 
     output_offset = (
@@ -333,12 +320,7 @@
         assert _PARTITION_SIZE_ROCM % block_size == 0
         total_num_seq = block_table.shape[0]
         tmp_output = torch.empty(
-<<<<<<< HEAD
-            size=(total_num_seq, num_query_heads, max_num_partitions,
-                  head_size),
-=======
             size=(total_num_seq, num_query_heads, max_num_partitions, head_size),
->>>>>>> 08d26a1b
             dtype=query.dtype,
             device=output.device,
         )
@@ -388,11 +370,7 @@
             scale=sm_scale,
             k_scale=k_scale,
             v_scale=v_scale,
-<<<<<<< HEAD
-            out_scale=output_scale,
-=======
             out_scale_inv=1.0 / output_scale if output_scale is not None else 1.0,
->>>>>>> 08d26a1b
             num_query_heads=num_query_heads,
             num_queries_per_kv=num_queries_per_kv,
             num_queries_per_kv_padded=num_queries_per_kv_padded,
@@ -418,7 +396,6 @@
             stride_v_cache_3=value_cache.stride(3),
             filter_by_query_len=True,
             query_start_len_ptr=query_start_loc,
-            USE_FP8=output_scale is not None,
             USE_SINKS=sinks is not None,
             USE_FP8=output_scale is not None,
         )