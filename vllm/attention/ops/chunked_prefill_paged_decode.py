# SPDX-License-Identifier: Apache-2.0
# SPDX-FileCopyrightText: Copyright contributors to the vLLM project

# Authors:
#  - Burkhard Ringlein <ngl@zurich.ibm.com>
#  - Jan van Lunteren <jvl@zurich.ibm.com>
#  - Chih-Chieh Yang <chih.chieh.yang@ibm.com>
#  - Thomas Parnell <tpa@zurich.ibm.com>

import torch

from vllm import _custom_ops as ops
from vllm.platforms import current_platform
from vllm.platforms.rocm import use_rocm_custom_paged_attention
from vllm.triton_utils import tl, triton

from .prefix_prefill import context_attention_fwd

float8_info = torch.finfo(current_platform.fp8_dtype())


@triton.jit
def cdiv_fn(x, y):
    return (x + y - 1) // y


@triton.jit
def kernel_paged_attention_2d(
        output_ptr,  # [num_tokens, num_query_heads, head_size]
        query_ptr,  # [num_tokens, num_query_heads, head_size]
        key_cache_ptr,  # [num_blks, num_kv_heads, head_size // x, blk_size, x]
        value_cache_ptr,  # [num_blks, num_kv_heads, head_size, blk_size]
        sink_ptr,  # [num_query_heads]
        block_tables_ptr,  # [num_seqs, max_num_blocks_per_seq]
        seq_lens_ptr,  # [num_seqs]
        alibi_slopes_ptr,  # [num_query_heads]
        scale,  # float32
        k_scale,  # float32
        v_scale,  # float32
        out_scale_inv,
        num_query_heads: tl.constexpr,  # int
        num_queries_per_kv: tl.constexpr,  # int
        num_queries_per_kv_padded: tl.constexpr,  # int
        block_table_stride: tl.int64,  # int
        query_stride_0: tl.int64,  # int
        query_stride_1: tl.int64,  # int, should be equal to head_size
        output_stride_0: tl.int64,  # int
        output_stride_1: tl.int64,  # int, should be equal to head_size
        BLOCK_SIZE: tl.constexpr,  # int
        HEAD_SIZE: tl.constexpr,  # int
        HEAD_SIZE_PADDED: tl.constexpr,  # int, must be power of 2
        USE_ALIBI_SLOPES: tl.constexpr,  # bool
        SLIDING_WINDOW: tl.constexpr,  # int
        x: tl.constexpr,  # int
        stride_k_cache_0: tl.int64,  # int
        stride_k_cache_1: tl.int64,  # int
        stride_k_cache_2: tl.int64,  # int
        stride_k_cache_3: tl.int64,  # int
        stride_k_cache_4: tl.int64,  # int
        stride_v_cache_0: tl.int64,  # int
        stride_v_cache_1: tl.int64,  # int
        stride_v_cache_2: tl.int64,  # int
        stride_v_cache_3: tl.int64,  # int
        filter_by_query_len: tl.constexpr,  # bool
        query_start_len_ptr,  # [num_seqs+1]
        USE_FP8: tl.constexpr,
        FP8_MIN: tl.constexpr = float8_info.min,
        FP8_MAX: tl.constexpr = float8_info.max):
    seq_idx = tl.program_id(0)
    kv_head_idx = tl.program_id(1)

    if filter_by_query_len:
        cur_batch_in_all_start_index = tl.load(query_start_len_ptr + seq_idx)
        cur_batch_in_all_stop_index = tl.load(query_start_len_ptr + seq_idx +
                                              1)
        cur_batch_query_len = cur_batch_in_all_stop_index \
            - cur_batch_in_all_start_index
        if cur_batch_query_len > 1:
            return
    else:
        cur_batch_in_all_start_index = seq_idx

    query_head_idx = kv_head_idx * num_queries_per_kv + tl.arange(
        0, num_queries_per_kv_padded)

    query_offset = (cur_batch_in_all_start_index * query_stride_0 +
                    query_head_idx[:, None] * query_stride_1)

    head_mask = query_head_idx < (kv_head_idx + 1) * num_queries_per_kv
    head_mask = head_mask & (query_head_idx < num_query_heads)

    dim_mask = tl.where(tl.arange(0, HEAD_SIZE_PADDED) < HEAD_SIZE, 1,
                        0).to(tl.int1)

    # Q : (num_queries_per_kv, HEAD_SIZE,)
    Q = tl.load(
        query_ptr + query_offset + tl.arange(0, HEAD_SIZE_PADDED)[None, :],
        mask=dim_mask[None, :] & head_mask[:, None],
        other=0.0,
    )

    block_table_offset = seq_idx * block_table_stride

    if sink_ptr is None:
        M = tl.full([num_queries_per_kv_padded],
                    float("-inf"),
                    dtype=tl.float32)
    else:
        M = tl.load(
            sink_ptr + query_head_idx,
            mask=head_mask,
            other=float("-inf"),
        ).to(dtype=tl.float32)

    L = tl.full([num_queries_per_kv_padded], 1.0, dtype=tl.float32)
    acc = tl.zeros([num_queries_per_kv_padded, HEAD_SIZE_PADDED],
                   dtype=tl.float32)

    # sequence len for this particular sequence
    seq_len = tl.load(seq_lens_ptr + seq_idx)

    # alibi slope for this head
    if USE_ALIBI_SLOPES:
        alibi_slope = tl.load(alibi_slopes_ptr + query_head_idx,
                              mask=head_mask,
                              other=0.0)

    num_blocks = cdiv_fn(seq_len, BLOCK_SIZE)

    # iterate through tiles
    for j in range(0, num_blocks):

        physical_block_idx = tl.load(block_tables_ptr + block_table_offset + j)

        offs_n = tl.arange(0, BLOCK_SIZE)
        offs_d = tl.arange(0, HEAD_SIZE_PADDED)

        v_offset = (physical_block_idx * stride_v_cache_0 +
                    kv_head_idx * stride_v_cache_1 +
                    offs_d[None, :] * stride_v_cache_2 +
                    offs_n[:, None] * stride_v_cache_3)

        k_offset = (physical_block_idx * stride_k_cache_0 +
                    kv_head_idx * stride_k_cache_1 +
                    (offs_d[:, None] // x) * stride_k_cache_2 +
                    offs_n[None, :] * stride_k_cache_3 +
                    (offs_d[:, None] % x) * stride_k_cache_4)

        # K : (HEAD_SIZE, BLOCK_SIZE)
        K_load = tl.load(key_cache_ptr + k_offset,
                         mask=dim_mask[:, None],
                         other=0.0)

        if K_load.dtype.is_fp8():
            K = (K_load.to(tl.float32) * tl.load(k_scale)).to(Q.dtype)
        else:
            K = K_load

        # V : (BLOCK_SIZE, HEAD_SIZE)
        V_load = tl.load(value_cache_ptr + v_offset,
                         mask=dim_mask[None, :],
                         other=0.0)

        if V_load.dtype.is_fp8():
            V = (V_load.to(tl.float32) * tl.load(v_scale)).to(Q.dtype)
        else:
            V = V_load

        seq_offset = j * BLOCK_SIZE + tl.arange(0, BLOCK_SIZE)
        boundary = tl.full([BLOCK_SIZE], seq_len, dtype=tl.int32)
        seq_mask = seq_offset[None, :] < boundary

        # S : (num_queries_per_kv, BLOCK_SIZE,)
        S = tl.where(head_mask[:, None] & seq_mask, 0.0,
                     float("-inf")).to(tl.float32)
        S += scale * tl.dot(Q, K)

        context_len = seq_len - 1

        if SLIDING_WINDOW > 0:
            S = tl.where((context_len - seq_offset) < SLIDING_WINDOW, S,
                         -10000)

        if USE_ALIBI_SLOPES:
            S += alibi_slope[:, None] * (seq_offset - context_len)

        # compute running maximum
        # m_j : (num_queries_per_kv,)
        m_j = tl.maximum(M, tl.max(S, axis=1))

        # P : (num_queries_per_kv, BLOCK_SIZE,)
        P = tl.exp(S - m_j[:, None])

        # l_j : (num_queries_per_kv,)
        l_j = tl.sum(P, axis=1)

        # alpha : (num_queries_per_kv, )
        alpha = tl.exp(M - m_j)

        # acc : (num_queries_per_kv, BLOCK_SIZE,)
        acc = acc * alpha[:, None]

        # update constants
        L = L * alpha + l_j
        M = m_j

        # acc : (num_queries_per_kv, BLOCK_SIZE,)
        acc += tl.dot(P.to(V.dtype), V)

    # epilogue
    acc = acc / L[:, None]
    if USE_FP8:
        acc = acc * tl.load(out_scale_inv)
        acc = tl.clamp(acc, FP8_MIN, FP8_MAX)

    output_offset = (cur_batch_in_all_start_index * output_stride_0 +
                     query_head_idx * output_stride_1)

    tl.store(
        output_ptr + output_offset[:, None] +
        tl.arange(0, HEAD_SIZE_PADDED)[None, :],
        acc,
        mask=dim_mask[None, :] & head_mask[:, None],
    )


def chunked_prefill_paged_decode(
    query,
    key,
    value,
    output,
    kv_cache_dtype,
    key_cache,
    value_cache,
    block_table,
    query_start_loc,
    seq_lens,
    max_seq_len,
    max_query_len,
    k_scale,
    v_scale,
    alibi_slopes=None,
    sliding_window=None,
    sm_scale=None,
<<<<<<< HEAD
    output_scale=None,
=======
    # Optional tensor for sinks
    sinks=None,
>>>>>>> 2cb6ef89
):

    if sm_scale is None:
        sm_scale = 1.0 / (query.shape[1]**0.5)

    use_alibi_slopes = alibi_slopes is not None

    if sliding_window is None or sliding_window <= 0:
        sliding_window = 0

    if max_query_len > 1:
        context_attention_fwd(
            q=query,
            k=key,
            v=value,
            o=output,
            kv_cache_dtype=kv_cache_dtype,
            k_cache=key_cache,
            v_cache=value_cache,
            b_loc=block_table,
            b_start_loc=query_start_loc,
            b_seq_len=seq_lens,
            max_seq_len=max_seq_len,
            max_input_len=max_query_len,
            k_scale=k_scale,
            v_scale=v_scale,
            alibi_slopes=alibi_slopes,
            sliding_window=sliding_window,
            sm_scale=sm_scale,
            skip_decode=True,
<<<<<<< HEAD
            fp8_out_scale=output_scale,
=======
            sinks=sinks,
>>>>>>> 2cb6ef89
        )

    block_size = value_cache.shape[3]
    num_seqs = len(seq_lens)
    num_query_heads = query.shape[1]
    num_kv_heads = key.shape[1]
    num_queries_per_kv = query.shape[1] // key.shape[1]
    head_size = query.shape[2]

    # Conversion of FP8 Tensor from uint8 storage to
    # appropriate torch.dtype for interpretation by Triton
    if "fp8" in kv_cache_dtype:
        assert key_cache.dtype in [torch.uint8, current_platform.fp8_dtype()]
        assert value_cache.dtype in [torch.uint8, current_platform.fp8_dtype()]

        if kv_cache_dtype in ("fp8", "fp8_e4m3"):
            target_dtype = current_platform.fp8_dtype()
        elif kv_cache_dtype == "fp8_e5m2":
            target_dtype = torch.float8_e5m2
        else:
            raise ValueError("Unsupported FP8 dtype:", kv_cache_dtype)

        key_cache = key_cache.view(target_dtype)
        value_cache = value_cache.view(target_dtype)

    num_queries_per_kv_padded = max(triton.next_power_of_2(num_queries_per_kv),
                                    16)

    use_custom = use_rocm_custom_paged_attention(
        query.dtype,
        head_size,
        block_size,
        num_queries_per_kv,
        max_seq_len,
        sliding_window,
        kv_cache_dtype,
        alibi_slopes,
        sinks,
    )
    if use_custom:
        _PARTITION_SIZE_ROCM = 256
        max_num_partitions = ((max_seq_len + _PARTITION_SIZE_ROCM - 1) //
                              _PARTITION_SIZE_ROCM)
        assert _PARTITION_SIZE_ROCM % block_size == 0
        total_num_seq = block_table.shape[0]
        tmp_output = torch.empty(
            size=(total_num_seq, num_query_heads, max_num_partitions,
                  head_size),
            dtype=query.dtype,
            device=output.device,
        )
        exp_sums = torch.empty(
            size=(total_num_seq, num_query_heads, max_num_partitions),
            dtype=torch.float32,
            device=output.device,
        )
        max_logits = torch.empty_like(exp_sums)

        ops.paged_attention_rocm(
            output,
            exp_sums,
            max_logits,
            tmp_output,
            query,
            key_cache,
            value_cache,
            num_kv_heads,
            scale=sm_scale,
            block_tables=block_table,
            seq_lens=seq_lens,
            query_start_loc=query_start_loc,
            block_size=block_size,
            max_seq_len=max_seq_len,
            alibi_slopes=alibi_slopes,
            kv_cache_dtype=kv_cache_dtype,
            k_scale=k_scale,
            v_scale=v_scale,
            fp8_out_scale=output_scale,
        )
    else:
        kernel_paged_attention_2d[(
            num_seqs,
            num_kv_heads,
        )](
            output_ptr=output,
            query_ptr=query,
            key_cache_ptr=key_cache,
            value_cache_ptr=value_cache,
            sink_ptr=sinks,
            block_tables_ptr=block_table,
            seq_lens_ptr=seq_lens,
            alibi_slopes_ptr=alibi_slopes,
            scale=sm_scale,
            k_scale=k_scale,
            v_scale=v_scale,
            out_scale_inv=1.0 /
            output_scale if output_scale is not None else 1.0,
            num_query_heads=num_query_heads,
            num_queries_per_kv=num_queries_per_kv,
            num_queries_per_kv_padded=num_queries_per_kv_padded,
            block_table_stride=block_table.stride(0),
            query_stride_0=query.stride(0),
            query_stride_1=query.stride(1),
            output_stride_0=output.stride(0),
            output_stride_1=output.stride(1),
            BLOCK_SIZE=block_size,
            HEAD_SIZE=head_size,
            HEAD_SIZE_PADDED=triton.next_power_of_2(head_size),
            USE_ALIBI_SLOPES=use_alibi_slopes,
            SLIDING_WINDOW=sliding_window,
            x=key_cache.shape[4],
            stride_k_cache_0=key_cache.stride(0),
            stride_k_cache_1=key_cache.stride(1),
            stride_k_cache_2=key_cache.stride(2),
            stride_k_cache_3=key_cache.stride(3),
            stride_k_cache_4=key_cache.stride(4),
            stride_v_cache_0=value_cache.stride(0),
            stride_v_cache_1=value_cache.stride(1),
            stride_v_cache_2=value_cache.stride(2),
            stride_v_cache_3=value_cache.stride(3),
            filter_by_query_len=True,
            query_start_len_ptr=query_start_loc,
            USE_FP8=output_scale is not None,
        )<|MERGE_RESOLUTION|>--- conflicted
+++ resolved
@@ -242,12 +242,9 @@
     alibi_slopes=None,
     sliding_window=None,
     sm_scale=None,
-<<<<<<< HEAD
     output_scale=None,
-=======
     # Optional tensor for sinks
     sinks=None,
->>>>>>> 2cb6ef89
 ):
 
     if sm_scale is None:
@@ -278,11 +275,8 @@
             sliding_window=sliding_window,
             sm_scale=sm_scale,
             skip_decode=True,
-<<<<<<< HEAD
             fp8_out_scale=output_scale,
-=======
             sinks=sinks,
->>>>>>> 2cb6ef89
         )
 
     block_size = value_cache.shape[3]
