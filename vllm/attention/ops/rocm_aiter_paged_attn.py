# SPDX-License-Identifier: Apache-2.0
# SPDX-FileCopyrightText: Copyright contributors to the vLLM project
from typing import Optional

import aiter as rocm_aiter
import torch

from vllm.attention.ops.paged_attn import PagedAttention
from vllm.platforms import current_platform
from vllm.utils import cdiv

FP8_DTYPE = current_platform.fp8_dtype()


def asm_V_shuffle(VC):
    # [num_blocks, num_kv_heads, head_size, block_size]
    x = 16 // VC.element_size()
    num_blocks, num_kv_heads, head_size, block_size = VC.shape
    VC = VC.view(num_blocks, num_kv_heads, head_size, block_size // x, x)
    # [num_blocks, num_kv_heads, block_size/X, head_size, X]
    VC = VC.permute(0, 1, 3, 2, 4).contiguous()
    return VC


class AITERPagedAttention(PagedAttention):

    @staticmethod
    def write_to_paged_cache(
        key: torch.Tensor,
        value: torch.Tensor,
        key_cache: torch.Tensor,
        value_cache: torch.Tensor,
        slot_mapping: torch.Tensor,
        kv_cache_dtype: str,
        k_scale: torch.Tensor,
        v_scale: torch.Tensor,
    ) -> None:
        if kv_cache_dtype not in ["int8", "fp8", "fp8_e4m3"]:
            PagedAttention.write_to_paged_cache(key, value, key_cache,
                                                value_cache, slot_mapping,
                                                kv_cache_dtype, k_scale,
                                                v_scale)
        else:
            kv_cache_torch_dtype = (FP8_DTYPE
                                    if "fp8" in kv_cache_dtype else torch.int8)
            key_cache = key_cache.view(kv_cache_torch_dtype)
            value_cache = value_cache.view(kv_cache_torch_dtype)

            rocm_aiter.reshape_and_cache_with_pertoken_quant(
                key, value, key_cache, asm_V_shuffle(value_cache), k_scale,
                v_scale, slot_mapping.flatten(), True)

    @staticmethod
    def forward_decode(
        query: torch.Tensor,
        key_cache: torch.Tensor,
        value_cache: torch.Tensor,
        block_tables: torch.Tensor,
        seq_lens: torch.Tensor,
        max_seq_len: int,
        kv_cache_dtype: str,
        num_kv_heads: int,
        scale: float,
        alibi_slopes: Optional[torch.Tensor],
        k_scale: torch.Tensor,
        v_scale: torch.Tensor,
        tp_rank: int = 0,
        blocksparse_local_blocks: int = 0,
        blocksparse_vert_stride: int = 0,
        blocksparse_block_size: int = 64,
        blocksparse_head_sliding_step: int = 0,
    ) -> torch.Tensor:
        if kv_cache_dtype not in ["int8", "fp8", "fp8_e4m3"]:
            return PagedAttention.forward_decode(
                query=query,
                key_cache=key_cache,
                value_cache=value_cache,
                block_tables=block_tables,
                seq_lens=seq_lens,
                max_seq_len=max_seq_len,
                kv_cache_dtype=kv_cache_dtype,
                num_kv_heads=num_kv_heads,
                scale=scale,
                alibi_slopes=alibi_slopes,
                k_scale=k_scale,
                v_scale=v_scale,
                tp_rank=tp_rank,
                blocksparse_local_blocks=blocksparse_local_blocks,
                blocksparse_vert_stride=blocksparse_vert_stride,
                blocksparse_block_size=blocksparse_block_size,
                blocksparse_head_sliding_step=blocksparse_head_sliding_step)

        if "fp8" in kv_cache_dtype:
            key_cache = key_cache.view(torch.float8_e4m3fnuz)
            value_cache = value_cache.view(torch.float8_e4m3fnuz)

        if blocksparse_vert_stride is not None and blocksparse_vert_stride > 1:
            # use blocksparse paged attention
            block_size = value_cache.size(-1)
            assert (blocksparse_block_size > 0 and
                    blocksparse_block_size % block_size == 0), \
                (f"{blocksparse_block_size=} needs to be a multiple of"
                 f"{block_size=} used in block_tables.")

        block_size = value_cache.shape[3]
        max_num_blocks_per_seq = cdiv(max_seq_len, block_size)

<<<<<<< HEAD
        return rocm_aiter.pa_fwd_asm(query,
                                     key_cache,
                                     asm_V_shuffle(value_cache),
                                     block_tables,
                                     seq_lens,
                                     max_num_blocks=max_num_blocks_per_seq,
                                     K_QScale=k_scale,
                                     max_qlen=1,
                                     V_QScale=v_scale)
=======
        rocm_aiter.pa_fwd_asm(
            Q=query,
            K=key_cache,
            V=value_cache,
            block_tables=block_tables,
            context_lens=seq_lens,
            max_num_blocks=max_num_blocks_per_seq,
            K_QScale=k_scale,
            V_QScale=v_scale,
            out_=output,
        )
        return output
>>>>>>> 96df11f8
<|MERGE_RESOLUTION|>--- conflicted
+++ resolved
@@ -105,7 +105,6 @@
         block_size = value_cache.shape[3]
         max_num_blocks_per_seq = cdiv(max_seq_len, block_size)
 
-<<<<<<< HEAD
         return rocm_aiter.pa_fwd_asm(query,
                                      key_cache,
                                      asm_V_shuffle(value_cache),
@@ -115,11 +114,10 @@
                                      K_QScale=k_scale,
                                      max_qlen=1,
                                      V_QScale=v_scale)
-=======
         rocm_aiter.pa_fwd_asm(
             Q=query,
             K=key_cache,
-            V=value_cache,
+            V=asm_V_shuffle(value_cache),
             block_tables=block_tables,
             context_lens=seq_lens,
             max_num_blocks=max_num_blocks_per_seq,
@@ -127,5 +125,4 @@
             V_QScale=v_scale,
             out_=output,
         )
-        return output
->>>>>>> 96df11f8
+        return output