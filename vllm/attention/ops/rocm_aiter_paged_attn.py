--- conflicted
+++ resolved
@@ -23,12 +23,10 @@
         k_scale: torch.Tensor,
         v_scale: torch.Tensor,
     ) -> None:
-<<<<<<< HEAD
         is_8bit_kvcache = kv_cache_dtype in ["int8", "fp8", "fp8_e4m3"]
 
         if is_8bit_kvcache:
-            kv_cache_torch_dtype = (FP8_DTYPE
-                                    if "fp8" in kv_cache_dtype else torch.int8)
+            kv_cache_torch_dtype = FP8_DTYPE if "fp8" in kv_cache_dtype else torch.int8
             key_cache = key_cache.view(kv_cache_torch_dtype)
             value_cache = value_cache.view(kv_cache_torch_dtype)
 
@@ -41,35 +39,8 @@
             kv_cache_dtype,
             k_scale=k_scale if is_8bit_kvcache else None,
             v_scale=v_scale if is_8bit_kvcache else None,
-            asm_layout=True)
-=======
-        if kv_cache_dtype not in ["int8", "fp8", "fp8_e4m3"]:
-            PagedAttention.write_to_paged_cache(
-                key,
-                value,
-                key_cache,
-                value_cache,
-                slot_mapping,
-                kv_cache_dtype,
-                k_scale,
-                v_scale,
-            )
-        else:
-            kv_cache_torch_dtype = FP8_DTYPE if "fp8" in kv_cache_dtype else torch.int8
-            key_cache = key_cache.view(kv_cache_torch_dtype)
-            value_cache = value_cache.view(kv_cache_torch_dtype)
-
-            rocm_aiter.reshape_and_cache_with_pertoken_quant(
-                key,
-                value,
-                key_cache,
-                value_cache,
-                k_scale,
-                v_scale,
-                slot_mapping.flatten(),
-                True,
-            )
->>>>>>> 08d26a1b
+            asm_layout=True,
+        )
 
     @staticmethod
     def forward_decode(
@@ -92,77 +63,29 @@
         blocksparse_head_sliding_step: int = 0,
         output: Optional[torch.Tensor] = None,
     ) -> torch.Tensor:
-<<<<<<< HEAD
         if output is None:
             output = torch.empty_like(query)
         is_8bit_kvcache = kv_cache_dtype in ["int8", "fp8", "fp8_e4m3"]
-=======
-        if kv_cache_dtype not in ["int8", "fp8", "fp8_e4m3"]:
-            return PagedAttention.forward_decode(
-                query=query,
-                key_cache=key_cache,
-                value_cache=value_cache,
-                block_tables=block_tables,
-                seq_lens=seq_lens,
-                max_seq_len=max_seq_len,
-                kv_cache_dtype=kv_cache_dtype,
-                num_kv_heads=num_kv_heads,
-                scale=scale,
-                alibi_slopes=alibi_slopes,
-                k_scale=k_scale,
-                v_scale=v_scale,
-                tp_rank=tp_rank,
-                blocksparse_local_blocks=blocksparse_local_blocks,
-                blocksparse_vert_stride=blocksparse_vert_stride,
-                blocksparse_block_size=blocksparse_block_size,
-                blocksparse_head_sliding_step=blocksparse_head_sliding_step,
-            )
->>>>>>> 08d26a1b
 
         if "fp8" in kv_cache_dtype:
             key_cache = key_cache.view(current_platform.fp8_dtype())
             value_cache = value_cache.view(current_platform.fp8_dtype())
 
-<<<<<<< HEAD
-            if (blocksparse_vert_stride is not None
-                    and blocksparse_vert_stride > 1):
+            if blocksparse_vert_stride is not None and blocksparse_vert_stride > 1:
                 assert NotImplementedError(
-                    "Blocksparse paged attention is not "
-                    "supported for fp8 kvcache.")
-=======
-        if blocksparse_vert_stride is not None and blocksparse_vert_stride > 1:
-            # use blocksparse paged attention
-            block_size = value_cache.size(-1)
-            assert (
-                blocksparse_block_size > 0 and blocksparse_block_size % block_size == 0
-            ), (
-                f"{blocksparse_block_size=} needs to be a multiple of"
-                f"{block_size=} used in block_tables."
-            )
->>>>>>> 08d26a1b
+                    "Blocksparse paged attention is not supported for fp8 kvcache."
+                )
 
-        rocm_aiter.pa_fwd_asm(Q=query,
-                              K=key_cache,
-                              V=value_cache,
-                              block_tables=block_tables,
-                              context_lens=seq_lens,
-                              block_tables_stride0=block_tables.stride(0),
-                              K_QScale=k_scale if is_8bit_kvcache else None,
-                              V_QScale=v_scale if is_8bit_kvcache else None,
-                              out_=output)
+        rocm_aiter.pa_fwd_asm(
+            Q=query,
+            K=key_cache,
+            V=value_cache,
+            block_tables=block_tables,
+            context_lens=seq_lens,
+            block_tables_stride0=block_tables.stride(0),
+            K_QScale=k_scale if is_8bit_kvcache else None,
+            V_QScale=v_scale if is_8bit_kvcache else None,
+            out_=output,
+        )
 
-<<<<<<< HEAD
-=======
-        rocm_aiter.pa_fwd_asm(
-            query,
-            key_cache,
-            value_cache,
-            block_tables,
-            seq_lens,
-            max_num_blocks_per_seq,
-            k_scale,
-            v_scale,
-            output,
-        )
->>>>>>> 08d26a1b
         return output