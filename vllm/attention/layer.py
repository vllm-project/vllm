# SPDX-License-Identifier: Apache-2.0
# SPDX-FileCopyrightText: Copyright contributors to the vLLM project
"""Attention layer."""

from collections.abc import Callable
from typing import cast

import torch
import torch.nn as nn
import torch.nn.functional as F

import vllm.envs as envs
from vllm.attention import AttentionType
from vllm.attention.backends.abstract import AttentionBackend, MLAAttentionImpl
from vllm.attention.backends.registry import _Backend, backend_name_to_enum
from vllm.attention.selector import get_attn_backend
from vllm.attention.utils.kv_sharing_utils import validate_kv_sharing_target
from vllm.config import CacheConfig, get_current_vllm_config
from vllm.config.multimodal import MultiModalConfig
from vllm.config.vllm import VllmConfig
from vllm.distributed.kv_transfer import (
    get_kv_transfer_group,
    has_kv_transfer_group,
    is_v1_kv_transfer_group,
)
from vllm.forward_context import ForwardContext, get_forward_context
from vllm.logger import init_logger
from vllm.model_executor.layers.attention_layer_base import AttentionLayerBase
from vllm.model_executor.layers.linear import (
    ColumnParallelLinear,
    UnquantizedLinearMethod,
)
from vllm.model_executor.layers.quantization import QuantizationConfig
from vllm.model_executor.layers.quantization.input_quant_fp8 import QuantFP8
from vllm.model_executor.layers.quantization.kv_cache import BaseKVCacheMethod
from vllm.model_executor.layers.quantization.utils.quant_utils import GroupShape
from vllm.model_executor.models.vision import get_vit_attn_backend
from vllm.platforms import current_platform
from vllm.utils.torch_utils import (
    direct_register_custom_op,
    kv_cache_dtype_str_to_dtype,
)
from vllm.v1.kv_cache_interface import (
    FullAttentionSpec,
    KVCacheSpec,
    MLAAttentionSpec,
    SlidingWindowSpec,
)

if current_platform.is_rocm():
    from vllm.platforms.rocm import on_gfx9
else:
    on_gfx9 = lambda *args, **kwargs: False


FP8_DTYPE = current_platform.fp8_dtype()
logger = init_logger(__name__)
USE_XFORMERS_OPS = None


def check_xformers_availability():
    global USE_XFORMERS_OPS
    if USE_XFORMERS_OPS is not None:
        return USE_XFORMERS_OPS

    if current_platform.is_cuda() and current_platform.has_device_capability(100):
        # Xformers FA is not compatible with B200
        USE_XFORMERS_OPS = False
    else:
        try:
            from importlib.util import find_spec

            find_spec("xformers.ops")
            USE_XFORMERS_OPS = True
        except ImportError:
            USE_XFORMERS_OPS = False

    # the warning only needs to be shown once
    if not USE_XFORMERS_OPS:
        logger.warning("Xformers is not available, falling back.")

    return USE_XFORMERS_OPS


def check_upstream_fa_availability(dtype: torch.dtype):
    if (
        dtype in (torch.float16, torch.bfloat16)
        and current_platform.is_cuda()
        and current_platform.has_device_capability(80)
    ):
        from transformers.utils import is_flash_attn_2_available

        return is_flash_attn_2_available()
    if current_platform.is_rocm():
        from importlib.util import find_spec

        return find_spec("flash_attn") is not None
    return False


def maybe_get_vit_flash_attn_backend(
<<<<<<< HEAD
    attn_backend: _Backend, use_upstream_fa: bool
) -> tuple[_Backend, Callable | None]:
    if current_platform.is_rocm():
        if envs.VLLM_ROCM_USE_AITER and envs.VLLM_ROCM_USE_AITER_MHA and on_gfx9():
            attn_backend = _Backend.ROCM_AITER_FA
=======
    attn_backend: _Backend,
    use_upstream_fa: bool,
    attn_backend_override: _Backend | None = None,
) -> tuple[_Backend, Callable]:
    if (
        attn_backend != _Backend.FLASH_ATTN
        and attn_backend != _Backend.ROCM_AITER_FA
        and check_upstream_fa_availability(torch.get_default_dtype())
        and attn_backend_override is None
    ):
        attn_backend = _Backend.FLASH_ATTN
        use_upstream_fa = True
>>>>>>> 88d3141e

        elif check_upstream_fa_availability(torch.get_default_dtype()) and on_gfx9():
            attn_backend = _Backend.FLASH_ATTN
            use_upstream_fa = True
        else:
            return _Backend.TORCH_SDPA, None

    elif current_platform.is_cuda():
        if attn_backend != _Backend.FLASH_ATTN and check_upstream_fa_availability(
            torch.get_default_dtype()
        ):
            attn_backend = _Backend.FLASH_ATTN
            use_upstream_fa = True
    else:
        return _Backend.TORCH_SDPA, None

    if attn_backend in {_Backend.FLASH_ATTN, _Backend.ROCM_AITER_FA}:
        if attn_backend == _Backend.ROCM_AITER_FA:
            from aiter import flash_attn_varlen_func
        else:
            if use_upstream_fa:
                from flash_attn import flash_attn_varlen_func
            else:
                from vllm.vllm_flash_attn import flash_attn_varlen_func
    else:
        flash_attn_varlen_func = None

    return attn_backend, flash_attn_varlen_func


class Attention(nn.Module, AttentionLayerBase):
    """Attention layer.

    This class takes query, key, and value tensors as input. The input tensors
    can either contain prompt tokens or generation tokens.
    The class does the following:

    1. Store the input key and value tensors in the KV cache.
    2. Perform (multi-head/multi-query/grouped-query) attention.
    3. Return the output tensor.
    """

    def __init__(
        self,
        num_heads: int,
        head_size: int,
        scale: float,
        num_kv_heads: int | None = None,
        alibi_slopes: list[float] | None = None,
        cache_config: CacheConfig | None = None,
        quant_config: QuantizationConfig | None = None,
        logits_soft_cap: float | None = None,
        per_layer_sliding_window: int | None = None,
        prefix: str = "",
        attn_type: str = AttentionType.DECODER,
        kv_sharing_target_layer_name: str | None = None,
        attn_backend: type[AttentionBackend] | None = None,
        **extra_impl_args,
    ) -> None:
        """
        The KV cache is stored inside this class and is accessed via
        `self.kv_cache`.
        """
        super().__init__()
        if per_layer_sliding_window is not None:
            # per-layer sliding window
            sliding_window = per_layer_sliding_window
        elif cache_config is not None:
            # model-level sliding window
            sliding_window = cache_config.sliding_window
        else:
            sliding_window = None

        vllm_config = get_current_vllm_config()
        if cache_config is not None:
            kv_cache_dtype = cache_config.cache_dtype
            block_size = cache_config.block_size
            calculate_kv_scales = cache_config.calculate_kv_scales
        else:
            kv_cache_dtype = "auto"
            block_size = 16
            calculate_kv_scales = False
        self.kv_cache_torch_dtype = kv_cache_dtype_str_to_dtype(
            kv_cache_dtype, vllm_config.model_config
        )
        if num_kv_heads is None:
            num_kv_heads = num_heads
        assert num_heads % num_kv_heads == 0, (
            f"num_heads ({num_heads}) is not divisible by num_kv_heads ({num_kv_heads})"
        )

        # The default k/v_scale is set to 1.0. This is ignored
        # when kv-cache is not fp8, and should be used with
        # kv-cache in fp8_e5m2. For kv-cache in fp8_e4m3, we
        # expect the pre-quantized k/v_scale to be loaded along
        # with the model weights.
        self.kv_cache_dtype = kv_cache_dtype
        self.calculate_kv_scales = calculate_kv_scales
        self._k_scale = torch.tensor(1.0, dtype=torch.float32)
        self._v_scale = torch.tensor(1.0, dtype=torch.float32)
        # FlashAttn doesn't support quantizing the kv-cache only
        # but requires q to be quantized as well.
        self._q_scale = torch.tensor(1.0, dtype=torch.float32)
        self._prob_scale = torch.tensor(1.0, dtype=torch.float32)

        # We also keep q/k/v_scale on host (cpu) memory for attention
        # backends that require the scales to be on host instead of on device.
        # e.g. Flashinfer
        self._q_scale_float = 1.0
        self._k_scale_float = 1.0
        self._v_scale_float = 1.0

        # The output scale on host memory. This should be the input scale of
        # the quant op after this attention layer.
        self._o_scale_float: float | None = None

        self.num_heads = num_heads
        self.head_size = head_size
        self.num_kv_heads = num_kv_heads
        self.sliding_window = sliding_window
        self.has_sink = extra_impl_args.get("sinks") is not None

        quant_method = (
            quant_config.get_quant_method(self, prefix=prefix) if quant_config else None
        )
        if quant_method is not None and not isinstance(
            quant_method, UnquantizedLinearMethod
        ):
            assert isinstance(quant_method, BaseKVCacheMethod)
            # TODO (mgoin): kv cache dtype should be specified in the FP8
            # checkpoint config and become the "auto" behavior
            if self.kv_cache_dtype == "fp8_e5m2":
                raise ValueError(
                    "fp8_e5m2 kv-cache is not supported with fp8 checkpoints."
                )
            # If quantization is enabled, we make "k_scale" and "v_scale"
            # parameters so that it can be loaded from the model checkpoint.
            # The k/v_scale will then be converted back to native float32
            # values after weight loading.
            self.quant_method = quant_method
            self.quant_method.create_weights(self)

        # During model initialization, the default dtype is set as the model
        # weight and activation dtype.
        dtype = torch.get_default_dtype()
        if attn_backend is None:
            self.attn_backend = get_attn_backend(
                head_size,
                dtype,
                kv_cache_dtype,
                block_size,
                use_mla=False,
                has_sink=self.has_sink,
            )
        else:
            self.attn_backend = attn_backend

        impl_cls = self.attn_backend.get_impl_cls()
        self.impl = impl_cls(
            num_heads,
            head_size,
            scale,
            num_kv_heads,
            alibi_slopes,
            sliding_window,
            kv_cache_dtype,
            logits_soft_cap,
            attn_type,
            kv_sharing_target_layer_name,
            **extra_impl_args,
        )
        self.backend = backend_name_to_enum(self.attn_backend.get_name())
        self.dtype = dtype

        # For cuda-alike (CUDA and ROCM) and cpu platforms, we control how
        # torch.compile works by registering the attention as one giant
        # opaque custom op. For other platforms, we directly call them
        # and let torch.compile handle them.
        self.use_direct_call = not current_platform.opaque_attention_op()

        self.use_output = self.attn_backend.accept_output_buffer
        compilation_config = vllm_config.compilation_config
        if prefix in compilation_config.static_forward_context:
            raise ValueError(f"Duplicate layer name: {prefix}")
        compilation_config.static_forward_context[prefix] = self
        self.layer_name = prefix
        self.attn_type = attn_type

        if kv_sharing_target_layer_name is not None:
            validate_kv_sharing_target(
                prefix,
                kv_sharing_target_layer_name,
                compilation_config.static_forward_context,
            )
        self.kv_sharing_target_layer_name = kv_sharing_target_layer_name

        # use a placeholder kv cache tensor during init, which will be replaced
        # by bind_kv_cache
        # this variable will not be accessed if use_direct_call is True
        self.kv_cache = [
            torch.tensor([])
            for _ in range(vllm_config.parallel_config.pipeline_parallel_size)
        ]

        # Initialize q/k/v range constants.
        self.q_range = torch.tensor(envs.Q_SCALE_CONSTANT, dtype=torch.float32)
        self.k_range = torch.tensor(envs.K_SCALE_CONSTANT, dtype=torch.float32)
        self.v_range = torch.tensor(envs.V_SCALE_CONSTANT, dtype=torch.float32)

        # for attn backends supporting query quantization
        self.query_quant = None
        if (
            self.kv_cache_dtype.startswith("fp8")
            and self.impl.supports_quant_query_input()
        ):
            self.query_quant = QuantFP8(static=True, group_shape=GroupShape.PER_TENSOR)

    def forward(
        self,
        query: torch.Tensor,
        key: torch.Tensor,
        value: torch.Tensor,
        # For some alternate attention backends like MLA the attention output
        # shape does not match the query shape, so we optionally let the model
        # definition specify the output tensor shape.
        output_shape: torch.Size | None = None,
    ) -> torch.Tensor:
        """
        The KV cache is stored inside this class and is accessed via
        `self.kv_cache`.

        Attention metadata (`attn_metadata`) is set using a context manager in
        the model runner's `execute_model` method. It is accessed via forward
        context using
        `vllm.forward_context.get_forward_context().attn_metadata`.
        """
        if self.calculate_kv_scales:
            torch.ops.vllm.maybe_calc_kv_scales(query, key, value, self.layer_name)
        output_dtype = query.dtype
        if self.query_quant is not None:
            # quantizing with a simple torch operation enables
            # torch.compile to fuse this into previous ops
            # which reduces overheads during decoding.
            # Otherwise queries are quantized using custom ops
            # which causes decoding overheads
            assert self.kv_cache_dtype in {"fp8", "fp8_e4m3"}

            # check if query quantization is supported
            if self.impl.supports_quant_query_input():
                query, _ = self.query_quant(query, self._q_scale)

        if self.use_output:
            output_shape = output_shape if output_shape is not None else query.shape
            output = torch.empty(output_shape, dtype=output_dtype, device=query.device)
            hidden_size = output_shape[-1]
            # Reshape the query, key, and value tensors.
            # NOTE(woosuk): We do this outside the custom op to minimize the
            # CPU overheads from the non-CUDA-graph regions.
            query = query.view(-1, self.num_heads, self.head_size)
            output = output.view(-1, self.num_heads, self.head_size)
            if key is not None:
                key = key.view(-1, self.num_kv_heads, self.head_size)
            if value is not None:
                value = value.view(-1, self.num_kv_heads, self.head_size)
            if self.use_direct_call:
                forward_context: ForwardContext = get_forward_context()
                attn_metadata = forward_context.attn_metadata
                if isinstance(attn_metadata, dict):
                    attn_metadata = attn_metadata[self.layer_name]
                self_kv_cache = self.kv_cache[forward_context.virtual_engine]
                self.impl.forward(
                    self, query, key, value, self_kv_cache, attn_metadata, output=output
                )
            else:
                torch.ops.vllm.unified_attention_with_output(
                    query, key, value, output, self.layer_name
                )
            return output.view(-1, hidden_size)
        else:
            if self.use_direct_call:
                forward_context = get_forward_context()
                attn_metadata = forward_context.attn_metadata
                if isinstance(attn_metadata, dict):
                    attn_metadata = attn_metadata[self.layer_name]
                self_kv_cache = self.kv_cache[forward_context.virtual_engine]
                return self.impl.forward(
                    self, query, key, value, self_kv_cache, attn_metadata
                )
            else:
                return torch.ops.vllm.unified_attention(
                    query, key, value, self.layer_name
                )

    def calc_kv_scales(self, query, key, value):
        self._q_scale.copy_(torch.abs(query).max() / self.q_range)
        self._k_scale.copy_(torch.abs(key).max() / self.k_range)
        self._v_scale.copy_(torch.abs(value).max() / self.v_range)
        self._q_scale_float = self._q_scale.item()
        self._k_scale_float = self._k_scale.item()
        self._v_scale_float = self._v_scale.item()
        # We only calculate the scales once
        self.calculate_kv_scales = False

    def extra_repr(self) -> str:
        s = f"head_size={self.impl.head_size}"  # type: ignore
        s += f", num_heads={self.impl.num_heads}"  # type: ignore
        s += f", num_kv_heads={self.impl.num_kv_heads}"  # type: ignore
        s += f", scale={self.impl.scale}"  # type: ignore
        s += f", backend={self.impl.__class__.__name__}"
        return s

    def process_weights_after_loading(self, act_dtype: torch.dtype):
        self.impl.process_weights_after_loading(act_dtype)

    def get_attn_backend(self) -> type[AttentionBackend]:
        return self.attn_backend

    def get_kv_cache_spec(self, vllm_config: VllmConfig) -> KVCacheSpec:
        # Block size may get updated after model loading, refresh it
        block_size = vllm_config.cache_config.block_size
        # Should not be called for enc-dec or encoder-only attention.
        assert self.attn_type == AttentionType.DECODER
        if self.sliding_window is not None:
            assert not vllm_config.model_config.use_mla, (
                "MLA is not supported for slidingwindow"
            )
            return SlidingWindowSpec(
                block_size=block_size,
                num_kv_heads=self.num_kv_heads,
                head_size=self.head_size,
                dtype=self.kv_cache_torch_dtype,
                sliding_window=self.sliding_window,
            )
        else:
            return FullAttentionSpec(
                block_size=block_size,
                num_kv_heads=self.num_kv_heads,
                head_size=self.head_size,
                dtype=self.kv_cache_torch_dtype,
            )


class MultiHeadAttention(nn.Module):
    """Multi-headed attention without any cache, used for ViT."""

    def __init__(
        self,
        num_heads: int,
        head_size: int,
        scale: float,
        num_kv_heads: int | None = None,
        # This has no effect, it is only here to make it easier to swap
        # between Attention and MultiHeadAttention
        prefix: str = "",
        multimodal_config: MultiModalConfig | None = None,
    ) -> None:
        super().__init__()
        self.num_heads = num_heads
        self.head_size = head_size
        self.scale = scale
        self.num_kv_heads = num_heads if num_kv_heads is None else num_kv_heads
        self.layer_name = prefix

        assert self.num_heads % self.num_kv_heads == 0, (
            f"num_heads ({self.num_heads}) is not "
            f"divisible by num_kv_heads ({self.num_kv_heads})"
        )
        self.num_queries_per_kv = self.num_heads // self.num_kv_heads

        # During model initialization, the default dtype is set as the model
        # weight and activation dtype.
        dtype = torch.get_default_dtype()

        # Determine the attention backend
        attn_backend_override = None
        if multimodal_config is not None:
            attn_backend_override = multimodal_config.mm_encoder_attn_backend
        backend = get_vit_attn_backend(
            head_size=head_size,
            dtype=dtype,
            attn_backend_override=attn_backend_override,
        )

        # Some auto-selected backends can be upgraded
        # to upstream flash attention if available.
        # If vllm native fa is selected, we use it directly.
        use_upstream_fa = False

        if current_platform.is_xpu():
            # currently, only torch_sdpa is supported on xpu
            self.attn_backend = _Backend.TORCH_SDPA
        else:
            self.attn_backend = (
                backend
                if backend
                in {
                    _Backend.TORCH_SDPA,
                    _Backend.XFORMERS,
                    _Backend.PALLAS,
                    _Backend.ROCM_AITER_FA,
                    _Backend.FLASH_ATTN,
                }
                else _Backend.TORCH_SDPA
            )

        self.attn_backend, self._flash_attn_varlen_func = (
            maybe_get_vit_flash_attn_backend(
                self.attn_backend,
                use_upstream_fa,
                attn_backend_override=attn_backend_override,
            )
        )

        if self.attn_backend == _Backend.XFORMERS and not check_xformers_availability():
            self.attn_backend = _Backend.TORCH_SDPA

        self.is_flash_attn_backend = self.attn_backend in {
            _Backend.FLASH_ATTN,
            _Backend.ROCM_AITER_FA,
        }

        # this condition is just to make sure that the
        # use_upstream_fa in the log is correct
        if current_platform.is_rocm() and self.attn_backend == _Backend.FLASH_ATTN:
            use_upstream_fa = True

        logger.info_once(
            f"MultiHeadAttention attn_backend: {self.attn_backend}, "
            f"use_upstream_fa: {use_upstream_fa}"
        )

    def forward(
        self,
        query: torch.Tensor,
        key: torch.Tensor,
        value: torch.Tensor,
    ) -> torch.Tensor:
        """Input shape:
        (batch_size x seq_len x hidden_size) or
        (batch_size x seq_len x num_heads x head_size)
        """
        bsz, q_len = query.size()[:2]
        kv_len = key.size(1)

        query = query.view(bsz, q_len, self.num_heads, self.head_size)
        key = key.view(bsz, kv_len, self.num_kv_heads, self.head_size)
        value = value.view(bsz, kv_len, self.num_kv_heads, self.head_size)

        if (num_repeat := self.num_queries_per_kv) > 1:
            # Handle MQA and GQA
            key = torch.repeat_interleave(key, num_repeat, dim=2)
            value = torch.repeat_interleave(value, num_repeat, dim=2)

        if self.is_flash_attn_backend:
            assert self._flash_attn_varlen_func is not None
            cu_seqlens_q = torch.arange(
                0, (bsz + 1) * q_len, step=q_len, dtype=torch.int32, device=query.device
            )
            cu_seqlens_k = torch.arange(
                0, (bsz + 1) * kv_len, step=kv_len, dtype=torch.int32, device=key.device
            )

            out = self._flash_attn_varlen_func(
                query.flatten(0, 1),
                key.flatten(0, 1),
                value.flatten(0, 1),
                cu_seqlens_q=cu_seqlens_q,
                cu_seqlens_k=cu_seqlens_k,
                max_seqlen_q=q_len,
                max_seqlen_k=kv_len,
                softmax_scale=self.scale,
            )
        elif self.attn_backend == _Backend.XFORMERS:
            from xformers import ops as xops

            out = xops.memory_efficient_attention_forward(
                query, key, value, scale=self.scale
            )
        elif self.attn_backend == _Backend.TORCH_SDPA:
            query, key, value = (x.transpose(1, 2) for x in (query, key, value))
            out = F.scaled_dot_product_attention(query, key, value, scale=self.scale)
            out = out.transpose(1, 2)
        elif self.attn_backend == _Backend.PALLAS:
            query, key, value = (x.transpose(1, 2) for x in (query, key, value))
            from torch_xla.experimental.custom_kernel import flash_attention

            out = flash_attention(query, key, value, sm_scale=self.scale)
            out = out.transpose(1, 2)
        else:
            # ViT attention hasn't supported this backend yet
            raise NotImplementedError(
                f"ViT attention hasn't supported {self.attn_backend} backend yet."
            )

        return out.reshape(bsz, q_len, -1)


class MLAAttention(nn.Module, AttentionLayerBase):
    """Multi-Head Latent Attention layer.

    This class takes query, and compressed key/value tensors as input.
    The class does the following:

    1. Store the input key and value tensors in the KV cache.
    2. Perform (multi-head/multi-query/grouped-query) attention.
    3. Return the output tensor.
    """

    def __init__(
        self,
        num_heads: int,
        scale: float,
        qk_nope_head_dim: int,
        qk_rope_head_dim: int,
        v_head_dim: int,
        q_lora_rank: int | None,
        kv_lora_rank: int,
        kv_b_proj: ColumnParallelLinear,
        cache_config: CacheConfig | None = None,
        quant_config: QuantizationConfig | None = None,
        prefix: str = "",
        use_sparse: bool = False,
        indexer: object | None = None,
        **extra_impl_args,
    ):
        super().__init__()
        self.num_heads = num_heads
        self.scale = scale
        self.qk_nope_head_dim = qk_nope_head_dim
        self.qk_rope_head_dim = qk_rope_head_dim
        self.v_head_dim = v_head_dim
        self.q_lora_rank = q_lora_rank
        self.kv_lora_rank = kv_lora_rank
        self.head_size = kv_lora_rank + qk_rope_head_dim
        self.layer_name = prefix

        if cache_config is not None:
            kv_cache_dtype = cache_config.cache_dtype
            block_size = cache_config.block_size
            calculate_kv_scales = cache_config.calculate_kv_scales
        else:
            kv_cache_dtype = "auto"
            block_size = 16
            calculate_kv_scales = False
        self.kv_cache_dtype = kv_cache_dtype

        dtype = torch.get_default_dtype()
        self.attn_backend = get_attn_backend(
            self.head_size,
            dtype,
            kv_cache_dtype,
            block_size,
            use_mla=True,
            use_sparse=use_sparse,
        )
        impl_cls = cast(type[MLAAttentionImpl], self.attn_backend.get_impl_cls())
        self.impl = impl_cls(
            num_heads=self.num_heads,
            head_size=self.head_size,
            scale=self.scale,
            num_kv_heads=1,
            alibi_slopes=None,
            sliding_window=None,
            kv_cache_dtype=self.kv_cache_dtype,
            logits_soft_cap=None,
            attn_type=AttentionType.DECODER,
            kv_sharing_target_layer_name=None,
            # MLA Args
            q_lora_rank=self.q_lora_rank,
            kv_lora_rank=self.kv_lora_rank,
            qk_nope_head_dim=self.qk_nope_head_dim,
            qk_rope_head_dim=self.qk_rope_head_dim,
            qk_head_dim=self.qk_nope_head_dim + self.qk_rope_head_dim,
            v_head_dim=self.v_head_dim,
            kv_b_proj=kv_b_proj,
            indexer=indexer,
            **extra_impl_args,
        )

        self.use_direct_call = not current_platform.opaque_attention_op()

        compilation_config = get_current_vllm_config().compilation_config
        if prefix in compilation_config.static_forward_context:
            raise ValueError(f"Duplicate layer name: {prefix}")
        compilation_config.static_forward_context[prefix] = self

        self.kv_cache = [
            torch.tensor([])
            for _ in range(
                get_current_vllm_config().parallel_config.pipeline_parallel_size
            )
        ]

        # Align with Attention's scale attributes for MLA backends.

        self.calculate_kv_scales = calculate_kv_scales
        self._k_scale = torch.tensor(1.0, dtype=torch.float32)
        self._v_scale = torch.tensor(1.0, dtype=torch.float32)
        self._q_scale = torch.tensor(1.0, dtype=torch.float32)
        self._prob_scale = torch.tensor(1.0, dtype=torch.float32)

        # Host-side mirrors used by some attention backends
        self._q_scale_float = 1.0
        self._k_scale_float = 1.0
        self._v_scale_float = 1.0
        self._o_scale_float: float | None = None

        self.use_sparse = use_sparse

        # Initialize q/k/v range constants.
        self.q_range = torch.tensor(envs.Q_SCALE_CONSTANT, dtype=torch.float32)
        self.k_range = torch.tensor(envs.K_SCALE_CONSTANT, dtype=torch.float32)
        self.v_range = torch.tensor(envs.V_SCALE_CONSTANT, dtype=torch.float32)

    def forward(
        self,
        q: torch.Tensor,
        kv_c_normed: torch.Tensor,
        k_pe: torch.Tensor,
        output_shape: torch.Size | None = None,
    ) -> torch.Tensor:
        if self.use_direct_call:
            forward_context: ForwardContext = get_forward_context()
            attn_metadata = forward_context.attn_metadata
            if isinstance(attn_metadata, dict):
                attn_metadata = attn_metadata[self.layer_name]
            self_kv_cache = self.kv_cache[forward_context.virtual_engine]

            # Mirror Attention.forward scale calculation path
            if self.calculate_kv_scales and getattr(
                attn_metadata, "enable_kv_scales_calculation", False
            ):
                self.calc_kv_scales(q, kv_c_normed, k_pe)

            if self.attn_backend.accept_output_buffer:
                output = torch.empty(output_shape, dtype=q.dtype, device=q.device)
                self.impl.forward(
                    self,
                    q,
                    kv_c_normed,
                    k_pe,
                    self_kv_cache,
                    attn_metadata,
                    output=output,
                )
                return output
            else:
                return self.impl.forward(
                    self, q, kv_c_normed, k_pe, self_kv_cache, attn_metadata
                )
        else:
            if self.attn_backend.accept_output_buffer:
                output = torch.empty(output_shape, dtype=q.dtype, device=q.device)
                torch.ops.vllm.unified_mla_attention_with_output(
                    q,
                    kv_c_normed,
                    k_pe,
                    output,
                    self.layer_name,
                )
                return output
            else:
                # We can still access forward context to check calculation flag
                if self.calculate_kv_scales:
                    forward_context = get_forward_context()
                    attn_metadata = forward_context.attn_metadata
                    if isinstance(attn_metadata, dict):
                        attn_metadata = attn_metadata[self.layer_name]
                    if getattr(attn_metadata, "enable_kv_scales_calculation", False):
                        self.calc_kv_scales(q, kv_c_normed, k_pe)
                return torch.ops.vllm.unified_mla_attention(
                    q,
                    kv_c_normed,
                    k_pe,
                    self.layer_name,
                )

    def process_weights_after_loading(self, act_dtype: torch.dtype):
        if hasattr(self.impl, "process_weights_after_loading"):
            self.impl.process_weights_after_loading(act_dtype)

    def calc_kv_scales(
        self, q: torch.Tensor, kv_c_normed: torch.Tensor, k_pe: torch.Tensor
    ) -> None:
        """Optional scale calculation for MLA inputs.

        Mirrors Attention.calc_kv_scales. Not all MLA backends require this
        """
        # Use safe defaults if ranges are not present
        q_range = getattr(self, "q_range", torch.tensor(1.0))
        k_range = getattr(self, "k_range", torch.tensor(1.0))
        v_range = getattr(self, "v_range", torch.tensor(1.0))

        self._q_scale.copy_(torch.abs(q).max() / q_range)
        # kv_c_normed is the compressed KV representation; use it for k/v
        kv_abs_max = torch.abs(kv_c_normed).max()
        self._k_scale.copy_(kv_abs_max / k_range)
        self._v_scale.copy_(kv_abs_max / v_range)
        self._q_scale_float = self._q_scale.item()
        self._k_scale_float = self._k_scale.item()
        self._v_scale_float = self._v_scale.item()
        self.calculate_kv_scales = False

    def get_attn_backend(self) -> type[AttentionBackend]:
        return self.attn_backend

    def get_kv_cache_spec(self, vllm_config: VllmConfig) -> KVCacheSpec:
        kv_cache_dtype = kv_cache_dtype_str_to_dtype(
            self.kv_cache_dtype, vllm_config.model_config
        )
        return MLAAttentionSpec(
            block_size=vllm_config.cache_config.block_size,
            num_kv_heads=1,
            head_size=self.head_size,
            dtype=kv_cache_dtype,
            cache_dtype_str=vllm_config.cache_config.cache_dtype,
        )


def wait_for_kv_layer_from_connector(layer_name: str):
    if not has_kv_transfer_group() or not is_v1_kv_transfer_group():
        return

    connector = get_kv_transfer_group()

    forward_context: ForwardContext = get_forward_context()
    attn_metadata = forward_context.attn_metadata
    if attn_metadata is None:
        return
    assert isinstance(attn_metadata, dict)
    connector.wait_for_layer_load(layer_name)


def maybe_save_kv_layer_to_connector(
    layer_name: str,
    kv_cache_layer: list[torch.Tensor],
):
    if not has_kv_transfer_group() or not is_v1_kv_transfer_group():
        return

    connector = get_kv_transfer_group()

    forward_context: ForwardContext = get_forward_context()
    attn_metadata = forward_context.attn_metadata
    if attn_metadata is None:
        return
    assert isinstance(attn_metadata, dict)
    connector.save_kv_layer(layer_name, kv_cache_layer, attn_metadata[layer_name])


def maybe_calc_kv_scales(
    query: torch.Tensor,
    key: torch.Tensor,
    value: torch.Tensor,
    layer_name: str,
) -> None:
    forward_context: ForwardContext = get_forward_context()
    attn_metadata = forward_context.attn_metadata

    if isinstance(attn_metadata, dict):
        attn_metadata = attn_metadata[layer_name]

    if attn_metadata is None or not getattr(
        attn_metadata, "enable_kv_scales_calculation", False
    ):
        return

    self = forward_context.no_compile_layers[layer_name]
    self.calc_kv_scales(query, key, value)


def maybe_calc_kv_scales_fake(
    query: torch.Tensor,
    key: torch.Tensor,
    value: torch.Tensor,
    layer_name: str,
) -> None:
    return


direct_register_custom_op(
    op_name="maybe_calc_kv_scales",
    op_func=maybe_calc_kv_scales,
    mutates_args=["query", "key", "value"],
    fake_impl=maybe_calc_kv_scales_fake,
)


def unified_attention(
    query: torch.Tensor,
    key: torch.Tensor,
    value: torch.Tensor,
    layer_name: str,
) -> torch.Tensor:
    wait_for_kv_layer_from_connector(layer_name)

    forward_context: ForwardContext = get_forward_context()
    attn_metadata = forward_context.attn_metadata
    if isinstance(attn_metadata, dict):
        attn_metadata = attn_metadata[layer_name]
    self = forward_context.no_compile_layers[layer_name]
    kv_cache = self.kv_cache[forward_context.virtual_engine]
    output = self.impl.forward(self, query, key, value, kv_cache, attn_metadata)

    maybe_save_kv_layer_to_connector(layer_name, kv_cache)
    return output


def unified_attention_fake(
    query: torch.Tensor,
    key: torch.Tensor,
    value: torch.Tensor,
    layer_name: str,
) -> torch.Tensor:
    return torch.empty_like(query).contiguous()


direct_register_custom_op(
    op_name="unified_attention",
    op_func=unified_attention,
    fake_impl=unified_attention_fake,
)


def unified_attention_with_output(
    query: torch.Tensor,
    key: torch.Tensor,
    value: torch.Tensor,
    output: torch.Tensor,
    layer_name: str,
    output_scale: torch.Tensor | None = None,
    output_block_scale: torch.Tensor | None = None,
) -> None:
    wait_for_kv_layer_from_connector(layer_name)
    forward_context: ForwardContext = get_forward_context()
    attn_metadata = forward_context.attn_metadata
    if isinstance(attn_metadata, dict):
        attn_metadata = attn_metadata[layer_name]
    self = forward_context.no_compile_layers[layer_name]
    kv_cache = self.kv_cache[forward_context.virtual_engine]
    self.impl.forward(
        self,
        query,
        key,
        value,
        kv_cache,
        attn_metadata,
        output=output,
        output_scale=output_scale,
        output_block_scale=output_block_scale,
    )

    maybe_save_kv_layer_to_connector(layer_name, kv_cache)


def unified_attention_with_output_fake(
    query: torch.Tensor,
    key: torch.Tensor,
    value: torch.Tensor,
    output: torch.Tensor,
    layer_name: str,
    output_scale: torch.Tensor | None = None,
    output_block_scale: torch.Tensor | None = None,
) -> None:
    return


direct_register_custom_op(
    op_name="unified_attention_with_output",
    op_func=unified_attention_with_output,
    mutates_args=["output", "output_block_scale"],
    fake_impl=unified_attention_with_output_fake,
)


def unified_mla_attention(
    q: torch.Tensor,
    kv_c_normed: torch.Tensor,
    k_pe: torch.Tensor,
    layer_name: str,
) -> torch.Tensor:
    wait_for_kv_layer_from_connector(layer_name)

    forward_context: ForwardContext = get_forward_context()
    attn_metadata = forward_context.attn_metadata
    if isinstance(attn_metadata, dict):
        attn_metadata = attn_metadata[layer_name]
    self: MLAAttention = forward_context.no_compile_layers[layer_name]
    kv_cache = self.kv_cache[forward_context.virtual_engine]
    output = self.impl.forward(self, q, kv_c_normed, k_pe, kv_cache, attn_metadata)

    maybe_save_kv_layer_to_connector(layer_name, kv_cache)
    return output


def unified_mla_attention_fake(
    q: torch.Tensor,
    kv_c_normed: torch.Tensor,
    k_pe: torch.Tensor,
    layer_name: str,
) -> torch.Tensor:
    return torch.empty_like(q).contiguous()


direct_register_custom_op(
    op_name="unified_mla_attention",
    op_func=unified_mla_attention,
    mutates_args=[],
    fake_impl=unified_mla_attention_fake,
    dispatch_key=current_platform.dispatch_key,
)


def unified_mla_attention_with_output(
    q: torch.Tensor,
    kv_c_normed: torch.Tensor,
    k_pe: torch.Tensor,
    output: torch.Tensor,
    layer_name: str,
    output_scale: torch.Tensor | None = None,
    output_block_scale: torch.Tensor | None = None,
) -> None:
    wait_for_kv_layer_from_connector(layer_name)
    forward_context: ForwardContext = get_forward_context()
    attn_metadata = forward_context.attn_metadata
    if isinstance(attn_metadata, dict):
        attn_metadata = attn_metadata[layer_name]
    self: MLAAttention = forward_context.no_compile_layers[layer_name]
    kv_cache = self.kv_cache[forward_context.virtual_engine]
    self.impl.forward(
        self,
        q,
        kv_c_normed,
        k_pe,
        kv_cache,
        attn_metadata,
        output=output,
        output_scale=output_scale,
        output_block_scale=output_block_scale,
    )

    maybe_save_kv_layer_to_connector(layer_name, kv_cache)


def unified_mla_attention_with_output_fake(
    q: torch.Tensor,
    kv_c_normed: torch.Tensor,
    k_pe: torch.Tensor,
    output: torch.Tensor,
    layer_name: str,
    output_scale: torch.Tensor | None = None,
    output_block_scale: torch.Tensor | None = None,
) -> None:
    return


direct_register_custom_op(
    op_name="unified_mla_attention_with_output",
    op_func=unified_mla_attention_with_output,
    mutates_args=["output", "output_block_scale"],
    fake_impl=unified_mla_attention_with_output_fake,
    dispatch_key=current_platform.dispatch_key,
)<|MERGE_RESOLUTION|>--- conflicted
+++ resolved
@@ -99,28 +99,14 @@
 
 
 def maybe_get_vit_flash_attn_backend(
-<<<<<<< HEAD
-    attn_backend: _Backend, use_upstream_fa: bool
+    attn_backend: _Backend, use_upstream_fa: bool,
+    attn_backend_override: _Backend | None = None,
 ) -> tuple[_Backend, Callable | None]:
     if current_platform.is_rocm():
         if envs.VLLM_ROCM_USE_AITER and envs.VLLM_ROCM_USE_AITER_MHA and on_gfx9():
             attn_backend = _Backend.ROCM_AITER_FA
-=======
-    attn_backend: _Backend,
-    use_upstream_fa: bool,
-    attn_backend_override: _Backend | None = None,
-) -> tuple[_Backend, Callable]:
-    if (
-        attn_backend != _Backend.FLASH_ATTN
-        and attn_backend != _Backend.ROCM_AITER_FA
-        and check_upstream_fa_availability(torch.get_default_dtype())
-        and attn_backend_override is None
-    ):
-        attn_backend = _Backend.FLASH_ATTN
-        use_upstream_fa = True
->>>>>>> 88d3141e
-
-        elif check_upstream_fa_availability(torch.get_default_dtype()) and on_gfx9():
+
+        elif check_upstream_fa_availability(torch.get_default_dtype()) and on_gfx9() and  attn_backend_override is None:
             attn_backend = _Backend.FLASH_ATTN
             use_upstream_fa = True
         else:
