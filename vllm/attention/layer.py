# SPDX-License-Identifier: Apache-2.0
# SPDX-FileCopyrightText: Copyright contributors to the vLLM project
"""Attention layer."""
from typing import List, Optional

import torch
import torch.nn as nn
import torch.nn.functional as F

import vllm.envs as envs
from vllm.attention import AttentionType
from vllm.attention.backends.abstract import AttentionBackend
from vllm.attention.selector import backend_name_to_enum, get_attn_backend
from vllm.attention.utils.kv_sharing_utils import validate_kv_sharing_target
from vllm.config import CacheConfig, get_current_vllm_config
from vllm.distributed.kv_transfer import (get_kv_transfer_group,
                                          has_kv_transfer_group,
                                          is_v1_kv_transfer_group)
from vllm.forward_context import ForwardContext, get_forward_context
from vllm.logger import init_logger
from vllm.model_executor.layers.attention_layer_base import AttentionLayerBase
from vllm.model_executor.layers.linear import UnquantizedLinearMethod
from vllm.model_executor.layers.quantization.base_config import (
    QuantizationConfig)
from vllm.model_executor.layers.quantization.kv_cache import BaseKVCacheMethod
from vllm.platforms import _Backend, current_platform
from vllm.utils import direct_register_custom_op

logger = init_logger(__name__)
USE_XFORMERS_OPS = None


def check_xformers_availability():
    global USE_XFORMERS_OPS
    if USE_XFORMERS_OPS is not None:
        return USE_XFORMERS_OPS

    if current_platform.is_cuda() and current_platform.has_device_capability(
            100):
        # Xformers FA is not compatible with B200
        USE_XFORMERS_OPS = False
    else:
        try:
            from importlib.util import find_spec

            find_spec("xformers.ops")
            USE_XFORMERS_OPS = True
        except ImportError:
            USE_XFORMERS_OPS = False

    # the warning only needs to be shown once
    if not USE_XFORMERS_OPS:
        logger.warning("Xformers is not available, falling back.")

    return USE_XFORMERS_OPS


class Attention(nn.Module, AttentionLayerBase):
    """Attention layer.

    This class takes query, key, and value tensors as input. The input tensors
    can either contain prompt tokens or generation tokens.
    The class does the following:

    1. Store the input key and value tensors in the KV cache.
    2. Perform (multi-head/multi-query/grouped-query) attention.
    3. Return the output tensor.
    """

    def __init__(
        self,
        num_heads: int,
        head_size: int,
        scale: float,
        num_kv_heads: Optional[int] = None,
        alibi_slopes: Optional[List[float]] = None,
        cache_config: Optional[CacheConfig] = None,
        quant_config: Optional[QuantizationConfig] = None,
        logits_soft_cap: Optional[float] = None,
        per_layer_sliding_window: Optional[int] = None,
        use_mla: bool = False,
        prefix: str = "",
        attn_type: str = AttentionType.DECODER,
        kv_sharing_target_layer_name: Optional[str] = None,
        attn_backend: Optional[type[AttentionBackend]] = None,
        **extra_impl_args,
    ) -> None:
        """
        The KV cache is stored inside this class and is accessed via
        `self.kv_cache`.
        """
        super().__init__()
        if per_layer_sliding_window is not None:
            # per-layer sliding window
            sliding_window = per_layer_sliding_window
        elif cache_config is not None:
            # model-level sliding window
            sliding_window = cache_config.sliding_window
        else:
            sliding_window = None

        if cache_config is not None:
            kv_cache_dtype = cache_config.cache_dtype
            block_size = cache_config.block_size
            is_attention_free = cache_config.is_attention_free
            calculate_kv_scales = cache_config.calculate_kv_scales
        else:
            kv_cache_dtype = "auto"
            block_size = 16
            is_attention_free = False
            calculate_kv_scales = False
        if num_kv_heads is None:
            num_kv_heads = num_heads
        assert num_heads % num_kv_heads == 0, \
            f"num_heads ({num_heads}) is not " \
            f"divisible by num_kv_heads ({num_kv_heads})"

        # The default k/v_scale is set to 1.0. This is ignored
        # when kv-cache is not fp8, and should be used with
        # kv-cache in fp8_e5m2. For kv-cache in fp8_e4m3, we
        # expect the pre-quantized k/v_scale to be loaded along
        # with the model weights.
        self.kv_cache_dtype = kv_cache_dtype
        self.calculate_kv_scales = calculate_kv_scales
        self._k_scale = torch.tensor(1.0, dtype=torch.float32)
        self._v_scale = torch.tensor(1.0, dtype=torch.float32)
        # FlashAttn doesn't support quantizing the kv-cache only
        # but requires q to be quantized as well.
        self._q_scale = torch.tensor(1.0, dtype=torch.float32)
        self._prob_scale = torch.tensor(1.0, dtype=torch.float32)

<<<<<<< HEAD
        # Keeping float32 version of _q_scale tensor for assertions
        # during graph capture. Otherwise asserts are triggeting HIP error
        self._q_scale_float = 1.0

        # We also keep the float32 versions of k/v_scale for attention
        # backends that don't support tensors (Flashinfer)
=======
        # We also keep q/k/v_scale on host (cpu) memory for attention
        # backends that require the scales to be on host instead of on device.
        # e.g. Flashinfer
        self._q_scale_float = 1.0
>>>>>>> 2bef2d14
        self._k_scale_float = 1.0
        self._v_scale_float = 1.0

        # The output scale on host memory. This should be the input scale of
        # the quant op after this attention layer.
        self._o_scale_float: Optional[float] = None

        self.use_mla = use_mla
        self.num_heads = num_heads
        self.head_size = head_size
        self.num_kv_heads = num_kv_heads
        self.sliding_window = sliding_window
        self.has_sink = extra_impl_args.get("sinks") is not None

        quant_method = quant_config.get_quant_method(
            self, prefix=prefix) if quant_config else None
        if quant_method is not None and not isinstance(
                quant_method, UnquantizedLinearMethod):
            assert isinstance(quant_method, BaseKVCacheMethod)
            # TODO (mgoin): kv cache dtype should be specified in the FP8
            # checkpoint config and become the "auto" behavior
            if self.kv_cache_dtype == "fp8_e5m2":
                raise ValueError("fp8_e5m2 kv-cache is not supported with "
                                 "fp8 checkpoints.")
            # If quantization is enabled, we make "k_scale" and "v_scale"
            # parameters so that it can be loaded from the model checkpoint.
            # The k/v_scale will then be converted back to native float32
            # values after weight loading.
            self.quant_method = quant_method
            self.quant_method.create_weights(self)

        # During model initialization, the default dtype is set as the model
        # weight and activation dtype.
        dtype = torch.get_default_dtype()
        if attn_backend is None:
            self.attn_backend = get_attn_backend(head_size,
                                                 dtype,
                                                 kv_cache_dtype,
                                                 block_size,
                                                 is_attention_free,
                                                 use_mla=use_mla,
                                                 has_sink=self.has_sink)
        else:
            self.attn_backend = attn_backend

        impl_cls = self.attn_backend.get_impl_cls()
        self.impl = impl_cls(num_heads, head_size, scale, num_kv_heads,
                             alibi_slopes, sliding_window, kv_cache_dtype,
                             logits_soft_cap, attn_type,
                             kv_sharing_target_layer_name, **extra_impl_args)
        self.backend = backend_name_to_enum(self.attn_backend.get_name())
        self.dtype = dtype

        # For cuda-alike (CUDA and ROCM) and cpu platforms, we control how
        # torch.compile works by registering the attention as one giant
        # opaque custom op. For other platforms, we directly call them
        # and let torch.compile handle them.
        self.use_direct_call = not current_platform.opaque_attention_op()

        self.use_output = self.attn_backend.accept_output_buffer
        compilation_config = get_current_vllm_config().compilation_config
        if prefix in compilation_config.static_forward_context:
            raise ValueError(f"Duplicate layer name: {prefix}")
        compilation_config.static_forward_context[prefix] = self
        self.layer_name = prefix
        self.attn_type = attn_type

        if kv_sharing_target_layer_name is not None:
            validate_kv_sharing_target(
                prefix,
                kv_sharing_target_layer_name,
                compilation_config.static_forward_context,
            )
        self.kv_sharing_target_layer_name = kv_sharing_target_layer_name

        # use a placeholder kv cache tensor during init, which will be replaced
        # by bind_kv_cache
        # this variable will not be accessed if use_direct_call is True
        self.kv_cache = [
            torch.tensor([]) for _ in range(get_current_vllm_config(
            ).parallel_config.pipeline_parallel_size)
        ]

        self.q_range = torch.tensor(envs.Q_SCALE_CONSTANT, dtype=torch.float32)
        self.k_range = torch.tensor(envs.K_SCALE_CONSTANT, dtype=torch.float32)
        self.v_range = torch.tensor(envs.V_SCALE_CONSTANT, dtype=torch.float32)

    def forward(
        self,
        query: torch.Tensor,
        key: torch.Tensor,
        value: torch.Tensor,
        # For some alternate attention backends like MLA the attention output
        # shape does not match the query shape, so we optionally let the model
        # definition specify the output tensor shape.
        output_shape: Optional[torch.Size] = None,
    ) -> torch.Tensor:
        """
        The KV cache is stored inside this class and is accessed via
        `self.kv_cache`.

        Attention metadata (`attn_metadata`) is set using a context manager in
        the model runner's `execute_model` method. It is accessed via forward
        context using
        `vllm.forward_context.get_forward_context().attn_metadata`.
        """
        if self.calculate_kv_scales:
            attn_metadata = get_forward_context().attn_metadata
            if attn_metadata.enable_kv_scales_calculation:
                self.calc_kv_scales(query, key, value)
        if self.use_output:
            output_shape = (output_shape
                            if output_shape is not None else query.shape)
            output = torch.zeros(output_shape,
                                 dtype=query.dtype,
                                 device=query.device)
            hidden_size = output_shape[-1]
            # We skip reshaping query, key and value tensors for the MLA
            # backend since these tensors have different semantics and are
            # processed differently.
            if not self.use_mla:
                # Reshape the query, key, and value tensors.
                # NOTE(woosuk): We do this outside the custom op to minimize the
                # CPU overheads from the non-CUDA-graph regions.
                query = query.view(-1, self.num_heads, self.head_size)
                output = output.view(-1, self.num_heads, self.head_size)
                if key is not None:
                    key = key.view(-1, self.num_kv_heads, self.head_size)
                if value is not None:
                    value = value.view(-1, self.num_kv_heads, self.head_size)
            if self.use_direct_call:
                forward_context: ForwardContext = get_forward_context()
                attn_metadata = forward_context.attn_metadata
                if isinstance(attn_metadata, dict):
                    attn_metadata = attn_metadata[self.layer_name]
                self_kv_cache = self.kv_cache[forward_context.virtual_engine]
                self.impl.forward(self,
                                  query,
                                  key,
                                  value,
                                  self_kv_cache,
                                  attn_metadata,
                                  output=output)
            else:
                torch.ops.vllm.unified_attention_with_output(
                    query, key, value, output, self.layer_name)
            return output.view(-1, hidden_size)
        else:
            if self.use_direct_call:
                forward_context = get_forward_context()
                attn_metadata = forward_context.attn_metadata
                if isinstance(attn_metadata, dict):
                    attn_metadata = attn_metadata[self.layer_name]
                self_kv_cache = self.kv_cache[forward_context.virtual_engine]
                return self.impl.forward(self, query, key, value,
                                         self_kv_cache, attn_metadata)
            else:
                return torch.ops.vllm.unified_attention(
                    query, key, value, self.layer_name)

    def calc_kv_scales(self, query, key, value):
        self._q_scale.copy_(torch.abs(query).max() / self.q_range)
        self._k_scale.copy_(torch.abs(key).max() / self.k_range)
        self._v_scale.copy_(torch.abs(value).max() / self.v_range)
        self._q_scale_float = self._q_scale.item()
        self._k_scale_float = self._k_scale.item()
        self._v_scale_float = self._v_scale.item()
        # We only calculate the scales once
        self.calculate_kv_scales = False

    def extra_repr(self) -> str:
        s = f"head_size={self.impl.head_size}"  # type: ignore
        s += f", num_heads={self.impl.num_heads}"  # type: ignore
        s += f", num_kv_heads={self.impl.num_kv_heads}"  # type: ignore
        s += f", scale={self.impl.scale}"  # type: ignore
        s += f", backend={self.impl.__class__.__name__}"
        return s

    def process_weights_after_loading(self, act_dtype: torch.dtype):
        if hasattr(self.impl, "process_weights_after_loading"):
            self.impl.process_weights_after_loading(act_dtype)

        # FlashInfer requires attention sinks to be float32
        if (self.backend == _Backend.FLASHINFER_VLLM_V1
                and hasattr(self.impl, 'sinks')):
            from vllm.v1.attention.backends.flashinfer import FlashInferImpl
            assert isinstance(self.impl, FlashInferImpl)
            if (self.impl.sinks is not None
                    and self.impl.sinks.dtype != torch.float32):
                self.impl.sinks = self.impl.sinks.to(torch.float32)

    def get_attn_backend(self) -> type[AttentionBackend]:
        return self.attn_backend


class MultiHeadAttention(nn.Module):
    """Multi-headed attention without any cache, used for ViT."""

    def __init__(
        self,
        num_heads: int,
        head_size: int,
        scale: float,
        num_kv_heads: Optional[int] = None,
    ):
        super().__init__()
        self.num_heads = num_heads
        self.head_size = head_size
        self.scale = scale
        self.num_kv_heads = num_heads if num_kv_heads is None else num_kv_heads

        assert self.num_heads % self.num_kv_heads == 0, \
            f"num_heads ({self.num_heads}) is not " \
            f"divisible by num_kv_heads ({self.num_kv_heads})"
        self.num_queries_per_kv = self.num_heads // self.num_kv_heads

        dtype = torch.get_default_dtype()
        attn_backend = get_attn_backend(head_size,
                                        dtype,
                                        kv_cache_dtype=None,
                                        block_size=16,
                                        is_attention_free=False)
        backend = backend_name_to_enum(attn_backend.get_name())
        if current_platform.is_rocm():
            # currently, only torch_sdpa is supported on rocm
            self.attn_backend = _Backend.TORCH_SDPA
        else:
            self.attn_backend = backend if backend in {
                _Backend.TORCH_SDPA,
                _Backend.TORCH_SDPA_VLLM_V1,
                _Backend.XFORMERS,
                _Backend.PALLAS_VLLM_V1,
                _Backend.ROCM_AITER_FA,
            } else current_platform.get_vit_attn_backend()

        if (self.attn_backend == _Backend.XFORMERS
                and not check_xformers_availability()):
            self.attn_backend = _Backend.TORCH_SDPA

    def forward(
        self,
        query: torch.Tensor,
        key: torch.Tensor,
        value: torch.Tensor,
    ) -> torch.Tensor:
        """Input shape: batch_size x seq_len x hidden_size"""
        # TODO(Isotr0py): Use existing backend implementations and support FA3
        bsz, q_len, _ = query.size()
        kv_len = key.size(1)

        query = query.view(bsz, q_len, self.num_heads, self.head_size)
        key = key.view(bsz, kv_len, self.num_kv_heads, self.head_size)
        value = value.view(bsz, kv_len, self.num_kv_heads, self.head_size)

        if (num_repeat := self.num_queries_per_kv) > 1:
            # Handle MQA and GQA
            key = torch.repeat_interleave(key, num_repeat, dim=2)
            value = torch.repeat_interleave(value, num_repeat, dim=2)

        if self.attn_backend == _Backend.XFORMERS:
            from xformers import ops as xops

            out = xops.memory_efficient_attention_forward(query,
                                                          key,
                                                          value,
                                                          scale=self.scale)
        elif self.attn_backend == _Backend.TORCH_SDPA:
            query, key, value = (x.transpose(1, 2)
                                 for x in (query, key, value))
            out = F.scaled_dot_product_attention(query,
                                                 key,
                                                 value,
                                                 scale=self.scale)
            out = out.transpose(1, 2)
        elif self.attn_backend == _Backend.PALLAS_VLLM_V1:
            query, key, value = (x.transpose(1, 2)
                                 for x in (query, key, value))
            from torch_xla.experimental.custom_kernel import flash_attention
            out = flash_attention(query, key, value, sm_scale=self.scale)
            out = out.transpose(1, 2)
        elif self.attn_backend == _Backend.ROCM_AITER_FA:
            from aiter import flash_attn_varlen_func

            # ROCm Flash Attention expects (batch, seq, heads, head_dim)
            out = flash_attn_varlen_func(query,
                                         key,
                                         value,
                                         softmax_scale=self.scale)
        else:
            # ViT attention hasn't supported this backend yet
            raise NotImplementedError(
                f"ViT attention hasn't supported {self.attn_backend} "
                f"backend yet.")

        return out.reshape(bsz, q_len, -1)


def wait_for_kv_layer_from_connector(layer_name: str):
    if not has_kv_transfer_group() or not is_v1_kv_transfer_group():
        return

    connector = get_kv_transfer_group()

    forward_context: ForwardContext = get_forward_context()
    attn_metadata = forward_context.attn_metadata
    if attn_metadata is None:
        return
    assert isinstance(attn_metadata, dict)
    connector.wait_for_layer_load(layer_name)


def maybe_save_kv_layer_to_connector(
    layer_name: str,
    kv_cache_layer: List[torch.Tensor],
):
    if not has_kv_transfer_group() or not is_v1_kv_transfer_group():
        return

    connector = get_kv_transfer_group()

    forward_context: ForwardContext = get_forward_context()
    attn_metadata = forward_context.attn_metadata
    if attn_metadata is None:
        return
    assert isinstance(attn_metadata, dict)
    connector.save_kv_layer(layer_name, kv_cache_layer,
                            attn_metadata[layer_name])


def unified_attention(
    query: torch.Tensor,
    key: torch.Tensor,
    value: torch.Tensor,
    layer_name: str,
) -> torch.Tensor:
    wait_for_kv_layer_from_connector(layer_name)

    forward_context: ForwardContext = get_forward_context()
    attn_metadata = forward_context.attn_metadata
    if isinstance(attn_metadata, dict):
        attn_metadata = attn_metadata[layer_name]
    self = forward_context.no_compile_layers[layer_name]
    kv_cache = self.kv_cache[forward_context.virtual_engine]
    output = self.impl.forward(self, query, key, value, kv_cache,
                               attn_metadata)

    maybe_save_kv_layer_to_connector(layer_name, kv_cache)
    return output


def unified_attention_fake(
    query: torch.Tensor,
    key: torch.Tensor,
    value: torch.Tensor,
    layer_name: str,
) -> torch.Tensor:
    return torch.empty_like(query).contiguous()


direct_register_custom_op(
    op_name="unified_attention",
    op_func=unified_attention,
    mutates_args=[],
    fake_impl=unified_attention_fake,
    dispatch_key=current_platform.dispatch_key,
)


def unified_attention_with_output(
    query: torch.Tensor,
    key: torch.Tensor,
    value: torch.Tensor,
    output: torch.Tensor,
    layer_name: str,
    output_scale: Optional[torch.Tensor] = None,
    output_block_scale: Optional[torch.Tensor] = None,
) -> None:
    wait_for_kv_layer_from_connector(layer_name)
    forward_context: ForwardContext = get_forward_context()
    attn_metadata = forward_context.attn_metadata
    if isinstance(attn_metadata, dict):
        attn_metadata = attn_metadata[layer_name]
    self = forward_context.no_compile_layers[layer_name]
    kv_cache = self.kv_cache[forward_context.virtual_engine]
    self.impl.forward(self,
                      query,
                      key,
                      value,
                      kv_cache,
                      attn_metadata,
                      output=output,
                      output_scale=output_scale,
                      output_block_scale=output_block_scale)

    maybe_save_kv_layer_to_connector(layer_name, kv_cache)


def unified_attention_with_output_fake(
    query: torch.Tensor,
    key: torch.Tensor,
    value: torch.Tensor,
    output: torch.Tensor,
    layer_name: str,
    output_scale: Optional[torch.Tensor] = None,
    output_block_scale: Optional[torch.Tensor] = None,
) -> None:
    return


direct_register_custom_op(
    op_name="unified_attention_with_output",
    op_func=unified_attention_with_output,
    mutates_args=["output", "output_block_scale"],
    fake_impl=unified_attention_with_output_fake,
    dispatch_key=current_platform.dispatch_key,
)<|MERGE_RESOLUTION|>--- conflicted
+++ resolved
@@ -129,19 +129,10 @@
         self._q_scale = torch.tensor(1.0, dtype=torch.float32)
         self._prob_scale = torch.tensor(1.0, dtype=torch.float32)
 
-<<<<<<< HEAD
-        # Keeping float32 version of _q_scale tensor for assertions
-        # during graph capture. Otherwise asserts are triggeting HIP error
-        self._q_scale_float = 1.0
-
-        # We also keep the float32 versions of k/v_scale for attention
-        # backends that don't support tensors (Flashinfer)
-=======
         # We also keep q/k/v_scale on host (cpu) memory for attention
         # backends that require the scales to be on host instead of on device.
         # e.g. Flashinfer
         self._q_scale_float = 1.0
->>>>>>> 2bef2d14
         self._k_scale_float = 1.0
         self._v_scale_float = 1.0
 
