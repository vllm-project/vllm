--- conflicted
+++ resolved
@@ -142,17 +142,12 @@
         query: torch.Tensor,
         key: torch.Tensor,
         value: torch.Tensor,
-<<<<<<< HEAD
-        _kv_cache: torch.Tensor,
-        _attn_metadata: AttentionMetadata,
-        fp8_out_scale: Optional[torch.Tensor] = None,
-=======
         kv_cache: torch.Tensor,
         attn_metadata: AttentionMetadata,
->>>>>>> 96663699
+        fp8_out_scale: Optional[torch.Tensor] = None,
     ) -> torch.Tensor:
         if self.calculate_kv_scales and \
-            _attn_metadata.enable_kv_scales_calculation:
+            attn_metadata.enable_kv_scales_calculation:
             self.calc_kv_scales(query, key, value)
         if self.use_output:
             output = torch.empty_like(query)
@@ -271,13 +266,8 @@
     attn_metadata = forward_context.attn_metadata
     self = forward_context.attn_layers[layer_name]
     kv_cache = self.kv_cache[forward_context.virtual_engine]
-<<<<<<< HEAD
-    return self.impl.forward(query, key, value, kv_cache, attn_metadata,
-                             self._k_scale, self._v_scale, self._q_scale,
-                             self._prob_scale, fp8_out_scale)
-=======
-    return self.impl.forward(self, query, key, value, kv_cache, attn_metadata)
->>>>>>> 96663699
+    return self.impl.forward(self, query, key, value, kv_cache, attn_metadata,
+                             fp8_out_scale)
 
 
 def unified_attention_fake(
@@ -317,14 +307,7 @@
                       value,
                       kv_cache,
                       attn_metadata,
-<<<<<<< HEAD
-                      self._k_scale,
-                      self._v_scale,
-                      self._q_scale,
-                      self._prob_scale,
                       fp8_out_scale,
-=======
->>>>>>> 96663699
                       output=output)
 
 
