"""Attention layer."""
from typing import Any, Dict, List, Optional

import torch
import torch.nn as nn

from vllm.attention.backends.abstract import AttentionMetadata
from vllm.attention.selector import get_attn_backend
from vllm.config import CacheConfig
from vllm.model_executor.layers.quantization.base_config import (
    QuantizationConfig)
from vllm.model_executor.layers.quantization.fp8 import Fp8KVCacheMethod


class Attention(nn.Module):
    """Attention layer.

    This class takes query, key, and value tensors as input. The input tensors
    can either contain prompt tokens or generation tokens.
    The class does the following:

    1. Store the input key and value tensors in the KV cache.
    2. Perform (multi-head/multi-query/grouped-query) attention.
    3. Return the output tensor.
    """

    def __init__(
        self,
        num_heads: int,
        head_size: int,
        scale: float,
        num_kv_heads: Optional[int] = None,
        alibi_slopes: Optional[List[float]] = None,
<<<<<<< HEAD
        cache_config: Optional[CacheConfig] = None,
        quant_config: Optional[QuantizationConfig] = None,
        blocksparse_params: Optional[Dict[str, Any]] = None,
=======
        sliding_window: Optional[int] = None,
        max_seq_len: Optional[int] = 4096,
>>>>>>> aae39b10
    ) -> None:
        super().__init__()
        if cache_config is not None:
            kv_cache_dtype = cache_config.cache_dtype
            block_size = cache_config.block_size
            sliding_window = cache_config.sliding_window
        else:
            kv_cache_dtype = "auto"
            block_size = 16
            sliding_window = None
        if num_kv_heads is None:
            num_kv_heads = num_heads

        # The default kv_scale is set to 1.0. This is ignored
        # when kv-cache is not fp8, and should be used with
        # kv-cache in fp8_e5m2. For kv-cache in fp8_e4m3, we
        # expect the pre-quantized kv_scale to be loaded along
        # with the model weights.
        self.kv_cache_dtype = kv_cache_dtype
        self._kv_scale = 1.0
        quant_method = quant_config.get_quant_method(
            self) if quant_config else None
        if quant_method is not None:
            assert isinstance(quant_method, Fp8KVCacheMethod)
            # TODO (mgoin): kv cache dtype should be specified in the FP8
            # checkpoint config and become the "auto" behavior
            if "fp8" in self.kv_cache_dtype:
                if self.kv_cache_dtype == "fp8_e5m2":
                    raise ValueError("fp8_e5m2 kv-cache is not supported with "
                                     "fp8 checkpoints.")
                # When FP8 quantization is enabled, we make a parameter
                # "kv_scale" so that it can be loaded from FP8 checkpoint.
                # The kv_scale will then be converted back to self._kv_scale
                # in a native float32 value after weight loading.
                self.quant_method = quant_method
                self.quant_method.create_weights(self)

        # During model initialization, the default dtype is set as the model
        # weight and activation dtype.
        dtype = torch.get_default_dtype()
        attn_backend = get_attn_backend(num_heads, head_size, num_kv_heads,
                                        sliding_window, dtype, kv_cache_dtype,
                                        block_size, blocksparse_params
                                        is not None)
        impl_cls = attn_backend.get_impl_cls()
        self.impl = impl_cls(num_heads, head_size, scale, num_kv_heads,
<<<<<<< HEAD
                             alibi_slopes, sliding_window, kv_cache_dtype,
                             blocksparse_params)
=======
                             alibi_slopes, sliding_window, max_seq_len)
>>>>>>> aae39b10

    def forward(
        self,
        query: torch.Tensor,
        key: torch.Tensor,
        value: torch.Tensor,
        kv_cache: Optional[torch.Tensor],
        attn_metadata: AttentionMetadata,
    ) -> torch.Tensor:
        return self.impl.forward(query, key, value, kv_cache, attn_metadata,
                                 self._kv_scale)

    def extra_repr(self) -> str:
        s = f"head_size={self.impl.head_size}"  # type: ignore
        s += f", num_heads={self.impl.num_heads}"  # type: ignore
        s += f", num_kv_heads={self.impl.num_kv_heads}"  # type: ignore
        s += f", scale={self.impl.scale}"  # type: ignore
        s += f", backend={self.impl.__class__.__name__}"
        return s<|MERGE_RESOLUTION|>--- conflicted
+++ resolved
@@ -31,14 +31,10 @@
         scale: float,
         num_kv_heads: Optional[int] = None,
         alibi_slopes: Optional[List[float]] = None,
-<<<<<<< HEAD
         cache_config: Optional[CacheConfig] = None,
         quant_config: Optional[QuantizationConfig] = None,
         blocksparse_params: Optional[Dict[str, Any]] = None,
-=======
-        sliding_window: Optional[int] = None,
         max_seq_len: Optional[int] = 4096,
->>>>>>> aae39b10
     ) -> None:
         super().__init__()
         if cache_config is not None:
@@ -85,12 +81,8 @@
                                         is not None)
         impl_cls = attn_backend.get_impl_cls()
         self.impl = impl_cls(num_heads, head_size, scale, num_kv_heads,
-<<<<<<< HEAD
                              alibi_slopes, sliding_window, kv_cache_dtype,
-                             blocksparse_params)
-=======
-                             alibi_slopes, sliding_window, max_seq_len)
->>>>>>> aae39b10
+                             blocksparse_params, max_seq_len)
 
     def forward(
         self,
