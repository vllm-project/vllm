--- conflicted
+++ resolved
@@ -10,11 +10,7 @@
 import vllm.envs as envs
 from vllm.attention import AttentionType
 from vllm.attention.backends.abstract import AttentionBackend, MLAAttentionImpl
-<<<<<<< HEAD
-from vllm.attention.backends.registry import backend_name_to_enum
-=======
 from vllm.attention.backends.registry import AttentionBackendEnum
->>>>>>> fa197020
 from vllm.attention.selector import get_attn_backend
 from vllm.attention.utils.kv_sharing_utils import validate_kv_sharing_target
 from vllm.config import CacheConfig, get_current_vllm_config
@@ -53,8 +49,6 @@
 
 FP8_DTYPE = current_platform.fp8_dtype()
 logger = init_logger(__name__)
-<<<<<<< HEAD
-=======
 USE_XFORMERS_OPS = None
 
 
@@ -147,7 +141,6 @@
         flash_attn_varlen_func = None
 
     return attn_backend, flash_attn_varlen_func
->>>>>>> fa197020
 
 
 def _init_kv_cache_quant(
@@ -460,8 +453,6 @@
     def get_attn_backend(self) -> type[AttentionBackend]:
         return self.attn_backend
 
-<<<<<<< HEAD
-=======
     def get_kv_cache_spec(self, vllm_config: VllmConfig) -> KVCacheSpec:
         # Block size may get updated after model loading, refresh it
         block_size = vllm_config.cache_config.block_size
@@ -643,7 +634,6 @@
 
         return out.reshape(bsz, q_len, -1)
 
->>>>>>> fa197020
 
 class MLAAttention(nn.Module, AttentionLayerBase):
     """Multi-Head Latent Attention layer.
