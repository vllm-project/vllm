--- conflicted
+++ resolved
@@ -458,11 +458,7 @@
         use_upstream_fa = False
 
         if current_platform.is_xpu():
-<<<<<<< HEAD
-            # currently, only torch_sdpa is supported on rocm/xpu
-=======
             # currently, only torch_sdpa is supported on xpu
->>>>>>> d1ddf340
             self.attn_backend = _Backend.TORCH_SDPA
         else:
             self.attn_backend = (
@@ -488,19 +484,6 @@
         if self.attn_backend == _Backend.XFORMERS and not check_xformers_availability():
             self.attn_backend = _Backend.TORCH_SDPA
 
-<<<<<<< HEAD
-        if self.attn_backend == _Backend.ROCM_AITER_FA:
-            from aiter import flash_attn_varlen_func
-            self._flash_attn_varlen_func = flash_attn_varlen_func
-
-        if self.attn_backend == _Backend.FLASH_ATTN:
-            if use_upstream_fa:
-                from flash_attn import flash_attn_varlen_func
-                self._flash_attn_varlen_func = flash_attn_varlen_func
-            else:
-                from vllm.vllm_flash_attn import flash_attn_varlen_func
-                self._flash_attn_varlen_func = flash_attn_varlen_func
-=======
         self.is_flash_attn_backend = self.attn_backend in {
             _Backend.FLASH_ATTN,
             _Backend.ROCM_AITER_FA,
@@ -510,7 +493,6 @@
         # use_upstream_fa in the log is correct
         if current_platform.is_rocm() and self.attn_backend == _Backend.FLASH_ATTN:
             use_upstream_fa = True
->>>>>>> d1ddf340
 
         logger.info_once(
             f"MultiHeadAttention attn_backend: {self.attn_backend}, "
@@ -539,18 +521,6 @@
             key = torch.repeat_interleave(key, num_repeat, dim=2)
             value = torch.repeat_interleave(value, num_repeat, dim=2)
 
-<<<<<<< HEAD
-        if self.attn_backend == _Backend.FLASH_ATTN or \
-            self.attn_backend == _Backend.ROCM_AITER_FA:
-            cu_seqlens_q = torch.arange(0, (bsz + 1) * q_len,
-                                        step=q_len,
-                                        dtype=torch.int32,
-                                        device=query.device)
-            cu_seqlens_k = torch.arange(0, (bsz + 1) * kv_len,
-                                        step=kv_len,
-                                        dtype=torch.int32,
-                                        device=key.device)
-=======
         if self.is_flash_attn_backend:
             cu_seqlens_q = torch.arange(
                 0, (bsz + 1) * q_len, step=q_len, dtype=torch.int32, device=query.device
@@ -558,7 +528,6 @@
             cu_seqlens_k = torch.arange(
                 0, (bsz + 1) * kv_len, step=kv_len, dtype=torch.int32, device=key.device
             )
->>>>>>> d1ddf340
 
             out = self._flash_attn_varlen_func(
                 query.flatten(0, 1),
