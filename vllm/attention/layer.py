--- conflicted
+++ resolved
@@ -210,15 +210,8 @@
         if self.use_output:
             output_shape = (output_shape
                             if output_shape is not None else query.shape)
-<<<<<<< HEAD
-            output_dtype = (query.dtype if self._out_scale is None else
-                            current_platform.fp8_dtype())
-            output = torch.empty(output_shape,
-                                 dtype=output_dtype,
-=======
             output = torch.zeros(output_shape,
                                  dtype=query.dtype,
->>>>>>> b432b7a2
                                  device=query.device)
             hidden_size = output_shape[-1]
             # We skip reshaping query, key and value tensors for the MLA
