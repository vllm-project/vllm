--- conflicted
+++ resolved
@@ -1027,7 +1027,6 @@
     k_pe: torch.Tensor,
     layer_name: str,
 ) -> torch.Tensor:
-<<<<<<< HEAD
     wait_for_kv_layer_from_connector(layer_name)
 
     forward_context: ForwardContext = get_forward_context()
@@ -1039,10 +1038,6 @@
     output = self.impl.forward(
         self, (q_nope, q_pe), kv_c_normed, k_pe, kv_cache, attn_metadata
     )
-=======
-    attn_metadata, self, kv_cache = get_attention_context(layer_name)
-    output = self.impl.forward(self, q, kv_c_normed, k_pe, kv_cache, attn_metadata)
->>>>>>> 5d6ce2b9
 
     return output
 
