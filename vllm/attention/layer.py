--- conflicted
+++ resolved
@@ -380,16 +380,11 @@
     attn_metadata = forward_context.attn_metadata
     self = forward_context.no_compile_layers[layer_name]
     kv_cache = self.kv_cache[forward_context.virtual_engine]
-<<<<<<< HEAD
-    return self.impl.forward(self, query, key, value, kv_cache, attn_metadata,
-                             fp8_out_scale)
-=======
     output = self.impl.forward(self, query, key, value, kv_cache,
-                               attn_metadata)
+                               attn_metadata, fp8_out_scale)
 
     maybe_save_kv_layer_to_connector(layer_name, kv_cache)
     return output
->>>>>>> 63e26fff
 
 
 def unified_attention_fake(
