"""Attention layer."""
from typing import Any, Dict, List, Optional

import torch
import torch.nn as nn

from vllm.attention import AttentionMetadata, AttentionType
from vllm.attention.selector import backend_name_to_enum, get_attn_backend
from vllm.config import CacheConfig, get_current_vllm_config
from vllm.forward_context import ForwardContext, get_forward_context
from vllm.model_executor.layers.quantization.base_config import (
    QuantizationConfig)
from vllm.model_executor.layers.quantization.kv_cache import BaseKVCacheMethod
from vllm.platforms import _Backend, current_platform
from vllm.utils import direct_register_custom_op


class Attention(nn.Module):
    """Attention layer.

    This class takes query, key, and value tensors as input. The input tensors
    can either contain prompt tokens or generation tokens.
    The class does the following:

    1. Store the input key and value tensors in the KV cache.
    2. Perform (multi-head/multi-query/grouped-query) attention.
    3. Return the output tensor.
    """

    def __init__(
        self,
        num_heads: int,
        head_size: int,
        scale: float,
        num_kv_heads: Optional[int] = None,
        alibi_slopes: Optional[List[float]] = None,
        cache_config: Optional[CacheConfig] = None,
        quant_config: Optional[QuantizationConfig] = None,
        blocksparse_params: Optional[Dict[str, Any]] = None,
        logits_soft_cap: Optional[float] = None,
        per_layer_sliding_window: Optional[int] = None,
        prefix: str = "",
    ) -> None:
        super().__init__()
        if per_layer_sliding_window is not None:
            # per-layer sliding window
            sliding_window = per_layer_sliding_window
        elif cache_config is not None:
            # model-level sliding window
            sliding_window = cache_config.sliding_window
        else:
            sliding_window = None

        if cache_config is not None:
            kv_cache_dtype = cache_config.cache_dtype
            block_size = cache_config.block_size
            is_attention_free = cache_config.is_attention_free
        else:
            kv_cache_dtype = "auto"
            block_size = 16
            is_attention_free = False
        if num_kv_heads is None:
            num_kv_heads = num_heads

        # The default k/v_scale is set to 1.0. This is ignored
        # when kv-cache is not fp8, and should be used with
        # kv-cache in fp8_e5m2. For kv-cache in fp8_e4m3, we
        # expect the pre-quantized k/v_scale to be loaded along
        # with the model weights.
        self.kv_cache_dtype = kv_cache_dtype
        self._k_scale = 1.0
        self._v_scale = 1.0
        quant_method = quant_config.get_quant_method(
            self, prefix=prefix) if quant_config else None
        if quant_method is not None:
            assert isinstance(quant_method, BaseKVCacheMethod)
            # TODO (mgoin): kv cache dtype should be specified in the FP8
            # checkpoint config and become the "auto" behavior
            if self.kv_cache_dtype == "fp8_e5m2":
                raise ValueError("fp8_e5m2 kv-cache is not supported with "
                                 "fp8 checkpoints.")
            # If quantization is enabled, we make "k_scale" and "v_scale"
            # parameters so that it can be loaded from the model checkpoint.
            # The k/v_scale will then be converted back to native float32
            # values after weight loading.
            self.quant_method = quant_method
            self.quant_method.create_weights(self)

        # During model initialization, the default dtype is set as the model
        # weight and activation dtype.
        dtype = torch.get_default_dtype()
        attn_backend = get_attn_backend(head_size, dtype, kv_cache_dtype,
                                        block_size, is_attention_free,
                                        blocksparse_params is not None)
        impl_cls = attn_backend.get_impl_cls()
        self.impl = impl_cls(num_heads, head_size, scale, num_kv_heads,
                             alibi_slopes, sliding_window, kv_cache_dtype,
                             blocksparse_params, logits_soft_cap)
        self.num_heads = num_heads
        self.head_size = head_size
        self.num_kv_heads = num_kv_heads
        self.backend = backend_name_to_enum(attn_backend.get_name())

        # For cuda-alike (CUDA and ROCM) and cpu platforms, we control how
        # torch.compile works by registering the attention as one giant
        # opaque custom op. For other platforms, we directly call them
        # and let torch.compile handle them.
        self.use_direct_call = not current_platform.is_cuda_alike(
        ) and not current_platform.is_cpu()

        # For some attention backends, we allocate an output tensor before
        # calling the custom op. When piecewise cudagraph is enabled, this
        # makes sure the output tensor is allocated inside the cudagraph.
        self.use_output = self.backend == _Backend.FLASH_ATTN or \
            self.backend == _Backend.FLASH_ATTN_VLLM_V1
        compilation_config = get_current_vllm_config().compilation_config
        if prefix in compilation_config.static_forward_context:
            raise ValueError(f"Duplicate layer name: {prefix}")
        compilation_config.static_forward_context[prefix] = self
        self.layer_name = prefix

    def forward(
        self,
        query: torch.Tensor,
        key: torch.Tensor,
        value: torch.Tensor,
        kv_cache: torch.Tensor,
        attn_metadata: AttentionMetadata,
        attn_type: str = AttentionType.DECODER,
        fp8_out_scale: Optional[torch.Tensor] = None,
    ) -> torch.Tensor:
        if self.use_direct_call:
            return self.impl.forward(query,
                                     key,
                                     value,
                                     kv_cache,
                                     attn_metadata,
                                     self._k_scale,
                                     self._v_scale,
<<<<<<< HEAD
                                     attn_type=attn_type,
                                     fp8_out_scale=fp8_out_scale)
=======
                                     attn_type=attn_type)
        elif self.use_output:
            output = torch.empty_like(query)
            hidden_size = query.size(-1)
            # Reshape the query, key, and value tensors.
            # NOTE(woosuk): We do this outside the custom op to minimize the
            # CPU overheads from the non-CUDA-graph regions.
            query = query.view(-1, self.num_heads, self.head_size)
            output = output.view(-1, self.num_heads, self.head_size)
            if key is not None:
                key = key.view(-1, self.num_kv_heads, self.head_size)
            if value is not None:
                value = value.view(-1, self.num_kv_heads, self.head_size)
            torch.ops.vllm.unified_attention_with_output(
                query, key, value, output, kv_cache, attn_type,
                self.layer_name)
            return output.view(-1, hidden_size)
>>>>>>> a4c4daf3
        else:
            return torch.ops.vllm.unified_attention(query, key, value,
                                                    kv_cache, attn_type,
                                                    self.layer_name)

    def extra_repr(self) -> str:
        s = f"head_size={self.impl.head_size}"  # type: ignore
        s += f", num_heads={self.impl.num_heads}"  # type: ignore
        s += f", num_kv_heads={self.impl.num_kv_heads}"  # type: ignore
        s += f", scale={self.impl.scale}"  # type: ignore
        s += f", backend={self.impl.__class__.__name__}"
        return s


def unified_attention(
    query: torch.Tensor,
    key: torch.Tensor,
    value: torch.Tensor,
    kv_cache: torch.Tensor,
    attn_type: str,
    layer_name: str,
) -> torch.Tensor:
    forward_context: ForwardContext = get_forward_context()
    attn_metadata = forward_context.dynamic_forward_context
    self = forward_context.static_forward_context[layer_name]
    return self.impl.forward(query,
                             key,
                             value,
                             kv_cache,
                             attn_metadata,
                             self._k_scale,
                             self._v_scale,
                             attn_type=attn_type)


def unified_attention_fake(
    query: torch.Tensor,
    key: torch.Tensor,
    value: torch.Tensor,
    kv_cache: torch.Tensor,
    attn_type: str,
    layer_name: str,
) -> torch.Tensor:
    return torch.empty_like(query).contiguous()


direct_register_custom_op(
    op_name="unified_attention",
    op_func=unified_attention,
    mutates_args=["kv_cache"],
    fake_impl=unified_attention_fake,
    dispatch_key=current_platform.dispatch_key,
)


def unified_attention_with_output(
    query: torch.Tensor,
    key: torch.Tensor,
    value: torch.Tensor,
    output: torch.Tensor,
    kv_cache: torch.Tensor,
    attn_type: str,
    layer_name: str,
) -> None:
    forward_context: ForwardContext = get_forward_context()
    attn_metadata = forward_context.dynamic_forward_context
    self = forward_context.static_forward_context[layer_name]
    self.impl.forward(query,
                      key,
                      value,
                      kv_cache,
                      attn_metadata,
                      self._k_scale,
                      self._v_scale,
                      attn_type=attn_type,
                      output=output)


def unified_attention_with_output_fake(
    query: torch.Tensor,
    key: torch.Tensor,
    value: torch.Tensor,
    output: torch.Tensor,
    kv_cache: torch.Tensor,
    attn_type: str,
    layer_name: str,
) -> None:
    return


direct_register_custom_op(
    op_name="unified_attention_with_output",
    op_func=unified_attention_with_output,
    mutates_args=["kv_cache", "output"],
    fake_impl=unified_attention_with_output_fake,
    dispatch_key=current_platform.dispatch_key,
)<|MERGE_RESOLUTION|>--- conflicted
+++ resolved
@@ -137,11 +137,8 @@
                                      attn_metadata,
                                      self._k_scale,
                                      self._v_scale,
-<<<<<<< HEAD
                                      attn_type=attn_type,
                                      fp8_out_scale=fp8_out_scale)
-=======
-                                     attn_type=attn_type)
         elif self.use_output:
             output = torch.empty_like(query)
             hidden_size = query.size(-1)
@@ -158,7 +155,6 @@
                 query, key, value, output, kv_cache, attn_type,
                 self.layer_name)
             return output.view(-1, hidden_size)
->>>>>>> a4c4daf3
         else:
             return torch.ops.vllm.unified_attention(query, key, value,
                                                     kv_cache, attn_type,
