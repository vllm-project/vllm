--- conflicted
+++ resolved
@@ -363,45 +363,26 @@
                 if value is not None:
                     value = value.view(-1, self.num_kv_heads, self.head_size)
             if self.use_direct_call:
-<<<<<<< HEAD
                 if not self.attn_backend.include_kv_cache:
-                    unified_kv_cache_update(key, value, output,
-                                            self.layer_name)
-                unified_attention_with_output(query, key, value, output,
-                                              self.layer_name)
-=======
-                forward_context: ForwardContext = get_forward_context()
-                attn_metadata = forward_context.attn_metadata
-                if isinstance(attn_metadata, dict):
-                    attn_metadata = attn_metadata[self.layer_name]
-                self_kv_cache = self.kv_cache[forward_context.virtual_engine]
-                self.impl.forward(
-                    self, query, key, value, self_kv_cache, attn_metadata, output=output
+                    unified_kv_cache_update(key, value, output, self.layer_name)
+                unified_attention_with_output(
+                    query, key, value, output, self.layer_name
                 )
->>>>>>> fc679696
             else:
                 if not self.attn_backend.include_kv_cache:
                     torch.ops.vllm.unified_kv_cache_update(
-                        key, value, output, self.layer_name)
+                        key, value, output, self.layer_name
+                    )
                 torch.ops.vllm.unified_attention_with_output(
                     query, key, value, output, self.layer_name
                 )
             return output.view(-1, hidden_size)
         else:
-            assert self.attn_backend.include_kv_cache, "Attention backend does not support kv cache"  # noqa: E501
+            assert self.attn_backend.include_kv_cache, (
+                "Attention backend does not support kv cache"
+            )  # noqa: E501
             if self.use_direct_call:
-<<<<<<< HEAD
                 return unified_attention(query, key, value, self.layer_name)
-=======
-                forward_context = get_forward_context()
-                attn_metadata = forward_context.attn_metadata
-                if isinstance(attn_metadata, dict):
-                    attn_metadata = attn_metadata[self.layer_name]
-                self_kv_cache = self.kv_cache[forward_context.virtual_engine]
-                return self.impl.forward(
-                    self, query, key, value, self_kv_cache, attn_metadata
-                )
->>>>>>> fc679696
             else:
                 return torch.ops.vllm.unified_attention(
                     query, key, value, self.layer_name
@@ -752,19 +733,8 @@
         attn_metadata = attn_metadata[layer_name]
     self = forward_context.no_compile_layers[layer_name]
     kv_cache = self.kv_cache[forward_context.virtual_engine]
-<<<<<<< HEAD
     if self.attn_backend.include_kv_cache:
         wait_for_kv_layer_from_connector(layer_name)
-    self.impl.forward(self,
-                      query,
-                      key,
-                      value,
-                      kv_cache,
-                      attn_metadata,
-                      output=output,
-                      output_scale=output_scale,
-                      output_block_scale=output_block_scale)
-=======
     self.impl.forward(
         self,
         query,
@@ -776,7 +746,6 @@
         output_scale=output_scale,
         output_block_scale=output_block_scale,
     )
->>>>>>> fc679696
 
     if self.attn_backend.include_kv_cache:
         maybe_save_kv_layer_to_connector(layer_name, kv_cache)
