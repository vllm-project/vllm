--- conflicted
+++ resolved
@@ -699,12 +699,8 @@
         q: torch.Tensor,
         kv_c_normed: torch.Tensor,
         k_pe: torch.Tensor,
-<<<<<<< HEAD
-        positions: Optional[torch.Tensor] = None,
-        output_shape: Optional[torch.Size] = None,
-=======
+        positions: torch.Tensor | None = None,
         output_shape: torch.Size | None = None,
->>>>>>> 0d21b9b5
     ) -> torch.Tensor:
         if self.use_direct_call:
             forward_context: ForwardContext = get_forward_context()
@@ -912,14 +908,9 @@
     value: torch.Tensor,
     output: torch.Tensor,
     layer_name: str,
-<<<<<<< HEAD
-    positions: Optional[torch.Tensor] = None,
-    output_scale: Optional[torch.Tensor] = None,
-    output_block_scale: Optional[torch.Tensor] = None,
-=======
+    positions: torch.Tensor | None = None,
     output_scale: torch.Tensor | None = None,
     output_block_scale: torch.Tensor | None = None,
->>>>>>> 0d21b9b5
 ) -> None:
     wait_for_kv_layer_from_connector(layer_name)
     forward_context: ForwardContext = get_forward_context()
@@ -950,14 +941,9 @@
     value: torch.Tensor,
     output: torch.Tensor,
     layer_name: str,
-<<<<<<< HEAD
-    positions: Optional[torch.Tensor] = None,
-    output_scale: Optional[torch.Tensor] = None,
-    output_block_scale: Optional[torch.Tensor] = None,
-=======
+    positions: torch.Tensor | None = None,
     output_scale: torch.Tensor | None = None,
     output_block_scale: torch.Tensor | None = None,
->>>>>>> 0d21b9b5
 ) -> None:
     return
 
@@ -976,7 +962,7 @@
     kv_c_normed: torch.Tensor,
     k_pe: torch.Tensor,
     layer_name: str,
-    positions: Optional[torch.Tensor] = None,
+    positions: torch.Tensor | None = None,
 ) -> torch.Tensor:
     wait_for_kv_layer_from_connector(layer_name)
 
@@ -999,7 +985,7 @@
     kv_c_normed: torch.Tensor,
     k_pe: torch.Tensor,
     layer_name: str,
-    positions: Optional[torch.Tensor] = None,
+    positions: torch.Tensor | None = None,
 ) -> torch.Tensor:
     return torch.empty_like(q).contiguous()
 
@@ -1019,14 +1005,9 @@
     k_pe: torch.Tensor,
     output: torch.Tensor,
     layer_name: str,
-<<<<<<< HEAD
-    positions: Optional[torch.Tensor] = None,
-    output_scale: Optional[torch.Tensor] = None,
-    output_block_scale: Optional[torch.Tensor] = None,
-=======
+    positions: torch.Tensor | None = None,
     output_scale: torch.Tensor | None = None,
     output_block_scale: torch.Tensor | None = None,
->>>>>>> 0d21b9b5
 ) -> None:
     wait_for_kv_layer_from_connector(layer_name)
     forward_context: ForwardContext = get_forward_context()
