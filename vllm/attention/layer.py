# SPDX-License-Identifier: Apache-2.0
# SPDX-FileCopyrightText: Copyright contributors to the vLLM project
"""Attention layer."""

from collections.abc import Callable
from typing import cast

import torch
import torch.nn as nn
import torch.nn.functional as F

import vllm.envs as envs
from vllm.attention import AttentionType
from vllm.attention.backends.abstract import AttentionBackend, MLAAttentionImpl
from vllm.attention.backends.registry import _Backend, backend_name_to_enum
from vllm.attention.selector import get_attn_backend
from vllm.attention.utils.kv_sharing_utils import validate_kv_sharing_target
from vllm.config import CacheConfig, get_current_vllm_config
from vllm.distributed.kv_transfer import (
    get_kv_transfer_group,
    has_kv_transfer_group,
    is_v1_kv_transfer_group,
)
from vllm.forward_context import ForwardContext, get_forward_context
from vllm.logger import init_logger
from vllm.model_executor.layers.attention_layer_base import AttentionLayerBase
from vllm.model_executor.layers.linear import (
    ColumnParallelLinear,
    UnquantizedLinearMethod,
)
from vllm.model_executor.layers.quantization import QuantizationConfig
from vllm.model_executor.layers.quantization.input_quant_fp8 import QuantFP8
from vllm.model_executor.layers.quantization.kv_cache import BaseKVCacheMethod
from vllm.model_executor.layers.quantization.utils.quant_utils import GroupShape
from vllm.model_executor.models.vision import get_vit_attn_backend
<<<<<<< HEAD
from vllm.platforms import _Backend, current_platform
from vllm.utils import (GiB_bytes, direct_register_custom_op,
                        tag_cudagraph_unsafe)

logger = init_logger(__name__)
USE_XFORMERS_OPS = None
=======
from vllm.platforms import current_platform
from vllm.utils import GiB_bytes, direct_register_custom_op

logger = init_logger(__name__)
USE_XFORMERS_OPS = None
try:
    tag_cudagraph_unsafe = (torch._C.Tag.cudagraph_unsafe,)
except AttributeError:
    tag_cudagraph_unsafe = ()  # type: ignore[assignment]
>>>>>>> 29350922


def check_xformers_availability():
    global USE_XFORMERS_OPS
    if USE_XFORMERS_OPS is not None:
        return USE_XFORMERS_OPS

    if current_platform.is_cuda() and current_platform.has_device_capability(100):
        # Xformers FA is not compatible with B200
        USE_XFORMERS_OPS = False
    else:
        try:
            from importlib.util import find_spec

            find_spec("xformers.ops")
            USE_XFORMERS_OPS = True
        except ImportError:
            USE_XFORMERS_OPS = False

    # the warning only needs to be shown once
    if not USE_XFORMERS_OPS:
        logger.warning("Xformers is not available, falling back.")

    return USE_XFORMERS_OPS


def check_upstream_fa_availability(dtype: torch.dtype):
    if (
        dtype in (torch.float16, torch.bfloat16)
        and current_platform.is_cuda()
        and current_platform.has_device_capability(80)
    ):
        from transformers.utils import is_flash_attn_2_available

        return is_flash_attn_2_available()
    if current_platform.is_rocm():
        from importlib.util import find_spec

        return find_spec("flash_attn") is not None
    return False


def maybe_get_vit_flash_attn_backend(
    attn_backend: _Backend, use_upstream_fa: bool
) -> tuple[_Backend, Callable]:
    if (
        attn_backend != _Backend.FLASH_ATTN
        and attn_backend != _Backend.ROCM_AITER_FA
        and check_upstream_fa_availability(torch.get_default_dtype())
    ):
        attn_backend = _Backend.FLASH_ATTN
        use_upstream_fa = True

    if current_platform.is_rocm() and attn_backend == _Backend.FLASH_ATTN:
        use_upstream_fa = True

    if attn_backend in {_Backend.FLASH_ATTN, _Backend.ROCM_AITER_FA}:
        if attn_backend == _Backend.ROCM_AITER_FA:
            from aiter import flash_attn_varlen_func
        else:
            if use_upstream_fa:
                from flash_attn import flash_attn_varlen_func
            else:
                from vllm.vllm_flash_attn import flash_attn_varlen_func
    else:
        flash_attn_varlen_func = None

    return attn_backend, flash_attn_varlen_func


class Attention(nn.Module, AttentionLayerBase):
    """Attention layer.

    This class takes query, key, and value tensors as input. The input tensors
    can either contain prompt tokens or generation tokens.
    The class does the following:

    1. Store the input key and value tensors in the KV cache.
    2. Perform (multi-head/multi-query/grouped-query) attention.
    3. Return the output tensor.
    """

    def __init__(
        self,
        num_heads: int,
        head_size: int,
        scale: float,
        num_kv_heads: int | None = None,
        alibi_slopes: list[float] | None = None,
        cache_config: CacheConfig | None = None,
        quant_config: QuantizationConfig | None = None,
        logits_soft_cap: float | None = None,
        per_layer_sliding_window: int | None = None,
        prefix: str = "",
        attn_type: str = AttentionType.DECODER,
        kv_sharing_target_layer_name: str | None = None,
        attn_backend: type[AttentionBackend] | None = None,
        **extra_impl_args,
    ) -> None:
        """
        The KV cache is stored inside this class and is accessed via
        `self.kv_cache`.
        """
        super().__init__()
        if per_layer_sliding_window is not None:
            # per-layer sliding window
            sliding_window = per_layer_sliding_window
        elif cache_config is not None:
            # model-level sliding window
            sliding_window = cache_config.sliding_window
        else:
            sliding_window = None

        if cache_config is not None:
            kv_cache_dtype = cache_config.cache_dtype
            block_size = cache_config.block_size
            calculate_kv_scales = cache_config.calculate_kv_scales
        else:
            kv_cache_dtype = "auto"
            block_size = 16
            calculate_kv_scales = False
        if num_kv_heads is None:
            num_kv_heads = num_heads
        assert num_heads % num_kv_heads == 0, (
            f"num_heads ({num_heads}) is not divisible by num_kv_heads ({num_kv_heads})"
        )

        # The default k/v_scale is set to 1.0. This is ignored
        # when kv-cache is not fp8, and should be used with
        # kv-cache in fp8_e5m2. For kv-cache in fp8_e4m3, we
        # expect the pre-quantized k/v_scale to be loaded along
        # with the model weights.
        self.kv_cache_dtype = kv_cache_dtype
        self.calculate_kv_scales = calculate_kv_scales
        self._k_scale = torch.tensor(1.0, dtype=torch.float32)
        self._v_scale = torch.tensor(1.0, dtype=torch.float32)
        # FlashAttn doesn't support quantizing the kv-cache only
        # but requires q to be quantized as well.
        self._q_scale = torch.tensor(1.0, dtype=torch.float32)
        self._prob_scale = torch.tensor(1.0, dtype=torch.float32)

        # We also keep q/k/v_scale on host (cpu) memory for attention
        # backends that require the scales to be on host instead of on device.
        # e.g. Flashinfer
        self._q_scale_float = 1.0
        self._k_scale_float = 1.0
        self._v_scale_float = 1.0

        # The output scale on host memory. This should be the input scale of
        # the quant op after this attention layer.
        self._o_scale_float: float | None = None

        self.num_heads = num_heads
        self.head_size = head_size
        self.num_kv_heads = num_kv_heads
        self.sliding_window = sliding_window
        self.has_sink = extra_impl_args.get("sinks") is not None

        quant_method = (
            quant_config.get_quant_method(self, prefix=prefix) if quant_config else None
        )
        if quant_method is not None and not isinstance(
            quant_method, UnquantizedLinearMethod
        ):
            assert isinstance(quant_method, BaseKVCacheMethod)
            # TODO (mgoin): kv cache dtype should be specified in the FP8
            # checkpoint config and become the "auto" behavior
            if self.kv_cache_dtype == "fp8_e5m2":
                raise ValueError(
                    "fp8_e5m2 kv-cache is not supported with fp8 checkpoints."
                )
            # If quantization is enabled, we make "k_scale" and "v_scale"
            # parameters so that it can be loaded from the model checkpoint.
            # The k/v_scale will then be converted back to native float32
            # values after weight loading.
            self.quant_method = quant_method
            self.quant_method.create_weights(self)

        # During model initialization, the default dtype is set as the model
        # weight and activation dtype.
        dtype = torch.get_default_dtype()
        if attn_backend is None:
            self.attn_backend = get_attn_backend(
                head_size,
                dtype,
                kv_cache_dtype,
                block_size,
                use_mla=False,
                has_sink=self.has_sink,
            )
        else:
            self.attn_backend = attn_backend

        impl_cls = self.attn_backend.get_impl_cls()
        self.impl = impl_cls(
            num_heads,
            head_size,
            scale,
            num_kv_heads,
            alibi_slopes,
            sliding_window,
            kv_cache_dtype,
            logits_soft_cap,
            attn_type,
            kv_sharing_target_layer_name,
            **extra_impl_args,
        )
        self.backend = backend_name_to_enum(self.attn_backend.get_name())
        self.dtype = dtype

        # For cuda-alike (CUDA and ROCM) and cpu platforms, we control how
        # torch.compile works by registering the attention as one giant
        # opaque custom op. For other platforms, we directly call them
        # and let torch.compile handle them.
        self.use_direct_call = not current_platform.opaque_attention_op()

        self.use_output = self.attn_backend.accept_output_buffer
        compilation_config = get_current_vllm_config().compilation_config
        if prefix in compilation_config.static_forward_context:
            raise ValueError(f"Duplicate layer name: {prefix}")
        compilation_config.static_forward_context[prefix] = self
        self.layer_name = prefix
        self.attn_type = attn_type

        if kv_sharing_target_layer_name is not None:
            validate_kv_sharing_target(
                prefix,
                kv_sharing_target_layer_name,
                compilation_config.static_forward_context,
            )
        self.kv_sharing_target_layer_name = kv_sharing_target_layer_name

        # use a placeholder kv cache tensor during init, which will be replaced
        # by bind_kv_cache
        # this variable will not be accessed if use_direct_call is True
        self.kv_cache = [
            torch.tensor([])
            for _ in range(
                get_current_vllm_config().parallel_config.pipeline_parallel_size
            )
        ]

        try:
            self.q_range = torch.tensor(envs.Q_SCALE_CONSTANT, dtype=torch.float32)
            self.k_range = torch.tensor(envs.K_SCALE_CONSTANT, dtype=torch.float32)
            self.v_range = torch.tensor(envs.V_SCALE_CONSTANT, dtype=torch.float32)
        except torch.cuda.OutOfMemoryError as e:
            logger.error("Failed to initialize attention q/k/v range constants: %s", e)
            if torch.cuda.is_available():
                logger.debug("CUDA device: %s", torch.cuda.current_device())
                logger.debug(
                    "Allocated: %.2f GiB", torch.cuda.memory_allocated() / GiB_bytes
                )
                logger.debug(
                    "Reserved: %.2f GiB", torch.cuda.memory_reserved() / GiB_bytes
                )
            raise RuntimeError(
                "Failed to initialize q/k/v range constants. "
                "This may be caused by insufficient memory to allocate "
                "kv cache."
            ) from e

        # for attn backends supporting query quantization
        self.query_quant = None
        if (
            self.kv_cache_dtype.startswith("fp8")
            and self.attn_backend.supports_quant_query_input
        ):
            self.query_quant = QuantFP8(static=True, group_shape=GroupShape.PER_TENSOR)

    def forward(
        self,
        query: torch.Tensor,
        key: torch.Tensor,
        value: torch.Tensor,
        # For some alternate attention backends like MLA the attention output
        # shape does not match the query shape, so we optionally let the model
        # definition specify the output tensor shape.
        output_shape: torch.Size | None = None,
    ) -> torch.Tensor:
        """
        The KV cache is stored inside this class and is accessed via
        `self.kv_cache`.

        Attention metadata (`attn_metadata`) is set using a context manager in
        the model runner's `execute_model` method. It is accessed via forward
        context using
        `vllm.forward_context.get_forward_context().attn_metadata`.
        """
        if self.calculate_kv_scales:
            torch.ops.vllm.maybe_calc_kv_scales(query, key, value, self.layer_name)

        output_dtype = query.dtype
        if self.query_quant is not None:
            # quantizing with a simple torch operation enables
            # torch.compile to fuse this into previous ops
            # which reduces overheads during decoding.
            # Otherwise queries are quantized using custom ops
            # which causes decoding overheads
            assert self.kv_cache_dtype in {"fp8", "fp8_e4m3"}
            query, _ = self.query_quant(query, self._q_scale)

        if self.use_output:
            output_shape = output_shape if output_shape is not None else query.shape
            output = torch.zeros(output_shape, dtype=output_dtype, device=query.device)
            hidden_size = output_shape[-1]
            # Reshape the query, key, and value tensors.
            # NOTE(woosuk): We do this outside the custom op to minimize the
            # CPU overheads from the non-CUDA-graph regions.
            query = query.view(-1, self.num_heads, self.head_size)
            output = output.view(-1, self.num_heads, self.head_size)
            if key is not None:
                key = key.view(-1, self.num_kv_heads, self.head_size)
            if value is not None:
                value = value.view(-1, self.num_kv_heads, self.head_size)
            if self.use_direct_call:
                forward_context: ForwardContext = get_forward_context()
                attn_metadata = forward_context.attn_metadata
                if isinstance(attn_metadata, dict):
                    attn_metadata = attn_metadata[self.layer_name]
                self_kv_cache = self.kv_cache[forward_context.virtual_engine]
                self.impl.forward(
                    self, query, key, value, self_kv_cache, attn_metadata, output=output
                )
            else:
                torch.ops.vllm.unified_attention_with_output(
                    query, key, value, output, self.layer_name
                )
            return output.view(-1, hidden_size)
        else:
            if self.use_direct_call:
                forward_context = get_forward_context()
                attn_metadata = forward_context.attn_metadata
                if isinstance(attn_metadata, dict):
                    attn_metadata = attn_metadata[self.layer_name]
                self_kv_cache = self.kv_cache[forward_context.virtual_engine]
                return self.impl.forward(
                    self, query, key, value, self_kv_cache, attn_metadata
                )
            else:
                return torch.ops.vllm.unified_attention(
                    query, key, value, self.layer_name
                )

    def calc_kv_scales(self, query, key, value):
        self._q_scale.copy_(torch.abs(query).max() / self.q_range)
        self._k_scale.copy_(torch.abs(key).max() / self.k_range)
        self._v_scale.copy_(torch.abs(value).max() / self.v_range)
        self._q_scale_float = self._q_scale.item()
        self._k_scale_float = self._k_scale.item()
        self._v_scale_float = self._v_scale.item()
        # We only calculate the scales once
        self.calculate_kv_scales = False

    def extra_repr(self) -> str:
        s = f"head_size={self.impl.head_size}"  # type: ignore
        s += f", num_heads={self.impl.num_heads}"  # type: ignore
        s += f", num_kv_heads={self.impl.num_kv_heads}"  # type: ignore
        s += f", scale={self.impl.scale}"  # type: ignore
        s += f", backend={self.impl.__class__.__name__}"
        return s

    def process_weights_after_loading(self, act_dtype: torch.dtype):
        if hasattr(self.impl, "process_weights_after_loading"):
            self.impl.process_weights_after_loading(act_dtype)

        # FlashInfer requires attention sinks to be float32
        if self.backend == _Backend.FLASHINFER and hasattr(self.impl, "sinks"):
            from vllm.v1.attention.backends.flashinfer import FlashInferImpl

            assert isinstance(self.impl, FlashInferImpl)
            if self.impl.sinks is not None and self.impl.sinks.dtype != torch.float32:
                self.impl.sinks = self.impl.sinks.to(torch.float32)

    def get_attn_backend(self) -> type[AttentionBackend]:
        return self.attn_backend


class MultiHeadAttention(nn.Module):
    """Multi-headed attention without any cache, used for ViT."""

    def __init__(
        self,
        num_heads: int,
        head_size: int,
        scale: float,
        num_kv_heads: int | None = None,
        # This has no effect, it is only here to make it easier to swap
        # between Attention and MultiHeadAttention
        prefix: str = "",
    ) -> None:
        super().__init__()
        self.num_heads = num_heads
        self.head_size = head_size
        self.scale = scale
        self.num_kv_heads = num_heads if num_kv_heads is None else num_kv_heads
        self.layer_name = prefix

        assert self.num_heads % self.num_kv_heads == 0, (
            f"num_heads ({self.num_heads}) is not "
            f"divisible by num_kv_heads ({self.num_kv_heads})"
        )
        self.num_queries_per_kv = self.num_heads // self.num_kv_heads

        # During model initialization, the default dtype is set as the model
        # weight and activation dtype.
        dtype = torch.get_default_dtype()

        # Determine the attention backend
        backend = get_vit_attn_backend(head_size=head_size, dtype=dtype)

        # Some auto-selected backends can be upgraded
        # to upstream flash attention if available.
        # If vllm native fa is selected, we use it directly.
        use_upstream_fa = False

        if current_platform.is_xpu():
            # currently, only torch_sdpa is supported on xpu
            self.attn_backend = _Backend.TORCH_SDPA
        else:
            self.attn_backend = (
                backend
                if backend
                in {
                    _Backend.TORCH_SDPA,
                    _Backend.XFORMERS,
                    _Backend.PALLAS,
                    _Backend.ROCM_AITER_FA,
                    _Backend.FLASH_ATTN,
                }
                else _Backend.TORCH_SDPA
            )

        self.attn_backend, self._flash_attn_varlen_func = (
            maybe_get_vit_flash_attn_backend(
                self.attn_backend,
                use_upstream_fa,
            )
        )

        if self.attn_backend == _Backend.XFORMERS and not check_xformers_availability():
            self.attn_backend = _Backend.TORCH_SDPA

        self.is_flash_attn_backend = self.attn_backend in {
            _Backend.FLASH_ATTN,
            _Backend.ROCM_AITER_FA,
        }

        # this condition is just to make sure that the
        # use_upstream_fa in the log is correct
        if current_platform.is_rocm() and self.attn_backend == _Backend.FLASH_ATTN:
            use_upstream_fa = True

        logger.info_once(
            f"MultiHeadAttention attn_backend: {self.attn_backend}, "
            f"use_upstream_fa: {use_upstream_fa}"
        )

    def forward(
        self,
        query: torch.Tensor,
        key: torch.Tensor,
        value: torch.Tensor,
    ) -> torch.Tensor:
        """Input shape:
        (batch_size x seq_len x hidden_size) or
        (batch_size x seq_len x num_heads x head_size)
        """
        bsz, q_len = query.size()[:2]
        kv_len = key.size(1)

        query = query.view(bsz, q_len, self.num_heads, self.head_size)
        key = key.view(bsz, kv_len, self.num_kv_heads, self.head_size)
        value = value.view(bsz, kv_len, self.num_kv_heads, self.head_size)

        if (num_repeat := self.num_queries_per_kv) > 1:
            # Handle MQA and GQA
            key = torch.repeat_interleave(key, num_repeat, dim=2)
            value = torch.repeat_interleave(value, num_repeat, dim=2)

        if self.is_flash_attn_backend:
            cu_seqlens_q = torch.arange(
                0, (bsz + 1) * q_len, step=q_len, dtype=torch.int32, device=query.device
            )
            cu_seqlens_k = torch.arange(
                0, (bsz + 1) * kv_len, step=kv_len, dtype=torch.int32, device=key.device
            )

            out = self._flash_attn_varlen_func(
                query.flatten(0, 1),
                key.flatten(0, 1),
                value.flatten(0, 1),
                cu_seqlens_q=cu_seqlens_q,
                cu_seqlens_k=cu_seqlens_k,
                max_seqlen_q=q_len,
                max_seqlen_k=kv_len,
                softmax_scale=self.scale,
            )
        elif self.attn_backend == _Backend.XFORMERS:
            from xformers import ops as xops

            out = xops.memory_efficient_attention_forward(
                query, key, value, scale=self.scale
            )
        elif self.attn_backend == _Backend.TORCH_SDPA:
            query, key, value = (x.transpose(1, 2) for x in (query, key, value))
            out = F.scaled_dot_product_attention(query, key, value, scale=self.scale)
            out = out.transpose(1, 2)
        elif self.attn_backend == _Backend.PALLAS:
            query, key, value = (x.transpose(1, 2) for x in (query, key, value))
            from torch_xla.experimental.custom_kernel import flash_attention

            out = flash_attention(query, key, value, sm_scale=self.scale)
            out = out.transpose(1, 2)
        else:
            # ViT attention hasn't supported this backend yet
            raise NotImplementedError(
                f"ViT attention hasn't supported {self.attn_backend} backend yet."
            )

        return out.reshape(bsz, q_len, -1)


class MLAAttention(nn.Module, AttentionLayerBase):
    """Multi-Head Latent Attention layer.

    This class takes query, and compressed key/value tensors as input.
    The class does the following:

    1. Store the input key and value tensors in the KV cache.
    2. Perform (multi-head/multi-query/grouped-query) attention.
    3. Return the output tensor.
    """

    def __init__(
        self,
        num_heads: int,
        scale: float,
        qk_nope_head_dim: int,
        qk_rope_head_dim: int,
        v_head_dim: int,
        q_lora_rank: int | None,
        kv_lora_rank: int,
        kv_b_proj: ColumnParallelLinear,
        cache_config: CacheConfig | None = None,
        quant_config: QuantizationConfig | None = None,
        prefix: str = "",
        use_sparse: bool = False,
        indexer: object | None = None,
    ):
        super().__init__()
        self.num_heads = num_heads
        self.scale = scale
        self.qk_nope_head_dim = qk_nope_head_dim
        self.qk_rope_head_dim = qk_rope_head_dim
        self.v_head_dim = v_head_dim
        self.q_lora_rank = q_lora_rank
        self.kv_lora_rank = kv_lora_rank
        self.head_size = kv_lora_rank + qk_rope_head_dim
        self.layer_name = prefix

        if cache_config is not None:
            kv_cache_dtype = cache_config.cache_dtype
            block_size = cache_config.block_size
            calculate_kv_scales = cache_config.calculate_kv_scales
        else:
            kv_cache_dtype = "auto"
            block_size = 16
            calculate_kv_scales = False
        self.kv_cache_dtype = kv_cache_dtype

        dtype = torch.get_default_dtype()
        self.attn_backend = get_attn_backend(
            self.head_size,
            dtype,
            kv_cache_dtype,
            block_size,
            use_mla=True,
            use_sparse=use_sparse,
        )
        impl_cls = cast(type[MLAAttentionImpl], self.attn_backend.get_impl_cls())
        self.impl = impl_cls(
            num_heads=self.num_heads,
            head_size=self.head_size,
            scale=self.scale,
            num_kv_heads=1,
            alibi_slopes=None,
            sliding_window=None,
            kv_cache_dtype=self.kv_cache_dtype,
            logits_soft_cap=None,
            attn_type=AttentionType.DECODER,
            kv_sharing_target_layer_name=None,
            # MLA Args
            q_lora_rank=self.q_lora_rank,
            kv_lora_rank=self.kv_lora_rank,
            qk_nope_head_dim=self.qk_nope_head_dim,
            qk_rope_head_dim=self.qk_rope_head_dim,
            qk_head_dim=self.qk_nope_head_dim + self.qk_rope_head_dim,
            v_head_dim=self.v_head_dim,
            kv_b_proj=kv_b_proj,
            indexer=indexer,
        )

        self.use_direct_call = not current_platform.opaque_attention_op()

        compilation_config = get_current_vllm_config().compilation_config
        if prefix in compilation_config.static_forward_context:
            raise ValueError(f"Duplicate layer name: {prefix}")
        compilation_config.static_forward_context[prefix] = self

        self.kv_cache = [
            torch.tensor([])
            for _ in range(
                get_current_vllm_config().parallel_config.pipeline_parallel_size
            )
        ]

        # Align with Attention's scale attributes for MLA backends.

        self.calculate_kv_scales = calculate_kv_scales
        self._k_scale = torch.tensor(1.0, dtype=torch.float32)
        self._v_scale = torch.tensor(1.0, dtype=torch.float32)
        self._q_scale = torch.tensor(1.0, dtype=torch.float32)
        self._prob_scale = torch.tensor(1.0, dtype=torch.float32)

        # Host-side mirrors used by some attention backends
        self._q_scale_float = 1.0
        self._k_scale_float = 1.0
        self._v_scale_float = 1.0
        self._o_scale_float: float | None = None

        self.use_sparse = use_sparse

        # Initialize q/k/v range constants.
        try:
            self.q_range = torch.tensor(envs.Q_SCALE_CONSTANT, dtype=torch.float32)
            self.k_range = torch.tensor(envs.K_SCALE_CONSTANT, dtype=torch.float32)
            self.v_range = torch.tensor(envs.V_SCALE_CONSTANT, dtype=torch.float32)
        except torch.cuda.OutOfMemoryError:
            # Keep defaults if allocation fails; not critical for init.
            pass

    def forward(
        self,
        q: torch.Tensor,
        kv_c_normed: torch.Tensor,
        k_pe: torch.Tensor,
        output_shape: torch.Size | None = None,
    ) -> torch.Tensor:
        if self.use_direct_call:
            forward_context: ForwardContext = get_forward_context()
            attn_metadata = forward_context.attn_metadata
            if isinstance(attn_metadata, dict):
                attn_metadata = attn_metadata[self.layer_name]
            self_kv_cache = self.kv_cache[forward_context.virtual_engine]

            # Mirror Attention.forward scale calculation path
            if self.calculate_kv_scales and getattr(
                attn_metadata, "enable_kv_scales_calculation", False
            ):
                self.calc_kv_scales(q, kv_c_normed, k_pe)

            if self.attn_backend.accept_output_buffer:
                output = torch.zeros(output_shape, dtype=q.dtype, device=q.device)
                self.impl.forward(
                    self,
                    q,
                    kv_c_normed,
                    k_pe,
                    self_kv_cache,
                    attn_metadata,
                    output=output,
                )
                return output
            else:
                return self.impl.forward(
                    self, q, kv_c_normed, k_pe, self_kv_cache, attn_metadata
                )
        else:
            if self.attn_backend.accept_output_buffer:
                output = torch.zeros(output_shape, dtype=q.dtype, device=q.device)
                torch.ops.vllm.unified_mla_attention_with_output(
                    q,
                    kv_c_normed,
                    k_pe,
                    output,
                    self.layer_name,
                )
                return output
            else:
                # We can still access forward context to check calculation flag
                if self.calculate_kv_scales:
                    forward_context = get_forward_context()
                    attn_metadata = forward_context.attn_metadata
                    if isinstance(attn_metadata, dict):
                        attn_metadata = attn_metadata[self.layer_name]
                    if getattr(attn_metadata, "enable_kv_scales_calculation", False):
                        self.calc_kv_scales(q, kv_c_normed, k_pe)
                return torch.ops.vllm.unified_mla_attention(
                    q,
                    kv_c_normed,
                    k_pe,
                    self.layer_name,
                )

    def process_weights_after_loading(self, act_dtype: torch.dtype):
        if hasattr(self.impl, "process_weights_after_loading"):
            self.impl.process_weights_after_loading(act_dtype)

    def calc_kv_scales(
        self, q: torch.Tensor, kv_c_normed: torch.Tensor, k_pe: torch.Tensor
    ) -> None:
        """Optional scale calculation for MLA inputs.

        Mirrors Attention.calc_kv_scales. Not all MLA backends require this
        """
        # Use safe defaults if ranges are not present
        q_range = getattr(self, "q_range", torch.tensor(1.0))
        k_range = getattr(self, "k_range", torch.tensor(1.0))
        v_range = getattr(self, "v_range", torch.tensor(1.0))

        self._q_scale.copy_(torch.abs(q).max() / q_range)
        # kv_c_normed is the compressed KV representation; use it for k/v
        kv_abs_max = torch.abs(kv_c_normed).max()
        self._k_scale.copy_(kv_abs_max / k_range)
        self._v_scale.copy_(kv_abs_max / v_range)
        self._q_scale_float = self._q_scale.item()
        self._k_scale_float = self._k_scale.item()
        self._v_scale_float = self._v_scale.item()
        self.calculate_kv_scales = False

    def get_attn_backend(self) -> type[AttentionBackend]:
        return self.attn_backend


def wait_for_kv_layer_from_connector(layer_name: str):
    if not has_kv_transfer_group() or not is_v1_kv_transfer_group():
        return

    connector = get_kv_transfer_group()

    forward_context: ForwardContext = get_forward_context()
    attn_metadata = forward_context.attn_metadata
    if attn_metadata is None:
        return
    assert isinstance(attn_metadata, dict)
    connector.wait_for_layer_load(layer_name)


def maybe_save_kv_layer_to_connector(
    layer_name: str,
    kv_cache_layer: list[torch.Tensor],
):
    if not has_kv_transfer_group() or not is_v1_kv_transfer_group():
        return

    connector = get_kv_transfer_group()

    forward_context: ForwardContext = get_forward_context()
    attn_metadata = forward_context.attn_metadata
    if attn_metadata is None:
        return
    assert isinstance(attn_metadata, dict)
    connector.save_kv_layer(layer_name, kv_cache_layer, attn_metadata[layer_name])


def maybe_calc_kv_scales(
    query: torch.Tensor,
    key: torch.Tensor,
    value: torch.Tensor,
    layer_name: str,
) -> None:
    forward_context: ForwardContext = get_forward_context()
    attn_metadata = forward_context.attn_metadata

    if isinstance(attn_metadata, dict):
        attn_metadata = attn_metadata[layer_name]

    if attn_metadata is None or not getattr(
        attn_metadata, "enable_kv_scales_calculation", False
    ):
        return

    self = forward_context.no_compile_layers[layer_name]
    self.calc_kv_scales(query, key, value)


def maybe_calc_kv_scales_fake(
    query: torch.Tensor,
    key: torch.Tensor,
    value: torch.Tensor,
    layer_name: str,
) -> None:
    return


direct_register_custom_op(
    op_name="maybe_calc_kv_scales",
    op_func=maybe_calc_kv_scales,
    mutates_args=["query", "key", "value"],
    fake_impl=maybe_calc_kv_scales_fake,
)


def unified_attention(
    query: torch.Tensor,
    key: torch.Tensor,
    value: torch.Tensor,
    layer_name: str,
) -> torch.Tensor:
    wait_for_kv_layer_from_connector(layer_name)

    forward_context: ForwardContext = get_forward_context()
    attn_metadata = forward_context.attn_metadata
    if isinstance(attn_metadata, dict):
        attn_metadata = attn_metadata[layer_name]
    self = forward_context.no_compile_layers[layer_name]
    kv_cache = self.kv_cache[forward_context.virtual_engine]
    output = self.impl.forward(self, query, key, value, kv_cache, attn_metadata)

    maybe_save_kv_layer_to_connector(layer_name, kv_cache)
    return output


def unified_attention_fake(
    query: torch.Tensor,
    key: torch.Tensor,
    value: torch.Tensor,
    layer_name: str,
) -> torch.Tensor:
    return torch.empty_like(query).contiguous()


direct_register_custom_op(
    op_name="unified_attention",
    op_func=unified_attention,
    fake_impl=unified_attention_fake,
    tags=tag_cudagraph_unsafe,
)


def unified_attention_with_output(
    query: torch.Tensor,
    key: torch.Tensor,
    value: torch.Tensor,
    output: torch.Tensor,
    layer_name: str,
    output_scale: torch.Tensor | None = None,
    output_block_scale: torch.Tensor | None = None,
) -> None:
    wait_for_kv_layer_from_connector(layer_name)
    forward_context: ForwardContext = get_forward_context()
    attn_metadata = forward_context.attn_metadata
    if isinstance(attn_metadata, dict):
        attn_metadata = attn_metadata[layer_name]
    self = forward_context.no_compile_layers[layer_name]
    kv_cache = self.kv_cache[forward_context.virtual_engine]
    self.impl.forward(
        self,
        query,
        key,
        value,
        kv_cache,
        attn_metadata,
        output=output,
        output_scale=output_scale,
        output_block_scale=output_block_scale,
    )

    maybe_save_kv_layer_to_connector(layer_name, kv_cache)


def unified_attention_with_output_fake(
    query: torch.Tensor,
    key: torch.Tensor,
    value: torch.Tensor,
    output: torch.Tensor,
    layer_name: str,
    output_scale: torch.Tensor | None = None,
    output_block_scale: torch.Tensor | None = None,
) -> None:
    return


direct_register_custom_op(
    op_name="unified_attention_with_output",
    op_func=unified_attention_with_output,
    mutates_args=["output", "output_block_scale"],
    fake_impl=unified_attention_with_output_fake,
    tags=tag_cudagraph_unsafe,
)


def unified_mla_attention(
    q: torch.Tensor,
    kv_c_normed: torch.Tensor,
    k_pe: torch.Tensor,
    layer_name: str,
) -> torch.Tensor:
    wait_for_kv_layer_from_connector(layer_name)

    forward_context: ForwardContext = get_forward_context()
    attn_metadata = forward_context.attn_metadata
    if isinstance(attn_metadata, dict):
        attn_metadata = attn_metadata[layer_name]
    self: MLAAttention = forward_context.no_compile_layers[layer_name]
    kv_cache = self.kv_cache[forward_context.virtual_engine]
    output = self.impl.forward(self, q, kv_c_normed, k_pe, kv_cache, attn_metadata)

    maybe_save_kv_layer_to_connector(layer_name, kv_cache)
    return output


def unified_mla_attention_fake(
    q: torch.Tensor,
    kv_c_normed: torch.Tensor,
    k_pe: torch.Tensor,
    layer_name: str,
) -> torch.Tensor:
    return torch.empty_like(q).contiguous()


direct_register_custom_op(
    op_name="unified_mla_attention",
    op_func=unified_mla_attention,
    mutates_args=[],
    fake_impl=unified_mla_attention_fake,
    dispatch_key=current_platform.dispatch_key,
)


def unified_mla_attention_with_output(
    q: torch.Tensor,
    kv_c_normed: torch.Tensor,
    k_pe: torch.Tensor,
    output: torch.Tensor,
    layer_name: str,
    output_scale: torch.Tensor | None = None,
    output_block_scale: torch.Tensor | None = None,
) -> None:
    wait_for_kv_layer_from_connector(layer_name)
    forward_context: ForwardContext = get_forward_context()
    attn_metadata = forward_context.attn_metadata
    if isinstance(attn_metadata, dict):
        attn_metadata = attn_metadata[layer_name]
    self: MLAAttention = forward_context.no_compile_layers[layer_name]
    kv_cache = self.kv_cache[forward_context.virtual_engine]
    self.impl.forward(
        self,
        q,
        kv_c_normed,
        k_pe,
        kv_cache,
        attn_metadata,
        output=output,
        output_scale=output_scale,
        output_block_scale=output_block_scale,
    )

    maybe_save_kv_layer_to_connector(layer_name, kv_cache)


def unified_mla_attention_with_output_fake(
    q: torch.Tensor,
    kv_c_normed: torch.Tensor,
    k_pe: torch.Tensor,
    output: torch.Tensor,
    layer_name: str,
    output_scale: torch.Tensor | None = None,
    output_block_scale: torch.Tensor | None = None,
) -> None:
    return


direct_register_custom_op(
    op_name="unified_mla_attention_with_output",
    op_func=unified_mla_attention_with_output,
    mutates_args=["output", "output_block_scale"],
    fake_impl=unified_mla_attention_with_output_fake,
    dispatch_key=current_platform.dispatch_key,
)<|MERGE_RESOLUTION|>--- conflicted
+++ resolved
@@ -33,24 +33,12 @@
 from vllm.model_executor.layers.quantization.kv_cache import BaseKVCacheMethod
 from vllm.model_executor.layers.quantization.utils.quant_utils import GroupShape
 from vllm.model_executor.models.vision import get_vit_attn_backend
-<<<<<<< HEAD
-from vllm.platforms import _Backend, current_platform
-from vllm.utils import (GiB_bytes, direct_register_custom_op,
-                        tag_cudagraph_unsafe)
+from vllm.platforms import current_platform
+from vllm.utils import GiB_bytes, direct_register_custom_op, tag_cudagraph_unsafe
 
 logger = init_logger(__name__)
 USE_XFORMERS_OPS = None
-=======
-from vllm.platforms import current_platform
-from vllm.utils import GiB_bytes, direct_register_custom_op
-
-logger = init_logger(__name__)
-USE_XFORMERS_OPS = None
-try:
-    tag_cudagraph_unsafe = (torch._C.Tag.cudagraph_unsafe,)
-except AttributeError:
-    tag_cudagraph_unsafe = ()  # type: ignore[assignment]
->>>>>>> 29350922
+
 
 
 def check_xformers_availability():
