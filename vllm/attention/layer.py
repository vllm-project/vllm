--- conflicted
+++ resolved
@@ -2,10 +2,6 @@
 # SPDX-FileCopyrightText: Copyright contributors to the vLLM project
 """Attention layer."""
 
-<<<<<<< HEAD
-import functools
-=======
->>>>>>> 445367e8
 from typing import cast
 
 import torch
@@ -18,9 +14,7 @@
     MLAAttentionImpl,
 )
 from vllm.attention.backends.registry import AttentionBackendEnum
-from vllm.attention.layers.mm_encoder_attention import maybe_get_vit_flash_attn_backend
 from vllm.attention.selector import get_attn_backend
-from vllm.attention.utils.fa_utils import get_flash_attn_version
 from vllm.attention.utils.kv_sharing_utils import validate_kv_sharing_target
 from vllm.attention.utils.kv_transfer_utils import maybe_transfer_kv_layer
 from vllm.config import CacheConfig, get_current_vllm_config
@@ -49,10 +43,6 @@
     SlidingWindowSpec,
 )
 
-<<<<<<< HEAD
-=======
-FP8_DTYPE = current_platform.fp8_dtype()
->>>>>>> 445367e8
 logger = init_logger(__name__)
 
 
@@ -416,132 +406,6 @@
             )
 
 
-<<<<<<< HEAD
-class MultiHeadAttention(nn.Module):
-    """Multi-headed attention without any cache, used for ViT."""
-
-    def __init__(
-        self,
-        num_heads: int,
-        head_size: int,
-        scale: float,
-        num_kv_heads: int | None = None,
-        # This has no effect, it is only here to make it easier to swap
-        # between Attention and MultiHeadAttention
-        prefix: str = "",
-        multimodal_config: MultiModalConfig | None = None,
-    ) -> None:
-        super().__init__()
-        self.num_heads = num_heads
-        self.head_size = head_size
-        self.scale = scale
-        self.num_kv_heads = num_heads if num_kv_heads is None else num_kv_heads
-        self.layer_name = prefix
-
-        assert self.num_heads % self.num_kv_heads == 0, (
-            f"num_heads ({self.num_heads}) is not "
-            f"divisible by num_kv_heads ({self.num_kv_heads})"
-        )
-        self.num_queries_per_kv = self.num_heads // self.num_kv_heads
-
-        # During model initialization, the default dtype is set as the model
-        # weight and activation dtype.
-        dtype = torch.get_default_dtype()
-
-        # Determine the attention backend
-        attn_backend_override = None
-        if multimodal_config is not None:
-            attn_backend_override = multimodal_config.mm_encoder_attn_backend
-
-        self.attn_backend = get_vit_attn_backend(
-            head_size=head_size,
-            dtype=dtype,
-            attn_backend_override=attn_backend_override,
-        )
-
-        self._flash_attn_varlen_func = maybe_get_vit_flash_attn_backend(
-            self.attn_backend,
-        )
-
-        self.is_flash_attn_backend = self.attn_backend in {
-            AttentionBackendEnum.FLASH_ATTN,
-            AttentionBackendEnum.ROCM_AITER_FA,
-        }
-
-        self.fa_version = None
-        if self.attn_backend == AttentionBackendEnum.FLASH_ATTN:
-            self.fa_version = get_flash_attn_version()
-            assert self._flash_attn_varlen_func is not None
-            self._flash_attn_varlen_func = functools.partial(
-                self._flash_attn_varlen_func, fa_version=self.fa_version
-            )
-
-        logger.info_once(
-            f"Using {self.attn_backend} for MultiHeadAttention in multimodal encoder."
-        )
-
-    def forward(
-        self,
-        query: torch.Tensor,
-        key: torch.Tensor,
-        value: torch.Tensor,
-    ) -> torch.Tensor:
-        """Input shape:
-        (batch_size x seq_len x hidden_size) or
-        (batch_size x seq_len x num_heads x head_size)
-        """
-        bsz, q_len = query.size()[:2]
-        kv_len = key.size(1)
-
-        query = query.view(bsz, q_len, self.num_heads, self.head_size)
-        key = key.view(bsz, kv_len, self.num_kv_heads, self.head_size)
-        value = value.view(bsz, kv_len, self.num_kv_heads, self.head_size)
-
-        if (num_repeat := self.num_queries_per_kv) > 1:
-            # Handle MQA and GQA
-            key = torch.repeat_interleave(key, num_repeat, dim=2)
-            value = torch.repeat_interleave(value, num_repeat, dim=2)
-
-        if self.is_flash_attn_backend:
-            assert self._flash_attn_varlen_func is not None
-            cu_seqlens_q = torch.arange(
-                0, (bsz + 1) * q_len, step=q_len, dtype=torch.int32, device=query.device
-            )
-            cu_seqlens_k = torch.arange(
-                0, (bsz + 1) * kv_len, step=kv_len, dtype=torch.int32, device=key.device
-            )
-
-            out = self._flash_attn_varlen_func(
-                query.flatten(0, 1),
-                key.flatten(0, 1),
-                value.flatten(0, 1),
-                cu_seqlens_q=cu_seqlens_q,
-                cu_seqlens_k=cu_seqlens_k,
-                max_seqlen_q=q_len,
-                max_seqlen_k=kv_len,
-                softmax_scale=self.scale,
-            )
-        elif self.attn_backend == AttentionBackendEnum.TORCH_SDPA:
-            query, key, value = (x.transpose(1, 2) for x in (query, key, value))
-            out = F.scaled_dot_product_attention(query, key, value, scale=self.scale)
-            out = out.transpose(1, 2)
-        elif self.attn_backend == AttentionBackendEnum.PALLAS:
-            query, key, value = (x.transpose(1, 2) for x in (query, key, value))
-            from torch_xla.experimental.custom_kernel import flash_attention
-
-            out = flash_attention(query, key, value, sm_scale=self.scale)
-            out = out.transpose(1, 2)
-        else:
-            # ViT attention hasn't supported this backend yet
-            raise NotImplementedError(
-                f"ViT attention hasn't supported {self.attn_backend} backend yet."
-            )
-
-        return out.reshape(bsz, q_len, -1)
-
-
-=======
->>>>>>> 445367e8
 class MLAAttention(nn.Module, AttentionLayerBase):
     """Multi-Head Latent Attention layer.
 
