--- conflicted
+++ resolved
@@ -332,16 +332,11 @@
         context using
         `vllm.forward_context.get_forward_context().attn_metadata`.
         """
-<<<<<<< HEAD
 
         attn_metadata = get_forward_context().attn_metadata
         if (self.calculate_kv_scales
                 and attn_metadata.enable_kv_scales_calculation):
             self.calc_kv_scales(query, key, value)
-=======
-        if self.calculate_kv_scales:
-            torch.ops.vllm.maybe_calc_kv_scales(query, key, value, self.layer_name)
->>>>>>> a6049be7
 
         output_dtype = query.dtype
         if self.query_quant is not None:
