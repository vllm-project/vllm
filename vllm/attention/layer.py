--- conflicted
+++ resolved
@@ -333,11 +333,6 @@
         `vllm.forward_context.get_forward_context().attn_metadata`.
         """
         if self.calculate_kv_scales:
-<<<<<<< HEAD
-            attn_metadata = get_forward_context().attn_metadata
-            if attn_metadata.enable_kv_scales_calculation:
-                self.calc_kv_scales(query, key, value)
-=======
             torch.ops.vllm.maybe_calc_kv_scales(query, key, value, self.layer_name)
 
         output_dtype = query.dtype
@@ -349,7 +344,6 @@
             # which causes decoding overheads
             assert self.kv_cache_dtype in {"fp8", "fp8_e4m3"}
             query, _ = self.query_quant(query, self._q_scale)
->>>>>>> 08d26a1b
 
         if self.use_output:
             output_shape = output_shape if output_shape is not None else query.shape
