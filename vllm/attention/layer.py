# SPDX-License-Identifier: Apache-2.0
# SPDX-FileCopyrightText: Copyright contributors to the vLLM project
"""Attention layer."""

from collections.abc import Callable
from typing import cast

import torch
import torch.nn as nn
import torch.nn.functional as F

import vllm.envs as envs
from vllm.attention.backends.abstract import (
    AttentionBackend,
    AttentionType,
    MLAAttentionImpl,
)
from vllm.attention.backends.registry import AttentionBackendEnum
from vllm.attention.selector import get_attn_backend
from vllm.attention.utils.fa_utils import is_flash_attn_varlen_func_available
from vllm.attention.utils.kv_sharing_utils import validate_kv_sharing_target
from vllm.attention.utils.kv_transfer_utils import maybe_transfer_kv_layer
from vllm.config import CacheConfig, get_current_vllm_config
from vllm.config.multimodal import MultiModalConfig
from vllm.config.vllm import VllmConfig
from vllm.forward_context import ForwardContext, get_forward_context
from vllm.logger import init_logger
from vllm.model_executor.layers.attention_layer_base import AttentionLayerBase
from vllm.model_executor.layers.linear import (
    ColumnParallelLinear,
    UnquantizedLinearMethod,
)
from vllm.model_executor.layers.quantization import QuantizationConfig
from vllm.model_executor.layers.quantization.input_quant_fp8 import QuantFP8
from vllm.model_executor.layers.quantization.kv_cache import BaseKVCacheMethod
from vllm.model_executor.layers.quantization.utils.quant_utils import GroupShape
from vllm.model_executor.models.vision import get_vit_attn_backend
from vllm.platforms import current_platform
from vllm.utils.torch_utils import (
    direct_register_custom_op,
    kv_cache_dtype_str_to_dtype,
)
from vllm.v1.kv_cache_interface import (
    FullAttentionSpec,
    KVCacheSpec,
    MLAAttentionSpec,
    SlidingWindowSpec,
)

if current_platform.is_rocm():
    from vllm.platforms.rocm import on_gfx9
else:
    on_gfx9 = lambda *args, **kwargs: False


FP8_DTYPE = current_platform.fp8_dtype()
logger = init_logger(__name__)


def maybe_get_vit_flash_attn_backend(
    attn_backend: AttentionBackendEnum,
    attn_backend_override: AttentionBackendEnum | None = None,
) -> tuple[AttentionBackendEnum, Callable | None]:
    if current_platform.is_rocm():
        if envs.VLLM_ROCM_USE_AITER and envs.VLLM_ROCM_USE_AITER_MHA and on_gfx9():
            attn_backend = AttentionBackendEnum.ROCM_AITER_FA
        elif (
            attn_backend_override is None
            and on_gfx9()
            and attn_backend == AttentionBackendEnum.FLASH_ATTN
        ):
            pass
        else:
            return AttentionBackendEnum.TORCH_SDPA, None
    elif current_platform.is_cuda():
        pass
    elif current_platform.is_xpu():
        assert attn_backend == AttentionBackendEnum.FLASH_ATTN, (
            "XPU platform only supports FLASH_ATTN as vision attention backend."
        )
        pass
    else:
        return AttentionBackendEnum.TORCH_SDPA, None

    if attn_backend in {
        AttentionBackendEnum.FLASH_ATTN,
        AttentionBackendEnum.ROCM_AITER_FA,
    }:
        if attn_backend == AttentionBackendEnum.ROCM_AITER_FA:
            from aiter import flash_attn_varlen_func
        else:
<<<<<<< HEAD
            if use_upstream_fa:
                from flash_attn import flash_attn_varlen_func
            else:
                if is_flash_attn_varlen_func_available():
                    from vllm.attention.utils.fa_utils import flash_attn_varlen_func
                else:
                    flash_attn_varlen_func = None
=======
            from vllm.attention.utils.fa_utils import flash_attn_varlen_func
>>>>>>> ac188658
    else:
        flash_attn_varlen_func = None

    return attn_backend, flash_attn_varlen_func


def _init_kv_cache_quant(
    layer: nn.Module,
    quant_config: QuantizationConfig | None,
    prefix: str,
    kv_cache_dtype: str,
    calculate_kv_scales: bool,
) -> None:
    """Initializes KV cache scaling factors and quantization method.

    This helper function sets up the KV cache quantization attributes that are
    shared between Attention and MLAAttention layers. It initializes scale
    tensors for query, key, value, and probability, and configures the
    quantization method if applicable.

    Args:
        layer: The attention layer instance to initialize.
        quant_config: Optional quantization configuration.
        prefix: Layer name prefix for quantization method lookup.
        kv_cache_dtype: The KV cache data type string.
        calculate_kv_scales: Whether to calculate KV scales dynamically.
    """
    # The default k/v_scale is set to 1.0. This is ignored
    # when kv-cache is not fp8, and should be used with
    # kv-cache in fp8_e5m2. For kv-cache in fp8_e4m3, we
    # expect the pre-quantized k/v_scale to be loaded along
    # with the model weights.
    layer.kv_cache_dtype = kv_cache_dtype
    layer.calculate_kv_scales = calculate_kv_scales
    layer._k_scale = torch.tensor(1.0, dtype=torch.float32)
    layer._v_scale = torch.tensor(1.0, dtype=torch.float32)
    layer._q_scale = torch.tensor(1.0, dtype=torch.float32)
    layer._prob_scale = torch.tensor(1.0, dtype=torch.float32)

    # We also keep q/k/v_scale on host (cpu) memory for attention
    # backends that require the scales to be on host instead of on device.
    # e.g. Flashinfer
    layer._q_scale_float = 1.0
    layer._k_scale_float = 1.0
    layer._v_scale_float = 1.0

    # The output scale on host memory. This should be the input scale of
    # the quant op after this attention layer.
    layer._o_scale_float = None

    quant_method = (
        quant_config.get_quant_method(layer, prefix=prefix) if quant_config else None
    )
    if quant_method is not None and not isinstance(
        quant_method, UnquantizedLinearMethod
    ):
        assert isinstance(quant_method, BaseKVCacheMethod)
        # TODO (mgoin): kv cache dtype should be specified in the FP8
        # checkpoint config and become the "auto" behavior
        if kv_cache_dtype == "fp8_e5m2":
            raise ValueError("fp8_e5m2 kv-cache is not supported with fp8 checkpoints.")
        # If quantization is enabled, we make "k_scale" and "v_scale"
        # parameters so that it can be loaded from the model checkpoint.
        # The k/v_scale will then be converted back to native float32
        # values after weight loading.
        layer.quant_method = quant_method
        layer.quant_method.create_weights(layer)


class Attention(nn.Module, AttentionLayerBase):
    """Attention layer.

    This class takes query, key, and value tensors as input. The input tensors
    can either contain prompt tokens or generation tokens.
    The class does the following:

    1. Store the input key and value tensors in the KV cache.
    2. Perform (multi-head/multi-query/grouped-query) attention.
    3. Return the output tensor.
    """

    def __init__(
        self,
        num_heads: int,
        head_size: int,
        scale: float,
        num_kv_heads: int | None = None,
        alibi_slopes: list[float] | None = None,
        cache_config: CacheConfig | None = None,
        quant_config: QuantizationConfig | None = None,
        logits_soft_cap: float | None = None,
        per_layer_sliding_window: int | None = None,
        prefix: str = "",
        attn_type: str = AttentionType.DECODER,
        kv_sharing_target_layer_name: str | None = None,
        attn_backend: type[AttentionBackend] | None = None,
        **extra_impl_args,
    ) -> None:
        """
        The KV cache is stored inside this class and is accessed via
        `self.kv_cache`.
        """
        super().__init__()
        if per_layer_sliding_window is not None:
            # per-layer sliding window
            sliding_window = per_layer_sliding_window
        elif cache_config is not None:
            # model-level sliding window
            sliding_window = cache_config.sliding_window
        else:
            sliding_window = None

        vllm_config = get_current_vllm_config()
        if cache_config is not None:
            kv_cache_dtype = cache_config.cache_dtype
            block_size = cache_config.block_size
            calculate_kv_scales = cache_config.calculate_kv_scales
        else:
            kv_cache_dtype = "auto"
            block_size = 16
            calculate_kv_scales = False
        self.kv_cache_torch_dtype = kv_cache_dtype_str_to_dtype(
            kv_cache_dtype, vllm_config.model_config
        )
        if num_kv_heads is None:
            num_kv_heads = num_heads
        assert num_heads % num_kv_heads == 0, (
            f"num_heads ({num_heads}) is not divisible by num_kv_heads ({num_kv_heads})"
        )

        # Initialize KV cache quantization attributes
        _init_kv_cache_quant(
            self, quant_config, prefix, kv_cache_dtype, calculate_kv_scales
        )

        self.num_heads = num_heads
        self.head_size = head_size
        self.num_kv_heads = num_kv_heads
        self.sliding_window = sliding_window
        self.has_sink = extra_impl_args.get("sinks") is not None

        # During model initialization, the default dtype is set as the model
        # weight and activation dtype.
        dtype = torch.get_default_dtype()
        if attn_backend is None:
            self.attn_backend = get_attn_backend(
                head_size,
                dtype,
                kv_cache_dtype,
                block_size,
                use_mla=False,
                has_sink=self.has_sink,
                attn_type=attn_type,
            )
        else:
            self.attn_backend = attn_backend

        impl_cls = self.attn_backend.get_impl_cls()
        self.impl = impl_cls(
            num_heads,
            head_size,
            scale,
            num_kv_heads,
            alibi_slopes,
            sliding_window,
            kv_cache_dtype,
            logits_soft_cap,
            attn_type,
            kv_sharing_target_layer_name,
            **extra_impl_args,
        )
        backend_name = self.attn_backend.get_name()
        self.backend = AttentionBackendEnum.__members__.get(backend_name)
        self.dtype = dtype

        # For cuda-alike (CUDA and ROCM) and cpu platforms, we control how
        # torch.compile works by registering the attention as one giant
        # opaque custom op. For other platforms, we directly call them
        # and let torch.compile handle them.
        self.use_direct_call = not current_platform.opaque_attention_op()

        self.use_output = self.attn_backend.accept_output_buffer
        compilation_config = vllm_config.compilation_config
        if prefix in compilation_config.static_forward_context:
            raise ValueError(f"Duplicate layer name: {prefix}")
        compilation_config.static_forward_context[prefix] = self
        self.layer_name = prefix
        self.attn_type = attn_type

        if kv_sharing_target_layer_name is not None:
            validate_kv_sharing_target(
                prefix,
                kv_sharing_target_layer_name,
                compilation_config.static_forward_context,
            )
        self.kv_sharing_target_layer_name = kv_sharing_target_layer_name

        # use a placeholder kv cache tensor during init, which will be replaced
        # by bind_kv_cache
        # this variable will not be accessed if use_direct_call is True
        self.kv_cache = [
            torch.tensor([])
            for _ in range(vllm_config.parallel_config.pipeline_parallel_size)
        ]

        # Initialize q/k/v range constants.
        self.q_range = torch.tensor(envs.Q_SCALE_CONSTANT, dtype=torch.float32)
        self.k_range = torch.tensor(envs.K_SCALE_CONSTANT, dtype=torch.float32)
        self.v_range = torch.tensor(envs.V_SCALE_CONSTANT, dtype=torch.float32)

        # for attn backends supporting query quantization
        self.query_quant = None
        if (
            self.kv_cache_dtype.startswith("fp8")
            and self.impl.supports_quant_query_input()
        ):
            self.query_quant = QuantFP8(static=True, group_shape=GroupShape.PER_TENSOR)

    def forward(
        self,
        query: torch.Tensor,
        key: torch.Tensor,
        value: torch.Tensor,
        # For some alternate attention backends like MLA the attention output
        # shape does not match the query shape, so we optionally let the model
        # definition specify the output tensor shape.
        output_shape: torch.Size | None = None,
    ) -> torch.Tensor:
        """
        The KV cache is stored inside this class and is accessed via
        `self.kv_cache`.

        Attention metadata (`attn_metadata`) is set using a context manager in
        the model runner's `execute_model` method. It is accessed via forward
        context using
        `vllm.forward_context.get_forward_context().attn_metadata`.
        """
        if self.calculate_kv_scales:
            torch.ops.vllm.maybe_calc_kv_scales(query, key, value, self.layer_name)
        output_dtype = query.dtype
        if self.query_quant is not None:
            # quantizing with a simple torch operation enables
            # torch.compile to fuse this into previous ops
            # which reduces overheads during decoding.
            # Otherwise queries are quantized using custom ops
            # which causes decoding overheads
            assert self.kv_cache_dtype in {"fp8", "fp8_e4m3"}

            # check if query quantization is supported
            if self.impl.supports_quant_query_input():
                query, _ = self.query_quant(query, self._q_scale)

        if self.use_output:
            output_shape = output_shape if output_shape is not None else query.shape
            output = torch.empty(output_shape, dtype=output_dtype, device=query.device)
            hidden_size = output_shape[-1]
            # Reshape the query, key, and value tensors.
            # NOTE(woosuk): We do this outside the custom op to minimize the
            # CPU overheads from the non-CUDA-graph regions.
            query = query.view(-1, self.num_heads, self.head_size)
            output = output.view(-1, self.num_heads, self.head_size)
            if key is not None:
                key = key.view(-1, self.num_kv_heads, self.head_size)
            if value is not None:
                value = value.view(-1, self.num_kv_heads, self.head_size)
            if self.use_direct_call:
                forward_context: ForwardContext = get_forward_context()
                attn_metadata = forward_context.attn_metadata
                if isinstance(attn_metadata, dict):
                    attn_metadata = attn_metadata[self.layer_name]
                self_kv_cache = self.kv_cache[forward_context.virtual_engine]
                self.impl.forward(
                    self, query, key, value, self_kv_cache, attn_metadata, output=output
                )
            else:
                torch.ops.vllm.unified_attention_with_output(
                    query, key, value, output, self.layer_name
                )
            return output.view(-1, hidden_size)
        else:
            if self.use_direct_call:
                forward_context = get_forward_context()
                attn_metadata = forward_context.attn_metadata
                if isinstance(attn_metadata, dict):
                    attn_metadata = attn_metadata[self.layer_name]
                self_kv_cache = self.kv_cache[forward_context.virtual_engine]
                return self.impl.forward(
                    self, query, key, value, self_kv_cache, attn_metadata
                )
            else:
                return torch.ops.vllm.unified_attention(
                    query, key, value, self.layer_name
                )

    def calc_kv_scales(self, query, key, value):
        self._q_scale.copy_(torch.abs(query).max() / self.q_range)
        self._k_scale.copy_(torch.abs(key).max() / self.k_range)
        self._v_scale.copy_(torch.abs(value).max() / self.v_range)
        self._q_scale_float = self._q_scale.item()
        self._k_scale_float = self._k_scale.item()
        self._v_scale_float = self._v_scale.item()
        # We only calculate the scales once
        self.calculate_kv_scales = False

    def extra_repr(self) -> str:
        s = f"head_size={self.impl.head_size}"  # type: ignore
        s += f", num_heads={self.impl.num_heads}"  # type: ignore
        s += f", num_kv_heads={self.impl.num_kv_heads}"  # type: ignore
        s += f", scale={self.impl.scale}"  # type: ignore
        s += f", backend={self.impl.__class__.__name__}"
        return s

    def process_weights_after_loading(self, act_dtype: torch.dtype):
        self.impl.process_weights_after_loading(act_dtype)

    def get_attn_backend(self) -> type[AttentionBackend]:
        return self.attn_backend

    def get_kv_cache_spec(self, vllm_config: VllmConfig) -> KVCacheSpec:
        # Block size may get updated after model loading, refresh it
        block_size = vllm_config.cache_config.block_size
        # Should not be called for enc-dec or encoder-only attention.
        assert self.attn_type == AttentionType.DECODER
        if self.sliding_window is not None:
            assert not vllm_config.model_config.use_mla, (
                "MLA is not supported for slidingwindow"
            )
            return SlidingWindowSpec(
                block_size=block_size,
                num_kv_heads=self.num_kv_heads,
                head_size=self.head_size,
                dtype=self.kv_cache_torch_dtype,
                sliding_window=self.sliding_window,
            )
        else:
            return FullAttentionSpec(
                block_size=block_size,
                num_kv_heads=self.num_kv_heads,
                head_size=self.head_size,
                dtype=self.kv_cache_torch_dtype,
            )


class MultiHeadAttention(nn.Module):
    """Multi-headed attention without any cache, used for ViT."""

    def __init__(
        self,
        num_heads: int,
        head_size: int,
        scale: float,
        num_kv_heads: int | None = None,
        # This has no effect, it is only here to make it easier to swap
        # between Attention and MultiHeadAttention
        prefix: str = "",
        multimodal_config: MultiModalConfig | None = None,
    ) -> None:
        super().__init__()
        self.num_heads = num_heads
        self.head_size = head_size
        self.scale = scale
        self.num_kv_heads = num_heads if num_kv_heads is None else num_kv_heads
        self.layer_name = prefix

        assert self.num_heads % self.num_kv_heads == 0, (
            f"num_heads ({self.num_heads}) is not "
            f"divisible by num_kv_heads ({self.num_kv_heads})"
        )
        self.num_queries_per_kv = self.num_heads // self.num_kv_heads

        # During model initialization, the default dtype is set as the model
        # weight and activation dtype.
        dtype = torch.get_default_dtype()

        # Determine the attention backend
        attn_backend_override = None
        if multimodal_config is not None:
            attn_backend_override = multimodal_config.mm_encoder_attn_backend
        backend = get_vit_attn_backend(
            head_size=head_size,
            dtype=dtype,
            attn_backend_override=attn_backend_override,
        )

        self.attn_backend = (
            backend
            if backend
            in {
                AttentionBackendEnum.TORCH_SDPA,
                AttentionBackendEnum.PALLAS,
                AttentionBackendEnum.ROCM_AITER_FA,
                AttentionBackendEnum.FLASH_ATTN,
            }
            else AttentionBackendEnum.TORCH_SDPA
        )

        self.attn_backend, self._flash_attn_varlen_func = (
            maybe_get_vit_flash_attn_backend(
                self.attn_backend,
                attn_backend_override=attn_backend_override,
            )
        )

        self.is_flash_attn_backend = self.attn_backend in {
            AttentionBackendEnum.FLASH_ATTN,
            AttentionBackendEnum.ROCM_AITER_FA,
        }

        logger.info_once(
            f"Using {self.attn_backend} for MultiHeadAttention in multimodal encoder."
        )

    def forward(
        self,
        query: torch.Tensor,
        key: torch.Tensor,
        value: torch.Tensor,
    ) -> torch.Tensor:
        """Input shape:
        (batch_size x seq_len x hidden_size) or
        (batch_size x seq_len x num_heads x head_size)
        """
        bsz, q_len = query.size()[:2]
        kv_len = key.size(1)

        query = query.view(bsz, q_len, self.num_heads, self.head_size)
        key = key.view(bsz, kv_len, self.num_kv_heads, self.head_size)
        value = value.view(bsz, kv_len, self.num_kv_heads, self.head_size)

        if (num_repeat := self.num_queries_per_kv) > 1:
            # Handle MQA and GQA
            key = torch.repeat_interleave(key, num_repeat, dim=2)
            value = torch.repeat_interleave(value, num_repeat, dim=2)

        if self.is_flash_attn_backend:
            assert self._flash_attn_varlen_func is not None
            cu_seqlens_q = torch.arange(
                0, (bsz + 1) * q_len, step=q_len, dtype=torch.int32, device=query.device
            )
            cu_seqlens_k = torch.arange(
                0, (bsz + 1) * kv_len, step=kv_len, dtype=torch.int32, device=key.device
            )

            out = self._flash_attn_varlen_func(
                query.flatten(0, 1),
                key.flatten(0, 1),
                value.flatten(0, 1),
                cu_seqlens_q=cu_seqlens_q,
                cu_seqlens_k=cu_seqlens_k,
                max_seqlen_q=q_len,
                max_seqlen_k=kv_len,
                softmax_scale=self.scale,
            )
        elif self.attn_backend == AttentionBackendEnum.TORCH_SDPA:
            query, key, value = (x.transpose(1, 2) for x in (query, key, value))
            out = F.scaled_dot_product_attention(query, key, value, scale=self.scale)
            out = out.transpose(1, 2)
        elif self.attn_backend == AttentionBackendEnum.PALLAS:
            query, key, value = (x.transpose(1, 2) for x in (query, key, value))
            from torch_xla.experimental.custom_kernel import flash_attention

            out = flash_attention(query, key, value, sm_scale=self.scale)
            out = out.transpose(1, 2)
        else:
            # ViT attention hasn't supported this backend yet
            raise NotImplementedError(
                f"ViT attention hasn't supported {self.attn_backend} backend yet."
            )

        return out.reshape(bsz, q_len, -1)


class MLAAttention(nn.Module, AttentionLayerBase):
    """Multi-Head Latent Attention layer.

    This class takes query, and compressed key/value tensors as input.
    The class does the following:

    1. Store the input key and value tensors in the KV cache.
    2. Perform (multi-head/multi-query/grouped-query) attention.
    3. Return the output tensor.
    """

    def __init__(
        self,
        num_heads: int,
        scale: float,
        qk_nope_head_dim: int,
        qk_rope_head_dim: int,
        v_head_dim: int,
        q_lora_rank: int | None,
        kv_lora_rank: int,
        kv_b_proj: ColumnParallelLinear,
        cache_config: CacheConfig | None = None,
        quant_config: QuantizationConfig | None = None,
        prefix: str = "",
        use_sparse: bool = False,
        indexer: object | None = None,
        **extra_impl_args,
    ):
        super().__init__()
        self.num_heads = num_heads
        self.scale = scale
        self.qk_nope_head_dim = qk_nope_head_dim
        self.qk_rope_head_dim = qk_rope_head_dim
        self.v_head_dim = v_head_dim
        self.q_lora_rank = q_lora_rank
        self.kv_lora_rank = kv_lora_rank
        self.head_size = kv_lora_rank + qk_rope_head_dim
        self.layer_name = prefix

        if cache_config is not None:
            kv_cache_dtype = cache_config.cache_dtype
            block_size = cache_config.block_size
            calculate_kv_scales = cache_config.calculate_kv_scales
        else:
            kv_cache_dtype = "auto"
            block_size = 16
            calculate_kv_scales = False

        # Initialize KV cache quantization attributes
        _init_kv_cache_quant(
            self, quant_config, prefix, kv_cache_dtype, calculate_kv_scales
        )

        dtype = torch.get_default_dtype()
        self.attn_backend = get_attn_backend(
            self.head_size,
            dtype,
            kv_cache_dtype,
            block_size,
            use_mla=True,
            use_sparse=use_sparse,
        )
        impl_cls = cast(type[MLAAttentionImpl], self.attn_backend.get_impl_cls())
        self.impl = impl_cls(
            num_heads=self.num_heads,
            head_size=self.head_size,
            scale=self.scale,
            num_kv_heads=1,
            alibi_slopes=None,
            sliding_window=None,
            kv_cache_dtype=self.kv_cache_dtype,
            logits_soft_cap=None,
            attn_type=AttentionType.DECODER,
            kv_sharing_target_layer_name=None,
            # MLA Args
            q_lora_rank=self.q_lora_rank,
            kv_lora_rank=self.kv_lora_rank,
            qk_nope_head_dim=self.qk_nope_head_dim,
            qk_rope_head_dim=self.qk_rope_head_dim,
            qk_head_dim=self.qk_nope_head_dim + self.qk_rope_head_dim,
            v_head_dim=self.v_head_dim,
            kv_b_proj=kv_b_proj,
            indexer=indexer,
            **extra_impl_args,
        )

        self.use_direct_call = not current_platform.opaque_attention_op()

        compilation_config = get_current_vllm_config().compilation_config
        if prefix in compilation_config.static_forward_context:
            raise ValueError(f"Duplicate layer name: {prefix}")
        compilation_config.static_forward_context[prefix] = self

        self.kv_cache = [
            torch.tensor([])
            for _ in range(
                get_current_vllm_config().parallel_config.pipeline_parallel_size
            )
        ]

        self.use_sparse = use_sparse

        # Initialize q/k/v range constants.
        self.q_range = torch.tensor(envs.Q_SCALE_CONSTANT, dtype=torch.float32)
        self.k_range = torch.tensor(envs.K_SCALE_CONSTANT, dtype=torch.float32)
        self.v_range = torch.tensor(envs.V_SCALE_CONSTANT, dtype=torch.float32)

    def forward(
        self,
        q: torch.Tensor,
        kv_c_normed: torch.Tensor,
        k_pe: torch.Tensor,
        output_shape: torch.Size | None = None,
    ) -> torch.Tensor:
        if self.calculate_kv_scales:
            torch.ops.vllm.maybe_calc_kv_scales(q, kv_c_normed, k_pe, self.layer_name)

        if self.use_direct_call:
            forward_context: ForwardContext = get_forward_context()
            attn_metadata = forward_context.attn_metadata
            if isinstance(attn_metadata, dict):
                attn_metadata = attn_metadata[self.layer_name]
            self_kv_cache = self.kv_cache[forward_context.virtual_engine]

            if self.attn_backend.accept_output_buffer:
                output = torch.empty(output_shape, dtype=q.dtype, device=q.device)
                self.impl.forward(
                    self,
                    q,
                    kv_c_normed,
                    k_pe,
                    self_kv_cache,
                    attn_metadata,
                    output=output,
                )
                return output
            else:
                return self.impl.forward(
                    self, q, kv_c_normed, k_pe, self_kv_cache, attn_metadata
                )
        else:
            if self.attn_backend.accept_output_buffer:
                output = torch.empty(output_shape, dtype=q.dtype, device=q.device)
                torch.ops.vllm.unified_mla_attention_with_output(
                    q,
                    kv_c_normed,
                    k_pe,
                    output,
                    self.layer_name,
                )
                return output
            else:
                return torch.ops.vllm.unified_mla_attention(
                    q,
                    kv_c_normed,
                    k_pe,
                    self.layer_name,
                )

    def process_weights_after_loading(self, act_dtype: torch.dtype):
        if hasattr(self.impl, "process_weights_after_loading"):
            self.impl.process_weights_after_loading(act_dtype)

    def calc_kv_scales(
        self, q: torch.Tensor, kv_c_normed: torch.Tensor, k_pe: torch.Tensor
    ) -> None:
        """Optional scale calculation for MLA inputs.

        Mirrors Attention.calc_kv_scales. Not all MLA backends require this
        """
        # Use safe defaults if ranges are not present
        q_range = getattr(self, "q_range", torch.tensor(1.0))
        k_range = getattr(self, "k_range", torch.tensor(1.0))
        v_range = getattr(self, "v_range", torch.tensor(1.0))

        self._q_scale.copy_(torch.abs(q).max() / q_range)
        # kv_c_normed is the compressed KV representation; use it for k/v
        kv_abs_max = torch.abs(kv_c_normed).max()
        self._k_scale.copy_(kv_abs_max / k_range)
        self._v_scale.copy_(kv_abs_max / v_range)
        self._q_scale_float = self._q_scale.item()
        self._k_scale_float = self._k_scale.item()
        self._v_scale_float = self._v_scale.item()
        self.calculate_kv_scales = False

    def get_attn_backend(self) -> type[AttentionBackend]:
        return self.attn_backend

    def get_kv_cache_spec(self, vllm_config: VllmConfig) -> KVCacheSpec:
        kv_cache_dtype = kv_cache_dtype_str_to_dtype(
            self.kv_cache_dtype, vllm_config.model_config
        )
        return MLAAttentionSpec(
            block_size=vllm_config.cache_config.block_size,
            num_kv_heads=1,
            head_size=self.head_size,
            dtype=kv_cache_dtype,
            cache_dtype_str=vllm_config.cache_config.cache_dtype,
        )


def maybe_calc_kv_scales(
    query: torch.Tensor,
    key: torch.Tensor,
    value: torch.Tensor,
    layer_name: str,
) -> None:
    forward_context: ForwardContext = get_forward_context()
    self = forward_context.no_compile_layers[layer_name]

    # Only calculate if the layer's calculate_kv_scales flag is True
    # This flag gets set to False after the first forward pass
    if not self.calculate_kv_scales:
        return

    self.calc_kv_scales(query, key, value)


def maybe_calc_kv_scales_fake(
    query: torch.Tensor,
    key: torch.Tensor,
    value: torch.Tensor,
    layer_name: str,
) -> None:
    return


direct_register_custom_op(
    op_name="maybe_calc_kv_scales",
    op_func=maybe_calc_kv_scales,
    mutates_args=["query", "key", "value"],
    fake_impl=maybe_calc_kv_scales_fake,
)


def get_attention_context(
    layer_name: str,
) -> tuple[dict | object | None, Attention | MLAAttention, torch.Tensor]:
    """Extract attention context for a given layer.

    This helper function extracts the attention metadata, attention layer
    instance, and KV cache tensor for a specific layer.

    Args:
        layer_name: The name/identifier of the attention layer.

    Returns:
        A tuple containing:
        - attn_metadata: Attention metadata for this specific layer, or None if
            no metadata available
        - attn_layer: The attention layer instance (Attention or MLAAttention)
        - kv_cache: The KV cache tensor for current virtual engine

        Note: attn_metadata may be None, but attn_layer and kv_cache are always
        extracted from the forward context.
    """
    forward_context: ForwardContext = get_forward_context()
    attn_metadata = forward_context.attn_metadata
    if isinstance(attn_metadata, dict):
        attn_metadata = attn_metadata[layer_name]
    attn_layer: Attention | MLAAttention = forward_context.no_compile_layers[layer_name]
    kv_cache = attn_layer.kv_cache[forward_context.virtual_engine]
    return attn_metadata, attn_layer, kv_cache


@maybe_transfer_kv_layer
def unified_attention(
    query: torch.Tensor,
    key: torch.Tensor,
    value: torch.Tensor,
    layer_name: str,
) -> torch.Tensor:
    attn_metadata, self, kv_cache = get_attention_context(layer_name)
    output = self.impl.forward(self, query, key, value, kv_cache, attn_metadata)

    return output


def unified_attention_fake(
    query: torch.Tensor,
    key: torch.Tensor,
    value: torch.Tensor,
    layer_name: str,
) -> torch.Tensor:
    return torch.empty_like(query).contiguous()


direct_register_custom_op(
    op_name="unified_attention",
    op_func=unified_attention,
    fake_impl=unified_attention_fake,
)


@maybe_transfer_kv_layer
def unified_attention_with_output(
    query: torch.Tensor,
    key: torch.Tensor,
    value: torch.Tensor,
    output: torch.Tensor,
    layer_name: str,
    output_scale: torch.Tensor | None = None,
    output_block_scale: torch.Tensor | None = None,
) -> None:
    attn_metadata, self, kv_cache = get_attention_context(layer_name)
    self.impl.forward(
        self,
        query,
        key,
        value,
        kv_cache,
        attn_metadata,
        output=output,
        output_scale=output_scale,
        output_block_scale=output_block_scale,
    )


def unified_attention_with_output_fake(
    query: torch.Tensor,
    key: torch.Tensor,
    value: torch.Tensor,
    output: torch.Tensor,
    layer_name: str,
    output_scale: torch.Tensor | None = None,
    output_block_scale: torch.Tensor | None = None,
) -> None:
    return


direct_register_custom_op(
    op_name="unified_attention_with_output",
    op_func=unified_attention_with_output,
    mutates_args=["output", "output_block_scale"],
    fake_impl=unified_attention_with_output_fake,
)


@maybe_transfer_kv_layer
def unified_mla_attention(
    q: torch.Tensor,
    kv_c_normed: torch.Tensor,
    k_pe: torch.Tensor,
    layer_name: str,
) -> torch.Tensor:
    attn_metadata, self, kv_cache = get_attention_context(layer_name)
    output = self.impl.forward(self, q, kv_c_normed, k_pe, kv_cache, attn_metadata)

    return output


def unified_mla_attention_fake(
    q: torch.Tensor,
    kv_c_normed: torch.Tensor,
    k_pe: torch.Tensor,
    layer_name: str,
) -> torch.Tensor:
    return torch.empty_like(q).contiguous()


direct_register_custom_op(
    op_name="unified_mla_attention",
    op_func=unified_mla_attention,
    mutates_args=[],
    fake_impl=unified_mla_attention_fake,
    dispatch_key=current_platform.dispatch_key,
)


@maybe_transfer_kv_layer
def unified_mla_attention_with_output(
    q: torch.Tensor,
    kv_c_normed: torch.Tensor,
    k_pe: torch.Tensor,
    output: torch.Tensor,
    layer_name: str,
    output_scale: torch.Tensor | None = None,
    output_block_scale: torch.Tensor | None = None,
) -> None:
    attn_metadata, self, kv_cache = get_attention_context(layer_name)
    self.impl.forward(
        self,
        q,
        kv_c_normed,
        k_pe,
        kv_cache,
        attn_metadata,
        output=output,
        output_scale=output_scale,
        output_block_scale=output_block_scale,
    )


def unified_mla_attention_with_output_fake(
    q: torch.Tensor,
    kv_c_normed: torch.Tensor,
    k_pe: torch.Tensor,
    output: torch.Tensor,
    layer_name: str,
    output_scale: torch.Tensor | None = None,
    output_block_scale: torch.Tensor | None = None,
) -> None:
    return


direct_register_custom_op(
    op_name="unified_mla_attention_with_output",
    op_func=unified_mla_attention_with_output,
    mutates_args=["output", "output_block_scale"],
    fake_impl=unified_mla_attention_with_output_fake,
    dispatch_key=current_platform.dispatch_key,
)<|MERGE_RESOLUTION|>--- conflicted
+++ resolved
@@ -17,7 +17,6 @@
 )
 from vllm.attention.backends.registry import AttentionBackendEnum
 from vllm.attention.selector import get_attn_backend
-from vllm.attention.utils.fa_utils import is_flash_attn_varlen_func_available
 from vllm.attention.utils.kv_sharing_utils import validate_kv_sharing_target
 from vllm.attention.utils.kv_transfer_utils import maybe_transfer_kv_layer
 from vllm.config import CacheConfig, get_current_vllm_config
@@ -89,17 +88,10 @@
         if attn_backend == AttentionBackendEnum.ROCM_AITER_FA:
             from aiter import flash_attn_varlen_func
         else:
-<<<<<<< HEAD
-            if use_upstream_fa:
-                from flash_attn import flash_attn_varlen_func
-            else:
-                if is_flash_attn_varlen_func_available():
-                    from vllm.attention.utils.fa_utils import flash_attn_varlen_func
-                else:
-                    flash_attn_varlen_func = None
-=======
-            from vllm.attention.utils.fa_utils import flash_attn_varlen_func
->>>>>>> ac188658
+            try:
+                from vllm.attention.utils.fa_utils import flash_attn_varlen_func
+            except ImportError:
+                flash_attn_varlen_func = None
     else:
         flash_attn_varlen_func = None
 
