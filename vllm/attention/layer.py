--- conflicted
+++ resolved
@@ -14,7 +14,6 @@
 from vllm.attention.selector import get_attn_backend
 from vllm.attention.utils.kv_sharing_utils import validate_kv_sharing_target
 from vllm.config import CacheConfig, get_current_vllm_config
-from vllm.config.multimodal import MultiModalConfig
 from vllm.config.vllm import VllmConfig
 from vllm.distributed.kv_transfer import (
     get_kv_transfer_group,
@@ -38,10 +37,8 @@
     kv_cache_dtype_str_to_dtype,
 )
 from vllm.v1.kv_cache_interface import (
-    FullAttentionSpec,
     KVCacheSpec,
     MLAAttentionSpec,
-    SlidingWindowSpec,
 )
 
 if current_platform.is_rocm():
@@ -52,97 +49,6 @@
 
 FP8_DTYPE = current_platform.fp8_dtype()
 logger = init_logger(__name__)
-<<<<<<< HEAD
-=======
-USE_XFORMERS_OPS = None
-
-
-def check_xformers_availability():
-    global USE_XFORMERS_OPS
-    if USE_XFORMERS_OPS is not None:
-        return USE_XFORMERS_OPS
-
-    if current_platform.is_cuda() and current_platform.has_device_capability(100):
-        # Xformers FA is not compatible with B200
-        USE_XFORMERS_OPS = False
-    else:
-        try:
-            from importlib.util import find_spec
-
-            find_spec("xformers.ops")
-            USE_XFORMERS_OPS = True
-        except ImportError:
-            USE_XFORMERS_OPS = False
-
-    # the warning only needs to be shown once
-    if not USE_XFORMERS_OPS:
-        logger.warning("Xformers is not available, falling back.")
-
-    return USE_XFORMERS_OPS
-
-
-def check_upstream_fa_availability(dtype: torch.dtype):
-    if (
-        dtype in (torch.float16, torch.bfloat16)
-        and current_platform.is_cuda()
-        and current_platform.has_device_capability(80)
-    ):
-        from transformers.utils import is_flash_attn_2_available
-
-        return is_flash_attn_2_available()
-    if current_platform.is_rocm():
-        from importlib.util import find_spec
-
-        return find_spec("flash_attn") is not None
-    return False
-
-
-def maybe_get_vit_flash_attn_backend(
-    attn_backend: _Backend,
-    use_upstream_fa: bool,
-    attn_backend_override: _Backend | None = None,
-) -> tuple[_Backend, Callable | None]:
-    if current_platform.is_rocm():
-        if envs.VLLM_ROCM_USE_AITER and envs.VLLM_ROCM_USE_AITER_MHA and on_gfx9():
-            attn_backend = _Backend.ROCM_AITER_FA
-
-        elif (
-            check_upstream_fa_availability(torch.get_default_dtype())
-            and on_gfx9()
-            and attn_backend_override is None
-        ):
-            attn_backend = _Backend.FLASH_ATTN
-            use_upstream_fa = True
-        else:
-            return _Backend.TORCH_SDPA, None
-
-    elif current_platform.is_cuda():
-        if attn_backend != _Backend.FLASH_ATTN and check_upstream_fa_availability(
-            torch.get_default_dtype()
-        ):
-            attn_backend = _Backend.FLASH_ATTN
-            use_upstream_fa = True
-    elif current_platform.is_xpu():
-        assert attn_backend == _Backend.FLASH_ATTN, (
-            "XPU platform only supports FLASH_ATTN as vision attention backend."
-        )
-        use_upstream_fa = False
-    else:
-        return _Backend.TORCH_SDPA, None
-
-    if attn_backend in {_Backend.FLASH_ATTN, _Backend.ROCM_AITER_FA}:
-        if attn_backend == _Backend.ROCM_AITER_FA:
-            from aiter import flash_attn_varlen_func
-        else:
-            if use_upstream_fa:
-                from flash_attn import flash_attn_varlen_func
-            else:
-                from vllm.attention.utils.fa_utils import flash_attn_varlen_func
-    else:
-        flash_attn_varlen_func = None
-
-    return attn_backend, flash_attn_varlen_func
->>>>>>> a98cc35c
 
 
 def _init_kv_cache_quant(
@@ -455,185 +361,7 @@
     def get_attn_backend(self) -> type[AttentionBackend]:
         return self.attn_backend
 
-    def get_kv_cache_spec(self, vllm_config: VllmConfig) -> KVCacheSpec:
-        # Block size may get updated after model loading, refresh it
-        block_size = vllm_config.cache_config.block_size
-        # Should not be called for enc-dec or encoder-only attention.
-        assert self.attn_type == AttentionType.DECODER
-        if self.sliding_window is not None:
-            assert not vllm_config.model_config.use_mla, (
-                "MLA is not supported for slidingwindow"
-            )
-            return SlidingWindowSpec(
-                block_size=block_size,
-                num_kv_heads=self.num_kv_heads,
-                head_size=self.head_size,
-                dtype=self.kv_cache_torch_dtype,
-                sliding_window=self.sliding_window,
-            )
-        else:
-            return FullAttentionSpec(
-                block_size=block_size,
-                num_kv_heads=self.num_kv_heads,
-                head_size=self.head_size,
-                dtype=self.kv_cache_torch_dtype,
-            )
-
-
-<<<<<<< HEAD
-=======
-class MultiHeadAttention(nn.Module):
-    """Multi-headed attention without any cache, used for ViT."""
-
-    def __init__(
-        self,
-        num_heads: int,
-        head_size: int,
-        scale: float,
-        num_kv_heads: int | None = None,
-        # This has no effect, it is only here to make it easier to swap
-        # between Attention and MultiHeadAttention
-        prefix: str = "",
-        multimodal_config: MultiModalConfig | None = None,
-    ) -> None:
-        super().__init__()
-        self.num_heads = num_heads
-        self.head_size = head_size
-        self.scale = scale
-        self.num_kv_heads = num_heads if num_kv_heads is None else num_kv_heads
-        self.layer_name = prefix
-
-        assert self.num_heads % self.num_kv_heads == 0, (
-            f"num_heads ({self.num_heads}) is not "
-            f"divisible by num_kv_heads ({self.num_kv_heads})"
-        )
-        self.num_queries_per_kv = self.num_heads // self.num_kv_heads
-
-        # During model initialization, the default dtype is set as the model
-        # weight and activation dtype.
-        dtype = torch.get_default_dtype()
-
-        # Determine the attention backend
-        attn_backend_override = None
-        if multimodal_config is not None:
-            attn_backend_override = multimodal_config.mm_encoder_attn_backend
-        backend = get_vit_attn_backend(
-            head_size=head_size,
-            dtype=dtype,
-            attn_backend_override=attn_backend_override,
-        )
-
-        # Some auto-selected backends can be upgraded
-        # to upstream flash attention if available.
-        # If vllm native fa is selected, we use it directly.
-        use_upstream_fa = False
-
-        self.attn_backend = (
-            backend
-            if backend
-            in {
-                _Backend.TORCH_SDPA,
-                _Backend.XFORMERS,
-                _Backend.PALLAS,
-                _Backend.ROCM_AITER_FA,
-                _Backend.FLASH_ATTN,
-            }
-            else _Backend.TORCH_SDPA
-        )
-
-        self.attn_backend, self._flash_attn_varlen_func = (
-            maybe_get_vit_flash_attn_backend(
-                self.attn_backend,
-                use_upstream_fa,
-                attn_backend_override=attn_backend_override,
-            )
-        )
-
-        if self.attn_backend == _Backend.XFORMERS and not check_xformers_availability():
-            self.attn_backend = _Backend.TORCH_SDPA
-
-        self.is_flash_attn_backend = self.attn_backend in {
-            _Backend.FLASH_ATTN,
-            _Backend.ROCM_AITER_FA,
-        }
-
-        # this condition is just to make sure that the
-        # use_upstream_fa in the log is correct
-        if current_platform.is_rocm() and self.attn_backend == _Backend.FLASH_ATTN:
-            use_upstream_fa = True
-
-        logger.info_once(
-            f"MultiHeadAttention attn_backend: {self.attn_backend}, "
-            f"use_upstream_fa: {use_upstream_fa}"
-        )
-
-    def forward(
-        self,
-        query: torch.Tensor,
-        key: torch.Tensor,
-        value: torch.Tensor,
-    ) -> torch.Tensor:
-        """Input shape:
-        (batch_size x seq_len x hidden_size) or
-        (batch_size x seq_len x num_heads x head_size)
-        """
-        bsz, q_len = query.size()[:2]
-        kv_len = key.size(1)
-
-        query = query.view(bsz, q_len, self.num_heads, self.head_size)
-        key = key.view(bsz, kv_len, self.num_kv_heads, self.head_size)
-        value = value.view(bsz, kv_len, self.num_kv_heads, self.head_size)
-
-        if (num_repeat := self.num_queries_per_kv) > 1:
-            # Handle MQA and GQA
-            key = torch.repeat_interleave(key, num_repeat, dim=2)
-            value = torch.repeat_interleave(value, num_repeat, dim=2)
-
-        if self.is_flash_attn_backend:
-            assert self._flash_attn_varlen_func is not None
-            cu_seqlens_q = torch.arange(
-                0, (bsz + 1) * q_len, step=q_len, dtype=torch.int32, device=query.device
-            )
-            cu_seqlens_k = torch.arange(
-                0, (bsz + 1) * kv_len, step=kv_len, dtype=torch.int32, device=key.device
-            )
-
-            out = self._flash_attn_varlen_func(
-                query.flatten(0, 1),
-                key.flatten(0, 1),
-                value.flatten(0, 1),
-                cu_seqlens_q=cu_seqlens_q,
-                cu_seqlens_k=cu_seqlens_k,
-                max_seqlen_q=q_len,
-                max_seqlen_k=kv_len,
-                softmax_scale=self.scale,
-            )
-        elif self.attn_backend == _Backend.XFORMERS:
-            from xformers import ops as xops
-
-            out = xops.memory_efficient_attention_forward(
-                query, key, value, scale=self.scale
-            )
-        elif self.attn_backend == _Backend.TORCH_SDPA:
-            query, key, value = (x.transpose(1, 2) for x in (query, key, value))
-            out = F.scaled_dot_product_attention(query, key, value, scale=self.scale)
-            out = out.transpose(1, 2)
-        elif self.attn_backend == _Backend.PALLAS:
-            query, key, value = (x.transpose(1, 2) for x in (query, key, value))
-            from torch_xla.experimental.custom_kernel import flash_attention
-
-            out = flash_attention(query, key, value, sm_scale=self.scale)
-            out = out.transpose(1, 2)
-        else:
-            # ViT attention hasn't supported this backend yet
-            raise NotImplementedError(
-                f"ViT attention hasn't supported {self.attn_backend} backend yet."
-            )
-
-        return out.reshape(bsz, q_len, -1)
-
-
->>>>>>> a98cc35c
+
 class MLAAttention(nn.Module, AttentionLayerBase):
     """Multi-Head Latent Attention layer.
 
