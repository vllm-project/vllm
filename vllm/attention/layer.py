# SPDX-License-Identifier: Apache-2.0
# SPDX-FileCopyrightText: Copyright contributors to the vLLM project
"""Attention layer."""
from typing import List, Optional

import torch
import torch.nn as nn
import torch.nn.functional as F

import vllm.envs as envs
from vllm.attention import AttentionType
from vllm.attention.backends.abstract import AttentionBackend
from vllm.attention.selector import backend_name_to_enum, get_attn_backend
from vllm.attention.utils.kv_sharing_utils import validate_kv_sharing_target
from vllm.config import CacheConfig, get_current_vllm_config
from vllm.distributed.kv_transfer import (get_kv_transfer_group,
                                          has_kv_transfer_group,
                                          is_v1_kv_transfer_group)
from vllm.forward_context import ForwardContext, get_forward_context
from vllm.logger import init_logger
from vllm.model_executor.layers.attention_layer_base import AttentionLayerBase
from vllm.model_executor.layers.linear import UnquantizedLinearMethod
from vllm.model_executor.layers.quantization.base_config import (
    QuantizationConfig)
from vllm.model_executor.layers.quantization.kv_cache import BaseKVCacheMethod
from vllm.platforms import _Backend, current_platform
from vllm.utils import direct_register_custom_op

logger = init_logger(__name__)
USE_XFORMERS_OPS = None

if current_platform.is_rocm():
    VLLM_ROCM_USE_AITER_TRITON_FUSED_ROPE_ZEROS_KV_CACHE = envs.VLLM_ROCM_USE_AITER and envs.VLLM_ROCM_USE_AITER_TRITON_FUSED_ROPE_ZEROS_KV_CACHE

def check_xformers_availability():
    global USE_XFORMERS_OPS
    if USE_XFORMERS_OPS is not None:
        return USE_XFORMERS_OPS

    if current_platform.is_cuda() and current_platform.has_device_capability(
            100):
        # Xformers FA is not compatible with B200
        USE_XFORMERS_OPS = False
    else:
        try:
            from importlib.util import find_spec

            find_spec("xformers.ops")
            USE_XFORMERS_OPS = True
        except ImportError:
            USE_XFORMERS_OPS = False

    # the warning only needs to be shown once
    if not USE_XFORMERS_OPS:
        logger.warning("Xformers is not available, falling back.")

    return USE_XFORMERS_OPS


class Attention(nn.Module, AttentionLayerBase):
    """Attention layer.

    This class takes query, key, and value tensors as input. The input tensors
    can either contain prompt tokens or generation tokens.
    The class does the following:

    1. Store the input key and value tensors in the KV cache.
    2. Perform (multi-head/multi-query/grouped-query) attention.
    3. Return the output tensor.
    """

    def __init__(
        self,
        num_heads: int,
        head_size: int,
        scale: float,
        num_kv_heads: Optional[int] = None,
        alibi_slopes: Optional[List[float]] = None,
        cache_config: Optional[CacheConfig] = None,
        quant_config: Optional[QuantizationConfig] = None,
        logits_soft_cap: Optional[float] = None,
        per_layer_sliding_window: Optional[int] = None,
        use_mla: bool = False,
        prefix: str = "",
        attn_type: str = AttentionType.DECODER,
        kv_sharing_target_layer_name: Optional[str] = None,
        attn_backend: Optional[type[AttentionBackend]] = None,
        **extra_impl_args,
    ) -> None:
        """
        The KV cache is stored inside this class and is accessed via
        `self.kv_cache`.
        """
        super().__init__()
        if per_layer_sliding_window is not None:
            # per-layer sliding window
            sliding_window = per_layer_sliding_window
        elif cache_config is not None:
            # model-level sliding window
            sliding_window = cache_config.sliding_window
        else:
            sliding_window = None

        if cache_config is not None:
            kv_cache_dtype = cache_config.cache_dtype
            block_size = cache_config.block_size
            is_attention_free = cache_config.is_attention_free
            calculate_kv_scales = cache_config.calculate_kv_scales
        else:
            kv_cache_dtype = "auto"
            block_size = 16
            is_attention_free = False
            calculate_kv_scales = False
        if num_kv_heads is None:
            num_kv_heads = num_heads
        assert num_heads % num_kv_heads == 0, \
            f"num_heads ({num_heads}) is not " \
            f"divisible by num_kv_heads ({num_kv_heads})"

        # The default k/v_scale is set to 1.0. This is ignored
        # when kv-cache is not fp8, and should be used with
        # kv-cache in fp8_e5m2. For kv-cache in fp8_e4m3, we
        # expect the pre-quantized k/v_scale to be loaded along
        # with the model weights.
        self.kv_cache_dtype = kv_cache_dtype
        self.calculate_kv_scales = calculate_kv_scales
        self._k_scale = torch.tensor(1.0, dtype=torch.float32)
        self._v_scale = torch.tensor(1.0, dtype=torch.float32)
        # FlashAttn doesn't support quantizing the kv-cache only
        # but requires q to be quantized as well.
        self._q_scale = torch.tensor(1.0, dtype=torch.float32)
        self._prob_scale = torch.tensor(1.0, dtype=torch.float32)
        self._out_scale = None

        # Keeping float32 version of _q_scale tensor for assertions
        # during graph capture. Otherwise asserts are triggeting HIP error
        self._q_scale_float = 1.0

        # We also keep q/k/v_scale on host (cpu) memory for attention
        # backends that require the scales to be on host instead of on device.
        # e.g. Flashinfer
        self._q_scale_float = 1.0
        self._k_scale_float = 1.0
        self._v_scale_float = 1.0

        # The output scale on host memory. This should be the input scale of
        # the quant op after this attention layer.
        self._o_scale_float: Optional[float] = None

        self.use_mla = use_mla
        self.num_heads = num_heads
        self.head_size = head_size
        self.num_kv_heads = num_kv_heads
        self.sliding_window = sliding_window
        self.has_sink = extra_impl_args.get("sinks") is not None

        quant_method = quant_config.get_quant_method(
            self, prefix=prefix) if quant_config else None
        if quant_method is not None and not isinstance(
                quant_method, UnquantizedLinearMethod):
            assert isinstance(quant_method, BaseKVCacheMethod)
            # TODO (mgoin): kv cache dtype should be specified in the FP8
            # checkpoint config and become the "auto" behavior
            if self.kv_cache_dtype == "fp8_e5m2":
                raise ValueError("fp8_e5m2 kv-cache is not supported with "
                                 "fp8 checkpoints.")
            # If quantization is enabled, we make "k_scale" and "v_scale"
            # parameters so that it can be loaded from the model checkpoint.
            # The k/v_scale will then be converted back to native float32
            # values after weight loading.
            self.quant_method = quant_method
            self.quant_method.create_weights(self)

        # During model initialization, the default dtype is set as the model
        # weight and activation dtype.
        dtype = torch.get_default_dtype()
        if attn_backend is None:
            self.attn_backend = get_attn_backend(head_size,
                                                 dtype,
                                                 kv_cache_dtype,
                                                 block_size,
                                                 is_attention_free,
                                                 use_mla=use_mla,
                                                 has_sink=self.has_sink)
        else:
            self.attn_backend = attn_backend

        impl_cls = self.attn_backend.get_impl_cls()
        self.impl = impl_cls(num_heads, head_size, scale, num_kv_heads,
                             alibi_slopes, sliding_window, kv_cache_dtype,
                             logits_soft_cap, attn_type,
                             kv_sharing_target_layer_name, **extra_impl_args)
        self.backend = backend_name_to_enum(self.attn_backend.get_name())
        self.dtype = dtype

        # For cuda-alike (CUDA and ROCM) and cpu platforms, we control how
        # torch.compile works by registering the attention as one giant
        # opaque custom op. For other platforms, we directly call them
        # and let torch.compile handle them.
        self.use_direct_call = not current_platform.opaque_attention_op()

        self.use_output = self.attn_backend.accept_output_buffer
        compilation_config = get_current_vllm_config().compilation_config
        if prefix in compilation_config.static_forward_context:
            raise ValueError(f"Duplicate layer name: {prefix}")
        compilation_config.static_forward_context[prefix] = self
        self.layer_name = prefix
        self.attn_type = attn_type

        if kv_sharing_target_layer_name is not None:
            validate_kv_sharing_target(
                prefix,
                kv_sharing_target_layer_name,
                compilation_config.static_forward_context,
            )
        self.kv_sharing_target_layer_name = kv_sharing_target_layer_name

        # use a placeholder kv cache tensor during init, which will be replaced
        # by bind_kv_cache
        # this variable will not be accessed if use_direct_call is True
        self.kv_cache = [
            torch.tensor([]) for _ in range(get_current_vllm_config(
            ).parallel_config.pipeline_parallel_size)
        ]

        self.q_range = torch.tensor(envs.Q_SCALE_CONSTANT, dtype=torch.float32)
        self.k_range = torch.tensor(envs.K_SCALE_CONSTANT, dtype=torch.float32)
        self.v_range = torch.tensor(envs.V_SCALE_CONSTANT, dtype=torch.float32)

    def forward(
        self,
        query: torch.Tensor,
        key: torch.Tensor,
        value: torch.Tensor,
        # For some alternate attention backends like MLA the attention output
        # shape does not match the query shape, so we optionally let the model
        # definition specify the output tensor shape.
        output_shape: Optional[torch.Size] = None,
        positions: torch.Tensor = None,
        cos_sin_cache: torch.Tensor = None,
        is_neox: bool = False,
    ) -> torch.Tensor:
        """
        The KV cache is stored inside this class and is accessed via
        `self.kv_cache`.

        Attention metadata (`attn_metadata`) is set using a context manager in
        the model runner's `execute_model` method. It is accessed via forward
        context using
        `vllm.forward_context.get_forward_context().attn_metadata`.
        """
        if self.calculate_kv_scales:
            attn_metadata = get_forward_context().attn_metadata
            if attn_metadata.enable_kv_scales_calculation:
                self.calc_kv_scales(query, key, value)
        if self.use_output:
            output_shape = (output_shape
                            if output_shape is not None else query.shape)
            if VLLM_ROCM_USE_AITER_TRITON_FUSED_ROPE_ZEROS_KV_CACHE:
                output = torch.empty(output_shape,
                                    dtype=query.dtype,
                                    device=query.device)
            else:
                output = torch.zeros(output_shape,
                                    dtype=query.dtype,
                                    device=query.device)

            hidden_size = output_shape[-1]
            # We skip reshaping query, key and value tensors for the MLA
            # backend since these tensors have different semantics and are
            # processed differently.
            if not self.use_mla:
                # Reshape the query, key, and value tensors.
                # NOTE(woosuk): We do this outside the custom op to minimize the
                # CPU overheads from the non-CUDA-graph regions.
                query = query.view(-1, self.num_heads, self.head_size)
                output = output.view(-1, self.num_heads, self.head_size)
                if key is not None:
                    key = key.view(-1, self.num_kv_heads, self.head_size)
                if value is not None:
                    value = value.view(-1, self.num_kv_heads, self.head_size)
            if self.use_direct_call:
                forward_context: ForwardContext = get_forward_context()
                attn_metadata = forward_context.attn_metadata
                if isinstance(attn_metadata, dict):
                    attn_metadata = attn_metadata[self.layer_name]
                self_kv_cache = self.kv_cache[forward_context.virtual_engine]
                self.impl.forward(self,
                                query,
                                key,
                                value,
                                self_kv_cache,
                                attn_metadata,
                                output=output)
            else:
                if VLLM_ROCM_USE_AITER_TRITON_FUSED_ROPE_ZEROS_KV_CACHE:
                    torch.ops.vllm.unified_attention_with_output(
                        query, key, value, output, self.layer_name, None, positions, cos_sin_cache, True)
                else:
                    torch.ops.vllm.unified_attention_with_output(
                        query, key, value, output, self.layer_name)
            return output.view(-1, hidden_size)
        else:
            if self.use_direct_call:
                forward_context = get_forward_context()
                attn_metadata = forward_context.attn_metadata
                if isinstance(attn_metadata, dict):
                    attn_metadata = attn_metadata[self.layer_name]
                self_kv_cache = self.kv_cache[forward_context.virtual_engine]
                return self.impl.forward(self, query, key, value,
                                         self_kv_cache, attn_metadata)
            else:
                return torch.ops.vllm.unified_attention(
                    query, key, value, self.layer_name)

    def calc_kv_scales(self, query, key, value):
        self._q_scale.copy_(torch.abs(query).max() / self.q_range)
        self._k_scale.copy_(torch.abs(key).max() / self.k_range)
        self._v_scale.copy_(torch.abs(value).max() / self.v_range)
        self._q_scale_float = self._q_scale.item()
        self._k_scale_float = self._k_scale.item()
        self._v_scale_float = self._v_scale.item()
        # We only calculate the scales once
        self.calculate_kv_scales = False

    def extra_repr(self) -> str:
        s = f"head_size={self.impl.head_size}"  # type: ignore
        s += f", num_heads={self.impl.num_heads}"  # type: ignore
        s += f", num_kv_heads={self.impl.num_kv_heads}"  # type: ignore
        s += f", scale={self.impl.scale}"  # type: ignore
        s += f", backend={self.impl.__class__.__name__}"
        return s

    def process_weights_after_loading(self, act_dtype: torch.dtype):
        if hasattr(self.impl, "process_weights_after_loading"):
            self.impl.process_weights_after_loading(act_dtype)

        # FlashInfer requires attention sinks to be float32
        if (self.backend == _Backend.FLASHINFER_VLLM_V1
                and hasattr(self.impl, 'sinks')):
            from vllm.v1.attention.backends.flashinfer import FlashInferImpl
            assert isinstance(self.impl, FlashInferImpl)
            if (self.impl.sinks is not None
                    and self.impl.sinks.dtype != torch.float32):
                self.impl.sinks = self.impl.sinks.to(torch.float32)

    def get_attn_backend(self) -> type[AttentionBackend]:
        return self.attn_backend


class MultiHeadAttention(nn.Module):
    """Multi-headed attention without any cache, used for ViT."""

    def __init__(
        self,
        num_heads: int,
        head_size: int,
        scale: float,
        num_kv_heads: Optional[int] = None,
    ):
        super().__init__()
        self.num_heads = num_heads
        self.head_size = head_size
        self.scale = scale
        self.num_kv_heads = num_heads if num_kv_heads is None else num_kv_heads

        assert self.num_heads % self.num_kv_heads == 0, \
            f"num_heads ({self.num_heads}) is not " \
            f"divisible by num_kv_heads ({self.num_kv_heads})"
        self.num_queries_per_kv = self.num_heads // self.num_kv_heads

        dtype = torch.get_default_dtype()
        attn_backend = get_attn_backend(head_size,
                                        dtype,
                                        kv_cache_dtype=None,
                                        block_size=16,
                                        is_attention_free=False)
        backend = backend_name_to_enum(attn_backend.get_name())
        if current_platform.is_rocm():
            # currently, only torch_sdpa is supported on rocm
            self.attn_backend = _Backend.TORCH_SDPA
        else:
            if backend in (_Backend.FLASH_ATTN, _Backend.FLASH_ATTN_VLLM_V1,
                           _Backend.FLEX_ATTENTION):
                backend = _Backend.XFORMERS

            self.attn_backend = backend if backend in {
                _Backend.TORCH_SDPA, _Backend.XFORMERS, _Backend.PALLAS_VLLM_V1
            } else _Backend.TORCH_SDPA

        if (self.attn_backend == _Backend.XFORMERS
                and not check_xformers_availability()):
            self.attn_backend = _Backend.TORCH_SDPA

    def forward(
        self,
        query: torch.Tensor,
        key: torch.Tensor,
        value: torch.Tensor,
    ) -> torch.Tensor:
        """Input shape: batch_size x seq_len x hidden_size"""
        # TODO(Isotr0py): Use existing backend implementations and support FA3
        bsz, q_len, _ = query.size()
        kv_len = key.size(1)

        query = query.view(bsz, q_len, self.num_heads, self.head_size)
        key = key.view(bsz, kv_len, self.num_kv_heads, self.head_size)
        value = value.view(bsz, kv_len, self.num_kv_heads, self.head_size)

        if (num_repeat := self.num_queries_per_kv) > 1:
            # Handle MQA and GQA
            key = torch.repeat_interleave(key, num_repeat, dim=2)
            value = torch.repeat_interleave(value, num_repeat, dim=2)

        if self.attn_backend == _Backend.XFORMERS:
            from xformers import ops as xops

            out = xops.memory_efficient_attention_forward(query,
                                                          key,
                                                          value,
                                                          scale=self.scale)
        elif self.attn_backend == _Backend.TORCH_SDPA:
            query, key, value = (x.transpose(1, 2)
                                 for x in (query, key, value))
            out = F.scaled_dot_product_attention(query,
                                                 key,
                                                 value,
                                                 scale=self.scale)
            out = out.transpose(1, 2)
        elif self.attn_backend == _Backend.PALLAS_VLLM_V1:
            query, key, value = (x.transpose(1, 2)
                                 for x in (query, key, value))
            from torch_xla.experimental.custom_kernel import flash_attention
            out = flash_attention(query, key, value, sm_scale=self.scale)
            out = out.transpose(1, 2)

        return out.reshape(bsz, q_len, -1)


def wait_for_kv_layer_from_connector(layer_name: str):
    if not has_kv_transfer_group() or not is_v1_kv_transfer_group():
        return

    connector = get_kv_transfer_group()

    forward_context: ForwardContext = get_forward_context()
    attn_metadata = forward_context.attn_metadata
    if attn_metadata is None:
        return
    assert isinstance(attn_metadata, dict)
    connector.wait_for_layer_load(layer_name)


def maybe_save_kv_layer_to_connector(
    layer_name: str,
    kv_cache_layer: List[torch.Tensor],
):
    if not has_kv_transfer_group() or not is_v1_kv_transfer_group():
        return

    connector = get_kv_transfer_group()

    forward_context: ForwardContext = get_forward_context()
    attn_metadata = forward_context.attn_metadata
    if attn_metadata is None:
        return
    assert isinstance(attn_metadata, dict)
    connector.save_kv_layer(layer_name, kv_cache_layer,
                            attn_metadata[layer_name])


def unified_attention(
    query: torch.Tensor,
    key: torch.Tensor,
    value: torch.Tensor,
    layer_name: str,
) -> torch.Tensor:
    wait_for_kv_layer_from_connector(layer_name)

    forward_context: ForwardContext = get_forward_context()
    attn_metadata = forward_context.attn_metadata
    if isinstance(attn_metadata, dict):
        attn_metadata = attn_metadata[layer_name]
    self = forward_context.no_compile_layers[layer_name]
    kv_cache = self.kv_cache[forward_context.virtual_engine]
    output = self.impl.forward(self, query, key, value, kv_cache,
                               attn_metadata)

    maybe_save_kv_layer_to_connector(layer_name, kv_cache)
    return output


def unified_attention_fake(
    query: torch.Tensor,
    key: torch.Tensor,
    value: torch.Tensor,
    layer_name: str,
) -> torch.Tensor:
    return torch.empty_like(query).contiguous()


direct_register_custom_op(
    op_name="unified_attention",
    op_func=unified_attention,
    mutates_args=[],
    fake_impl=unified_attention_fake,
    dispatch_key=current_platform.dispatch_key,
)


def unified_attention_with_output(
    query: torch.Tensor,
    key: torch.Tensor,
    value: torch.Tensor,
    output: torch.Tensor,
    layer_name: str,
    output_scale: Optional[torch.Tensor] = None,
<<<<<<< HEAD
    output_block_scale: Optional[torch.Tensor] = None,
=======
    positions:  Optional[torch.Tensor] = None,
    cos_sin_cache: Optional[torch.Tensor] = None,
    is_neox: bool = False,
>>>>>>> f83d4df9
) -> None:
    wait_for_kv_layer_from_connector(layer_name)
    forward_context: ForwardContext = get_forward_context()
    attn_metadata = forward_context.attn_metadata
    if isinstance(attn_metadata, dict):
        attn_metadata = attn_metadata[layer_name]
    self = forward_context.no_compile_layers[layer_name]
    kv_cache = self.kv_cache[forward_context.virtual_engine]
<<<<<<< HEAD
    self.impl.forward(self,
                      query,
                      key,
                      value,
                      kv_cache,
                      attn_metadata,
                      output=output,
                      output_scale=output_scale,
                      output_block_scale=output_block_scale)
=======

    if VLLM_ROCM_USE_AITER_TRITON_FUSED_ROPE_ZEROS_KV_CACHE:
        from vllm.v1.attention.backends.triton_attn import TritonAttentionImpl
        assert isinstance(self.impl, TritonAttentionImpl), f"Expect attention implementation = TritonAttentionImpl for VLLM_ROCM_USE_AITER_TRITON_FUSED_ROPE_ZEROS_KV_CACHE=1 but got {self.impl=}"
        assert self.impl.kv_sharing_target_layer_name is None, "kv_sharing_target_layer_name error"
        self.impl.forward(self,
                        query,
                        key,
                        value,
                        kv_cache,
                        attn_metadata,
                        output=output,
                        output_scale=output_scale,
                        positions=positions, cos_sin_cache=cos_sin_cache, is_neox=is_neox)
    else:
        self.impl.forward(self,
                        query,
                        key,
                        value,
                        kv_cache,
                        attn_metadata,
                        output=output,
                        output_scale=output_scale)
>>>>>>> f83d4df9

    maybe_save_kv_layer_to_connector(layer_name, kv_cache)


def unified_attention_with_output_fake(
    query: torch.Tensor,
    key: torch.Tensor,
    value: torch.Tensor,
    output: torch.Tensor,
    layer_name: str,
    output_scale: Optional[torch.Tensor] = None,
<<<<<<< HEAD
    output_block_scale: Optional[torch.Tensor] = None,
=======
    positions:  Optional[torch.Tensor] = None,
    cos_sin_cache: Optional[torch.Tensor] = None,
    is_neox: bool = False,
>>>>>>> f83d4df9
) -> None:
    return


direct_register_custom_op(
    op_name="unified_attention_with_output",
    op_func=unified_attention_with_output,
    mutates_args=["output", "output_block_scale"],
    fake_impl=unified_attention_with_output_fake,
    dispatch_key=current_platform.dispatch_key,
)<|MERGE_RESOLUTION|>--- conflicted
+++ resolved
@@ -515,13 +515,10 @@
     output: torch.Tensor,
     layer_name: str,
     output_scale: Optional[torch.Tensor] = None,
-<<<<<<< HEAD
-    output_block_scale: Optional[torch.Tensor] = None,
-=======
     positions:  Optional[torch.Tensor] = None,
     cos_sin_cache: Optional[torch.Tensor] = None,
     is_neox: bool = False,
->>>>>>> f83d4df9
+    output_block_scale: Optional[torch.Tensor] = None,
 ) -> None:
     wait_for_kv_layer_from_connector(layer_name)
     forward_context: ForwardContext = get_forward_context()
@@ -530,17 +527,6 @@
         attn_metadata = attn_metadata[layer_name]
     self = forward_context.no_compile_layers[layer_name]
     kv_cache = self.kv_cache[forward_context.virtual_engine]
-<<<<<<< HEAD
-    self.impl.forward(self,
-                      query,
-                      key,
-                      value,
-                      kv_cache,
-                      attn_metadata,
-                      output=output,
-                      output_scale=output_scale,
-                      output_block_scale=output_block_scale)
-=======
 
     if VLLM_ROCM_USE_AITER_TRITON_FUSED_ROPE_ZEROS_KV_CACHE:
         from vllm.v1.attention.backends.triton_attn import TritonAttentionImpl
@@ -563,8 +549,8 @@
                         kv_cache,
                         attn_metadata,
                         output=output,
-                        output_scale=output_scale)
->>>>>>> f83d4df9
+                        output_scale=output_scale,
+                        output_block_scale=output_block_scale)
 
     maybe_save_kv_layer_to_connector(layer_name, kv_cache)
 
@@ -576,13 +562,10 @@
     output: torch.Tensor,
     layer_name: str,
     output_scale: Optional[torch.Tensor] = None,
-<<<<<<< HEAD
-    output_block_scale: Optional[torch.Tensor] = None,
-=======
     positions:  Optional[torch.Tensor] = None,
     cos_sin_cache: Optional[torch.Tensor] = None,
     is_neox: bool = False,
->>>>>>> f83d4df9
+    output_block_scale: Optional[torch.Tensor] = None,
 ) -> None:
     return
 
