--- conflicted
+++ resolved
@@ -1,10 +1,20 @@
 # SPDX-License-Identifier: Apache-2.0
 # SPDX-FileCopyrightText: Copyright contributors to the vLLM project
 
-
-from vllm.entrypoints.openai.protocol import ChatCompletionRequest, ResponsesRequest
+from collections.abc import Sequence
+
+from transformers import PreTrainedTokenizerBase
+
+from vllm.entrypoints.openai.protocol import (
+    ChatCompletionRequest,
+    DeltaMessage,
+    ResponsesRequest,
+)
+from vllm.logger import init_logger
 from vllm.reasoning.abs_reasoning_parsers import ReasoningParserManager
 from vllm.reasoning.basic_parsers import BaseThinkingReasoningParser
+
+logger = init_logger(__name__)
 
 
 def find_subsequence(sublist, mainlist):
@@ -33,21 +43,31 @@
     output.
     """
 
-<<<<<<< HEAD
-    def __init__(self, tokenizer: PreTrainedTokenizerBase):
-        super().__init__(tokenizer)
-        self.think_start_token = "<think>"
-        self.think_end_token = "</think>"
+    @property
+    def start_token(self) -> str:
+        """The token that starts reasoning content."""
+        return "<think>"
+
+    @property
+    def end_token(self) -> str:
+        """The token that ends reasoning content."""
+        return "</think>"
+
+    def __init__(self, tokenizer: PreTrainedTokenizerBase, *args, **kwargs):
+        super().__init__(tokenizer, args, kwargs)
 
         if not self.model_tokenizer:
             raise ValueError(
                 "The model tokenizer must be passed to the ReasoningParser "
-                "constructor during construction.")
+                "constructor during construction."
+            )
 
         self.think_start_token_ids = self.model_tokenizer.encode(
-            self.think_start_token, add_special_tokens=False)
+            self.start_token, add_special_tokens=False
+        )
         self.think_end_token_ids = self.model_tokenizer.encode(
-            self.think_end_token, add_special_tokens=False)
+            self.end_token, add_special_tokens=False
+        )
 
         self.think_start_token_array = [
             self.model_tokenizer.decode([token_id])
@@ -72,13 +92,17 @@
     def delta_buffer(self, delta_text: str):
         # If the sequence of think_start or think_end tokens is not yet
         # complete, fill the buffer with the token and return "".
-        if (delta_text in self.think_start_token_array
-                or delta_text in self.think_end_token_array):
-            # If delta_text is the last token of think_start_token or
+        if (
+            delta_text in self.think_start_token_array
+            or delta_text in self.think_end_token_array
+        ):
+            # If delta_text is the last token of start_token or
             # thibk_end_token, empty the buffer and return
             # the buffered text + delta_text.
-            if (delta_text == self.think_start_token_array[-1]
-                    or delta_text == self.think_end_token_array[-1]):
+            if (
+                delta_text == self.think_start_token_array[-1]
+                or delta_text == self.think_end_token_array[-1]
+            ):
                 buffered_text = self.buffered_delta_text
                 self.buffered_delta_text = ""
                 return buffered_text + delta_text
@@ -103,23 +127,21 @@
         return self.model_tokenizer.decode(self.cached_outputs)
 
     def is_reasoning_end(self, input_ids: list[int], is_prompt: bool) -> bool:
-
         end_idx, _ = find_subsequence(self.think_end_token_ids, input_ids)
         if end_idx != -1:
             inputs = ""
             thinking_disabled = True
         else:
             inputs = self._get_decoded(input_ids, is_prompt)
-            thinking_disabled = self.think_end_token in inputs
+            thinking_disabled = self.end_token in inputs
 
         if is_prompt:
-            start_idx, _ = find_subsequence(self.think_start_token_ids,
-                                            input_ids)
+            start_idx, _ = find_subsequence(self.think_start_token_ids, input_ids)
             if start_idx != -1:
                 thinking_enabled = True
             else:
                 inputs = inputs or self._get_decoded(input_ids, is_prompt)
-                thinking_enabled = self.think_start_token in inputs
+                thinking_enabled = self.start_token in inputs
 
             if thinking_enabled:
                 return thinking_disabled
@@ -135,21 +157,21 @@
             return input_ids[end:]
         else:
             full_content = self.model_tokenizer.decode(input_ids)
-            parts = full_content.partition(self.think_end_token)
+            parts = full_content.partition(self.end_token)
             content = parts[2] if parts[2] else parts[0]
-            return self.model_tokenizer.encode(content,
-                                               add_special_tokens=False)
+            return self.model_tokenizer.encode(content, add_special_tokens=False)
 
     def _prompt_contains_start_token(self) -> bool:
         if not self.cached_prompt_tokens:
             return False
 
-        start_idx, _ = find_subsequence(self.think_start_token_ids,
-                                        self.cached_prompt_tokens)
+        start_idx, _ = find_subsequence(
+            self.think_start_token_ids, self.cached_prompt_tokens
+        )
         if start_idx != -1:
             return True
         inputs = self._get_decoded(self.cached_prompt_tokens, True)
-        return self.think_start_token in inputs
+        return self.start_token in inputs
 
     def extract_reasoning_content_streaming(
         self,
@@ -160,7 +182,7 @@
         current_token_ids: Sequence[int],
         delta_token_ids: Sequence[int],
         request: ChatCompletionRequest,
-    ) -> Union[DeltaMessage, None]:
+    ) -> DeltaMessage | None:
         """
         Extract reasoning content from a delta message.
         Handles streaming output where previous + delta = current.
@@ -173,29 +195,32 @@
         delta_text = self.delta_buffer(delta_text)
         # If the last characters of previous_text
         # match self.buffered_delta_text, remove only the matching part.
-        if (len(previous_text) >= len(self.buffered_delta_text)
-                and previous_text[-len(self.buffered_delta_text):]
-                == self.buffered_delta_text):
-            previous_text = previous_text[:-len(self.buffered_delta_text)]
+        if (
+            len(previous_text) >= len(self.buffered_delta_text)
+            and previous_text[-len(self.buffered_delta_text) :]
+            == self.buffered_delta_text
+        ):
+            previous_text = previous_text[: -len(self.buffered_delta_text)]
 
         # Skip single special tokens
         if len(delta_token_ids) == 1 and (
-            delta_token_ids[0] in self.think_start_token_ids or \
-                delta_token_ids[0] in self.think_end_token_ids
+            delta_token_ids[0] in self.think_start_token_ids
+            or delta_token_ids[0] in self.think_end_token_ids
         ):
             return None
 
-        if self.think_start_token in previous_text or \
-            self._prompt_contains_start_token():
-            if self.think_end_token in delta_text:
+        if self.start_token in previous_text or self._prompt_contains_start_token():
+            if self.end_token in delta_text:
                 # <think> in previous, </think> in delta,
                 # extract reasoning content
-                end_index = delta_text.find(self.think_end_token)
+                end_index = delta_text.find(self.end_token)
                 reasoning_content = delta_text[:end_index]
-                content = delta_text[end_index + len(self.think_end_token):]
-                return DeltaMessage(reasoning_content=reasoning_content,
-                                    content=content if content else None)
-            elif self.think_end_token in previous_text:
+                content = delta_text[end_index + len(self.end_token) :]
+                return DeltaMessage(
+                    reasoning_content=reasoning_content,
+                    content=content if content else None,
+                )
+            elif self.end_token in previous_text:
                 # <think> in previous, </think> in previous,
                 # reasoning content continues
                 return DeltaMessage(content=delta_text)
@@ -203,17 +228,19 @@
                 # <think> in previous, no </think> in previous or delta,
                 # reasoning content continues
                 return DeltaMessage(reasoning_content=delta_text)
-        elif self.think_start_token in delta_text:
-            if self.think_end_token in delta_text:
+        elif self.start_token in delta_text:
+            if self.end_token in delta_text:
                 # <think> in delta, </think> in delta, extract reasoning content
-                start_index = delta_text.find(self.think_start_token)
-                end_index = delta_text.find(self.think_end_token)
-                reasoning_content = delta_text[start_index +
-                                               len(self.think_start_token
-                                                   ):end_index]
-                content = delta_text[end_index + len(self.think_end_token):]
-                return DeltaMessage(reasoning_content=reasoning_content,
-                                    content=content if content else None)
+                start_index = delta_text.find(self.start_token)
+                end_index = delta_text.find(self.end_token)
+                reasoning_content = delta_text[
+                    start_index + len(self.start_token) : end_index
+                ]
+                content = delta_text[end_index + len(self.end_token) :]
+                return DeltaMessage(
+                    reasoning_content=reasoning_content,
+                    content=content if content else None,
+                )
             else:
                 # <think> in delta, no </think> in delta,
                 # reasoning content continues
@@ -223,24 +250,11 @@
             return DeltaMessage(content=delta_text)
 
     def extract_reasoning_content(
-            self, model_output: str, prompt_token_ids: list[int],
-            request: ChatCompletionRequest
-    ) -> tuple[Optional[str], Optional[str]]:
-=======
-    @property
-    def start_token(self) -> str:
-        """The token that starts reasoning content."""
-        return "<think>"
-
-    @property
-    def end_token(self) -> str:
-        """The token that ends reasoning content."""
-        return "</think>"
-
-    def extract_reasoning_content(
-        self, model_output: str, request: ChatCompletionRequest | ResponsesRequest
+        self,
+        model_output: str,
+        prompt_token_ids: list[int],
+        request: ChatCompletionRequest | ResponsesRequest,
     ) -> tuple[str | None, str | None]:
->>>>>>> 0d21b9b5
         """
         Extract reasoning content from the model output.
 
@@ -255,17 +269,10 @@
             tuple[Optional[str], Optional[str]]: reasoning content and content
         """
 
-<<<<<<< HEAD
         self.cached_prompt_tokens = prompt_token_ids
 
-        # Check if the model output contains the <think> and </think> tokens.
-        if ((self.think_start_token not in model_output
-             and not self._prompt_contains_start_token())
-                or self.think_end_token not in model_output):
-=======
         # Check if the model output contains both <think> and </think> tokens.
         if self.start_token not in model_output or self.end_token not in model_output:
->>>>>>> 0d21b9b5
             return None, model_output
 
         # Check if the <think> is present in the model output, remove it
