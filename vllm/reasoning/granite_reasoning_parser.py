# SPDX-License-Identifier: Apache-2.0
# SPDX-FileCopyrightText: Copyright contributors to the vLLM project

from collections.abc import Sequence

import regex as re
from transformers import PreTrainedTokenizerBase

from vllm.entrypoints.openai.protocol import ChatCompletionRequest, DeltaMessage
from vllm.logger import init_logger
from vllm.reasoning import ReasoningParser, ReasoningParserManager

logger = init_logger(__name__)


@ReasoningParserManager.register_module("granite")
class GraniteReasoningParser(ReasoningParser):
    """
    Reasoning parser for IBM Granite.

    IBM granite models currently use "Here is my thought process:"
    and "Here is my response:" to separate its thinking / response outputs.
    """

    def __init__(self, tokenizer: PreTrainedTokenizerBase, *args, **kwargs):
        super().__init__(tokenizer, *args, **kwargs)

        # NOTE: There have been some observed occurrences of quantized
        # instances of the current models using "Here's" instead of "Here is",
        # so to be safe, we match on both.
        self.think_start_expr = r"(?:Here's|Here is) my thought process:"
        self.response_start_expr = r"(?:Here's|Here is) my response:"

        self.reasoning_regex = re.compile(
            rf"{self.think_start_expr}(.*?){self.response_start_expr}(.*)", re.DOTALL
        )

        self.valid_think_starts = [
            "Here's my thought process:",
            "Here is my thought process:",
        ]
        self.valid_response_starts = ["Here's my response:", "Here is my response:"]

        # Substrings to match for sequence boundaries on raw text
        self.seq_boundary_end = ":"
        self.seq_boundary_start = "Here"

        # The longest any thinking / start of response message can be
        self.longest_think_start = max(
            len(think_start) for think_start in self.valid_think_starts
        )

    def extract_reasoning_content(
<<<<<<< HEAD
            self, model_output: str, prompt_token_ids: list[int],
            request: ChatCompletionRequest
    ) -> tuple[Optional[str], Optional[str]]:
=======
        self, model_output: str, request: ChatCompletionRequest
    ) -> tuple[str | None, str | None]:
>>>>>>> 0d21b9b5
        """Extract the reasoning content & content sections, respectively.
        If the sequence doesn't match what we expect, i.e., the model generates
        something else, all content is considered non-reasoning content.

        Args:
            model_output (str): Output of the model to be parsed.
            request (ChatCompletionRequest): Request being processed.

        Returns:
            tuple[Optional[str], Optional[str]]: Tuple pair containing the
            reasoning content and non-reasoning content.
        """
        re_match = self.reasoning_regex.findall(model_output)
        if not re_match:
            return None, model_output
        reasoning_content, response_content = re_match[0]
        if not response_content:
            return reasoning_content, None
        return reasoning_content, response_content

    def extract_reasoning_content_streaming(
        self,
        previous_text: str,
        current_text: str,
        delta_text: str,
        previous_token_ids: Sequence[int],
        current_token_ids: Sequence[int],
        delta_token_ids: Sequence[int],
<<<<<<< HEAD
        request: ChatCompletionRequest,
    ) -> Union[DeltaMessage, None]:
=======
    ) -> DeltaMessage | None:
>>>>>>> 0d21b9b5
        """Extract the reasoning content / content emitted by granite models;
        If the sequence doesn't match what we expect, i.e., the model generates
        something else, all content is considered non-reasoning content.

        NOTE: Granite models do not use a special token to start their reasoning
        and response sections; instead they have token sequences, e.g.,

                Here is my thought process: Foo Here is my response: Bar

        This increases the complexity of correctly handling streams, since we
        need to watch for specific sequences and correctly parse them without
        dropping content that is potentially overlapping & spanning multiple
        delta messages.

        Args:
            previous_text (str): Previous text outside of this delta message.
            current_text (str): Previous text + delta text.
            delta_text (str): Text to consider and parse content from.
            previous_token_ids (Sequence[int]): Token IDs of previous_text.
            current_token_ids (Sequence[int]): Token IDs of current_text.
            delta_token_ids (Sequence[int]): Token IDs of delta_text.

        Returns:
            Union[DeltaMessage, None]
                DeltaMessage with either reasoning content or content, or None.
        """
        reasoning_content, resp_seq_len, content = self._get_content_sections(
            current_text
        )
        # Either we haven't finished the start of the reasoning sequence,
        # or the model is generating something unexpected.
        if not reasoning_content:
            delta_message = self._get_delta_message_with_no_reasoning_bounds(
                current_text, delta_text
            )
        # We have a start of reasoning message, but have not yet finished
        # the start of response sequence.
        elif not content:
            delta_message = self._get_delta_message_with_no_response_bounds(
                current_text, reasoning_content, delta_text
            )
        # We've finished both the start of reasoning and start of response seq.
        else:
            # This should never happen since we matched on the response
            assert resp_seq_len is not None
            delta_message = self._get_delta_message_with_both_bounds(
                delta_text, reasoning_content, content, current_text, resp_seq_len
            )
        if not delta_message.content and not delta_message.reasoning_content:
            return None
        return delta_message

    #### Implementation details of stream parsing for granite models
    def _is_reasoning_start_substr(self, text: str) -> bool:
        """Check if a text matches one of the possible start reasoning seqs.

        Args:
            text (str): Text to check for leading substr.

        Returns:
            bool: True if any of the possible reasoning start seqs match.
        """
        return any(
            think_start.startswith(text) for think_start in self.valid_think_starts
        )

    def _is_response_start_substr(self, text: str) -> bool:
        """Check if a text matches one of the possible start response seqs.

        Args:
            text (str): Text to check for leading substr.

        Returns:
            bool: True if any of the possible response start seqs match.
        """
        return any(
            response_start.startswith(text)
            for response_start in self.valid_response_starts
        )

    def _get_delta_message_with_no_reasoning_bounds(
        self,
        current_text: str,
        delta_text: str,
    ) -> DeltaMessage:
        """Parse the delta message when the current text has not yet completed
        its start of reasoning sequence.

        Args:
            current_text (str): The full previous + delta text.
            delta_text (str): Text to consider and parse content from.

        Returns:
            DeltaMessage: Message containing the parsed content.
        """
        prev_longest_length = len(current_text) - len(delta_text)
        is_substr = self._is_reasoning_start_substr(current_text)
        was_substr = self._is_reasoning_start_substr(current_text[:prev_longest_length])

        # Check if we just generated something NOT in the special token seq;
        # if so, add everything that we previously skipped with this delta
        # message and append everything to content in the future.
        if was_substr and not is_substr:
            return DeltaMessage(
                reasoning_content=None,
                content=current_text,
            )
        if is_substr:
            # Might still be in the special token sequence; return nothing
            return DeltaMessage(reasoning_content=None, content=None)
        # Otherwise the sequence has already been broken and we already
        # corrected; just return the delta text as normal content.
        return DeltaMessage(reasoning_content=None, content=delta_text)

    def _get_delta_message_with_no_response_bounds(
        self,
        current_text: str,
        reasoning_content: str,
        delta_text: str,
    ) -> DeltaMessage:
        """Parse the delta message when the current text has both reasoning
        content with no (response) content. NOTE that we may have overlapping
        tokens with the start of reasoning / start of response sequences on
        either side of the delta text.

        Args:
            current_text (str): The full previous + delta text.
            reasoning_content (str): reasoning content from current_text.
            delta_text (str): Text to consider and parse content from.

        Returns:
            DeltaMessage: Message containing the parsed content.
        """
        # If we have no reasoning content or explicitly end with the start of
        # response sequence, we are in transition to the response; need to be
        # careful here, since the final token (:) will match the reasoning
        # content and fully parse it out; we should not pass the : back.
        ends_with_start_response_seq = any(
            current_text.endswith(response_start)
            for response_start in self.valid_response_starts
        )
        if reasoning_content is None or ends_with_start_response_seq:
            return DeltaMessage(reasoning_content=None, content=None)

        # Consider previous / current text only within context of the reasoning
        previous_text = reasoning_content[: -len(delta_text)]
        current_text = reasoning_content

        # We need to be careful about adding unfinished response sequences;
        # Find the place at which we MIGHT be starting a response sequence
        prev_idx = previous_text.rfind(self.seq_boundary_start)
        delta_idx = delta_text.rfind(self.seq_boundary_start)

        # Check the state of potential start of response substring matches.
        prev_was_substr = (
            self._is_response_start_substr(previous_text[prev_idx:])
            if prev_idx >= 0
            else False
        )
        delta_continues_substr = (
            self._is_response_start_substr(current_text[prev_idx:])
            if prev_idx >= 0
            else False
        )
        delta_new_substr = (
            self._is_response_start_substr(delta_text[delta_idx:])
            if delta_idx >= 0
            else False
        )

        # Delta only contains potential continued response sequence text.
        if delta_continues_substr:
            return DeltaMessage(reasoning_content=None, content=None)

        if not prev_was_substr:
            # Delta may be starting a new response seq but has other text too.
            if delta_new_substr:
                return DeltaMessage(
                    reasoning_content=delta_text[:delta_idx], content=None
                )
            # Normal case for most reasoning text (no potential special seqs).
            return DeltaMessage(reasoning_content=delta_text, content=None)
        # The substring that previously seemed to be a potential response
        # seq wasn't one; we need to add the content to the delta message,
        # and also slice off the potential response sequence
        elif delta_new_substr:
            reasoning_content = previous_text[prev_idx:] + delta_text[:delta_idx]
            return DeltaMessage(reasoning_content=reasoning_content, content=None)
        # No new substring yet, and we broke our old one; take the whole delta
        return DeltaMessage(
            reasoning_content=previous_text[prev_idx:] + delta_text,
            content=None,
        )

    def _get_delta_message_with_both_bounds(
        self,
        delta_text: str,
        reasoning_content: str,
        response_content: str,
        current_text: str,
        response_seq_len: int,
    ) -> DeltaMessage:
        """Parse the delta message when the current text has both reasoning
        content and normal (response) content.

        Args:
            delta_text: Text to consider and parse content from.
            reasoning_content: reasoning content from current_text.
            response_content: response content from current_text.
            current_text: The full previous + delta text.
            response_seq_len: Len of the complete response sequence used.

        Returns:
            DeltaMessage: Message containing the parsed content.
        """
        # Always have content; take length to the end
        delta_content = delta_text[-len(response_content) :]
        reasoning_end_idx = len(delta_text) - (len(response_content) + response_seq_len)

        if reasoning_end_idx < 0:
            delta_reasoning_content = None
        else:
            # Get the starting offset
            start_reasoning_content_idx = (
                len(reasoning_content) + response_seq_len + len(response_content) - 1
            )
            delta_offset = len(current_text) - len(delta_text)
            start_offset = start_reasoning_content_idx - delta_offset
            if start_offset < 0:
                start_offset = 0
            delta_reasoning_content = delta_text[start_offset:reasoning_end_idx]

        return DeltaMessage(
            reasoning_content=delta_reasoning_content,
            content=delta_content,
        )

    def _get_content_sections(
        self, current_text: str
    ) -> tuple[str | None, int | None, str | None]:
        """Parse the text to extract the reasoning content / content
        if we have them.

        Args:
            current_text (str): The full previous + delta text.

        Returns:
            tuple[Optional[str], Optional[int], Optional[str]]: Tuple of len 3
            containing the reasoning content, the length of the response seq
            (if there is one) and the non-reasoning content.
        """
        current_chunk_start = 0
        start_reasoning_content = None
        parsed_content = False
        delimiter_idxs = [
            idx
            for idx, char in enumerate(current_text)
            if char == self.seq_boundary_end
        ]

        for current_chunk_end in delimiter_idxs:
            current_chunk = current_text[current_chunk_start:current_chunk_end]
            # Check to see if the start of reasoning seq if complete
            if start_reasoning_content is None:
                for think_start in self.valid_think_starts:
                    if current_chunk == think_start[:-1]:
                        start_reasoning_content = current_chunk_end + 1
                        current_chunk_start = current_chunk_end + 1
                        break

            # Check to see if the start of response seq if complete
            elif not parsed_content:
                for response_start in self.valid_response_starts:
                    if current_chunk[-len(response_start) + 1 :] == response_start[:-1]:
                        # Mark end of reasoning and start response content
                        # after the start of response sequence.
                        end_reasoning_content = current_chunk_end - len(response_start)
                        reasoning_content = current_text[
                            start_reasoning_content:end_reasoning_content
                        ]
                        response_content = current_text[current_chunk_end + 1 :]
                        return reasoning_content, len(response_start), response_content

        if start_reasoning_content and not parsed_content:
            return current_text[start_reasoning_content:], None, None
        return None, None, None<|MERGE_RESOLUTION|>--- conflicted
+++ resolved
@@ -51,14 +51,11 @@
         )
 
     def extract_reasoning_content(
-<<<<<<< HEAD
-            self, model_output: str, prompt_token_ids: list[int],
-            request: ChatCompletionRequest
-    ) -> tuple[Optional[str], Optional[str]]:
-=======
-        self, model_output: str, request: ChatCompletionRequest
+        self,
+        model_output: str,
+        prompt_token_ids: list[int],
+        request: ChatCompletionRequest,
     ) -> tuple[str | None, str | None]:
->>>>>>> 0d21b9b5
         """Extract the reasoning content & content sections, respectively.
         If the sequence doesn't match what we expect, i.e., the model generates
         something else, all content is considered non-reasoning content.
@@ -87,12 +84,8 @@
         previous_token_ids: Sequence[int],
         current_token_ids: Sequence[int],
         delta_token_ids: Sequence[int],
-<<<<<<< HEAD
         request: ChatCompletionRequest,
-    ) -> Union[DeltaMessage, None]:
-=======
     ) -> DeltaMessage | None:
->>>>>>> 0d21b9b5
         """Extract the reasoning content / content emitted by granite models;
         If the sequence doesn't match what we expect, i.e., the model generates
         something else, all content is considered non-reasoning content.
