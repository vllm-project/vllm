--- conflicted
+++ resolved
@@ -49,12 +49,7 @@
         previous_token_ids: Sequence[int],
         current_token_ids: Sequence[int],
         delta_token_ids: Sequence[int],
-<<<<<<< HEAD
-        request: ChatCompletionRequest,
-    ) -> Union[DeltaMessage, None]:
-=======
     ) -> DeltaMessage | None:
->>>>>>> 0d21b9b5
         """
         Extract reasoning content from a delta message.
         Handles streaming output where previous + delta = current.
@@ -84,15 +79,11 @@
             return DeltaMessage(reasoning_content=delta_text)
 
     def extract_reasoning_content(
-<<<<<<< HEAD
-            self, model_output: str, prompt_token_ids: list[int],
-            request: ChatCompletionRequest
-    ) -> tuple[Optional[str], Optional[str]]:
-
-=======
-        self, model_output: str, request: ChatCompletionRequest
+        self,
+        model_output: str,
+        prompt_token_ids: list[int],
+        request: ChatCompletionRequest,
     ) -> tuple[str | None, str | None]:
->>>>>>> 0d21b9b5
         # Check if the model output contains the </think> token
         if self.think_end_token not in model_output:
             # If no </think> token, everything is reasoning content
