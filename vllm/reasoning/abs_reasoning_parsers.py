--- conflicted
+++ resolved
@@ -5,11 +5,7 @@
 from abc import abstractmethod
 from collections.abc import Callable, Sequence
 from functools import cached_property
-<<<<<<< HEAD
-from typing import TYPE_CHECKING, Any, Callable, Optional, Union
-=======
-from typing import TYPE_CHECKING, Any
->>>>>>> 98f30b8c
+from typing import TYPE_CHECKING, Any, Optional
 
 from vllm.entrypoints.tool_server import ToolServer
 from vllm.logger import init_logger
