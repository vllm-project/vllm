# SPDX-License-Identifier: Apache-2.0
# SPDX-FileCopyrightText: Copyright contributors to the vLLM project

from collections.abc import Sequence

from vllm.entrypoints.openai.protocol import DeltaMessage
from vllm.reasoning.abs_reasoning_parsers import ReasoningParserManager
from vllm.reasoning.basic_parsers import BaseThinkingReasoningParser


@ReasoningParserManager.register_module("deepseek_r1")
class DeepSeekR1ReasoningParser(BaseThinkingReasoningParser):
    """
    Reasoning parser for DeepSeek R1 model.

    The DeepSeek R1 model uses <think>...</think> tokens to denote reasoning
    text. This parser extracts the reasoning content from the model output.
    """

    @property
    def start_token(self) -> str:
        """The token that starts reasoning content."""
        return "<think>"

<<<<<<< HEAD
        if not self.model_tokenizer:
            raise ValueError(
                "The model tokenizer must be passed to the ReasoningParser "
                "constructor during construction.")

        self.start_token_id = self.vocab.get(self.start_token)
        self.end_token_id = self.vocab.get(self.end_token)
        if self.start_token_id is None or self.end_token_id is None:
            raise RuntimeError(
                "DeepSeek R1 reasoning parser could not locate think start/end "
                "tokens in the tokenizer!")

    def is_reasoning_end(self, input_ids: list[int], is_prompt: bool) -> bool:
        return self.end_token_id in input_ids

    def extract_content_ids(self, input_ids: list[int]) -> list[int]:
        """
        Extract the content after the end tokens
        """
        if self.end_token_id not in input_ids[:-1]:
            return []
        else:
            return input_ids[input_ids.index(self.end_token_id) + 1:]
=======
    @property
    def end_token(self) -> str:
        """The token that ends reasoning content."""
        return "</think>"
>>>>>>> 0d21b9b5

    def extract_reasoning_content_streaming(
        self,
        previous_text: str,
        current_text: str,
        delta_text: str,
        previous_token_ids: Sequence[int],
        current_token_ids: Sequence[int],
        delta_token_ids: Sequence[int],
<<<<<<< HEAD
        request: ChatCompletionRequest,
    ) -> Union[DeltaMessage, None]:
        """
        Extract reasoning content from a delta message.
        Handles streaming output where previous + delta = current.
        Uses token IDs for faster processing.
        For text <think>abc</think>xyz:
        - 'abc' goes to reasoning_content
        - 'xyz' goes to content
        """
        # Skip single special tokens
        if len(delta_token_ids) == 1 and (delta_token_ids[0] in [
                self.start_token_id, self.end_token_id
        ]):
            return None

        # Check if <think> is present in previous or delta.
        # Keep compatibility with models that don't generate <think> tokens.
        if self.start_token_id in previous_token_ids:
=======
    ) -> DeltaMessage | None:
        ret = super().extract_reasoning_content_streaming(
            previous_text,
            current_text,
            delta_text,
            previous_token_ids,
            current_token_ids,
            delta_token_ids,
        )
        if (
            ret is not None
            and self.start_token_id not in previous_token_ids
            and self.start_token_id not in delta_token_ids
        ):
>>>>>>> 0d21b9b5
            if self.end_token_id in delta_token_ids:
                # end token in delta with more tokens,
                # extract reasoning content and content
                end_index = delta_text.find(self.end_token)
                reasoning_content = delta_text[:end_index]
                content = delta_text[end_index + len(self.end_token) :]
                return DeltaMessage(
                    reasoning_content=reasoning_content,
                    content=content if content else None,
                )
            elif self.end_token_id in previous_token_ids:
                # end token in previous, thinking content ends
                return DeltaMessage(content=delta_text)
            else:
                # no end token in previous or delta, reasoning content continues
                return DeltaMessage(reasoning_content=delta_text)

<<<<<<< HEAD
    def extract_reasoning_content(
            self, model_output: str, prompt_token_ids: list[int],
            request: ChatCompletionRequest
    ) -> tuple[Optional[str], Optional[str]]:
        """
        Extract reasoning content from the model output.

        For text <think>abc</think>xyz:
        - 'abc' goes to reasoning_content
        - 'xyz' goes to content

        Returns:
            tuple[Optional[str], Optional[str]]: reasoning content and content
        """

        # Check if the start token is present in the model output, remove it
        # if it is present.
        model_output_parts = model_output.partition(self.start_token)
        model_output = model_output_parts[2] if model_output_parts[
            1] else model_output_parts[0]

        # DeepSeek R1 doesn't generate <think> now.
        # Thus we assume the reasoning content is always at the start.
        # Ref https://huggingface.co/deepseek-ai/DeepSeek-R1/commit/8a58a132790c9935686eb97f042afa8013451c9f
        if self.end_token not in model_output:
            return model_output, None
        else:
            reasoning_content, _, content = model_output.partition(
                self.end_token)
            # If the end token is not found, return the model output as is.
            # It should not happen since we already checked for the presence
            # of the end token.
            # If generation stops right after end-of-think, return null content
            final_content = content or None
            return reasoning_content, final_content
=======
        return ret
>>>>>>> 0d21b9b5
<|MERGE_RESOLUTION|>--- conflicted
+++ resolved
@@ -3,7 +3,7 @@
 
 from collections.abc import Sequence
 
-from vllm.entrypoints.openai.protocol import DeltaMessage
+from vllm.entrypoints.openai.protocol import ChatCompletionRequest, DeltaMessage
 from vllm.reasoning.abs_reasoning_parsers import ReasoningParserManager
 from vllm.reasoning.basic_parsers import BaseThinkingReasoningParser
 
@@ -22,36 +22,10 @@
         """The token that starts reasoning content."""
         return "<think>"
 
-<<<<<<< HEAD
-        if not self.model_tokenizer:
-            raise ValueError(
-                "The model tokenizer must be passed to the ReasoningParser "
-                "constructor during construction.")
-
-        self.start_token_id = self.vocab.get(self.start_token)
-        self.end_token_id = self.vocab.get(self.end_token)
-        if self.start_token_id is None or self.end_token_id is None:
-            raise RuntimeError(
-                "DeepSeek R1 reasoning parser could not locate think start/end "
-                "tokens in the tokenizer!")
-
-    def is_reasoning_end(self, input_ids: list[int], is_prompt: bool) -> bool:
-        return self.end_token_id in input_ids
-
-    def extract_content_ids(self, input_ids: list[int]) -> list[int]:
-        """
-        Extract the content after the end tokens
-        """
-        if self.end_token_id not in input_ids[:-1]:
-            return []
-        else:
-            return input_ids[input_ids.index(self.end_token_id) + 1:]
-=======
     @property
     def end_token(self) -> str:
         """The token that ends reasoning content."""
         return "</think>"
->>>>>>> 0d21b9b5
 
     def extract_reasoning_content_streaming(
         self,
@@ -61,27 +35,7 @@
         previous_token_ids: Sequence[int],
         current_token_ids: Sequence[int],
         delta_token_ids: Sequence[int],
-<<<<<<< HEAD
         request: ChatCompletionRequest,
-    ) -> Union[DeltaMessage, None]:
-        """
-        Extract reasoning content from a delta message.
-        Handles streaming output where previous + delta = current.
-        Uses token IDs for faster processing.
-        For text <think>abc</think>xyz:
-        - 'abc' goes to reasoning_content
-        - 'xyz' goes to content
-        """
-        # Skip single special tokens
-        if len(delta_token_ids) == 1 and (delta_token_ids[0] in [
-                self.start_token_id, self.end_token_id
-        ]):
-            return None
-
-        # Check if <think> is present in previous or delta.
-        # Keep compatibility with models that don't generate <think> tokens.
-        if self.start_token_id in previous_token_ids:
-=======
     ) -> DeltaMessage | None:
         ret = super().extract_reasoning_content_streaming(
             previous_text,
@@ -96,7 +50,6 @@
             and self.start_token_id not in previous_token_ids
             and self.start_token_id not in delta_token_ids
         ):
->>>>>>> 0d21b9b5
             if self.end_token_id in delta_token_ids:
                 # end token in delta with more tokens,
                 # extract reasoning content and content
@@ -114,42 +67,4 @@
                 # no end token in previous or delta, reasoning content continues
                 return DeltaMessage(reasoning_content=delta_text)
 
-<<<<<<< HEAD
-    def extract_reasoning_content(
-            self, model_output: str, prompt_token_ids: list[int],
-            request: ChatCompletionRequest
-    ) -> tuple[Optional[str], Optional[str]]:
-        """
-        Extract reasoning content from the model output.
-
-        For text <think>abc</think>xyz:
-        - 'abc' goes to reasoning_content
-        - 'xyz' goes to content
-
-        Returns:
-            tuple[Optional[str], Optional[str]]: reasoning content and content
-        """
-
-        # Check if the start token is present in the model output, remove it
-        # if it is present.
-        model_output_parts = model_output.partition(self.start_token)
-        model_output = model_output_parts[2] if model_output_parts[
-            1] else model_output_parts[0]
-
-        # DeepSeek R1 doesn't generate <think> now.
-        # Thus we assume the reasoning content is always at the start.
-        # Ref https://huggingface.co/deepseek-ai/DeepSeek-R1/commit/8a58a132790c9935686eb97f042afa8013451c9f
-        if self.end_token not in model_output:
-            return model_output, None
-        else:
-            reasoning_content, _, content = model_output.partition(
-                self.end_token)
-            # If the end token is not found, return the model output as is.
-            # It should not happen since we already checked for the presence
-            # of the end token.
-            # If generation stops right after end-of-think, return null content
-            final_content = content or None
-            return reasoning_content, final_content
-=======
-        return ret
->>>>>>> 0d21b9b5
+        return ret