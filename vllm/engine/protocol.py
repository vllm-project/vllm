# SPDX-License-Identifier: Apache-2.0
# SPDX-FileCopyrightText: Copyright contributors to the vLLM project

import asyncio
from abc import ABC, abstractmethod
from typing import Any, AsyncGenerator, Iterable, Mapping, Optional, Union

from vllm.beam_search import BeamSearchSequence, create_sort_beams_key_function
from vllm.config import DecodingConfig, ModelConfig, VllmConfig
from vllm.core.scheduler import SchedulerOutputs
from vllm.inputs.data import PromptType, TokensPrompt
from vllm.inputs.parse import is_explicit_encoder_decoder_prompt
from vllm.inputs.preprocess import InputPreprocessor
from vllm.logger import init_logger
from vllm.lora.request import LoRARequest
from vllm.model_executor.layers.sampler import SamplerOutput
from vllm.outputs import CompletionOutput, PoolingRequestOutput, RequestOutput
from vllm.plugins.io_processors.interface import IOProcessor
from vllm.pooling_params import PoolingParams
from vllm.sampling_params import BeamSearchParams, SamplingParams
from vllm.transformers_utils.tokenizer import AnyTokenizer
from vllm.utils import Device, collect_from_async_generator, random_uuid

logger = init_logger(__name__)


class EngineClient(ABC):
    """Protocol class for Clients to Engine"""

    @property
    @abstractmethod
    def is_running(self) -> bool:
        ...

    @property
    @abstractmethod
    def is_stopped(self) -> bool:
        ...

    @property
    @abstractmethod
    def errored(self) -> bool:
        ...

    @property
    @abstractmethod
    def dead_error(self) -> BaseException:
        ...

    @abstractmethod
    def generate(
        self,
        prompt: PromptType,
        sampling_params: SamplingParams,
        request_id: str,
        lora_request: Optional[LoRARequest] = None,
        trace_headers: Optional[Mapping[str, str]] = None,
        priority: int = 0,
    ) -> AsyncGenerator[RequestOutput, None]:
        """Generate outputs for a request."""
        ...

    async def beam_search(
        self,
        prompt: PromptType,
        request_id: str,
        params: BeamSearchParams,
        lora_request: Optional[LoRARequest] = None,
    ) -> AsyncGenerator[RequestOutput, None]:

        beam_width = params.beam_width
        max_tokens = params.max_tokens
        ignore_eos = params.ignore_eos
        temperature = params.temperature
        length_penalty = params.length_penalty
        include_stop_str_in_output = params.include_stop_str_in_output

        preprocessor = await self.get_input_preprocessor()
<<<<<<< HEAD
        tokenizer = preprocessor.get_tokenizer()
=======
        tokenizer_group = preprocessor.get_tokenizer_group()
        tokenizer = await tokenizer_group.get_lora_tokenizer_async()
        eos_token_id = tokenizer.eos_token_id
>>>>>>> 90f3f7d7

        if is_explicit_encoder_decoder_prompt(prompt):
            raise NotImplementedError
        else:
            processed_inputs = preprocessor._prompt_to_llm_inputs(prompt)

        if processed_inputs["type"] == "embeds":
            raise NotImplementedError

        # This is a workaround to fix multimodal beam search; this is a
        # bandaid fix for 2 small problems:
        # 1. Multi_modal_data on the processed_inputs currently resolves to
        #    `None`.
        # 2. preprocessing above expands the multimodal placeholders. However,
        #    this happens again in generation, so the double expansion causes
        #    a mismatch.
        # TODO - would be ideal to handle this more gracefully.
        prompt_token_ids = prompt.get("prompt_token_ids")
        multi_modal_data = prompt.get("multi_modal_data")

        prompt_text = processed_inputs.get("prompt")
        mm_processor_kwargs = processed_inputs.get("mm_processor_kwargs")

        tokenized_length = len(prompt_token_ids)

        sort_beams_key = create_sort_beams_key_function(
            eos_token_id, length_penalty)

        beam_search_params = SamplingParams(
            logprobs=2 * beam_width,
            max_tokens=1,
            temperature=temperature,
        )
        all_beams = [
            BeamSearchSequence(tokens=prompt_token_ids,
                               cum_logprob=0,
                               logprobs=[],
                               multi_modal_data=multi_modal_data,
                               mm_processor_kwargs=mm_processor_kwargs,
                               lora_request=lora_request)
        ]
        completed = []

        for _ in range(max_tokens):
            prompts_batch, lora_req_batch = zip(*[(
                TokensPrompt(prompt_token_ids=beam.tokens,
                             multi_modal_data=beam.multi_modal_data,
                             mm_processor_kwargs=beam.mm_processor_kwargs),
                beam.lora_request,
            ) for beam in all_beams])

            tasks = []

            request_id = f"beam_search-{random_uuid()}"
            for i, (individual_prompt,
                    lora_req) in enumerate(zip(prompts_batch, lora_req_batch)):
                request_id_item = f"{request_id}-{i}"
                task = asyncio.create_task(
                    collect_from_async_generator(
                        self.generate(individual_prompt,
                                      beam_search_params,
                                      request_id_item,
                                      lora_request=lora_req)))
                tasks.append(task)

            output = await asyncio.gather(*tasks)

            output = [x[0] for x in output]

            new_beams = []
            for i, current_beam in enumerate(all_beams):
                result = output[i]

                if result.outputs[0].logprobs is not None:
                    logprobs = result.outputs[0].logprobs[0]
                    for token_id, logprob_obj in logprobs.items():
                        if token_id == eos_token_id and \
                            not ignore_eos:
                            completed.append(
                                BeamSearchSequence(
                                    tokens=current_beam.tokens +
                                    [token_id] if include_stop_str_in_output
                                    else current_beam.tokens,
                                    logprobs=current_beam.logprobs +
                                    [logprobs],
                                    cum_logprob=current_beam.cum_logprob +
                                    logprob_obj.logprob,
                                    finish_reason="stop",
                                    stop_reason=eos_token_id))
                        else:
                            new_beams.append(
                                BeamSearchSequence(
                                    tokens=current_beam.tokens + [token_id],
                                    logprobs=current_beam.logprobs +
                                    [logprobs],
                                    lora_request=current_beam.lora_request,
                                    cum_logprob=current_beam.cum_logprob +
                                    logprob_obj.logprob,
                                    multi_modal_data=current_beam.
                                    multi_modal_data,
                                    mm_processor_kwargs=current_beam.
                                    mm_processor_kwargs))

            sorted_beams = sorted(new_beams, key=sort_beams_key, reverse=True)
            all_beams = sorted_beams[:beam_width]

        completed.extend(all_beams)
        sorted_completed = sorted(completed, key=sort_beams_key, reverse=True)
        best_beams = sorted_completed[:beam_width]

        for beam in best_beams:
            if (beam.tokens[-1] == eos_token_id and not ignore_eos):
                # Skip the eos token in the text.
                tokens = beam.tokens[tokenized_length:-1]
            else:
                tokens = beam.tokens[tokenized_length:]
            beam.text = tokenizer.decode(tokens)

        yield RequestOutput(
            request_id=request_id,
            prompt=prompt_text,
            outputs=[
                CompletionOutput(text=beam.text,
                                 cumulative_logprob=beam.cum_logprob,
                                 token_ids=beam.tokens[tokenized_length:],
                                 index=i,
                                 logprobs=beam.logprobs,
                                 finish_reason=beam.finish_reason if
                                 beam.finish_reason is not None else "length",
                                 stop_reason=beam.stop_reason)
                for (i, beam) in enumerate(best_beams)
            ],
            finished=True,
            prompt_token_ids=prompt_token_ids,
            prompt_logprobs=None)

    @abstractmethod
    def encode(
        self,
        prompt: PromptType,
        pooling_params: PoolingParams,
        request_id: str,
        lora_request: Optional[LoRARequest] = None,
        trace_headers: Optional[Mapping[str, str]] = None,
        priority: int = 0,
        tokenization_kwargs: Optional[dict[str, Any]] = None,
    ) -> AsyncGenerator[PoolingRequestOutput, None]:
        """Generate outputs for a request from a pooling model."""
        ...

    @abstractmethod
    async def abort(self, request_id: Union[str, Iterable[str]]) -> None:
        """Abort a request.

        Args:
            request_id: The unique id of the request,
                        or an iterable of such ids.
        """
        ...

    @abstractmethod
    async def get_vllm_config(self) -> VllmConfig:
        """Get the vllm configuration of the vLLM engine."""
        ...

    @abstractmethod
    async def get_model_config(self) -> ModelConfig:
        """Get the model configuration of the vLLM engine."""
        ...

    @abstractmethod
    async def get_decoding_config(self) -> DecodingConfig:
        """Get the decoding configuration of the vLLM engine."""
        ...

    @abstractmethod
    async def get_input_preprocessor(self) -> InputPreprocessor:
        """Get the input processor of the vLLM engine."""
        ...

    @abstractmethod
    async def get_tokenizer(self) -> AnyTokenizer:
        """Get the tokenizer"""
        ...

    async def get_io_processor(self) -> IOProcessor:
        raise NotImplementedError

    @abstractmethod
    async def is_tracing_enabled(self) -> bool:
        ...

    @abstractmethod
    async def do_log_stats(
        self,
        scheduler_outputs: Optional[SchedulerOutputs] = None,
        model_output: Optional[list[SamplerOutput]] = None,
    ) -> None:
        ...

    @abstractmethod
    async def check_health(self) -> None:
        """Raise if unhealthy"""
        ...

    @abstractmethod
    async def start_profile(self) -> None:
        """Start profiling the engine"""
        ...

    @abstractmethod
    async def stop_profile(self) -> None:
        """Start profiling the engine"""
        ...

    @abstractmethod
    async def reset_mm_cache(self) -> None:
        """Reset the multi-modal cache"""
        ...

    @abstractmethod
    async def reset_prefix_cache(self,
                                 device: Optional[Device] = None) -> None:
        """Reset the prefix cache"""
        ...

    @abstractmethod
    async def sleep(self, level: int = 1) -> None:
        """Sleep the engine"""
        ...

    @abstractmethod
    async def wake_up(self, tags: Optional[list[str]] = None) -> None:
        """Wake up the engine"""
        ...

    @abstractmethod
    async def is_sleeping(self) -> bool:
        """Check whether the engine is sleeping"""
        ...

    @abstractmethod
    async def add_lora(self, lora_request: LoRARequest) -> bool:
        """Load a new LoRA adapter into the engine for future requests."""
        ...

    async def scale_elastic_ep(self,
                               new_data_parallel_size: int,
                               drain_timeout: int = 300) -> None:
        """Scale the engine"""
        raise NotImplementedError

    async def collective_rpc(self,
                             method: str,
                             timeout: Optional[float] = None,
                             args: tuple = (),
                             kwargs: Optional[dict] = None):
        """Perform a collective RPC call to the given path."""
        raise NotImplementedError<|MERGE_RESOLUTION|>--- conflicted
+++ resolved
@@ -76,13 +76,8 @@
         include_stop_str_in_output = params.include_stop_str_in_output
 
         preprocessor = await self.get_input_preprocessor()
-<<<<<<< HEAD
         tokenizer = preprocessor.get_tokenizer()
-=======
-        tokenizer_group = preprocessor.get_tokenizer_group()
-        tokenizer = await tokenizer_group.get_lora_tokenizer_async()
         eos_token_id = tokenizer.eos_token_id
->>>>>>> 90f3f7d7
 
         if is_explicit_encoder_decoder_prompt(prompt):
             raise NotImplementedError
