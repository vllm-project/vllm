--- conflicted
+++ resolved
@@ -140,15 +140,10 @@
                 request_id_item = f"{request_id}-{i}"
                 task = asyncio.create_task(
                     collect_from_async_generator(
-<<<<<<< HEAD
-                        self.generate(individual_prompt, beam_search_params,
-                                      StreamingParams(), request_id_item, lora_request=lora_req)))
-=======
                         self.generate(individual_prompt,
                                       beam_search_params,
                                       request_id_item,
                                       lora_request=lora_req)))
->>>>>>> 110df743
                 tasks.append(task)
 
             output = await asyncio.gather(*tasks)
