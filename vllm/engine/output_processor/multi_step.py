--- conflicted
+++ resolved
@@ -142,11 +142,7 @@
                 break
 
         if seq.is_finished():
-<<<<<<< HEAD
-            self.scheduler.free_seq(seq)
-
-        return output_token_ids
-=======
             for scheduler in self.scheduler:
                 scheduler.free_seq(seq)
->>>>>>> 66d33474
+        
+        return output_token_ids