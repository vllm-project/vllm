--- conflicted
+++ resolved
@@ -614,63 +614,6 @@
             self.prompt_adapter_config.verify_with_model_config(
                 self.model_config)
 
-<<<<<<< HEAD
-    def _get_bos_token_id(self,
-                          lora_request: Optional[LoRARequest] = None
-                          ) -> Optional[int]:
-        if self.tokenizer is None:
-            logger.warning("Using None for BOS token id because tokenizer "
-                           "is not initialized")
-            return None
-
-        bos_token_id = self.tokenizer.get_lora_tokenizer(
-            lora_request).bos_token_id
-
-        if bos_token_id is None and self.is_encoder_model():
-            bos_token_id = _DEFAULT_BOS_TOKEN_ID
-
-        return bos_token_id
-
-    def _get_eos_token_id(self,
-                          lora_request: Optional[LoRARequest] = None
-                          ) -> Optional[int]:
-        if self.tokenizer is None:
-            logger.warning("Using None for EOS token id because tokenizer "
-                           "is not initialized")
-            return None
-
-        return self.tokenizer.get_lora_tokenizer(lora_request).eos_token_id
-
-    def _get_decoder_start_token_id(self) -> Optional[int]:
-        '''
-        Obtain the decoder start token id employed by an encoder/decoder
-        model. Returns None for non-encoder/decoder models or if the
-        model config is unavailable.
-        '''
-
-        if not self.is_encoder_decoder_model():
-            logger.warning("Using None for decoder start token id because "
-                           "this is not an encoder/decoder model.")
-            return None
-
-        if (self.model_config is None or self.model_config.hf_config is None):
-            logger.warning("Using None for decoder start token id because "
-                           "model config is not available.")
-            return None
-
-        dec_start_token_id = getattr(self.model_config.hf_config,
-                                     'decoder_start_token_id', None)
-        if dec_start_token_id is None:
-            if not self.is_encoder_model():
-                logger.warning(
-                    "Falling back on <BOS> for decoder start token id "
-                    "because decoder start token id is not available.")
-            dec_start_token_id = self._get_bos_token_id()
-
-        return dec_start_token_id
-
-=======
->>>>>>> f2bd246c
     def _add_processed_request(
         self,
         request_id: str,
