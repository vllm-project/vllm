# SPDX-License-Identifier: Apache-2.0
# SPDX-FileCopyrightText: Copyright contributors to the vLLM project

import time
from collections import Counter as collectionsCounter
from collections import deque
from contextlib import contextmanager
from dataclasses import dataclass
from functools import partial
from typing import (TYPE_CHECKING, Any, Callable, ClassVar, Deque, Dict,
                    Iterable, List, Literal, Mapping, NamedTuple, Optional)
from typing import Sequence as GenericSequence
from typing import Set, Type, Union, cast

import torch
from typing_extensions import TypeVar

import vllm.envs as envs
<<<<<<< HEAD
from vllm.config import (LoRAConfig, ModelConfig, ObservabilityConfig,
                         ParallelConfig, SchedulerConfig, VllmConfig)
=======
from vllm.config import (DecodingConfig, ModelConfig, ObservabilityConfig,
                         ParallelConfig, SchedulerConfig, VllmConfig)
from vllm.config.lora import LoRAConfig
>>>>>>> 0faf3cc3
from vllm.core.scheduler import ScheduledSequenceGroup, SchedulerOutputs
from vllm.engine.arg_utils import EngineArgs
from vllm.engine.metrics_types import StatLoggerBase, Stats
from vllm.engine.output_processor.interfaces import (
    SequenceGroupOutputProcessor)
from vllm.engine.output_processor.stop_checker import StopChecker
from vllm.entrypoints.openai.logits_processors import (
    get_logits_processors as get_openai_logits_processors)
from vllm.executor.executor_base import ExecutorBase
from vllm.inputs import ProcessorInputs, PromptType, SingletonInputs
from vllm.inputs.parse import split_enc_dec_inputs
from vllm.inputs.preprocess import InputPreprocessor
from vllm.logger import init_logger
from vllm.logits_process import get_bad_words_logits_processors
from vllm.lora.request import LoRARequest
from vllm.model_executor.layers.sampler import SamplerOutput
from vllm.multimodal import MULTIMODAL_REGISTRY, MultiModalRegistry
from vllm.multimodal.cache import processor_only_cache_from_config
from vllm.multimodal.processing import EncDecMultiModalProcessor
from vllm.outputs import (PoolingRequestOutput, RequestOutput,
                          RequestOutputFactory)
from vllm.reasoning import ReasoningParser, ReasoningParserManager
from vllm.sampling_params import RequestOutputKind, SamplingParams
from vllm.sequence import (ExecuteModelRequest, ParallelSampleSequenceGroup,
                           Sequence, SequenceGroup, SequenceGroupBase,
                           SequenceGroupMetadata, SequenceGroupOutput,
                           SequenceStatus)
from vllm.tracing import (SpanAttributes, SpanKind, extract_trace_context,
                          init_tracer)
from vllm.transformers_utils.detokenizer import Detokenizer
from vllm.transformers_utils.tokenizer import AnyTokenizer
from vllm.transformers_utils.tokenizer_group import (
    TokenizerGroup, init_tokenizer_from_configs)
from vllm.usage.usage_lib import (UsageContext, is_usage_stats_enabled,
                                  usage_message)
from vllm.utils import Counter, Device, resolve_obj_by_qualname, weak_bind
from vllm.version import __version__ as VLLM_VERSION
from vllm.worker.model_runner_base import InputProcessingError

logger = init_logger(__name__)
_LOCAL_LOGGING_INTERVAL_SEC = 5

_O = TypeVar("_O", RequestOutput, PoolingRequestOutput)
_R = TypeVar("_R", default=Any)


@dataclass
class SchedulerOutputState:
    """Caches the scheduler outputs for a virtual engine. Used for Multi-Step"""
    seq_group_metadata_list: Optional[List[SequenceGroupMetadata]] = None
    scheduler_outputs: Optional[SchedulerOutputs] = None
    allow_async_output_proc: bool = False
    last_output: Optional[SamplerOutput] = None


class OutputData(NamedTuple):
    outputs: List[SamplerOutput]
    seq_group_metadata_list: List[SequenceGroupMetadata]
    scheduler_outputs: SchedulerOutputs
    is_async: bool
    is_last_step: bool
    # Indicates if this output is from the first step of the
    # multi-step. When multi-step is disabled, this is always
    # set to True.
    # is_first_step_output is invalid when `outputs` has
    # outputs from multiple steps.
    is_first_step_output: Optional[bool]
    skip: List[int]


class SchedulerContext:

    def __init__(self) -> None:
        self.output_queue: Deque[OutputData] = deque()
        self.request_outputs: List[RequestOutput] = []
        self.seq_group_metadata_list: Optional[
            List[SequenceGroupMetadata]] = None
        self.scheduler_outputs: Optional[SchedulerOutputs] = None

    def append_output(self, outputs: List[SamplerOutput],
                      seq_group_metadata_list: List[SequenceGroupMetadata],
                      scheduler_outputs: SchedulerOutputs, is_async: bool,
                      is_last_step: bool,
                      is_first_step_output: Optional[bool]):
        self.output_queue.append(
            OutputData(outputs=outputs,
                       seq_group_metadata_list=seq_group_metadata_list,
                       scheduler_outputs=scheduler_outputs,
                       is_async=is_async,
                       is_last_step=is_last_step,
                       is_first_step_output=is_first_step_output,
                       skip=[]))


class LLMEngine:
    """An LLM engine that receives requests and generates texts.

    This is the main class for the vLLM engine. It receives requests
    from clients and generates texts from the LLM. It includes a tokenizer, a
    language model (possibly distributed across multiple GPUs), and GPU memory
    space allocated for intermediate states (aka KV cache). This class utilizes
    iteration-level scheduling and efficient memory management to maximize the
    serving throughput.

    The [`LLM`][vllm.LLM] class wraps this class for offline batched inference
    and the [`AsyncLLMEngine`][vllm.engine.async_llm_engine.AsyncLLMEngine]
    class wraps this class for online serving.

    The config arguments are derived from [`EngineArgs`][vllm.EngineArgs].

    Args:
        vllm_config: The configuration for initializing and running vLLM.
        executor_class: The model executor class for managing distributed
            execution.
        log_stats: Whether to log statistics.
        usage_context: Specified entry point, used for usage info collection.
    """

    DO_VALIDATE_OUTPUT: ClassVar[bool] = False
    """A flag to toggle whether to validate the type of request output."""

    @classmethod
    @contextmanager
    def enable_output_validation(cls):
        cls.DO_VALIDATE_OUTPUT = True

        yield

        cls.DO_VALIDATE_OUTPUT = False

    @classmethod
    def validate_output(
        cls,
        output: object,
        output_type: Type[_O],
    ) -> _O:
        do_validate = cls.DO_VALIDATE_OUTPUT

        if ((TYPE_CHECKING or do_validate)
                and not isinstance(output, output_type)):
            raise TypeError(f"Expected output of type {output_type}, "
                            f"but found type {type(output)}")

        return cast(_O, output)

    @classmethod
    def validate_outputs(
        cls,
        outputs: GenericSequence[object],
        output_type: Type[_O],
    ) -> List[_O]:
        do_validate = cls.DO_VALIDATE_OUTPUT

        outputs_: List[_O]
        if TYPE_CHECKING or do_validate:
            outputs_ = []
            for output in outputs:
                if not isinstance(output, output_type):
                    raise TypeError(f"Expected output of type {output_type}, "
                                    f"but found type {type(output)}")

                outputs_.append(output)
        else:
            outputs_ = outputs

        return outputs_

    tokenizer: Optional[TokenizerGroup]

    def __init__(
        self,
        vllm_config: VllmConfig,
        executor_class: Type[ExecutorBase],
        log_stats: bool,
        usage_context: UsageContext = UsageContext.ENGINE_CONTEXT,
        stat_loggers: Optional[Dict[str, StatLoggerBase]] = None,
        mm_registry: MultiModalRegistry = MULTIMODAL_REGISTRY,
        use_cached_outputs: bool = False,
    ) -> None:
        if envs.VLLM_USE_V1:
            raise ValueError(
                "Using V0 LLMEngine, but envs.VLLM_USE_V1=True. "
                "This should not happen. As a workaround, try using "
                "LLMEngine.from_vllm_config(...) or explicitly set "
                "VLLM_USE_V1=0 or 1 and report this issue on Github.")

        self.vllm_config = vllm_config
        self.model_config = vllm_config.model_config
        self.cache_config = vllm_config.cache_config
        self.lora_config = vllm_config.lora_config
        self.parallel_config = vllm_config.parallel_config
        self.scheduler_config = vllm_config.scheduler_config
        self.device_config = vllm_config.device_config
        self.speculative_config = vllm_config.speculative_config  # noqa
        self.load_config = vllm_config.load_config
        self.observability_config = vllm_config.observability_config or ObservabilityConfig(  # noqa
        )

        logger.info(
            "Initializing a V0 LLM engine (v%s) with config: %s, "
            "use_cached_outputs=%s, ",
            VLLM_VERSION,
            vllm_config,
            use_cached_outputs,
        )

        self.log_stats = log_stats
        self.use_cached_outputs = use_cached_outputs

        if self.model_config.skip_tokenizer_init:
            self.tokenizer = None
            self.detokenizer = None
            tokenizer_group = None
        else:
            self.tokenizer = self._init_tokenizer()
            self.detokenizer = Detokenizer(self.tokenizer)
            tokenizer_group = self.get_tokenizer_group()

        # Ensure that the function doesn't contain a reference to self,
        # to avoid engine GC issues
        def get_tokenizer_for_seq(sequence: Sequence) -> AnyTokenizer:
            assert tokenizer_group, ("tokenizer_group cannot be None, "
                                     "make sure skip_tokenizer_init is False")
            return tokenizer_group.get_lora_tokenizer(sequence.lora_request)

        self.seq_counter = Counter()
        self.generation_config_fields = (
            self.model_config.try_get_generation_config())

        self.input_preprocessor = InputPreprocessor(
            self.model_config,
            self.tokenizer,
            mm_registry,
            mm_processor_cache=processor_only_cache_from_config(
                self.model_config, mm_registry),
        )

        self.model_executor = executor_class(vllm_config=vllm_config)

        self._initialize_kv_caches()

        # If usage stat is enabled, collect relevant info.
        if is_usage_stats_enabled():
            from vllm.model_executor.model_loader import (
                get_architecture_class_name)
            usage_message.report_usage(
                get_architecture_class_name(self.model_config),
                usage_context,
                extra_kvs={
                    # Common configuration
                    "dtype":
                    str(self.model_config.dtype),
                    "tensor_parallel_size":
                    self.parallel_config.tensor_parallel_size,
                    "block_size":
                    self.cache_config.block_size,
                    "gpu_memory_utilization":
                    self.cache_config.gpu_memory_utilization,
                    "kv_cache_memory_bytes":
                    self.cache_config.kv_cache_memory_bytes,
                    # Quantization
                    "quantization":
                    self.model_config.quantization,
                    "kv_cache_dtype":
                    str(self.cache_config.cache_dtype),

                    # Feature flags
                    "enable_lora":
                    bool(self.lora_config),
                    "enable_prefix_caching":
                    self.cache_config.enable_prefix_caching,
                    "enforce_eager":
                    self.model_config.enforce_eager,
                    "disable_custom_all_reduce":
                    self.parallel_config.disable_custom_all_reduce,
                })

        self.cached_scheduler_outputs = [
            SchedulerOutputState()
            for _ in range(self.parallel_config.pipeline_parallel_size)
        ]

        self.scheduler_contexts = [
            SchedulerContext()
            for _ in range(self.parallel_config.pipeline_parallel_size)
        ]

        if self.model_config.use_async_output_proc:
            process_model_outputs = weak_bind(self._process_model_outputs)

            self.async_callbacks = [
                partial(process_model_outputs,
                        ctx=self.scheduler_contexts[v_id])
                for v_id in range(self.parallel_config.pipeline_parallel_size)
            ]
        else:
            self.async_callbacks = []

        # Currently used by AsyncLLMEngine to ensure quick append
        # of request outputs to asyncio queues
        self.process_request_outputs_callback: Optional[Callable] = None

        # Create the scheduler.
        # NOTE: the cache_config here have been updated with the numbers of
        # GPU and CPU blocks, which are profiled in the distributed executor.
        if isinstance(self.vllm_config.scheduler_config.scheduler_cls, str):
            Scheduler = resolve_obj_by_qualname(
                self.vllm_config.scheduler_config.scheduler_cls)
        else:
            Scheduler = self.vllm_config.scheduler_config.scheduler_cls
        self.scheduler = [
            Scheduler(
                self.scheduler_config, self.cache_config, self.lora_config,
                self.parallel_config.pipeline_parallel_size,
                self.async_callbacks[v_id]
                if self.model_config.use_async_output_proc else None)
            for v_id in range(self.parallel_config.pipeline_parallel_size)
        ]

        # Metric Logging.
        if self.log_stats:
            if stat_loggers is not None:
                self.stat_loggers = stat_loggers
            else:
                # Lazy import for prometheus multiprocessing.
                # We need to set PROMETHEUS_MULTIPROC_DIR environment variable
                # before prometheus_client is imported.
                # See https://prometheus.github.io/client_python/multiprocess/
                from vllm.engine.metrics import (LoggingStatLogger,
                                                 PrometheusStatLogger)

                self.stat_loggers = {
                    "logging":
                    LoggingStatLogger(
                        local_interval=_LOCAL_LOGGING_INTERVAL_SEC,
                        vllm_config=vllm_config),
                    "prometheus":
                    PrometheusStatLogger(
                        local_interval=_LOCAL_LOGGING_INTERVAL_SEC,
                        labels=dict(
                            model_name=self.model_config.served_model_name),
                        vllm_config=vllm_config),
                }
                self.stat_loggers["prometheus"].info("cache_config",
                                                     self.cache_config)

        self.tracer = None
        if self.observability_config.otlp_traces_endpoint:
            self.tracer = init_tracer(
                "vllm.llm_engine",
                self.observability_config.otlp_traces_endpoint)

        # Initialize reasoning parser if reasoning backend is set.
        if self.decoding_config.reasoning_backend and \
                self.tokenizer:
            reasoner_class = ReasoningParserManager.get_reasoning_parser(
                self.decoding_config.reasoning_backend)
            self.reasoner: ReasoningParser = reasoner_class(
                self.tokenizer.get_lora_tokenizer())

        # Create sequence output processor, e.g. for beam search or
        # speculative decoding.
        self.output_processor = (
            SequenceGroupOutputProcessor.create_output_processor(
                self.scheduler_config,
                self.detokenizer,
                self.scheduler,
                self.seq_counter,
                get_tokenizer_for_seq,
                stop_checker=StopChecker(
                    self.scheduler_config.max_model_len,
                    get_tokenizer_for_seq,
                    self.reasoner if self.decoding_config.reasoning_backend
                    and self.tokenizer else None,
                ),
            ))

        self.seq_id_to_seq_group: Dict[str, SequenceGroupBase] = {}

        # Flag to set when an input fails to process and the engine should run
        # the next step without re-scheduling.
        self._skip_scheduling_next_step = False

        # Don't keep the dummy data in memory
        self.reset_mm_cache()

    def _initialize_kv_caches(self) -> None:
        """Initialize the KV cache in the worker(s).

        The workers will determine the number of blocks in both the GPU cache
        and the swap CPU cache.
        """
        start = time.time()
        num_gpu_blocks, num_cpu_blocks = (
            self.model_executor.determine_num_available_blocks())

        if self.cache_config.num_gpu_blocks_override is not None:
            num_gpu_blocks_override = self.cache_config.num_gpu_blocks_override
            logger.info(
                "Overriding num_gpu_blocks=%d with "
                "num_gpu_blocks_override=%d", num_gpu_blocks,
                num_gpu_blocks_override)
            num_gpu_blocks = num_gpu_blocks_override

        self.cache_config.num_gpu_blocks = num_gpu_blocks
        self.cache_config.num_cpu_blocks = num_cpu_blocks

        self.model_executor.initialize_cache(num_gpu_blocks, num_cpu_blocks)
        elapsed = time.time() - start
        logger.info(("init engine (profile, create kv cache, "
                     "warmup model) took %.2f seconds"), elapsed)

    @classmethod
    def _get_executor_cls(cls,
                          engine_config: VllmConfig) -> Type[ExecutorBase]:
        # distributed_executor_backend must be set in VllmConfig.__post_init__
        distributed_executor_backend = (
            engine_config.parallel_config.distributed_executor_backend)
        # Initialize the cluster and specify the executor class.
        if isinstance(distributed_executor_backend, type):
            if not issubclass(distributed_executor_backend, ExecutorBase):
                raise TypeError(
                    "distributed_executor_backend must be a subclass of "
                    f"ExecutorBase. Got {distributed_executor_backend}.")
            executor_class = distributed_executor_backend
        elif distributed_executor_backend == "ray":
            from vllm.executor.ray_distributed_executor import (
                RayDistributedExecutor)
            executor_class = RayDistributedExecutor
        elif distributed_executor_backend == "mp":
            from vllm.executor.mp_distributed_executor import (
                MultiprocessingDistributedExecutor)
            assert not envs.VLLM_USE_RAY_SPMD_WORKER, (
                "multiprocessing distributed executor backend does not "
                "support VLLM_USE_RAY_SPMD_WORKER=1")
            executor_class = MultiprocessingDistributedExecutor
        elif distributed_executor_backend == "uni":
            # JAX-style, single-process, multi-device executor.
            from vllm.executor.uniproc_executor import UniProcExecutor
            executor_class = UniProcExecutor
        elif distributed_executor_backend == "external_launcher":
            # executor with external launcher
            from vllm.executor.uniproc_executor import (  # noqa
                ExecutorWithExternalLauncher)
            executor_class = ExecutorWithExternalLauncher
        else:
            raise ValueError("unrecognized distributed_executor_backend: "
                             f"{distributed_executor_backend}")
        return executor_class

    @classmethod
    def from_vllm_config(
        cls,
        vllm_config: VllmConfig,
        usage_context: UsageContext = UsageContext.ENGINE_CONTEXT,
        stat_loggers: Optional[Dict[str, StatLoggerBase]] = None,
        disable_log_stats: bool = False,
    ) -> "LLMEngine":
        return cls(
            vllm_config=vllm_config,
            executor_class=cls._get_executor_cls(vllm_config),
            log_stats=(not disable_log_stats),
            usage_context=usage_context,
            stat_loggers=stat_loggers,
        )

    @classmethod
    def from_engine_args(
        cls,
        engine_args: EngineArgs,
        usage_context: UsageContext = UsageContext.ENGINE_CONTEXT,
        stat_loggers: Optional[Dict[str, StatLoggerBase]] = None,
    ) -> "LLMEngine":
        """Creates an LLM engine from the engine arguments."""
        # Create the engine configs.
        vllm_config = engine_args.create_engine_config(usage_context)

        engine_cls = cls
        if envs.VLLM_USE_V1:
            from vllm.v1.engine.llm_engine import LLMEngine as V1LLMEngine
            engine_cls = V1LLMEngine

        return engine_cls.from_vllm_config(
            vllm_config=vllm_config,
            usage_context=usage_context,
            stat_loggers=stat_loggers,
            disable_log_stats=engine_args.disable_log_stats,
        )

    def __reduce__(self):
        # This is to ensure that the LLMEngine is not referenced in
        # the closure used to initialize Ray worker actors
        raise RuntimeError("LLMEngine should not be pickled!")

    def __del__(self):
        # Shutdown model executor when engine is garbage collected
        # Use getattr since __init__ can fail before the field is set
        if model_executor := getattr(self, "model_executor", None):
            model_executor.shutdown()

    def get_tokenizer_group(self) -> TokenizerGroup:
        if self.tokenizer is None:
            raise ValueError("Unable to get tokenizer because "
                             "skip_tokenizer_init is True")

        return self.tokenizer

    def get_tokenizer(
        self,
        lora_request: Optional[LoRARequest] = None,
    ) -> AnyTokenizer:
        return self.get_tokenizer_group().get_lora_tokenizer(lora_request)

    def _init_tokenizer(self) -> TokenizerGroup:
        return init_tokenizer_from_configs(
            model_config=self.model_config,
            scheduler_config=self.scheduler_config,
            lora_config=self.lora_config)

    def _verify_args(self) -> None:
        self.model_config.verify_with_parallel_config(self.parallel_config)
        self.cache_config.verify_with_parallel_config(self.parallel_config)
        if self.lora_config:
            self.lora_config.verify_with_model_config(self.model_config)
            self.lora_config.verify_with_scheduler_config(
                self.scheduler_config)

    def _add_processed_request(
        self,
        request_id: str,
        processed_inputs: ProcessorInputs,
        params: SamplingParams,
        arrival_time: float,
        lora_request: Optional[LoRARequest],
        trace_headers: Optional[Mapping[str, str]] = None,
        priority: int = 0,
    ) -> Optional[SequenceGroup]:
        """Add a processed request to the engine's request pool.
        return the created sequence group.
        """
        if isinstance(params, SamplingParams) and params.n > 1:
            ParallelSampleSequenceGroup.add_request(
                request_id,
                self,
                params,
                processed_inputs=processed_inputs,
                arrival_time=arrival_time,
                lora_request=lora_request,
                trace_headers=trace_headers,
                priority=priority,
            )
            return None

        self._validate_model_inputs(processed_inputs, lora_request)
        # Create the sequences.
        block_size = self.cache_config.block_size
        seq_id = next(self.seq_counter)
        eos_token_id = self.input_preprocessor.get_eos_token_id(lora_request)

        encoder_inputs, decoder_inputs = split_enc_dec_inputs(processed_inputs)

        seq = Sequence(seq_id, decoder_inputs, block_size, eos_token_id,
                       lora_request)

        encoder_seq = (None if encoder_inputs is None else Sequence(
            seq_id, encoder_inputs, block_size, eos_token_id, lora_request))

        # Create a SequenceGroup based on SamplingParams
        if isinstance(params, SamplingParams):
            seq_group = self._create_sequence_group_with_sampling(
                request_id,
                seq,
                params,
                arrival_time=arrival_time,
                lora_request=lora_request,
                trace_headers=trace_headers,
                encoder_seq=encoder_seq,
                priority=priority)
        else:
            raise ValueError("SamplingParams must be provided.")

        # Add the sequence group to the scheduler with least unfinished seqs.
        costs = [
            scheduler.get_num_unfinished_seq_groups()
            for scheduler in self.scheduler
        ]
        min_cost_scheduler = self.scheduler[costs.index(min(costs))]
        min_cost_scheduler.add_seq_group(seq_group)

        return seq_group

    def stop_remote_worker_execution_loop(self) -> None:
        self.model_executor.stop_remote_worker_execution_loop()

    def add_request(
        self,
        request_id: str,
        prompt: PromptType,
        params: SamplingParams,
        arrival_time: Optional[float] = None,
        lora_request: Optional[LoRARequest] = None,
        tokenization_kwargs: Optional[dict[str, Any]] = None,
        trace_headers: Optional[Mapping[str, str]] = None,
        priority: int = 0,
    ) -> None:
        """Add a request to the engine's request pool.

        The request is added to the request pool and will be processed by the
        scheduler as `engine.step()` is called. The exact scheduling policy is
        determined by the scheduler.

        Args:
            request_id: The unique ID of the request.
            prompt: The prompt to the LLM. See
                [PromptType][vllm.inputs.PromptType]
                for more details about the format of each input.
            params: Parameters for sampling.
                [SamplingParams][vllm.SamplingParams] for text generation.
            arrival_time: The arrival time of the request. If None, we use
                the current monotonic time.
            lora_request: The LoRA request to add.
            trace_headers: OpenTelemetry trace headers.
            priority: The priority of the request.
                Only applicable with priority scheduling.

        Details:
            - Set arrival_time to the current time if it is None.
            - Set prompt_token_ids to the encoded prompt if it is None.
            - Create `n` number of [Sequence][vllm.sequence.Sequence] objects.
            - Create a [SequenceGroup][vllm.sequence.SequenceGroup] object
              from the list of [Sequence][vllm.sequence.Sequence].
            - Add the [SequenceGroup][vllm.sequence.SequenceGroup] object to the
              scheduler.

        Example:
            >>> # initialize engine
            >>> engine = LLMEngine.from_engine_args(engine_args)
            >>> # set request arguments
            >>> example_prompt = "Who is the president of the United States?"
            >>> sampling_params = SamplingParams(temperature=0.0)
            >>> request_id = 0
            >>>
            >>> # add the request to the engine
            >>> engine.add_request(
            >>>    str(request_id),
            >>>    example_prompt,
            >>>    SamplingParams(temperature=0.0))
            >>> # continue the request processing
            >>> ...
        """
        if not isinstance(request_id, str):
            raise TypeError(
                f"request_id must be a string, got {type(request_id)}")

        if lora_request is not None and not self.lora_config:
            raise ValueError(f"Got lora_request {lora_request} but LoRA is "
                             "not enabled!")

        if priority != 0 and not self.scheduler_config.policy == "priority":
            raise ValueError(f"Got priority {priority} but "
                             "Priority scheduling is not enabled.")

        if isinstance(params, SamplingParams) \
            and params.logits_processors:
            raise ValueError(
                "Logits processors are not supported in multi-step decoding")

        if arrival_time is None:
            arrival_time = time.time()

        if (isinstance(prompt, dict)
                and prompt.get("prompt_embeds", None) is not None
                and not prompt.get("prompt_token_ids", None)):
            seq_len = prompt["prompt_embeds"].shape[0]
            prompt["prompt_token_ids"] = [0] * seq_len

        processed_inputs = self.input_preprocessor.preprocess(
            prompt,
            tokenization_kwargs=tokenization_kwargs,
            lora_request=lora_request,
        )

        self._add_processed_request(
            request_id=request_id,
            processed_inputs=processed_inputs,
            params=params,
            arrival_time=arrival_time,
            lora_request=lora_request,
            trace_headers=trace_headers,
            priority=priority,
        )

    def _create_sequence_group_with_sampling(
        self,
        request_id: str,
        seq: Sequence,
        sampling_params: SamplingParams,
        arrival_time: float,
        lora_request: Optional[LoRARequest],
        trace_headers: Optional[Mapping[str, str]] = None,
        encoder_seq: Optional[Sequence] = None,
        priority: int = 0,
    ) -> SequenceGroup:
        """Creates a SequenceGroup with SamplingParams."""
        max_logprobs = self.get_model_config().max_logprobs
        if (sampling_params.logprobs
                and sampling_params.logprobs > max_logprobs) or (
                    sampling_params.prompt_logprobs
                    and sampling_params.prompt_logprobs > max_logprobs):
            raise ValueError(f"Cannot request more than "
                             f"{max_logprobs} logprobs.")

        sampling_params = self._build_logits_processors(
            sampling_params, lora_request)

        # Defensive copy of SamplingParams, which are used by the sampler,
        # this doesn't deep-copy LogitsProcessor objects
        sampling_params = sampling_params.clone()

        sampling_params.update_from_generation_config(
            self.generation_config_fields, seq.eos_token_id)

        # Create the sequence group.
        draft_size = 1
        if self.vllm_config.speculative_config is not None:
            draft_size = \
                self.vllm_config.speculative_config.num_speculative_tokens + 1
        seq_group = SequenceGroup(request_id=request_id,
                                  seqs=[seq],
                                  arrival_time=arrival_time,
                                  sampling_params=sampling_params,
                                  lora_request=lora_request,
                                  trace_headers=trace_headers,
                                  encoder_seq=encoder_seq,
                                  priority=priority,
                                  draft_size=draft_size)

        return seq_group

    def abort_request(self, request_id: Union[str, Iterable[str]]) -> None:
        """Aborts a request(s) with the given ID.

        Args:
            request_id: The ID(s) of the request to abort.

        Details:
            - Refer to [vllm.core.scheduler.Scheduler.abort_seq_group][].

        Example:
            >>> # initialize engine and add a request with request_id
            >>> request_id = str(0)
            >>> # abort the request
            >>> engine.abort_request(request_id)
        """
        for scheduler in self.scheduler:
            scheduler.abort_seq_group(
                request_id, seq_id_to_seq_group=self.seq_id_to_seq_group)

    def get_vllm_config(self) -> VllmConfig:
        """Gets the vllm configuration."""
        return self.vllm_config

    def get_model_config(self) -> ModelConfig:
        """Gets the model configuration."""
        return self.model_config

    def get_parallel_config(self) -> ParallelConfig:
        """Gets the parallel configuration."""
        return self.parallel_config

    def get_scheduler_config(self) -> SchedulerConfig:
        """Gets the scheduler configuration."""
        return self.scheduler_config

    def get_lora_config(self) -> LoRAConfig:
        """Gets the LoRA configuration."""
        return self.lora_config

    def get_num_unfinished_requests(self) -> int:
        """Gets the number of unfinished requests."""
        return sum(scheduler.get_num_unfinished_seq_groups()
                   for scheduler in self.scheduler)

    def has_unfinished_requests(self) -> bool:
        """Returns True if there are unfinished requests."""
        return any(scheduler.has_unfinished_seqs()
                   for scheduler in self.scheduler)

    def has_unfinished_requests_for_virtual_engine(
            self, virtual_engine: int) -> bool:
        """
        Returns True if there are unfinished requests for the virtual engine.
        """
        return self.scheduler[virtual_engine].has_unfinished_seqs()

    def reset_mm_cache(self) -> bool:
        """Reset the multi-modal cache."""
        self.input_preprocessor.clear_cache()
        return True

    def reset_prefix_cache(self, device: Optional[Device] = None) -> bool:
        """Reset prefix cache for all devices."""

        success = True
        for scheduler in self.scheduler:
            success = success and scheduler.reset_prefix_cache(device)
        return success

    def _process_model_outputs(self,
                               ctx: SchedulerContext,
                               request_id: Optional[str] = None) -> None:
        """Apply the model output to the sequences in the scheduled seq groups
        and return responses.

        ctx: The virtual engine context to work on
        request_id: If provided, then only this request is going to be processed
        """

        now = time.time()

        if len(ctx.output_queue) == 0:
            return None

        # Get pending async postprocessor
        if request_id:
            # When we process only one request, no pop is required
            # (since later we will process all of the rest)
            (outputs, seq_group_metadata_list, scheduler_outputs, is_async,
             is_last_step, is_first_step_output, skip) = ctx.output_queue[0]
        else:
            (outputs, seq_group_metadata_list, scheduler_outputs, is_async,
             is_last_step, is_first_step_output,
             skip) = ctx.output_queue.popleft()

        # Sanity check
        assert len(seq_group_metadata_list) == len(
            scheduler_outputs.scheduled_seq_groups)

        has_multiple_outputs: bool = len(outputs) > 1
        outputs_by_sequence_group: List[List[SequenceGroupOutput]]
        assert not has_multiple_outputs
        outputs_by_sequence_group = outputs

        # Determine the requests we need to operate on
        if request_id:
            indices = []
            for i, seq_group_meta in enumerate(seq_group_metadata_list):
                if seq_group_meta.request_id == request_id:
                    assert i not in skip  # Cannot be called twice
                    indices.append(i)
                    break

            # If the request_id was not found, then it means that
            # this is a new request that has no pending async
            # postprocessor
            if not indices:
                return
        else:
            indices = range(len(seq_group_metadata_list))  # type: ignore

        finished_before: List[int] = []
        finished_now: List[int] = []
        for i in indices:
            if i in skip:
                continue

            seq_group_meta = seq_group_metadata_list[i]
            scheduled_seq_group = scheduler_outputs.scheduled_seq_groups[i]

            seq_group: SequenceGroup = scheduled_seq_group.seq_group

            if seq_group.is_finished():
                finished_before.append(i)
                continue

            output: List[SequenceGroupOutput]
            if has_multiple_outputs:
                output = outputs_by_sequence_group[i]
            else:
                output = [outputs_by_sequence_group[0][i]]

            if not is_async:
                seq_group.update_num_computed_tokens(
                    seq_group_meta.token_chunk_size or 0)

            if outputs:
                for o in outputs:
                    if (isinstance(o, SamplerOutput)
                            and seq_group.metrics is not None):
                        if seq_group.metrics.model_forward_time is not None:
                            seq_group.metrics.model_forward_time += (
                                o.model_forward_time or 0)
                        else:
                            seq_group.metrics.model_forward_time = (
                                o.model_forward_time)
                        if seq_group.metrics.model_execute_time is not None:
                            seq_group.metrics.model_execute_time += (
                                o.model_execute_time or 0)
                        else:
                            seq_group.metrics.model_execute_time = (
                                o.model_execute_time)

            self.output_processor.process_prompt_logprob(seq_group, output)
            if seq_group_meta.do_sample:
                self.output_processor.process_outputs(seq_group, output,
                                                      is_async)

            if seq_group.is_finished():
                finished_now.append(i)

        # Generate outputs for the requests that finished this iteration
        for i in finished_now:
            scheduled_seq_group = scheduler_outputs.scheduled_seq_groups[i]

            seq_group = scheduled_seq_group.seq_group
            seq_group.maybe_set_first_token_time(now)
            if not seq_group.is_prefill():
                seq_group.set_last_token_time(now)
            request_output = RequestOutputFactory.create(
                seq_group,
                self.seq_id_to_seq_group,
                use_cache=self.use_cached_outputs)
            if request_output:
                ctx.request_outputs.append(request_output)

        # When we process a single request, we skip it for the next time,
        # and invoke the request output callback (if there was final output)
        if request_id:
            assert len(indices) == 1
            skip.append(indices[0])

            if (finished_now
                    and self.process_request_outputs_callback is not None):
                self.process_request_outputs_callback(ctx.request_outputs)
                ctx.request_outputs.clear()
            return

        # Free currently finished requests
        if finished_now:
            for scheduler in self.scheduler:
                scheduler.free_finished_seq_groups()

        # Create the outputs
        for i in indices:
            if i in skip or i in finished_before or i in finished_now:
                continue  # Avoids double processing

            scheduled_seq_group = scheduler_outputs.scheduled_seq_groups[i]

            seq_group = scheduled_seq_group.seq_group
            seq_group.maybe_set_first_token_time(now)
            if not seq_group.is_prefill():
                seq_group.set_last_token_time(now)
            request_output = RequestOutputFactory.create(
                seq_group,
                self.seq_id_to_seq_group,
                use_cache=self.use_cached_outputs)
            if request_output:
                ctx.request_outputs.append(request_output)

        # Create outputs only after processing the scheduler's results

        for seq_group in scheduler_outputs.ignored_seq_groups:
            params = seq_group.sampling_params
            if params is not None and params.output_kind == (
                    RequestOutputKind.DELTA) and not seq_group.is_finished():
                continue

            request_output = RequestOutputFactory.create(
                seq_group,
                self.seq_id_to_seq_group,
                use_cache=self.use_cached_outputs,
            )
            if request_output:
                ctx.request_outputs.append(request_output)

        # Immediately process request outputs here (if callback is given)
        if (ctx.request_outputs
                and self.process_request_outputs_callback is not None):
            self.process_request_outputs_callback(ctx.request_outputs)
            ctx.request_outputs.clear()

        # For async case, we need to record the stats here.
        # For non-async case, the stats are done in the
        # LLMEngine/AsyncLLMEngine directly
        if is_async:
            # Log stats.
            self.do_log_stats(scheduler_outputs, outputs, finished_before,
                              skip)

            # Tracing
            self.do_tracing(scheduler_outputs, finished_before)

        return None

    def _advance_to_next_step(
            self, output: SamplerOutput,
            seq_group_metadata_list: List[SequenceGroupMetadata],
            scheduled_seq_groups: List[ScheduledSequenceGroup]) -> None:
        """Given model output from a single run, append the tokens to the
        sequences. This is normally done inside output processor, but it is
        required if the worker is to perform async forward pass to next step.
        """
        for seq_group_metadata, sequence_group_outputs, scheduled_seq_group in \
            zip(seq_group_metadata_list, output, scheduled_seq_groups):
            seq_group = scheduled_seq_group.seq_group

            if seq_group.is_finished():
                continue

            token_chunk_size = (seq_group_metadata.token_chunk_size
                                if seq_group_metadata.token_chunk_size
                                is not None else 0)
            seq_group.update_num_computed_tokens(token_chunk_size)

            if seq_group_metadata.do_sample:
                assert len(sequence_group_outputs.samples) == 1, (
                    "Async output processor expects a single sample"
                    " (i.e sampling_params.n == 1)")
                sample = sequence_group_outputs.samples[0]

                assert len(seq_group.seqs) == 1
                seq = seq_group.seqs[0]

                seq.append_token_id(sample.output_token, sample.logprobs,
                                    sample.output_embed)

    def step(self) -> List[RequestOutput]:
        """Performs one decoding iteration and returns newly generated results.

        <figure markdown="span">
        ![Overview of the step function](https://i.imgur.com/sv2HssD.png)
        <figcaption>Overview of the step function</figcaption>
        </figure>

        Details:
        - Step 1: Schedules the sequences to be executed in the next
            iteration and the token blocks to be swapped in/out/copy.

            - Depending on the scheduling policy,
                sequences may be `preempted/reordered`.
            - A Sequence Group (SG) refer to a group of sequences
                that are generated from the same prompt.

        - Step 2: Calls the distributed executor to execute the model.
        - Step 3: Processes the model output. This mainly includes:

            - Decodes the relevant outputs.
            - Updates the scheduled sequence groups with model outputs
                based on its `sampling parameters` (`use_beam_search` or not).
            - Frees the finished sequence groups.

        - Finally, it creates and returns the newly generated results.

        Example:
        ```
        # Please see the example/ folder for more detailed examples.

        # initialize engine and request arguments
        engine = LLMEngine.from_engine_args(engine_args)
        example_inputs = [(0, "What is LLM?",
        SamplingParams(temperature=0.0))]

        # Start the engine with an event loop
        while True:
            if example_inputs:
                req_id, prompt, sampling_params = example_inputs.pop(0)
                engine.add_request(str(req_id),prompt,sampling_params)

            # continue the request processing
            request_outputs = engine.step()
            for request_output in request_outputs:
                if request_output.finished:
                    # return or show the request output

            if not (engine.has_unfinished_requests() or example_inputs):
                break
        ```
        """
        if self.parallel_config.pipeline_parallel_size > 1:
            raise NotImplementedError(
                "Pipeline parallelism is only supported through AsyncLLMEngine "
                "as performance will be severely degraded otherwise.")

        # For llm_engine, there is no pipeline parallel support, so the engine
        # used is always 0.
        virtual_engine = 0

        # These are cached outputs from previous iterations. None if on first
        # iteration
        cached_outputs = self.cached_scheduler_outputs[virtual_engine]
        seq_group_metadata_list = cached_outputs.seq_group_metadata_list
        scheduler_outputs = cached_outputs.scheduler_outputs
        allow_async_output_proc = cached_outputs.allow_async_output_proc

        ctx = self.scheduler_contexts[virtual_engine]

        # Clear outputs for each new scheduler iteration
        ctx.request_outputs.clear()

        # Skip the scheduler if there are any remaining steps in the seq groups.
        # This ensures that the scheduler is only called again when the current
        # batch has completed.
        # The scheduler is also skipped if a single request caused the last
        # engine step to fail, and the previous schedule needs to be rerun.
        if not self._has_remaining_steps(
                seq_group_metadata_list
        ) and not self._skip_scheduling_next_step:
            # Schedule iteration
            (seq_group_metadata_list, scheduler_outputs,
             allow_async_output_proc
             ) = self.scheduler[virtual_engine].schedule()

            ctx.seq_group_metadata_list = seq_group_metadata_list
            ctx.scheduler_outputs = scheduler_outputs

            finished_requests_ids = self.scheduler[
                virtual_engine].get_and_reset_finished_requests_ids()
            # When n>1, elements in self.seq_id_to_seq_group should be deleted
            # here, otherwise memory leaks.
            for finished_request_id in finished_requests_ids:
                if finished_request_id in self.seq_id_to_seq_group:
                    del self.seq_id_to_seq_group[finished_request_id]

            # Maybe switch from async mode to sync mode
            if not allow_async_output_proc and len(ctx.output_queue) > 0:
                self._process_model_outputs(ctx=ctx)

        else:
            finished_requests_ids = list()

        assert seq_group_metadata_list is not None
        assert scheduler_outputs is not None

        if not scheduler_outputs.is_empty():

            # Check if we have a cached last_output from the previous iteration.
            # For supporting PP this is probably the best way to pass the
            # sampled_token_ids, as a separate broadcast over all the PP stages
            # will cause one virtual engine's microbatch to block the pipeline.
            last_sampled_token_ids = \
                self._get_last_sampled_token_ids(virtual_engine)

            execute_model_req = ExecuteModelRequest(
                seq_group_metadata_list=seq_group_metadata_list,
                blocks_to_swap_in=scheduler_outputs.blocks_to_swap_in,
                blocks_to_swap_out=scheduler_outputs.blocks_to_swap_out,
                blocks_to_copy=scheduler_outputs.blocks_to_copy,
                num_lookahead_slots=scheduler_outputs.num_lookahead_slots,
                running_queue_size=scheduler_outputs.running_queue_size,
                finished_requests_ids=finished_requests_ids,
                # We use ExecuteModelRequest to pass the last sampled_token_ids
                # to each of the non-last PP stages for in-place prepare_input.
                last_sampled_token_ids=last_sampled_token_ids)

            if allow_async_output_proc:
                execute_model_req.async_callback = self.async_callbacks[
                    virtual_engine]

            try:
                outputs = self.model_executor.execute_model(
                    execute_model_req=execute_model_req)
                self._skip_scheduling_next_step = False
            except InputProcessingError as e:
                # The input for this request cannot be processed, so we must
                # abort it. If there are remaining requests in the batch that
                # have been scheduled, they will be retried on the next step.
                invalid_request_id = e.request_id
                self._abort_and_cache_schedule(
                    request_id=invalid_request_id,
                    virtual_engine=virtual_engine,
                    seq_group_metadata_list=seq_group_metadata_list,
                    scheduler_outputs=scheduler_outputs,
                    allow_async_output_proc=allow_async_output_proc)
                # Raise so the caller is notified that this request failed
                raise

        else:
            # Nothing scheduled => If there is pending async postprocessor,
            # then finish it here.
            if len(ctx.output_queue) > 0:
                self._process_model_outputs(ctx=ctx)
            # No outputs in this case
            outputs = []

        if not self._has_remaining_steps(seq_group_metadata_list):
            # is_first_step_output is True only when the num_steps of all
            # the sequences are 1.
            is_first_step_output: bool = False if not seq_group_metadata_list \
                else seq_group_metadata_list[0].state.num_steps == 1

            # Add results to the output_queue
            ctx.append_output(outputs=outputs,
                              seq_group_metadata_list=seq_group_metadata_list,
                              scheduler_outputs=scheduler_outputs,
                              is_async=allow_async_output_proc,
                              is_last_step=True,
                              is_first_step_output=is_first_step_output)

            if outputs and allow_async_output_proc:
                assert len(outputs) == 1, (
                    "Async postprocessor expects only a single output set")

                self._advance_to_next_step(
                    outputs[0], seq_group_metadata_list,
                    scheduler_outputs.scheduled_seq_groups)

            # Check if need to run the usual non-async path
            if not allow_async_output_proc:
                self._process_model_outputs(ctx=ctx)

                # Log stats.
                self.do_log_stats(scheduler_outputs, outputs)

                # Tracing
                self.do_tracing(scheduler_outputs)
        else:
            # Multi-step case
            return ctx.request_outputs

        if not self.has_unfinished_requests():
            # Drain async postprocessor (if exists)
            if len(ctx.output_queue) > 0:
                self._process_model_outputs(ctx=ctx)
            assert len(ctx.output_queue) == 0

            # Stop the execute model loop in parallel workers until there are
            # more requests to process. This avoids waiting indefinitely in
            # torch.distributed ops which may otherwise time out, and unblocks
            # the RPC thread in the workers so that they can process any other
            # queued control plane messages, such as add/remove lora adapters.
            logger.debug("Stopping remote worker execution loop.")
            self.model_executor.stop_remote_worker_execution_loop()

        return ctx.request_outputs

    def _abort_and_cache_schedule(
            self, request_id: str, virtual_engine: int,
            seq_group_metadata_list: List[SequenceGroupMetadata],
            scheduler_outputs: SchedulerOutputs,
            allow_async_output_proc: bool) -> None:
        """Aborts a single request, and caches the scheduler outputs minus that
        request. This allows the next step to continue processing the remaining
        requests without having to re-run the scheduler."""

        # Abort the request and remove its sequence group from the current
        # schedule
        self.abort_request(request_id)
        for i, metadata in enumerate(seq_group_metadata_list):
            if metadata.request_id == request_id:
                del seq_group_metadata_list[i]
                break
        for i, group in enumerate(scheduler_outputs.scheduled_seq_groups):
            if group.seq_group.request_id == request_id:
                del scheduler_outputs.scheduled_seq_groups[i]
                break

        # If there are still other sequence groups left in the schedule, cache
        # them and flag the engine to reuse the schedule.
        if len(seq_group_metadata_list) > 0:
            self._skip_scheduling_next_step = True
            # Reuse multi-step caching logic
            self._cache_scheduler_outputs_for_multi_step(
                virtual_engine=virtual_engine,
                scheduler_outputs=scheduler_outputs,
                seq_group_metadata_list=seq_group_metadata_list,
                allow_async_output_proc=allow_async_output_proc)

    def _has_remaining_steps(
        self, seq_group_metadata_list: Optional[List[SequenceGroupMetadata]]
    ) -> bool:
        return False

    def _cache_scheduler_outputs_for_multi_step(
            self, virtual_engine: int,
            seq_group_metadata_list: Optional[List[SequenceGroupMetadata]],
            scheduler_outputs: SchedulerOutputs,
            allow_async_output_proc: bool) -> None:
        co = self.cached_scheduler_outputs[virtual_engine]

        co.seq_group_metadata_list = seq_group_metadata_list
        co.scheduler_outputs = scheduler_outputs
        co.allow_async_output_proc = allow_async_output_proc
        co.last_output = None

    def _update_cached_scheduler_output(
            self, virtual_engine: int,
            output: List[Optional[SamplerOutput]]) -> None:
        if (self.parallel_config.pipeline_parallel_size > 1 and len(output) > 0
                and output[0] is not None):
            last_output = output[-1]
            assert last_output is not None
            assert last_output.sampled_token_ids_cpu is not None
            assert last_output.sampled_token_ids is None
            assert last_output.sampled_token_probs is None
            self.cached_scheduler_outputs[
                virtual_engine].last_output = last_output

    def _get_last_sampled_token_ids(
            self, virtual_engine: int) -> Optional[torch.Tensor]:
        return None

    def add_logger(self, logger_name: str, logger: StatLoggerBase) -> None:
        if not self.log_stats:
            raise RuntimeError(
                "Stat logging is disabled. Set `disable_log_stats=False` "
                "argument to enable.")
        if logger_name in self.stat_loggers:
            raise KeyError(f"Logger with name {logger_name} already exists.")
        self.stat_loggers[logger_name] = logger

    def remove_logger(self, logger_name: str) -> None:
        if not self.log_stats:
            raise RuntimeError(
                "Stat logging is disabled. Set `disable_log_stats=False` "
                "argument to enable.")
        if logger_name not in self.stat_loggers:
            raise KeyError(f"Logger with name {logger_name} does not exist.")
        del self.stat_loggers[logger_name]

    def do_log_stats(self,
                     scheduler_outputs: Optional[SchedulerOutputs] = None,
                     model_output: Optional[List[SamplerOutput]] = None,
                     finished_before: Optional[List[int]] = None,
                     skip: Optional[List[int]] = None) -> None:
        """Forced log when no requests active."""
        if self.log_stats:
            stats = self._get_stats(scheduler_outputs, model_output,
                                    finished_before, skip)
            for logger in self.stat_loggers.values():
                logger.log(stats)

    def _get_stats(self,
                   scheduler_outputs: Optional[SchedulerOutputs],
                   model_output: Optional[List[SamplerOutput]] = None,
                   finished_before: Optional[List[int]] = None,
                   skip: Optional[List[int]] = None) -> Stats:
        """Get Stats to be Logged to Prometheus.

        Args:
            scheduler_outputs: Optional, used to populate metrics related to
                the scheduled batch,
            model_output: Optional, used to emit speculative decoding metrics
                which are created by the workers.
            finished_before: Optional, indices of sequences that were finished
                before. These sequences will be ignored.
            skip: Optional, indices of sequences that were preempted. These
                sequences will be ignored.
        """
        now = time.time()

        # System State
        #   Scheduler State
        num_running_sys = sum(
            len(scheduler.running) for scheduler in self.scheduler)
        num_swapped_sys = sum(
            len(scheduler.swapped) for scheduler in self.scheduler)
        num_waiting_sys = sum(
            len(scheduler.waiting) for scheduler in self.scheduler)

        # KV Cache Usage in %
        num_total_gpu = self.cache_config.num_gpu_blocks
        gpu_cache_usage_sys = 0.
        if num_total_gpu:  # Guard against both None and 0
            num_free_gpu = sum(
                scheduler.block_manager.get_num_free_gpu_blocks()
                for scheduler in self.scheduler)
            gpu_cache_usage_sys = 1.0 - (num_free_gpu / num_total_gpu)

        num_total_cpu = self.cache_config.num_cpu_blocks
        cpu_cache_usage_sys = 0.
        if num_total_cpu:  # Guard against both None and 0
            num_free_cpu = sum(
                scheduler.block_manager.get_num_free_cpu_blocks()
                for scheduler in self.scheduler)
            cpu_cache_usage_sys = 1.0 - (num_free_cpu / num_total_cpu)

        # Prefix Cache Hit Rate. Note that we always use
        # the cache hit rate of the first virtual engine.
        cpu_prefix_cache_hit_rate = self.scheduler[
            0].get_prefix_cache_hit_rate(Device.CPU)
        gpu_prefix_cache_hit_rate = self.scheduler[
            0].get_prefix_cache_hit_rate(Device.GPU)

        # Exchange the uasge and cache hit stats between gpu and cpu when
        # running on cpu because the cpu_worker.py intentionally reports the
        # number of cpu blocks as gpu blocks in favor of cache management.
        if self.device_config.device_type == "cpu":
            num_total_gpu, num_total_cpu = num_total_cpu, num_total_gpu
            gpu_cache_usage_sys, cpu_cache_usage_sys = (
                cpu_cache_usage_sys,
                gpu_cache_usage_sys,
            )
            gpu_prefix_cache_hit_rate, cpu_prefix_cache_hit_rate = (
                cpu_prefix_cache_hit_rate,
                gpu_prefix_cache_hit_rate,
            )

        # Iteration stats
        num_prompt_tokens_iter = 0
        num_generation_tokens_iter = 0
        num_tokens_iter = 0
        time_to_first_tokens_iter: List[float] = []
        inter_token_latencies_iter: List[float] = []
        num_preemption_iter = (0 if scheduler_outputs is None else
                               scheduler_outputs.preempted)

        # Request stats
        #   Latency
        time_e2e_requests: List[float] = []
        time_queue_requests: List[float] = []
        time_inference_requests: List[float] = []
        time_prefill_requests: List[float] = []
        time_decode_requests: List[float] = []
        #   Metadata
        num_prompt_tokens_requests: List[int] = []
        num_generation_tokens_requests: List[int] = []
        n_requests: List[int] = []
        max_num_generation_tokens_requests: List[int] = []
        max_tokens_requests: List[int] = []
        finished_reason_requests: List[str] = []

        # LoRA requests
        running_lora_adapters = dict(
            collectionsCounter([
                running_request.lora_request.lora_name
                for scheduler in self.scheduler
                for running_request in scheduler.running
                if running_request.lora_request
            ]))
        waiting_lora_adapters = dict(
            collectionsCounter([
                waiting_request.lora_request.lora_name
                for scheduler in self.scheduler
                for waiting_request in scheduler.waiting
                if waiting_request.lora_request
            ]))
        max_lora_stat = "0"
        if self.lora_config:
            max_lora_stat = str(self.lora_config.max_loras)

        # NOTE: This loop assumes prefill seq_groups are before
        # decode seq_groups in scheduled_seq_groups.
        if scheduler_outputs is not None:
            # For async postprocessor, already finished sequences need to be
            # not counted (to avoid double counting)
            actual_num_batched_tokens = scheduler_outputs.num_batched_tokens  # type: ignore

            num_generation_tokens_from_prefill_groups = 0
            # NOTE: if scheduler_outputs.num_prefill_groups > 0 and
            # the len of scheduler_outputs.scheduled_seq_groups is !=
            # scheduler_outputs.num_prefill_groups, this means that
            # chunked prefills have been detected.

            for idx, scheduled_seq_group in enumerate(
                    scheduler_outputs.scheduled_seq_groups):
                # Skip double logging when using async output proc
                if finished_before and idx in finished_before:
                    actual_num_batched_tokens -= 1
                    continue

                # Currently, skip == preempted sequences, so we need to skip
                # their log stats
                if skip and idx in skip:
                    continue

                group_was_prefill = idx < scheduler_outputs.num_prefill_groups
                seq_group = scheduled_seq_group.seq_group

                # NOTE: a seq_group that completed all of its prefill tokens
                # in the last iteration will have seq_group.is_prefill() = False
                # with group_was_prefill = True
                if group_was_prefill:
                    # Number of prompt tokens.
                    num_prompt_tokens_iter += (
                        scheduled_seq_group.token_chunk_size)

                    # If the seq_group just finished the prefill state
                    # get TTFT.
                    if not seq_group.is_prefill():
                        latency = seq_group.get_last_token_latency()
                        time_to_first_tokens_iter.append(latency)

                        # One generation token per finished prefill.
                        num_generation_tokens_from_prefill_groups += (
                            seq_group.num_seqs())
                else:
                    # ITLs
                    latency = seq_group.get_last_token_latency()
                    inter_token_latencies_iter.append(latency)
                    if seq_group.state.current_step == 0:
                        # For async_output_proc, the do_log_stats()
                        # is called following init_multi_step(), which
                        # sets the current_step to zero.
                        actual_num_batched_tokens +=\
                            seq_group.state.num_steps - 1
                    else:
                        actual_num_batched_tokens +=\
                            seq_group.state.current_step - 1

                # Because of chunked prefill, we can have a single sequence
                # group that does multiple prompt_runs. To prevent logging
                # the same metadata more than once per request, we standardize
                # on logging request level information for finished requests,
                # which can only happen once.
                if seq_group.is_finished():
                    # Latency timings
                    time_e2e_requests.append(now -
                                             seq_group.metrics.arrival_time)
                    if (seq_group.metrics.first_scheduled_time is not None and
                            seq_group.metrics.first_token_time is not None):
                        time_queue_requests.append(
                            seq_group.metrics.first_scheduled_time -
                            seq_group.metrics.arrival_time)
                        time_prefill_requests.append(
                            seq_group.metrics.first_token_time -
                            seq_group.metrics.first_scheduled_time)
                        time_decode_requests.append(
                            now - seq_group.metrics.first_token_time)
                        time_inference_requests.append(
                            now - seq_group.metrics.first_scheduled_time)
                    # Metadata
                    num_prompt_tokens_requests.append(
                        len(seq_group.prompt_token_ids))
                    num_generation_tokens_requests.extend([
                        seq.get_output_len()
                        for seq in seq_group.get_finished_seqs()
                    ])
                    max_num_generation_tokens_requests.append(
                        max(seq.get_output_len()
                            for seq in seq_group.get_seqs()))
                    if seq_group.sampling_params is not None:
                        n_requests.append(seq_group.sampling_params.n)
                        max_tokens_requests.append(
                            seq_group.sampling_params.max_tokens)
                    finished_reason_requests.extend([
                        SequenceStatus.get_finished_reason(seq.status)
                        for seq in seq_group.get_finished_seqs()
                    ])

            # Number of generation tokens.
            #   num_batched_tokens equals the number of prompt_tokens plus the
            #   number of decode_tokens in a single iteration. So,
            #   num_generation_tokens = num_batched_tokens - num_prompt_tokens
            #   + num_generation_tokens_from_prefill_groups (since we generate
            #   one token on prefills on iters where the prefill finishes).
            num_generation_tokens_iter = (
                actual_num_batched_tokens - num_prompt_tokens_iter +
                num_generation_tokens_from_prefill_groups)
            num_tokens_iter = (num_generation_tokens_iter +
                               num_prompt_tokens_iter)

        return Stats(
            now=now,
            # System stats
            #   Scheduler State
            num_running_sys=num_running_sys,
            num_swapped_sys=num_swapped_sys,
            num_waiting_sys=num_waiting_sys,
            #   KV Cache Usage in %
            gpu_cache_usage_sys=gpu_cache_usage_sys,
            cpu_cache_usage_sys=cpu_cache_usage_sys,
            #   Prefix Cache Hit Rate
            cpu_prefix_cache_hit_rate=cpu_prefix_cache_hit_rate,
            gpu_prefix_cache_hit_rate=gpu_prefix_cache_hit_rate,

            # Iteration stats
            num_prompt_tokens_iter=num_prompt_tokens_iter,
            num_generation_tokens_iter=num_generation_tokens_iter,
            num_tokens_iter=num_tokens_iter,
            time_to_first_tokens_iter=time_to_first_tokens_iter,
            inter_token_latencies_iter=inter_token_latencies_iter,
            num_preemption_iter=num_preemption_iter,

            # Request stats
            #   Latency
            time_e2e_requests=time_e2e_requests,
            time_queue_requests=time_queue_requests,
            time_inference_requests=time_inference_requests,
            time_prefill_requests=time_prefill_requests,
            time_decode_requests=time_decode_requests,
            #   Metadata
            num_prompt_tokens_requests=num_prompt_tokens_requests,
            num_generation_tokens_requests=num_generation_tokens_requests,
            max_num_generation_tokens_requests=
            max_num_generation_tokens_requests,
            n_requests=n_requests,
            max_tokens_requests=max_tokens_requests,
            finished_reason_requests=finished_reason_requests,
            max_lora=str(max_lora_stat),
            waiting_lora_adapters=list(waiting_lora_adapters.keys()),
            running_lora_adapters=list(running_lora_adapters.keys()))

    def add_lora(self, lora_request: LoRARequest) -> bool:
        return self.model_executor.add_lora(lora_request)

    def remove_lora(self, lora_id: int) -> bool:
        return self.model_executor.remove_lora(lora_id)

    def list_loras(self) -> Set[int]:
        return self.model_executor.list_loras()

    def pin_lora(self, lora_id: int) -> bool:
        return self.model_executor.pin_lora(lora_id)

    def start_profile(self) -> None:
        self.model_executor.start_profile()

    def stop_profile(self) -> None:
        self.model_executor.stop_profile()

    def sleep(self, level: int = 1) -> None:
        assert self.vllm_config.model_config.enable_sleep_mode, (
            "Sleep mode is not enabled in the model config")
        self.model_executor.sleep(level=level)

    def wake_up(self, tags: Optional[list[str]] = None) -> None:
        assert self.vllm_config.model_config.enable_sleep_mode, (
            "Sleep mode is not enabled in the model config")
        self.model_executor.wake_up(tags)

    def is_sleeping(self) -> bool:
        return self.model_executor.is_sleeping

    def check_health(self) -> None:
        self.model_executor.check_health()

    def is_tracing_enabled(self) -> bool:
        return self.tracer is not None

    def do_tracing(self,
                   scheduler_outputs: SchedulerOutputs,
                   finished_before: Optional[List[int]] = None) -> None:
        if self.tracer is None:
            return

        for idx, scheduled_seq_group in enumerate(
                scheduler_outputs.scheduled_seq_groups):
            # Skip double tracing when using async output proc
            if finished_before and idx in finished_before:
                continue

            seq_group = scheduled_seq_group.seq_group
            if seq_group.is_finished():
                self.create_trace_span(seq_group)

    def create_trace_span(self, seq_group: SequenceGroup) -> None:
        if self.tracer is None or seq_group.sampling_params is None:
            return
        arrival_time_nano_seconds = int(seq_group.metrics.arrival_time * 1e9)

        trace_context = extract_trace_context(seq_group.trace_headers)

        with self.tracer.start_as_current_span(
                "llm_request",
                kind=SpanKind.SERVER,
                context=trace_context,
                start_time=arrival_time_nano_seconds) as seq_span:
            metrics = seq_group.metrics

            # Handle potential None values for cancelled/aborted requests
            ttft = (metrics.first_token_time - metrics.arrival_time
                    if metrics.first_token_time is not None else None)

            e2e_time = (metrics.finished_time - metrics.arrival_time
                        if metrics.finished_time is not None else None)

            seq_span.set_attribute(SpanAttributes.GEN_AI_RESPONSE_MODEL,
                                   self.model_config.model)
            seq_span.set_attribute(SpanAttributes.GEN_AI_REQUEST_ID,
                                   seq_group.request_id)
            seq_span.set_attribute(SpanAttributes.GEN_AI_REQUEST_TEMPERATURE,
                                   seq_group.sampling_params.temperature)
            seq_span.set_attribute(SpanAttributes.GEN_AI_REQUEST_TOP_P,
                                   seq_group.sampling_params.top_p)
            seq_span.set_attribute(SpanAttributes.GEN_AI_REQUEST_MAX_TOKENS,
                                   seq_group.sampling_params.max_tokens)
            seq_span.set_attribute(SpanAttributes.GEN_AI_REQUEST_N,
                                   seq_group.sampling_params.n)
            seq_span.set_attribute(SpanAttributes.GEN_AI_USAGE_NUM_SEQUENCES,
                                   seq_group.num_seqs())
            seq_span.set_attribute(SpanAttributes.GEN_AI_USAGE_PROMPT_TOKENS,
                                   len(seq_group.prompt_token_ids))
            seq_span.set_attribute(
                SpanAttributes.GEN_AI_USAGE_COMPLETION_TOKENS,
                sum([
                    seq.get_output_len()
                    for seq in seq_group.get_finished_seqs()
                ]))

            # Only set timing attributes if the values are available
            if metrics.time_in_queue is not None:
                seq_span.set_attribute(
                    SpanAttributes.GEN_AI_LATENCY_TIME_IN_QUEUE,
                    metrics.time_in_queue)
            if ttft is not None:
                seq_span.set_attribute(
                    SpanAttributes.GEN_AI_LATENCY_TIME_TO_FIRST_TOKEN, ttft)
            if e2e_time is not None:
                seq_span.set_attribute(SpanAttributes.GEN_AI_LATENCY_E2E,
                                       e2e_time)
            if metrics.scheduler_time is not None:
                seq_span.set_attribute(
                    SpanAttributes.GEN_AI_LATENCY_TIME_IN_SCHEDULER,
                    metrics.scheduler_time)
            if metrics.model_forward_time is not None:
                seq_span.set_attribute(
                    SpanAttributes.GEN_AI_LATENCY_TIME_IN_MODEL_FORWARD,
                    metrics.model_forward_time / 1000.0)
            if metrics.model_execute_time is not None:
                seq_span.set_attribute(
                    SpanAttributes.GEN_AI_LATENCY_TIME_IN_MODEL_EXECUTE,
                    metrics.model_execute_time)

    def _validate_model_inputs(self, inputs: ProcessorInputs,
                               lora_request: Optional[LoRARequest]):
        encoder_inputs, decoder_inputs = split_enc_dec_inputs(inputs)

        if encoder_inputs is not None:
            self._validate_model_input(encoder_inputs,
                                       lora_request,
                                       prompt_type="encoder")

        self._validate_model_input(decoder_inputs,
                                   lora_request,
                                   prompt_type="decoder")

    def _validate_model_input(
        self,
        prompt_inputs: SingletonInputs,
        lora_request: Optional[LoRARequest],
        *,
        prompt_type: Literal["encoder", "decoder"],
    ):
        model_config = self.model_config
        tokenizer = (None if self.tokenizer is None else
                     self.tokenizer.get_lora_tokenizer(lora_request))

        prompt_ids = prompt_inputs.get("prompt_token_ids", [])
        if not prompt_ids:
            if prompt_type == "encoder" and model_config.is_multimodal_model:
                pass  # Mllama may have empty encoder inputs for text-only data
            elif prompt_inputs["type"] == "embeds":
                pass
            else:
                raise ValueError(f"The {prompt_type} prompt cannot be empty")

        if tokenizer is not None:
            max_input_id = max(prompt_ids, default=0)
            if max_input_id > tokenizer.max_token_id:
                raise ValueError(
                    f"Token id {max_input_id} is out of vocabulary")

        max_prompt_len = self.model_config.max_model_len
        if len(prompt_ids) > max_prompt_len:
            if prompt_type == "encoder" and model_config.is_multimodal_model:
                mm_registry = self.input_preprocessor.mm_registry
                mm_processor = mm_registry.create_processor(
                    model_config,
                    tokenizer=tokenizer or object(),  # Dummy if no tokenizer
                )
                assert isinstance(mm_processor, EncDecMultiModalProcessor)

                if mm_processor.pad_dummy_encoder_prompt:
                    return  # Skip encoder length check for Whisper

            if model_config.is_multimodal_model:
                suggestion = (
                    "Make sure that `max_model_len` is no smaller than the "
                    "number of text tokens plus multimodal tokens. For image "
                    "inputs, the number of image tokens depends on the number "
                    "of images, and possibly their aspect ratios as well.")
            else:
                suggestion = (
                    "Make sure that `max_model_len` is no smaller than the "
                    "number of text tokens.")

            raise ValueError(
                f"The {prompt_type} prompt (length {len(prompt_ids)}) is "
                f"longer than the maximum model length of {max_prompt_len}. "
                f"{suggestion}")

            # TODO: Find out how many placeholder tokens are there so we can
            # check that chunked prefill does not truncate them
            # max_batch_len = self.scheduler_config.max_num_batched_tokens

    def _build_logits_processors(
            self, sampling_params: SamplingParams,
            lora_request: Optional[LoRARequest]) -> SamplingParams:
        """Constructs logits processors based on the logits_bias, and
        allowed_token_ids fields in sampling_params. Deletes those fields and
        adds the constructed logits processors to the logits_processors field.
        Returns the modified sampling params."""

        logits_processors = []

        if (sampling_params.logit_bias or sampling_params.allowed_token_ids):
            tokenizer = self.get_tokenizer(lora_request=lora_request)

            processors = get_openai_logits_processors(
                logit_bias=sampling_params.logit_bias,
                allowed_token_ids=sampling_params.allowed_token_ids,
                tokenizer=tokenizer)
            logits_processors.extend(processors)

            # Unset so these don't get passed down to the model
            sampling_params.logit_bias = None
            sampling_params.allowed_token_ids = None

        if len(sampling_params.bad_words) > 0:
            tokenizer = self.get_tokenizer(lora_request)
            processors = get_bad_words_logits_processors(
                bad_words=sampling_params.bad_words, tokenizer=tokenizer)
            logits_processors.extend(processors)

        if logits_processors:
            if sampling_params.logits_processors is None:
                sampling_params.logits_processors = logits_processors
            else:
                sampling_params.logits_processors.extend(logits_processors)

        return sampling_params

    def collective_rpc(self,
                       method: Union[str, Callable[..., _R]],
                       timeout: Optional[float] = None,
                       args: tuple = (),
                       kwargs: Optional[dict[str, Any]] = None) -> list[_R]:
        return self.model_executor.collective_rpc(method, timeout, args,
                                                  kwargs)


if envs.is_set("VLLM_USE_V1") and envs.VLLM_USE_V1:
    from vllm.v1.engine.llm_engine import LLMEngine as V1LLMEngine
    LLMEngine = V1LLMEngine  # type: ignore<|MERGE_RESOLUTION|>--- conflicted
+++ resolved
@@ -16,14 +16,8 @@
 from typing_extensions import TypeVar
 
 import vllm.envs as envs
-<<<<<<< HEAD
 from vllm.config import (LoRAConfig, ModelConfig, ObservabilityConfig,
                          ParallelConfig, SchedulerConfig, VllmConfig)
-=======
-from vllm.config import (DecodingConfig, ModelConfig, ObservabilityConfig,
-                         ParallelConfig, SchedulerConfig, VllmConfig)
-from vllm.config.lora import LoRAConfig
->>>>>>> 0faf3cc3
 from vllm.core.scheduler import ScheduledSequenceGroup, SchedulerOutputs
 from vllm.engine.arg_utils import EngineArgs
 from vllm.engine.metrics_types import StatLoggerBase, Stats
