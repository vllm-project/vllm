import time
from typing import Dict, Iterable, List, Optional, Tuple, Type, Union

from transformers import PreTrainedTokenizer

import vllm
from vllm.lora.request import LoRARequest
from vllm.config import (CacheConfig, DeviceConfig, ModelConfig,
                         ParallelConfig, SchedulerConfig, LoRAConfig)
from vllm.core.scheduler import Scheduler, SchedulerOutputs
from vllm.engine.arg_utils import EngineArgs
from vllm.executor.executor_base import ExecutorBase
from vllm.engine.metrics import StatLogger, Stats
from vllm.model_executor import get_architecture
from vllm.engine.ray_utils import initialize_ray_cluster
from vllm.logger import init_logger
from vllm.outputs import RequestOutput
from vllm.sampling_params import SamplingParams
from vllm.sequence import (Logprob, SamplerOutput, Sequence, SequenceGroup,
                           SequenceGroupOutput, SequenceOutput, SequenceStatus)
from vllm.transformers_utils.tokenizer import detokenize_incrementally
from vllm.transformers_utils.tokenizer_group import (BaseTokenizerGroup,
                                                     get_tokenizer_group)
from vllm.utils import Counter
from vllm.usage.usage_lib import (UsageContext, is_usage_stats_enabled,
                                  usage_message)

logger = init_logger(__name__)
_LOCAL_LOGGING_INTERVAL_SEC = 5


class LLMEngine:
    """An LLM engine that receives requests and generates texts.

    This is the main class for the vLLM engine. It receives requests
    from clients and generates texts from the LLM. It includes a tokenizer, a
    language model (possibly distributed across multiple GPUs), and GPU memory
    space allocated for intermediate states (aka KV cache). This class utilizes
    iteration-level scheduling and efficient memory management to maximize the
    serving throughput.

    The `LLM` class wraps this class for offline batched inference and the
    `AsyncLLMEngine` class wraps this class for online serving.

    NOTE: The config arguments are derived from the `EngineArgs` class. For the
    comprehensive list of arguments, see `EngineArgs`.

    Args:
        model_config: The configuration related to the LLM model.
        cache_config: The configuration related to the KV cache memory
            management.
        parallel_config: The configuration related to distributed execution.
        scheduler_config: The configuration related to the request scheduler.
        device_config: The configuration related to the device.
        executor_class: The model executor class for managing distributed
            execution.
        log_stats: Whether to log statistics.
        usage_context: Specified entry point, used for usage info collection
    """

    def __init__(
            self,
            model_config: ModelConfig,
            cache_config: CacheConfig,
            parallel_config: ParallelConfig,
            scheduler_config: SchedulerConfig,
            device_config: DeviceConfig,
            lora_config: Optional[LoRAConfig],
            executor_class: Type[ExecutorBase],
            log_stats: bool,
            usage_context: UsageContext = UsageContext.ENGINE_CONTEXT) -> None:
        logger.info(
            f"Initializing an LLM engine (v{vllm.__version__}) with config: "
            f"model={model_config.model!r}, "
            f"tokenizer={model_config.tokenizer!r}, "
            f"tokenizer_mode={model_config.tokenizer_mode}, "
            f"revision={model_config.revision}, "
            f"tokenizer_revision={model_config.tokenizer_revision}, "
            f"trust_remote_code={model_config.trust_remote_code}, "
            f"dtype={model_config.dtype}, "
            f"max_seq_len={model_config.max_model_len}, "
            f"download_dir={model_config.download_dir!r}, "
            f"load_format={model_config.load_format}, "
            f"tensor_parallel_size={parallel_config.tensor_parallel_size}, "
            f"disable_custom_all_reduce="
            f"{parallel_config.disable_custom_all_reduce}, "
            f"quantization={model_config.quantization}, "
            f"enforce_eager={model_config.enforce_eager}, "
            f"kv_cache_dtype={cache_config.cache_dtype}, "
            f"device_config={device_config.device}, "
            f"seed={model_config.seed})")
        # TODO(woosuk): Print more configs in debug mode.

        self.model_config = model_config
        self.cache_config = cache_config
        self.lora_config = lora_config
        self.parallel_config = parallel_config
        self.scheduler_config = scheduler_config
        self.device_config = device_config
        self.log_stats = log_stats
        self._verify_args()

        self._init_tokenizer()
        self.seq_counter = Counter()

        self.model_executor = executor_class(model_config, cache_config,
                                             parallel_config, scheduler_config,
                                             device_config, lora_config)

<<<<<<< HEAD
        #If usage stat is enabled, collect relevant info.
        if is_usage_stats_enabled():
            usage_message.report_usage(
                get_architecture(model_config, device_config), usage_context)
=======
        # Ping the tokenizer to ensure liveness if it runs in a
        # different process.
        self.tokenizer.ping()
>>>>>>> 6b78837b

        # Create the scheduler.
        # NOTE: the cache_config here have been updated with the numbers of
        # GPU and CPU blocks, which are profiled in the distributed executor.
        self.scheduler = Scheduler(scheduler_config, cache_config, lora_config)

        # Metric Logging.
        if self.log_stats:
            self.stat_logger = StatLogger(
                local_interval=_LOCAL_LOGGING_INTERVAL_SEC,
                labels=dict(model_name=model_config.model))
            self.stat_logger.info("cache_config", self.cache_config)

    @classmethod
    def from_engine_args(
        cls,
        engine_args: EngineArgs,
        usage_context: UsageContext = UsageContext.ENGINE_CONTEXT
    ) -> "LLMEngine":
        """Creates an LLM engine from the engine arguments."""
        # Create the engine configs.
        engine_configs = engine_args.create_engine_configs()
        parallel_config = engine_configs[2]

        # Initialize the cluster and specify the executor class.
        if parallel_config.worker_use_ray:
            initialize_ray_cluster(parallel_config)
            from vllm.executor.ray_gpu_executor import RayGPUExecutor
            executor_class = RayGPUExecutor
        else:
            assert parallel_config.world_size == 1, (
                "Ray is required if parallel_config.world_size > 1.")
            from vllm.executor.gpu_executor import GPUExecutor
            executor_class = GPUExecutor

        # Create the LLM engine.
        engine = cls(*engine_configs,
                     executor_class=executor_class,
                     log_stats=not engine_args.disable_log_stats,
                     usage_context=usage_context)
        return engine

    def __reduce__(self):
        # This is to ensure that the LLMEngine is not referenced in
        # the closure used to initialize Ray worker actors
        raise RuntimeError("LLMEngine should not be pickled!")

    def get_tokenizer(self) -> "PreTrainedTokenizer":
        return self.tokenizer.get_lora_tokenizer()

    def get_tokenizer_for_seq(self,
                              sequence: Sequence) -> "PreTrainedTokenizer":
        return self.tokenizer.get_lora_tokenizer(sequence.lora_request)

    def _init_tokenizer(self, **tokenizer_init_kwargs):
        init_kwargs = dict(
            tokenizer_id=self.model_config.tokenizer,
            enable_lora=bool(self.lora_config),
            max_num_seqs=self.scheduler_config.max_num_seqs,
            max_input_length=None,
            tokenizer_mode=self.model_config.tokenizer_mode,
            trust_remote_code=self.model_config.trust_remote_code,
            revision=self.model_config.tokenizer_revision)
        init_kwargs.update(tokenizer_init_kwargs)

        self.tokenizer: BaseTokenizerGroup = get_tokenizer_group(
            self.parallel_config.tokenizer_pool_config, **init_kwargs)

    def _verify_args(self) -> None:
        self.model_config.verify_with_parallel_config(self.parallel_config)
        self.cache_config.verify_with_parallel_config(self.parallel_config)
        if self.lora_config:
            self.lora_config.verify_with_model_config(self.model_config)
            self.lora_config.verify_with_scheduler_config(
                self.scheduler_config)

    def encode_request(
        self,
        request_id: str,  # pylint: disable=unused-argument
        prompt: Optional[str],
        prompt_token_ids: Optional[List[int]] = None,
        lora_request: Optional[LoRARequest] = None,
    ):
        if prompt_token_ids is None:
            assert prompt is not None
            prompt_token_ids = self.tokenizer.encode(request_id=request_id,
                                                     prompt=prompt,
                                                     lora_request=lora_request)
        return prompt_token_ids

    def add_request(
        self,
        request_id: str,
        prompt: Optional[str],
        sampling_params: SamplingParams,
        prompt_token_ids: Optional[List[int]] = None,
        arrival_time: Optional[float] = None,
        lora_request: Optional[LoRARequest] = None,
    ) -> None:
        """Add a request to the engine's request pool.

        The request is added to the request pool and will be processed by the
        scheduler as `engine.step()` is called. The exact scheduling policy is
        determined by the scheduler.

        Args:
            request_id: The unique ID of the request.
            prompt: The prompt string. Can be None if prompt_token_ids is
                provided.
            sampling_params: The sampling parameters for text generation.
            prompt_token_ids: The token IDs of the prompt. If None, we
                use the tokenizer to convert the prompts to token IDs.
            arrival_time: The arrival time of the request. If None, we use
                the current monotonic time.

        Details:
            - Set arrival_time to the current time if it is None.
            - Set prompt_token_ids to the encoded prompt if it is None.
            - Create `best_of` number of :class:`~vllm.Sequence` objects.
            - Create a :class:`~vllm.SequenceGroup` object
              from the list of :class:`~vllm.Sequence`.
            - Add the :class:`~vllm.SequenceGroup` object to the scheduler.

        Example:
            >>> # initialize engine
            >>> engine = LLMEngine.from_engine_args(engine_args)
            >>> # set request arguments
            >>> example_prompt = "Who is the president of the United States?"
            >>> sampling_params = SamplingParams(temperature=0.0)
            >>> request_id = 0
            >>>
            >>> # add the request to the engine
            >>> engine.add_request(
            >>>    str(request_id),
            >>>    example_prompt,
            >>>    SamplingParams(temperature=0.0))
            >>> # continue the request processing
            >>> ...
        """
        if lora_request is not None and not self.lora_config:
            raise ValueError(f"Got lora_request {lora_request} but LoRA is "
                             "not enabled!")
        max_logprobs = self.get_model_config().max_logprobs
        if (sampling_params.logprobs
                and sampling_params.logprobs > max_logprobs) or (
                    sampling_params.prompt_logprobs
                    and sampling_params.prompt_logprobs > max_logprobs):
            raise ValueError(f"Cannot request more than "
                             f"{max_logprobs} logprobs.")
        if arrival_time is None:
            arrival_time = time.time()
        prompt_token_ids = self.encode_request(
            request_id=request_id,
            prompt=prompt,
            prompt_token_ids=prompt_token_ids,
            lora_request=lora_request)

        # Create the sequences.
        block_size = self.cache_config.block_size
        seq_id = next(self.seq_counter)
        eos_token_id = self.tokenizer.get_lora_tokenizer(
            lora_request).eos_token_id
        seq = Sequence(seq_id, prompt, prompt_token_ids, block_size,
                       eos_token_id, lora_request)

        # Defensive copy of SamplingParams, which are used by the sampler,
        # this doesn't deep-copy LogitsProcessor objects
        sampling_params = sampling_params.clone()

        # Create the sequence group.
        seq_group = SequenceGroup(request_id, [seq], sampling_params,
                                  arrival_time, lora_request)

        # Add the sequence group to the scheduler.
        self.scheduler.add_seq_group(seq_group)

    def abort_request(self, request_id: Union[str, Iterable[str]]) -> None:
        """Aborts a request(s) with the given ID.

        Args:
            request_id: The ID(s) of the request to abort.

        Details:
            - Refer to the
              :meth:`~vllm.core.scheduler.Scheduler.abort_seq_group`
              from class :class:`~vllm.core.scheduler.Scheduler`.

        Example:
            >>> # initialize engine and add a request with request_id
            >>> request_id = str(0)
            >>> # abort the request
            >>> engine.abort_request(request_id)
        """
        self.scheduler.abort_seq_group(request_id)

    def get_model_config(self) -> ModelConfig:
        """Gets the model configuration."""
        return self.model_config

    def get_num_unfinished_requests(self) -> int:
        """Gets the number of unfinished requests."""
        return self.scheduler.get_num_unfinished_seq_groups()

    def has_unfinished_requests(self) -> bool:
        """Returns True if there are unfinished requests."""
        return self.scheduler.has_unfinished_seqs()

    def _check_beam_search_early_stopping(
        self,
        early_stopping: Union[bool, str],
        sampling_params: SamplingParams,
        best_running_seq: Sequence,
        current_worst_seq: Sequence,
    ) -> bool:
        assert sampling_params.use_beam_search
        length_penalty = sampling_params.length_penalty
        if early_stopping is True:
            return True

        current_worst_score = current_worst_seq.get_beam_search_score(
            length_penalty=length_penalty,
            eos_token_id=current_worst_seq.eos_token_id)
        if early_stopping is False:
            highest_attainable_score = best_running_seq.get_beam_search_score(
                length_penalty=length_penalty,
                eos_token_id=best_running_seq.eos_token_id)
        else:
            assert early_stopping == "never"
            if length_penalty > 0.0:
                # If length_penalty > 0.0, beam search will prefer longer
                # sequences. The highest attainable score calculation is
                # based on the longest possible sequence length in this case.
                max_possible_length = max(
                    best_running_seq.get_prompt_len() +
                    sampling_params.max_tokens,
                    self.scheduler_config.max_model_len)
                highest_attainable_score = (
                    best_running_seq.get_beam_search_score(
                        length_penalty=length_penalty,
                        eos_token_id=best_running_seq.eos_token_id,
                        seq_len=max_possible_length))
            else:
                # Otherwise, beam search will prefer shorter sequences. The
                # highest attainable score calculation is based on the current
                # sequence length.
                highest_attainable_score = (
                    best_running_seq.get_beam_search_score(
                        length_penalty=length_penalty,
                        eos_token_id=best_running_seq.eos_token_id))
        return current_worst_score >= highest_attainable_score

    def _process_sequence_group_outputs(self, seq_group: SequenceGroup,
                                        outputs: SequenceGroupOutput) -> None:

        # Process prompt logprobs
        prompt_logprobs = outputs.prompt_logprobs
        if prompt_logprobs is not None:
            # We can pick any sequence for the prompt.
            seq = next(iter(seq_group.seqs_dict.values()))
            all_token_ids = seq.get_token_ids()
            for i, prompt_logprobs_for_token in enumerate(prompt_logprobs):
                self._decode_logprobs(seq, seq_group.sampling_params,
                                      prompt_logprobs_for_token,
                                      all_token_ids[:i])
            seq_group.prompt_logprobs = prompt_logprobs

        # Process samples
        samples = outputs.samples
        parent_seqs = seq_group.get_seqs(status=SequenceStatus.RUNNING)
        existing_finished_seqs = seq_group.get_finished_seqs()
        parent_child_dict = {
            parent_seq.seq_id: []
            for parent_seq in parent_seqs
        }
        for sample in samples:
            parent_child_dict[sample.parent_seq_id].append(sample)
        # List of (child, parent)
        child_seqs: List[Tuple[Sequence, Sequence]] = []

        # Process the child samples for each parent sequence
        for parent in parent_seqs:
            child_samples: List[SequenceOutput] = parent_child_dict[
                parent.seq_id]
            if len(child_samples) == 0:
                # This parent sequence has no children samples. Remove
                # the parent sequence from the sequence group since it will
                # not be used in the future iterations.
                parent.status = SequenceStatus.FINISHED_ABORTED
                seq_group.remove(parent.seq_id)
                self.scheduler.free_seq(parent)
                continue
            # Fork the parent sequence if there are multiple child samples.
            for child_sample in child_samples[:-1]:
                new_child_seq_id = next(self.seq_counter)
                child = parent.fork(new_child_seq_id)
                child.append_token_id(child_sample.output_token,
                                      child_sample.logprobs)
                child_seqs.append((child, parent))
            # Continue the parent sequence for the last child sample.
            # We reuse the parent sequence here to reduce redundant memory
            # copies, especially when using non-beam search sampling methods.
            last_child_sample = child_samples[-1]
            parent.append_token_id(last_child_sample.output_token,
                                   last_child_sample.logprobs)
            child_seqs.append((parent, parent))

        for seq, _ in child_seqs:
            self._decode_sequence(seq, seq_group.sampling_params)
            self._check_stop(seq, seq_group.sampling_params)

        # Non-beam search case
        if not seq_group.sampling_params.use_beam_search:
            # For newly created child sequences, add them to the sequence group
            # and fork them in block manager if they are not finished.
            for seq, parent in child_seqs:
                if seq is not parent:
                    seq_group.add(seq)
                    if not seq.is_finished():
                        self.scheduler.fork_seq(parent, seq)

            # Free the finished and selected parent sequences' memory in block
            # manager. Keep them in the sequence group as candidate output.
            # NOTE: we need to fork the new sequences before freeing the
            # old sequences.
            for seq, parent in child_seqs:
                if seq is parent and seq.is_finished():
                    self.scheduler.free_seq(seq)
            return

        # Beam search case
        # Select the child sequences to keep in the sequence group.
        selected_child_seqs = []
        unselected_child_seqs = []
        beam_width = seq_group.sampling_params.best_of
        length_penalty = seq_group.sampling_params.length_penalty

        # Select the newly finished sequences with the highest scores
        # to replace existing finished sequences.
        # Tuple of (seq, parent, is_new)
        existing_finished_seqs = [(seq, None, False)
                                  for seq in existing_finished_seqs]
        new_finished_seqs = [(seq, parent, True) for seq, parent in child_seqs
                             if seq.is_finished()]
        all_finished_seqs = existing_finished_seqs + new_finished_seqs
        # Sort the finished sequences by their scores.
        all_finished_seqs.sort(key=lambda x: x[0].get_beam_search_score(
            length_penalty=length_penalty, eos_token_id=x[0].eos_token_id),
                               reverse=True)
        for seq, parent, is_new in all_finished_seqs[:beam_width]:
            if is_new:
                # A newly generated child sequence finishes and has a high
                # score, so we will add it into the sequence group.
                selected_child_seqs.append((seq, parent))
        for seq, parent, is_new in all_finished_seqs[beam_width:]:
            if is_new:
                # A newly generated child sequence finishes but has a low
                # score, so we will not add it into the sequence group.
                # Additionally, if this sequence is a continuation of a
                # parent sequence, we will need remove the parent sequence
                # from the sequence group.
                unselected_child_seqs.append((seq, parent))
            else:
                # An existing finished sequence has a low score, so we will
                # remove it from the sequence group.
                seq_group.remove(seq.seq_id)

        # select the top beam_width sequences from the running
        # sequences for the next iteration to continue the beam
        # search.
        running_child_seqs = [(seq, parent) for seq, parent in child_seqs
                              if not seq.is_finished()]
        # Sort the running sequences by their scores.
        running_child_seqs.sort(key=lambda x: x[0].get_beam_search_score(
            length_penalty=length_penalty, eos_token_id=x[0].eos_token_id),
                                reverse=True)

        # Check if we can stop the beam search.
        if len(running_child_seqs) == 0:
            # No running sequences, stop the beam search.
            stop_beam_search = True
        elif len(all_finished_seqs) < beam_width:
            # Not enough finished sequences, continue the beam search.
            stop_beam_search = False
        else:
            # Check the early stopping criteria
            best_running_seq = running_child_seqs[0][0]
            current_worst_seq = all_finished_seqs[beam_width - 1][0]
            stop_beam_search = self._check_beam_search_early_stopping(
                seq_group.sampling_params.early_stopping,
                seq_group.sampling_params, best_running_seq, current_worst_seq)

        if stop_beam_search:
            # Stop the beam search and remove all the running sequences from
            # the sequence group.
            unselected_child_seqs.extend(running_child_seqs)
        else:
            # Continue the beam search and select the top beam_width sequences
            # to continue the beam search.
            selected_child_seqs.extend(running_child_seqs[:beam_width])
            # The remaining running sequences will not be used in the next
            # iteration. Again, if these sequences are continuations of
            # parent sequences, we will need to remove the parent sequences
            # from the sequence group.
            unselected_child_seqs.extend(running_child_seqs[beam_width:])

        # For newly created child sequences, add them to the sequence group
        # and fork them in block manager if they are not finished.
        for seq, parent in selected_child_seqs:
            if seq is not parent:
                seq_group.add(seq)
                if not seq.is_finished():
                    self.scheduler.fork_seq(parent, seq)

        # Free the finished and selected parent sequences' memory in block
        # manager. Keep them in the sequence group as candidate output.
        for seq, parent in selected_child_seqs:
            if seq is parent and seq.is_finished():
                self.scheduler.free_seq(seq)

        # Remove the unselected parent sequences from the sequence group and
        # free their memory in block manager.
        for seq, parent in unselected_child_seqs:
            if seq is parent:
                # Remove the parent sequence if it is not selected for next
                # iteration
                seq_group.remove(seq.seq_id)
                self.scheduler.free_seq(seq)

    def _process_model_outputs(
            self, output: SamplerOutput,
            scheduler_outputs: SchedulerOutputs) -> List[RequestOutput]:
        now = time.time()
        # Update the scheduled sequence groups with the model outputs.
        scheduled_seq_groups = scheduler_outputs.scheduled_seq_groups

        # If prefix caching is enabled, mark all blocks in the sequence groups
        # as completed so that future requests don't attempt to recompute them
        if self.cache_config.enable_prefix_caching:
            for seq_group in scheduled_seq_groups:
                self.scheduler.mark_blocks_as_computed(seq_group)

        for seq_group, outputs in zip(scheduled_seq_groups, output):
            self._process_sequence_group_outputs(seq_group, outputs)

        # Free the finished sequence groups.
        self.scheduler.free_finished_seq_groups()

        # Create the outputs.
        request_outputs: List[RequestOutput] = []
        for seq_group in scheduled_seq_groups:
            seq_group.maybe_set_first_token_time(now)
            request_output = RequestOutput.from_seq_group(seq_group)
            request_outputs.append(request_output)
        for seq_group in scheduler_outputs.ignored_seq_groups:
            request_output = RequestOutput.from_seq_group(seq_group)
            request_outputs.append(request_output)

        # Log stats.
        if self.log_stats:
            self.stat_logger.log(self._get_stats(scheduler_outputs))

        return request_outputs

    def step(self) -> List[RequestOutput]:
        """Performs one decoding iteration and returns newly generated results.

        .. figure:: https://i.imgur.com/sv2HssD.png
            :alt: Overview of the step function
            :align: center

            Overview of the step function.

        Details:
            - Step 1: Schedules the sequences to be executed in the next
              iteration and the token blocks to be swapped in/out/copy.

                - Depending on the scheduling policy,
                  sequences may be `preempted/reordered`.
                - A Sequence Group (SG) refer to a group of sequences
                  that are generated from the same prompt.

            - Step 2: Calls the distributed executor to execute the model.
            - Step 3: Processes the model output. This mainly includes:

                - Decodes the relevant outputs.
                - Updates the scheduled sequence groups with model outputs
                  based on its `sampling parameters` (`use_beam_search` or not).
                - Frees the finished sequence groups.

            - Finally, it creates and returns the newly generated results.

        Example:
            >>> # Please see the example/ folder for more detailed examples.
            >>>
            >>> # initialize engine and request arguments
            >>> engine = LLMEngine.from_engine_args(engine_args)
            >>> example_inputs = [(0, "What is LLM?",
            >>>    SamplingParams(temperature=0.0))]
            >>>
            >>> # Start the engine with an event loop
            >>> while True:
            >>>     if example_inputs:
            >>>         req_id, prompt, sampling_params = example_inputs.pop(0)
            >>>         engine.add_request(str(req_id), prompt, sampling_params)
            >>>
            >>>     # continue the request processing
            >>>     request_outputs = engine.step()
            >>>     for request_output in request_outputs:
            >>>         if request_output.finished:
            >>>             # return or show the request output
            >>>
            >>>     if not (engine.has_unfinished_requests() or example_inputs):
            >>>         break
        """
        seq_group_metadata_list, scheduler_outputs = self.scheduler.schedule()

        if not scheduler_outputs.is_empty():
            output = self.model_executor.execute_model(
                seq_group_metadata_list, scheduler_outputs.blocks_to_swap_in,
                scheduler_outputs.blocks_to_swap_out,
                scheduler_outputs.blocks_to_copy)
        else:
            output = []

        return self._process_model_outputs(output, scheduler_outputs)

    def do_log_stats(self) -> None:
        """Forced log when no requests active."""
        if self.log_stats:
            self.stat_logger.log(self._get_stats(scheduler_outputs=None))

    def _get_stats(self,
                   scheduler_outputs: Optional[SchedulerOutputs]) -> Stats:
        """Get Stats to be Logged to Prometheus."""
        now = time.time()

        # KV Cache Usage in %.
        num_total_gpu = self.cache_config.num_gpu_blocks
        num_free_gpu = self.scheduler.block_manager.get_num_free_gpu_blocks()
        gpu_cache_usage = 1.0 - (num_free_gpu / num_total_gpu)

        num_total_cpu = self.cache_config.num_cpu_blocks
        cpu_cache_usage = 0.
        if num_total_cpu > 0:
            num_free_cpu = self.scheduler.block_manager.get_num_free_cpu_blocks(
            )
            cpu_cache_usage = 1.0 - (num_free_cpu / num_total_cpu)

        # Scheduler State
        num_running = len(self.scheduler.running)
        num_swapped = len(self.scheduler.swapped)
        num_waiting = len(self.scheduler.waiting)

        # Iteration stats if we have scheduler output.
        num_prompt_tokens = 0
        num_generation_tokens = 0
        time_to_first_tokens = []
        time_per_output_tokens = []
        time_e2e_requests = []
        if scheduler_outputs is not None:
            prompt_run = scheduler_outputs.prompt_run

            # Number of Tokens.
            if prompt_run:
                num_prompt_tokens = sum(
                    len(seq_group.prompt_token_ids)
                    for seq_group in scheduler_outputs.scheduled_seq_groups)
                num_generation_tokens = sum(
                    seq_group.num_seqs()
                    for seq_group in scheduler_outputs.scheduled_seq_groups)
            else:
                num_generation_tokens = scheduler_outputs.num_batched_tokens

            # Latency Timings.
            time_last_iters = []
            for seq_group in scheduler_outputs.scheduled_seq_groups:
                # Time since last token.
                # (n.b. updates seq_group.metrics.last_token_time)
                time_last_iters.append(seq_group.get_last_latency(now))
                # Time since arrival for all finished requests.
                if seq_group.is_finished():
                    time_e2e_requests.append(now -
                                             seq_group.metrics.arrival_time)

            time_to_first_tokens = time_last_iters if prompt_run else []
            time_per_output_tokens = [] if prompt_run else time_last_iters

        return Stats(
            now=now,
            num_running=num_running,
            num_swapped=num_swapped,
            num_waiting=num_waiting,
            gpu_cache_usage=gpu_cache_usage,
            cpu_cache_usage=cpu_cache_usage,
            num_prompt_tokens=num_prompt_tokens,
            num_generation_tokens=num_generation_tokens,
            time_to_first_tokens=time_to_first_tokens,
            time_per_output_tokens=time_per_output_tokens,
            time_e2e_requests=time_e2e_requests,
        )

    def _decode_logprobs(self, seq: Sequence, prms: SamplingParams,
                         logprobs: Dict[int, Logprob],
                         all_input_ids: List[int]) -> None:
        if not logprobs:
            return
        for token_id, sample_logprob in logprobs.items():
            if (sample_logprob.decoded_token is None and token_id != -1):
                all_input_ids_with_logprob = all_input_ids[:-1] + [token_id]
                (_, new_text, prefix_offset,
                 read_offset) = detokenize_incrementally(
                     self.get_tokenizer_for_seq(seq),
                     all_input_ids=all_input_ids_with_logprob,
                     prev_tokens=seq.tokens,
                     prefix_offset=seq.prefix_offset,
                     read_offset=seq.read_offset,
                     skip_special_tokens=prms.skip_special_tokens,
                     spaces_between_special_tokens=prms.
                     spaces_between_special_tokens,
                 )
                sample_logprob.decoded_token = new_text

    def _decode_sequence(self, seq: Sequence, prms: SamplingParams) -> None:
        """Decodes the new token for a sequence."""
        all_input_ids = seq.get_token_ids()
        self._decode_logprobs(seq, prms, seq.output_logprobs[-1],
                              all_input_ids)

        (new_tokens, new_output_text, prefix_offset,
         read_offset) = detokenize_incrementally(
             self.get_tokenizer_for_seq(seq),
             all_input_ids=all_input_ids,
             prev_tokens=seq.tokens,
             prefix_offset=seq.prefix_offset,
             read_offset=seq.read_offset,
             skip_special_tokens=prms.skip_special_tokens,
             spaces_between_special_tokens=prms.spaces_between_special_tokens,
         )
        if seq.tokens is None:
            seq.tokens = new_tokens
        else:
            seq.tokens.extend(new_tokens)
        seq.prefix_offset = prefix_offset
        seq.read_offset = read_offset
        seq.output_text += new_output_text

    def _check_stop(self, seq: Sequence,
                    sampling_params: SamplingParams) -> None:
        """Stop the finished sequences."""
        for stop_str in sampling_params.stop:
            if seq.output_text.endswith(stop_str):
                self._finalize_sequence(seq, sampling_params, stop_str)
                seq.status = SequenceStatus.FINISHED_STOPPED
                return
        if seq.get_last_token_id() in sampling_params.stop_token_ids:
            stop_str = self.get_tokenizer_for_seq(seq).convert_ids_to_tokens(
                seq.get_last_token_id())
            self._finalize_sequence(seq, sampling_params, stop_str)
            seq.status = SequenceStatus.FINISHED_STOPPED
            return

        # Check if the sequence has reached max_model_len.
        if seq.get_len() > self.scheduler_config.max_model_len:
            seq.status = SequenceStatus.FINISHED_LENGTH_CAPPED
            return

        # Check if the sequence has reached max_tokens.
        if seq.get_output_len() == sampling_params.max_tokens:
            seq.status = SequenceStatus.FINISHED_LENGTH_CAPPED
            return

        # Check if the sequence has generated the EOS token.
        if ((not sampling_params.ignore_eos)
                and seq.get_last_token_id() == seq.eos_token_id):
            seq.status = SequenceStatus.FINISHED_STOPPED
            return

    def _finalize_sequence(self, seq: Sequence,
                           sampling_params: SamplingParams,
                           stop_string: str) -> None:
        if sampling_params.include_stop_str_in_output:
            return

        if stop_string and seq.output_text.endswith(stop_string):
            # Truncate the output text so that the stop string is
            # not included in the output.
            seq.output_text = seq.output_text[:-len(stop_string)]

    def add_lora(self, lora_request: LoRARequest) -> bool:
        return self.model_executor.add_lora(lora_request)

    def remove_lora(self, lora_id: int) -> bool:
        return self.model_executor.remove_lora(lora_id)

    def list_loras(self) -> List[int]:
        return self.model_executor.list_loras()

    def check_health(self) -> None:
        self.model_executor.check_health()<|MERGE_RESOLUTION|>--- conflicted
+++ resolved
@@ -107,16 +107,14 @@
                                              parallel_config, scheduler_config,
                                              device_config, lora_config)
 
-<<<<<<< HEAD
         #If usage stat is enabled, collect relevant info.
         if is_usage_stats_enabled():
             usage_message.report_usage(
                 get_architecture(model_config, device_config), usage_context)
-=======
+
         # Ping the tokenizer to ensure liveness if it runs in a
         # different process.
         self.tokenizer.ping()
->>>>>>> 6b78837b
 
         # Create the scheduler.
         # NOTE: the cache_config here have been updated with the numbers of
