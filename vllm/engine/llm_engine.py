import time
from collections import Counter as collectionsCounter
from collections import deque
from contextlib import contextmanager
from dataclasses import dataclass
from functools import partial
from typing import (TYPE_CHECKING, Any, Callable, ClassVar, Deque, Dict,
                    Iterable, List, Mapping, NamedTuple, Optional)
from typing import Sequence as GenericSequence
from typing import Set, Type, Union, cast, overload

import torch
from typing_extensions import TypeIs, TypeVar

import vllm.envs as envs
from vllm.config import (CacheConfig, DecodingConfig, DeviceConfig,
                         EngineConfig, LoadConfig, LoRAConfig, ModelConfig,
                         ObservabilityConfig, ParallelConfig,
                         PromptAdapterConfig, SchedulerConfig,
                         SpeculativeConfig)
from vllm.core.scheduler import (ScheduledSequenceGroup, Scheduler,
                                 SchedulerOutputs)
from vllm.engine.arg_utils import EngineArgs
from vllm.engine.metrics_types import StatLoggerBase, Stats
from vllm.engine.output_processor.interfaces import (
    SequenceGroupOutputProcessor)
from vllm.engine.output_processor.stop_checker import StopChecker
from vllm.engine.output_processor.util import create_output_by_sequence_group
from vllm.entrypoints.openai.logits_processors import (
    get_logits_processors as get_openai_logits_processors)
from vllm.executor.executor_base import ExecutorBase
from vllm.executor.gpu_executor import GPUExecutor
from vllm.executor.ray_utils import initialize_ray_cluster
<<<<<<< HEAD
from vllm.inputs import (INPUT_REGISTRY, InputRegistry, ProcessorInputs,
                         PromptType)
from vllm.inputs.parse import is_encoder_decoder_inputs
=======
from vllm.inputs import (INPUT_REGISTRY, DecoderOnlyInputs,
                         EncoderDecoderInputs, InputRegistry, PromptType,
                         TokensPrompt)
>>>>>>> abbfb613
from vllm.inputs.preprocess import InputPreprocessor
from vllm.logger import init_logger
from vllm.logits_process import get_bad_words_logits_processors
from vllm.lora.request import LoRARequest
from vllm.model_executor.guided_decoding import (
    get_local_guided_decoding_logits_processor)
from vllm.model_executor.layers.sampler import SamplerOutput
from vllm.outputs import (EmbeddingRequestOutput, RequestOutput,
                          RequestOutputFactory)
from vllm.pooling_params import PoolingParams
from vllm.prompt_adapter.request import PromptAdapterRequest
from vllm.sampling_params import RequestOutputKind, SamplingParams
from vllm.sequence import (EmbeddingSequenceGroupOutput, ExecuteModelRequest,
                           ParallelSampleSequenceGroup, Sequence,
                           SequenceGroup, SequenceGroupBase,
                           SequenceGroupMetadata, SequenceGroupOutput,
                           SequenceStatus)
from vllm.tracing import (SpanAttributes, SpanKind, extract_trace_context,
                          init_tracer)
from vllm.transformers_utils.config import try_get_generation_config
from vllm.transformers_utils.detokenizer import Detokenizer
from vllm.transformers_utils.tokenizer import AnyTokenizer
from vllm.transformers_utils.tokenizer_group import (
    BaseTokenizerGroup, init_tokenizer_from_configs)
from vllm.usage.usage_lib import (UsageContext, is_usage_stats_enabled,
                                  usage_message)
from vllm.utils import Counter, Device, deprecate_kwargs, weak_bind
from vllm.version import __version__ as VLLM_VERSION

logger = init_logger(__name__)
_LOCAL_LOGGING_INTERVAL_SEC = 5


def _load_generation_config_dict(model_config: ModelConfig) -> Dict[str, Any]:
    config = try_get_generation_config(
        model_config.model,
        trust_remote_code=model_config.trust_remote_code,
        revision=model_config.revision,
    )

    if config is None:
        return {}

    return config.to_diff_dict()


_G = TypeVar("_G", bound=BaseTokenizerGroup, default=BaseTokenizerGroup)
_O = TypeVar("_O", RequestOutput, EmbeddingRequestOutput)


@dataclass
class SchedulerOutputState:
    """Caches the scheduler outputs for a virtual engine. Used for Multi-Step"""
    seq_group_metadata_list: Optional[List[SequenceGroupMetadata]] = None
    scheduler_outputs: Optional[SchedulerOutputs] = None
    allow_async_output_proc: bool = False
    last_output: Optional[SamplerOutput] = None


class OutputData(NamedTuple):
    outputs: List[SamplerOutput]
    seq_group_metadata_list: List[SequenceGroupMetadata]
    scheduler_outputs: SchedulerOutputs
    is_async: bool
    is_last_step: bool
    # Indicates if this output is from the first step of the
    # multi-step. When multi-step is disabled, this is always
    # set to True.
    # is_first_step_output is invalid when `outputs` has
    # outputs from multiple steps.
    is_first_step_output: Optional[bool]
    skip: List[int]


class SchedulerContext:

    def __init__(self, multi_step_stream_outputs: bool = False):
        self.output_queue: Deque[OutputData] = deque()
        self.request_outputs: List[Union[RequestOutput,
                                         EmbeddingRequestOutput]] = []
        self.seq_group_metadata_list: Optional[
            List[SequenceGroupMetadata]] = None
        self.scheduler_outputs: Optional[SchedulerOutputs] = None

        self.multi_step_stream_outputs: bool = multi_step_stream_outputs

    def append_output(self, outputs: List[SamplerOutput],
                      seq_group_metadata_list: List[SequenceGroupMetadata],
                      scheduler_outputs: SchedulerOutputs, is_async: bool,
                      is_last_step: bool,
                      is_first_step_output: Optional[bool]):
        self.output_queue.append(
            OutputData(outputs=outputs,
                       seq_group_metadata_list=seq_group_metadata_list,
                       scheduler_outputs=scheduler_outputs,
                       is_async=is_async,
                       is_last_step=is_last_step,
                       is_first_step_output=is_first_step_output,
                       skip=[]))


class LLMEngine:
    """An LLM engine that receives requests and generates texts.

    This is the main class for the vLLM engine. It receives requests
    from clients and generates texts from the LLM. It includes a tokenizer, a
    language model (possibly distributed across multiple GPUs), and GPU memory
    space allocated for intermediate states (aka KV cache). This class utilizes
    iteration-level scheduling and efficient memory management to maximize the
    serving throughput.

    The :class:`~vllm.LLM` class wraps this class for offline batched inference
    and the :class:`AsyncLLMEngine` class wraps this class for online serving.

    The config arguments are derived from :class:`~vllm.EngineArgs`. (See
    :ref:`engine_args`)

    Args:
        model_config: The configuration related to the LLM model.
        cache_config: The configuration related to the KV cache memory
            management.
        parallel_config: The configuration related to distributed execution.
        scheduler_config: The configuration related to the request scheduler.
        device_config: The configuration related to the device.
        lora_config (Optional): The configuration related to serving multi-LoRA.
        speculative_config (Optional): The configuration related to speculative
            decoding.
        executor_class: The model executor class for managing distributed
            execution.
        prompt_adapter_config (Optional): The configuration related to serving
            prompt adapters.
        log_stats: Whether to log statistics.
        usage_context: Specified entry point, used for usage info collection.
    """

    DO_VALIDATE_OUTPUT: ClassVar[bool] = False
    """A flag to toggle whether to validate the type of request output."""

    @classmethod
    @contextmanager
    def enable_output_validation(cls):
        cls.DO_VALIDATE_OUTPUT = True

        yield

        cls.DO_VALIDATE_OUTPUT = False

    @classmethod
    def validate_output(
        cls,
        output: object,
        output_type: Type[_O],
    ) -> _O:
        do_validate = cls.DO_VALIDATE_OUTPUT

        if ((TYPE_CHECKING or do_validate)
                and not isinstance(output, output_type)):
            raise TypeError(f"Expected output of type {output_type}, "
                            f"but found type {type(output)}")

        return cast(_O, output)

    @classmethod
    def validate_outputs(
        cls,
        outputs: GenericSequence[object],
        output_type: Type[_O],
    ) -> List[_O]:
        do_validate = cls.DO_VALIDATE_OUTPUT

        outputs_: List[_O]
        if TYPE_CHECKING or do_validate:
            outputs_ = []
            for output in outputs:
                if not isinstance(output, output_type):
                    raise TypeError(f"Expected output of type {output_type}, "
                                    f"but found type {type(output)}")

                outputs_.append(output)
        else:
            outputs_ = outputs

        return outputs_

    tokenizer: Optional[BaseTokenizerGroup]

    def __init__(
        self,
        model_config: ModelConfig,
        cache_config: CacheConfig,
        parallel_config: ParallelConfig,
        scheduler_config: SchedulerConfig,
        device_config: DeviceConfig,
        load_config: LoadConfig,
        lora_config: Optional[LoRAConfig],
        speculative_config: Optional[SpeculativeConfig],
        decoding_config: Optional[DecodingConfig],
        observability_config: Optional[ObservabilityConfig],
        prompt_adapter_config: Optional[PromptAdapterConfig],
        executor_class: Type[ExecutorBase],
        log_stats: bool,
        usage_context: UsageContext = UsageContext.ENGINE_CONTEXT,
        stat_loggers: Optional[Dict[str, StatLoggerBase]] = None,
        input_registry: InputRegistry = INPUT_REGISTRY,
        use_cached_outputs: bool = False,
    ) -> None:
        logger.info(
            "Initializing an LLM engine (v%s) with config: "
            "model=%r, speculative_config=%r, tokenizer=%r, "
            "skip_tokenizer_init=%s, tokenizer_mode=%s, revision=%s, "
            "override_neuron_config=%s, "
            "rope_scaling=%r, rope_theta=%r, tokenizer_revision=%s, "
            "trust_remote_code=%s, dtype=%s, max_seq_len=%d, "
            "download_dir=%r, load_format=%s, tensor_parallel_size=%d, "
            "pipeline_parallel_size=%d, "
            "disable_custom_all_reduce=%s, quantization=%s, "
            "enforce_eager=%s, kv_cache_dtype=%s, "
            "quantization_param_path=%s, device_config=%s, "
            "decoding_config=%r, observability_config=%r, "
            "seed=%d, served_model_name=%s, "
            "num_scheduler_steps=%d, chunked_prefill_enabled=%s "
            "multi_step_stream_outputs=%s, enable_prefix_caching=%s, "
            "use_async_output_proc=%s, use_cached_outputs=%s, "
            "chat_template_text_format=%s, mm_processor_kwargs=%s, "
            "pooler_config=%r)",
            VLLM_VERSION,
            model_config.model,
            speculative_config,
            model_config.tokenizer,
            model_config.skip_tokenizer_init,
            model_config.tokenizer_mode,
            model_config.revision,
            model_config.override_neuron_config,
            model_config.rope_scaling,
            model_config.rope_theta,
            model_config.tokenizer_revision,
            model_config.trust_remote_code,
            model_config.dtype,
            model_config.max_model_len,
            load_config.download_dir,
            load_config.load_format,
            parallel_config.tensor_parallel_size,
            parallel_config.pipeline_parallel_size,
            parallel_config.disable_custom_all_reduce,
            model_config.quantization,
            model_config.enforce_eager,
            cache_config.cache_dtype,
            model_config.quantization_param_path,
            device_config.device,
            decoding_config,
            observability_config,
            model_config.seed,
            model_config.served_model_name,
            scheduler_config.num_scheduler_steps,
            scheduler_config.chunked_prefill_enabled,
            scheduler_config.multi_step_stream_outputs,
            cache_config.enable_prefix_caching,
            model_config.use_async_output_proc,
            use_cached_outputs,
            model_config.chat_template_text_format,
            model_config.mm_processor_kwargs,
            model_config.pooler_config,
        )
        # TODO(woosuk): Print more configs in debug mode.
        self.model_config = model_config
        self.cache_config = cache_config
        self.lora_config = lora_config
        self.parallel_config = parallel_config
        self.scheduler_config = scheduler_config
        self.device_config = device_config
        self.speculative_config = speculative_config
        self.load_config = load_config
        self.decoding_config = decoding_config or DecodingConfig()
        self.prompt_adapter_config = prompt_adapter_config
        self.observability_config = observability_config or ObservabilityConfig(
        )
        self.log_stats = log_stats
        self.use_cached_outputs = use_cached_outputs

        if not self.model_config.skip_tokenizer_init:
            self.tokenizer = self._init_tokenizer()
            self.detokenizer = Detokenizer(self.tokenizer)
            tokenizer_group = self.get_tokenizer_group()
        else:
            self.tokenizer = None
            self.detokenizer = None
            tokenizer_group = None

        # Ensure that the function doesn't contain a reference to self,
        # to avoid engine GC issues
        def get_tokenizer_for_seq(sequence: Sequence) -> AnyTokenizer:
            assert tokenizer_group, ("tokenizer_group cannot be None, "
                                     "make sure skip_tokenizer_init is False")
            return tokenizer_group.get_lora_tokenizer(sequence.lora_request)

        self.seq_counter = Counter()
        self.generation_config_fields = _load_generation_config_dict(
            model_config)

        self.input_preprocessor = InputPreprocessor(model_config,
                                                    self.tokenizer)

        self.input_registry = input_registry
        self.input_processor = input_registry.create_input_processor(
            model_config)

        self.model_executor = executor_class(
            model_config=model_config,
            cache_config=cache_config,
            parallel_config=parallel_config,
            scheduler_config=scheduler_config,
            device_config=device_config,
            lora_config=lora_config,
            speculative_config=speculative_config,
            load_config=load_config,
            prompt_adapter_config=prompt_adapter_config,
            observability_config=self.observability_config,
        )

        if self.model_config.task != "embedding":
            self._initialize_kv_caches()

        # If usage stat is enabled, collect relevant info.
        if is_usage_stats_enabled():
            from vllm.model_executor.model_loader import (
                get_architecture_class_name)
            usage_message.report_usage(
                get_architecture_class_name(model_config),
                usage_context,
                extra_kvs={
                    # Common configuration
                    "dtype":
                    str(model_config.dtype),
                    "tensor_parallel_size":
                    parallel_config.tensor_parallel_size,
                    "block_size":
                    cache_config.block_size,
                    "gpu_memory_utilization":
                    cache_config.gpu_memory_utilization,

                    # Quantization
                    "quantization":
                    model_config.quantization,
                    "kv_cache_dtype":
                    str(cache_config.cache_dtype),

                    # Feature flags
                    "enable_lora":
                    bool(lora_config),
                    "enable_prompt_adapter":
                    bool(prompt_adapter_config),
                    "enable_prefix_caching":
                    cache_config.enable_prefix_caching,
                    "enforce_eager":
                    model_config.enforce_eager,
                    "disable_custom_all_reduce":
                    parallel_config.disable_custom_all_reduce,
                })

        if self.tokenizer:
            # Ping the tokenizer to ensure liveness if it runs in a
            # different process.
            self.tokenizer.ping()

        self.cached_scheduler_outputs = [
            SchedulerOutputState()
            for _ in range(self.parallel_config.pipeline_parallel_size)
        ]

        self.scheduler_contexts = [
            SchedulerContext(multi_step_stream_outputs=self.scheduler_config.
                             multi_step_stream_outputs)
            for _ in range(self.parallel_config.pipeline_parallel_size)
        ]

        if model_config.use_async_output_proc:
            process_model_outputs = weak_bind(self._process_model_outputs)

            self.async_callbacks = [
                partial(process_model_outputs,
                        ctx=self.scheduler_contexts[v_id])
                for v_id in range(self.parallel_config.pipeline_parallel_size)
            ]
        else:
            self.async_callbacks = []

        # Currently used by AsyncLLMEngine to ensure quick append
        # of request outputs to asyncio queues
        self.process_request_outputs_callback: Optional[Callable] = None

        # Create the scheduler.
        # NOTE: the cache_config here have been updated with the numbers of
        # GPU and CPU blocks, which are profiled in the distributed executor.
        self.scheduler = [
            Scheduler(
                scheduler_config, cache_config, lora_config,
                parallel_config.pipeline_parallel_size,
                self.async_callbacks[v_id]
                if model_config.use_async_output_proc else None)
            for v_id in range(parallel_config.pipeline_parallel_size)
        ]

        # Metric Logging.
        if self.log_stats:
            if stat_loggers is not None:
                self.stat_loggers = stat_loggers
            else:
                # Lazy import for prometheus multiprocessing.
                # We need to set PROMETHEUS_MULTIPROC_DIR environment variable
                # before prometheus_client is imported.
                # See https://prometheus.github.io/client_python/multiprocess/
                from vllm.engine.metrics import (LoggingStatLogger,
                                                 PrometheusStatLogger)

                self.stat_loggers = {
                    "logging":
                    LoggingStatLogger(
                        local_interval=_LOCAL_LOGGING_INTERVAL_SEC),
                    "prometheus":
                    PrometheusStatLogger(
                        local_interval=_LOCAL_LOGGING_INTERVAL_SEC,
                        labels=dict(model_name=model_config.served_model_name),
                        max_model_len=self.model_config.max_model_len),
                }
                self.stat_loggers["prometheus"].info("cache_config",
                                                     self.cache_config)

        self.tracer = None
        if self.observability_config.otlp_traces_endpoint:
            self.tracer = init_tracer(
                "vllm.llm_engine",
                self.observability_config.otlp_traces_endpoint)

        # Create sequence output processor, e.g. for beam search or
        # speculative decoding.
        self.output_processor = (
            SequenceGroupOutputProcessor.create_output_processor(
                self.scheduler_config,
                self.detokenizer,
                self.scheduler,
                self.seq_counter,
                get_tokenizer_for_seq,
                stop_checker=StopChecker(
                    self.scheduler_config.max_model_len,
                    get_tokenizer_for_seq,
                ),
            ))

        self.seq_id_to_seq_group: Dict[str, SequenceGroupBase] = {}

    def _initialize_kv_caches(self) -> None:
        """Initialize the KV cache in the worker(s).

        The workers will determine the number of blocks in both the GPU cache
        and the swap CPU cache.
        """
        num_gpu_blocks, num_cpu_blocks = (
            self.model_executor.determine_num_available_blocks())

        if self.cache_config.num_gpu_blocks_override is not None:
            num_gpu_blocks_override = self.cache_config.num_gpu_blocks_override
            logger.info(
                "Overriding num_gpu_blocks=%d with "
                "num_gpu_blocks_override=%d", num_gpu_blocks,
                num_gpu_blocks_override)
            num_gpu_blocks = num_gpu_blocks_override

        self.cache_config.num_gpu_blocks = num_gpu_blocks
        self.cache_config.num_cpu_blocks = num_cpu_blocks

        self.model_executor.initialize_cache(num_gpu_blocks, num_cpu_blocks)

    @classmethod
    def _get_executor_cls(cls,
                          engine_config: EngineConfig) -> Type[ExecutorBase]:
        distributed_executor_backend = (
            engine_config.parallel_config.distributed_executor_backend)
        # Initialize the cluster and specify the executor class.
        if isinstance(distributed_executor_backend, type):
            if not issubclass(distributed_executor_backend, ExecutorBase):
                raise TypeError(
                    "distributed_executor_backend must be a subclass of "
                    f"ExecutorBase. Got {distributed_executor_backend}.")
            if distributed_executor_backend.uses_ray:  # type: ignore
                initialize_ray_cluster(engine_config.parallel_config)
            executor_class = distributed_executor_backend
        elif engine_config.device_config.device_type == "neuron":
            from vllm.executor.neuron_executor import NeuronExecutor
            executor_class = NeuronExecutor
        elif engine_config.device_config.device_type == "tpu":
            if distributed_executor_backend == "ray":
                initialize_ray_cluster(engine_config.parallel_config)
                from vllm.executor.ray_tpu_executor import RayTPUExecutor
                executor_class = RayTPUExecutor
            else:
                assert distributed_executor_backend is None
                from vllm.executor.tpu_executor import TPUExecutor
                executor_class = TPUExecutor
        elif engine_config.device_config.device_type == "cpu":
            from vllm.executor.cpu_executor import CPUExecutor
            executor_class = CPUExecutor
        elif engine_config.device_config.device_type == "openvino":
            from vllm.executor.openvino_executor import OpenVINOExecutor
            executor_class = OpenVINOExecutor
        elif engine_config.device_config.device_type == "xpu":
            if distributed_executor_backend == "ray":
                initialize_ray_cluster(engine_config.parallel_config)
                from vllm.executor.ray_xpu_executor import RayXPUExecutor
                executor_class = RayXPUExecutor
            elif distributed_executor_backend == "mp":
                # FIXME(kunshang):
                # spawn needs calling `if __name__ == '__main__':``
                # fork is not supported for xpu start new process.
                logger.error(
                    "Both start methods (spawn and fork) have issue "
                    "on XPU if you use mp backend, Please try ray instead.")
            else:
                from vllm.executor.xpu_executor import XPUExecutor
                executor_class = XPUExecutor
        elif distributed_executor_backend == "ray":
            initialize_ray_cluster(engine_config.parallel_config)
            from vllm.executor.ray_gpu_executor import RayGPUExecutor
            executor_class = RayGPUExecutor
        elif distributed_executor_backend == "mp":
            from vllm.executor.multiproc_gpu_executor import (
                MultiprocessingGPUExecutor)
            assert not envs.VLLM_USE_RAY_SPMD_WORKER, (
                "multiprocessing distributed executor backend does not "
                "support VLLM_USE_RAY_SPMD_WORKER=1")
            executor_class = MultiprocessingGPUExecutor
        else:
            from vllm.executor.gpu_executor import GPUExecutor
            executor_class = GPUExecutor
        return executor_class

    @classmethod
    def from_engine_args(
        cls,
        engine_args: EngineArgs,
        usage_context: UsageContext = UsageContext.ENGINE_CONTEXT,
        stat_loggers: Optional[Dict[str, StatLoggerBase]] = None,
    ) -> "LLMEngine":
        """Creates an LLM engine from the engine arguments."""
        # Create the engine configs.
        engine_config = engine_args.create_engine_config()
        executor_class = cls._get_executor_cls(engine_config)
        # Create the LLM engine.
        engine = cls(
            **engine_config.to_dict(),
            executor_class=executor_class,
            log_stats=not engine_args.disable_log_stats,
            usage_context=usage_context,
            stat_loggers=stat_loggers,
        )

        return engine

    def __reduce__(self):
        # This is to ensure that the LLMEngine is not referenced in
        # the closure used to initialize Ray worker actors
        raise RuntimeError("LLMEngine should not be pickled!")

    def __del__(self):
        # Shutdown model executor when engine is garbage collected
        # Use getattr since __init__ can fail before the field is set
        if model_executor := getattr(self, "model_executor", None):
            model_executor.shutdown()

    def get_tokenizer_group(
        self,
        group_type: Type[_G] = BaseTokenizerGroup,
    ) -> _G:
        tokenizer_group = self.tokenizer

        if tokenizer_group is None:
            raise ValueError("Unable to get tokenizer because "
                             "skip_tokenizer_init is True")
        if not isinstance(tokenizer_group, group_type):
            raise TypeError("Invalid type of tokenizer group. "
                            f"Expected type: {group_type}, but "
                            f"found type: {type(tokenizer_group)}")

        return tokenizer_group

    def get_tokenizer(
        self,
        lora_request: Optional[LoRARequest] = None,
    ) -> AnyTokenizer:
        return self.get_tokenizer_group().get_lora_tokenizer(lora_request)

    def _init_tokenizer(self) -> BaseTokenizerGroup:
        return init_tokenizer_from_configs(
            model_config=self.model_config,
            scheduler_config=self.scheduler_config,
            parallel_config=self.parallel_config,
            enable_lora=bool(self.lora_config))

    def _verify_args(self) -> None:
        self.model_config.verify_with_parallel_config(self.parallel_config)
        self.cache_config.verify_with_parallel_config(self.parallel_config)
        if self.lora_config:
            self.lora_config.verify_with_model_config(self.model_config)
            self.lora_config.verify_with_scheduler_config(
                self.scheduler_config)
        if self.prompt_adapter_config:
            self.prompt_adapter_config.verify_with_model_config(
                self.model_config)

    def _add_processed_request(
        self,
        request_id: str,
        processed_inputs: ProcessorInputs,
        params: Union[SamplingParams, PoolingParams],
        arrival_time: float,
        lora_request: Optional[LoRARequest],
        prompt_adapter_request: Optional[PromptAdapterRequest],
        trace_headers: Optional[Mapping[str, str]] = None,
        priority: int = 0,
    ) -> Optional[SequenceGroup]:
        """Add a processed request to the engine's request pool.
        return the created sequence group.
        """
        if isinstance(params, SamplingParams) and params.n > 1:
            ParallelSampleSequenceGroup.add_request(
                request_id,
                self,
                params,
                processed_inputs=processed_inputs,
                arrival_time=arrival_time,
                lora_request=lora_request,
                trace_headers=trace_headers,
                prompt_adapter_request=prompt_adapter_request,
                priority=priority,
            )
            return None

        self._validate_model_inputs(processed_inputs, lora_request)
        # Create the sequences.
        block_size = self.cache_config.block_size
        seq_id = next(self.seq_counter)
        eos_token_id = self.input_preprocessor.get_eos_token_id(lora_request)

        if is_encoder_decoder_inputs(processed_inputs):
            decoder_inputs = processed_inputs["decoder"]
            encoder_inputs = processed_inputs["encoder"]
        else:
            decoder_inputs = processed_inputs
            encoder_inputs = None

        seq = Sequence(seq_id, decoder_inputs, block_size, eos_token_id,
                       lora_request, prompt_adapter_request)

        encoder_seq = (None if encoder_inputs is None else Sequence(
            seq_id, encoder_inputs, block_size, eos_token_id, lora_request,
            prompt_adapter_request))

        # Create a SequenceGroup based on SamplingParams or PoolingParams
        if isinstance(params, SamplingParams):
            seq_group = self._create_sequence_group_with_sampling(
                request_id,
                seq,
                params,
                arrival_time=arrival_time,
                lora_request=lora_request,
                trace_headers=trace_headers,
                prompt_adapter_request=prompt_adapter_request,
                encoder_seq=encoder_seq,
                priority=priority)
        elif isinstance(params, PoolingParams):
            seq_group = self._create_sequence_group_with_pooling(
                request_id,
                seq,
                params,
                arrival_time=arrival_time,
                lora_request=lora_request,
                prompt_adapter_request=prompt_adapter_request,
                encoder_seq=encoder_seq,
                priority=priority)
        else:
            raise ValueError(
                "Either SamplingParams or PoolingParams must be provided.")

        # Add the sequence group to the scheduler with least unfinished seqs.
        costs = [
            scheduler.get_num_unfinished_seq_groups()
            for scheduler in self.scheduler
        ]
        min_cost_scheduler = self.scheduler[costs.index(min(costs))]
        min_cost_scheduler.add_seq_group(seq_group)

        return seq_group

    def stop_remote_worker_execution_loop(self) -> None:
        self.model_executor.stop_remote_worker_execution_loop()

    @overload  # DEPRECATED
    def add_request(
        self,
        request_id: str,
        *,
        inputs: PromptType,
        params: Union[SamplingParams, PoolingParams],
        arrival_time: Optional[float] = None,
        lora_request: Optional[LoRARequest] = None,
        trace_headers: Optional[Mapping[str, str]] = None,
        prompt_adapter_request: Optional[PromptAdapterRequest] = None,
        priority: int = 0,
    ) -> None:
        ...

    @overload
    def add_request(
        self,
        request_id: str,
        prompt: PromptType,
        params: Union[SamplingParams, PoolingParams],
        arrival_time: Optional[float] = None,
        lora_request: Optional[LoRARequest] = None,
        trace_headers: Optional[Mapping[str, str]] = None,
        prompt_adapter_request: Optional[PromptAdapterRequest] = None,
        priority: int = 0,
    ) -> None:
        ...

    @deprecate_kwargs(
        "inputs",
        additional_message="Please use the 'prompt' parameter instead.",
    )
    def add_request(
            self,
            request_id: str,
            prompt: Optional[PromptType] = None,
            params: Optional[Union[SamplingParams, PoolingParams]] = None,
            arrival_time: Optional[float] = None,
            lora_request: Optional[LoRARequest] = None,
            trace_headers: Optional[Mapping[str, str]] = None,
            prompt_adapter_request: Optional[PromptAdapterRequest] = None,
            priority: int = 0,
            *,
            inputs: Optional[PromptType] = None,  # DEPRECATED
    ) -> None:
        """Add a request to the engine's request pool.

        The request is added to the request pool and will be processed by the
        scheduler as `engine.step()` is called. The exact scheduling policy is
        determined by the scheduler.

        Args:
            request_id: The unique ID of the request.
            prompt: The prompt to the LLM. See :class:`~vllm.inputs.PromptType`
                for more details about the format of each input.
            params: Parameters for sampling or pooling.
                :class:`~vllm.SamplingParams` for text generation.
                :class:`~vllm.PoolingParams` for pooling.
            arrival_time: The arrival time of the request. If None, we use
                the current monotonic time.
            trace_headers: OpenTelemetry trace headers.
            priority: The priority of the request.
                Only applicable with priority scheduling.

        Details:
            - Set arrival_time to the current time if it is None.
            - Set prompt_token_ids to the encoded prompt if it is None.
            - Create `n` number of :class:`~vllm.Sequence` objects.
            - Create a :class:`~vllm.SequenceGroup` object
              from the list of :class:`~vllm.Sequence`.
            - Add the :class:`~vllm.SequenceGroup` object to the scheduler.

        Example:
            >>> # initialize engine
            >>> engine = LLMEngine.from_engine_args(engine_args)
            >>> # set request arguments
            >>> example_prompt = "Who is the president of the United States?"
            >>> sampling_params = SamplingParams(temperature=0.0)
            >>> request_id = 0
            >>>
            >>> # add the request to the engine
            >>> engine.add_request(
            >>>    str(request_id),
            >>>    example_prompt,
            >>>    SamplingParams(temperature=0.0))
            >>> # continue the request processing
            >>> ...
        """
        if inputs is not None:
            prompt = inputs
        assert prompt is not None and params is not None

        if lora_request is not None and not self.lora_config:
            raise ValueError(f"Got lora_request {lora_request} but LoRA is "
                             "not enabled!")

        if priority != 0 and not self.scheduler_config.policy == "priority":
            raise ValueError(f"Got priority {priority} but "
                             "Priority scheduling is not enabled.")

        if arrival_time is None:
            arrival_time = time.time()

        if self.tokenizer is not None:
            self._validate_token_prompt(
                prompt,
                tokenizer=self.get_tokenizer(lora_request=lora_request))

        preprocessed_inputs = self.input_preprocessor.preprocess(
            prompt,
            request_id=request_id,
            lora_request=lora_request,
            prompt_adapter_request=prompt_adapter_request,
        )
        processed_inputs = self.input_processor(preprocessed_inputs)

        # This is a bit of a hack - copy the mm_processor_kwargs that were
        # used in the input processor to the processed output, since these
        # kwargs are presumed to be immutable and the values should be aligned
        # between the input processor (here) and the input mapper.
        processed_inputs["mm_processor_kwargs"] = preprocessed_inputs.get(
            "mm_processor_kwargs")

        self._add_processed_request(
            request_id=request_id,
            processed_inputs=processed_inputs,
            params=params,
            arrival_time=arrival_time,
            lora_request=lora_request,
            prompt_adapter_request=prompt_adapter_request,
            trace_headers=trace_headers,
            priority=priority,
        )

    def _validate_token_prompt(self, prompt: PromptType,
                               tokenizer: AnyTokenizer):
        # Guard against out-of-vocab tokens.
        # For some tokenizers, tokenizer.decode will happily return empty text
        # for token ids that are out of vocab, and we don't detect token ids
        # that are greater than the max token id before running the model.
        # However, these token ids will later crash a cuda kernel at runtime
        # with an index out of bounds error. This will crash the entire engine.
        # This needs to happen before multimodal input pre-processing, which
        # may add dummy <image> tokens that aren't part of the tokenizer's
        # vocabulary.
        if self._is_token_prompt(prompt):
            prompt_ids = prompt["prompt_token_ids"]
            if len(prompt_ids) == 0:
                # Empty prompt check is handled later
                return
            max_input_id = max(prompt_ids)
            if max_input_id > tokenizer.max_token_id:
                raise ValueError(
                    "Token id {} is out of vocabulary".format(max_input_id))

    @staticmethod
    def _is_token_prompt(prompt: PromptType) -> TypeIs[TokensPrompt]:
        return isinstance(prompt, dict) and "prompt_token_ids" in prompt

    def _create_sequence_group_with_sampling(
        self,
        request_id: str,
        seq: Sequence,
        sampling_params: SamplingParams,
        arrival_time: float,
        lora_request: Optional[LoRARequest],
        trace_headers: Optional[Mapping[str, str]] = None,
        prompt_adapter_request: Optional[PromptAdapterRequest] = None,
        encoder_seq: Optional[Sequence] = None,
        priority: int = 0,
    ) -> SequenceGroup:
        """Creates a SequenceGroup with SamplingParams."""
        max_logprobs = self.get_model_config().max_logprobs
        if (sampling_params.logprobs
                and sampling_params.logprobs > max_logprobs) or (
                    sampling_params.prompt_logprobs
                    and sampling_params.prompt_logprobs > max_logprobs):
            raise ValueError(f"Cannot request more than "
                             f"{max_logprobs} logprobs.")

        sampling_params = self._build_logits_processors(
            sampling_params, lora_request)

        # Defensive copy of SamplingParams, which are used by the sampler,
        # this doesn't deep-copy LogitsProcessor objects
        sampling_params = sampling_params.clone()

        sampling_params.update_from_generation_config(
            self.generation_config_fields, seq.eos_token_id)

        # Create the sequence group.
        seq_group = SequenceGroup(
            request_id=request_id,
            seqs=[seq],
            arrival_time=arrival_time,
            sampling_params=sampling_params,
            lora_request=lora_request,
            trace_headers=trace_headers,
            prompt_adapter_request=prompt_adapter_request,
            encoder_seq=encoder_seq,
            priority=priority)

        return seq_group

    def _create_sequence_group_with_pooling(
        self,
        request_id: str,
        seq: Sequence,
        pooling_params: PoolingParams,
        arrival_time: float,
        lora_request: Optional[LoRARequest],
        prompt_adapter_request: Optional[PromptAdapterRequest],
        encoder_seq: Optional[Sequence] = None,
        priority: int = 0,
    ) -> SequenceGroup:
        """Creates a SequenceGroup with PoolingParams."""
        # Defensive copy of PoolingParams, which are used by the pooler
        pooling_params = pooling_params.clone()
        # Create the sequence group.
        seq_group = SequenceGroup(
            request_id=request_id,
            seqs=[seq],
            arrival_time=arrival_time,
            lora_request=lora_request,
            pooling_params=pooling_params,
            prompt_adapter_request=prompt_adapter_request,
            encoder_seq=encoder_seq,
            priority=priority)
        return seq_group

    def abort_request(self, request_id: Union[str, Iterable[str]]) -> None:
        """Aborts a request(s) with the given ID.

        Args:
            request_id: The ID(s) of the request to abort.

        Details:
            - Refer to the
              :meth:`~vllm.core.scheduler.Scheduler.abort_seq_group`
              from class :class:`~vllm.core.scheduler.Scheduler`.

        Example:
            >>> # initialize engine and add a request with request_id
            >>> request_id = str(0)
            >>> # abort the request
            >>> engine.abort_request(request_id)
        """
        for scheduler in self.scheduler:
            scheduler.abort_seq_group(request_id)

    def get_model_config(self) -> ModelConfig:
        """Gets the model configuration."""
        return self.model_config

    def get_parallel_config(self) -> ParallelConfig:
        """Gets the parallel configuration."""
        return self.parallel_config

    def get_decoding_config(self) -> DecodingConfig:
        """Gets the decoding configuration."""
        return self.decoding_config

    def get_scheduler_config(self) -> SchedulerConfig:
        """Gets the scheduler configuration."""
        return self.scheduler_config

    def get_lora_config(self) -> LoRAConfig:
        """Gets the LoRA configuration."""
        return self.lora_config

    def get_num_unfinished_requests(self) -> int:
        """Gets the number of unfinished requests."""
        return sum(scheduler.get_num_unfinished_seq_groups()
                   for scheduler in self.scheduler)

    def has_unfinished_requests(self) -> bool:
        """Returns True if there are unfinished requests."""
        return any(scheduler.has_unfinished_seqs()
                   for scheduler in self.scheduler)

    def has_unfinished_requests_for_virtual_engine(
            self, virtual_engine: int) -> bool:
        """
        Returns True if there are unfinished requests for the virtual engine.
        """
        return self.scheduler[virtual_engine].has_unfinished_seqs()

    @staticmethod
    def _process_sequence_group_outputs(
        seq_group: SequenceGroup,
        outputs: List[EmbeddingSequenceGroupOutput],
    ) -> None:
        seq_group.embeddings = outputs[0].embeddings

        for seq in seq_group.get_seqs():
            seq.status = SequenceStatus.FINISHED_STOPPED

        return

    def _update_num_computed_tokens_for_multi_step_prefill(
            self, seq_group: SequenceGroup,
            seq_group_meta: SequenceGroupMetadata,
            is_first_step_output: Optional[bool]):
        """
        This function updates num_computed_tokens for prompt sequences
        when Multi-Step is enabled.

        seq_group: SequenceGroup to update the num_computed_tokens for. 
        seq_group_meta: Metadata of the given SequenceGroup.
        is_first_step_output: Optional[bool] - 
            When available, is_first_step_output indicates if the appended
            output token is the output of the first-step in multi-step.
            A value of None indicates that outputs from all steps in
            in multi-step are submitted in a single burst.
        """

        assert self.scheduler_config.is_multi_step

        if not seq_group_meta.is_prompt:
            # num_computed_token updates for multi-step decodes happen after
            # the tokens are appended to the sequence.
            return

        do_update: bool = False
        if self.scheduler_config.chunked_prefill_enabled:
            # In multi-step + chunked-prefill case, the prompt sequences
            # that are scheduled are fully processed in the first step.
            do_update = is_first_step_output is None or is_first_step_output
        else:
            # Normal multi-step decoding case. In this case prompt-sequences
            # are actually single-stepped. Always update in this case.
            assert seq_group.state.num_steps == 1
            do_update = True

        if do_update:
            seq_group.update_num_computed_tokens(
                seq_group_meta.token_chunk_size)

    def _process_model_outputs(self,
                               ctx: SchedulerContext,
                               request_id: Optional[str] = None) -> None:
        """Apply the model output to the sequences in the scheduled seq groups
        and return responses.

        ctx: The virtual engine context to work on
        request_id: If provided, then only this request is going to be processed
        """

        now = time.time()

        if len(ctx.output_queue) == 0:
            return None

        # Get pending async postprocessor
        if request_id:
            # When we process only one request, no pop is required
            # (since later we will process all of the rest)
            (outputs, seq_group_metadata_list, scheduler_outputs, is_async,
             is_last_step, is_first_step_output, skip) = ctx.output_queue[0]
        else:
            (outputs, seq_group_metadata_list, scheduler_outputs, is_async,
             is_last_step, is_first_step_output,
             skip) = ctx.output_queue.popleft()

        # Sanity check
        assert len(seq_group_metadata_list) == len(
            scheduler_outputs.scheduled_seq_groups)

        has_multiple_outputs: bool = len(outputs) > 1
        outputs_by_sequence_group: List[List[SequenceGroupOutput]]
        if has_multiple_outputs:
            assert self.scheduler_config.is_multi_step or \
                     self.speculative_config
            # Organize outputs by [step][sequence group] instead of
            # [sequence group][step].
            outputs_by_sequence_group = create_output_by_sequence_group(
                outputs, num_seq_groups=len(seq_group_metadata_list))
            # We have outputs for multiple steps submitted in a single burst,
            # so invalidate is_first_step_output.
            is_first_step_output = None
        else:
            outputs_by_sequence_group = outputs

        # Determine the requests we need to operate on
        if request_id:
            indices = []
            for i, seq_group_meta in enumerate(seq_group_metadata_list):
                if seq_group_meta.request_id == request_id:
                    assert i not in skip  # Cannot be called twice
                    indices.append(i)
                    break

            # If the request_id was not found, then it means that
            # this is a new request that has no pending async
            # postprocessor
            if not indices:
                return
        else:
            indices = range(len(seq_group_metadata_list))  # type: ignore

        finished_before: List[int] = []
        finished_now: List[int] = []
        for i in indices:
            if i in skip:
                continue

            seq_group_meta = seq_group_metadata_list[i]
            scheduled_seq_group = scheduler_outputs.scheduled_seq_groups[i]

            seq_group: SequenceGroup = scheduled_seq_group.seq_group

            if seq_group.is_finished():
                finished_before.append(i)
                continue

            output: List[SequenceGroupOutput]
            if has_multiple_outputs:
                output = outputs_by_sequence_group[i]
            else:
                output = [outputs_by_sequence_group[0][i]]

            if not is_async:
                if self.scheduler_config.is_multi_step:
                    # Updates happen only if the sequence is prefill
                    self._update_num_computed_tokens_for_multi_step_prefill(
                        seq_group, seq_group_meta, is_first_step_output)
                else:
                    seq_group.update_num_computed_tokens(
                        seq_group_meta.token_chunk_size or 0)

            if outputs:
                for o in outputs:
                    if (isinstance(o, SamplerOutput)
                            and seq_group.metrics is not None):
                        if seq_group.metrics.model_forward_time is not None:
                            seq_group.metrics.model_forward_time += (
                                o.model_forward_time or 0)
                        else:
                            seq_group.metrics.model_forward_time = (
                                o.model_forward_time)
                        if seq_group.metrics.model_execute_time is not None:
                            seq_group.metrics.model_execute_time += (
                                o.model_execute_time or 0)
                        else:
                            seq_group.metrics.model_execute_time = (
                                o.model_execute_time)

            if self.model_config.task == "embedding":
                self._process_sequence_group_outputs(seq_group, output)
            else:
                self.output_processor.process_prompt_logprob(seq_group, output)
                if seq_group_meta.do_sample:
                    self.output_processor.process_outputs(
                        seq_group, output, is_async)

            if seq_group.is_finished():
                finished_now.append(i)

        # Generate outputs for the requests that finished this iteration
        for i in finished_now:
            scheduled_seq_group = scheduler_outputs.scheduled_seq_groups[i]

            seq_group = scheduled_seq_group.seq_group
            seq_group.maybe_set_first_token_time(now)
            request_output = RequestOutputFactory.create(
                seq_group,
                self.seq_id_to_seq_group,
                use_cache=self.use_cached_outputs)
            if request_output:
                ctx.request_outputs.append(request_output)

        # When we process a single request, we skip it for the next time,
        # and invoke the request output callback (if there was final output)
        if request_id:
            assert len(indices) == 1
            skip.append(indices[0])

            if (finished_now
                    and self.process_request_outputs_callback is not None):
                self.process_request_outputs_callback(ctx.request_outputs)
                ctx.request_outputs.clear()
            return

        # Free currently finished requests
        if finished_now:
            for scheduler in self.scheduler:
                scheduler.free_finished_seq_groups()

        # For multi-step without streaming, don't create outputs each iteration
        if not is_last_step and not ctx.multi_step_stream_outputs:
            # Immediately process request outputs here (if callback is given)
            if (finished_now
                    and self.process_request_outputs_callback is not None):
                self.process_request_outputs_callback(ctx.request_outputs)
                ctx.request_outputs.clear()
            return

        # Create the outputs
        for i in indices:
            if i in skip or i in finished_before or i in finished_now:
                continue  # Avoids double processing

            scheduled_seq_group = scheduler_outputs.scheduled_seq_groups[i]

            seq_group = scheduled_seq_group.seq_group
            seq_group.maybe_set_first_token_time(now)
            request_output = RequestOutputFactory.create(
                seq_group,
                self.seq_id_to_seq_group,
                use_cache=self.use_cached_outputs)
            if request_output:
                ctx.request_outputs.append(request_output)

        # For multi-step with streaming, create outputs each iteration
        if not is_last_step and ctx.multi_step_stream_outputs:
            # Immediately process request outputs here (if callback is given)
            if self.process_request_outputs_callback is not None:
                self.process_request_outputs_callback(ctx.request_outputs)
                ctx.request_outputs.clear()
            return

        for seq_group in scheduler_outputs.ignored_seq_groups:
            params = seq_group.sampling_params
            if params is not None and params.output_kind == (
                    RequestOutputKind.DELTA) and not seq_group.is_finished():
                continue

            request_output = RequestOutputFactory.create(
                seq_group,
                self.seq_id_to_seq_group,
                use_cache=self.use_cached_outputs,
            )
            if request_output:
                ctx.request_outputs.append(request_output)

        # Immediately process request outputs here (if callback is given)
        if (ctx.request_outputs
                and self.process_request_outputs_callback is not None):
            self.process_request_outputs_callback(ctx.request_outputs)
            ctx.request_outputs.clear()

        # For async case, we need to record the stats here.
        # For non-async case, the stats are done in the
        # LLMEngine/AsyncLLMEngine directly
        if is_async:
            # Log stats.
            self.do_log_stats(scheduler_outputs, outputs, finished_before,
                              skip)

            # Tracing
            self.do_tracing(scheduler_outputs, finished_before)

        return None

    def _advance_to_next_step(
            self, output: List[SamplerOutput],
            seq_group_metadata_list: List[SequenceGroupMetadata],
            scheduled_seq_groups: List[ScheduledSequenceGroup]) -> None:
        """Given model output from a single run, append the tokens to the
        sequences. This is normally done inside output processor, but it is
        required if the worker is to perform async forward pass to next step.
        """
        for seq_group_metadata, sequence_group_outputs, scheduled_seq_group in \
            zip(seq_group_metadata_list, output, scheduled_seq_groups):
            seq_group = scheduled_seq_group.seq_group

            if seq_group.is_finished():
                continue

            if self.scheduler_config.is_multi_step:
                # Updates happen only if the sequence is prefill
                self._update_num_computed_tokens_for_multi_step_prefill(
                    seq_group, seq_group_metadata,
                    seq_group.state.num_steps == 1)
            else:
                token_chunk_size = (seq_group_metadata.token_chunk_size
                                    if seq_group_metadata.token_chunk_size
                                    is not None else 0)
                seq_group.update_num_computed_tokens(token_chunk_size)

            if seq_group_metadata.do_sample:
                assert len(sequence_group_outputs.samples) == 1, (
                    "Async output processor expects a single sample"
                    " (i.e sampling_params.n == 1)")
                sample = sequence_group_outputs.samples[0]

                assert len(seq_group.seqs) == 1
                seq = seq_group.seqs[0]

                if self.scheduler_config.is_multi_step:
                    is_prefill_append = seq.data.get_num_uncomputed_tokens(
                    ) == 0
                    seq.append_token_id(sample.output_token, sample.logprobs)
                    if not is_prefill_append:
                        seq_group.update_num_computed_tokens(1)
                else:
                    seq.append_token_id(sample.output_token, sample.logprobs)

    def step(self) -> List[Union[RequestOutput, EmbeddingRequestOutput]]:
        """Performs one decoding iteration and returns newly generated results.

        .. figure:: https://i.imgur.com/sv2HssD.png
            :alt: Overview of the step function
            :align: center

            Overview of the step function.

        Details:
            - Step 1: Schedules the sequences to be executed in the next
              iteration and the token blocks to be swapped in/out/copy.

                - Depending on the scheduling policy,
                  sequences may be `preempted/reordered`.
                - A Sequence Group (SG) refer to a group of sequences
                  that are generated from the same prompt.

            - Step 2: Calls the distributed executor to execute the model.
            - Step 3: Processes the model output. This mainly includes:

                - Decodes the relevant outputs.
                - Updates the scheduled sequence groups with model outputs
                  based on its `sampling parameters` (`use_beam_search` or not).
                - Frees the finished sequence groups.

            - Finally, it creates and returns the newly generated results.

        Example:
            >>> # Please see the example/ folder for more detailed examples.
            >>>
            >>> # initialize engine and request arguments
            >>> engine = LLMEngine.from_engine_args(engine_args)
            >>> example_inputs = [(0, "What is LLM?",
            >>>    SamplingParams(temperature=0.0))]
            >>>
            >>> # Start the engine with an event loop
            >>> while True:
            >>>     if example_inputs:
            >>>         req_id, prompt, sampling_params = example_inputs.pop(0)
            >>>         engine.add_request(str(req_id),prompt,sampling_params)
            >>>
            >>>     # continue the request processing
            >>>     request_outputs = engine.step()
            >>>     for request_output in request_outputs:
            >>>         if request_output.finished:
            >>>             # return or show the request output
            >>>
            >>>     if not (engine.has_unfinished_requests() or example_inputs):
            >>>         break
        """
        if self.parallel_config.pipeline_parallel_size > 1:
            raise NotImplementedError(
                "Pipeline parallelism is only supported through AsyncLLMEngine "
                "as performance will be severely degraded otherwise.")

        # For llm_engine, there is no pipeline parallel support, so the engine
        # used is always 0.
        virtual_engine = 0

        # These are cached outputs from previous iterations. None if on first
        # iteration
        cached_outputs = self.cached_scheduler_outputs[virtual_engine]
        seq_group_metadata_list = cached_outputs.seq_group_metadata_list
        scheduler_outputs = cached_outputs.scheduler_outputs
        allow_async_output_proc = cached_outputs.allow_async_output_proc

        ctx = self.scheduler_contexts[virtual_engine]

        # Clear outputs for each new scheduler iteration
        ctx.request_outputs.clear()

        # Skip the scheduler if there are any remaining steps in the seq groups.
        # This ensures that the scheduler is only called again when the current
        # batch has completed.
        if not self._has_remaining_steps(seq_group_metadata_list):
            # Schedule iteration
            (seq_group_metadata_list, scheduler_outputs,
             allow_async_output_proc
             ) = self.scheduler[virtual_engine].schedule()

            ctx.seq_group_metadata_list = seq_group_metadata_list
            ctx.scheduler_outputs = scheduler_outputs

            # Maybe switch from async mode to sync mode
            if not allow_async_output_proc and len(ctx.output_queue) > 0:
                self._process_model_outputs(ctx=ctx)

            if (self.scheduler_config.is_multi_step
                    and scheduler_outputs.num_lookahead_slots > 0):
                # cache the scheduler outputs for the next iteration if we have
                # lookahead slots
                self._cache_scheduler_outputs_for_multi_step(
                    virtual_engine, seq_group_metadata_list, scheduler_outputs,
                    allow_async_output_proc)

        assert seq_group_metadata_list is not None
        assert scheduler_outputs is not None

        if not scheduler_outputs.is_empty():
            finished_requests_ids = self.scheduler[
                virtual_engine].get_and_reset_finished_requests_ids()

            # Check if we have a cached last_output from the previous iteration.
            # For supporting PP this is probably the best way to pass the
            # sampled_token_ids, as a separate broadcast over all the PP stages
            # will cause one virtual engine's microbatch to block the pipeline.
            last_sampled_token_ids = \
                self._get_last_sampled_token_ids(virtual_engine)

            execute_model_req = ExecuteModelRequest(
                seq_group_metadata_list=seq_group_metadata_list,
                blocks_to_swap_in=scheduler_outputs.blocks_to_swap_in,
                blocks_to_swap_out=scheduler_outputs.blocks_to_swap_out,
                blocks_to_copy=scheduler_outputs.blocks_to_copy,
                num_lookahead_slots=scheduler_outputs.num_lookahead_slots,
                running_queue_size=scheduler_outputs.running_queue_size,
                finished_requests_ids=finished_requests_ids,
                # We use ExecuteModelRequest to pass the last sampled_token_ids
                # to each of the non-last PP stages for in-place prepare_input.
                last_sampled_token_ids=last_sampled_token_ids)

            if allow_async_output_proc:
                execute_model_req.async_callback = self.async_callbacks[
                    virtual_engine]

            outputs = self.model_executor.execute_model(
                execute_model_req=execute_model_req)

            # We need to do this here so that last step's sampled_token_ids can
            # be passed to the next iteration for PP.
            if self.scheduler_config.is_multi_step:
                self._update_cached_scheduler_output(virtual_engine, outputs)
        else:
            # Nothing scheduled => If there is pending async postprocessor,
            # then finish it here.
            if len(ctx.output_queue) > 0:
                self._process_model_outputs(ctx=ctx)
            # No outputs in this case
            outputs = []

        # Finish the current step for all the sequence groups.
        if self.scheduler_config.is_multi_step:
            for seq_group in seq_group_metadata_list:
                seq_group.finish_step()

        if not self._has_remaining_steps(seq_group_metadata_list):
            # clear the cache if we have finished all the steps.
            if self.scheduler_config.is_multi_step:
                self.cached_scheduler_outputs[0] = SchedulerOutputState()

            # is_first_step_output is True only when the num_steps of all
            # the sequences are 1. When the num_steps > 1,
            # multi_step_model_runner does the first-step output append.
            is_first_step_output: bool = False if not seq_group_metadata_list \
                else seq_group_metadata_list[0].state.num_steps == 1

            # Add results to the output_queue
            ctx.append_output(outputs=outputs,
                              seq_group_metadata_list=seq_group_metadata_list,
                              scheduler_outputs=scheduler_outputs,
                              is_async=allow_async_output_proc,
                              is_last_step=True,
                              is_first_step_output=is_first_step_output)

            if outputs and allow_async_output_proc:
                assert len(outputs) == 1, (
                    "Async postprocessor expects only a single output set")

                self._advance_to_next_step(
                    outputs[0], seq_group_metadata_list,
                    scheduler_outputs.scheduled_seq_groups)

            # Check if need to run the usual non-async path
            if not allow_async_output_proc:
                self._process_model_outputs(ctx=ctx)

                # Log stats.
                self.do_log_stats(scheduler_outputs, outputs)

                # Tracing
                self.do_tracing(scheduler_outputs)
        else:
            # Multi-step case
            return ctx.request_outputs

        if not self.has_unfinished_requests():
            # Drain async postprocessor (if exists)
            if len(ctx.output_queue) > 0:
                self._process_model_outputs(ctx=ctx)
            assert len(ctx.output_queue) == 0

            # Stop the execute model loop in parallel workers until there are
            # more requests to process. This avoids waiting indefinitely in
            # torch.distributed ops which may otherwise timeout, and unblocks
            # the RPC thread in the workers so that they can process any other
            # queued control plane messages, such as add/remove lora adapters.
            logger.debug("Stopping remote worker execution loop.")
            self.model_executor.stop_remote_worker_execution_loop()

        return ctx.request_outputs

    def _has_remaining_steps(
        self, seq_group_metadata_list: Optional[List[SequenceGroupMetadata]]
    ) -> bool:
        if (not self.scheduler_config.is_multi_step
                or not seq_group_metadata_list):
            return False

        # TODO(will) this is a sanity check for nowto make sure that all the
        # seqs are on the same steps. Eventually we will want to do some sort of
        # dynamic scheduling when doing multi-step decoding.
        ref_remaining_steps = seq_group_metadata_list[0].state.remaining_steps
        if any([
                seq_group.state.remaining_steps != ref_remaining_steps
                for seq_group in seq_group_metadata_list[1:]
        ]):
            raise AssertionError(("All running sequence groups should "
                                  "have the same remaining steps."))

        return ref_remaining_steps > 0

    def _cache_scheduler_outputs_for_multi_step(
            self, virtual_engine: int,
            seq_group_metadata_list: Optional[List[SequenceGroupMetadata]],
            scheduler_outputs: SchedulerOutputs,
            allow_async_output_proc: bool) -> None:
        co = self.cached_scheduler_outputs[virtual_engine]

        co.seq_group_metadata_list = seq_group_metadata_list
        co.scheduler_outputs = scheduler_outputs
        co.allow_async_output_proc = allow_async_output_proc
        co.last_output = None

    def _update_cached_scheduler_output(
            self, virtual_engine: int,
            output: List[Optional[SamplerOutput]]) -> None:
        if (self.parallel_config.pipeline_parallel_size > 1 and len(output) > 0
                and output[0] is not None):
            last_output = output[-1]
            assert last_output is not None
            assert last_output.sampled_token_ids_cpu is not None
            assert last_output.sampled_token_ids is None
            assert last_output.sampled_token_probs is None
            self.cached_scheduler_outputs[
                virtual_engine].last_output = last_output

    def _get_last_sampled_token_ids(
            self, virtual_engine: int) -> Optional[torch.Tensor]:
        cached_last_output = self.cached_scheduler_outputs[
            virtual_engine].last_output
        if (self.scheduler_config.is_multi_step
                and self.parallel_config.pipeline_parallel_size > 1
                and cached_last_output is not None
                and cached_last_output.sampled_token_ids_cpu is not None):
            return cached_last_output.sampled_token_ids_cpu
        return None

    def add_logger(self, logger_name: str, logger: StatLoggerBase) -> None:
        if not self.log_stats:
            raise RuntimeError(
                "Stat logging is disabled. Set `disable_log_stats=False` "
                "argument to enable.")
        if logger_name in self.stat_loggers:
            raise KeyError(f"Logger with name {logger_name} already exists.")
        self.stat_loggers[logger_name] = logger

    def remove_logger(self, logger_name: str) -> None:
        if not self.log_stats:
            raise RuntimeError(
                "Stat logging is disabled. Set `disable_log_stats=False` "
                "argument to enable.")
        if logger_name not in self.stat_loggers:
            raise KeyError(f"Logger with name {logger_name} does not exist.")
        del self.stat_loggers[logger_name]

    def do_log_stats(self,
                     scheduler_outputs: Optional[SchedulerOutputs] = None,
                     model_output: Optional[List[SamplerOutput]] = None,
                     finished_before: Optional[List[int]] = None,
                     skip: Optional[List[int]] = None) -> None:
        """Forced log when no requests active."""
        if self.log_stats:
            stats = self._get_stats(scheduler_outputs, model_output,
                                    finished_before, skip)
            for logger in self.stat_loggers.values():
                logger.log(stats)

    def _get_stats(self,
                   scheduler_outputs: Optional[SchedulerOutputs],
                   model_output: Optional[List[SamplerOutput]] = None,
                   finished_before: Optional[List[int]] = None,
                   skip: Optional[List[int]] = None) -> Stats:
        """Get Stats to be Logged to Prometheus.

        Args:
            scheduler_outputs: Optional, used to populate metrics related to
                the scheduled batch,
            model_output: Optional, used to emit speculative decoding metrics
                which are created by the workers.
            finished_before: Optional, indices of sequences that were finished
                before. These sequences will be ignored.
            skip: Optional, indices of sequences that were preempted. These
                sequences will be ignored.
        """
        now = time.time()

        # System State
        #   Scheduler State
        num_running_sys = sum(
            len(scheduler.running) for scheduler in self.scheduler)
        num_swapped_sys = sum(
            len(scheduler.swapped) for scheduler in self.scheduler)
        num_waiting_sys = sum(
            len(scheduler.waiting) for scheduler in self.scheduler)

        # KV Cache Usage in %
        num_total_gpu = self.cache_config.num_gpu_blocks
        gpu_cache_usage_sys = 0.
        if num_total_gpu:  # Guard against both None and 0
            num_free_gpu = sum(
                scheduler.block_manager.get_num_free_gpu_blocks()
                for scheduler in self.scheduler)
            gpu_cache_usage_sys = 1.0 - (num_free_gpu / num_total_gpu)

        num_total_cpu = self.cache_config.num_cpu_blocks
        cpu_cache_usage_sys = 0.
        if num_total_cpu:  # Guard against both None and 0
            num_free_cpu = sum(
                scheduler.block_manager.get_num_free_cpu_blocks()
                for scheduler in self.scheduler)
            cpu_cache_usage_sys = 1.0 - (num_free_cpu / num_total_cpu)

        # Prefix Cache Hit Rate. Note that we always use
        # the cache hit rate of the first virtual engine.
        cpu_prefix_cache_hit_rate = self.scheduler[
            0].get_prefix_cache_hit_rate(Device.CPU)
        gpu_prefix_cache_hit_rate = self.scheduler[
            0].get_prefix_cache_hit_rate(Device.GPU)

        # Iteration stats
        num_prompt_tokens_iter = 0
        num_generation_tokens_iter = 0
        time_to_first_tokens_iter: List[float] = []
        time_per_output_tokens_iter: List[float] = []
        num_preemption_iter = (0 if scheduler_outputs is None else
                               scheduler_outputs.preempted)

        # Request stats
        #   Latency
        time_e2e_requests: List[float] = []
        time_in_queue_requests: List[float] = []
        model_forward_time_requests: List[float] = []
        model_execute_time_requests: List[float] = []
        #   Metadata
        num_prompt_tokens_requests: List[int] = []
        num_generation_tokens_requests: List[int] = []
        n_requests: List[int] = []
        finished_reason_requests: List[str] = []

        # Lora requests
        running_lora_adapters = dict(
            collectionsCounter([
                running_request.lora_request.lora_name
                for scheduler in self.scheduler
                for running_request in scheduler.running
                if running_request.lora_request
            ]))
        waiting_lora_adapters = dict(
            collectionsCounter([
                waiting_request.lora_request.lora_name
                for scheduler in self.scheduler
                for waiting_request in scheduler.waiting
                if waiting_request.lora_request
            ]))
        max_lora_stat = "0"
        if self.lora_config:
            max_lora_stat = str(self.lora_config.max_loras)

        # NOTE: This loop assumes prefill seq_groups are before
        # decode seq_groups in scheduled_seq_groups.
        if scheduler_outputs is not None:
            # For async postprocessor, already finished sequences need to be
            # not counted (to avoid double counting)
            actual_num_batched_tokens = scheduler_outputs.num_batched_tokens  # type: ignore

            num_generation_tokens_from_prefill_groups = 0.
            # NOTE: if scheduler_outputs.num_prefill_groups > 0 and
            # the len of scheduler_outputs.scheduled_seq_groups is !=
            # scheduler_outputs.num_prefill_groups, this means that
            # chunked prefills have been detected.

            for idx, scheduled_seq_group in enumerate(
                    scheduler_outputs.scheduled_seq_groups):
                # Skip double logging when using async output proc
                if finished_before and idx in finished_before:
                    actual_num_batched_tokens -= 1
                    continue

                # Currently, skip == preempted sequences, so we need to skip
                # their log stats
                if skip and idx in skip:
                    continue

                group_was_prefill = idx < scheduler_outputs.num_prefill_groups
                seq_group = scheduled_seq_group.seq_group

                # NOTE: a seq_group that completed all of its prefill tokens
                # in the last iteration will have seq_group.is_prefill() = False
                # with group_was_prefill = True
                if group_was_prefill:
                    # Number of prompt tokens.
                    num_prompt_tokens_iter += (
                        scheduled_seq_group.token_chunk_size)

                    # If the seq_group just finished the prefill state
                    # get TTFT.
                    if not seq_group.is_prefill():
                        latency = seq_group.get_last_latency(now)
                        time_to_first_tokens_iter.append(latency)

                        # One generation token per finished prefill.
                        num_generation_tokens_from_prefill_groups += (
                            seq_group.num_seqs())
                else:
                    # TPOTs.
                    latency = seq_group.get_last_latency(now)
                    time_per_output_tokens_iter.append(latency)
                    if seq_group.state.current_step == 0:
                        # For async_output_proc, the do_log_stats()
                        # is called following init_multi_step(), which
                        # sets the current_step to zero.
                        actual_num_batched_tokens +=\
                            seq_group.state.num_steps - 1
                    else:
                        actual_num_batched_tokens +=\
                            seq_group.state.current_step - 1

                # Because of chunked prefill, we can have a single sequence
                # group that does multiple prompt_runs. To prevent logging
                # the same metadata more than once per request, we standardize
                # on logging request level information for finished requests,
                # which can only happen once.
                if seq_group.is_finished():
                    # Latency timings
                    time_e2e_requests.append(now -
                                             seq_group.metrics.arrival_time)
                    if seq_group.metrics.time_in_queue is not None:
                        time_in_queue_requests.append(
                            seq_group.metrics.time_in_queue)
                    if seq_group.metrics.model_forward_time is not None:
                        model_forward_time_requests.append(
                            seq_group.metrics.model_forward_time)
                    if seq_group.metrics.model_execute_time is not None:
                        model_execute_time_requests.append(
                            seq_group.metrics.model_execute_time * 1000)
                    # Metadata
                    num_prompt_tokens_requests.append(
                        len(seq_group.prompt_token_ids))
                    num_generation_tokens_requests.extend([
                        seq.get_output_len()
                        for seq in seq_group.get_finished_seqs()
                    ])
                    if seq_group.sampling_params is not None:
                        n_requests.append(seq_group.sampling_params.n)
                    finished_reason_requests.extend([
                        SequenceStatus.get_finished_reason(seq.status)
                        for seq in seq_group.get_finished_seqs()
                    ])

            # Number of generation tokens.
            #   num_batched_tokens equals the number of prompt_tokens plus the
            #   number of decode_tokens in a single iteration. So,
            #   num_generation_tokens = num_batched_tokens - num_prompt_tokens
            #   + num_generation_tokens_from_prefill_groups (since we generate
            #   one token on prefills on iters where the prefill finishes).
            num_generation_tokens_iter = (
                actual_num_batched_tokens - num_prompt_tokens_iter +
                num_generation_tokens_from_prefill_groups)

        # Spec decode, if enabled, emits specialized metrics from the worker in
        # sampler output.
        if model_output and (model_output[0].spec_decode_worker_metrics
                             is not None):
            spec_decode_metrics = model_output[0].spec_decode_worker_metrics
        else:
            spec_decode_metrics = None

        return Stats(
            now=now,
            # System stats
            #   Scheduler State
            num_running_sys=num_running_sys,
            num_swapped_sys=num_swapped_sys,
            num_waiting_sys=num_waiting_sys,
            #   KV Cache Usage in %
            gpu_cache_usage_sys=gpu_cache_usage_sys,
            cpu_cache_usage_sys=cpu_cache_usage_sys,
            #   Prefix Cache Hit Rate
            cpu_prefix_cache_hit_rate=cpu_prefix_cache_hit_rate,
            gpu_prefix_cache_hit_rate=gpu_prefix_cache_hit_rate,

            # Iteration stats
            num_prompt_tokens_iter=num_prompt_tokens_iter,
            num_generation_tokens_iter=num_generation_tokens_iter,
            time_to_first_tokens_iter=time_to_first_tokens_iter,
            time_per_output_tokens_iter=time_per_output_tokens_iter,
            spec_decode_metrics=spec_decode_metrics,
            num_preemption_iter=num_preemption_iter,

            # Request stats
            #   Latency
            time_e2e_requests=time_e2e_requests,
            time_in_queue_requests=time_in_queue_requests,
            model_forward_time_requests=model_forward_time_requests,
            model_execute_time_requests=model_execute_time_requests,
            #   Metadata
            num_prompt_tokens_requests=num_prompt_tokens_requests,
            num_generation_tokens_requests=num_generation_tokens_requests,
            n_requests=n_requests,
            finished_reason_requests=finished_reason_requests,
            max_lora=str(max_lora_stat),
            waiting_lora_adapters=list(waiting_lora_adapters.keys()),
            running_lora_adapters=list(running_lora_adapters.keys()))

    def add_lora(self, lora_request: LoRARequest) -> bool:
        return self.model_executor.add_lora(lora_request)

    def remove_lora(self, lora_id: int) -> bool:
        return self.model_executor.remove_lora(lora_id)

    def list_loras(self) -> Set[int]:
        return self.model_executor.list_loras()

    def pin_lora(self, lora_id: int) -> bool:
        return self.model_executor.pin_lora(lora_id)

    def add_prompt_adapter(
            self, prompt_adapter_request: PromptAdapterRequest) -> bool:
        return self.model_executor.add_prompt_adapter(prompt_adapter_request)

    def remove_prompt_adapter(self, prompt_adapter_id: int) -> bool:
        return self.model_executor.remove_prompt_adapter(prompt_adapter_id)

    def list_prompt_adapters(self) -> List[int]:
        return self.model_executor.list_prompt_adapters()

    def check_health(self) -> None:
        if self.tokenizer:
            self.tokenizer.check_health()
        self.model_executor.check_health()

    def start_profile(self) -> None:
        # using type instead of isinstance to check to avoid capturing
        # inherited classes (MultiprocessingGPUExecutor)
        if type(self.model_executor) == GPUExecutor:  # noqa: E721
            self.model_executor.start_profile()
        else:
            self.model_executor._run_workers("start_profile")

    def stop_profile(self) -> None:
        # using type instead of isinstance to check to avoid capturing
        # inherited classes (MultiprocessingGPUExecutor)
        if type(self.model_executor) == GPUExecutor:  # noqa: E721
            self.model_executor.stop_profile()
        else:
            self.model_executor._run_workers("stop_profile")

    def is_tracing_enabled(self) -> bool:
        return self.tracer is not None

    def do_tracing(self,
                   scheduler_outputs: SchedulerOutputs,
                   finished_before: Optional[List[int]] = None) -> None:
        if self.tracer is None:
            return

        for idx, scheduled_seq_group in enumerate(
                scheduler_outputs.scheduled_seq_groups):
            # Skip double tracing when using async output proc
            if finished_before and idx in finished_before:
                continue

            seq_group = scheduled_seq_group.seq_group
            if seq_group.is_finished():
                self.create_trace_span(seq_group)

    def create_trace_span(self, seq_group: SequenceGroup) -> None:
        if self.tracer is None or seq_group.sampling_params is None:
            return
        arrival_time_nano_seconds = int(seq_group.metrics.arrival_time * 1e9)

        trace_context = extract_trace_context(seq_group.trace_headers)

        with self.tracer.start_as_current_span(
                "llm_request",
                kind=SpanKind.SERVER,
                context=trace_context,
                start_time=arrival_time_nano_seconds) as seq_span:
            metrics = seq_group.metrics
            ttft = metrics.first_token_time - metrics.arrival_time
            e2e_time = metrics.finished_time - metrics.arrival_time
            # attribute names are based on
            # https://github.com/open-telemetry/semantic-conventions/blob/main/docs/gen-ai/llm-spans.md
            seq_span.set_attribute(SpanAttributes.LLM_RESPONSE_MODEL,
                                   self.model_config.model)
            seq_span.set_attribute(SpanAttributes.LLM_REQUEST_ID,
                                   seq_group.request_id)
            seq_span.set_attribute(SpanAttributes.LLM_REQUEST_TEMPERATURE,
                                   seq_group.sampling_params.temperature)
            seq_span.set_attribute(SpanAttributes.LLM_REQUEST_TOP_P,
                                   seq_group.sampling_params.top_p)
            seq_span.set_attribute(SpanAttributes.LLM_REQUEST_MAX_TOKENS,
                                   seq_group.sampling_params.max_tokens)
            seq_span.set_attribute(SpanAttributes.LLM_REQUEST_N,
                                   seq_group.sampling_params.n)
            seq_span.set_attribute(SpanAttributes.LLM_USAGE_NUM_SEQUENCES,
                                   seq_group.num_seqs())
            seq_span.set_attribute(SpanAttributes.LLM_USAGE_PROMPT_TOKENS,
                                   len(seq_group.prompt_token_ids))
            seq_span.set_attribute(
                SpanAttributes.LLM_USAGE_COMPLETION_TOKENS,
                sum([
                    seq.get_output_len()
                    for seq in seq_group.get_finished_seqs()
                ]))
            seq_span.set_attribute(SpanAttributes.LLM_LATENCY_TIME_IN_QUEUE,
                                   metrics.time_in_queue)
            seq_span.set_attribute(
                SpanAttributes.LLM_LATENCY_TIME_TO_FIRST_TOKEN, ttft)
            seq_span.set_attribute(SpanAttributes.LLM_LATENCY_E2E, e2e_time)
            if metrics.scheduler_time is not None:
                seq_span.set_attribute(
                    SpanAttributes.LLM_LATENCY_TIME_IN_SCHEDULER,
                    metrics.scheduler_time)
            if metrics.model_forward_time is not None:
                seq_span.set_attribute(
                    SpanAttributes.LLM_LATENCY_TIME_IN_MODEL_FORWARD,
                    metrics.model_forward_time / 1000.0)
            if metrics.model_execute_time is not None:
                seq_span.set_attribute(
                    SpanAttributes.LLM_LATENCY_TIME_IN_MODEL_EXECUTE,
                    metrics.model_execute_time)

    def is_encoder_decoder_model(self):
        return self.input_preprocessor.is_encoder_decoder_model()

<<<<<<< HEAD
    def _validate_model_inputs(self, inputs: ProcessorInputs):
        if is_encoder_decoder_inputs(inputs):
=======
    def _validate_model_inputs(self, inputs: Union[DecoderOnlyInputs,
                                                   EncoderDecoderInputs],
                               lora_request: Optional[LoRARequest]):
        if self.model_config.is_multimodal_model:
>>>>>>> abbfb613
            # For encoder-decoder multimodal models, the max_prompt_len
            # restricts the decoder prompt length
            prompt_inputs = inputs["decoder" if self.model_config.
                                   is_multimodal_model else "encoder"]
        else:
            prompt_inputs = inputs

        prompt_ids = prompt_inputs.get("prompt_token_ids")

        if prompt_ids is None or len(prompt_ids) == 0:
            raise ValueError("Prompt cannot be empty")

        if self.model_config.is_multimodal_model:
            max_prompt_len = self.model_config.max_model_len

            if len(prompt_ids) > max_prompt_len:
                raise ValueError(
                    f"The prompt (total length {len(prompt_ids)}) is too long "
                    f"to fit into the model (context length {max_prompt_len}). "
                    "Make sure that `max_model_len` is no smaller than the "
                    "number of text tokens plus multimodal tokens. For image "
                    "inputs, the number of image tokens depends on the number "
                    "of images, and possibly their aspect ratios as well.")

            # TODO: Find out how many placeholder tokens are there so we can
            # check that chunked prefill does not truncate them
            # max_batch_len = self.scheduler_config.max_num_batched_tokens

    def _build_logits_processors(
            self, sampling_params: SamplingParams,
            lora_request: Optional[LoRARequest]) -> SamplingParams:
        """Constructs logits processors based on the guided_decoding,
        logits_bias, and allowed_token_ids fields in sampling_params. Deletes
        those fields and adds the constructed logits processors to the
        logits_processors field. Returns the modified sampling params."""

        logits_processors = []

        if (guided_decoding := sampling_params.guided_decoding) is not None:

            logger.debug(
                "Building guided decoding logits processor in "
                "LLMEngine. Params: %s", guided_decoding)

            tokenizer = self.get_tokenizer(lora_request=lora_request)
            guided_decoding.backend = guided_decoding.backend or \
                self.decoding_config.guided_decoding_backend

            processor = get_local_guided_decoding_logits_processor(
                guided_params=guided_decoding, tokenizer=tokenizer)
            if processor:
                logits_processors.append(processor)

            # Unset so this doesn't get passed down to the model
            sampling_params.guided_decoding = None

        if (sampling_params.logit_bias or sampling_params.allowed_token_ids):
            tokenizer = self.get_tokenizer(lora_request=lora_request)

            processors = get_openai_logits_processors(
                logit_bias=sampling_params.logit_bias,
                allowed_token_ids=sampling_params.allowed_token_ids,
                tokenizer=tokenizer)
            logits_processors.extend(processors)

            # Unset so these don't get passed down to the model
            sampling_params.logit_bias = None
            sampling_params.allowed_token_ids = None

        if len(sampling_params.bad_words) > 0:
            tokenizer = self.get_tokenizer(lora_request)
            processors = get_bad_words_logits_processors(
                bad_words=sampling_params.bad_words, tokenizer=tokenizer)
            logits_processors.extend(processors)

        if logits_processors:
            if sampling_params.logits_processors is None:
                sampling_params.logits_processors = logits_processors
            else:
                sampling_params.logits_processors.extend(logits_processors)

        return sampling_params<|MERGE_RESOLUTION|>--- conflicted
+++ resolved
@@ -31,15 +31,9 @@
 from vllm.executor.executor_base import ExecutorBase
 from vllm.executor.gpu_executor import GPUExecutor
 from vllm.executor.ray_utils import initialize_ray_cluster
-<<<<<<< HEAD
 from vllm.inputs import (INPUT_REGISTRY, InputRegistry, ProcessorInputs,
                          PromptType)
-from vllm.inputs.parse import is_encoder_decoder_inputs
-=======
-from vllm.inputs import (INPUT_REGISTRY, DecoderOnlyInputs,
-                         EncoderDecoderInputs, InputRegistry, PromptType,
-                         TokensPrompt)
->>>>>>> abbfb613
+from vllm.inputs.parse import is_encoder_decoder_inputs, is_token_prompt
 from vllm.inputs.preprocess import InputPreprocessor
 from vllm.logger import init_logger
 from vllm.logits_process import get_bad_words_logits_processors
@@ -881,7 +875,7 @@
         # This needs to happen before multimodal input pre-processing, which
         # may add dummy <image> tokens that aren't part of the tokenizer's
         # vocabulary.
-        if self._is_token_prompt(prompt):
+        if is_token_prompt(prompt):
             prompt_ids = prompt["prompt_token_ids"]
             if len(prompt_ids) == 0:
                 # Empty prompt check is handled later
@@ -890,10 +884,6 @@
             if max_input_id > tokenizer.max_token_id:
                 raise ValueError(
                     "Token id {} is out of vocabulary".format(max_input_id))
-
-    @staticmethod
-    def _is_token_prompt(prompt: PromptType) -> TypeIs[TokensPrompt]:
-        return isinstance(prompt, dict) and "prompt_token_ids" in prompt
 
     def _create_sequence_group_with_sampling(
         self,
@@ -1981,15 +1971,9 @@
     def is_encoder_decoder_model(self):
         return self.input_preprocessor.is_encoder_decoder_model()
 
-<<<<<<< HEAD
-    def _validate_model_inputs(self, inputs: ProcessorInputs):
+    def _validate_model_inputs(self, inputs: ProcessorInputs,
+                               lora_request: Optional[LoRARequest]):
         if is_encoder_decoder_inputs(inputs):
-=======
-    def _validate_model_inputs(self, inputs: Union[DecoderOnlyInputs,
-                                                   EncoderDecoderInputs],
-                               lora_request: Optional[LoRARequest]):
-        if self.model_config.is_multimodal_model:
->>>>>>> abbfb613
             # For encoder-decoder multimodal models, the max_prompt_len
             # restricts the decoder prompt length
             prompt_inputs = inputs["decoder" if self.model_config.
