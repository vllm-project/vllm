--- conflicted
+++ resolved
@@ -97,39 +97,10 @@
         self._verify_args()
         self._init_tokenizer()
         self.seq_counter = Counter()
-<<<<<<< HEAD
-        
-        # Create the parallel GPU workers.
-        if self.parallel_config.worker_use_ray:
-            # Disable Ray usage stats collection.
-            ray_usage = os.environ.get("RAY_USAGE_STATS_ENABLED", "0")
-            if ray_usage != "1":
-                os.environ["RAY_USAGE_STATS_ENABLED"] = "0"
-            # Pass additional arguments to initialize the worker
-            additional_ray_args = {}
-            if self.parallel_config.ray_workers_use_nsight:
-                logger.info("Configuring Ray workers to use nsight.")
-                additional_ray_args = {
-                    "runtime_env": {
-                        "nsight": {
-                            "t": "cuda,cudnn,cublas",
-                            "o": "'worker_process_%p'",
-                            "cuda-graph-trace": "node",
-                        }
-                    }
-                }
-            self._init_workers_ray(placement_group, **additional_ray_args)
-        else:
-            self._init_workers()
-
-        # Profile the memory usage and initialize the cache.
-        self._init_cache()
-=======
 
         self.model_executor = executor_class(model_config, cache_config,
                                              parallel_config, scheduler_config,
                                              device_config, lora_config)
->>>>>>> 4c922709
 
         # Create the scheduler.
         # NOTE: the cache_config here have been updated with the numbers of
