import copy
import time
from collections import Counter as collectionsCounter
from collections import deque
from contextlib import contextmanager
from dataclasses import dataclass
from functools import partial
from typing import (TYPE_CHECKING, Any, Callable, ClassVar, Deque, Dict,
                    Iterable, List, Mapping, NamedTuple, Optional)
from typing import Sequence as GenericSequence
from typing import Set, Type, Union, cast, overload

import torch
from typing_extensions import TypeVar, deprecated

import vllm.envs as envs
from vllm.config import (DecodingConfig, LoRAConfig, ModelConfig,
                         ObservabilityConfig, ParallelConfig, SchedulerConfig,
                         VllmConfig)
from vllm.core.scheduler import (ScheduledSequenceGroup, Scheduler,
                                 SchedulerOutputs)
from vllm.engine.arg_utils import EngineArgs
from vllm.engine.metrics_types import StatLoggerBase, Stats
from vllm.engine.output_processor.interfaces import (
    SequenceGroupOutputProcessor)
from vllm.engine.output_processor.stop_checker import StopChecker
from vllm.engine.output_processor.util import create_output_by_sequence_group
from vllm.entrypoints.openai.logits_processors import (
    get_logits_processors as get_openai_logits_processors)
from vllm.executor.executor_base import ExecutorBase
from vllm.executor.gpu_executor import GPUExecutor
from vllm.executor.ray_utils import initialize_ray_cluster
from vllm.inputs import (INPUT_REGISTRY, InputRegistry, ProcessorInputs,
                         PromptType, SingletonInputsAdapter)
from vllm.inputs.parse import is_encoder_decoder_inputs, is_token_prompt
from vllm.inputs.preprocess import InputPreprocessor
from vllm.logger import init_logger
from vllm.logits_process import get_bad_words_logits_processors
from vllm.lora.request import LoRARequest
from vllm.model_executor.guided_decoding import (
    get_local_guided_decoding_logits_processor)
from vllm.model_executor.layers.sampler import SamplerOutput
from vllm.multimodal import MULTIMODAL_REGISTRY, MultiModalRegistry
from vllm.outputs import (PoolingRequestOutput, RequestOutput,
                          RequestOutputFactory)
from vllm.pooling_params import PoolingParams
from vllm.prompt_adapter.request import PromptAdapterRequest
<<<<<<< HEAD
from vllm.sampling_params import SamplingParams
from vllm.sequence import (EmbeddingSequenceGroupOutput, ExecuteModelRequest,
                           Sequence, SequenceGroup, SequenceGroupMetadata,
                           SequenceStatus)
from vllm.spec_decode.spec_decode_params import SpecDecodeParams
=======
from vllm.sampling_params import RequestOutputKind, SamplingParams
from vllm.sequence import (ExecuteModelRequest, ParallelSampleSequenceGroup,
                           PoolingSequenceGroupOutput, Sequence, SequenceGroup,
                           SequenceGroupBase, SequenceGroupMetadata,
                           SequenceGroupOutput, SequenceStatus)
>>>>>>> 866fa455
from vllm.tracing import (SpanAttributes, SpanKind, extract_trace_context,
                          init_tracer)
from vllm.transformers_utils.config import try_get_generation_config
from vllm.transformers_utils.detokenizer import Detokenizer
from vllm.transformers_utils.tokenizer import AnyTokenizer
from vllm.transformers_utils.tokenizer_group import (
    BaseTokenizerGroup, init_tokenizer_from_configs)
from vllm.usage.usage_lib import (UsageContext, is_usage_stats_enabled,
                                  usage_message)
from vllm.utils import Counter, Device, deprecate_kwargs, weak_bind
from vllm.version import __version__ as VLLM_VERSION

logger = init_logger(__name__)
_LOCAL_LOGGING_INTERVAL_SEC = 5


def _load_generation_config_dict(model_config: ModelConfig) -> Dict[str, Any]:
    config = try_get_generation_config(
        model_config.model,
        trust_remote_code=model_config.trust_remote_code,
        revision=model_config.revision,
    )

    if config is None:
        return {}

    return config.to_diff_dict()


_G = TypeVar("_G", bound=BaseTokenizerGroup, default=BaseTokenizerGroup)
_O = TypeVar("_O", RequestOutput, PoolingRequestOutput)


@dataclass
class SchedulerOutputState:
    """Caches the scheduler outputs for a virtual engine. Used for Multi-Step"""
    seq_group_metadata_list: Optional[List[SequenceGroupMetadata]] = None
    scheduler_outputs: Optional[SchedulerOutputs] = None
    allow_async_output_proc: bool = False
    last_output: Optional[SamplerOutput] = None


class OutputData(NamedTuple):
    outputs: List[SamplerOutput]
    seq_group_metadata_list: List[SequenceGroupMetadata]
    scheduler_outputs: SchedulerOutputs
    is_async: bool
    is_last_step: bool
    # Indicates if this output is from the first step of the
    # multi-step. When multi-step is disabled, this is always
    # set to True.
    # is_first_step_output is invalid when `outputs` has
    # outputs from multiple steps.
    is_first_step_output: Optional[bool]
    skip: List[int]


class SchedulerContext:

    def __init__(self, multi_step_stream_outputs: bool = False):
        self.output_queue: Deque[OutputData] = deque()
        self.request_outputs: List[Union[RequestOutput,
                                         PoolingRequestOutput]] = []
        self.seq_group_metadata_list: Optional[
            List[SequenceGroupMetadata]] = None
        self.scheduler_outputs: Optional[SchedulerOutputs] = None

        self.multi_step_stream_outputs: bool = multi_step_stream_outputs

    def append_output(self, outputs: List[SamplerOutput],
                      seq_group_metadata_list: List[SequenceGroupMetadata],
                      scheduler_outputs: SchedulerOutputs, is_async: bool,
                      is_last_step: bool,
                      is_first_step_output: Optional[bool]):
        self.output_queue.append(
            OutputData(outputs=outputs,
                       seq_group_metadata_list=seq_group_metadata_list,
                       scheduler_outputs=scheduler_outputs,
                       is_async=is_async,
                       is_last_step=is_last_step,
                       is_first_step_output=is_first_step_output,
                       skip=[]))


class LLMEngine:
    """An LLM engine that receives requests and generates texts.

    This is the main class for the vLLM engine. It receives requests
    from clients and generates texts from the LLM. It includes a tokenizer, a
    language model (possibly distributed across multiple GPUs), and GPU memory
    space allocated for intermediate states (aka KV cache). This class utilizes
    iteration-level scheduling and efficient memory management to maximize the
    serving throughput.

    The :class:`~vllm.LLM` class wraps this class for offline batched inference
    and the :class:`AsyncLLMEngine` class wraps this class for online serving.

    The config arguments are derived from :class:`~vllm.EngineArgs`. (See
    :ref:`engine_args`)

    Args:
        model_config: The configuration related to the LLM model.
        cache_config: The configuration related to the KV cache memory
            management.
        parallel_config: The configuration related to distributed execution.
        scheduler_config: The configuration related to the request scheduler.
        device_config: The configuration related to the device.
        lora_config (Optional): The configuration related to serving multi-LoRA.
        speculative_config (Optional): The configuration related to speculative
            decoding.
        executor_class: The model executor class for managing distributed
            execution.
        prompt_adapter_config (Optional): The configuration related to serving
            prompt adapters.
        log_stats: Whether to log statistics.
        usage_context: Specified entry point, used for usage info collection.
    """

    DO_VALIDATE_OUTPUT: ClassVar[bool] = False
    """A flag to toggle whether to validate the type of request output."""

    @classmethod
    @contextmanager
    def enable_output_validation(cls):
        cls.DO_VALIDATE_OUTPUT = True

        yield

        cls.DO_VALIDATE_OUTPUT = False

    @classmethod
    def validate_output(
        cls,
        output: object,
        output_type: Type[_O],
    ) -> _O:
        do_validate = cls.DO_VALIDATE_OUTPUT

        if ((TYPE_CHECKING or do_validate)
                and not isinstance(output, output_type)):
            raise TypeError(f"Expected output of type {output_type}, "
                            f"but found type {type(output)}")

        return cast(_O, output)

    @classmethod
    def validate_outputs(
        cls,
        outputs: GenericSequence[object],
        output_type: Type[_O],
    ) -> List[_O]:
        do_validate = cls.DO_VALIDATE_OUTPUT

        outputs_: List[_O]
        if TYPE_CHECKING or do_validate:
            outputs_ = []
            for output in outputs:
                if not isinstance(output, output_type):
                    raise TypeError(f"Expected output of type {output_type}, "
                                    f"but found type {type(output)}")

                outputs_.append(output)
        else:
            outputs_ = outputs

        return outputs_

    tokenizer: Optional[BaseTokenizerGroup]

    def __init__(
        self,
        vllm_config: VllmConfig,
        executor_class: Type[ExecutorBase],
        log_stats: bool,
        usage_context: UsageContext = UsageContext.ENGINE_CONTEXT,
        stat_loggers: Optional[Dict[str, StatLoggerBase]] = None,
        input_registry: InputRegistry = INPUT_REGISTRY,
        mm_registry: MultiModalRegistry = MULTIMODAL_REGISTRY,
        use_cached_outputs: bool = False,
    ) -> None:

        self.vllm_config = vllm_config
        self.model_config = vllm_config.model_config
        self.cache_config = vllm_config.cache_config
        self.lora_config = vllm_config.lora_config
        self.parallel_config = vllm_config.parallel_config
        self.scheduler_config = vllm_config.scheduler_config
        self.device_config = vllm_config.device_config
        self.speculative_config = vllm_config.speculative_config  # noqa
        self.load_config = vllm_config.load_config
        self.decoding_config = vllm_config.decoding_config or DecodingConfig(  # noqa
        )
        self.prompt_adapter_config = vllm_config.prompt_adapter_config  # noqa
        self.observability_config = vllm_config.observability_config or ObservabilityConfig(  # noqa
        )

        logger.info(
            "Initializing an LLM engine (v%s) with config: %s, "
            "use_cached_outputs=%s, ",
            VLLM_VERSION,
            vllm_config,
            use_cached_outputs,
        )

        self.log_stats = log_stats
        self.use_cached_outputs = use_cached_outputs

        if not self.model_config.skip_tokenizer_init:
            self.tokenizer = self._init_tokenizer()
            self.detokenizer = Detokenizer(self.tokenizer)
            tokenizer_group = self.get_tokenizer_group()
        else:
            self.tokenizer = None
            self.detokenizer = None
            tokenizer_group = None

        # Ensure that the function doesn't contain a reference to self,
        # to avoid engine GC issues
        def get_tokenizer_for_seq(sequence: Sequence) -> AnyTokenizer:
            assert tokenizer_group, ("tokenizer_group cannot be None, "
                                     "make sure skip_tokenizer_init is False")
            return tokenizer_group.get_lora_tokenizer(sequence.lora_request)

        self.seq_counter = Counter()
        self.generation_config_fields = _load_generation_config_dict(
            self.model_config)

        self.input_preprocessor = InputPreprocessor(self.model_config,
                                                    self.tokenizer,
                                                    mm_registry)

        self.input_registry = input_registry
        self.input_processor = input_registry.create_input_processor(
            self.model_config)

        self.model_executor = executor_class(vllm_config=vllm_config, )

        if self.model_config.runner_type != "pooling":
            self._initialize_kv_caches()

        # If usage stat is enabled, collect relevant info.
        if is_usage_stats_enabled():
            from vllm.model_executor.model_loader import (
                get_architecture_class_name)
            usage_message.report_usage(
                get_architecture_class_name(self.model_config),
                usage_context,
                extra_kvs={
                    # Common configuration
                    "dtype":
                    str(self.model_config.dtype),
                    "tensor_parallel_size":
                    self.parallel_config.tensor_parallel_size,
                    "block_size":
                    self.cache_config.block_size,
                    "gpu_memory_utilization":
                    self.cache_config.gpu_memory_utilization,

                    # Quantization
                    "quantization":
                    self.model_config.quantization,
                    "kv_cache_dtype":
                    str(self.cache_config.cache_dtype),

                    # Feature flags
                    "enable_lora":
                    bool(self.lora_config),
                    "enable_prompt_adapter":
                    bool(self.prompt_adapter_config),
                    "enable_prefix_caching":
                    self.cache_config.enable_prefix_caching,
                    "enforce_eager":
                    self.model_config.enforce_eager,
                    "disable_custom_all_reduce":
                    self.parallel_config.disable_custom_all_reduce,
                })

        if self.tokenizer:
            # Ping the tokenizer to ensure liveness if it runs in a
            # different process.
            self.tokenizer.ping()

        self.cached_scheduler_outputs = [
            SchedulerOutputState()
            for _ in range(self.parallel_config.pipeline_parallel_size)
        ]

        self.scheduler_contexts = [
            SchedulerContext(multi_step_stream_outputs=self.scheduler_config.
                             multi_step_stream_outputs)
            for _ in range(self.parallel_config.pipeline_parallel_size)
        ]

        if self.model_config.use_async_output_proc:
            process_model_outputs = weak_bind(self._process_model_outputs)

            self.async_callbacks = [
                partial(process_model_outputs,
                        ctx=self.scheduler_contexts[v_id])
                for v_id in range(self.parallel_config.pipeline_parallel_size)
            ]
        else:
            self.async_callbacks = []

        # Currently used by AsyncLLMEngine to ensure quick append
        # of request outputs to asyncio queues
        self.process_request_outputs_callback: Optional[Callable] = None

        # Create the scheduler.
        # NOTE: the cache_config here have been updated with the numbers of
        # GPU and CPU blocks, which are profiled in the distributed executor.
        self.scheduler = [
            Scheduler(
                self.scheduler_config, self.cache_config, self.lora_config,
                self.parallel_config.pipeline_parallel_size,
                self.async_callbacks[v_id]
                if self.model_config.use_async_output_proc else None)
            for v_id in range(self.parallel_config.pipeline_parallel_size)
        ]

        # Metric Logging.
        if self.log_stats:
            if stat_loggers is not None:
                self.stat_loggers = stat_loggers
            else:
                # Lazy import for prometheus multiprocessing.
                # We need to set PROMETHEUS_MULTIPROC_DIR environment variable
                # before prometheus_client is imported.
                # See https://prometheus.github.io/client_python/multiprocess/
                from vllm.engine.metrics import (LoggingStatLogger,
                                                 PrometheusStatLogger)

                self.stat_loggers = {
                    "logging":
                    LoggingStatLogger(
                        local_interval=_LOCAL_LOGGING_INTERVAL_SEC,
                        vllm_config=vllm_config),
                    "prometheus":
                    PrometheusStatLogger(
                        local_interval=_LOCAL_LOGGING_INTERVAL_SEC,
                        labels=dict(
                            model_name=self.model_config.served_model_name),
                        vllm_config=vllm_config),
                }
                self.stat_loggers["prometheus"].info("cache_config",
                                                     self.cache_config)

        self.tracer = None
        if self.observability_config.otlp_traces_endpoint:
            self.tracer = init_tracer(
                "vllm.llm_engine",
                self.observability_config.otlp_traces_endpoint)

        # Create sequence output processor, e.g. for beam search or
        # speculative decoding.
        self.output_processor = (
            SequenceGroupOutputProcessor.create_output_processor(
                self.scheduler_config,
                self.detokenizer,
                self.scheduler,
                self.seq_counter,
                get_tokenizer_for_seq,
                stop_checker=StopChecker(
                    self.scheduler_config.max_model_len,
                    get_tokenizer_for_seq,
                ),
            ))

        self.seq_id_to_seq_group: Dict[str, SequenceGroupBase] = {}

    def _initialize_kv_caches(self) -> None:
        """Initialize the KV cache in the worker(s).

        The workers will determine the number of blocks in both the GPU cache
        and the swap CPU cache.
        """
        start = time.time()
        num_gpu_blocks, num_cpu_blocks = (
            self.model_executor.determine_num_available_blocks())

        if self.cache_config.num_gpu_blocks_override is not None:
            num_gpu_blocks_override = self.cache_config.num_gpu_blocks_override
            logger.info(
                "Overriding num_gpu_blocks=%d with "
                "num_gpu_blocks_override=%d", num_gpu_blocks,
                num_gpu_blocks_override)
            num_gpu_blocks = num_gpu_blocks_override

        self.cache_config.num_gpu_blocks = num_gpu_blocks
        self.cache_config.num_cpu_blocks = num_cpu_blocks

        self.model_executor.initialize_cache(num_gpu_blocks, num_cpu_blocks)
        elapsed = time.time() - start
        logger.info(("init engine (profile, create kv cache, "
                     "warmup model) took %.2f seconds"), elapsed)

    @classmethod
    def _get_executor_cls(cls,
                          engine_config: VllmConfig) -> Type[ExecutorBase]:
        distributed_executor_backend = (
            engine_config.parallel_config.distributed_executor_backend)
        # Initialize the cluster and specify the executor class.
        if isinstance(distributed_executor_backend, type):
            if not issubclass(distributed_executor_backend, ExecutorBase):
                raise TypeError(
                    "distributed_executor_backend must be a subclass of "
                    f"ExecutorBase. Got {distributed_executor_backend}.")
            if distributed_executor_backend.uses_ray:  # type: ignore
                initialize_ray_cluster(engine_config.parallel_config)
            executor_class = distributed_executor_backend
        elif engine_config.device_config.device_type == "neuron":
            from vllm.executor.neuron_executor import NeuronExecutor
            executor_class = NeuronExecutor
        elif engine_config.device_config.device_type == "tpu":
            if distributed_executor_backend == "ray":
                initialize_ray_cluster(engine_config.parallel_config)
                from vllm.executor.ray_tpu_executor import RayTPUExecutor
                executor_class = RayTPUExecutor
            else:
                assert distributed_executor_backend is None
                from vllm.executor.tpu_executor import TPUExecutor
                executor_class = TPUExecutor
        elif engine_config.device_config.device_type == "cpu":
            from vllm.executor.cpu_executor import CPUExecutor
            executor_class = CPUExecutor
        elif engine_config.device_config.device_type == "hpu":
            if distributed_executor_backend == "ray":
                initialize_ray_cluster(engine_config.parallel_config)
                from vllm.executor.ray_hpu_executor import RayHPUExecutor
                executor_class = RayHPUExecutor
            else:
                from vllm.executor.hpu_executor import HPUExecutor
                executor_class = HPUExecutor
        elif engine_config.device_config.device_type == "openvino":
            from vllm.executor.openvino_executor import OpenVINOExecutor
            executor_class = OpenVINOExecutor
        elif engine_config.device_config.device_type == "xpu":
            if distributed_executor_backend == "ray":
                initialize_ray_cluster(engine_config.parallel_config)
                from vllm.executor.ray_xpu_executor import RayXPUExecutor
                executor_class = RayXPUExecutor
            elif distributed_executor_backend == "mp":
                # FIXME(kunshang):
                # spawn needs calling `if __name__ == '__main__':``
                # fork is not supported for xpu start new process.
                logger.error(
                    "Both start methods (spawn and fork) have issue "
                    "on XPU if you use mp backend, Please try ray instead.")
            else:
                from vllm.executor.xpu_executor import XPUExecutor
                executor_class = XPUExecutor
        elif distributed_executor_backend == "ray":
            initialize_ray_cluster(engine_config.parallel_config)
            from vllm.executor.ray_gpu_executor import RayGPUExecutor
            executor_class = RayGPUExecutor
        elif distributed_executor_backend == "mp":
            from vllm.executor.multiproc_gpu_executor import (
                MultiprocessingGPUExecutor)
            assert not envs.VLLM_USE_RAY_SPMD_WORKER, (
                "multiprocessing distributed executor backend does not "
                "support VLLM_USE_RAY_SPMD_WORKER=1")
            executor_class = MultiprocessingGPUExecutor
        else:
            from vllm.executor.gpu_executor import GPUExecutor
            executor_class = GPUExecutor
        return executor_class

    @classmethod
    def from_engine_args(
        cls,
        engine_args: EngineArgs,
        usage_context: UsageContext = UsageContext.ENGINE_CONTEXT,
        stat_loggers: Optional[Dict[str, StatLoggerBase]] = None,
    ) -> "LLMEngine":
        """Creates an LLM engine from the engine arguments."""
        # Create the engine configs.
        engine_config = engine_args.create_engine_config(usage_context)
        executor_class = cls._get_executor_cls(engine_config)
        # Create the LLM engine.
        engine = cls(
            vllm_config=engine_config,
            executor_class=executor_class,
            log_stats=not engine_args.disable_log_stats,
            usage_context=usage_context,
            stat_loggers=stat_loggers,
        )

        return engine

    def __reduce__(self):
        # This is to ensure that the LLMEngine is not referenced in
        # the closure used to initialize Ray worker actors
        raise RuntimeError("LLMEngine should not be pickled!")

    def __del__(self):
        # Shutdown model executor when engine is garbage collected
        # Use getattr since __init__ can fail before the field is set
        if model_executor := getattr(self, "model_executor", None):
            model_executor.shutdown()

    def get_tokenizer_group(
        self,
        group_type: Type[_G] = BaseTokenizerGroup,
    ) -> _G:
        tokenizer_group = self.tokenizer

        if tokenizer_group is None:
            raise ValueError("Unable to get tokenizer because "
                             "skip_tokenizer_init is True")
        if not isinstance(tokenizer_group, group_type):
            raise TypeError("Invalid type of tokenizer group. "
                            f"Expected type: {group_type}, but "
                            f"found type: {type(tokenizer_group)}")

        return tokenizer_group

    def get_tokenizer(
        self,
        lora_request: Optional[LoRARequest] = None,
    ) -> AnyTokenizer:
        return self.get_tokenizer_group().get_lora_tokenizer(lora_request)

    def _init_tokenizer(self) -> BaseTokenizerGroup:
        return init_tokenizer_from_configs(
            model_config=self.model_config,
            scheduler_config=self.scheduler_config,
            parallel_config=self.parallel_config,
            lora_config=self.lora_config)

    def _verify_args(self) -> None:
        self.model_config.verify_with_parallel_config(self.parallel_config)
        self.cache_config.verify_with_parallel_config(self.parallel_config)
        if self.lora_config:
            self.lora_config.verify_with_model_config(self.model_config)
            self.lora_config.verify_with_scheduler_config(
                self.scheduler_config)
        if self.prompt_adapter_config:
            self.prompt_adapter_config.verify_with_model_config(
                self.model_config)

    def _add_processed_request(
        self,
        request_id: str,
        processed_inputs: ProcessorInputs,
        params: Union[SamplingParams, PoolingParams],
        arrival_time: float,
        lora_request: Optional[LoRARequest],
        spec_decode_params: Optional[SpecDecodeParams],
        prompt_adapter_request: Optional[PromptAdapterRequest],
        trace_headers: Optional[Mapping[str, str]] = None,
        priority: int = 0,
    ) -> Optional[SequenceGroup]:
        """Add a processed request to the engine's request pool.
        return the created sequence group.
        """
        if isinstance(params, SamplingParams) and params.n > 1:
            ParallelSampleSequenceGroup.add_request(
                request_id,
                self,
                params,
                processed_inputs=processed_inputs,
                arrival_time=arrival_time,
                lora_request=lora_request,
                trace_headers=trace_headers,
                prompt_adapter_request=prompt_adapter_request,
                priority=priority,
            )
            return None

        self._validate_model_inputs(processed_inputs, lora_request)
        # Create the sequences.
        block_size = self.cache_config.block_size
        seq_id = next(self.seq_counter)
        eos_token_id = self.input_preprocessor.get_eos_token_id(lora_request)

        if is_encoder_decoder_inputs(processed_inputs):
            decoder_inputs = processed_inputs["decoder"]
            encoder_inputs = processed_inputs["encoder"]
        else:
            decoder_inputs = processed_inputs
            encoder_inputs = None

        seq = Sequence(seq_id, decoder_inputs, block_size, eos_token_id,
                       lora_request, prompt_adapter_request)

        encoder_seq = (None if encoder_inputs is None else Sequence(
            seq_id, encoder_inputs, block_size, eos_token_id, lora_request,
            prompt_adapter_request))

        # Create a SequenceGroup based on SamplingParams or PoolingParams
        if isinstance(params, SamplingParams):
            seq_group = self._create_sequence_group_with_sampling(
                request_id,
                seq,
                params,
                arrival_time=arrival_time,
                lora_request=lora_request,
                spec_decode_params=spec_decode_params,
                trace_headers=trace_headers,
                prompt_adapter_request=prompt_adapter_request,
                encoder_seq=encoder_seq,
                priority=priority)
        elif isinstance(params, PoolingParams):
            seq_group = self._create_sequence_group_with_pooling(
                request_id,
                seq,
                params,
                arrival_time=arrival_time,
                lora_request=lora_request,
                spec_decode_params=spec_decode_params,
                prompt_adapter_request=prompt_adapter_request,
                encoder_seq=encoder_seq,
                priority=priority)
        else:
            raise ValueError(
                "Either SamplingParams or PoolingParams must be provided.")

        # Add the sequence group to the scheduler with least unfinished seqs.
        costs = [
            scheduler.get_num_unfinished_seq_groups()
            for scheduler in self.scheduler
        ]
        min_cost_scheduler = self.scheduler[costs.index(min(costs))]
        min_cost_scheduler.add_seq_group(seq_group)

        return seq_group

    def stop_remote_worker_execution_loop(self) -> None:
        self.model_executor.stop_remote_worker_execution_loop()

    @overload
    def add_request(
        self,
        request_id: str,
        prompt: PromptType,
        params: Union[SamplingParams, PoolingParams],
        arrival_time: Optional[float] = None,
        lora_request: Optional[LoRARequest] = None,
        trace_headers: Optional[Mapping[str, str]] = None,
        prompt_adapter_request: Optional[PromptAdapterRequest] = None,
        priority: int = 0,
    ) -> None:
        ...

    @overload
    @deprecated("'inputs' will be renamed to 'prompt")
    def add_request(
        self,
        request_id: str,
        *,
        inputs: PromptType,
        params: Union[SamplingParams, PoolingParams],
        arrival_time: Optional[float] = None,
        lora_request: Optional[LoRARequest] = None,
        spec_decode_params: Optional[SpecDecodeParams] = None,
        trace_headers: Optional[Mapping[str, str]] = None,
        prompt_adapter_request: Optional[PromptAdapterRequest] = None,
        priority: int = 0,
    ) -> None:
        ...

    @deprecate_kwargs(
        "inputs",
        additional_message="Please use the 'prompt' parameter instead.",
    )
    def add_request(
            self,
            request_id: str,
            prompt: Optional[PromptType] = None,
            params: Optional[Union[SamplingParams, PoolingParams]] = None,
            arrival_time: Optional[float] = None,
            lora_request: Optional[LoRARequest] = None,
            trace_headers: Optional[Mapping[str, str]] = None,
            prompt_adapter_request: Optional[PromptAdapterRequest] = None,
            priority: int = 0,
            *,
            inputs: Optional[PromptType] = None,  # DEPRECATED
    ) -> None:
        """Add a request to the engine's request pool.

        The request is added to the request pool and will be processed by the
        scheduler as `engine.step()` is called. The exact scheduling policy is
        determined by the scheduler.

        Args:
            request_id: The unique ID of the request.
            prompt: The prompt to the LLM. See :class:`~vllm.inputs.PromptType`
                for more details about the format of each input.
            params: Parameters for sampling or pooling.
                :class:`~vllm.SamplingParams` for text generation.
                :class:`~vllm.PoolingParams` for pooling.
            arrival_time: The arrival time of the request. If None, we use
                the current monotonic time.
            spec_decode_params: The speculative decoding parameters, if any.
            trace_headers: OpenTelemetry trace headers.
            priority: The priority of the request.
                Only applicable with priority scheduling.

        Details:
            - Set arrival_time to the current time if it is None.
            - Set prompt_token_ids to the encoded prompt if it is None.
            - Create `n` number of :class:`~vllm.Sequence` objects.
            - Create a :class:`~vllm.SequenceGroup` object
              from the list of :class:`~vllm.Sequence`.
            - Add the :class:`~vllm.SequenceGroup` object to the scheduler.

        Example:
            >>> # initialize engine
            >>> engine = LLMEngine.from_engine_args(engine_args)
            >>> # set request arguments
            >>> example_prompt = "Who is the president of the United States?"
            >>> sampling_params = SamplingParams(temperature=0.0)
            >>> request_id = 0
            >>>
            >>> # add the request to the engine
            >>> engine.add_request(
            >>>    str(request_id),
            >>>    example_prompt,
            >>>    SamplingParams(temperature=0.0))
            >>> # continue the request processing
            >>> ...
        """
        if inputs is not None:
            prompt = inputs
        assert prompt is not None and params is not None

        if lora_request is not None and not self.lora_config:
            raise ValueError(f"Got lora_request {lora_request} but LoRA is "
                             "not enabled!")

        if priority != 0 and not self.scheduler_config.policy == "priority":
            raise ValueError(f"Got priority {priority} but "
                             "Priority scheduling is not enabled.")

        if isinstance(params, SamplingParams) \
            and (params.guided_decoding or params.logits_processors) \
            and self.scheduler_config.num_scheduler_steps > 1:
            raise ValueError(
                "Guided decoding and logits processors are not supported "
                "in multi-step decoding")

        if arrival_time is None:
            arrival_time = time.time()

        if self.tokenizer is not None:
            self._validate_token_prompt(
                prompt,
                tokenizer=self.get_tokenizer(lora_request=lora_request))

        preprocessed_inputs = self.input_preprocessor.preprocess(
            prompt,
            request_id=request_id,
            lora_request=lora_request,
            prompt_adapter_request=prompt_adapter_request,
        )
        processed_inputs = self.input_processor(preprocessed_inputs)

        self._add_processed_request(
            request_id=request_id,
            processed_inputs=processed_inputs,
            params=params,
            arrival_time=arrival_time,
            lora_request=lora_request,
            spec_decode_params=spec_decode_params,
            prompt_adapter_request=prompt_adapter_request,
            trace_headers=trace_headers,
            priority=priority,
        )

    def _validate_token_prompt(self, prompt: PromptType,
                               tokenizer: AnyTokenizer):
        # Guard against out-of-vocab tokens.
        # For some tokenizers, tokenizer.decode will happily return empty text
        # for token ids that are out of vocab, and we don't detect token ids
        # that are greater than the max token id before running the model.
        # However, these token ids will later crash a cuda kernel at runtime
        # with an index out of bounds error. This will crash the entire engine.
        # This needs to happen before multimodal input pre-processing, which
        # may add dummy <image> tokens that aren't part of the tokenizer's
        # vocabulary.
        if is_token_prompt(prompt):
            prompt_ids = prompt["prompt_token_ids"]
            if len(prompt_ids) == 0:
                # Empty prompt check is handled later
                return
            max_input_id = max(prompt_ids)
            if max_input_id > tokenizer.max_token_id:
                raise ValueError(
                    "Token id {} is out of vocabulary".format(max_input_id))

    def _create_sequence_group_with_sampling(
        self,
        request_id: str,
        seq: Sequence,
        sampling_params: SamplingParams,
        arrival_time: float,
        lora_request: Optional[LoRARequest],
        spec_decode_params: Optional[SpecDecodeParams] = None,
        trace_headers: Optional[Mapping[str, str]] = None,
        prompt_adapter_request: Optional[PromptAdapterRequest] = None,
        encoder_seq: Optional[Sequence] = None,
        priority: int = 0,
    ) -> SequenceGroup:
        """Creates a SequenceGroup with SamplingParams."""
        max_logprobs = self.get_model_config().max_logprobs
        if (sampling_params.logprobs
                and sampling_params.logprobs > max_logprobs) or (
                    sampling_params.prompt_logprobs
                    and sampling_params.prompt_logprobs > max_logprobs):
            raise ValueError(f"Cannot request more than "
                             f"{max_logprobs} logprobs.")

        sampling_params = self._build_logits_processors(
            sampling_params, lora_request)

        # Defensive copy of SamplingParams, which are used by the sampler,
        # this doesn't deep-copy LogitsProcessor objects
        sampling_params = sampling_params.clone()

        sampling_params.update_from_generation_config(
            self.generation_config_fields, seq.eos_token_id)

        # Create the sequence group.
        seq_group = SequenceGroup(
            request_id=request_id,
            seqs=[seq],
            arrival_time=arrival_time,
            sampling_params=sampling_params,
            lora_request=lora_request,
            spec_decode_params=spec_decode_params,
            trace_headers=trace_headers,
            prompt_adapter_request=prompt_adapter_request,
            encoder_seq=encoder_seq,
            priority=priority)

        return seq_group

    def _create_sequence_group_with_pooling(
        self,
        request_id: str,
        seq: Sequence,
        pooling_params: PoolingParams,
        arrival_time: float,
        lora_request: Optional[LoRARequest],
        spec_decode_params: Optional[SpecDecodeParams],
        prompt_adapter_request: Optional[PromptAdapterRequest],
        encoder_seq: Optional[Sequence] = None,
        priority: int = 0,
    ) -> SequenceGroup:
        """Creates a SequenceGroup with PoolingParams."""
        # Defensive copy of PoolingParams, which are used by the pooler
        pooling_params = pooling_params.clone()
        # Create the sequence group.
        seq_group = SequenceGroup(
            request_id=request_id,
            seqs=[seq],
            arrival_time=arrival_time,
            lora_request=lora_request,
            spec_decode_params=spec_decode_params,
            pooling_params=pooling_params,
            prompt_adapter_request=prompt_adapter_request,
            encoder_seq=encoder_seq,
            priority=priority)
        return seq_group

    def abort_request(self, request_id: Union[str, Iterable[str]]) -> None:
        """Aborts a request(s) with the given ID.

        Args:
            request_id: The ID(s) of the request to abort.

        Details:
            - Refer to the
              :meth:`~vllm.core.scheduler.Scheduler.abort_seq_group`
              from class :class:`~vllm.core.scheduler.Scheduler`.

        Example:
            >>> # initialize engine and add a request with request_id
            >>> request_id = str(0)
            >>> # abort the request
            >>> engine.abort_request(request_id)
        """
        for scheduler in self.scheduler:
            scheduler.abort_seq_group(request_id)

    def get_model_config(self) -> ModelConfig:
        """Gets the model configuration."""
        return self.model_config

    def get_parallel_config(self) -> ParallelConfig:
        """Gets the parallel configuration."""
        return self.parallel_config

    def get_decoding_config(self) -> DecodingConfig:
        """Gets the decoding configuration."""
        return self.decoding_config

    def get_scheduler_config(self) -> SchedulerConfig:
        """Gets the scheduler configuration."""
        return self.scheduler_config

    def get_lora_config(self) -> LoRAConfig:
        """Gets the LoRA configuration."""
        return self.lora_config

    def get_num_unfinished_requests(self) -> int:
        """Gets the number of unfinished requests."""
        return sum(scheduler.get_num_unfinished_seq_groups()
                   for scheduler in self.scheduler)

    def has_unfinished_requests(self) -> bool:
        """Returns True if there are unfinished requests."""
        return any(scheduler.has_unfinished_seqs()
                   for scheduler in self.scheduler)

    def has_unfinished_requests_for_virtual_engine(
            self, virtual_engine: int) -> bool:
        """
        Returns True if there are unfinished requests for the virtual engine.
        """
        return self.scheduler[virtual_engine].has_unfinished_seqs()

    @staticmethod
    def _process_sequence_group_outputs(
        seq_group: SequenceGroup,
        outputs: List[PoolingSequenceGroupOutput],
    ) -> None:
        seq_group.pooled_data = outputs[0].data

        for seq in seq_group.get_seqs():
            seq.status = SequenceStatus.FINISHED_STOPPED

        return

    def _update_num_computed_tokens_for_multi_step_prefill(
            self, seq_group: SequenceGroup,
            seq_group_meta: SequenceGroupMetadata,
            is_first_step_output: Optional[bool]):
        """
        This function updates num_computed_tokens for prompt sequences
        when Multi-Step is enabled.

        seq_group: SequenceGroup to update the num_computed_tokens for.
        seq_group_meta: Metadata of the given SequenceGroup.
        is_first_step_output: Optional[bool] -
            When available, is_first_step_output indicates if the appended
            output token is the output of the first-step in multi-step.
            A value of None indicates that outputs from all steps in
            in multi-step are submitted in a single burst.
        """

        assert self.scheduler_config.is_multi_step

        if not seq_group_meta.is_prompt:
            # num_computed_token updates for multi-step decodes happen after
            # the tokens are appended to the sequence.
            return

        do_update: bool = False
        if self.scheduler_config.chunked_prefill_enabled:
            # In multi-step + chunked-prefill case, the prompt sequences
            # that are scheduled are fully processed in the first step.
            do_update = is_first_step_output is None or is_first_step_output
        else:
            # Normal multi-step decoding case. In this case prompt-sequences
            # are actually single-stepped. Always update in this case.
            assert seq_group.state.num_steps == 1
            do_update = True

        if do_update:
            seq_group.update_num_computed_tokens(
                seq_group_meta.token_chunk_size)

    def _process_model_outputs(self,
                               ctx: SchedulerContext,
                               request_id: Optional[str] = None) -> None:
        """Apply the model output to the sequences in the scheduled seq groups
        and return responses.

        ctx: The virtual engine context to work on
        request_id: If provided, then only this request is going to be processed
        """

        now = time.time()

        if len(ctx.output_queue) == 0:
            return None

        # Get pending async postprocessor
        if request_id:
            # When we process only one request, no pop is required
            # (since later we will process all of the rest)
            (outputs, seq_group_metadata_list, scheduler_outputs, is_async,
             is_last_step, is_first_step_output, skip) = ctx.output_queue[0]
        else:
            (outputs, seq_group_metadata_list, scheduler_outputs, is_async,
             is_last_step, is_first_step_output,
             skip) = ctx.output_queue.popleft()

        # Sanity check
        assert len(seq_group_metadata_list) == len(
            scheduler_outputs.scheduled_seq_groups)

        has_multiple_outputs: bool = len(outputs) > 1
        outputs_by_sequence_group: List[List[SequenceGroupOutput]]
        if has_multiple_outputs:
            assert self.scheduler_config.is_multi_step or \
                     self.speculative_config
            # Organize outputs by [step][sequence group] instead of
            # [sequence group][step].
            outputs_by_sequence_group = create_output_by_sequence_group(
                outputs, num_seq_groups=len(seq_group_metadata_list))
            # We have outputs for multiple steps submitted in a single burst,
            # so invalidate is_first_step_output.
            is_first_step_output = None
        else:
            outputs_by_sequence_group = outputs

        # Determine the requests we need to operate on
        if request_id:
            indices = []
            for i, seq_group_meta in enumerate(seq_group_metadata_list):
                if seq_group_meta.request_id == request_id:
                    assert i not in skip  # Cannot be called twice
                    indices.append(i)
                    break

            # If the request_id was not found, then it means that
            # this is a new request that has no pending async
            # postprocessor
            if not indices:
                return
        else:
            indices = range(len(seq_group_metadata_list))  # type: ignore

        finished_before: List[int] = []
        finished_now: List[int] = []
        for i in indices:
            if i in skip:
                continue

            seq_group_meta = seq_group_metadata_list[i]
            scheduled_seq_group = scheduler_outputs.scheduled_seq_groups[i]

            seq_group: SequenceGroup = scheduled_seq_group.seq_group

            if seq_group.is_finished():
                finished_before.append(i)
                continue

            output: List[SequenceGroupOutput]
            if has_multiple_outputs:
                output = outputs_by_sequence_group[i]
            else:
                output = [outputs_by_sequence_group[0][i]]

            if not is_async:
                if self.scheduler_config.is_multi_step:
                    # Updates happen only if the sequence is prefill
                    self._update_num_computed_tokens_for_multi_step_prefill(
                        seq_group, seq_group_meta, is_first_step_output)
                else:
                    seq_group.update_num_computed_tokens(
                        seq_group_meta.token_chunk_size or 0)

            if outputs:
                for o in outputs:
                    if (isinstance(o, SamplerOutput)
                            and seq_group.metrics is not None):
                        if seq_group.metrics.model_forward_time is not None:
                            seq_group.metrics.model_forward_time += (
                                o.model_forward_time or 0)
                        else:
                            seq_group.metrics.model_forward_time = (
                                o.model_forward_time)
                        if seq_group.metrics.model_execute_time is not None:
                            seq_group.metrics.model_execute_time += (
                                o.model_execute_time or 0)
                        else:
                            seq_group.metrics.model_execute_time = (
                                o.model_execute_time)

            if self.model_config.runner_type == "pooling":
                self._process_sequence_group_outputs(seq_group, output)
            else:
                self.output_processor.process_prompt_logprob(seq_group, output)
                if seq_group_meta.do_sample:
                    self.output_processor.process_outputs(
                        seq_group, output, is_async)

            if seq_group.is_finished():
                finished_now.append(i)

        # Generate outputs for the requests that finished this iteration
        for i in finished_now:
            scheduled_seq_group = scheduler_outputs.scheduled_seq_groups[i]

            seq_group = scheduled_seq_group.seq_group
            seq_group.maybe_set_first_token_time(now)
            request_output = RequestOutputFactory.create(
                seq_group,
                self.seq_id_to_seq_group,
                use_cache=self.use_cached_outputs)
            if request_output:
                ctx.request_outputs.append(request_output)

        # When we process a single request, we skip it for the next time,
        # and invoke the request output callback (if there was final output)
        if request_id:
            assert len(indices) == 1
            skip.append(indices[0])

            if (finished_now
                    and self.process_request_outputs_callback is not None):
                self.process_request_outputs_callback(ctx.request_outputs)
                ctx.request_outputs.clear()
            return

        # Free currently finished requests
        if finished_now:
            for scheduler in self.scheduler:
                scheduler.free_finished_seq_groups()

        # For multi-step without streaming, don't create outputs each iteration
        if not is_last_step and not ctx.multi_step_stream_outputs:
            # Immediately process request outputs here (if callback is given)
            if (finished_now
                    and self.process_request_outputs_callback is not None):
                self.process_request_outputs_callback(ctx.request_outputs)
                ctx.request_outputs.clear()
            return

        # Create the outputs
        for i in indices:
            if i in skip or i in finished_before or i in finished_now:
                continue  # Avoids double processing

            scheduled_seq_group = scheduler_outputs.scheduled_seq_groups[i]

            seq_group = scheduled_seq_group.seq_group
            seq_group.maybe_set_first_token_time(now)
            request_output = RequestOutputFactory.create(
                seq_group,
                self.seq_id_to_seq_group,
                use_cache=self.use_cached_outputs)
            if request_output:
                ctx.request_outputs.append(request_output)

        # For multi-step with streaming, create outputs each iteration
        if not is_last_step and ctx.multi_step_stream_outputs:
            # Immediately process request outputs here (if callback is given)
            if self.process_request_outputs_callback is not None:
                self.process_request_outputs_callback(ctx.request_outputs)
                ctx.request_outputs.clear()
            return

        for seq_group in scheduler_outputs.ignored_seq_groups:
            params = seq_group.sampling_params
            if params is not None and params.output_kind == (
                    RequestOutputKind.DELTA) and not seq_group.is_finished():
                continue

            request_output = RequestOutputFactory.create(
                seq_group,
                self.seq_id_to_seq_group,
                use_cache=self.use_cached_outputs,
            )
            if request_output:
                ctx.request_outputs.append(request_output)

        # Immediately process request outputs here (if callback is given)
        if (ctx.request_outputs
                and self.process_request_outputs_callback is not None):
            self.process_request_outputs_callback(ctx.request_outputs)
            ctx.request_outputs.clear()

        # For async case, we need to record the stats here.
        # For non-async case, the stats are done in the
        # LLMEngine/AsyncLLMEngine directly
        if is_async:
            # Log stats.
            self.do_log_stats(scheduler_outputs, outputs, finished_before,
                              skip)

            # Tracing
            self.do_tracing(scheduler_outputs, finished_before)

        return None

    def _advance_to_next_step(
            self, output: List[SamplerOutput],
            seq_group_metadata_list: List[SequenceGroupMetadata],
            scheduled_seq_groups: List[ScheduledSequenceGroup]) -> None:
        """Given model output from a single run, append the tokens to the
        sequences. This is normally done inside output processor, but it is
        required if the worker is to perform async forward pass to next step.
        """
        for seq_group_metadata, sequence_group_outputs, scheduled_seq_group in \
            zip(seq_group_metadata_list, output, scheduled_seq_groups):
            seq_group = scheduled_seq_group.seq_group

            if seq_group.is_finished():
                continue

            if self.scheduler_config.is_multi_step:
                # Updates happen only if the sequence is prefill
                self._update_num_computed_tokens_for_multi_step_prefill(
                    seq_group, seq_group_metadata,
                    seq_group.state.num_steps == 1)
            else:
                token_chunk_size = (seq_group_metadata.token_chunk_size
                                    if seq_group_metadata.token_chunk_size
                                    is not None else 0)
                seq_group.update_num_computed_tokens(token_chunk_size)

            if seq_group_metadata.do_sample:
                assert len(sequence_group_outputs.samples) == 1, (
                    "Async output processor expects a single sample"
                    " (i.e sampling_params.n == 1)")
                sample = sequence_group_outputs.samples[0]

                assert len(seq_group.seqs) == 1
                seq = seq_group.seqs[0]

                if self.scheduler_config.is_multi_step:
                    is_prefill_append = seq.data.get_num_uncomputed_tokens(
                    ) == 0
                    seq.append_token_id(sample.output_token, sample.logprobs)
                    if not is_prefill_append:
                        seq_group.update_num_computed_tokens(1)
                else:
                    seq.append_token_id(sample.output_token, sample.logprobs)

    def step(self) -> List[Union[RequestOutput, PoolingRequestOutput]]:
        """Performs one decoding iteration and returns newly generated results.

        .. figure:: https://i.imgur.com/sv2HssD.png
            :alt: Overview of the step function
            :align: center

            Overview of the step function.

        Details:
            - Step 1: Schedules the sequences to be executed in the next
              iteration and the token blocks to be swapped in/out/copy.

                - Depending on the scheduling policy,
                  sequences may be `preempted/reordered`.
                - A Sequence Group (SG) refer to a group of sequences
                  that are generated from the same prompt.

            - Step 2: Calls the distributed executor to execute the model.
            - Step 3: Processes the model output. This mainly includes:

                - Decodes the relevant outputs.
                - Updates the scheduled sequence groups with model outputs
                  based on its `sampling parameters` (`use_beam_search` or not).
                - Frees the finished sequence groups.

            - Finally, it creates and returns the newly generated results.

        Example:
            >>> # Please see the example/ folder for more detailed examples.
            >>>
            >>> # initialize engine and request arguments
            >>> engine = LLMEngine.from_engine_args(engine_args)
            >>> example_inputs = [(0, "What is LLM?",
            >>>    SamplingParams(temperature=0.0))]
            >>>
            >>> # Start the engine with an event loop
            >>> while True:
            >>>     if example_inputs:
            >>>         req_id, prompt, sampling_params = example_inputs.pop(0)
            >>>         engine.add_request(str(req_id),prompt,sampling_params)
            >>>
            >>>     # continue the request processing
            >>>     request_outputs = engine.step()
            >>>     for request_output in request_outputs:
            >>>         if request_output.finished:
            >>>             # return or show the request output
            >>>
            >>>     if not (engine.has_unfinished_requests() or example_inputs):
            >>>         break
        """
        if self.parallel_config.pipeline_parallel_size > 1:
            raise NotImplementedError(
                "Pipeline parallelism is only supported through AsyncLLMEngine "
                "as performance will be severely degraded otherwise.")

        # For llm_engine, there is no pipeline parallel support, so the engine
        # used is always 0.
        virtual_engine = 0

        # These are cached outputs from previous iterations. None if on first
        # iteration
        cached_outputs = self.cached_scheduler_outputs[virtual_engine]
        seq_group_metadata_list = cached_outputs.seq_group_metadata_list
        scheduler_outputs = cached_outputs.scheduler_outputs
        allow_async_output_proc = cached_outputs.allow_async_output_proc

        ctx = self.scheduler_contexts[virtual_engine]

        # Clear outputs for each new scheduler iteration
        ctx.request_outputs.clear()

        # Skip the scheduler if there are any remaining steps in the seq groups.
        # This ensures that the scheduler is only called again when the current
        # batch has completed.
        if not self._has_remaining_steps(seq_group_metadata_list):
            # Schedule iteration
            (seq_group_metadata_list, scheduler_outputs,
             allow_async_output_proc
             ) = self.scheduler[virtual_engine].schedule()

            ctx.seq_group_metadata_list = seq_group_metadata_list
            ctx.scheduler_outputs = scheduler_outputs

            finished_requests_ids = self.scheduler[
                virtual_engine].get_and_reset_finished_requests_ids()

            # Maybe switch from async mode to sync mode
            if not allow_async_output_proc and len(ctx.output_queue) > 0:
                self._process_model_outputs(ctx=ctx)

            if (self.scheduler_config.is_multi_step
                    and scheduler_outputs.num_lookahead_slots > 0):
                # cache the scheduler outputs for the next iteration if we have
                # lookahead slots
                self._cache_scheduler_outputs_for_multi_step(
                    virtual_engine, seq_group_metadata_list, scheduler_outputs,
                    allow_async_output_proc)
        else:
            finished_requests_ids = list()

        assert seq_group_metadata_list is not None
        assert scheduler_outputs is not None

        if not scheduler_outputs.is_empty():

            # Check if we have a cached last_output from the previous iteration.
            # For supporting PP this is probably the best way to pass the
            # sampled_token_ids, as a separate broadcast over all the PP stages
            # will cause one virtual engine's microbatch to block the pipeline.
            last_sampled_token_ids = \
                self._get_last_sampled_token_ids(virtual_engine)

            execute_model_req = ExecuteModelRequest(
                seq_group_metadata_list=seq_group_metadata_list,
                blocks_to_swap_in=scheduler_outputs.blocks_to_swap_in,
                blocks_to_swap_out=scheduler_outputs.blocks_to_swap_out,
                blocks_to_copy=scheduler_outputs.blocks_to_copy,
                num_lookahead_slots=scheduler_outputs.num_lookahead_slots,
                running_queue_size=scheduler_outputs.running_queue_size,
                finished_requests_ids=finished_requests_ids,
                # We use ExecuteModelRequest to pass the last sampled_token_ids
                # to each of the non-last PP stages for in-place prepare_input.
                last_sampled_token_ids=last_sampled_token_ids)

            if allow_async_output_proc:
                execute_model_req.async_callback = self.async_callbacks[
                    virtual_engine]

            outputs = self.model_executor.execute_model(
                execute_model_req=execute_model_req)

            # We need to do this here so that last step's sampled_token_ids can
            # be passed to the next iteration for PP.
            if self.scheduler_config.is_multi_step:
                self._update_cached_scheduler_output(virtual_engine, outputs)
        else:
            # Nothing scheduled => If there is pending async postprocessor,
            # then finish it here.
            if len(ctx.output_queue) > 0:
                self._process_model_outputs(ctx=ctx)
            # No outputs in this case
            outputs = []

        # Finish the current step for all the sequence groups.
        if self.scheduler_config.is_multi_step:
            for seq_group in seq_group_metadata_list:
                seq_group.finish_step()

        if not self._has_remaining_steps(seq_group_metadata_list):
            # clear the cache if we have finished all the steps.
            if self.scheduler_config.is_multi_step:
                self.cached_scheduler_outputs[0] = SchedulerOutputState()

            # is_first_step_output is True only when the num_steps of all
            # the sequences are 1. When the num_steps > 1,
            # multi_step_model_runner does the first-step output append.
            is_first_step_output: bool = False if not seq_group_metadata_list \
                else seq_group_metadata_list[0].state.num_steps == 1

            # Add results to the output_queue
            ctx.append_output(outputs=outputs,
                              seq_group_metadata_list=seq_group_metadata_list,
                              scheduler_outputs=scheduler_outputs,
                              is_async=allow_async_output_proc,
                              is_last_step=True,
                              is_first_step_output=is_first_step_output)

            if outputs and allow_async_output_proc:
                assert len(outputs) == 1, (
                    "Async postprocessor expects only a single output set")

                self._advance_to_next_step(
                    outputs[0], seq_group_metadata_list,
                    scheduler_outputs.scheduled_seq_groups)

            # Check if need to run the usual non-async path
            if not allow_async_output_proc:
                self._process_model_outputs(ctx=ctx)

                # Log stats.
                self.do_log_stats(scheduler_outputs, outputs)

                # Tracing
                self.do_tracing(scheduler_outputs)
        else:
            # Multi-step case
            return ctx.request_outputs

        if not self.has_unfinished_requests():
            # Drain async postprocessor (if exists)
            if len(ctx.output_queue) > 0:
                self._process_model_outputs(ctx=ctx)
            assert len(ctx.output_queue) == 0

            # Stop the execute model loop in parallel workers until there are
            # more requests to process. This avoids waiting indefinitely in
            # torch.distributed ops which may otherwise timeout, and unblocks
            # the RPC thread in the workers so that they can process any other
            # queued control plane messages, such as add/remove lora adapters.
            logger.debug("Stopping remote worker execution loop.")
            self.model_executor.stop_remote_worker_execution_loop()

        return ctx.request_outputs

    def _has_remaining_steps(
        self, seq_group_metadata_list: Optional[List[SequenceGroupMetadata]]
    ) -> bool:
        if (not self.scheduler_config.is_multi_step
                or not seq_group_metadata_list):
            return False

        # TODO(will) this is a sanity check for nowto make sure that all the
        # seqs are on the same steps. Eventually we will want to do some sort of
        # dynamic scheduling when doing multi-step decoding.
        ref_remaining_steps = seq_group_metadata_list[0].state.remaining_steps
        if any([
                seq_group.state.remaining_steps != ref_remaining_steps
                for seq_group in seq_group_metadata_list[1:]
        ]):
            raise AssertionError("All running sequence groups should "
                                 "have the same remaining steps.")

        return ref_remaining_steps > 0

    def _cache_scheduler_outputs_for_multi_step(
            self, virtual_engine: int,
            seq_group_metadata_list: Optional[List[SequenceGroupMetadata]],
            scheduler_outputs: SchedulerOutputs,
            allow_async_output_proc: bool) -> None:
        co = self.cached_scheduler_outputs[virtual_engine]

        co.seq_group_metadata_list = seq_group_metadata_list
        co.scheduler_outputs = scheduler_outputs
        co.allow_async_output_proc = allow_async_output_proc
        co.last_output = None

    def _update_cached_scheduler_output(
            self, virtual_engine: int,
            output: List[Optional[SamplerOutput]]) -> None:
        if (self.parallel_config.pipeline_parallel_size > 1 and len(output) > 0
                and output[0] is not None):
            last_output = output[-1]
            assert last_output is not None
            assert last_output.sampled_token_ids_cpu is not None
            assert last_output.sampled_token_ids is None
            assert last_output.sampled_token_probs is None
            self.cached_scheduler_outputs[
                virtual_engine].last_output = last_output

    def _get_last_sampled_token_ids(
            self, virtual_engine: int) -> Optional[torch.Tensor]:
        cached_last_output = self.cached_scheduler_outputs[
            virtual_engine].last_output
        if (self.scheduler_config.is_multi_step
                and self.parallel_config.pipeline_parallel_size > 1
                and cached_last_output is not None
                and cached_last_output.sampled_token_ids_cpu is not None):
            return cached_last_output.sampled_token_ids_cpu
        return None

    def add_logger(self, logger_name: str, logger: StatLoggerBase) -> None:
        if not self.log_stats:
            raise RuntimeError(
                "Stat logging is disabled. Set `disable_log_stats=False` "
                "argument to enable.")
        if logger_name in self.stat_loggers:
            raise KeyError(f"Logger with name {logger_name} already exists.")
        self.stat_loggers[logger_name] = logger

    def remove_logger(self, logger_name: str) -> None:
        if not self.log_stats:
            raise RuntimeError(
                "Stat logging is disabled. Set `disable_log_stats=False` "
                "argument to enable.")
        if logger_name not in self.stat_loggers:
            raise KeyError(f"Logger with name {logger_name} does not exist.")
        del self.stat_loggers[logger_name]

    def do_log_stats(self,
                     scheduler_outputs: Optional[SchedulerOutputs] = None,
                     model_output: Optional[List[SamplerOutput]] = None,
                     finished_before: Optional[List[int]] = None,
                     skip: Optional[List[int]] = None) -> None:
        """Forced log when no requests active."""
        if self.log_stats:
            stats = self._get_stats(scheduler_outputs, model_output,
                                    finished_before, skip)
            for logger in self.stat_loggers.values():
                logger.log(stats)

    def _get_stats(self,
                   scheduler_outputs: Optional[SchedulerOutputs],
                   model_output: Optional[List[SamplerOutput]] = None,
                   finished_before: Optional[List[int]] = None,
                   skip: Optional[List[int]] = None) -> Stats:
        """Get Stats to be Logged to Prometheus.

        Args:
            scheduler_outputs: Optional, used to populate metrics related to
                the scheduled batch,
            model_output: Optional, used to emit speculative decoding metrics
                which are created by the workers.
            finished_before: Optional, indices of sequences that were finished
                before. These sequences will be ignored.
            skip: Optional, indices of sequences that were preempted. These
                sequences will be ignored.
        """
        now = time.time()

        # System State
        #   Scheduler State
        num_running_sys = sum(
            len(scheduler.running) for scheduler in self.scheduler)
        num_swapped_sys = sum(
            len(scheduler.swapped) for scheduler in self.scheduler)
        num_waiting_sys = sum(
            len(scheduler.waiting) for scheduler in self.scheduler)

        # KV Cache Usage in %
        num_total_gpu = self.cache_config.num_gpu_blocks
        gpu_cache_usage_sys = 0.
        if num_total_gpu:  # Guard against both None and 0
            num_free_gpu = sum(
                scheduler.block_manager.get_num_free_gpu_blocks()
                for scheduler in self.scheduler)
            gpu_cache_usage_sys = 1.0 - (num_free_gpu / num_total_gpu)

        num_total_cpu = self.cache_config.num_cpu_blocks
        cpu_cache_usage_sys = 0.
        if num_total_cpu:  # Guard against both None and 0
            num_free_cpu = sum(
                scheduler.block_manager.get_num_free_cpu_blocks()
                for scheduler in self.scheduler)
            cpu_cache_usage_sys = 1.0 - (num_free_cpu / num_total_cpu)

        # Prefix Cache Hit Rate. Note that we always use
        # the cache hit rate of the first virtual engine.
        cpu_prefix_cache_hit_rate = self.scheduler[
            0].get_prefix_cache_hit_rate(Device.CPU)
        gpu_prefix_cache_hit_rate = self.scheduler[
            0].get_prefix_cache_hit_rate(Device.GPU)

        # Iteration stats
        num_prompt_tokens_iter = 0
        num_generation_tokens_iter = 0
        num_tokens_iter = 0
        time_to_first_tokens_iter: List[float] = []
        time_per_output_tokens_iter: List[float] = []
        num_preemption_iter = (0 if scheduler_outputs is None else
                               scheduler_outputs.preempted)

        # Request stats
        #   Latency
        time_e2e_requests: List[float] = []
        time_queue_requests: List[float] = []
        time_inference_requests: List[float] = []
        time_prefill_requests: List[float] = []
        time_decode_requests: List[float] = []
        time_in_queue_requests: List[float] = []
        model_forward_time_requests: List[float] = []
        model_execute_time_requests: List[float] = []
        #   Metadata
        num_prompt_tokens_requests: List[int] = []
        num_generation_tokens_requests: List[int] = []
        n_requests: List[int] = []
        max_num_generation_tokens_requests: List[int] = []
        max_tokens_requests: List[int] = []
        finished_reason_requests: List[str] = []

        # Lora requests
        running_lora_adapters = dict(
            collectionsCounter([
                running_request.lora_request.lora_name
                for scheduler in self.scheduler
                for running_request in scheduler.running
                if running_request.lora_request
            ]))
        waiting_lora_adapters = dict(
            collectionsCounter([
                waiting_request.lora_request.lora_name
                for scheduler in self.scheduler
                for waiting_request in scheduler.waiting
                if waiting_request.lora_request
            ]))
        max_lora_stat = "0"
        if self.lora_config:
            max_lora_stat = str(self.lora_config.max_loras)

        # NOTE: This loop assumes prefill seq_groups are before
        # decode seq_groups in scheduled_seq_groups.
        if scheduler_outputs is not None:
            # For async postprocessor, already finished sequences need to be
            # not counted (to avoid double counting)
            actual_num_batched_tokens = scheduler_outputs.num_batched_tokens  # type: ignore

            num_generation_tokens_from_prefill_groups = 0
            # NOTE: if scheduler_outputs.num_prefill_groups > 0 and
            # the len of scheduler_outputs.scheduled_seq_groups is !=
            # scheduler_outputs.num_prefill_groups, this means that
            # chunked prefills have been detected.

            for idx, scheduled_seq_group in enumerate(
                    scheduler_outputs.scheduled_seq_groups):
                # Skip double logging when using async output proc
                if finished_before and idx in finished_before:
                    actual_num_batched_tokens -= 1
                    continue

                # Currently, skip == preempted sequences, so we need to skip
                # their log stats
                if skip and idx in skip:
                    continue

                group_was_prefill = idx < scheduler_outputs.num_prefill_groups
                seq_group = scheduled_seq_group.seq_group

                # NOTE: a seq_group that completed all of its prefill tokens
                # in the last iteration will have seq_group.is_prefill() = False
                # with group_was_prefill = True
                if group_was_prefill:
                    # Number of prompt tokens.
                    num_prompt_tokens_iter += (
                        scheduled_seq_group.token_chunk_size)

                    # If the seq_group just finished the prefill state
                    # get TTFT.
                    if not seq_group.is_prefill():
                        latency = seq_group.get_last_latency(now)
                        time_to_first_tokens_iter.append(latency)

                        # One generation token per finished prefill.
                        num_generation_tokens_from_prefill_groups += (
                            seq_group.num_seqs())
                else:
                    # TPOTs.
                    latency = seq_group.get_last_latency(now)
                    time_per_output_tokens_iter.append(latency)
                    if seq_group.state.current_step == 0:
                        # For async_output_proc, the do_log_stats()
                        # is called following init_multi_step(), which
                        # sets the current_step to zero.
                        actual_num_batched_tokens +=\
                            seq_group.state.num_steps - 1
                    else:
                        actual_num_batched_tokens +=\
                            seq_group.state.current_step - 1

                # Because of chunked prefill, we can have a single sequence
                # group that does multiple prompt_runs. To prevent logging
                # the same metadata more than once per request, we standardize
                # on logging request level information for finished requests,
                # which can only happen once.
                if seq_group.is_finished():
                    # Latency timings
                    time_e2e_requests.append(now -
                                             seq_group.metrics.arrival_time)
                    if (seq_group.metrics.first_scheduled_time is not None and
                            seq_group.metrics.first_token_time is not None):
                        time_queue_requests.append(
                            seq_group.metrics.first_scheduled_time -
                            seq_group.metrics.arrival_time)
                        time_prefill_requests.append(
                            seq_group.metrics.first_token_time -
                            seq_group.metrics.first_scheduled_time)
                        time_decode_requests.append(
                            now - seq_group.metrics.first_token_time)
                        time_inference_requests.append(
                            now - seq_group.metrics.first_scheduled_time)
                    if seq_group.metrics.time_in_queue is not None:
                        time_in_queue_requests.append(
                            seq_group.metrics.time_in_queue)
                    if seq_group.metrics.model_forward_time is not None:
                        model_forward_time_requests.append(
                            seq_group.metrics.model_forward_time)
                    if seq_group.metrics.model_execute_time is not None:
                        model_execute_time_requests.append(
                            seq_group.metrics.model_execute_time * 1000)
                    # Metadata
                    num_prompt_tokens_requests.append(
                        len(seq_group.prompt_token_ids))
                    num_generation_tokens_requests.extend([
                        seq.get_output_len()
                        for seq in seq_group.get_finished_seqs()
                    ])
                    max_num_generation_tokens_requests.append(
                        max(seq.get_output_len()
                            for seq in seq_group.get_seqs()))
                    if seq_group.sampling_params is not None:
                        n_requests.append(seq_group.sampling_params.n)
                        max_tokens_requests.append(
                            seq_group.sampling_params.max_tokens)
                    finished_reason_requests.extend([
                        SequenceStatus.get_finished_reason(seq.status)
                        for seq in seq_group.get_finished_seqs()
                    ])

            # Number of generation tokens.
            #   num_batched_tokens equals the number of prompt_tokens plus the
            #   number of decode_tokens in a single iteration. So,
            #   num_generation_tokens = num_batched_tokens - num_prompt_tokens
            #   + num_generation_tokens_from_prefill_groups (since we generate
            #   one token on prefills on iters where the prefill finishes).
            num_generation_tokens_iter = (
                actual_num_batched_tokens - num_prompt_tokens_iter +
                num_generation_tokens_from_prefill_groups)
            num_tokens_iter = (num_generation_tokens_iter +
                               num_prompt_tokens_iter)
        # Spec decode, if enabled, emits specialized metrics from the worker in
        # sampler output.
        if model_output and isinstance(model_output[0], SamplerOutput) and (
                model_output[0].spec_decode_worker_metrics is not None):
            spec_decode_metrics = model_output[0].spec_decode_worker_metrics
        else:
            spec_decode_metrics = None

        return Stats(
            now=now,
            # System stats
            #   Scheduler State
            num_running_sys=num_running_sys,
            num_swapped_sys=num_swapped_sys,
            num_waiting_sys=num_waiting_sys,
            #   KV Cache Usage in %
            gpu_cache_usage_sys=gpu_cache_usage_sys,
            cpu_cache_usage_sys=cpu_cache_usage_sys,
            #   Prefix Cache Hit Rate
            cpu_prefix_cache_hit_rate=cpu_prefix_cache_hit_rate,
            gpu_prefix_cache_hit_rate=gpu_prefix_cache_hit_rate,

            # Iteration stats
            num_prompt_tokens_iter=num_prompt_tokens_iter,
            num_generation_tokens_iter=num_generation_tokens_iter,
            num_tokens_iter=num_tokens_iter,
            time_to_first_tokens_iter=time_to_first_tokens_iter,
            time_per_output_tokens_iter=time_per_output_tokens_iter,
            spec_decode_metrics=spec_decode_metrics,
            num_preemption_iter=num_preemption_iter,

            # Request stats
            #   Latency
            time_e2e_requests=time_e2e_requests,
            time_queue_requests=time_queue_requests,
            time_inference_requests=time_inference_requests,
            time_prefill_requests=time_prefill_requests,
            time_decode_requests=time_decode_requests,
            time_in_queue_requests=time_in_queue_requests,
            model_forward_time_requests=model_forward_time_requests,
            model_execute_time_requests=model_execute_time_requests,
            #   Metadata
            num_prompt_tokens_requests=num_prompt_tokens_requests,
            num_generation_tokens_requests=num_generation_tokens_requests,
            max_num_generation_tokens_requests=
            max_num_generation_tokens_requests,
            n_requests=n_requests,
            max_tokens_requests=max_tokens_requests,
            finished_reason_requests=finished_reason_requests,
            max_lora=str(max_lora_stat),
            waiting_lora_adapters=list(waiting_lora_adapters.keys()),
            running_lora_adapters=list(running_lora_adapters.keys()))

    def add_lora(self, lora_request: LoRARequest) -> bool:
        return self.model_executor.add_lora(lora_request)

    def remove_lora(self, lora_id: int) -> bool:
        return self.model_executor.remove_lora(lora_id)

    def list_loras(self) -> Set[int]:
        return self.model_executor.list_loras()

    def pin_lora(self, lora_id: int) -> bool:
        return self.model_executor.pin_lora(lora_id)

    def add_prompt_adapter(
            self, prompt_adapter_request: PromptAdapterRequest) -> bool:
        return self.model_executor.add_prompt_adapter(prompt_adapter_request)

    def remove_prompt_adapter(self, prompt_adapter_id: int) -> bool:
        return self.model_executor.remove_prompt_adapter(prompt_adapter_id)

    def list_prompt_adapters(self) -> List[int]:
        return self.model_executor.list_prompt_adapters()

    def check_health(self) -> None:
        if self.tokenizer:
            self.tokenizer.check_health()
        self.model_executor.check_health()

    def start_profile(self) -> None:
        # using type instead of isinstance to check to avoid capturing
        # inherited classes (MultiprocessingGPUExecutor)
        if type(self.model_executor) == GPUExecutor:  # noqa: E721
            self.model_executor.start_profile()
        else:
            self.model_executor._run_workers("start_profile")

    def stop_profile(self) -> None:
        # using type instead of isinstance to check to avoid capturing
        # inherited classes (MultiprocessingGPUExecutor)
        if type(self.model_executor) == GPUExecutor:  # noqa: E721
            self.model_executor.stop_profile()
        else:
            self.model_executor._run_workers("stop_profile")

    def is_tracing_enabled(self) -> bool:
        return self.tracer is not None

    def do_tracing(self,
                   scheduler_outputs: SchedulerOutputs,
                   finished_before: Optional[List[int]] = None) -> None:
        if self.tracer is None:
            return

        for idx, scheduled_seq_group in enumerate(
                scheduler_outputs.scheduled_seq_groups):
            # Skip double tracing when using async output proc
            if finished_before and idx in finished_before:
                continue

            seq_group = scheduled_seq_group.seq_group
            if seq_group.is_finished():
                self.create_trace_span(seq_group)

    def create_trace_span(self, seq_group: SequenceGroup) -> None:
        if self.tracer is None or seq_group.sampling_params is None:
            return
        arrival_time_nano_seconds = int(seq_group.metrics.arrival_time * 1e9)

        trace_context = extract_trace_context(seq_group.trace_headers)

        with self.tracer.start_as_current_span(
                "llm_request",
                kind=SpanKind.SERVER,
                context=trace_context,
                start_time=arrival_time_nano_seconds) as seq_span:
            metrics = seq_group.metrics
            ttft = metrics.first_token_time - metrics.arrival_time
            e2e_time = metrics.finished_time - metrics.arrival_time
            # attribute names are based on
            # https://github.com/open-telemetry/semantic-conventions/blob/main/docs/gen-ai/llm-spans.md
            seq_span.set_attribute(SpanAttributes.LLM_RESPONSE_MODEL,
                                   self.model_config.model)
            seq_span.set_attribute(SpanAttributes.LLM_REQUEST_ID,
                                   seq_group.request_id)
            seq_span.set_attribute(SpanAttributes.LLM_REQUEST_TEMPERATURE,
                                   seq_group.sampling_params.temperature)
            seq_span.set_attribute(SpanAttributes.LLM_REQUEST_TOP_P,
                                   seq_group.sampling_params.top_p)
            seq_span.set_attribute(SpanAttributes.LLM_REQUEST_MAX_TOKENS,
                                   seq_group.sampling_params.max_tokens)
            seq_span.set_attribute(SpanAttributes.LLM_REQUEST_N,
                                   seq_group.sampling_params.n)
            seq_span.set_attribute(SpanAttributes.LLM_USAGE_NUM_SEQUENCES,
                                   seq_group.num_seqs())
            seq_span.set_attribute(SpanAttributes.LLM_USAGE_PROMPT_TOKENS,
                                   len(seq_group.prompt_token_ids))
            seq_span.set_attribute(
                SpanAttributes.LLM_USAGE_COMPLETION_TOKENS,
                sum([
                    seq.get_output_len()
                    for seq in seq_group.get_finished_seqs()
                ]))
            seq_span.set_attribute(SpanAttributes.LLM_LATENCY_TIME_IN_QUEUE,
                                   metrics.time_in_queue)
            seq_span.set_attribute(
                SpanAttributes.LLM_LATENCY_TIME_TO_FIRST_TOKEN, ttft)
            seq_span.set_attribute(SpanAttributes.LLM_LATENCY_E2E, e2e_time)
            if metrics.scheduler_time is not None:
                seq_span.set_attribute(
                    SpanAttributes.LLM_LATENCY_TIME_IN_SCHEDULER,
                    metrics.scheduler_time)
            if metrics.model_forward_time is not None:
                seq_span.set_attribute(
                    SpanAttributes.LLM_LATENCY_TIME_IN_MODEL_FORWARD,
                    metrics.model_forward_time / 1000.0)
            if metrics.model_execute_time is not None:
                seq_span.set_attribute(
                    SpanAttributes.LLM_LATENCY_TIME_IN_MODEL_EXECUTE,
                    metrics.model_execute_time)

    def _validate_model_inputs(self, inputs: ProcessorInputs,
                               lora_request: Optional[LoRARequest]):
        if is_encoder_decoder_inputs(inputs):
            # For encoder-decoder multimodal models, the max_prompt_len
            # restricts the decoder prompt length
            prompt_inputs = inputs["decoder" if self.model_config.
                                   is_multimodal_model else "encoder"]
        else:
            prompt_inputs = inputs

        prompt_ids = SingletonInputsAdapter(prompt_inputs).prompt_token_ids

        if prompt_ids is None or len(prompt_ids) == 0:
            raise ValueError("Prompt cannot be empty")

        if self.model_config.is_multimodal_model:
            max_prompt_len = self.model_config.max_model_len

            if len(prompt_ids) > max_prompt_len:
                raise ValueError(
                    f"The prompt (total length {len(prompt_ids)}) is too long "
                    f"to fit into the model (context length {max_prompt_len}). "
                    "Make sure that `max_model_len` is no smaller than the "
                    "number of text tokens plus multimodal tokens. For image "
                    "inputs, the number of image tokens depends on the number "
                    "of images, and possibly their aspect ratios as well.")

            # TODO: Find out how many placeholder tokens are there so we can
            # check that chunked prefill does not truncate them
            # max_batch_len = self.scheduler_config.max_num_batched_tokens

    def _build_logits_processors(
            self, sampling_params: SamplingParams,
            lora_request: Optional[LoRARequest]) -> SamplingParams:
        """Constructs logits processors based on the guided_decoding,
        logits_bias, and allowed_token_ids fields in sampling_params. Deletes
        those fields and adds the constructed logits processors to the
        logits_processors field. Returns the modified sampling params."""

        logits_processors = []

        if sampling_params.guided_decoding is not None:
            # Defensively copy sampling params since guided decoding logits
            # processors can have different state for each request
            sampling_params = copy.copy(sampling_params)
            guided_decoding = sampling_params.guided_decoding

            logger.debug(
                "Building guided decoding logits processor in "
                "LLMEngine. Params: %s", guided_decoding)

            tokenizer = self.get_tokenizer(lora_request=lora_request)
            guided_decoding.backend = guided_decoding.backend or \
                self.decoding_config.guided_decoding_backend

            processor = get_local_guided_decoding_logits_processor(
                guided_params=guided_decoding,
                tokenizer=tokenizer,
                model_config=self.model_config)
            if processor:
                logits_processors.append(processor)

            # Unset so this doesn't get passed down to the model
            sampling_params.guided_decoding = None

        if (sampling_params.logit_bias or sampling_params.allowed_token_ids):
            tokenizer = self.get_tokenizer(lora_request=lora_request)

            processors = get_openai_logits_processors(
                logit_bias=sampling_params.logit_bias,
                allowed_token_ids=sampling_params.allowed_token_ids,
                tokenizer=tokenizer)
            logits_processors.extend(processors)

            # Unset so these don't get passed down to the model
            sampling_params.logit_bias = None
            sampling_params.allowed_token_ids = None

        if len(sampling_params.bad_words) > 0:
            tokenizer = self.get_tokenizer(lora_request)
            processors = get_bad_words_logits_processors(
                bad_words=sampling_params.bad_words, tokenizer=tokenizer)
            logits_processors.extend(processors)

        if logits_processors:
            if sampling_params.logits_processors is None:
                sampling_params.logits_processors = logits_processors
            else:
                sampling_params.logits_processors.extend(logits_processors)

        return sampling_params<|MERGE_RESOLUTION|>--- conflicted
+++ resolved
@@ -45,19 +45,12 @@
                           RequestOutputFactory)
 from vllm.pooling_params import PoolingParams
 from vllm.prompt_adapter.request import PromptAdapterRequest
-<<<<<<< HEAD
-from vllm.sampling_params import SamplingParams
-from vllm.sequence import (EmbeddingSequenceGroupOutput, ExecuteModelRequest,
-                           Sequence, SequenceGroup, SequenceGroupMetadata,
-                           SequenceStatus)
-from vllm.spec_decode.spec_decode_params import SpecDecodeParams
-=======
 from vllm.sampling_params import RequestOutputKind, SamplingParams
 from vllm.sequence import (ExecuteModelRequest, ParallelSampleSequenceGroup,
                            PoolingSequenceGroupOutput, Sequence, SequenceGroup,
                            SequenceGroupBase, SequenceGroupMetadata,
                            SequenceGroupOutput, SequenceStatus)
->>>>>>> 866fa455
+from vllm.spec_decode.spec_decode_params import SpecDecodeParams
 from vllm.tracing import (SpanAttributes, SpanKind, extract_trace_context,
                           init_tracer)
 from vllm.transformers_utils.config import try_get_generation_config
