# SPDX-License-Identifier: Apache-2.0
# SPDX-FileCopyrightText: Copyright contributors to the vLLM project

<<<<<<< HEAD
import time
from collections import Counter as collectionsCounter
from collections import deque
from contextlib import contextmanager
from dataclasses import asdict, dataclass
from functools import partial
from typing import (TYPE_CHECKING, Any, Callable, ClassVar, Deque, Dict,
                    Iterable, List, Literal, Mapping, NamedTuple, Optional)
from typing import Sequence as GenericSequence
from typing import Set, Type, Union, cast

import torch
from typing_extensions import TypeVar

import vllm.envs as envs
from vllm.config import (LoRAConfig, ModelConfig, ObservabilityConfig,
                         ParallelConfig, SchedulerConfig, VllmConfig)
from vllm.core.scheduler import ScheduledSequenceGroup, SchedulerOutputs
from vllm.engine.arg_utils import EngineArgs
from vllm.engine.metrics_types import StatLoggerBase, Stats
from vllm.engine.output_processor.interfaces import (
    SequenceGroupOutputProcessor)
from vllm.engine.output_processor.stop_checker import StopChecker
from vllm.entrypoints.openai.logits_processors import (
    get_logits_processors as get_openai_logits_processors)
from vllm.executor.executor_base import ExecutorBase
from vllm.inputs import ProcessorInputs, PromptType, SingletonInputs
from vllm.inputs.parse import split_enc_dec_inputs
from vllm.inputs.preprocess import InputPreprocessor
from vllm.logger import init_logger
from vllm.logits_process import get_bad_words_logits_processors
from vllm.lora.request import LoRARequest
from vllm.model_executor.layers.sampler import SamplerOutput
from vllm.multimodal import MULTIMODAL_REGISTRY, MultiModalRegistry
from vllm.multimodal.cache import processor_only_cache_from_config
from vllm.multimodal.processing import EncDecMultiModalProcessor
from vllm.outputs import (PoolingRequestOutput, RequestOutput,
                          RequestOutputFactory)
from vllm.reasoning import ReasoningParser, ReasoningParserManager
from vllm.sampling_params import RequestOutputKind, SamplingParams
from vllm.sequence import (ExecuteModelRequest, InbandEngineStats,
                           ParallelSampleSequenceGroup, Sequence,
                           SequenceGroup, SequenceGroupBase,
                           SequenceGroupMetadata, SequenceGroupOutput,
                           SequenceStatus)
from vllm.tracing import (SpanAttributes, SpanKind, extract_trace_context,
                          init_tracer)
from vllm.transformers_utils.detokenizer import Detokenizer
from vllm.transformers_utils.tokenizer import (AnyTokenizer,
                                               init_tokenizer_from_configs)
from vllm.usage.usage_lib import (UsageContext, is_usage_stats_enabled,
                                  usage_message)
from vllm.utils import Counter, Device, resolve_obj_by_qualname, weak_bind
from vllm.version import __version__ as VLLM_VERSION
from vllm.worker.model_runner_base import InputProcessingError

logger = init_logger(__name__)
_LOCAL_LOGGING_INTERVAL_SEC = 5

_O = TypeVar("_O", RequestOutput, PoolingRequestOutput)
_R = TypeVar("_R", default=Any)


@dataclass
class SchedulerOutputState:
    """Caches the scheduler outputs for a virtual engine. Used for Multi-Step"""
    seq_group_metadata_list: Optional[List[SequenceGroupMetadata]] = None
    scheduler_outputs: Optional[SchedulerOutputs] = None
    allow_async_output_proc: bool = False
    last_output: Optional[SamplerOutput] = None


class OutputData(NamedTuple):
    outputs: List[SamplerOutput]
    seq_group_metadata_list: List[SequenceGroupMetadata]
    scheduler_outputs: SchedulerOutputs
    is_async: bool
    is_last_step: bool
    # Indicates if this output is from the first step of the
    # multi-step. When multi-step is disabled, this is always
    # set to True.
    # is_first_step_output is invalid when `outputs` has
    # outputs from multiple steps.
    is_first_step_output: Optional[bool]
    skip: List[int]


class SchedulerContext:

    def __init__(self) -> None:
        self.output_queue: Deque[OutputData] = deque()
        self.request_outputs: List[RequestOutput] = []
        self.seq_group_metadata_list: Optional[
            List[SequenceGroupMetadata]] = None
        self.scheduler_outputs: Optional[SchedulerOutputs] = None

    def append_output(self, outputs: List[SamplerOutput],
                      seq_group_metadata_list: List[SequenceGroupMetadata],
                      scheduler_outputs: SchedulerOutputs, is_async: bool,
                      is_last_step: bool,
                      is_first_step_output: Optional[bool]):
        self.output_queue.append(
            OutputData(outputs=outputs,
                       seq_group_metadata_list=seq_group_metadata_list,
                       scheduler_outputs=scheduler_outputs,
                       is_async=is_async,
                       is_last_step=is_last_step,
                       is_first_step_output=is_first_step_output,
                       skip=[]))


class LLMEngine:
    """An LLM engine that receives requests and generates texts.

    This is the main class for the vLLM engine. It receives requests
    from clients and generates texts from the LLM. It includes a tokenizer, a
    language model (possibly distributed across multiple GPUs), and GPU memory
    space allocated for intermediate states (aka KV cache). This class utilizes
    iteration-level scheduling and efficient memory management to maximize the
    serving throughput.

    The [`LLM`][vllm.LLM] class wraps this class for offline batched inference
    and the [`AsyncLLMEngine`][vllm.engine.async_llm_engine.AsyncLLMEngine]
    class wraps this class for online serving.

    The config arguments are derived from [`EngineArgs`][vllm.EngineArgs].

    Args:
        vllm_config: The configuration for initializing and running vLLM.
        executor_class: The model executor class for managing distributed
            execution.
        log_stats: Whether to log statistics.
        usage_context: Specified entry point, used for usage info collection.
    """

    DO_VALIDATE_OUTPUT: ClassVar[bool] = False
    """A flag to toggle whether to validate the type of request output."""

    @classmethod
    @contextmanager
    def enable_output_validation(cls):
        cls.DO_VALIDATE_OUTPUT = True

        yield

        cls.DO_VALIDATE_OUTPUT = False

    @classmethod
    def validate_output(
        cls,
        output: object,
        output_type: Type[_O],
    ) -> _O:
        do_validate = cls.DO_VALIDATE_OUTPUT

        if ((TYPE_CHECKING or do_validate)
                and not isinstance(output, output_type)):
            raise TypeError(f"Expected output of type {output_type}, "
                            f"but found type {type(output)}")

        return cast(_O, output)

    @classmethod
    def validate_outputs(
        cls,
        outputs: GenericSequence[object],
        output_type: Type[_O],
    ) -> List[_O]:
        do_validate = cls.DO_VALIDATE_OUTPUT

        outputs_: List[_O]
        if TYPE_CHECKING or do_validate:
            outputs_ = []
            for output in outputs:
                if not isinstance(output, output_type):
                    raise TypeError(f"Expected output of type {output_type}, "
                                    f"but found type {type(output)}")

                outputs_.append(output)
        else:
            outputs_ = outputs

        return outputs_

    tokenizer: Optional[AnyTokenizer]

    def __init__(
        self,
        vllm_config: VllmConfig,
        executor_class: Type[ExecutorBase],
        log_stats: bool,
        usage_context: UsageContext = UsageContext.ENGINE_CONTEXT,
        stat_loggers: Optional[Dict[str, StatLoggerBase]] = None,
        mm_registry: MultiModalRegistry = MULTIMODAL_REGISTRY,
        use_cached_outputs: bool = False,
    ) -> None:
        if envs.VLLM_USE_V1:
            raise ValueError(
                "Using V0 LLMEngine, but envs.VLLM_USE_V1=True. "
                "This should not happen. As a workaround, try using "
                "LLMEngine.from_vllm_config(...) or explicitly set "
                "VLLM_USE_V1=0 or 1 and report this issue on Github.")

        self.vllm_config = vllm_config
        self.model_config = vllm_config.model_config
        self.cache_config = vllm_config.cache_config
        self.lora_config = vllm_config.lora_config
        self.parallel_config = vllm_config.parallel_config
        self.scheduler_config = vllm_config.scheduler_config
        self.device_config = vllm_config.device_config
        self.speculative_config = vllm_config.speculative_config  # noqa
        self.load_config = vllm_config.load_config
        self.structured_outputs_config = vllm_config.structured_outputs_config
        self.observability_config = vllm_config.observability_config or ObservabilityConfig(  # noqa
        )

        logger.info(
            "Initializing a V0 LLM engine (v%s) with config: %s, "
            "use_cached_outputs=%s, ",
            VLLM_VERSION,
            vllm_config,
            use_cached_outputs,
        )

        self.log_stats = log_stats
        self.use_cached_outputs = use_cached_outputs

        if self.model_config.skip_tokenizer_init:
            self.tokenizer = None
            self.detokenizer = None
        else:
            self.tokenizer = self._init_tokenizer()
            self.detokenizer = Detokenizer(self.tokenizer)

        self.seq_counter = Counter()
        self.generation_config_fields = (
            self.model_config.try_get_generation_config())

        self.input_preprocessor = InputPreprocessor(
            self.model_config,
            self.tokenizer,
            mm_registry,
            mm_processor_cache=processor_only_cache_from_config(
                self.model_config, mm_registry),
        )

        self.model_executor = executor_class(vllm_config=vllm_config)

        self._initialize_kv_caches()

        # If usage stat is enabled, collect relevant info.
        if is_usage_stats_enabled():
            from vllm.model_executor.model_loader import (
                get_architecture_class_name)
            usage_message.report_usage(
                get_architecture_class_name(self.model_config),
                usage_context,
                extra_kvs={
                    # Common configuration
                    "dtype":
                    str(self.model_config.dtype),
                    "tensor_parallel_size":
                    self.parallel_config.tensor_parallel_size,
                    "block_size":
                    self.cache_config.block_size,
                    "gpu_memory_utilization":
                    self.cache_config.gpu_memory_utilization,
                    "kv_cache_memory_bytes":
                    self.cache_config.kv_cache_memory_bytes,
                    # Quantization
                    "quantization":
                    self.model_config.quantization,
                    "kv_cache_dtype":
                    str(self.cache_config.cache_dtype),

                    # Feature flags
                    "enable_lora":
                    bool(self.lora_config),
                    "enable_prefix_caching":
                    self.cache_config.enable_prefix_caching,
                    "enforce_eager":
                    self.model_config.enforce_eager,
                    "disable_custom_all_reduce":
                    self.parallel_config.disable_custom_all_reduce,
                })

        self.cached_scheduler_outputs = [
            SchedulerOutputState()
            for _ in range(self.parallel_config.pipeline_parallel_size)
        ]

        self.scheduler_contexts = [
            SchedulerContext()
            for _ in range(self.parallel_config.pipeline_parallel_size)
        ]

        if self.model_config.use_async_output_proc:
            process_model_outputs = weak_bind(self._process_model_outputs)

            self.async_callbacks = [
                partial(process_model_outputs,
                        ctx=self.scheduler_contexts[v_id])
                for v_id in range(self.parallel_config.pipeline_parallel_size)
            ]
        else:
            self.async_callbacks = []

        # Currently used by AsyncLLMEngine to ensure quick append
        # of request outputs to asyncio queues
        self.process_request_outputs_callback: Optional[Callable] = None

        # Create the scheduler.
        # NOTE: the cache_config here have been updated with the numbers of
        # GPU and CPU blocks, which are profiled in the distributed executor.
        if isinstance(self.vllm_config.scheduler_config.scheduler_cls, str):
            Scheduler = resolve_obj_by_qualname(
                self.vllm_config.scheduler_config.scheduler_cls)
        else:
            Scheduler = self.vllm_config.scheduler_config.scheduler_cls
        self.scheduler = [
            Scheduler(
                self.scheduler_config, self.cache_config, self.lora_config,
                self.parallel_config.pipeline_parallel_size,
                self.async_callbacks[v_id]
                if self.model_config.use_async_output_proc else None)
            for v_id in range(self.parallel_config.pipeline_parallel_size)
        ]

        # Metric Logging.
        if self.log_stats:
            if stat_loggers is not None:
                self.stat_loggers = stat_loggers
            else:
                # Lazy import for prometheus multiprocessing.
                # We need to set PROMETHEUS_MULTIPROC_DIR environment variable
                # before prometheus_client is imported.
                # See https://prometheus.github.io/client_python/multiprocess/
                from vllm.engine.metrics import (LoggingStatLogger,
                                                 PrometheusStatLogger)

                self.stat_loggers = {
                    "logging":
                    LoggingStatLogger(
                        local_interval=_LOCAL_LOGGING_INTERVAL_SEC,
                        vllm_config=vllm_config),
                    "prometheus":
                    PrometheusStatLogger(
                        local_interval=_LOCAL_LOGGING_INTERVAL_SEC,
                        labels=dict(
                            model_name=self.model_config.served_model_name),
                        vllm_config=vllm_config),
                }
                self.stat_loggers["prometheus"].info("cache_config",
                                                     self.cache_config)

        self.tracer = None
        if self.observability_config.otlp_traces_endpoint:
            self.tracer = init_tracer(
                "vllm.llm_engine",
                self.observability_config.otlp_traces_endpoint)

        # Initialize reasoning parser if reasoning backend is set.
        if self.structured_outputs_config.reasoning_parser and self.tokenizer:
            reasoner_class = ReasoningParserManager.get_reasoning_parser(
                self.structured_outputs_config.reasoning_parser)
            self.reasoner: ReasoningParser = reasoner_class(
                self.tokenizer.get_lora_tokenizer())

        # Create sequence output processor, e.g. for beam search or
        # speculative decoding.
        self.output_processor = (
            SequenceGroupOutputProcessor.create_output_processor(
                self.scheduler_config,
                self.detokenizer,
                self.scheduler,
                self.seq_counter,
                stop_checker=StopChecker(
                    self.scheduler_config.max_model_len,
                    self.reasoner
                    if self.structured_outputs_config.reasoning_parser
                    and self.tokenizer else None,
                ),
            ))

        self.seq_id_to_seq_group: Dict[str, SequenceGroupBase] = {}

        # Flag to set when an input fails to process and the engine should run
        # the next step without re-scheduling.
        self._skip_scheduling_next_step = False

        # Don't keep the dummy data in memory
        self.reset_mm_cache()

    def _initialize_kv_caches(self) -> None:
        """Initialize the KV cache in the worker(s).

        The workers will determine the number of blocks in both the GPU cache
        and the swap CPU cache.
        """
        start = time.time()
        num_gpu_blocks, num_cpu_blocks = (
            self.model_executor.determine_num_available_blocks())

        if self.cache_config.num_gpu_blocks_override is not None:
            num_gpu_blocks_override = self.cache_config.num_gpu_blocks_override
            logger.info(
                "Overriding num_gpu_blocks=%d with "
                "num_gpu_blocks_override=%d", num_gpu_blocks,
                num_gpu_blocks_override)
            num_gpu_blocks = num_gpu_blocks_override

        self.cache_config.num_gpu_blocks = num_gpu_blocks
        self.cache_config.num_cpu_blocks = num_cpu_blocks

        self.model_executor.initialize_cache(num_gpu_blocks, num_cpu_blocks)
        elapsed = time.time() - start
        logger.info(("init engine (profile, create kv cache, "
                     "warmup model) took %.2f seconds"), elapsed)

    @classmethod
    def _get_executor_cls(cls,
                          engine_config: VllmConfig) -> Type[ExecutorBase]:
        # distributed_executor_backend must be set in VllmConfig.__post_init__
        distributed_executor_backend = (
            engine_config.parallel_config.distributed_executor_backend)
        # Initialize the cluster and specify the executor class.
        if isinstance(distributed_executor_backend, type):
            if not issubclass(distributed_executor_backend, ExecutorBase):
                raise TypeError(
                    "distributed_executor_backend must be a subclass of "
                    f"ExecutorBase. Got {distributed_executor_backend}.")
            executor_class = distributed_executor_backend
        elif distributed_executor_backend == "ray":
            from vllm.executor.ray_distributed_executor import (
                RayDistributedExecutor)
            executor_class = RayDistributedExecutor
        elif distributed_executor_backend == "mp":
            from vllm.executor.mp_distributed_executor import (
                MultiprocessingDistributedExecutor)
            assert not envs.VLLM_USE_RAY_SPMD_WORKER, (
                "multiprocessing distributed executor backend does not "
                "support VLLM_USE_RAY_SPMD_WORKER=1")
            executor_class = MultiprocessingDistributedExecutor
        elif distributed_executor_backend == "uni":
            # JAX-style, single-process, multi-device executor.
            from vllm.executor.uniproc_executor import UniProcExecutor
            executor_class = UniProcExecutor
        elif distributed_executor_backend == "external_launcher":
            # executor with external launcher
            from vllm.executor.uniproc_executor import (  # noqa
                ExecutorWithExternalLauncher)
            executor_class = ExecutorWithExternalLauncher
        else:
            raise ValueError("unrecognized distributed_executor_backend: "
                             f"{distributed_executor_backend}")
        return executor_class

    @classmethod
    def from_vllm_config(
        cls,
        vllm_config: VllmConfig,
        usage_context: UsageContext = UsageContext.ENGINE_CONTEXT,
        stat_loggers: Optional[Dict[str, StatLoggerBase]] = None,
        disable_log_stats: bool = False,
    ) -> "LLMEngine":
        return cls(
            vllm_config=vllm_config,
            executor_class=cls._get_executor_cls(vllm_config),
            log_stats=(not disable_log_stats),
            usage_context=usage_context,
            stat_loggers=stat_loggers,
        )

    @classmethod
    def from_engine_args(
        cls,
        engine_args: EngineArgs,
        usage_context: UsageContext = UsageContext.ENGINE_CONTEXT,
        stat_loggers: Optional[Dict[str, StatLoggerBase]] = None,
    ) -> "LLMEngine":
        """Creates an LLM engine from the engine arguments."""
        # Create the engine configs.
        vllm_config = engine_args.create_engine_config(usage_context)

        engine_cls = cls
        if envs.VLLM_USE_V1:
            from vllm.v1.engine.llm_engine import LLMEngine as V1LLMEngine
            engine_cls = V1LLMEngine

        return engine_cls.from_vllm_config(
            vllm_config=vllm_config,
            usage_context=usage_context,
            stat_loggers=stat_loggers,
            disable_log_stats=engine_args.disable_log_stats,
        )

    def __reduce__(self):
        # This is to ensure that the LLMEngine is not referenced in
        # the closure used to initialize Ray worker actors
        raise RuntimeError("LLMEngine should not be pickled!")

    def __del__(self):
        # Shutdown model executor when engine is garbage collected
        # Use getattr since __init__ can fail before the field is set
        if model_executor := getattr(self, "model_executor", None):
            model_executor.shutdown()

    def get_tokenizer(self) -> AnyTokenizer:
        if self.tokenizer is None:
            raise ValueError("Unable to get tokenizer because "
                             "skip_tokenizer_init is True")

        return self.tokenizer

    def _init_tokenizer(self) -> AnyTokenizer:
        return init_tokenizer_from_configs(model_config=self.model_config)

    def _verify_args(self) -> None:
        self.model_config.verify_with_parallel_config(self.parallel_config)
        self.cache_config.verify_with_parallel_config(self.parallel_config)
        if self.lora_config:
            self.lora_config.verify_with_model_config(self.model_config)
            self.lora_config.verify_with_scheduler_config(
                self.scheduler_config)

    def _add_processed_request(
        self,
        request_id: str,
        processed_inputs: ProcessorInputs,
        params: SamplingParams,
        arrival_time: float,
        lora_request: Optional[LoRARequest],
        trace_headers: Optional[Mapping[str, str]] = None,
        priority: int = 0,
    ) -> Optional[SequenceGroup]:
        """Add a processed request to the engine's request pool.
        return the created sequence group.
        """
        if isinstance(params, SamplingParams) and params.n > 1:
            ParallelSampleSequenceGroup.add_request(
                request_id,
                self,
                params,
                processed_inputs=processed_inputs,
                arrival_time=arrival_time,
                lora_request=lora_request,
                trace_headers=trace_headers,
                priority=priority,
            )
            return None

        self._validate_model_inputs(processed_inputs)
        # Create the sequences.
        block_size = self.cache_config.block_size
        seq_id = next(self.seq_counter)
        eos_token_id = self.input_preprocessor.get_eos_token_id()

        encoder_inputs, decoder_inputs = split_enc_dec_inputs(processed_inputs)

        seq = Sequence(seq_id, decoder_inputs, block_size, eos_token_id,
                       lora_request)

        encoder_seq = (None if encoder_inputs is None else Sequence(
            seq_id, encoder_inputs, block_size, eos_token_id, lora_request))

        # Create a SequenceGroup based on SamplingParams
        if isinstance(params, SamplingParams):
            seq_group = self._create_sequence_group_with_sampling(
                request_id,
                seq,
                params,
                arrival_time=arrival_time,
                lora_request=lora_request,
                trace_headers=trace_headers,
                encoder_seq=encoder_seq,
                priority=priority)
        else:
            raise ValueError("SamplingParams must be provided.")

        # Add the sequence group to the scheduler with least unfinished seqs.
        costs = [
            scheduler.get_num_unfinished_seq_groups()
            for scheduler in self.scheduler
        ]
        min_cost_scheduler = self.scheduler[costs.index(min(costs))]
        min_cost_scheduler.add_seq_group(seq_group)

        return seq_group

    def stop_remote_worker_execution_loop(self) -> None:
        self.model_executor.stop_remote_worker_execution_loop()

    def add_request(
        self,
        request_id: str,
        prompt: PromptType,
        params: SamplingParams,
        arrival_time: Optional[float] = None,
        lora_request: Optional[LoRARequest] = None,
        tokenization_kwargs: Optional[dict[str, Any]] = None,
        trace_headers: Optional[Mapping[str, str]] = None,
        priority: int = 0,
    ) -> None:
        """Add a request to the engine's request pool.

        The request is added to the request pool and will be processed by the
        scheduler as `engine.step()` is called. The exact scheduling policy is
        determined by the scheduler.

        Args:
            request_id: The unique ID of the request.
            prompt: The prompt to the LLM. See
                [PromptType][vllm.inputs.PromptType]
                for more details about the format of each input.
            params: Parameters for sampling.
                [SamplingParams][vllm.SamplingParams] for text generation.
            arrival_time: The arrival time of the request. If None, we use
                the current monotonic time.
            lora_request: The LoRA request to add.
            trace_headers: OpenTelemetry trace headers.
            priority: The priority of the request.
                Only applicable with priority scheduling.

        Details:
            - Set arrival_time to the current time if it is None.
            - Set prompt_token_ids to the encoded prompt if it is None.
            - Create `n` number of [Sequence][vllm.sequence.Sequence] objects.
            - Create a [SequenceGroup][vllm.sequence.SequenceGroup] object
              from the list of [Sequence][vllm.sequence.Sequence].
            - Add the [SequenceGroup][vllm.sequence.SequenceGroup] object to the
              scheduler.

        Example:
            >>> # initialize engine
            >>> engine = LLMEngine.from_engine_args(engine_args)
            >>> # set request arguments
            >>> example_prompt = "Who is the president of the United States?"
            >>> sampling_params = SamplingParams(temperature=0.0)
            >>> request_id = 0
            >>>
            >>> # add the request to the engine
            >>> engine.add_request(
            >>>    str(request_id),
            >>>    example_prompt,
            >>>    SamplingParams(temperature=0.0))
            >>> # continue the request processing
            >>> ...
        """
        if not isinstance(request_id, str):
            raise TypeError(
                f"request_id must be a string, got {type(request_id)}")

        if lora_request is not None and not self.lora_config:
            raise ValueError(f"Got lora_request {lora_request} but LoRA is "
                             "not enabled!")

        if priority != 0 and not self.scheduler_config.policy == "priority":
            raise ValueError(f"Got priority {priority} but "
                             "Priority scheduling is not enabled.")

        if isinstance(params, SamplingParams) \
            and params.logits_processors:
            raise ValueError(
                "Logits processors are not supported in multi-step decoding")

        if arrival_time is None:
            arrival_time = time.time()

        if (isinstance(prompt, dict)
                and prompt.get("prompt_embeds", None) is not None):
            if not prompt.get("prompt_token_ids", None):
                seq_len = prompt["prompt_embeds"].shape[0]
                prompt["prompt_token_ids"] = [0] * seq_len
            if params.prompt_logprobs is not None:
                raise ValueError(
                    "prompt_logprobs is not compatible with prompt embeds.")

        processed_inputs = self.input_preprocessor.preprocess(
            prompt,
            tokenization_kwargs=tokenization_kwargs,
        )

        self._add_processed_request(
            request_id=request_id,
            processed_inputs=processed_inputs,
            params=params,
            arrival_time=arrival_time,
            lora_request=lora_request,
            trace_headers=trace_headers,
            priority=priority,
        )

    def _create_sequence_group_with_sampling(
        self,
        request_id: str,
        seq: Sequence,
        sampling_params: SamplingParams,
        arrival_time: float,
        lora_request: Optional[LoRARequest],
        trace_headers: Optional[Mapping[str, str]] = None,
        encoder_seq: Optional[Sequence] = None,
        priority: int = 0,
    ) -> SequenceGroup:
        """Creates a SequenceGroup with SamplingParams."""
        max_logprobs = self.get_model_config().max_logprobs
        if (sampling_params.logprobs
                and sampling_params.logprobs > max_logprobs) or (
                    sampling_params.prompt_logprobs
                    and sampling_params.prompt_logprobs > max_logprobs):
            raise ValueError(f"Cannot request more than "
                             f"{max_logprobs} logprobs.")

        sampling_params = self._build_logits_processors(
            sampling_params, lora_request)

        # Defensive copy of SamplingParams, which are used by the sampler,
        # this doesn't deep-copy LogitsProcessor objects
        sampling_params = sampling_params.clone()

        sampling_params.update_from_generation_config(
            self.generation_config_fields, seq.eos_token_id)

        # Create the sequence group.
        draft_size = 1
        if self.vllm_config.speculative_config is not None:
            draft_size = \
                self.vllm_config.speculative_config.num_speculative_tokens + 1
        seq_group = SequenceGroup(request_id=request_id,
                                  seqs=[seq],
                                  arrival_time=arrival_time,
                                  sampling_params=sampling_params,
                                  lora_request=lora_request,
                                  trace_headers=trace_headers,
                                  encoder_seq=encoder_seq,
                                  priority=priority,
                                  draft_size=draft_size)

        return seq_group

    def abort_request(self, request_id: Union[str, Iterable[str]]) -> None:
        """Aborts a request(s) with the given ID.

        Args:
            request_id: The ID(s) of the request to abort.

        Details:
            - Refer to [vllm.core.scheduler.Scheduler.abort_seq_group][].

        Example:
            >>> # initialize engine and add a request with request_id
            >>> request_id = str(0)
            >>> # abort the request
            >>> engine.abort_request(request_id)
        """
        for scheduler in self.scheduler:
            scheduler.abort_seq_group(
                request_id, seq_id_to_seq_group=self.seq_id_to_seq_group)

    def get_vllm_config(self) -> VllmConfig:
        """Gets the vllm configuration."""
        return self.vllm_config

    def get_model_config(self) -> ModelConfig:
        """Gets the model configuration."""
        return self.model_config

    def get_parallel_config(self) -> ParallelConfig:
        """Gets the parallel configuration."""
        return self.parallel_config

    def get_scheduler_config(self) -> SchedulerConfig:
        """Gets the scheduler configuration."""
        return self.scheduler_config

    def get_lora_config(self) -> LoRAConfig:
        """Gets the LoRA configuration."""
        return self.lora_config

    def get_num_unfinished_requests(self) -> int:
        """Gets the number of unfinished requests."""
        return sum(scheduler.get_num_unfinished_seq_groups()
                   for scheduler in self.scheduler)

    def has_unfinished_requests(self) -> bool:
        """Returns True if there are unfinished requests."""
        return any(scheduler.has_unfinished_seqs()
                   for scheduler in self.scheduler)

    def has_unfinished_requests_for_virtual_engine(
            self, virtual_engine: int) -> bool:
        """
        Returns True if there are unfinished requests for the virtual engine.
        """
        return self.scheduler[virtual_engine].has_unfinished_seqs()

    def reset_mm_cache(self) -> bool:
        """Reset the multi-modal cache."""
        self.input_preprocessor.clear_cache()
        return True

    def reset_prefix_cache(self, device: Optional[Device] = None) -> bool:
        """Reset prefix cache for all devices."""

        success = True
        for scheduler in self.scheduler:
            success = success and scheduler.reset_prefix_cache(device)
        return success

    def _get_inband_engine_stats(self, cur_stats: Stats):
        stats_dict = asdict(cur_stats)
        inband_fields = {
            field_name: stats_dict[field_name]
            for field_name in InbandEngineStats.__annotations__
        }
        return InbandEngineStats(**inband_fields)

    def _process_model_outputs(self,
                               ctx: SchedulerContext,
                               request_id: Optional[str] = None) -> None:
        """Apply the model output to the sequences in the scheduled seq groups
        and return responses.

        ctx: The virtual engine context to work on
        request_id: If provided, then only this request is going to be processed
        """

        now = time.time()

        if len(ctx.output_queue) == 0:
            return None

        # Get pending async postprocessor
        if request_id:
            # When we process only one request, no pop is required
            # (since later we will process all of the rest)
            (outputs, seq_group_metadata_list, scheduler_outputs, is_async,
             is_last_step, is_first_step_output, skip) = ctx.output_queue[0]
        else:
            (outputs, seq_group_metadata_list, scheduler_outputs, is_async,
             is_last_step, is_first_step_output,
             skip) = ctx.output_queue.popleft()

        # Sanity check
        assert len(seq_group_metadata_list) == len(
            scheduler_outputs.scheduled_seq_groups)

        has_multiple_outputs: bool = len(outputs) > 1
        outputs_by_sequence_group: List[List[SequenceGroupOutput]]
        assert not has_multiple_outputs
        outputs_by_sequence_group = outputs

        # Determine the requests we need to operate on
        if request_id:
            indices = []
            for i, seq_group_meta in enumerate(seq_group_metadata_list):
                if seq_group_meta.request_id == request_id:
                    assert i not in skip  # Cannot be called twice
                    indices.append(i)
                    break

            # If the request_id was not found, then it means that
            # this is a new request that has no pending async
            # postprocessor
            if not indices:
                return
        else:
            indices = range(len(seq_group_metadata_list))  # type: ignore

        finished_before: List[int] = []
        finished_now: List[int] = []
        for i in indices:
            if i in skip:
                continue

            seq_group_meta = seq_group_metadata_list[i]
            scheduled_seq_group = scheduler_outputs.scheduled_seq_groups[i]

            seq_group: SequenceGroup = scheduled_seq_group.seq_group

            if seq_group.is_finished():
                finished_before.append(i)
                continue

            output: List[SequenceGroupOutput]
            if has_multiple_outputs:
                output = outputs_by_sequence_group[i]
            else:
                output = [outputs_by_sequence_group[0][i]]

            if not is_async:
                seq_group.update_num_computed_tokens(
                    seq_group_meta.token_chunk_size or 0)

            if outputs:
                for o in outputs:
                    if (isinstance(o, SamplerOutput)
                            and seq_group.metrics is not None):
                        if seq_group.metrics.model_forward_time is not None:
                            seq_group.metrics.model_forward_time += (
                                o.model_forward_time or 0)
                        else:
                            seq_group.metrics.model_forward_time = (
                                o.model_forward_time)
                        if seq_group.metrics.model_execute_time is not None:
                            seq_group.metrics.model_execute_time += (
                                o.model_execute_time or 0)
                        else:
                            seq_group.metrics.model_execute_time = (
                                o.model_execute_time)

            self.output_processor.process_prompt_logprob(seq_group, output)
            if seq_group_meta.do_sample:
                self.output_processor.process_outputs(seq_group, output,
                                                      is_async)

            if seq_group.is_finished():
                finished_now.append(i)

        # Generate outputs for the requests that finished this iteration
        for i in finished_now:
            scheduled_seq_group = scheduler_outputs.scheduled_seq_groups[i]

            seq_group = scheduled_seq_group.seq_group
            seq_group.maybe_set_first_token_time(now)
            if not seq_group.is_prefill():
                seq_group.set_last_token_time(now)
                stats_snapshot = self._get_stats(scheduler_outputs, outputs,
                                                 finished_before, skip)
                inband_stats = self._get_inband_engine_stats(stats_snapshot)
                seq_group.set_inband_engine_stats(inband_stats)
            request_output = RequestOutputFactory.create(
                seq_group,
                self.seq_id_to_seq_group,
                use_cache=self.use_cached_outputs)
            if request_output:
                ctx.request_outputs.append(request_output)

        # When we process a single request, we skip it for the next time,
        # and invoke the request output callback (if there was final output)
        if request_id:
            assert len(indices) == 1
            skip.append(indices[0])

            if (finished_now
                    and self.process_request_outputs_callback is not None):
                self.process_request_outputs_callback(ctx.request_outputs)
                ctx.request_outputs.clear()
            return

        # Free currently finished requests
        if finished_now:
            for scheduler in self.scheduler:
                scheduler.free_finished_seq_groups()

        # Create the outputs
        for i in indices:
            if i in skip or i in finished_before or i in finished_now:
                continue  # Avoids double processing

            scheduled_seq_group = scheduler_outputs.scheduled_seq_groups[i]

            seq_group = scheduled_seq_group.seq_group
            seq_group.maybe_set_first_token_time(now)
            if not seq_group.is_prefill():
                stats_snapshot = self._get_stats(scheduler_outputs, outputs,
                                                 finished_before, skip)
                inband_stats = self._get_inband_engine_stats(stats_snapshot)
                seq_group.set_inband_engine_stats(inband_stats)
                seq_group.set_last_token_time(now)
            request_output = RequestOutputFactory.create(
                seq_group,
                self.seq_id_to_seq_group,
                use_cache=self.use_cached_outputs)
            if request_output:
                ctx.request_outputs.append(request_output)

        # Create outputs only after processing the scheduler's results

        for seq_group in scheduler_outputs.ignored_seq_groups:
            params = seq_group.sampling_params
            if params is not None and params.output_kind == (
                    RequestOutputKind.DELTA) and not seq_group.is_finished():
                continue

            request_output = RequestOutputFactory.create(
                seq_group,
                self.seq_id_to_seq_group,
                use_cache=self.use_cached_outputs,
            )
            if request_output:
                ctx.request_outputs.append(request_output)

        # Immediately process request outputs here (if callback is given)
        if (ctx.request_outputs
                and self.process_request_outputs_callback is not None):
            self.process_request_outputs_callback(ctx.request_outputs)
            ctx.request_outputs.clear()

        # For async case, we need to record the stats here.
        # For non-async case, the stats are done in the
        # LLMEngine/AsyncLLMEngine directly
        if is_async:
            # Log stats.
            self.do_log_stats(scheduler_outputs, outputs, finished_before,
                              skip)

            # Tracing
            self.do_tracing(scheduler_outputs, finished_before)

        return None

    def _advance_to_next_step(
            self, output: SamplerOutput,
            seq_group_metadata_list: List[SequenceGroupMetadata],
            scheduled_seq_groups: List[ScheduledSequenceGroup]) -> None:
        """Given model output from a single run, append the tokens to the
        sequences. This is normally done inside output processor, but it is
        required if the worker is to perform async forward pass to next step.
        """
        for seq_group_metadata, sequence_group_outputs, scheduled_seq_group in \
            zip(seq_group_metadata_list, output, scheduled_seq_groups):
            seq_group = scheduled_seq_group.seq_group

            if seq_group.is_finished():
                continue

            token_chunk_size = (seq_group_metadata.token_chunk_size
                                if seq_group_metadata.token_chunk_size
                                is not None else 0)
            seq_group.update_num_computed_tokens(token_chunk_size)

            if seq_group_metadata.do_sample:
                assert len(sequence_group_outputs.samples) == 1, (
                    "Async output processor expects a single sample"
                    " (i.e sampling_params.n == 1)")
                sample = sequence_group_outputs.samples[0]

                assert len(seq_group.seqs) == 1
                seq = seq_group.seqs[0]

                seq.append_token_id(sample.output_token, sample.logprobs,
                                    sample.output_embed)

    def step(self) -> List[RequestOutput]:
        """Performs one decoding iteration and returns newly generated results.

        <figure markdown="span">
        ![Overview of the step function](https://i.imgur.com/sv2HssD.png)
        <figcaption>Overview of the step function</figcaption>
        </figure>

        Details:
        - Step 1: Schedules the sequences to be executed in the next
            iteration and the token blocks to be swapped in/out/copy.

            - Depending on the scheduling policy,
                sequences may be `preempted/reordered`.
            - A Sequence Group (SG) refer to a group of sequences
                that are generated from the same prompt.

        - Step 2: Calls the distributed executor to execute the model.
        - Step 3: Processes the model output. This mainly includes:

            - Decodes the relevant outputs.
            - Updates the scheduled sequence groups with model outputs
                based on its `sampling parameters` (`use_beam_search` or not).
            - Frees the finished sequence groups.

        - Finally, it creates and returns the newly generated results.

        Example:
        ```
        # Please see the example/ folder for more detailed examples.

        # initialize engine and request arguments
        engine = LLMEngine.from_engine_args(engine_args)
        example_inputs = [(0, "What is LLM?",
        SamplingParams(temperature=0.0))]

        # Start the engine with an event loop
        while True:
            if example_inputs:
                req_id, prompt, sampling_params = example_inputs.pop(0)
                engine.add_request(str(req_id),prompt,sampling_params)

            # continue the request processing
            request_outputs = engine.step()
            for request_output in request_outputs:
                if request_output.finished:
                    # return or show the request output

            if not (engine.has_unfinished_requests() or example_inputs):
                break
        ```
        """
        if self.parallel_config.pipeline_parallel_size > 1:
            raise NotImplementedError(
                "Pipeline parallelism is only supported through AsyncLLMEngine "
                "as performance will be severely degraded otherwise.")

        # For llm_engine, there is no pipeline parallel support, so the engine
        # used is always 0.
        virtual_engine = 0

        # These are cached outputs from previous iterations. None if on first
        # iteration
        cached_outputs = self.cached_scheduler_outputs[virtual_engine]
        seq_group_metadata_list = cached_outputs.seq_group_metadata_list
        scheduler_outputs = cached_outputs.scheduler_outputs
        allow_async_output_proc = cached_outputs.allow_async_output_proc

        ctx = self.scheduler_contexts[virtual_engine]

        # Clear outputs for each new scheduler iteration
        ctx.request_outputs.clear()

        # Skip the scheduler if there are any remaining steps in the seq groups.
        # This ensures that the scheduler is only called again when the current
        # batch has completed.
        # The scheduler is also skipped if a single request caused the last
        # engine step to fail, and the previous schedule needs to be rerun.
        if not self._has_remaining_steps(
                seq_group_metadata_list
        ) and not self._skip_scheduling_next_step:
            # Schedule iteration
            (seq_group_metadata_list, scheduler_outputs,
             allow_async_output_proc
             ) = self.scheduler[virtual_engine].schedule()

            ctx.seq_group_metadata_list = seq_group_metadata_list
            ctx.scheduler_outputs = scheduler_outputs

            finished_requests_ids = self.scheduler[
                virtual_engine].get_and_reset_finished_requests_ids()
            # When n>1, elements in self.seq_id_to_seq_group should be deleted
            # here, otherwise memory leaks.
            for finished_request_id in finished_requests_ids:
                if finished_request_id in self.seq_id_to_seq_group:
                    del self.seq_id_to_seq_group[finished_request_id]

            # Maybe switch from async mode to sync mode
            if not allow_async_output_proc and len(ctx.output_queue) > 0:
                self._process_model_outputs(ctx=ctx)

        else:
            finished_requests_ids = list()

        assert seq_group_metadata_list is not None
        assert scheduler_outputs is not None

        if not scheduler_outputs.is_empty():

            # Check if we have a cached last_output from the previous iteration.
            # For supporting PP this is probably the best way to pass the
            # sampled_token_ids, as a separate broadcast over all the PP stages
            # will cause one virtual engine's microbatch to block the pipeline.
            last_sampled_token_ids = \
                self._get_last_sampled_token_ids(virtual_engine)

            execute_model_req = ExecuteModelRequest(
                seq_group_metadata_list=seq_group_metadata_list,
                blocks_to_swap_in=scheduler_outputs.blocks_to_swap_in,
                blocks_to_swap_out=scheduler_outputs.blocks_to_swap_out,
                blocks_to_copy=scheduler_outputs.blocks_to_copy,
                num_lookahead_slots=scheduler_outputs.num_lookahead_slots,
                running_queue_size=scheduler_outputs.running_queue_size,
                finished_requests_ids=finished_requests_ids,
                # We use ExecuteModelRequest to pass the last sampled_token_ids
                # to each of the non-last PP stages for in-place prepare_input.
                last_sampled_token_ids=last_sampled_token_ids)

            if allow_async_output_proc:
                execute_model_req.async_callback = self.async_callbacks[
                    virtual_engine]

            try:
                outputs = self.model_executor.execute_model(
                    execute_model_req=execute_model_req)
                self._skip_scheduling_next_step = False
            except InputProcessingError as e:
                # The input for this request cannot be processed, so we must
                # abort it. If there are remaining requests in the batch that
                # have been scheduled, they will be retried on the next step.
                invalid_request_id = e.request_id
                self._abort_and_cache_schedule(
                    request_id=invalid_request_id,
                    virtual_engine=virtual_engine,
                    seq_group_metadata_list=seq_group_metadata_list,
                    scheduler_outputs=scheduler_outputs,
                    allow_async_output_proc=allow_async_output_proc)
                # Raise so the caller is notified that this request failed
                raise

        else:
            # Nothing scheduled => If there is pending async postprocessor,
            # then finish it here.
            if len(ctx.output_queue) > 0:
                self._process_model_outputs(ctx=ctx)
            # No outputs in this case
            outputs = []

        if not self._has_remaining_steps(seq_group_metadata_list):
            # is_first_step_output is True only when the num_steps of all
            # the sequences are 1.
            is_first_step_output: bool = False if not seq_group_metadata_list \
                else seq_group_metadata_list[0].state.num_steps == 1

            # Add results to the output_queue
            ctx.append_output(outputs=outputs,
                              seq_group_metadata_list=seq_group_metadata_list,
                              scheduler_outputs=scheduler_outputs,
                              is_async=allow_async_output_proc,
                              is_last_step=True,
                              is_first_step_output=is_first_step_output)

            if outputs and allow_async_output_proc:
                assert len(outputs) == 1, (
                    "Async postprocessor expects only a single output set")

                self._advance_to_next_step(
                    outputs[0], seq_group_metadata_list,
                    scheduler_outputs.scheduled_seq_groups)

            # Check if need to run the usual non-async path
            if not allow_async_output_proc:
                self._process_model_outputs(ctx=ctx)

                # Log stats.
                self.do_log_stats(scheduler_outputs, outputs)

                # Tracing
                self.do_tracing(scheduler_outputs)
        else:
            # Multi-step case
            return ctx.request_outputs

        if not self.has_unfinished_requests():
            # Drain async postprocessor (if exists)
            if len(ctx.output_queue) > 0:
                self._process_model_outputs(ctx=ctx)
            assert len(ctx.output_queue) == 0

            # Stop the execute model loop in parallel workers until there are
            # more requests to process. This avoids waiting indefinitely in
            # torch.distributed ops which may otherwise time out, and unblocks
            # the RPC thread in the workers so that they can process any other
            # queued control plane messages, such as add/remove lora adapters.
            logger.debug("Stopping remote worker execution loop.")
            self.model_executor.stop_remote_worker_execution_loop()

        return ctx.request_outputs

    def _abort_and_cache_schedule(
            self, request_id: str, virtual_engine: int,
            seq_group_metadata_list: List[SequenceGroupMetadata],
            scheduler_outputs: SchedulerOutputs,
            allow_async_output_proc: bool) -> None:
        """Aborts a single request, and caches the scheduler outputs minus that
        request. This allows the next step to continue processing the remaining
        requests without having to re-run the scheduler."""

        # Abort the request and remove its sequence group from the current
        # schedule
        self.abort_request(request_id)
        for i, metadata in enumerate(seq_group_metadata_list):
            if metadata.request_id == request_id:
                del seq_group_metadata_list[i]
                break
        for i, group in enumerate(scheduler_outputs.scheduled_seq_groups):
            if group.seq_group.request_id == request_id:
                del scheduler_outputs.scheduled_seq_groups[i]
                break

        # If there are still other sequence groups left in the schedule, cache
        # them and flag the engine to reuse the schedule.
        if len(seq_group_metadata_list) > 0:
            self._skip_scheduling_next_step = True
            # Reuse multi-step caching logic
            self._cache_scheduler_outputs_for_multi_step(
                virtual_engine=virtual_engine,
                scheduler_outputs=scheduler_outputs,
                seq_group_metadata_list=seq_group_metadata_list,
                allow_async_output_proc=allow_async_output_proc)

    def _has_remaining_steps(
        self, seq_group_metadata_list: Optional[List[SequenceGroupMetadata]]
    ) -> bool:
        return False

    def _cache_scheduler_outputs_for_multi_step(
            self, virtual_engine: int,
            seq_group_metadata_list: Optional[List[SequenceGroupMetadata]],
            scheduler_outputs: SchedulerOutputs,
            allow_async_output_proc: bool) -> None:
        co = self.cached_scheduler_outputs[virtual_engine]

        co.seq_group_metadata_list = seq_group_metadata_list
        co.scheduler_outputs = scheduler_outputs
        co.allow_async_output_proc = allow_async_output_proc
        co.last_output = None

    def _update_cached_scheduler_output(
            self, virtual_engine: int,
            output: List[Optional[SamplerOutput]]) -> None:
        if (self.parallel_config.pipeline_parallel_size > 1 and len(output) > 0
                and output[0] is not None):
            last_output = output[-1]
            assert last_output is not None
            assert last_output.sampled_token_ids_cpu is not None
            assert last_output.sampled_token_ids is None
            assert last_output.sampled_token_probs is None
            self.cached_scheduler_outputs[
                virtual_engine].last_output = last_output

    def _get_last_sampled_token_ids(
            self, virtual_engine: int) -> Optional[torch.Tensor]:
        return None

    def add_logger(self, logger_name: str, logger: StatLoggerBase) -> None:
        if not self.log_stats:
            raise RuntimeError(
                "Stat logging is disabled. Set `disable_log_stats=False` "
                "argument to enable.")
        if logger_name in self.stat_loggers:
            raise KeyError(f"Logger with name {logger_name} already exists.")
        self.stat_loggers[logger_name] = logger

    def remove_logger(self, logger_name: str) -> None:
        if not self.log_stats:
            raise RuntimeError(
                "Stat logging is disabled. Set `disable_log_stats=False` "
                "argument to enable.")
        if logger_name not in self.stat_loggers:
            raise KeyError(f"Logger with name {logger_name} does not exist.")
        del self.stat_loggers[logger_name]

    def do_log_stats(self,
                     scheduler_outputs: Optional[SchedulerOutputs] = None,
                     model_output: Optional[List[SamplerOutput]] = None,
                     finished_before: Optional[List[int]] = None,
                     skip: Optional[List[int]] = None) -> None:
        """Forced log when no requests active."""
        if self.log_stats:
            stats = self._get_stats(scheduler_outputs, model_output,
                                    finished_before, skip)
            for logger in self.stat_loggers.values():
                logger.log(stats)

    def _get_stats(self,
                   scheduler_outputs: Optional[SchedulerOutputs],
                   model_output: Optional[List[SamplerOutput]] = None,
                   finished_before: Optional[List[int]] = None,
                   skip: Optional[List[int]] = None) -> Stats:
        """Get Stats to be Logged to Prometheus.

        Args:
            scheduler_outputs: Optional, used to populate metrics related to
                the scheduled batch,
            model_output: Optional, used to emit speculative decoding metrics
                which are created by the workers.
            finished_before: Optional, indices of sequences that were finished
                before. These sequences will be ignored.
            skip: Optional, indices of sequences that were preempted. These
                sequences will be ignored.
        """
        now = time.time()

        # System State
        #   Scheduler State
        num_running_sys = sum(
            len(scheduler.running) for scheduler in self.scheduler)
        num_swapped_sys = sum(
            len(scheduler.swapped) for scheduler in self.scheduler)
        num_waiting_sys = sum(
            len(scheduler.waiting) for scheduler in self.scheduler)

        # KV Cache Usage in %
        num_total_gpu = self.cache_config.num_gpu_blocks
        gpu_cache_usage_sys = 0.
        if num_total_gpu:  # Guard against both None and 0
            num_free_gpu = sum(
                scheduler.block_manager.get_num_free_gpu_blocks()
                for scheduler in self.scheduler)
            gpu_cache_usage_sys = 1.0 - (num_free_gpu / num_total_gpu)

        num_total_cpu = self.cache_config.num_cpu_blocks
        cpu_cache_usage_sys = 0.
        if num_total_cpu:  # Guard against both None and 0
            num_free_cpu = sum(
                scheduler.block_manager.get_num_free_cpu_blocks()
                for scheduler in self.scheduler)
            cpu_cache_usage_sys = 1.0 - (num_free_cpu / num_total_cpu)

        # Prefix Cache Hit Rate. Note that we always use
        # the cache hit rate of the first virtual engine.
        cpu_prefix_cache_hit_rate = self.scheduler[
            0].get_prefix_cache_hit_rate(Device.CPU)
        gpu_prefix_cache_hit_rate = self.scheduler[
            0].get_prefix_cache_hit_rate(Device.GPU)

        # Exchange the uasge and cache hit stats between gpu and cpu when
        # running on cpu because the cpu_worker.py intentionally reports the
        # number of cpu blocks as gpu blocks in favor of cache management.
        if self.device_config.device_type == "cpu":
            num_total_gpu, num_total_cpu = num_total_cpu, num_total_gpu
            gpu_cache_usage_sys, cpu_cache_usage_sys = (
                cpu_cache_usage_sys,
                gpu_cache_usage_sys,
            )
            gpu_prefix_cache_hit_rate, cpu_prefix_cache_hit_rate = (
                cpu_prefix_cache_hit_rate,
                gpu_prefix_cache_hit_rate,
            )

        # Iteration stats
        num_prompt_tokens_iter = 0
        num_generation_tokens_iter = 0
        num_tokens_iter = 0
        time_to_first_tokens_iter: List[float] = []
        inter_token_latencies_iter: List[float] = []
        num_preemption_iter = (0 if scheduler_outputs is None else
                               scheduler_outputs.preempted)

        # Request stats
        #   Latency
        time_e2e_requests: List[float] = []
        time_queue_requests: List[float] = []
        time_inference_requests: List[float] = []
        time_prefill_requests: List[float] = []
        time_decode_requests: List[float] = []
        #   Metadata
        num_prompt_tokens_requests: List[int] = []
        num_generation_tokens_requests: List[int] = []
        n_requests: List[int] = []
        max_num_generation_tokens_requests: List[int] = []
        max_tokens_requests: List[int] = []
        finished_reason_requests: List[str] = []

        # LoRA requests
        running_lora_adapters = dict(
            collectionsCounter([
                running_request.lora_request.lora_name
                for scheduler in self.scheduler
                for running_request in scheduler.running
                if running_request.lora_request
            ]))
        waiting_lora_adapters = dict(
            collectionsCounter([
                waiting_request.lora_request.lora_name
                for scheduler in self.scheduler
                for waiting_request in scheduler.waiting
                if waiting_request.lora_request
            ]))
        max_lora_stat = "0"
        if self.lora_config:
            max_lora_stat = str(self.lora_config.max_loras)

        # NOTE: This loop assumes prefill seq_groups are before
        # decode seq_groups in scheduled_seq_groups.
        if scheduler_outputs is not None:
            # For async postprocessor, already finished sequences need to be
            # not counted (to avoid double counting)
            actual_num_batched_tokens = scheduler_outputs.num_batched_tokens  # type: ignore

            num_generation_tokens_from_prefill_groups = 0
            # NOTE: if scheduler_outputs.num_prefill_groups > 0 and
            # the len of scheduler_outputs.scheduled_seq_groups is !=
            # scheduler_outputs.num_prefill_groups, this means that
            # chunked prefills have been detected.

            for idx, scheduled_seq_group in enumerate(
                    scheduler_outputs.scheduled_seq_groups):
                # Skip double logging when using async output proc
                if finished_before and idx in finished_before:
                    actual_num_batched_tokens -= 1
                    continue

                # Currently, skip == preempted sequences, so we need to skip
                # their log stats
                if skip and idx in skip:
                    continue

                group_was_prefill = idx < scheduler_outputs.num_prefill_groups
                seq_group = scheduled_seq_group.seq_group

                # NOTE: a seq_group that completed all of its prefill tokens
                # in the last iteration will have seq_group.is_prefill() = False
                # with group_was_prefill = True
                if group_was_prefill:
                    # Number of prompt tokens.
                    num_prompt_tokens_iter += (
                        scheduled_seq_group.token_chunk_size)

                    # If the seq_group just finished the prefill state
                    # get TTFT.
                    if not seq_group.is_prefill():
                        latency = seq_group.get_last_token_latency()
                        time_to_first_tokens_iter.append(latency)

                        # One generation token per finished prefill.
                        num_generation_tokens_from_prefill_groups += (
                            seq_group.num_seqs())
                else:
                    # ITLs
                    latency = seq_group.get_last_token_latency()
                    inter_token_latencies_iter.append(latency)
                    if seq_group.state.current_step == 0:
                        # For async_output_proc, the do_log_stats()
                        # is called following init_multi_step(), which
                        # sets the current_step to zero.
                        actual_num_batched_tokens +=\
                            seq_group.state.num_steps - 1
                    else:
                        actual_num_batched_tokens +=\
                            seq_group.state.current_step - 1

                # Because of chunked prefill, we can have a single sequence
                # group that does multiple prompt_runs. To prevent logging
                # the same metadata more than once per request, we standardize
                # on logging request level information for finished requests,
                # which can only happen once.
                if seq_group.is_finished():
                    # Latency timings
                    time_e2e_requests.append(now -
                                             seq_group.metrics.arrival_time)
                    if (seq_group.metrics.first_scheduled_time is not None and
                            seq_group.metrics.first_token_time is not None):
                        time_queue_requests.append(
                            seq_group.metrics.first_scheduled_time -
                            seq_group.metrics.arrival_time)
                        time_prefill_requests.append(
                            seq_group.metrics.first_token_time -
                            seq_group.metrics.first_scheduled_time)
                        time_decode_requests.append(
                            now - seq_group.metrics.first_token_time)
                        time_inference_requests.append(
                            now - seq_group.metrics.first_scheduled_time)
                    # Metadata
                    num_prompt_tokens_requests.append(
                        len(seq_group.prompt_token_ids))
                    num_generation_tokens_requests.extend([
                        seq.get_output_len()
                        for seq in seq_group.get_finished_seqs()
                    ])
                    max_num_generation_tokens_requests.append(
                        max(seq.get_output_len()
                            for seq in seq_group.get_seqs()))
                    if seq_group.sampling_params is not None:
                        n_requests.append(seq_group.sampling_params.n)
                        max_tokens_requests.append(
                            seq_group.sampling_params.max_tokens)
                    finished_reason_requests.extend([
                        SequenceStatus.get_finished_reason(seq.status)
                        for seq in seq_group.get_finished_seqs()
                    ])

            # Number of generation tokens.
            #   num_batched_tokens equals the number of prompt_tokens plus the
            #   number of decode_tokens in a single iteration. So,
            #   num_generation_tokens = num_batched_tokens - num_prompt_tokens
            #   + num_generation_tokens_from_prefill_groups (since we generate
            #   one token on prefills on iters where the prefill finishes).
            num_generation_tokens_iter = (
                actual_num_batched_tokens - num_prompt_tokens_iter +
                num_generation_tokens_from_prefill_groups)
            num_tokens_iter = (num_generation_tokens_iter +
                               num_prompt_tokens_iter)

        return Stats(
            now=now,
            # System stats
            #   Scheduler State
            num_running_sys=num_running_sys,
            num_swapped_sys=num_swapped_sys,
            num_waiting_sys=num_waiting_sys,
            #   KV Cache Usage in %
            gpu_cache_usage_sys=gpu_cache_usage_sys,
            cpu_cache_usage_sys=cpu_cache_usage_sys,
            #   Prefix Cache Hit Rate
            cpu_prefix_cache_hit_rate=cpu_prefix_cache_hit_rate,
            gpu_prefix_cache_hit_rate=gpu_prefix_cache_hit_rate,

            # Iteration stats
            num_prompt_tokens_iter=num_prompt_tokens_iter,
            num_generation_tokens_iter=num_generation_tokens_iter,
            num_tokens_iter=num_tokens_iter,
            time_to_first_tokens_iter=time_to_first_tokens_iter,
            inter_token_latencies_iter=inter_token_latencies_iter,
            num_preemption_iter=num_preemption_iter,

            # Request stats
            #   Latency
            time_e2e_requests=time_e2e_requests,
            time_queue_requests=time_queue_requests,
            time_inference_requests=time_inference_requests,
            time_prefill_requests=time_prefill_requests,
            time_decode_requests=time_decode_requests,
            #   Metadata
            num_prompt_tokens_requests=num_prompt_tokens_requests,
            num_generation_tokens_requests=num_generation_tokens_requests,
            max_num_generation_tokens_requests=
            max_num_generation_tokens_requests,
            n_requests=n_requests,
            max_tokens_requests=max_tokens_requests,
            finished_reason_requests=finished_reason_requests,
            max_lora=str(max_lora_stat),
            waiting_lora_adapters=list(waiting_lora_adapters.keys()),
            running_lora_adapters=list(running_lora_adapters.keys()))

    def add_lora(self, lora_request: LoRARequest) -> bool:
        return self.model_executor.add_lora(lora_request)

    def remove_lora(self, lora_id: int) -> bool:
        return self.model_executor.remove_lora(lora_id)

    def list_loras(self) -> Set[int]:
        return self.model_executor.list_loras()

    def pin_lora(self, lora_id: int) -> bool:
        return self.model_executor.pin_lora(lora_id)

    def start_profile(self) -> None:
        self.model_executor.start_profile()

    def stop_profile(self) -> None:
        self.model_executor.stop_profile()

    def sleep(self, level: int = 1) -> None:
        assert self.vllm_config.model_config.enable_sleep_mode, (
            "Sleep mode is not enabled in the model config")
        self.model_executor.sleep(level=level)

    def wake_up(self, tags: Optional[list[str]] = None) -> None:
        assert self.vllm_config.model_config.enable_sleep_mode, (
            "Sleep mode is not enabled in the model config")
        self.model_executor.wake_up(tags)

    def is_sleeping(self) -> bool:
        return self.model_executor.is_sleeping

    def check_health(self) -> None:
        self.model_executor.check_health()

    def is_tracing_enabled(self) -> bool:
        return self.tracer is not None

    def do_tracing(self,
                   scheduler_outputs: SchedulerOutputs,
                   finished_before: Optional[List[int]] = None) -> None:
        if self.tracer is None:
            return

        for idx, scheduled_seq_group in enumerate(
                scheduler_outputs.scheduled_seq_groups):
            # Skip double tracing when using async output proc
            if finished_before and idx in finished_before:
                continue

            seq_group = scheduled_seq_group.seq_group
            if seq_group.is_finished():
                self.create_trace_span(seq_group)

    def create_trace_span(self, seq_group: SequenceGroup) -> None:
        if self.tracer is None or seq_group.sampling_params is None:
            return
        arrival_time_nano_seconds = int(seq_group.metrics.arrival_time * 1e9)

        trace_context = extract_trace_context(seq_group.trace_headers)

        with self.tracer.start_as_current_span(
                "llm_request",
                kind=SpanKind.SERVER,
                context=trace_context,
                start_time=arrival_time_nano_seconds) as seq_span:
            metrics = seq_group.metrics

            # Handle potential None values for cancelled/aborted requests
            ttft = (metrics.first_token_time - metrics.arrival_time
                    if metrics.first_token_time is not None else None)

            e2e_time = (metrics.finished_time - metrics.arrival_time
                        if metrics.finished_time is not None else None)

            seq_span.set_attribute(SpanAttributes.GEN_AI_RESPONSE_MODEL,
                                   self.model_config.model)
            seq_span.set_attribute(SpanAttributes.GEN_AI_REQUEST_ID,
                                   seq_group.request_id)
            seq_span.set_attribute(SpanAttributes.GEN_AI_REQUEST_TEMPERATURE,
                                   seq_group.sampling_params.temperature)
            seq_span.set_attribute(SpanAttributes.GEN_AI_REQUEST_TOP_P,
                                   seq_group.sampling_params.top_p)
            seq_span.set_attribute(SpanAttributes.GEN_AI_REQUEST_MAX_TOKENS,
                                   seq_group.sampling_params.max_tokens)
            seq_span.set_attribute(SpanAttributes.GEN_AI_REQUEST_N,
                                   seq_group.sampling_params.n)
            seq_span.set_attribute(SpanAttributes.GEN_AI_USAGE_NUM_SEQUENCES,
                                   seq_group.num_seqs())
            seq_span.set_attribute(SpanAttributes.GEN_AI_USAGE_PROMPT_TOKENS,
                                   len(seq_group.prompt_token_ids))
            seq_span.set_attribute(
                SpanAttributes.GEN_AI_USAGE_COMPLETION_TOKENS,
                sum([
                    seq.get_output_len()
                    for seq in seq_group.get_finished_seqs()
                ]))

            # Only set timing attributes if the values are available
            if metrics.time_in_queue is not None:
                seq_span.set_attribute(
                    SpanAttributes.GEN_AI_LATENCY_TIME_IN_QUEUE,
                    metrics.time_in_queue)
            if ttft is not None:
                seq_span.set_attribute(
                    SpanAttributes.GEN_AI_LATENCY_TIME_TO_FIRST_TOKEN, ttft)
            if e2e_time is not None:
                seq_span.set_attribute(SpanAttributes.GEN_AI_LATENCY_E2E,
                                       e2e_time)
            if metrics.scheduler_time is not None:
                seq_span.set_attribute(
                    SpanAttributes.GEN_AI_LATENCY_TIME_IN_SCHEDULER,
                    metrics.scheduler_time)
            if metrics.model_forward_time is not None:
                seq_span.set_attribute(
                    SpanAttributes.GEN_AI_LATENCY_TIME_IN_MODEL_FORWARD,
                    metrics.model_forward_time / 1000.0)
            if metrics.model_execute_time is not None:
                seq_span.set_attribute(
                    SpanAttributes.GEN_AI_LATENCY_TIME_IN_MODEL_EXECUTE,
                    metrics.model_execute_time)

    def _validate_model_inputs(self, inputs: ProcessorInputs):
        encoder_inputs, decoder_inputs = split_enc_dec_inputs(inputs)

        if encoder_inputs is not None:
            self._validate_model_input(encoder_inputs, prompt_type="encoder")

        self._validate_model_input(decoder_inputs, prompt_type="decoder")

    def _validate_model_input(
        self,
        prompt_inputs: SingletonInputs,
        *,
        prompt_type: Literal["encoder", "decoder"],
    ):
        model_config = self.model_config
        tokenizer = self.tokenizer

        prompt_ids = prompt_inputs.get("prompt_token_ids", [])
        if not prompt_ids:
            if prompt_type == "encoder" and model_config.is_multimodal_model:
                pass  # Mllama may have empty encoder inputs for text-only data
            elif prompt_inputs["type"] == "embeds":
                pass
            else:
                raise ValueError(f"The {prompt_type} prompt cannot be empty")

        if tokenizer is not None:
            max_input_id = max(prompt_ids, default=0)
            if max_input_id > tokenizer.max_token_id:
                raise ValueError(
                    f"Token id {max_input_id} is out of vocabulary")

        max_prompt_len = self.model_config.max_model_len
        if len(prompt_ids) > max_prompt_len:
            if prompt_type == "encoder" and model_config.is_multimodal_model:
                mm_registry = self.input_preprocessor.mm_registry
                mm_processor = mm_registry.create_processor(
                    model_config,
                    tokenizer=tokenizer or object(),  # Dummy if no tokenizer
                )
                assert isinstance(mm_processor, EncDecMultiModalProcessor)

                if mm_processor.pad_dummy_encoder_prompt:
                    return  # Skip encoder length check for Whisper

            if model_config.is_multimodal_model:
                suggestion = (
                    "Make sure that `max_model_len` is no smaller than the "
                    "number of text tokens plus multimodal tokens. For image "
                    "inputs, the number of image tokens depends on the number "
                    "of images, and possibly their aspect ratios as well.")
            else:
                suggestion = (
                    "Make sure that `max_model_len` is no smaller than the "
                    "number of text tokens.")

            raise ValueError(
                f"The {prompt_type} prompt (length {len(prompt_ids)}) is "
                f"longer than the maximum model length of {max_prompt_len}. "
                f"{suggestion}")

            # TODO: Find out how many placeholder tokens are there so we can
            # check that chunked prefill does not truncate them
            # max_batch_len = self.scheduler_config.max_num_batched_tokens

    def _build_logits_processors(
            self, sampling_params: SamplingParams,
            lora_request: Optional[LoRARequest]) -> SamplingParams:
        """Constructs logits processors based on the logits_bias, and
        allowed_token_ids fields in sampling_params. Deletes those fields and
        adds the constructed logits processors to the logits_processors field.
        Returns the modified sampling params."""

        logits_processors = []

        if (sampling_params.logit_bias or sampling_params.allowed_token_ids):
            tokenizer = self.get_tokenizer()

            processors = get_openai_logits_processors(
                logit_bias=sampling_params.logit_bias,
                allowed_token_ids=sampling_params.allowed_token_ids,
                tokenizer=tokenizer)
            logits_processors.extend(processors)

            # Unset so these don't get passed down to the model
            sampling_params.logit_bias = None
            sampling_params.allowed_token_ids = None

        if len(sampling_params.bad_words) > 0:
            tokenizer = self.get_tokenizer()
            processors = get_bad_words_logits_processors(
                bad_words=sampling_params.bad_words, tokenizer=tokenizer)
            logits_processors.extend(processors)

        if logits_processors:
            if sampling_params.logits_processors is None:
                sampling_params.logits_processors = logits_processors
            else:
                sampling_params.logits_processors.extend(logits_processors)

        return sampling_params

    def collective_rpc(self,
                       method: Union[str, Callable[..., _R]],
                       timeout: Optional[float] = None,
                       args: tuple = (),
                       kwargs: Optional[dict[str, Any]] = None) -> list[_R]:
        return self.model_executor.collective_rpc(method, timeout, args,
                                                  kwargs)


if envs.is_set("VLLM_USE_V1") and envs.VLLM_USE_V1:
    from vllm.v1.engine.llm_engine import LLMEngine as V1LLMEngine
    LLMEngine = V1LLMEngine  # type: ignore
=======
from vllm.v1.engine.llm_engine import LLMEngine as V1LLMEngine

LLMEngine = V1LLMEngine  # type: ignore
>>>>>>> 1e4ecca1
<|MERGE_RESOLUTION|>--- conflicted
+++ resolved
@@ -1,1853 +1,6 @@
 # SPDX-License-Identifier: Apache-2.0
 # SPDX-FileCopyrightText: Copyright contributors to the vLLM project
 
-<<<<<<< HEAD
-import time
-from collections import Counter as collectionsCounter
-from collections import deque
-from contextlib import contextmanager
-from dataclasses import asdict, dataclass
-from functools import partial
-from typing import (TYPE_CHECKING, Any, Callable, ClassVar, Deque, Dict,
-                    Iterable, List, Literal, Mapping, NamedTuple, Optional)
-from typing import Sequence as GenericSequence
-from typing import Set, Type, Union, cast
-
-import torch
-from typing_extensions import TypeVar
-
-import vllm.envs as envs
-from vllm.config import (LoRAConfig, ModelConfig, ObservabilityConfig,
-                         ParallelConfig, SchedulerConfig, VllmConfig)
-from vllm.core.scheduler import ScheduledSequenceGroup, SchedulerOutputs
-from vllm.engine.arg_utils import EngineArgs
-from vllm.engine.metrics_types import StatLoggerBase, Stats
-from vllm.engine.output_processor.interfaces import (
-    SequenceGroupOutputProcessor)
-from vllm.engine.output_processor.stop_checker import StopChecker
-from vllm.entrypoints.openai.logits_processors import (
-    get_logits_processors as get_openai_logits_processors)
-from vllm.executor.executor_base import ExecutorBase
-from vllm.inputs import ProcessorInputs, PromptType, SingletonInputs
-from vllm.inputs.parse import split_enc_dec_inputs
-from vllm.inputs.preprocess import InputPreprocessor
-from vllm.logger import init_logger
-from vllm.logits_process import get_bad_words_logits_processors
-from vllm.lora.request import LoRARequest
-from vllm.model_executor.layers.sampler import SamplerOutput
-from vllm.multimodal import MULTIMODAL_REGISTRY, MultiModalRegistry
-from vllm.multimodal.cache import processor_only_cache_from_config
-from vllm.multimodal.processing import EncDecMultiModalProcessor
-from vllm.outputs import (PoolingRequestOutput, RequestOutput,
-                          RequestOutputFactory)
-from vllm.reasoning import ReasoningParser, ReasoningParserManager
-from vllm.sampling_params import RequestOutputKind, SamplingParams
-from vllm.sequence import (ExecuteModelRequest, InbandEngineStats,
-                           ParallelSampleSequenceGroup, Sequence,
-                           SequenceGroup, SequenceGroupBase,
-                           SequenceGroupMetadata, SequenceGroupOutput,
-                           SequenceStatus)
-from vllm.tracing import (SpanAttributes, SpanKind, extract_trace_context,
-                          init_tracer)
-from vllm.transformers_utils.detokenizer import Detokenizer
-from vllm.transformers_utils.tokenizer import (AnyTokenizer,
-                                               init_tokenizer_from_configs)
-from vllm.usage.usage_lib import (UsageContext, is_usage_stats_enabled,
-                                  usage_message)
-from vllm.utils import Counter, Device, resolve_obj_by_qualname, weak_bind
-from vllm.version import __version__ as VLLM_VERSION
-from vllm.worker.model_runner_base import InputProcessingError
-
-logger = init_logger(__name__)
-_LOCAL_LOGGING_INTERVAL_SEC = 5
-
-_O = TypeVar("_O", RequestOutput, PoolingRequestOutput)
-_R = TypeVar("_R", default=Any)
-
-
-@dataclass
-class SchedulerOutputState:
-    """Caches the scheduler outputs for a virtual engine. Used for Multi-Step"""
-    seq_group_metadata_list: Optional[List[SequenceGroupMetadata]] = None
-    scheduler_outputs: Optional[SchedulerOutputs] = None
-    allow_async_output_proc: bool = False
-    last_output: Optional[SamplerOutput] = None
-
-
-class OutputData(NamedTuple):
-    outputs: List[SamplerOutput]
-    seq_group_metadata_list: List[SequenceGroupMetadata]
-    scheduler_outputs: SchedulerOutputs
-    is_async: bool
-    is_last_step: bool
-    # Indicates if this output is from the first step of the
-    # multi-step. When multi-step is disabled, this is always
-    # set to True.
-    # is_first_step_output is invalid when `outputs` has
-    # outputs from multiple steps.
-    is_first_step_output: Optional[bool]
-    skip: List[int]
-
-
-class SchedulerContext:
-
-    def __init__(self) -> None:
-        self.output_queue: Deque[OutputData] = deque()
-        self.request_outputs: List[RequestOutput] = []
-        self.seq_group_metadata_list: Optional[
-            List[SequenceGroupMetadata]] = None
-        self.scheduler_outputs: Optional[SchedulerOutputs] = None
-
-    def append_output(self, outputs: List[SamplerOutput],
-                      seq_group_metadata_list: List[SequenceGroupMetadata],
-                      scheduler_outputs: SchedulerOutputs, is_async: bool,
-                      is_last_step: bool,
-                      is_first_step_output: Optional[bool]):
-        self.output_queue.append(
-            OutputData(outputs=outputs,
-                       seq_group_metadata_list=seq_group_metadata_list,
-                       scheduler_outputs=scheduler_outputs,
-                       is_async=is_async,
-                       is_last_step=is_last_step,
-                       is_first_step_output=is_first_step_output,
-                       skip=[]))
-
-
-class LLMEngine:
-    """An LLM engine that receives requests and generates texts.
-
-    This is the main class for the vLLM engine. It receives requests
-    from clients and generates texts from the LLM. It includes a tokenizer, a
-    language model (possibly distributed across multiple GPUs), and GPU memory
-    space allocated for intermediate states (aka KV cache). This class utilizes
-    iteration-level scheduling and efficient memory management to maximize the
-    serving throughput.
-
-    The [`LLM`][vllm.LLM] class wraps this class for offline batched inference
-    and the [`AsyncLLMEngine`][vllm.engine.async_llm_engine.AsyncLLMEngine]
-    class wraps this class for online serving.
-
-    The config arguments are derived from [`EngineArgs`][vllm.EngineArgs].
-
-    Args:
-        vllm_config: The configuration for initializing and running vLLM.
-        executor_class: The model executor class for managing distributed
-            execution.
-        log_stats: Whether to log statistics.
-        usage_context: Specified entry point, used for usage info collection.
-    """
-
-    DO_VALIDATE_OUTPUT: ClassVar[bool] = False
-    """A flag to toggle whether to validate the type of request output."""
-
-    @classmethod
-    @contextmanager
-    def enable_output_validation(cls):
-        cls.DO_VALIDATE_OUTPUT = True
-
-        yield
-
-        cls.DO_VALIDATE_OUTPUT = False
-
-    @classmethod
-    def validate_output(
-        cls,
-        output: object,
-        output_type: Type[_O],
-    ) -> _O:
-        do_validate = cls.DO_VALIDATE_OUTPUT
-
-        if ((TYPE_CHECKING or do_validate)
-                and not isinstance(output, output_type)):
-            raise TypeError(f"Expected output of type {output_type}, "
-                            f"but found type {type(output)}")
-
-        return cast(_O, output)
-
-    @classmethod
-    def validate_outputs(
-        cls,
-        outputs: GenericSequence[object],
-        output_type: Type[_O],
-    ) -> List[_O]:
-        do_validate = cls.DO_VALIDATE_OUTPUT
-
-        outputs_: List[_O]
-        if TYPE_CHECKING or do_validate:
-            outputs_ = []
-            for output in outputs:
-                if not isinstance(output, output_type):
-                    raise TypeError(f"Expected output of type {output_type}, "
-                                    f"but found type {type(output)}")
-
-                outputs_.append(output)
-        else:
-            outputs_ = outputs
-
-        return outputs_
-
-    tokenizer: Optional[AnyTokenizer]
-
-    def __init__(
-        self,
-        vllm_config: VllmConfig,
-        executor_class: Type[ExecutorBase],
-        log_stats: bool,
-        usage_context: UsageContext = UsageContext.ENGINE_CONTEXT,
-        stat_loggers: Optional[Dict[str, StatLoggerBase]] = None,
-        mm_registry: MultiModalRegistry = MULTIMODAL_REGISTRY,
-        use_cached_outputs: bool = False,
-    ) -> None:
-        if envs.VLLM_USE_V1:
-            raise ValueError(
-                "Using V0 LLMEngine, but envs.VLLM_USE_V1=True. "
-                "This should not happen. As a workaround, try using "
-                "LLMEngine.from_vllm_config(...) or explicitly set "
-                "VLLM_USE_V1=0 or 1 and report this issue on Github.")
-
-        self.vllm_config = vllm_config
-        self.model_config = vllm_config.model_config
-        self.cache_config = vllm_config.cache_config
-        self.lora_config = vllm_config.lora_config
-        self.parallel_config = vllm_config.parallel_config
-        self.scheduler_config = vllm_config.scheduler_config
-        self.device_config = vllm_config.device_config
-        self.speculative_config = vllm_config.speculative_config  # noqa
-        self.load_config = vllm_config.load_config
-        self.structured_outputs_config = vllm_config.structured_outputs_config
-        self.observability_config = vllm_config.observability_config or ObservabilityConfig(  # noqa
-        )
-
-        logger.info(
-            "Initializing a V0 LLM engine (v%s) with config: %s, "
-            "use_cached_outputs=%s, ",
-            VLLM_VERSION,
-            vllm_config,
-            use_cached_outputs,
-        )
-
-        self.log_stats = log_stats
-        self.use_cached_outputs = use_cached_outputs
-
-        if self.model_config.skip_tokenizer_init:
-            self.tokenizer = None
-            self.detokenizer = None
-        else:
-            self.tokenizer = self._init_tokenizer()
-            self.detokenizer = Detokenizer(self.tokenizer)
-
-        self.seq_counter = Counter()
-        self.generation_config_fields = (
-            self.model_config.try_get_generation_config())
-
-        self.input_preprocessor = InputPreprocessor(
-            self.model_config,
-            self.tokenizer,
-            mm_registry,
-            mm_processor_cache=processor_only_cache_from_config(
-                self.model_config, mm_registry),
-        )
-
-        self.model_executor = executor_class(vllm_config=vllm_config)
-
-        self._initialize_kv_caches()
-
-        # If usage stat is enabled, collect relevant info.
-        if is_usage_stats_enabled():
-            from vllm.model_executor.model_loader import (
-                get_architecture_class_name)
-            usage_message.report_usage(
-                get_architecture_class_name(self.model_config),
-                usage_context,
-                extra_kvs={
-                    # Common configuration
-                    "dtype":
-                    str(self.model_config.dtype),
-                    "tensor_parallel_size":
-                    self.parallel_config.tensor_parallel_size,
-                    "block_size":
-                    self.cache_config.block_size,
-                    "gpu_memory_utilization":
-                    self.cache_config.gpu_memory_utilization,
-                    "kv_cache_memory_bytes":
-                    self.cache_config.kv_cache_memory_bytes,
-                    # Quantization
-                    "quantization":
-                    self.model_config.quantization,
-                    "kv_cache_dtype":
-                    str(self.cache_config.cache_dtype),
-
-                    # Feature flags
-                    "enable_lora":
-                    bool(self.lora_config),
-                    "enable_prefix_caching":
-                    self.cache_config.enable_prefix_caching,
-                    "enforce_eager":
-                    self.model_config.enforce_eager,
-                    "disable_custom_all_reduce":
-                    self.parallel_config.disable_custom_all_reduce,
-                })
-
-        self.cached_scheduler_outputs = [
-            SchedulerOutputState()
-            for _ in range(self.parallel_config.pipeline_parallel_size)
-        ]
-
-        self.scheduler_contexts = [
-            SchedulerContext()
-            for _ in range(self.parallel_config.pipeline_parallel_size)
-        ]
-
-        if self.model_config.use_async_output_proc:
-            process_model_outputs = weak_bind(self._process_model_outputs)
-
-            self.async_callbacks = [
-                partial(process_model_outputs,
-                        ctx=self.scheduler_contexts[v_id])
-                for v_id in range(self.parallel_config.pipeline_parallel_size)
-            ]
-        else:
-            self.async_callbacks = []
-
-        # Currently used by AsyncLLMEngine to ensure quick append
-        # of request outputs to asyncio queues
-        self.process_request_outputs_callback: Optional[Callable] = None
-
-        # Create the scheduler.
-        # NOTE: the cache_config here have been updated with the numbers of
-        # GPU and CPU blocks, which are profiled in the distributed executor.
-        if isinstance(self.vllm_config.scheduler_config.scheduler_cls, str):
-            Scheduler = resolve_obj_by_qualname(
-                self.vllm_config.scheduler_config.scheduler_cls)
-        else:
-            Scheduler = self.vllm_config.scheduler_config.scheduler_cls
-        self.scheduler = [
-            Scheduler(
-                self.scheduler_config, self.cache_config, self.lora_config,
-                self.parallel_config.pipeline_parallel_size,
-                self.async_callbacks[v_id]
-                if self.model_config.use_async_output_proc else None)
-            for v_id in range(self.parallel_config.pipeline_parallel_size)
-        ]
-
-        # Metric Logging.
-        if self.log_stats:
-            if stat_loggers is not None:
-                self.stat_loggers = stat_loggers
-            else:
-                # Lazy import for prometheus multiprocessing.
-                # We need to set PROMETHEUS_MULTIPROC_DIR environment variable
-                # before prometheus_client is imported.
-                # See https://prometheus.github.io/client_python/multiprocess/
-                from vllm.engine.metrics import (LoggingStatLogger,
-                                                 PrometheusStatLogger)
-
-                self.stat_loggers = {
-                    "logging":
-                    LoggingStatLogger(
-                        local_interval=_LOCAL_LOGGING_INTERVAL_SEC,
-                        vllm_config=vllm_config),
-                    "prometheus":
-                    PrometheusStatLogger(
-                        local_interval=_LOCAL_LOGGING_INTERVAL_SEC,
-                        labels=dict(
-                            model_name=self.model_config.served_model_name),
-                        vllm_config=vllm_config),
-                }
-                self.stat_loggers["prometheus"].info("cache_config",
-                                                     self.cache_config)
-
-        self.tracer = None
-        if self.observability_config.otlp_traces_endpoint:
-            self.tracer = init_tracer(
-                "vllm.llm_engine",
-                self.observability_config.otlp_traces_endpoint)
-
-        # Initialize reasoning parser if reasoning backend is set.
-        if self.structured_outputs_config.reasoning_parser and self.tokenizer:
-            reasoner_class = ReasoningParserManager.get_reasoning_parser(
-                self.structured_outputs_config.reasoning_parser)
-            self.reasoner: ReasoningParser = reasoner_class(
-                self.tokenizer.get_lora_tokenizer())
-
-        # Create sequence output processor, e.g. for beam search or
-        # speculative decoding.
-        self.output_processor = (
-            SequenceGroupOutputProcessor.create_output_processor(
-                self.scheduler_config,
-                self.detokenizer,
-                self.scheduler,
-                self.seq_counter,
-                stop_checker=StopChecker(
-                    self.scheduler_config.max_model_len,
-                    self.reasoner
-                    if self.structured_outputs_config.reasoning_parser
-                    and self.tokenizer else None,
-                ),
-            ))
-
-        self.seq_id_to_seq_group: Dict[str, SequenceGroupBase] = {}
-
-        # Flag to set when an input fails to process and the engine should run
-        # the next step without re-scheduling.
-        self._skip_scheduling_next_step = False
-
-        # Don't keep the dummy data in memory
-        self.reset_mm_cache()
-
-    def _initialize_kv_caches(self) -> None:
-        """Initialize the KV cache in the worker(s).
-
-        The workers will determine the number of blocks in both the GPU cache
-        and the swap CPU cache.
-        """
-        start = time.time()
-        num_gpu_blocks, num_cpu_blocks = (
-            self.model_executor.determine_num_available_blocks())
-
-        if self.cache_config.num_gpu_blocks_override is not None:
-            num_gpu_blocks_override = self.cache_config.num_gpu_blocks_override
-            logger.info(
-                "Overriding num_gpu_blocks=%d with "
-                "num_gpu_blocks_override=%d", num_gpu_blocks,
-                num_gpu_blocks_override)
-            num_gpu_blocks = num_gpu_blocks_override
-
-        self.cache_config.num_gpu_blocks = num_gpu_blocks
-        self.cache_config.num_cpu_blocks = num_cpu_blocks
-
-        self.model_executor.initialize_cache(num_gpu_blocks, num_cpu_blocks)
-        elapsed = time.time() - start
-        logger.info(("init engine (profile, create kv cache, "
-                     "warmup model) took %.2f seconds"), elapsed)
-
-    @classmethod
-    def _get_executor_cls(cls,
-                          engine_config: VllmConfig) -> Type[ExecutorBase]:
-        # distributed_executor_backend must be set in VllmConfig.__post_init__
-        distributed_executor_backend = (
-            engine_config.parallel_config.distributed_executor_backend)
-        # Initialize the cluster and specify the executor class.
-        if isinstance(distributed_executor_backend, type):
-            if not issubclass(distributed_executor_backend, ExecutorBase):
-                raise TypeError(
-                    "distributed_executor_backend must be a subclass of "
-                    f"ExecutorBase. Got {distributed_executor_backend}.")
-            executor_class = distributed_executor_backend
-        elif distributed_executor_backend == "ray":
-            from vllm.executor.ray_distributed_executor import (
-                RayDistributedExecutor)
-            executor_class = RayDistributedExecutor
-        elif distributed_executor_backend == "mp":
-            from vllm.executor.mp_distributed_executor import (
-                MultiprocessingDistributedExecutor)
-            assert not envs.VLLM_USE_RAY_SPMD_WORKER, (
-                "multiprocessing distributed executor backend does not "
-                "support VLLM_USE_RAY_SPMD_WORKER=1")
-            executor_class = MultiprocessingDistributedExecutor
-        elif distributed_executor_backend == "uni":
-            # JAX-style, single-process, multi-device executor.
-            from vllm.executor.uniproc_executor import UniProcExecutor
-            executor_class = UniProcExecutor
-        elif distributed_executor_backend == "external_launcher":
-            # executor with external launcher
-            from vllm.executor.uniproc_executor import (  # noqa
-                ExecutorWithExternalLauncher)
-            executor_class = ExecutorWithExternalLauncher
-        else:
-            raise ValueError("unrecognized distributed_executor_backend: "
-                             f"{distributed_executor_backend}")
-        return executor_class
-
-    @classmethod
-    def from_vllm_config(
-        cls,
-        vllm_config: VllmConfig,
-        usage_context: UsageContext = UsageContext.ENGINE_CONTEXT,
-        stat_loggers: Optional[Dict[str, StatLoggerBase]] = None,
-        disable_log_stats: bool = False,
-    ) -> "LLMEngine":
-        return cls(
-            vllm_config=vllm_config,
-            executor_class=cls._get_executor_cls(vllm_config),
-            log_stats=(not disable_log_stats),
-            usage_context=usage_context,
-            stat_loggers=stat_loggers,
-        )
-
-    @classmethod
-    def from_engine_args(
-        cls,
-        engine_args: EngineArgs,
-        usage_context: UsageContext = UsageContext.ENGINE_CONTEXT,
-        stat_loggers: Optional[Dict[str, StatLoggerBase]] = None,
-    ) -> "LLMEngine":
-        """Creates an LLM engine from the engine arguments."""
-        # Create the engine configs.
-        vllm_config = engine_args.create_engine_config(usage_context)
-
-        engine_cls = cls
-        if envs.VLLM_USE_V1:
-            from vllm.v1.engine.llm_engine import LLMEngine as V1LLMEngine
-            engine_cls = V1LLMEngine
-
-        return engine_cls.from_vllm_config(
-            vllm_config=vllm_config,
-            usage_context=usage_context,
-            stat_loggers=stat_loggers,
-            disable_log_stats=engine_args.disable_log_stats,
-        )
-
-    def __reduce__(self):
-        # This is to ensure that the LLMEngine is not referenced in
-        # the closure used to initialize Ray worker actors
-        raise RuntimeError("LLMEngine should not be pickled!")
-
-    def __del__(self):
-        # Shutdown model executor when engine is garbage collected
-        # Use getattr since __init__ can fail before the field is set
-        if model_executor := getattr(self, "model_executor", None):
-            model_executor.shutdown()
-
-    def get_tokenizer(self) -> AnyTokenizer:
-        if self.tokenizer is None:
-            raise ValueError("Unable to get tokenizer because "
-                             "skip_tokenizer_init is True")
-
-        return self.tokenizer
-
-    def _init_tokenizer(self) -> AnyTokenizer:
-        return init_tokenizer_from_configs(model_config=self.model_config)
-
-    def _verify_args(self) -> None:
-        self.model_config.verify_with_parallel_config(self.parallel_config)
-        self.cache_config.verify_with_parallel_config(self.parallel_config)
-        if self.lora_config:
-            self.lora_config.verify_with_model_config(self.model_config)
-            self.lora_config.verify_with_scheduler_config(
-                self.scheduler_config)
-
-    def _add_processed_request(
-        self,
-        request_id: str,
-        processed_inputs: ProcessorInputs,
-        params: SamplingParams,
-        arrival_time: float,
-        lora_request: Optional[LoRARequest],
-        trace_headers: Optional[Mapping[str, str]] = None,
-        priority: int = 0,
-    ) -> Optional[SequenceGroup]:
-        """Add a processed request to the engine's request pool.
-        return the created sequence group.
-        """
-        if isinstance(params, SamplingParams) and params.n > 1:
-            ParallelSampleSequenceGroup.add_request(
-                request_id,
-                self,
-                params,
-                processed_inputs=processed_inputs,
-                arrival_time=arrival_time,
-                lora_request=lora_request,
-                trace_headers=trace_headers,
-                priority=priority,
-            )
-            return None
-
-        self._validate_model_inputs(processed_inputs)
-        # Create the sequences.
-        block_size = self.cache_config.block_size
-        seq_id = next(self.seq_counter)
-        eos_token_id = self.input_preprocessor.get_eos_token_id()
-
-        encoder_inputs, decoder_inputs = split_enc_dec_inputs(processed_inputs)
-
-        seq = Sequence(seq_id, decoder_inputs, block_size, eos_token_id,
-                       lora_request)
-
-        encoder_seq = (None if encoder_inputs is None else Sequence(
-            seq_id, encoder_inputs, block_size, eos_token_id, lora_request))
-
-        # Create a SequenceGroup based on SamplingParams
-        if isinstance(params, SamplingParams):
-            seq_group = self._create_sequence_group_with_sampling(
-                request_id,
-                seq,
-                params,
-                arrival_time=arrival_time,
-                lora_request=lora_request,
-                trace_headers=trace_headers,
-                encoder_seq=encoder_seq,
-                priority=priority)
-        else:
-            raise ValueError("SamplingParams must be provided.")
-
-        # Add the sequence group to the scheduler with least unfinished seqs.
-        costs = [
-            scheduler.get_num_unfinished_seq_groups()
-            for scheduler in self.scheduler
-        ]
-        min_cost_scheduler = self.scheduler[costs.index(min(costs))]
-        min_cost_scheduler.add_seq_group(seq_group)
-
-        return seq_group
-
-    def stop_remote_worker_execution_loop(self) -> None:
-        self.model_executor.stop_remote_worker_execution_loop()
-
-    def add_request(
-        self,
-        request_id: str,
-        prompt: PromptType,
-        params: SamplingParams,
-        arrival_time: Optional[float] = None,
-        lora_request: Optional[LoRARequest] = None,
-        tokenization_kwargs: Optional[dict[str, Any]] = None,
-        trace_headers: Optional[Mapping[str, str]] = None,
-        priority: int = 0,
-    ) -> None:
-        """Add a request to the engine's request pool.
-
-        The request is added to the request pool and will be processed by the
-        scheduler as `engine.step()` is called. The exact scheduling policy is
-        determined by the scheduler.
-
-        Args:
-            request_id: The unique ID of the request.
-            prompt: The prompt to the LLM. See
-                [PromptType][vllm.inputs.PromptType]
-                for more details about the format of each input.
-            params: Parameters for sampling.
-                [SamplingParams][vllm.SamplingParams] for text generation.
-            arrival_time: The arrival time of the request. If None, we use
-                the current monotonic time.
-            lora_request: The LoRA request to add.
-            trace_headers: OpenTelemetry trace headers.
-            priority: The priority of the request.
-                Only applicable with priority scheduling.
-
-        Details:
-            - Set arrival_time to the current time if it is None.
-            - Set prompt_token_ids to the encoded prompt if it is None.
-            - Create `n` number of [Sequence][vllm.sequence.Sequence] objects.
-            - Create a [SequenceGroup][vllm.sequence.SequenceGroup] object
-              from the list of [Sequence][vllm.sequence.Sequence].
-            - Add the [SequenceGroup][vllm.sequence.SequenceGroup] object to the
-              scheduler.
-
-        Example:
-            >>> # initialize engine
-            >>> engine = LLMEngine.from_engine_args(engine_args)
-            >>> # set request arguments
-            >>> example_prompt = "Who is the president of the United States?"
-            >>> sampling_params = SamplingParams(temperature=0.0)
-            >>> request_id = 0
-            >>>
-            >>> # add the request to the engine
-            >>> engine.add_request(
-            >>>    str(request_id),
-            >>>    example_prompt,
-            >>>    SamplingParams(temperature=0.0))
-            >>> # continue the request processing
-            >>> ...
-        """
-        if not isinstance(request_id, str):
-            raise TypeError(
-                f"request_id must be a string, got {type(request_id)}")
-
-        if lora_request is not None and not self.lora_config:
-            raise ValueError(f"Got lora_request {lora_request} but LoRA is "
-                             "not enabled!")
-
-        if priority != 0 and not self.scheduler_config.policy == "priority":
-            raise ValueError(f"Got priority {priority} but "
-                             "Priority scheduling is not enabled.")
-
-        if isinstance(params, SamplingParams) \
-            and params.logits_processors:
-            raise ValueError(
-                "Logits processors are not supported in multi-step decoding")
-
-        if arrival_time is None:
-            arrival_time = time.time()
-
-        if (isinstance(prompt, dict)
-                and prompt.get("prompt_embeds", None) is not None):
-            if not prompt.get("prompt_token_ids", None):
-                seq_len = prompt["prompt_embeds"].shape[0]
-                prompt["prompt_token_ids"] = [0] * seq_len
-            if params.prompt_logprobs is not None:
-                raise ValueError(
-                    "prompt_logprobs is not compatible with prompt embeds.")
-
-        processed_inputs = self.input_preprocessor.preprocess(
-            prompt,
-            tokenization_kwargs=tokenization_kwargs,
-        )
-
-        self._add_processed_request(
-            request_id=request_id,
-            processed_inputs=processed_inputs,
-            params=params,
-            arrival_time=arrival_time,
-            lora_request=lora_request,
-            trace_headers=trace_headers,
-            priority=priority,
-        )
-
-    def _create_sequence_group_with_sampling(
-        self,
-        request_id: str,
-        seq: Sequence,
-        sampling_params: SamplingParams,
-        arrival_time: float,
-        lora_request: Optional[LoRARequest],
-        trace_headers: Optional[Mapping[str, str]] = None,
-        encoder_seq: Optional[Sequence] = None,
-        priority: int = 0,
-    ) -> SequenceGroup:
-        """Creates a SequenceGroup with SamplingParams."""
-        max_logprobs = self.get_model_config().max_logprobs
-        if (sampling_params.logprobs
-                and sampling_params.logprobs > max_logprobs) or (
-                    sampling_params.prompt_logprobs
-                    and sampling_params.prompt_logprobs > max_logprobs):
-            raise ValueError(f"Cannot request more than "
-                             f"{max_logprobs} logprobs.")
-
-        sampling_params = self._build_logits_processors(
-            sampling_params, lora_request)
-
-        # Defensive copy of SamplingParams, which are used by the sampler,
-        # this doesn't deep-copy LogitsProcessor objects
-        sampling_params = sampling_params.clone()
-
-        sampling_params.update_from_generation_config(
-            self.generation_config_fields, seq.eos_token_id)
-
-        # Create the sequence group.
-        draft_size = 1
-        if self.vllm_config.speculative_config is not None:
-            draft_size = \
-                self.vllm_config.speculative_config.num_speculative_tokens + 1
-        seq_group = SequenceGroup(request_id=request_id,
-                                  seqs=[seq],
-                                  arrival_time=arrival_time,
-                                  sampling_params=sampling_params,
-                                  lora_request=lora_request,
-                                  trace_headers=trace_headers,
-                                  encoder_seq=encoder_seq,
-                                  priority=priority,
-                                  draft_size=draft_size)
-
-        return seq_group
-
-    def abort_request(self, request_id: Union[str, Iterable[str]]) -> None:
-        """Aborts a request(s) with the given ID.
-
-        Args:
-            request_id: The ID(s) of the request to abort.
-
-        Details:
-            - Refer to [vllm.core.scheduler.Scheduler.abort_seq_group][].
-
-        Example:
-            >>> # initialize engine and add a request with request_id
-            >>> request_id = str(0)
-            >>> # abort the request
-            >>> engine.abort_request(request_id)
-        """
-        for scheduler in self.scheduler:
-            scheduler.abort_seq_group(
-                request_id, seq_id_to_seq_group=self.seq_id_to_seq_group)
-
-    def get_vllm_config(self) -> VllmConfig:
-        """Gets the vllm configuration."""
-        return self.vllm_config
-
-    def get_model_config(self) -> ModelConfig:
-        """Gets the model configuration."""
-        return self.model_config
-
-    def get_parallel_config(self) -> ParallelConfig:
-        """Gets the parallel configuration."""
-        return self.parallel_config
-
-    def get_scheduler_config(self) -> SchedulerConfig:
-        """Gets the scheduler configuration."""
-        return self.scheduler_config
-
-    def get_lora_config(self) -> LoRAConfig:
-        """Gets the LoRA configuration."""
-        return self.lora_config
-
-    def get_num_unfinished_requests(self) -> int:
-        """Gets the number of unfinished requests."""
-        return sum(scheduler.get_num_unfinished_seq_groups()
-                   for scheduler in self.scheduler)
-
-    def has_unfinished_requests(self) -> bool:
-        """Returns True if there are unfinished requests."""
-        return any(scheduler.has_unfinished_seqs()
-                   for scheduler in self.scheduler)
-
-    def has_unfinished_requests_for_virtual_engine(
-            self, virtual_engine: int) -> bool:
-        """
-        Returns True if there are unfinished requests for the virtual engine.
-        """
-        return self.scheduler[virtual_engine].has_unfinished_seqs()
-
-    def reset_mm_cache(self) -> bool:
-        """Reset the multi-modal cache."""
-        self.input_preprocessor.clear_cache()
-        return True
-
-    def reset_prefix_cache(self, device: Optional[Device] = None) -> bool:
-        """Reset prefix cache for all devices."""
-
-        success = True
-        for scheduler in self.scheduler:
-            success = success and scheduler.reset_prefix_cache(device)
-        return success
-
-    def _get_inband_engine_stats(self, cur_stats: Stats):
-        stats_dict = asdict(cur_stats)
-        inband_fields = {
-            field_name: stats_dict[field_name]
-            for field_name in InbandEngineStats.__annotations__
-        }
-        return InbandEngineStats(**inband_fields)
-
-    def _process_model_outputs(self,
-                               ctx: SchedulerContext,
-                               request_id: Optional[str] = None) -> None:
-        """Apply the model output to the sequences in the scheduled seq groups
-        and return responses.
-
-        ctx: The virtual engine context to work on
-        request_id: If provided, then only this request is going to be processed
-        """
-
-        now = time.time()
-
-        if len(ctx.output_queue) == 0:
-            return None
-
-        # Get pending async postprocessor
-        if request_id:
-            # When we process only one request, no pop is required
-            # (since later we will process all of the rest)
-            (outputs, seq_group_metadata_list, scheduler_outputs, is_async,
-             is_last_step, is_first_step_output, skip) = ctx.output_queue[0]
-        else:
-            (outputs, seq_group_metadata_list, scheduler_outputs, is_async,
-             is_last_step, is_first_step_output,
-             skip) = ctx.output_queue.popleft()
-
-        # Sanity check
-        assert len(seq_group_metadata_list) == len(
-            scheduler_outputs.scheduled_seq_groups)
-
-        has_multiple_outputs: bool = len(outputs) > 1
-        outputs_by_sequence_group: List[List[SequenceGroupOutput]]
-        assert not has_multiple_outputs
-        outputs_by_sequence_group = outputs
-
-        # Determine the requests we need to operate on
-        if request_id:
-            indices = []
-            for i, seq_group_meta in enumerate(seq_group_metadata_list):
-                if seq_group_meta.request_id == request_id:
-                    assert i not in skip  # Cannot be called twice
-                    indices.append(i)
-                    break
-
-            # If the request_id was not found, then it means that
-            # this is a new request that has no pending async
-            # postprocessor
-            if not indices:
-                return
-        else:
-            indices = range(len(seq_group_metadata_list))  # type: ignore
-
-        finished_before: List[int] = []
-        finished_now: List[int] = []
-        for i in indices:
-            if i in skip:
-                continue
-
-            seq_group_meta = seq_group_metadata_list[i]
-            scheduled_seq_group = scheduler_outputs.scheduled_seq_groups[i]
-
-            seq_group: SequenceGroup = scheduled_seq_group.seq_group
-
-            if seq_group.is_finished():
-                finished_before.append(i)
-                continue
-
-            output: List[SequenceGroupOutput]
-            if has_multiple_outputs:
-                output = outputs_by_sequence_group[i]
-            else:
-                output = [outputs_by_sequence_group[0][i]]
-
-            if not is_async:
-                seq_group.update_num_computed_tokens(
-                    seq_group_meta.token_chunk_size or 0)
-
-            if outputs:
-                for o in outputs:
-                    if (isinstance(o, SamplerOutput)
-                            and seq_group.metrics is not None):
-                        if seq_group.metrics.model_forward_time is not None:
-                            seq_group.metrics.model_forward_time += (
-                                o.model_forward_time or 0)
-                        else:
-                            seq_group.metrics.model_forward_time = (
-                                o.model_forward_time)
-                        if seq_group.metrics.model_execute_time is not None:
-                            seq_group.metrics.model_execute_time += (
-                                o.model_execute_time or 0)
-                        else:
-                            seq_group.metrics.model_execute_time = (
-                                o.model_execute_time)
-
-            self.output_processor.process_prompt_logprob(seq_group, output)
-            if seq_group_meta.do_sample:
-                self.output_processor.process_outputs(seq_group, output,
-                                                      is_async)
-
-            if seq_group.is_finished():
-                finished_now.append(i)
-
-        # Generate outputs for the requests that finished this iteration
-        for i in finished_now:
-            scheduled_seq_group = scheduler_outputs.scheduled_seq_groups[i]
-
-            seq_group = scheduled_seq_group.seq_group
-            seq_group.maybe_set_first_token_time(now)
-            if not seq_group.is_prefill():
-                seq_group.set_last_token_time(now)
-                stats_snapshot = self._get_stats(scheduler_outputs, outputs,
-                                                 finished_before, skip)
-                inband_stats = self._get_inband_engine_stats(stats_snapshot)
-                seq_group.set_inband_engine_stats(inband_stats)
-            request_output = RequestOutputFactory.create(
-                seq_group,
-                self.seq_id_to_seq_group,
-                use_cache=self.use_cached_outputs)
-            if request_output:
-                ctx.request_outputs.append(request_output)
-
-        # When we process a single request, we skip it for the next time,
-        # and invoke the request output callback (if there was final output)
-        if request_id:
-            assert len(indices) == 1
-            skip.append(indices[0])
-
-            if (finished_now
-                    and self.process_request_outputs_callback is not None):
-                self.process_request_outputs_callback(ctx.request_outputs)
-                ctx.request_outputs.clear()
-            return
-
-        # Free currently finished requests
-        if finished_now:
-            for scheduler in self.scheduler:
-                scheduler.free_finished_seq_groups()
-
-        # Create the outputs
-        for i in indices:
-            if i in skip or i in finished_before or i in finished_now:
-                continue  # Avoids double processing
-
-            scheduled_seq_group = scheduler_outputs.scheduled_seq_groups[i]
-
-            seq_group = scheduled_seq_group.seq_group
-            seq_group.maybe_set_first_token_time(now)
-            if not seq_group.is_prefill():
-                stats_snapshot = self._get_stats(scheduler_outputs, outputs,
-                                                 finished_before, skip)
-                inband_stats = self._get_inband_engine_stats(stats_snapshot)
-                seq_group.set_inband_engine_stats(inband_stats)
-                seq_group.set_last_token_time(now)
-            request_output = RequestOutputFactory.create(
-                seq_group,
-                self.seq_id_to_seq_group,
-                use_cache=self.use_cached_outputs)
-            if request_output:
-                ctx.request_outputs.append(request_output)
-
-        # Create outputs only after processing the scheduler's results
-
-        for seq_group in scheduler_outputs.ignored_seq_groups:
-            params = seq_group.sampling_params
-            if params is not None and params.output_kind == (
-                    RequestOutputKind.DELTA) and not seq_group.is_finished():
-                continue
-
-            request_output = RequestOutputFactory.create(
-                seq_group,
-                self.seq_id_to_seq_group,
-                use_cache=self.use_cached_outputs,
-            )
-            if request_output:
-                ctx.request_outputs.append(request_output)
-
-        # Immediately process request outputs here (if callback is given)
-        if (ctx.request_outputs
-                and self.process_request_outputs_callback is not None):
-            self.process_request_outputs_callback(ctx.request_outputs)
-            ctx.request_outputs.clear()
-
-        # For async case, we need to record the stats here.
-        # For non-async case, the stats are done in the
-        # LLMEngine/AsyncLLMEngine directly
-        if is_async:
-            # Log stats.
-            self.do_log_stats(scheduler_outputs, outputs, finished_before,
-                              skip)
-
-            # Tracing
-            self.do_tracing(scheduler_outputs, finished_before)
-
-        return None
-
-    def _advance_to_next_step(
-            self, output: SamplerOutput,
-            seq_group_metadata_list: List[SequenceGroupMetadata],
-            scheduled_seq_groups: List[ScheduledSequenceGroup]) -> None:
-        """Given model output from a single run, append the tokens to the
-        sequences. This is normally done inside output processor, but it is
-        required if the worker is to perform async forward pass to next step.
-        """
-        for seq_group_metadata, sequence_group_outputs, scheduled_seq_group in \
-            zip(seq_group_metadata_list, output, scheduled_seq_groups):
-            seq_group = scheduled_seq_group.seq_group
-
-            if seq_group.is_finished():
-                continue
-
-            token_chunk_size = (seq_group_metadata.token_chunk_size
-                                if seq_group_metadata.token_chunk_size
-                                is not None else 0)
-            seq_group.update_num_computed_tokens(token_chunk_size)
-
-            if seq_group_metadata.do_sample:
-                assert len(sequence_group_outputs.samples) == 1, (
-                    "Async output processor expects a single sample"
-                    " (i.e sampling_params.n == 1)")
-                sample = sequence_group_outputs.samples[0]
-
-                assert len(seq_group.seqs) == 1
-                seq = seq_group.seqs[0]
-
-                seq.append_token_id(sample.output_token, sample.logprobs,
-                                    sample.output_embed)
-
-    def step(self) -> List[RequestOutput]:
-        """Performs one decoding iteration and returns newly generated results.
-
-        <figure markdown="span">
-        ![Overview of the step function](https://i.imgur.com/sv2HssD.png)
-        <figcaption>Overview of the step function</figcaption>
-        </figure>
-
-        Details:
-        - Step 1: Schedules the sequences to be executed in the next
-            iteration and the token blocks to be swapped in/out/copy.
-
-            - Depending on the scheduling policy,
-                sequences may be `preempted/reordered`.
-            - A Sequence Group (SG) refer to a group of sequences
-                that are generated from the same prompt.
-
-        - Step 2: Calls the distributed executor to execute the model.
-        - Step 3: Processes the model output. This mainly includes:
-
-            - Decodes the relevant outputs.
-            - Updates the scheduled sequence groups with model outputs
-                based on its `sampling parameters` (`use_beam_search` or not).
-            - Frees the finished sequence groups.
-
-        - Finally, it creates and returns the newly generated results.
-
-        Example:
-        ```
-        # Please see the example/ folder for more detailed examples.
-
-        # initialize engine and request arguments
-        engine = LLMEngine.from_engine_args(engine_args)
-        example_inputs = [(0, "What is LLM?",
-        SamplingParams(temperature=0.0))]
-
-        # Start the engine with an event loop
-        while True:
-            if example_inputs:
-                req_id, prompt, sampling_params = example_inputs.pop(0)
-                engine.add_request(str(req_id),prompt,sampling_params)
-
-            # continue the request processing
-            request_outputs = engine.step()
-            for request_output in request_outputs:
-                if request_output.finished:
-                    # return or show the request output
-
-            if not (engine.has_unfinished_requests() or example_inputs):
-                break
-        ```
-        """
-        if self.parallel_config.pipeline_parallel_size > 1:
-            raise NotImplementedError(
-                "Pipeline parallelism is only supported through AsyncLLMEngine "
-                "as performance will be severely degraded otherwise.")
-
-        # For llm_engine, there is no pipeline parallel support, so the engine
-        # used is always 0.
-        virtual_engine = 0
-
-        # These are cached outputs from previous iterations. None if on first
-        # iteration
-        cached_outputs = self.cached_scheduler_outputs[virtual_engine]
-        seq_group_metadata_list = cached_outputs.seq_group_metadata_list
-        scheduler_outputs = cached_outputs.scheduler_outputs
-        allow_async_output_proc = cached_outputs.allow_async_output_proc
-
-        ctx = self.scheduler_contexts[virtual_engine]
-
-        # Clear outputs for each new scheduler iteration
-        ctx.request_outputs.clear()
-
-        # Skip the scheduler if there are any remaining steps in the seq groups.
-        # This ensures that the scheduler is only called again when the current
-        # batch has completed.
-        # The scheduler is also skipped if a single request caused the last
-        # engine step to fail, and the previous schedule needs to be rerun.
-        if not self._has_remaining_steps(
-                seq_group_metadata_list
-        ) and not self._skip_scheduling_next_step:
-            # Schedule iteration
-            (seq_group_metadata_list, scheduler_outputs,
-             allow_async_output_proc
-             ) = self.scheduler[virtual_engine].schedule()
-
-            ctx.seq_group_metadata_list = seq_group_metadata_list
-            ctx.scheduler_outputs = scheduler_outputs
-
-            finished_requests_ids = self.scheduler[
-                virtual_engine].get_and_reset_finished_requests_ids()
-            # When n>1, elements in self.seq_id_to_seq_group should be deleted
-            # here, otherwise memory leaks.
-            for finished_request_id in finished_requests_ids:
-                if finished_request_id in self.seq_id_to_seq_group:
-                    del self.seq_id_to_seq_group[finished_request_id]
-
-            # Maybe switch from async mode to sync mode
-            if not allow_async_output_proc and len(ctx.output_queue) > 0:
-                self._process_model_outputs(ctx=ctx)
-
-        else:
-            finished_requests_ids = list()
-
-        assert seq_group_metadata_list is not None
-        assert scheduler_outputs is not None
-
-        if not scheduler_outputs.is_empty():
-
-            # Check if we have a cached last_output from the previous iteration.
-            # For supporting PP this is probably the best way to pass the
-            # sampled_token_ids, as a separate broadcast over all the PP stages
-            # will cause one virtual engine's microbatch to block the pipeline.
-            last_sampled_token_ids = \
-                self._get_last_sampled_token_ids(virtual_engine)
-
-            execute_model_req = ExecuteModelRequest(
-                seq_group_metadata_list=seq_group_metadata_list,
-                blocks_to_swap_in=scheduler_outputs.blocks_to_swap_in,
-                blocks_to_swap_out=scheduler_outputs.blocks_to_swap_out,
-                blocks_to_copy=scheduler_outputs.blocks_to_copy,
-                num_lookahead_slots=scheduler_outputs.num_lookahead_slots,
-                running_queue_size=scheduler_outputs.running_queue_size,
-                finished_requests_ids=finished_requests_ids,
-                # We use ExecuteModelRequest to pass the last sampled_token_ids
-                # to each of the non-last PP stages for in-place prepare_input.
-                last_sampled_token_ids=last_sampled_token_ids)
-
-            if allow_async_output_proc:
-                execute_model_req.async_callback = self.async_callbacks[
-                    virtual_engine]
-
-            try:
-                outputs = self.model_executor.execute_model(
-                    execute_model_req=execute_model_req)
-                self._skip_scheduling_next_step = False
-            except InputProcessingError as e:
-                # The input for this request cannot be processed, so we must
-                # abort it. If there are remaining requests in the batch that
-                # have been scheduled, they will be retried on the next step.
-                invalid_request_id = e.request_id
-                self._abort_and_cache_schedule(
-                    request_id=invalid_request_id,
-                    virtual_engine=virtual_engine,
-                    seq_group_metadata_list=seq_group_metadata_list,
-                    scheduler_outputs=scheduler_outputs,
-                    allow_async_output_proc=allow_async_output_proc)
-                # Raise so the caller is notified that this request failed
-                raise
-
-        else:
-            # Nothing scheduled => If there is pending async postprocessor,
-            # then finish it here.
-            if len(ctx.output_queue) > 0:
-                self._process_model_outputs(ctx=ctx)
-            # No outputs in this case
-            outputs = []
-
-        if not self._has_remaining_steps(seq_group_metadata_list):
-            # is_first_step_output is True only when the num_steps of all
-            # the sequences are 1.
-            is_first_step_output: bool = False if not seq_group_metadata_list \
-                else seq_group_metadata_list[0].state.num_steps == 1
-
-            # Add results to the output_queue
-            ctx.append_output(outputs=outputs,
-                              seq_group_metadata_list=seq_group_metadata_list,
-                              scheduler_outputs=scheduler_outputs,
-                              is_async=allow_async_output_proc,
-                              is_last_step=True,
-                              is_first_step_output=is_first_step_output)
-
-            if outputs and allow_async_output_proc:
-                assert len(outputs) == 1, (
-                    "Async postprocessor expects only a single output set")
-
-                self._advance_to_next_step(
-                    outputs[0], seq_group_metadata_list,
-                    scheduler_outputs.scheduled_seq_groups)
-
-            # Check if need to run the usual non-async path
-            if not allow_async_output_proc:
-                self._process_model_outputs(ctx=ctx)
-
-                # Log stats.
-                self.do_log_stats(scheduler_outputs, outputs)
-
-                # Tracing
-                self.do_tracing(scheduler_outputs)
-        else:
-            # Multi-step case
-            return ctx.request_outputs
-
-        if not self.has_unfinished_requests():
-            # Drain async postprocessor (if exists)
-            if len(ctx.output_queue) > 0:
-                self._process_model_outputs(ctx=ctx)
-            assert len(ctx.output_queue) == 0
-
-            # Stop the execute model loop in parallel workers until there are
-            # more requests to process. This avoids waiting indefinitely in
-            # torch.distributed ops which may otherwise time out, and unblocks
-            # the RPC thread in the workers so that they can process any other
-            # queued control plane messages, such as add/remove lora adapters.
-            logger.debug("Stopping remote worker execution loop.")
-            self.model_executor.stop_remote_worker_execution_loop()
-
-        return ctx.request_outputs
-
-    def _abort_and_cache_schedule(
-            self, request_id: str, virtual_engine: int,
-            seq_group_metadata_list: List[SequenceGroupMetadata],
-            scheduler_outputs: SchedulerOutputs,
-            allow_async_output_proc: bool) -> None:
-        """Aborts a single request, and caches the scheduler outputs minus that
-        request. This allows the next step to continue processing the remaining
-        requests without having to re-run the scheduler."""
-
-        # Abort the request and remove its sequence group from the current
-        # schedule
-        self.abort_request(request_id)
-        for i, metadata in enumerate(seq_group_metadata_list):
-            if metadata.request_id == request_id:
-                del seq_group_metadata_list[i]
-                break
-        for i, group in enumerate(scheduler_outputs.scheduled_seq_groups):
-            if group.seq_group.request_id == request_id:
-                del scheduler_outputs.scheduled_seq_groups[i]
-                break
-
-        # If there are still other sequence groups left in the schedule, cache
-        # them and flag the engine to reuse the schedule.
-        if len(seq_group_metadata_list) > 0:
-            self._skip_scheduling_next_step = True
-            # Reuse multi-step caching logic
-            self._cache_scheduler_outputs_for_multi_step(
-                virtual_engine=virtual_engine,
-                scheduler_outputs=scheduler_outputs,
-                seq_group_metadata_list=seq_group_metadata_list,
-                allow_async_output_proc=allow_async_output_proc)
-
-    def _has_remaining_steps(
-        self, seq_group_metadata_list: Optional[List[SequenceGroupMetadata]]
-    ) -> bool:
-        return False
-
-    def _cache_scheduler_outputs_for_multi_step(
-            self, virtual_engine: int,
-            seq_group_metadata_list: Optional[List[SequenceGroupMetadata]],
-            scheduler_outputs: SchedulerOutputs,
-            allow_async_output_proc: bool) -> None:
-        co = self.cached_scheduler_outputs[virtual_engine]
-
-        co.seq_group_metadata_list = seq_group_metadata_list
-        co.scheduler_outputs = scheduler_outputs
-        co.allow_async_output_proc = allow_async_output_proc
-        co.last_output = None
-
-    def _update_cached_scheduler_output(
-            self, virtual_engine: int,
-            output: List[Optional[SamplerOutput]]) -> None:
-        if (self.parallel_config.pipeline_parallel_size > 1 and len(output) > 0
-                and output[0] is not None):
-            last_output = output[-1]
-            assert last_output is not None
-            assert last_output.sampled_token_ids_cpu is not None
-            assert last_output.sampled_token_ids is None
-            assert last_output.sampled_token_probs is None
-            self.cached_scheduler_outputs[
-                virtual_engine].last_output = last_output
-
-    def _get_last_sampled_token_ids(
-            self, virtual_engine: int) -> Optional[torch.Tensor]:
-        return None
-
-    def add_logger(self, logger_name: str, logger: StatLoggerBase) -> None:
-        if not self.log_stats:
-            raise RuntimeError(
-                "Stat logging is disabled. Set `disable_log_stats=False` "
-                "argument to enable.")
-        if logger_name in self.stat_loggers:
-            raise KeyError(f"Logger with name {logger_name} already exists.")
-        self.stat_loggers[logger_name] = logger
-
-    def remove_logger(self, logger_name: str) -> None:
-        if not self.log_stats:
-            raise RuntimeError(
-                "Stat logging is disabled. Set `disable_log_stats=False` "
-                "argument to enable.")
-        if logger_name not in self.stat_loggers:
-            raise KeyError(f"Logger with name {logger_name} does not exist.")
-        del self.stat_loggers[logger_name]
-
-    def do_log_stats(self,
-                     scheduler_outputs: Optional[SchedulerOutputs] = None,
-                     model_output: Optional[List[SamplerOutput]] = None,
-                     finished_before: Optional[List[int]] = None,
-                     skip: Optional[List[int]] = None) -> None:
-        """Forced log when no requests active."""
-        if self.log_stats:
-            stats = self._get_stats(scheduler_outputs, model_output,
-                                    finished_before, skip)
-            for logger in self.stat_loggers.values():
-                logger.log(stats)
-
-    def _get_stats(self,
-                   scheduler_outputs: Optional[SchedulerOutputs],
-                   model_output: Optional[List[SamplerOutput]] = None,
-                   finished_before: Optional[List[int]] = None,
-                   skip: Optional[List[int]] = None) -> Stats:
-        """Get Stats to be Logged to Prometheus.
-
-        Args:
-            scheduler_outputs: Optional, used to populate metrics related to
-                the scheduled batch,
-            model_output: Optional, used to emit speculative decoding metrics
-                which are created by the workers.
-            finished_before: Optional, indices of sequences that were finished
-                before. These sequences will be ignored.
-            skip: Optional, indices of sequences that were preempted. These
-                sequences will be ignored.
-        """
-        now = time.time()
-
-        # System State
-        #   Scheduler State
-        num_running_sys = sum(
-            len(scheduler.running) for scheduler in self.scheduler)
-        num_swapped_sys = sum(
-            len(scheduler.swapped) for scheduler in self.scheduler)
-        num_waiting_sys = sum(
-            len(scheduler.waiting) for scheduler in self.scheduler)
-
-        # KV Cache Usage in %
-        num_total_gpu = self.cache_config.num_gpu_blocks
-        gpu_cache_usage_sys = 0.
-        if num_total_gpu:  # Guard against both None and 0
-            num_free_gpu = sum(
-                scheduler.block_manager.get_num_free_gpu_blocks()
-                for scheduler in self.scheduler)
-            gpu_cache_usage_sys = 1.0 - (num_free_gpu / num_total_gpu)
-
-        num_total_cpu = self.cache_config.num_cpu_blocks
-        cpu_cache_usage_sys = 0.
-        if num_total_cpu:  # Guard against both None and 0
-            num_free_cpu = sum(
-                scheduler.block_manager.get_num_free_cpu_blocks()
-                for scheduler in self.scheduler)
-            cpu_cache_usage_sys = 1.0 - (num_free_cpu / num_total_cpu)
-
-        # Prefix Cache Hit Rate. Note that we always use
-        # the cache hit rate of the first virtual engine.
-        cpu_prefix_cache_hit_rate = self.scheduler[
-            0].get_prefix_cache_hit_rate(Device.CPU)
-        gpu_prefix_cache_hit_rate = self.scheduler[
-            0].get_prefix_cache_hit_rate(Device.GPU)
-
-        # Exchange the uasge and cache hit stats between gpu and cpu when
-        # running on cpu because the cpu_worker.py intentionally reports the
-        # number of cpu blocks as gpu blocks in favor of cache management.
-        if self.device_config.device_type == "cpu":
-            num_total_gpu, num_total_cpu = num_total_cpu, num_total_gpu
-            gpu_cache_usage_sys, cpu_cache_usage_sys = (
-                cpu_cache_usage_sys,
-                gpu_cache_usage_sys,
-            )
-            gpu_prefix_cache_hit_rate, cpu_prefix_cache_hit_rate = (
-                cpu_prefix_cache_hit_rate,
-                gpu_prefix_cache_hit_rate,
-            )
-
-        # Iteration stats
-        num_prompt_tokens_iter = 0
-        num_generation_tokens_iter = 0
-        num_tokens_iter = 0
-        time_to_first_tokens_iter: List[float] = []
-        inter_token_latencies_iter: List[float] = []
-        num_preemption_iter = (0 if scheduler_outputs is None else
-                               scheduler_outputs.preempted)
-
-        # Request stats
-        #   Latency
-        time_e2e_requests: List[float] = []
-        time_queue_requests: List[float] = []
-        time_inference_requests: List[float] = []
-        time_prefill_requests: List[float] = []
-        time_decode_requests: List[float] = []
-        #   Metadata
-        num_prompt_tokens_requests: List[int] = []
-        num_generation_tokens_requests: List[int] = []
-        n_requests: List[int] = []
-        max_num_generation_tokens_requests: List[int] = []
-        max_tokens_requests: List[int] = []
-        finished_reason_requests: List[str] = []
-
-        # LoRA requests
-        running_lora_adapters = dict(
-            collectionsCounter([
-                running_request.lora_request.lora_name
-                for scheduler in self.scheduler
-                for running_request in scheduler.running
-                if running_request.lora_request
-            ]))
-        waiting_lora_adapters = dict(
-            collectionsCounter([
-                waiting_request.lora_request.lora_name
-                for scheduler in self.scheduler
-                for waiting_request in scheduler.waiting
-                if waiting_request.lora_request
-            ]))
-        max_lora_stat = "0"
-        if self.lora_config:
-            max_lora_stat = str(self.lora_config.max_loras)
-
-        # NOTE: This loop assumes prefill seq_groups are before
-        # decode seq_groups in scheduled_seq_groups.
-        if scheduler_outputs is not None:
-            # For async postprocessor, already finished sequences need to be
-            # not counted (to avoid double counting)
-            actual_num_batched_tokens = scheduler_outputs.num_batched_tokens  # type: ignore
-
-            num_generation_tokens_from_prefill_groups = 0
-            # NOTE: if scheduler_outputs.num_prefill_groups > 0 and
-            # the len of scheduler_outputs.scheduled_seq_groups is !=
-            # scheduler_outputs.num_prefill_groups, this means that
-            # chunked prefills have been detected.
-
-            for idx, scheduled_seq_group in enumerate(
-                    scheduler_outputs.scheduled_seq_groups):
-                # Skip double logging when using async output proc
-                if finished_before and idx in finished_before:
-                    actual_num_batched_tokens -= 1
-                    continue
-
-                # Currently, skip == preempted sequences, so we need to skip
-                # their log stats
-                if skip and idx in skip:
-                    continue
-
-                group_was_prefill = idx < scheduler_outputs.num_prefill_groups
-                seq_group = scheduled_seq_group.seq_group
-
-                # NOTE: a seq_group that completed all of its prefill tokens
-                # in the last iteration will have seq_group.is_prefill() = False
-                # with group_was_prefill = True
-                if group_was_prefill:
-                    # Number of prompt tokens.
-                    num_prompt_tokens_iter += (
-                        scheduled_seq_group.token_chunk_size)
-
-                    # If the seq_group just finished the prefill state
-                    # get TTFT.
-                    if not seq_group.is_prefill():
-                        latency = seq_group.get_last_token_latency()
-                        time_to_first_tokens_iter.append(latency)
-
-                        # One generation token per finished prefill.
-                        num_generation_tokens_from_prefill_groups += (
-                            seq_group.num_seqs())
-                else:
-                    # ITLs
-                    latency = seq_group.get_last_token_latency()
-                    inter_token_latencies_iter.append(latency)
-                    if seq_group.state.current_step == 0:
-                        # For async_output_proc, the do_log_stats()
-                        # is called following init_multi_step(), which
-                        # sets the current_step to zero.
-                        actual_num_batched_tokens +=\
-                            seq_group.state.num_steps - 1
-                    else:
-                        actual_num_batched_tokens +=\
-                            seq_group.state.current_step - 1
-
-                # Because of chunked prefill, we can have a single sequence
-                # group that does multiple prompt_runs. To prevent logging
-                # the same metadata more than once per request, we standardize
-                # on logging request level information for finished requests,
-                # which can only happen once.
-                if seq_group.is_finished():
-                    # Latency timings
-                    time_e2e_requests.append(now -
-                                             seq_group.metrics.arrival_time)
-                    if (seq_group.metrics.first_scheduled_time is not None and
-                            seq_group.metrics.first_token_time is not None):
-                        time_queue_requests.append(
-                            seq_group.metrics.first_scheduled_time -
-                            seq_group.metrics.arrival_time)
-                        time_prefill_requests.append(
-                            seq_group.metrics.first_token_time -
-                            seq_group.metrics.first_scheduled_time)
-                        time_decode_requests.append(
-                            now - seq_group.metrics.first_token_time)
-                        time_inference_requests.append(
-                            now - seq_group.metrics.first_scheduled_time)
-                    # Metadata
-                    num_prompt_tokens_requests.append(
-                        len(seq_group.prompt_token_ids))
-                    num_generation_tokens_requests.extend([
-                        seq.get_output_len()
-                        for seq in seq_group.get_finished_seqs()
-                    ])
-                    max_num_generation_tokens_requests.append(
-                        max(seq.get_output_len()
-                            for seq in seq_group.get_seqs()))
-                    if seq_group.sampling_params is not None:
-                        n_requests.append(seq_group.sampling_params.n)
-                        max_tokens_requests.append(
-                            seq_group.sampling_params.max_tokens)
-                    finished_reason_requests.extend([
-                        SequenceStatus.get_finished_reason(seq.status)
-                        for seq in seq_group.get_finished_seqs()
-                    ])
-
-            # Number of generation tokens.
-            #   num_batched_tokens equals the number of prompt_tokens plus the
-            #   number of decode_tokens in a single iteration. So,
-            #   num_generation_tokens = num_batched_tokens - num_prompt_tokens
-            #   + num_generation_tokens_from_prefill_groups (since we generate
-            #   one token on prefills on iters where the prefill finishes).
-            num_generation_tokens_iter = (
-                actual_num_batched_tokens - num_prompt_tokens_iter +
-                num_generation_tokens_from_prefill_groups)
-            num_tokens_iter = (num_generation_tokens_iter +
-                               num_prompt_tokens_iter)
-
-        return Stats(
-            now=now,
-            # System stats
-            #   Scheduler State
-            num_running_sys=num_running_sys,
-            num_swapped_sys=num_swapped_sys,
-            num_waiting_sys=num_waiting_sys,
-            #   KV Cache Usage in %
-            gpu_cache_usage_sys=gpu_cache_usage_sys,
-            cpu_cache_usage_sys=cpu_cache_usage_sys,
-            #   Prefix Cache Hit Rate
-            cpu_prefix_cache_hit_rate=cpu_prefix_cache_hit_rate,
-            gpu_prefix_cache_hit_rate=gpu_prefix_cache_hit_rate,
-
-            # Iteration stats
-            num_prompt_tokens_iter=num_prompt_tokens_iter,
-            num_generation_tokens_iter=num_generation_tokens_iter,
-            num_tokens_iter=num_tokens_iter,
-            time_to_first_tokens_iter=time_to_first_tokens_iter,
-            inter_token_latencies_iter=inter_token_latencies_iter,
-            num_preemption_iter=num_preemption_iter,
-
-            # Request stats
-            #   Latency
-            time_e2e_requests=time_e2e_requests,
-            time_queue_requests=time_queue_requests,
-            time_inference_requests=time_inference_requests,
-            time_prefill_requests=time_prefill_requests,
-            time_decode_requests=time_decode_requests,
-            #   Metadata
-            num_prompt_tokens_requests=num_prompt_tokens_requests,
-            num_generation_tokens_requests=num_generation_tokens_requests,
-            max_num_generation_tokens_requests=
-            max_num_generation_tokens_requests,
-            n_requests=n_requests,
-            max_tokens_requests=max_tokens_requests,
-            finished_reason_requests=finished_reason_requests,
-            max_lora=str(max_lora_stat),
-            waiting_lora_adapters=list(waiting_lora_adapters.keys()),
-            running_lora_adapters=list(running_lora_adapters.keys()))
-
-    def add_lora(self, lora_request: LoRARequest) -> bool:
-        return self.model_executor.add_lora(lora_request)
-
-    def remove_lora(self, lora_id: int) -> bool:
-        return self.model_executor.remove_lora(lora_id)
-
-    def list_loras(self) -> Set[int]:
-        return self.model_executor.list_loras()
-
-    def pin_lora(self, lora_id: int) -> bool:
-        return self.model_executor.pin_lora(lora_id)
-
-    def start_profile(self) -> None:
-        self.model_executor.start_profile()
-
-    def stop_profile(self) -> None:
-        self.model_executor.stop_profile()
-
-    def sleep(self, level: int = 1) -> None:
-        assert self.vllm_config.model_config.enable_sleep_mode, (
-            "Sleep mode is not enabled in the model config")
-        self.model_executor.sleep(level=level)
-
-    def wake_up(self, tags: Optional[list[str]] = None) -> None:
-        assert self.vllm_config.model_config.enable_sleep_mode, (
-            "Sleep mode is not enabled in the model config")
-        self.model_executor.wake_up(tags)
-
-    def is_sleeping(self) -> bool:
-        return self.model_executor.is_sleeping
-
-    def check_health(self) -> None:
-        self.model_executor.check_health()
-
-    def is_tracing_enabled(self) -> bool:
-        return self.tracer is not None
-
-    def do_tracing(self,
-                   scheduler_outputs: SchedulerOutputs,
-                   finished_before: Optional[List[int]] = None) -> None:
-        if self.tracer is None:
-            return
-
-        for idx, scheduled_seq_group in enumerate(
-                scheduler_outputs.scheduled_seq_groups):
-            # Skip double tracing when using async output proc
-            if finished_before and idx in finished_before:
-                continue
-
-            seq_group = scheduled_seq_group.seq_group
-            if seq_group.is_finished():
-                self.create_trace_span(seq_group)
-
-    def create_trace_span(self, seq_group: SequenceGroup) -> None:
-        if self.tracer is None or seq_group.sampling_params is None:
-            return
-        arrival_time_nano_seconds = int(seq_group.metrics.arrival_time * 1e9)
-
-        trace_context = extract_trace_context(seq_group.trace_headers)
-
-        with self.tracer.start_as_current_span(
-                "llm_request",
-                kind=SpanKind.SERVER,
-                context=trace_context,
-                start_time=arrival_time_nano_seconds) as seq_span:
-            metrics = seq_group.metrics
-
-            # Handle potential None values for cancelled/aborted requests
-            ttft = (metrics.first_token_time - metrics.arrival_time
-                    if metrics.first_token_time is not None else None)
-
-            e2e_time = (metrics.finished_time - metrics.arrival_time
-                        if metrics.finished_time is not None else None)
-
-            seq_span.set_attribute(SpanAttributes.GEN_AI_RESPONSE_MODEL,
-                                   self.model_config.model)
-            seq_span.set_attribute(SpanAttributes.GEN_AI_REQUEST_ID,
-                                   seq_group.request_id)
-            seq_span.set_attribute(SpanAttributes.GEN_AI_REQUEST_TEMPERATURE,
-                                   seq_group.sampling_params.temperature)
-            seq_span.set_attribute(SpanAttributes.GEN_AI_REQUEST_TOP_P,
-                                   seq_group.sampling_params.top_p)
-            seq_span.set_attribute(SpanAttributes.GEN_AI_REQUEST_MAX_TOKENS,
-                                   seq_group.sampling_params.max_tokens)
-            seq_span.set_attribute(SpanAttributes.GEN_AI_REQUEST_N,
-                                   seq_group.sampling_params.n)
-            seq_span.set_attribute(SpanAttributes.GEN_AI_USAGE_NUM_SEQUENCES,
-                                   seq_group.num_seqs())
-            seq_span.set_attribute(SpanAttributes.GEN_AI_USAGE_PROMPT_TOKENS,
-                                   len(seq_group.prompt_token_ids))
-            seq_span.set_attribute(
-                SpanAttributes.GEN_AI_USAGE_COMPLETION_TOKENS,
-                sum([
-                    seq.get_output_len()
-                    for seq in seq_group.get_finished_seqs()
-                ]))
-
-            # Only set timing attributes if the values are available
-            if metrics.time_in_queue is not None:
-                seq_span.set_attribute(
-                    SpanAttributes.GEN_AI_LATENCY_TIME_IN_QUEUE,
-                    metrics.time_in_queue)
-            if ttft is not None:
-                seq_span.set_attribute(
-                    SpanAttributes.GEN_AI_LATENCY_TIME_TO_FIRST_TOKEN, ttft)
-            if e2e_time is not None:
-                seq_span.set_attribute(SpanAttributes.GEN_AI_LATENCY_E2E,
-                                       e2e_time)
-            if metrics.scheduler_time is not None:
-                seq_span.set_attribute(
-                    SpanAttributes.GEN_AI_LATENCY_TIME_IN_SCHEDULER,
-                    metrics.scheduler_time)
-            if metrics.model_forward_time is not None:
-                seq_span.set_attribute(
-                    SpanAttributes.GEN_AI_LATENCY_TIME_IN_MODEL_FORWARD,
-                    metrics.model_forward_time / 1000.0)
-            if metrics.model_execute_time is not None:
-                seq_span.set_attribute(
-                    SpanAttributes.GEN_AI_LATENCY_TIME_IN_MODEL_EXECUTE,
-                    metrics.model_execute_time)
-
-    def _validate_model_inputs(self, inputs: ProcessorInputs):
-        encoder_inputs, decoder_inputs = split_enc_dec_inputs(inputs)
-
-        if encoder_inputs is not None:
-            self._validate_model_input(encoder_inputs, prompt_type="encoder")
-
-        self._validate_model_input(decoder_inputs, prompt_type="decoder")
-
-    def _validate_model_input(
-        self,
-        prompt_inputs: SingletonInputs,
-        *,
-        prompt_type: Literal["encoder", "decoder"],
-    ):
-        model_config = self.model_config
-        tokenizer = self.tokenizer
-
-        prompt_ids = prompt_inputs.get("prompt_token_ids", [])
-        if not prompt_ids:
-            if prompt_type == "encoder" and model_config.is_multimodal_model:
-                pass  # Mllama may have empty encoder inputs for text-only data
-            elif prompt_inputs["type"] == "embeds":
-                pass
-            else:
-                raise ValueError(f"The {prompt_type} prompt cannot be empty")
-
-        if tokenizer is not None:
-            max_input_id = max(prompt_ids, default=0)
-            if max_input_id > tokenizer.max_token_id:
-                raise ValueError(
-                    f"Token id {max_input_id} is out of vocabulary")
-
-        max_prompt_len = self.model_config.max_model_len
-        if len(prompt_ids) > max_prompt_len:
-            if prompt_type == "encoder" and model_config.is_multimodal_model:
-                mm_registry = self.input_preprocessor.mm_registry
-                mm_processor = mm_registry.create_processor(
-                    model_config,
-                    tokenizer=tokenizer or object(),  # Dummy if no tokenizer
-                )
-                assert isinstance(mm_processor, EncDecMultiModalProcessor)
-
-                if mm_processor.pad_dummy_encoder_prompt:
-                    return  # Skip encoder length check for Whisper
-
-            if model_config.is_multimodal_model:
-                suggestion = (
-                    "Make sure that `max_model_len` is no smaller than the "
-                    "number of text tokens plus multimodal tokens. For image "
-                    "inputs, the number of image tokens depends on the number "
-                    "of images, and possibly their aspect ratios as well.")
-            else:
-                suggestion = (
-                    "Make sure that `max_model_len` is no smaller than the "
-                    "number of text tokens.")
-
-            raise ValueError(
-                f"The {prompt_type} prompt (length {len(prompt_ids)}) is "
-                f"longer than the maximum model length of {max_prompt_len}. "
-                f"{suggestion}")
-
-            # TODO: Find out how many placeholder tokens are there so we can
-            # check that chunked prefill does not truncate them
-            # max_batch_len = self.scheduler_config.max_num_batched_tokens
-
-    def _build_logits_processors(
-            self, sampling_params: SamplingParams,
-            lora_request: Optional[LoRARequest]) -> SamplingParams:
-        """Constructs logits processors based on the logits_bias, and
-        allowed_token_ids fields in sampling_params. Deletes those fields and
-        adds the constructed logits processors to the logits_processors field.
-        Returns the modified sampling params."""
-
-        logits_processors = []
-
-        if (sampling_params.logit_bias or sampling_params.allowed_token_ids):
-            tokenizer = self.get_tokenizer()
-
-            processors = get_openai_logits_processors(
-                logit_bias=sampling_params.logit_bias,
-                allowed_token_ids=sampling_params.allowed_token_ids,
-                tokenizer=tokenizer)
-            logits_processors.extend(processors)
-
-            # Unset so these don't get passed down to the model
-            sampling_params.logit_bias = None
-            sampling_params.allowed_token_ids = None
-
-        if len(sampling_params.bad_words) > 0:
-            tokenizer = self.get_tokenizer()
-            processors = get_bad_words_logits_processors(
-                bad_words=sampling_params.bad_words, tokenizer=tokenizer)
-            logits_processors.extend(processors)
-
-        if logits_processors:
-            if sampling_params.logits_processors is None:
-                sampling_params.logits_processors = logits_processors
-            else:
-                sampling_params.logits_processors.extend(logits_processors)
-
-        return sampling_params
-
-    def collective_rpc(self,
-                       method: Union[str, Callable[..., _R]],
-                       timeout: Optional[float] = None,
-                       args: tuple = (),
-                       kwargs: Optional[dict[str, Any]] = None) -> list[_R]:
-        return self.model_executor.collective_rpc(method, timeout, args,
-                                                  kwargs)
-
-
-if envs.is_set("VLLM_USE_V1") and envs.VLLM_USE_V1:
-    from vllm.v1.engine.llm_engine import LLMEngine as V1LLMEngine
-    LLMEngine = V1LLMEngine  # type: ignore
-=======
 from vllm.v1.engine.llm_engine import LLMEngine as V1LLMEngine
 
-LLMEngine = V1LLMEngine  # type: ignore
->>>>>>> 1e4ecca1
+LLMEngine = V1LLMEngine  # type: ignore