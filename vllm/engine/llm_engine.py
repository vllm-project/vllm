--- conflicted
+++ resolved
@@ -251,11 +251,7 @@
                     rank,
                     distributed_init_method,
                     lora_config=self.lora_config,
-<<<<<<< HEAD
-                    # cache_config=cache_config,
-=======
                     kv_cache_dtype=self.cache_config.cache_dtype,
->>>>>>> b72af8f1
                 ))
 
         driver_rank = 0
@@ -268,11 +264,7 @@
             driver_rank,
             distributed_init_method,
             lora_config=self.lora_config,
-<<<<<<< HEAD
-            # cache_config=cache_config,
-=======
             kv_cache_dtype=self.cache_config.cache_dtype,
->>>>>>> b72af8f1
             is_driver_worker=True,
         )
 
