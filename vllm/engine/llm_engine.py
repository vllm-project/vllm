import time
from collections import deque
from contextlib import contextmanager
from dataclasses import dataclass
from functools import partial
from typing import (TYPE_CHECKING, Any, Callable, ClassVar, Deque, Dict,
                    Iterable, List, Mapping, NamedTuple, Optional)
from typing import Sequence as GenericSequence
from typing import Set, Type, Union, overload

import torch
from typing_extensions import TypeVar

import vllm.envs as envs
from vllm.config import (CacheConfig, DecodingConfig, DeviceConfig,
                         EngineConfig, LoadConfig, LoRAConfig, ModelConfig,
                         ObservabilityConfig, ParallelConfig,
                         PromptAdapterConfig, SchedulerConfig,
                         SpeculativeConfig)
from vllm.core.scheduler import (ScheduledSequenceGroup, Scheduler,
                                 SchedulerOutputs)
from vllm.engine.arg_utils import EngineArgs
from vllm.engine.metrics_types import StatLoggerBase, Stats
from vllm.engine.output_processor.interfaces import (
    SequenceGroupOutputProcessor)
from vllm.engine.output_processor.stop_checker import StopChecker
from vllm.engine.output_processor.util import create_output_by_sequence_group
from vllm.executor.executor_base import ExecutorBase
from vllm.executor.gpu_executor import GPUExecutor
from vllm.executor.ray_utils import initialize_ray_cluster
from vllm.inputs import (INPUT_REGISTRY, EncoderDecoderLLMInputs,
                         InputRegistry, LLMInputs, PromptType)
from vllm.inputs.preprocess import InputPreprocessor
from vllm.logger import init_logger
from vllm.lora.request import LoRARequest
from vllm.model_executor.layers.sampler import SamplerOutput
from vllm.outputs import (EmbeddingRequestOutput, RequestOutput,
                          RequestOutputFactory)
from vllm.pooling_params import PoolingParams
from vllm.prompt_adapter.request import PromptAdapterRequest
from vllm.sampling_params import RequestOutputKind, SamplingParams
from vllm.sequence import (EmbeddingSequenceGroupOutput, ExecuteModelRequest,
                           Sequence, SequenceGroup, SequenceGroupMetadata,
                           SequenceStatus)
from vllm.tracing import (SpanAttributes, SpanKind, extract_trace_context,
                          init_tracer)
from vllm.transformers_utils.config import try_get_generation_config
from vllm.transformers_utils.detokenizer import Detokenizer
from vllm.transformers_utils.tokenizer import AnyTokenizer
from vllm.transformers_utils.tokenizer_group import (
    BaseTokenizerGroup, init_tokenizer_from_configs)
from vllm.usage.usage_lib import (UsageContext, is_usage_stats_enabled,
                                  usage_message)
from vllm.utils import Counter, Device, deprecate_kwargs, weak_bind
from vllm.version import __version__ as VLLM_VERSION

logger = init_logger(__name__)
_LOCAL_LOGGING_INTERVAL_SEC = 5


def _load_generation_config_dict(model_config: ModelConfig) -> Dict[str, Any]:
    config = try_get_generation_config(
        model_config.model,
        trust_remote_code=model_config.trust_remote_code,
        revision=model_config.revision,
    )

    if config is None:
        return {}

    return config.to_diff_dict()


_G = TypeVar("_G", bound=BaseTokenizerGroup, default=BaseTokenizerGroup)
_O = TypeVar("_O", RequestOutput, EmbeddingRequestOutput)


@dataclass
class SchedulerOutputState:
    """Caches the scheduler outputs for a virtual engine. Used for Multi-Step"""
    seq_group_metadata_list: Optional[List[SequenceGroupMetadata]] = None
    scheduler_outputs: Optional[SchedulerOutputs] = None
    allow_async_output_proc: bool = False
    last_output: Optional[SamplerOutput] = None


class OutputData(NamedTuple):
    outputs: List[SamplerOutput]
    seq_group_metadata_list: List[SequenceGroupMetadata]
    scheduler_outputs: SchedulerOutputs
    is_async: bool
    is_last_step: bool
    # Indicates if this output is from the first step of the
    # multi-step. When multi-step is disabled, this is always
    # set to True.
    # is_first_step_output is invalid when `outputs` has
    # outputs from multiple steps.
    is_first_step_output: Optional[bool]
    skip: List[int]


class SchedulerContext:

    def __init__(self, multi_step_stream_outputs: bool = False):
        self.output_queue: Deque[OutputData] = deque()
        self.request_outputs: List[Union[RequestOutput,
                                         EmbeddingRequestOutput]] = []
        self.seq_group_metadata_list: Optional[
            List[SequenceGroupMetadata]] = None
        self.scheduler_outputs: Optional[SchedulerOutputs] = None

        self.multi_step_stream_outputs: bool = multi_step_stream_outputs

    def append_output(self, outputs: List[SamplerOutput],
                      seq_group_metadata_list: List[SequenceGroupMetadata],
                      scheduler_outputs: SchedulerOutputs, is_async: bool,
                      is_last_step: bool,
                      is_first_step_output: Optional[bool]):
        self.output_queue.append(
            OutputData(outputs=outputs,
                       seq_group_metadata_list=seq_group_metadata_list,
                       scheduler_outputs=scheduler_outputs,
                       is_async=is_async,
                       is_last_step=is_last_step,
                       is_first_step_output=is_first_step_output,
                       skip=[]))


class LLMEngine:
    """An LLM engine that receives requests and generates texts.

    This is the main class for the vLLM engine. It receives requests
    from clients and generates texts from the LLM. It includes a tokenizer, a
    language model (possibly distributed across multiple GPUs), and GPU memory
    space allocated for intermediate states (aka KV cache). This class utilizes
    iteration-level scheduling and efficient memory management to maximize the
    serving throughput.

    The :class:`~vllm.LLM` class wraps this class for offline batched inference
    and the :class:`AsyncLLMEngine` class wraps this class for online serving.

    The config arguments are derived from :class:`~vllm.EngineArgs`. (See
    :ref:`engine_args`)

    Args:
        model_config: The configuration related to the LLM model.
        cache_config: The configuration related to the KV cache memory
            management.
        parallel_config: The configuration related to distributed execution.
        scheduler_config: The configuration related to the request scheduler.
        device_config: The configuration related to the device.
        lora_config (Optional): The configuration related to serving multi-LoRA.
        speculative_config (Optional): The configuration related to speculative
            decoding.
        executor_class: The model executor class for managing distributed
            execution.
        prompt_adapter_config (Optional): The configuration related to serving
            prompt adapters.
        log_stats: Whether to log statistics.
        usage_context: Specified entry point, used for usage info collection.
    """

    DO_VALIDATE_OUTPUT: ClassVar[bool] = False
    """A flag to toggle whether to validate the type of request output."""

    @classmethod
    @contextmanager
    def enable_output_validation(cls):
        cls.DO_VALIDATE_OUTPUT = True

        yield

        cls.DO_VALIDATE_OUTPUT = False

    @classmethod
    def validate_output(
        cls,
        output: object,
        output_type: Type[_O],
    ) -> _O:
        do_validate = cls.DO_VALIDATE_OUTPUT

        if ((TYPE_CHECKING or do_validate)
                and not isinstance(output, output_type)):
            raise TypeError(f"Expected output of type {output_type}, "
                            f"but found type {type(output)}")

        return output

    @classmethod
    def validate_outputs(
        cls,
        outputs: GenericSequence[object],
        output_type: Type[_O],
    ) -> List[_O]:
        do_validate = cls.DO_VALIDATE_OUTPUT

        outputs_: List[_O]
        if TYPE_CHECKING or do_validate:
            outputs_ = []
            for output in outputs:
                if not isinstance(output, output_type):
                    raise TypeError(f"Expected output of type {output_type}, "
                                    f"but found type {type(output)}")

                outputs_.append(output)
        else:
            outputs_ = outputs

        return outputs_

    tokenizer: Optional[BaseTokenizerGroup]

    def __init__(
        self,
        model_config: ModelConfig,
        cache_config: CacheConfig,
        parallel_config: ParallelConfig,
        scheduler_config: SchedulerConfig,
        device_config: DeviceConfig,
        load_config: LoadConfig,
        lora_config: Optional[LoRAConfig],
        speculative_config: Optional[SpeculativeConfig],
        decoding_config: Optional[DecodingConfig],
        observability_config: Optional[ObservabilityConfig],
        prompt_adapter_config: Optional[PromptAdapterConfig],
        executor_class: Type[ExecutorBase],
        log_stats: bool,
        usage_context: UsageContext = UsageContext.ENGINE_CONTEXT,
        stat_loggers: Optional[Dict[str, StatLoggerBase]] = None,
        input_registry: InputRegistry = INPUT_REGISTRY,
        use_cached_outputs: bool = False,
    ) -> None:
        logger.info(
            "Initializing an LLM engine (v%s) with config: "
            "model=%r, speculative_config=%r, tokenizer=%r, "
            "skip_tokenizer_init=%s, tokenizer_mode=%s, revision=%s, "
            "override_neuron_config=%s, "
            "rope_scaling=%r, rope_theta=%r, tokenizer_revision=%s, "
            "trust_remote_code=%s, dtype=%s, max_seq_len=%d, "
            "download_dir=%r, load_format=%s, tensor_parallel_size=%d, "
            "pipeline_parallel_size=%d, "
            "disable_custom_all_reduce=%s, quantization=%s, "
            "enforce_eager=%s, kv_cache_dtype=%s, "
            "quantization_param_path=%s, device_config=%s, "
            "decoding_config=%r, observability_config=%r, "
            "seed=%d, served_model_name=%s, use_v2_block_manager=%s, "
            "num_scheduler_steps=%d, chunked_prefill_enabled=%s "
            "multi_step_stream_outputs=%s, enable_prefix_caching=%s, "
            "use_async_output_proc=%s, use_cached_outputs=%s, "
            "mm_processor_kwargs=%s)",
            VLLM_VERSION,
            model_config.model,
            speculative_config,
            model_config.tokenizer,
            model_config.skip_tokenizer_init,
            model_config.tokenizer_mode,
            model_config.revision,
            model_config.override_neuron_config,
            model_config.rope_scaling,
            model_config.rope_theta,
            model_config.tokenizer_revision,
            model_config.trust_remote_code,
            model_config.dtype,
            model_config.max_model_len,
            load_config.download_dir,
            load_config.load_format,
            parallel_config.tensor_parallel_size,
            parallel_config.pipeline_parallel_size,
            parallel_config.disable_custom_all_reduce,
            model_config.quantization,
            model_config.enforce_eager,
            cache_config.cache_dtype,
            model_config.quantization_param_path,
            device_config.device,
            decoding_config,
            observability_config,
            model_config.seed,
            model_config.served_model_name,
            scheduler_config.use_v2_block_manager,
            scheduler_config.num_scheduler_steps,
            scheduler_config.chunked_prefill_enabled,
            scheduler_config.multi_step_stream_outputs,
            cache_config.enable_prefix_caching,
            model_config.use_async_output_proc,
            use_cached_outputs,
            model_config.mm_processor_kwargs,
        )
        # TODO(woosuk): Print more configs in debug mode.
        from vllm.plugins import load_general_plugins
        load_general_plugins()

        self.model_config = model_config
        self.cache_config = cache_config
        self.lora_config = lora_config
        self.parallel_config = parallel_config
        self.scheduler_config = scheduler_config
        self.device_config = device_config
        self.speculative_config = speculative_config
        self.load_config = load_config
        self.decoding_config = decoding_config or DecodingConfig()
        self.prompt_adapter_config = prompt_adapter_config
        self.observability_config = observability_config or ObservabilityConfig(
        )
        self.log_stats = log_stats
        self.use_cached_outputs = use_cached_outputs

        if not self.model_config.skip_tokenizer_init:
            self.tokenizer = self._init_tokenizer()
            self.detokenizer = Detokenizer(self.tokenizer)
            tokenizer_group = self.get_tokenizer_group()
        else:
            self.tokenizer = None
            self.detokenizer = None
            tokenizer_group = None

        # Ensure that the function doesn't contain a reference to self,
        # to avoid engine GC issues
        def get_tokenizer_for_seq(sequence: Sequence) -> AnyTokenizer:
            assert tokenizer_group, ("tokenizer_group cannot be None, "
                                     "make sure skip_tokenizer_init is False")
            return tokenizer_group.get_lora_tokenizer(sequence.lora_request)

        self.seq_counter = Counter()
        self.generation_config_fields = _load_generation_config_dict(
            model_config)

        self.input_preprocessor = InputPreprocessor(model_config,
                                                    self.tokenizer)

        self.input_registry = input_registry
        self.input_processor = input_registry.create_input_processor(
            model_config)

        self.model_executor = executor_class(
            model_config=model_config,
            cache_config=cache_config,
            parallel_config=parallel_config,
            scheduler_config=scheduler_config,
            device_config=device_config,
            lora_config=lora_config,
            speculative_config=speculative_config,
            load_config=load_config,
            prompt_adapter_config=prompt_adapter_config,
            observability_config=self.observability_config,
        )

        if not self.model_config.embedding_mode:
            self._initialize_kv_caches()

        # If usage stat is enabled, collect relevant info.
        if is_usage_stats_enabled():
            from vllm.model_executor.model_loader import (
                get_architecture_class_name)
            usage_message.report_usage(
                get_architecture_class_name(model_config),
                usage_context,
                extra_kvs={
                    # Common configuration
                    "dtype":
                    str(model_config.dtype),
                    "tensor_parallel_size":
                    parallel_config.tensor_parallel_size,
                    "block_size":
                    cache_config.block_size,
                    "gpu_memory_utilization":
                    cache_config.gpu_memory_utilization,

                    # Quantization
                    "quantization":
                    model_config.quantization,
                    "kv_cache_dtype":
                    str(cache_config.cache_dtype),

                    # Feature flags
                    "enable_lora":
                    bool(lora_config),
                    "enable_prompt_adapter":
                    bool(prompt_adapter_config),
                    "enable_prefix_caching":
                    cache_config.enable_prefix_caching,
                    "enforce_eager":
                    model_config.enforce_eager,
                    "disable_custom_all_reduce":
                    parallel_config.disable_custom_all_reduce,
                })

        if self.tokenizer:
            # Ping the tokenizer to ensure liveness if it runs in a
            # different process.
            self.tokenizer.ping()

        self.cached_scheduler_outputs = [
            SchedulerOutputState()
            for _ in range(self.parallel_config.pipeline_parallel_size)
        ]

        self.scheduler_contexts = [
            SchedulerContext(multi_step_stream_outputs=self.scheduler_config.
                             multi_step_stream_outputs)
            for _ in range(self.parallel_config.pipeline_parallel_size)
        ]

        if model_config.use_async_output_proc:
            process_model_outputs = weak_bind(self._process_model_outputs)

            self.async_callbacks = [
                partial(process_model_outputs,
                        ctx=self.scheduler_contexts[v_id])
                for v_id in range(self.parallel_config.pipeline_parallel_size)
            ]
        else:
            self.async_callbacks = []

        # Currently used by AsyncLLMEngine to ensure quick append
        # of request outputs to asyncio queues
        self.process_request_outputs_callback: Optional[Callable] = None

        # Create the scheduler.
        # NOTE: the cache_config here have been updated with the numbers of
        # GPU and CPU blocks, which are profiled in the distributed executor.
        self.scheduler = [
            Scheduler(
                scheduler_config, cache_config, lora_config,
                parallel_config.pipeline_parallel_size,
                self.async_callbacks[v_id]
                if model_config.use_async_output_proc else None)
            for v_id in range(parallel_config.pipeline_parallel_size)
        ]

        # Metric Logging.
        if self.log_stats:
            if stat_loggers is not None:
                self.stat_loggers = stat_loggers
            else:
                # Lazy import for prometheus multiprocessing.
                # We need to set PROMETHEUS_MULTIPROC_DIR environment variable
                # before prometheus_client is imported.
                # See https://prometheus.github.io/client_python/multiprocess/
                from vllm.engine.metrics import (LoggingStatLogger,
                                                 PrometheusStatLogger)

                self.stat_loggers = {
                    "logging":
                    LoggingStatLogger(
                        local_interval=_LOCAL_LOGGING_INTERVAL_SEC),
                    "prometheus":
                    PrometheusStatLogger(
                        local_interval=_LOCAL_LOGGING_INTERVAL_SEC,
                        labels=dict(model_name=model_config.served_model_name),
                        max_model_len=self.model_config.max_model_len),
                }
                self.stat_loggers["prometheus"].info("cache_config",
                                                     self.cache_config)

        self.tracer = None
        if self.observability_config.otlp_traces_endpoint:
            self.tracer = init_tracer(
                "vllm.llm_engine",
                self.observability_config.otlp_traces_endpoint)

        # Create sequence output processor, e.g. for beam search or
        # speculative decoding.
        self.output_processor = (
            SequenceGroupOutputProcessor.create_output_processor(
                self.scheduler_config,
                self.detokenizer,
                self.scheduler,
                self.seq_counter,
                get_tokenizer_for_seq,
                stop_checker=StopChecker(
                    self.scheduler_config.max_model_len,
                    get_tokenizer_for_seq,
                ),
            ))

    def _initialize_kv_caches(self) -> None:
        """Initialize the KV cache in the worker(s).

        The workers will determine the number of blocks in both the GPU cache
        and the swap CPU cache.
        """
        num_gpu_blocks, num_cpu_blocks = (
            self.model_executor.determine_num_available_blocks())

        if self.cache_config.num_gpu_blocks_override is not None:
            num_gpu_blocks_override = self.cache_config.num_gpu_blocks_override
            logger.info(
                "Overriding num_gpu_blocks=%d with "
                "num_gpu_blocks_override=%d", num_gpu_blocks,
                num_gpu_blocks_override)
            num_gpu_blocks = num_gpu_blocks_override

        self.cache_config.num_gpu_blocks = num_gpu_blocks
        self.cache_config.num_cpu_blocks = num_cpu_blocks

        self.model_executor.initialize_cache(num_gpu_blocks, num_cpu_blocks)

    @classmethod
    def _get_executor_cls(cls,
                          engine_config: EngineConfig) -> Type[ExecutorBase]:
        distributed_executor_backend = (
            engine_config.parallel_config.distributed_executor_backend)
        # Initialize the cluster and specify the executor class.
        if isinstance(distributed_executor_backend, type):
            if not issubclass(distributed_executor_backend, ExecutorBase):
                raise TypeError(
                    "distributed_executor_backend must be a subclass of "
                    f"ExecutorBase. Got {distributed_executor_backend}.")
            if distributed_executor_backend.uses_ray:  # type: ignore
                initialize_ray_cluster(engine_config.parallel_config)
            executor_class = distributed_executor_backend
        elif engine_config.device_config.device_type == "neuron":
            from vllm.executor.neuron_executor import NeuronExecutor
            executor_class = NeuronExecutor
        elif engine_config.device_config.device_type == "tpu":
            if distributed_executor_backend == "ray":
                initialize_ray_cluster(engine_config.parallel_config)
                from vllm.executor.ray_tpu_executor import RayTPUExecutor
                executor_class = RayTPUExecutor
            else:
                assert distributed_executor_backend is None
                from vllm.executor.tpu_executor import TPUExecutor
                executor_class = TPUExecutor
        elif engine_config.device_config.device_type == "cpu":
            from vllm.executor.cpu_executor import CPUExecutor
            executor_class = CPUExecutor
        elif engine_config.device_config.device_type == "openvino":
            from vllm.executor.openvino_executor import OpenVINOExecutor
            executor_class = OpenVINOExecutor
        elif engine_config.device_config.device_type == "xpu":
            if distributed_executor_backend == "ray":
                initialize_ray_cluster(engine_config.parallel_config)
                from vllm.executor.ray_xpu_executor import RayXPUExecutor
                executor_class = RayXPUExecutor
            elif distributed_executor_backend == "mp":
                # FIXME(kunshang):
                # spawn needs calling `if __name__ == '__main__':``
                # fork is not supported for xpu start new process.
                logger.error(
                    "Both start methods (spawn and fork) have issue "
                    "on XPU if you use mp backend, Please try ray instead.")
            else:
                from vllm.executor.xpu_executor import XPUExecutor
                executor_class = XPUExecutor
        elif distributed_executor_backend == "ray":
            initialize_ray_cluster(engine_config.parallel_config)
            from vllm.executor.ray_gpu_executor import RayGPUExecutor
            executor_class = RayGPUExecutor
        elif distributed_executor_backend == "mp":
            from vllm.executor.multiproc_gpu_executor import (
                MultiprocessingGPUExecutor)
            assert not envs.VLLM_USE_RAY_SPMD_WORKER, (
                "multiprocessing distributed executor backend does not "
                "support VLLM_USE_RAY_SPMD_WORKER=1")
            executor_class = MultiprocessingGPUExecutor
        else:
            from vllm.executor.gpu_executor import GPUExecutor
            executor_class = GPUExecutor
        return executor_class

    @classmethod
    def from_engine_args(
        cls,
        engine_args: EngineArgs,
        usage_context: UsageContext = UsageContext.ENGINE_CONTEXT,
        stat_loggers: Optional[Dict[str, StatLoggerBase]] = None,
    ) -> "LLMEngine":
        """Creates an LLM engine from the engine arguments."""
        # Create the engine configs.
        engine_config = engine_args.create_engine_config()
        executor_class = cls._get_executor_cls(engine_config)
        # Create the LLM engine.
        engine = cls(
            **engine_config.to_dict(),
            executor_class=executor_class,
            log_stats=not engine_args.disable_log_stats,
            usage_context=usage_context,
            stat_loggers=stat_loggers,
        )

        return engine

    def __reduce__(self):
        # This is to ensure that the LLMEngine is not referenced in
        # the closure used to initialize Ray worker actors
        raise RuntimeError("LLMEngine should not be pickled!")

    def __del__(self):
        # Shutdown model executor when engine is garbage collected
        # Use getattr since __init__ can fail before the field is set
        if model_executor := getattr(self, "model_executor", None):
            model_executor.shutdown()

    def get_tokenizer_group(
        self,
        group_type: Type[_G] = BaseTokenizerGroup,
    ) -> _G:
        tokenizer_group = self.tokenizer

        if tokenizer_group is None:
            raise ValueError("Unable to get tokenizer because "
                             "skip_tokenizer_init is True")
        if not isinstance(tokenizer_group, group_type):
            raise TypeError("Invalid type of tokenizer group. "
                            f"Expected type: {group_type}, but "
                            f"found type: {type(tokenizer_group)}")

        return tokenizer_group

    def get_tokenizer(
        self,
        lora_request: Optional[LoRARequest] = None,
    ) -> AnyTokenizer:
        return self.get_tokenizer_group().get_lora_tokenizer(lora_request)

    def _init_tokenizer(self) -> BaseTokenizerGroup:
        return init_tokenizer_from_configs(
            model_config=self.model_config,
            scheduler_config=self.scheduler_config,
            parallel_config=self.parallel_config,
            enable_lora=bool(self.lora_config))

    def _verify_args(self) -> None:
        self.model_config.verify_with_parallel_config(self.parallel_config)
        self.cache_config.verify_with_parallel_config(self.parallel_config)
        if self.lora_config:
            self.lora_config.verify_with_model_config(self.model_config)
            self.lora_config.verify_with_scheduler_config(
                self.scheduler_config)
        if self.prompt_adapter_config:
            self.prompt_adapter_config.verify_with_model_config(
                self.model_config)

    def _add_processed_request(
        self,
        request_id: str,
        processed_inputs: Union[LLMInputs, EncoderDecoderLLMInputs],
        params: Union[SamplingParams, PoolingParams],
        arrival_time: float,
        lora_request: Optional[LoRARequest],
        prompt_adapter_request: Optional[PromptAdapterRequest],
        trace_headers: Optional[Mapping[str, str]] = None,
        priority: int = 0,
    ) -> None:
        self._validate_model_inputs(processed_inputs)
        # Create the sequences.
        block_size = self.cache_config.block_size
        seq_id = next(self.seq_counter)
        eos_token_id = self.input_preprocessor.get_eos_token_id(lora_request)

        seq = Sequence(seq_id, processed_inputs, block_size, eos_token_id,
                       lora_request, prompt_adapter_request)

        encoder_seq = None
        if 'encoder_prompt_token_ids' in processed_inputs:
            encoder_seq = Sequence(seq_id,
                                   processed_inputs,
                                   block_size,
                                   eos_token_id,
                                   lora_request,
                                   prompt_adapter_request,
                                   from_decoder_prompt=False)

        # Create a SequenceGroup based on SamplingParams or PoolingParams
        if isinstance(params, SamplingParams):
            seq_group = self._create_sequence_group_with_sampling(
                request_id,
                seq,
                params,
                arrival_time=arrival_time,
                lora_request=lora_request,
                trace_headers=trace_headers,
                prompt_adapter_request=prompt_adapter_request,
                encoder_seq=encoder_seq,
                priority=priority)
        elif isinstance(params, PoolingParams):
            seq_group = self._create_sequence_group_with_pooling(
                request_id,
                seq,
                params,
                arrival_time=arrival_time,
                lora_request=lora_request,
                prompt_adapter_request=prompt_adapter_request,
                encoder_seq=encoder_seq,
                priority=priority)
        else:
            raise ValueError(
                "Either SamplingParams or PoolingParams must be provided.")

        # Add the sequence group to the scheduler with least unfinished seqs.
        costs = [
            scheduler.get_num_unfinished_seq_groups()
            for scheduler in self.scheduler
        ]
        min_cost_scheduler = self.scheduler[costs.index(min(costs))]
        min_cost_scheduler.add_seq_group(seq_group)

    def stop_remote_worker_execution_loop(self) -> None:
        self.model_executor.stop_remote_worker_execution_loop()

    @overload  # DEPRECATED
    def add_request(
        self,
        request_id: str,
        *,
        inputs: PromptType,
        params: Union[SamplingParams, PoolingParams],
        arrival_time: Optional[float] = None,
        lora_request: Optional[LoRARequest] = None,
        trace_headers: Optional[Mapping[str, str]] = None,
        prompt_adapter_request: Optional[PromptAdapterRequest] = None,
        priority: int = 0,
    ) -> None:
        ...

    @overload
    def add_request(
        self,
        request_id: str,
        prompt: PromptType,
        params: Union[SamplingParams, PoolingParams],
        arrival_time: Optional[float] = None,
        lora_request: Optional[LoRARequest] = None,
        trace_headers: Optional[Mapping[str, str]] = None,
        prompt_adapter_request: Optional[PromptAdapterRequest] = None,
        priority: int = 0,
    ) -> None:
        ...

    @deprecate_kwargs(
        "inputs",
        additional_message="Please use the 'prompt' parameter instead.",
    )
    def add_request(
            self,
            request_id: str,
            prompt: Optional[PromptType] = None,
            params: Optional[Union[SamplingParams, PoolingParams]] = None,
            arrival_time: Optional[float] = None,
            lora_request: Optional[LoRARequest] = None,
            trace_headers: Optional[Mapping[str, str]] = None,
            prompt_adapter_request: Optional[PromptAdapterRequest] = None,
            priority: int = 0,
            *,
            inputs: Optional[PromptType] = None,  # DEPRECATED
    ) -> None:
        """Add a request to the engine's request pool.

        The request is added to the request pool and will be processed by the
        scheduler as `engine.step()` is called. The exact scheduling policy is
        determined by the scheduler.

        Args:
            request_id: The unique ID of the request.
            prompt: The prompt to the LLM. See :class:`~vllm.inputs.PromptType`
                for more details about the format of each input.
            params: Parameters for sampling or pooling.
                :class:`~vllm.SamplingParams` for text generation.
                :class:`~vllm.PoolingParams` for pooling.
            arrival_time: The arrival time of the request. If None, we use
                the current monotonic time.
            trace_headers: OpenTelemetry trace headers.
            priority: The priority of the request.
                Only applicable with priority scheduling.

        Details:
            - Set arrival_time to the current time if it is None.
            - Set prompt_token_ids to the encoded prompt if it is None.
            - Create `best_of` number of :class:`~vllm.Sequence` objects.
            - Create a :class:`~vllm.SequenceGroup` object
              from the list of :class:`~vllm.Sequence`.
            - Add the :class:`~vllm.SequenceGroup` object to the scheduler.

        Example:
            >>> # initialize engine
            >>> engine = LLMEngine.from_engine_args(engine_args)
            >>> # set request arguments
            >>> example_prompt = "Who is the president of the United States?"
            >>> sampling_params = SamplingParams(temperature=0.0)
            >>> request_id = 0
            >>>
            >>> # add the request to the engine
            >>> engine.add_request(
            >>>    str(request_id),
            >>>    example_prompt,
            >>>    SamplingParams(temperature=0.0))
            >>> # continue the request processing
            >>> ...
        """
        if inputs is not None:
            prompt = inputs
        assert prompt is not None and params is not None

        if lora_request is not None and not self.lora_config:
            raise ValueError(f"Got lora_request {lora_request} but LoRA is "
                             "not enabled!")

        if priority != 0 and not self.scheduler_config.policy == "priority":
            raise ValueError(f"Got priority {priority} but "
                             "Priority scheduling is not enabled.")

        if arrival_time is None:
            arrival_time = time.time()

        preprocessed_inputs = self.input_preprocessor.preprocess(
            prompt,
            request_id=request_id,
            lora_request=lora_request,
            prompt_adapter_request=prompt_adapter_request,
        )
        processed_inputs = self.input_processor(preprocessed_inputs)

        self._add_processed_request(
            request_id=request_id,
            processed_inputs=processed_inputs,
            params=params,
            arrival_time=arrival_time,
            lora_request=lora_request,
            prompt_adapter_request=prompt_adapter_request,
            trace_headers=trace_headers,
            priority=priority,
        )

    def _create_sequence_group_with_sampling(
        self,
        request_id: str,
        seq: Sequence,
        sampling_params: SamplingParams,
        arrival_time: float,
        lora_request: Optional[LoRARequest],
        trace_headers: Optional[Mapping[str, str]] = None,
        prompt_adapter_request: Optional[PromptAdapterRequest] = None,
        encoder_seq: Optional[Sequence] = None,
        priority: int = 0,
    ) -> SequenceGroup:
        """Creates a SequenceGroup with SamplingParams."""
        max_logprobs = self.get_model_config().max_logprobs
        if (sampling_params.logprobs
                and sampling_params.logprobs > max_logprobs) or (
                    sampling_params.prompt_logprobs
                    and sampling_params.prompt_logprobs > max_logprobs):
            raise ValueError(f"Cannot request more than "
                             f"{max_logprobs} logprobs.")

        # Defensive copy of SamplingParams, which are used by the sampler,
        # this doesn't deep-copy LogitsProcessor objects
        sampling_params = sampling_params.clone()

        sampling_params.update_from_generation_config(
            self.generation_config_fields, seq.eos_token_id)

        # Create the sequence group.
        seq_group = SequenceGroup(
            request_id=request_id,
            seqs=[seq],
            arrival_time=arrival_time,
            sampling_params=sampling_params,
            lora_request=lora_request,
            trace_headers=trace_headers,
            prompt_adapter_request=prompt_adapter_request,
            encoder_seq=encoder_seq,
            priority=priority)

        return seq_group

    def _create_sequence_group_with_pooling(
        self,
        request_id: str,
        seq: Sequence,
        pooling_params: PoolingParams,
        arrival_time: float,
        lora_request: Optional[LoRARequest],
        prompt_adapter_request: Optional[PromptAdapterRequest],
        encoder_seq: Optional[Sequence] = None,
        priority: int = 0,
    ) -> SequenceGroup:
        """Creates a SequenceGroup with PoolingParams."""
        # Defensive copy of PoolingParams, which are used by the pooler
        pooling_params = pooling_params.clone()
        # Create the sequence group.
        seq_group = SequenceGroup(
            request_id=request_id,
            seqs=[seq],
            arrival_time=arrival_time,
            lora_request=lora_request,
            pooling_params=pooling_params,
            prompt_adapter_request=prompt_adapter_request,
            encoder_seq=encoder_seq,
            priority=priority)
        return seq_group

    def abort_request(self, request_id: Union[str, Iterable[str]]) -> None:
        """Aborts a request(s) with the given ID.

        Args:
            request_id: The ID(s) of the request to abort.

        Details:
            - Refer to the
              :meth:`~vllm.core.scheduler.Scheduler.abort_seq_group`
              from class :class:`~vllm.core.scheduler.Scheduler`.

        Example:
            >>> # initialize engine and add a request with request_id
            >>> request_id = str(0)
            >>> # abort the request
            >>> engine.abort_request(request_id)
        """
        for scheduler in self.scheduler:
            scheduler.abort_seq_group(request_id)

    def get_model_config(self) -> ModelConfig:
        """Gets the model configuration."""
        return self.model_config

    def get_parallel_config(self) -> ParallelConfig:
        """Gets the parallel configuration."""
        return self.parallel_config

    def get_decoding_config(self) -> DecodingConfig:
        """Gets the decoding configuration."""
        return self.decoding_config

    def get_scheduler_config(self) -> SchedulerConfig:
        """Gets the scheduler configuration."""
        return self.scheduler_config

    def get_lora_config(self) -> LoRAConfig:
        """Gets the LoRA configuration."""
        return self.lora_config

    def get_num_unfinished_requests(self) -> int:
        """Gets the number of unfinished requests."""
        return sum(scheduler.get_num_unfinished_seq_groups()
                   for scheduler in self.scheduler)

    def has_unfinished_requests(self) -> bool:
        """Returns True if there are unfinished requests."""
        return any(scheduler.has_unfinished_seqs()
                   for scheduler in self.scheduler)

    def has_unfinished_requests_for_virtual_engine(
            self, virtual_engine: int) -> bool:
        """
        Returns True if there are unfinished requests for the virtual engine.
        """
        return self.scheduler[virtual_engine].has_unfinished_seqs()

    @staticmethod
    def _process_sequence_group_outputs(
        seq_group: SequenceGroup,
        outputs: List[EmbeddingSequenceGroupOutput],
    ) -> None:
        seq_group.embeddings = outputs[0].embeddings

        for seq in seq_group.get_seqs():
            seq.status = SequenceStatus.FINISHED_STOPPED

        return

    def _process_model_outputs(self,
                               ctx: SchedulerContext,
                               request_id: Optional[str] = None) -> None:
        """Apply the model output to the sequences in the scheduled seq groups
        and return responses.

        ctx: The virtual engine context to work on
        request_id: If provided, then only this request is going to be processed
        """

        def update_prefill_num_computed_tokens(
                seq_group: SequenceGroup,
                seq_group_meta: SequenceGroupMetadata, num_outputs: int,
                is_first_step_output: Optional[bool]) -> None:
            """
<<<<<<< HEAD
=======
            When multi-step and chunked-prefill are enabled together, the
            prefill sequence scheduled for multi-step execution turn into
            decodes in the first step itself. This function accounts
            for that conversion.

>>>>>>> e01ab595
            seq_group: SequenceGroup - A prefill seq_group
            seq_group_meta: SequenceGroupMetadata - Metadata of the given
              prefill seq_group
            num_outputs: int - number of output tokens being processed for the
              given seq_group
            is_first_step_output: Optional[bool] - 
                If multi-step is enabled and num_outputs is 1, this value
                indicates if this outputs belongs to the first step in the
                multi-step.
                If multi-step is enabled and num_outputs > 1, this value
                must be None, as num_outputs > 1 indicates that outputs from
                all the steps in multi-step are submitted in a single burst.
                When multi-step is disabled, this value is always True.
<<<<<<< HEAD

            When multi-step and chunked-prefill are enabled together, the
            prefill sequence scheduled for multi-step execution turn into
            decodes in the first step itself. This function accounts
            for that conversion.
=======
>>>>>>> e01ab595
            """

            assert seq_group_meta.is_prompt

            token_chunk_size = seq_group_meta.token_chunk_size

            if num_outputs == 1:
                assert is_first_step_output is not None

                if seq_group_meta.state.num_steps == 1:
                    assert is_first_step_output is True
                    seq_group.update_num_computed_tokens(token_chunk_size)
                    return

                # multi-step prefill is only supported when multi-step is
                # enabled with chunked prefill
                assert self.scheduler_config.is_multi_step and \
                        self.scheduler_config.chunked_prefill_enabled
                if is_first_step_output is True:
                    # This sequence is a prompt during the first step only.
                    seq_group.update_num_computed_tokens(token_chunk_size)
                return

            assert is_first_step_output is None

            # multi-step prefill is only supported when multi-step is
            # enabled with chunked prefill. Outputs from all the steps are
            # submitted in a single burst.
            assert self.scheduler_config.is_multi_step and \
                    self.scheduler_config.chunked_prefill_enabled
            assert num_outputs == seq_group_meta.state.num_steps, \
                f"#outputs {len(outputs)} - num steps {seq_group_meta.state.num_steps}" #noqa
            # This sequence is a prompt during the first step only.
            seq_group.update_num_computed_tokens(token_chunk_size)

        now = time.time()

        if len(ctx.output_queue) == 0:
            return None

        # Get pending async postprocessor
        if request_id:
            # When we process only one request, no pop is required
            # (since later we will process all of the rest)
            (outputs, seq_group_metadata_list, scheduler_outputs, is_async,
             is_last_step, is_first_step_output, skip) = ctx.output_queue[0]
        else:
            (outputs, seq_group_metadata_list, scheduler_outputs, is_async,
             is_last_step, is_first_step_output,
             skip) = ctx.output_queue.popleft()

        # Sanity check
        assert len(seq_group_metadata_list) == len(
            scheduler_outputs.scheduled_seq_groups)

        has_multiple_outputs: bool = len(outputs) > 1
        if has_multiple_outputs:
            assert self.scheduler_config.is_multi_step or \
                     self.speculative_config
            # Organize outputs by [step][sequence group] instead of
            # [sequence group][step].
            outputs_by_sequence_group = create_output_by_sequence_group(
                outputs, num_seq_groups=len(seq_group_metadata_list))
            # We have outputs for multiple steps submitted in a single burst,
            # so invalidate is_first_step_output.
            is_first_step_output = None
        else:
            outputs_by_sequence_group = outputs

        # Determine the requests we need to operate on
        if request_id:
            indices = []
            for i, seq_group_meta in enumerate(seq_group_metadata_list):
                if seq_group_meta.request_id == request_id:
                    assert i not in skip  # Cannot be called twice
                    indices.append(i)
                    break

            # If the request_id was not found, then it means that
            # this is a new request that has no pending async
            # postprocessor
            if not indices:
                return
        else:
            indices = range(len(seq_group_metadata_list))  # type: ignore

        finished_before: List[int] = []
        finished_now: List[int] = []
        for i in indices:
            if i in skip:
                continue

            seq_group_meta = seq_group_metadata_list[i]
            scheduled_seq_group = scheduler_outputs.scheduled_seq_groups[i]

            seq_group = scheduled_seq_group.seq_group

            if seq_group.is_finished():
                finished_before.append(i)
                continue

            if has_multiple_outputs:
                output = outputs_by_sequence_group[i]
            else:
                output = [outputs_by_sequence_group[0][i]]

            if not is_async and seq_group_meta.is_prompt:
                # Updates for all decodes happen when we actually append the
                # token ids to the seq in process_outputs.
                update_prefill_num_computed_tokens(seq_group, seq_group_meta,
                                                   len(output),
                                                   is_first_step_output)

            if outputs:
                for o in outputs:
                    if (isinstance(o, SamplerOutput)
                            and seq_group.metrics is not None):
                        if seq_group.metrics.model_forward_time is not None:
                            seq_group.metrics.model_forward_time += (
                                o.model_forward_time)
                        else:
                            seq_group.metrics.model_forward_time = (
                                o.model_forward_time)
                        if seq_group.metrics.model_execute_time is not None:
                            seq_group.metrics.model_execute_time += (
                                o.model_execute_time)
                        else:
                            seq_group.metrics.model_execute_time = (
                                o.model_execute_time)

            if self.model_config.embedding_mode:
                self._process_sequence_group_outputs(seq_group, output)
            else:
                self.output_processor.process_prompt_logprob(seq_group, output)
                if seq_group_meta.do_sample:
                    self.output_processor.process_outputs(
                        seq_group, output, is_async)

            if seq_group.is_finished():
                finished_now.append(i)

        # Generate outputs for the requests that finished this iteration
        for i in finished_now:
            scheduled_seq_group = scheduler_outputs.scheduled_seq_groups[i]

            seq_group = scheduled_seq_group.seq_group
            seq_group.maybe_set_first_token_time(now)
            request_output = RequestOutputFactory.create(
                seq_group, use_cache=self.use_cached_outputs)
            if request_output:
                ctx.request_outputs.append(request_output)

        # When we process a single request, we skip it for the next time,
        # and invoke the request output callback (if there was final output)
        if request_id:
            assert len(indices) == 1
            skip.append(indices[0])

            if (finished_now
                    and self.process_request_outputs_callback is not None):
                self.process_request_outputs_callback(ctx.request_outputs)
                ctx.request_outputs.clear()
            return

        # Free currently finished requests
        if finished_now:
            for scheduler in self.scheduler:
                scheduler.free_finished_seq_groups()

        # For multi-step without streaming, don't create outputs each iteration
        if not is_last_step and not ctx.multi_step_stream_outputs:
            # Immediately process request outputs here (if callback is given)
            if (finished_now
                    and self.process_request_outputs_callback is not None):
                self.process_request_outputs_callback(ctx.request_outputs)
                ctx.request_outputs.clear()
            return

        # Create the outputs
        for i in indices:
            if i in skip or i in finished_before or i in finished_now:
                continue  # Avoids double processing

            scheduled_seq_group = scheduler_outputs.scheduled_seq_groups[i]

            seq_group = scheduled_seq_group.seq_group
            seq_group.maybe_set_first_token_time(now)
            request_output = RequestOutputFactory.create(
                seq_group, use_cache=self.use_cached_outputs)
            if request_output:
                ctx.request_outputs.append(request_output)

        # For multi-step with streaming, create outputs each iteration
        if not is_last_step and ctx.multi_step_stream_outputs:
            # Immediately process request outputs here (if callback is given)
            if self.process_request_outputs_callback is not None:
                self.process_request_outputs_callback(ctx.request_outputs)
                ctx.request_outputs.clear()
            return

        for seq_group in scheduler_outputs.ignored_seq_groups:
            params = seq_group.sampling_params
            if params is not None and params.output_kind == (
                    RequestOutputKind.DELTA) and not seq_group.is_finished():
                continue

            request_output = RequestOutputFactory.create(
                seq_group, use_cache=self.use_cached_outputs)
            if request_output:
                ctx.request_outputs.append(request_output)

        # Immediately process request outputs here (if callback is given)
        if (ctx.request_outputs
                and self.process_request_outputs_callback is not None):
            self.process_request_outputs_callback(ctx.request_outputs)
            ctx.request_outputs.clear()

        # For async case, we need to record the stats here.
        # For non-async case, the stats are done in the
        # LLMEngine/AsyncLLMEngine directly
        if is_async:
            # Log stats.
            self.do_log_stats(scheduler_outputs, outputs, finished_before,
                              skip)

            # Tracing
            self.do_tracing(scheduler_outputs)

        return None

    def _advance_to_next_step(
            self, output: List[SamplerOutput],
            seq_group_metadata_list: List[SequenceGroupMetadata],
            scheduled_seq_groups: List[ScheduledSequenceGroup]) -> None:
        """Given model output from a single run, append the tokens to the
        sequences. This is normally done inside output processor, but it is
        required if the worker is to perform async forward pass to next step.
        """
        for seq_group_metadata, sequence_group_outputs, scheduled_seq_group in \
            zip(seq_group_metadata_list, output, scheduled_seq_groups):
            seq_group = scheduled_seq_group.seq_group

            if seq_group.is_finished():
                continue

            if seq_group_metadata.is_prompt:
                if self.scheduler_config.is_multi_step and \
                    self.scheduler_config.chunked_prefill_enabled:
                    # Prompts are scheduled in multi-step only when
                    # chunking is enabled. These prompts turn into
                    # decodes after the very first step. Therefore,
                    # we skip the update to the num_computed_tokens
                    # here.
                    pass
                else:
                    seq_group.update_num_computed_tokens(
                        seq_group_metadata.token_chunk_size)

            if seq_group_metadata.do_sample:
                assert len(sequence_group_outputs.samples) == 1, (
                    "Async output processor expects a single sample"
                    " (i.e sampling_params.n == 1 and no "
                    "sampling_params.best_of > 1)")
                sample = sequence_group_outputs.samples[0]

                assert len(seq_group.seqs) == 1
                seq = seq_group.seqs[0]
                seq.append_token_id(sample.output_token, sample.logprobs)
                seq_group.update_num_computed_tokens(1)

    def step(self) -> List[Union[RequestOutput, EmbeddingRequestOutput]]:
        """Performs one decoding iteration and returns newly generated results.

        .. figure:: https://i.imgur.com/sv2HssD.png
            :alt: Overview of the step function
            :align: center

            Overview of the step function.

        Details:
            - Step 1: Schedules the sequences to be executed in the next
              iteration and the token blocks to be swapped in/out/copy.

                - Depending on the scheduling policy,
                  sequences may be `preempted/reordered`.
                - A Sequence Group (SG) refer to a group of sequences
                  that are generated from the same prompt.

            - Step 2: Calls the distributed executor to execute the model.
            - Step 3: Processes the model output. This mainly includes:

                - Decodes the relevant outputs.
                - Updates the scheduled sequence groups with model outputs
                  based on its `sampling parameters` (`use_beam_search` or not).
                - Frees the finished sequence groups.

            - Finally, it creates and returns the newly generated results.

        Example:
            >>> # Please see the example/ folder for more detailed examples.
            >>>
            >>> # initialize engine and request arguments
            >>> engine = LLMEngine.from_engine_args(engine_args)
            >>> example_inputs = [(0, "What is LLM?",
            >>>    SamplingParams(temperature=0.0))]
            >>>
            >>> # Start the engine with an event loop
            >>> while True:
            >>>     if example_inputs:
            >>>         req_id, prompt, sampling_params = example_inputs.pop(0)
            >>>         engine.add_request(str(req_id),prompt,sampling_params)
            >>>
            >>>     # continue the request processing
            >>>     request_outputs = engine.step()
            >>>     for request_output in request_outputs:
            >>>         if request_output.finished:
            >>>             # return or show the request output
            >>>
            >>>     if not (engine.has_unfinished_requests() or example_inputs):
            >>>         break
        """
        if self.parallel_config.pipeline_parallel_size > 1:
            raise NotImplementedError(
                "Pipeline parallelism is only supported through AsyncLLMEngine "
                "as performance will be severely degraded otherwise.")

        # For llm_engine, there is no pipeline parallel support, so the engine
        # used is always 0.
        virtual_engine = 0

        # These are cached outputs from previous iterations. None if on first
        # iteration
        cached_outputs = self.cached_scheduler_outputs[virtual_engine]
        seq_group_metadata_list = cached_outputs.seq_group_metadata_list
        scheduler_outputs = cached_outputs.scheduler_outputs
        allow_async_output_proc = cached_outputs.allow_async_output_proc

        ctx = self.scheduler_contexts[virtual_engine]

        # Clear outputs for each new scheduler iteration
        ctx.request_outputs.clear()

        # Skip the scheduler if there are any remaining steps in the seq groups.
        # This ensures that the scheduler is only called again when the current
        # batch has completed.
        if not self._has_remaining_steps(seq_group_metadata_list):
            # Schedule iteration
            (seq_group_metadata_list, scheduler_outputs,
             allow_async_output_proc
             ) = self.scheduler[virtual_engine].schedule()

            ctx.seq_group_metadata_list = seq_group_metadata_list
            ctx.scheduler_outputs = scheduler_outputs

            # Maybe switch from async mode to sync mode
            if not allow_async_output_proc and len(ctx.output_queue) > 0:
                self._process_model_outputs(ctx=ctx)

            if (self.scheduler_config.is_multi_step
                    and scheduler_outputs.num_lookahead_slots > 0):
                # cache the scheduler outputs for the next iteration if we have
                # lookahead slots
                self._cache_scheduler_outputs_for_multi_step(
                    virtual_engine, seq_group_metadata_list, scheduler_outputs,
                    allow_async_output_proc)

        assert seq_group_metadata_list is not None
        assert scheduler_outputs is not None

        if not scheduler_outputs.is_empty():
            finished_requests_ids = self.scheduler[
                virtual_engine].get_and_reset_finished_requests_ids()

            # Check if we have a cached last_output from the previous iteration.
            # For supporting PP this is probably the best way to pass the
            # sampled_token_ids, as a separate broadcast over all the PP stages
            # will cause one virtual engine's microbatch to block the pipeline.
            last_sampled_token_ids = \
                self._get_last_sampled_token_ids(virtual_engine)

            execute_model_req = ExecuteModelRequest(
                seq_group_metadata_list=seq_group_metadata_list,
                blocks_to_swap_in=scheduler_outputs.blocks_to_swap_in,
                blocks_to_swap_out=scheduler_outputs.blocks_to_swap_out,
                blocks_to_copy=scheduler_outputs.blocks_to_copy,
                num_lookahead_slots=scheduler_outputs.num_lookahead_slots,
                running_queue_size=scheduler_outputs.running_queue_size,
                finished_requests_ids=finished_requests_ids,
                # We use ExecuteModelRequest to pass the last sampled_token_ids
                # to each of the non-last PP stages for in-place prepare_input.
                last_sampled_token_ids=last_sampled_token_ids)

            if allow_async_output_proc:
                execute_model_req.async_callback = self.async_callbacks[
                    virtual_engine]

            outputs = self.model_executor.execute_model(
                execute_model_req=execute_model_req)

            # We need to do this here so that last step's sampled_token_ids can
            # be passed to the next iteration for PP.
            if self.scheduler_config.is_multi_step:
                self._update_cached_scheduler_output(virtual_engine, outputs)
        else:
            # Nothing scheduled => If there is pending async postprocessor,
            # then finish it here.
            if len(ctx.output_queue) > 0:
                self._process_model_outputs(ctx=ctx)
            # No outputs in this case
            outputs = []

        # Finish the current step for all the sequence groups.
        if self.scheduler_config.is_multi_step:
            for seq_group in seq_group_metadata_list:
                seq_group.finish_step()

        if not self._has_remaining_steps(seq_group_metadata_list):
            # clear the cache if we have finished all the steps.
            if self.scheduler_config.is_multi_step:
                self.cached_scheduler_outputs[0] = SchedulerOutputState()

            # is_first_step_output is True only when the num_steps of all
            # the sequences are 1. When the num_steps > 1,
            # multi_step_model_runner does the first-step output append.
            is_first_step_output: bool = False if not seq_group_metadata_list \
                else seq_group_metadata_list[0].state.num_steps == 1

            # Add results to the output_queue
            ctx.append_output(outputs=outputs,
                              seq_group_metadata_list=seq_group_metadata_list,
                              scheduler_outputs=scheduler_outputs,
                              is_async=allow_async_output_proc,
                              is_last_step=True,
                              is_first_step_output=is_first_step_output)

            if outputs and allow_async_output_proc:
                assert len(outputs) == 1, (
                    "Async postprocessor expects only a single output set")

                self._advance_to_next_step(
                    outputs[0], seq_group_metadata_list,
                    scheduler_outputs.scheduled_seq_groups)

            # Check if need to run the usual non-async path
            if not allow_async_output_proc:
                self._process_model_outputs(ctx=ctx)

                # Log stats.
                self.do_log_stats(scheduler_outputs, outputs)

                # Tracing
                self.do_tracing(scheduler_outputs)
        else:
            # Multi-step case
            return ctx.request_outputs

        if not self.has_unfinished_requests():
            # Drain async postprocessor (if exists)
            if len(ctx.output_queue) > 0:
                self._process_model_outputs(ctx=ctx)
            assert len(ctx.output_queue) == 0

            # Stop the execute model loop in parallel workers until there are
            # more requests to process. This avoids waiting indefinitely in
            # torch.distributed ops which may otherwise timeout, and unblocks
            # the RPC thread in the workers so that they can process any other
            # queued control plane messages, such as add/remove lora adapters.
            logger.debug("Stopping remote worker execution loop.")
            self.model_executor.stop_remote_worker_execution_loop()

        return ctx.request_outputs

    def _has_remaining_steps(
        self, seq_group_metadata_list: Optional[List[SequenceGroupMetadata]]
    ) -> bool:
        if (not self.scheduler_config.is_multi_step
                or not seq_group_metadata_list):
            return False

        # TODO(will) this is a sanity check for nowto make sure that all the
        # seqs are on the same steps. Eventually we will want to do some sort of
        # dynamic scheduling when doing multi-step decoding.
        ref_remaining_steps = seq_group_metadata_list[0].state.remaining_steps
        if any([
                seq_group.state.remaining_steps != ref_remaining_steps
                for seq_group in seq_group_metadata_list[1:]
        ]):
            raise AssertionError(("All running sequence groups should "
                                  "have the same remaining steps."))

        return ref_remaining_steps > 0

    def _cache_scheduler_outputs_for_multi_step(
            self, virtual_engine: int,
            seq_group_metadata_list: Optional[List[SequenceGroupMetadata]],
            scheduler_outputs: SchedulerOutputs,
            allow_async_output_proc: bool) -> None:
        co = self.cached_scheduler_outputs[virtual_engine]

        co.seq_group_metadata_list = seq_group_metadata_list
        co.scheduler_outputs = scheduler_outputs
        co.allow_async_output_proc = allow_async_output_proc
        co.last_output = None

    def _update_cached_scheduler_output(
            self, virtual_engine: int,
            output: List[Optional[SamplerOutput]]) -> None:
        if (self.parallel_config.pipeline_parallel_size > 1 and len(output) > 0
                and output[0] is not None):
            last_output = output[-1]
            assert last_output is not None
            assert last_output.sampled_token_ids_cpu is not None
            assert last_output.sampled_token_ids is None
            assert last_output.sampled_token_probs is None
            self.cached_scheduler_outputs[
                virtual_engine].last_output = last_output

    def _get_last_sampled_token_ids(
            self, virtual_engine: int) -> Optional[torch.Tensor]:
        cached_last_output = self.cached_scheduler_outputs[
            virtual_engine].last_output
        if (self.scheduler_config.is_multi_step
                and self.parallel_config.pipeline_parallel_size > 1
                and cached_last_output is not None
                and cached_last_output.sampled_token_ids_cpu is not None):
            return cached_last_output.sampled_token_ids_cpu
        return None

    def add_logger(self, logger_name: str, logger: StatLoggerBase) -> None:
        if not self.log_stats:
            raise RuntimeError(
                "Stat logging is disabled. Set `disable_log_stats=False` "
                "argument to enable.")
        if logger_name in self.stat_loggers:
            raise KeyError(f"Logger with name {logger_name} already exists.")
        self.stat_loggers[logger_name] = logger

    def remove_logger(self, logger_name: str) -> None:
        if not self.log_stats:
            raise RuntimeError(
                "Stat logging is disabled. Set `disable_log_stats=False` "
                "argument to enable.")
        if logger_name not in self.stat_loggers:
            raise KeyError(f"Logger with name {logger_name} does not exist.")
        del self.stat_loggers[logger_name]

    def do_log_stats(self,
                     scheduler_outputs: Optional[SchedulerOutputs] = None,
                     model_output: Optional[List[SamplerOutput]] = None,
                     finished_before: Optional[List[int]] = None,
                     skip: Optional[List[int]] = None) -> None:
        """Forced log when no requests active."""
        if self.log_stats:
            stats = self._get_stats(scheduler_outputs, model_output,
                                    finished_before, skip)
            for logger in self.stat_loggers.values():
                logger.log(stats)

    def _get_stats(self,
                   scheduler_outputs: Optional[SchedulerOutputs],
                   model_output: Optional[List[SamplerOutput]] = None,
                   finished_before: Optional[List[int]] = None,
                   skip: Optional[List[int]] = None) -> Stats:
        """Get Stats to be Logged to Prometheus.

        Args:
            scheduler_outputs: Optional, used to populate metrics related to
                the scheduled batch,
            model_output: Optional, used to emit speculative decoding metrics
                which are created by the workers.
            finished_before: Optional, indices of sequences that were finished
                before. These sequences will be ignored.
            skip: Optional, indices of sequences that were preempted. These
                sequences will be ignored.
        """
        now = time.time()

        # System State
        #   Scheduler State
        num_running_sys = sum(
            len(scheduler.running) for scheduler in self.scheduler)
        num_swapped_sys = sum(
            len(scheduler.swapped) for scheduler in self.scheduler)
        num_waiting_sys = sum(
            len(scheduler.waiting) for scheduler in self.scheduler)

        # KV Cache Usage in %
        num_total_gpu = self.cache_config.num_gpu_blocks
        gpu_cache_usage_sys = 0.
        if num_total_gpu is not None:
            num_free_gpu = sum(
                scheduler.block_manager.get_num_free_gpu_blocks()
                for scheduler in self.scheduler)
            gpu_cache_usage_sys = 1.0 - (num_free_gpu / num_total_gpu)

        num_total_cpu = self.cache_config.num_cpu_blocks
        cpu_cache_usage_sys = 0.
        if num_total_cpu is not None and num_total_cpu > 0:
            num_free_cpu = sum(
                scheduler.block_manager.get_num_free_cpu_blocks()
                for scheduler in self.scheduler)
            cpu_cache_usage_sys = 1.0 - (num_free_cpu / num_total_cpu)

        # Prefix Cache Hit Rate. Note that we always use
        # the cache hit rate of the first virtual engine.
        cpu_prefix_cache_hit_rate = self.scheduler[
            0].get_prefix_cache_hit_rate(Device.CPU)
        gpu_prefix_cache_hit_rate = self.scheduler[
            0].get_prefix_cache_hit_rate(Device.GPU)

        # Iteration stats
        num_prompt_tokens_iter = 0
        num_generation_tokens_iter = 0
        time_to_first_tokens_iter: List[float] = []
        time_per_output_tokens_iter: List[float] = []
        num_preemption_iter = (0 if scheduler_outputs is None else
                               scheduler_outputs.preempted)

        # Request stats
        #   Latency
        time_e2e_requests: List[float] = []
        #   Metadata
        num_prompt_tokens_requests: List[int] = []
        num_generation_tokens_requests: List[int] = []
        best_of_requests: List[int] = []
        n_requests: List[int] = []
        finished_reason_requests: List[str] = []

        # NOTE: This loop assumes prefill seq_groups are before
        # decode seq_groups in scheduled_seq_groups.
        if scheduler_outputs is not None:
            # For async postprocessor, already finished sequences need to be
            # not counted (to avoid double counting)
            actual_num_batched_tokens = scheduler_outputs.num_batched_tokens  # type: ignore

            num_generation_tokens_from_prefill_groups = 0.
            # NOTE: if scheduler_outputs.num_prefill_groups > 0 and
            # the len of scheduler_outputs.scheduled_seq_groups is !=
            # scheduler_outputs.num_prefill_groups, this means that
            # chunked prefills have been detected.

            for idx, scheduled_seq_group in enumerate(
                    scheduler_outputs.scheduled_seq_groups):
                # Skip double logging when using async output proc
                if finished_before and idx in finished_before:
                    actual_num_batched_tokens -= 1
                    continue

                # Currently, skip == preempted sequences, so we need to skip
                # their log stats
                if skip and idx in skip:
                    continue

                group_was_prefill = idx < scheduler_outputs.num_prefill_groups
                seq_group = scheduled_seq_group.seq_group

                # NOTE: a seq_group that completed all of its prefill tokens
                # in the last iteration will have seq_group.is_prefill() = False
                # with group_was_prefill = True
                if group_was_prefill:
                    # Number of prompt tokens.
                    num_prompt_tokens_iter += (
                        scheduled_seq_group.token_chunk_size)

                    # If the seq_group just finished the prefill state
                    # get TTFT.
                    if not seq_group.is_prefill():
                        latency = seq_group.get_last_latency(now)
                        time_to_first_tokens_iter.append(latency)

                        # One generation token per finished prefill.
                        num_generation_tokens_from_prefill_groups += (
                            seq_group.num_seqs())
                else:
                    # TPOTs.
                    latency = seq_group.get_last_latency(now)
                    time_per_output_tokens_iter.append(latency)

                # Because of chunked prefill, we can have a single sequence
                # group that does multiple prompt_runs. To prevent logging
                # the same metadata more than once per request, we standardize
                # on logging request level information for finished requests,
                # which can only happen once.
                if seq_group.is_finished():
                    # Latency timings
                    time_e2e_requests.append(now -
                                             seq_group.metrics.arrival_time)
                    # Metadata
                    num_prompt_tokens_requests.append(
                        len(seq_group.prompt_token_ids))
                    num_generation_tokens_requests.extend([
                        seq.get_output_len()
                        for seq in seq_group.get_finished_seqs()
                    ])
                    if seq_group.sampling_params is not None:
                        best_of_requests.append(
                            seq_group.sampling_params.best_of)
                        n_requests.append(seq_group.sampling_params.n)
                    finished_reason_requests.extend([
                        SequenceStatus.get_finished_reason(seq.status)
                        for seq in seq_group.get_finished_seqs()
                    ])

            # Number of generation tokens.
            #   num_batched_tokens equals the number of prompt_tokens plus the
            #   number of decode_tokens in a single iteration. So,
            #   num_generation_tokens = num_batched_tokens - num_prompt_tokens
            #   + num_generation_tokens_from_prefill_groups (since we generate
            #   one token on prefills on iters where the prefill finishes).
            num_generation_tokens_iter = (
                actual_num_batched_tokens - num_prompt_tokens_iter +
                num_generation_tokens_from_prefill_groups)

        # Spec decode, if enabled, emits specialized metrics from the worker in
        # sampler output.
        if model_output and (model_output[0].spec_decode_worker_metrics
                             is not None):
            spec_decode_metrics = model_output[0].spec_decode_worker_metrics
        else:
            spec_decode_metrics = None

        return Stats(
            now=now,
            # System stats
            #   Scheduler State
            num_running_sys=num_running_sys,
            num_swapped_sys=num_swapped_sys,
            num_waiting_sys=num_waiting_sys,
            #   KV Cache Usage in %
            gpu_cache_usage_sys=gpu_cache_usage_sys,
            cpu_cache_usage_sys=cpu_cache_usage_sys,
            #   Prefix Cache Hit Rate
            cpu_prefix_cache_hit_rate=cpu_prefix_cache_hit_rate,
            gpu_prefix_cache_hit_rate=gpu_prefix_cache_hit_rate,

            # Iteration stats
            num_prompt_tokens_iter=num_prompt_tokens_iter,
            num_generation_tokens_iter=num_generation_tokens_iter,
            time_to_first_tokens_iter=time_to_first_tokens_iter,
            time_per_output_tokens_iter=time_per_output_tokens_iter,
            spec_decode_metrics=spec_decode_metrics,
            num_preemption_iter=num_preemption_iter,

            # Request stats
            #   Latency
            time_e2e_requests=time_e2e_requests,
            #   Metadata
            num_prompt_tokens_requests=num_prompt_tokens_requests,
            num_generation_tokens_requests=num_generation_tokens_requests,
            best_of_requests=best_of_requests,
            n_requests=n_requests,
            finished_reason_requests=finished_reason_requests,
        )

    def add_lora(self, lora_request: LoRARequest) -> bool:
        return self.model_executor.add_lora(lora_request)

    def remove_lora(self, lora_id: int) -> bool:
        return self.model_executor.remove_lora(lora_id)

    def list_loras(self) -> Set[int]:
        return self.model_executor.list_loras()

    def pin_lora(self, lora_id: int) -> bool:
        return self.model_executor.pin_lora(lora_id)

    def add_prompt_adapter(
            self, prompt_adapter_request: PromptAdapterRequest) -> bool:
        return self.model_executor.add_prompt_adapter(prompt_adapter_request)

    def remove_prompt_adapter(self, prompt_adapter_id: int) -> bool:
        return self.model_executor.remove_prompt_adapter(prompt_adapter_id)

    def list_prompt_adapters(self) -> List[int]:
        return self.model_executor.list_prompt_adapters()

    def check_health(self) -> None:
        if self.tokenizer:
            self.tokenizer.check_health()
        self.model_executor.check_health()

    def start_profile(self) -> None:
        # using type instead of isinstance to check to avoid capturing
        # inherited classes (MultiprocessingGPUExecutor)
        if type(self.model_executor) == GPUExecutor:  # noqa: E721
            self.model_executor.start_profile()
        else:
            self.model_executor._run_workers("start_profile")

    def stop_profile(self) -> None:
        # using type instead of isinstance to check to avoid capturing
        # inherited classes (MultiprocessingGPUExecutor)
        if type(self.model_executor) == GPUExecutor:  # noqa: E721
            self.model_executor.stop_profile()
        else:
            self.model_executor._run_workers("stop_profile")

    def is_tracing_enabled(self) -> bool:
        return self.tracer is not None

    def do_tracing(self, scheduler_outputs: SchedulerOutputs) -> None:
        if self.tracer is None:
            return

        for scheduled_seq_group in scheduler_outputs.scheduled_seq_groups:
            seq_group = scheduled_seq_group.seq_group
            if seq_group.is_finished():
                self.create_trace_span(seq_group)

    def create_trace_span(self, seq_group: SequenceGroup) -> None:
        if self.tracer is None or seq_group.sampling_params is None:
            return
        arrival_time_nano_seconds = int(seq_group.metrics.arrival_time * 1e9)

        trace_context = extract_trace_context(seq_group.trace_headers)

        with self.tracer.start_as_current_span(
                "llm_request",
                kind=SpanKind.SERVER,
                context=trace_context,
                start_time=arrival_time_nano_seconds) as seq_span:
            metrics = seq_group.metrics
            ttft = metrics.first_token_time - metrics.arrival_time
            e2e_time = metrics.finished_time - metrics.arrival_time
            # attribute names are based on
            # https://github.com/open-telemetry/semantic-conventions/blob/main/docs/gen-ai/llm-spans.md
            seq_span.set_attribute(SpanAttributes.LLM_RESPONSE_MODEL,
                                   self.model_config.model)
            seq_span.set_attribute(SpanAttributes.LLM_REQUEST_ID,
                                   seq_group.request_id)
            seq_span.set_attribute(SpanAttributes.LLM_REQUEST_TEMPERATURE,
                                   seq_group.sampling_params.temperature)
            seq_span.set_attribute(SpanAttributes.LLM_REQUEST_TOP_P,
                                   seq_group.sampling_params.top_p)
            seq_span.set_attribute(SpanAttributes.LLM_REQUEST_MAX_TOKENS,
                                   seq_group.sampling_params.max_tokens)
            seq_span.set_attribute(SpanAttributes.LLM_REQUEST_BEST_OF,
                                   seq_group.sampling_params.best_of)
            seq_span.set_attribute(SpanAttributes.LLM_REQUEST_N,
                                   seq_group.sampling_params.n)
            seq_span.set_attribute(SpanAttributes.LLM_USAGE_NUM_SEQUENCES,
                                   seq_group.num_seqs())
            seq_span.set_attribute(SpanAttributes.LLM_USAGE_PROMPT_TOKENS,
                                   len(seq_group.prompt_token_ids))
            seq_span.set_attribute(
                SpanAttributes.LLM_USAGE_COMPLETION_TOKENS,
                sum([
                    seq.get_output_len()
                    for seq in seq_group.get_finished_seqs()
                ]))
            seq_span.set_attribute(SpanAttributes.LLM_LATENCY_TIME_IN_QUEUE,
                                   metrics.time_in_queue)
            seq_span.set_attribute(
                SpanAttributes.LLM_LATENCY_TIME_TO_FIRST_TOKEN, ttft)
            seq_span.set_attribute(SpanAttributes.LLM_LATENCY_E2E, e2e_time)
            if metrics.scheduler_time is not None:
                seq_span.set_attribute(
                    SpanAttributes.LLM_LATENCY_TIME_IN_SCHEDULER,
                    metrics.scheduler_time)
            if metrics.model_forward_time is not None:
                seq_span.set_attribute(
                    SpanAttributes.LLM_LATENCY_TIME_IN_MODEL_FORWARD,
                    metrics.model_forward_time / 1000.0)
            if metrics.model_execute_time is not None:
                seq_span.set_attribute(
                    SpanAttributes.LLM_LATENCY_TIME_IN_MODEL_EXECUTE,
                    metrics.model_execute_time)

    def is_encoder_decoder_model(self):
        return self.input_preprocessor.is_encoder_decoder_model()

    def is_embedding_model(self):
        return self.model_config.is_embedding_model

    def _validate_model_inputs(self, inputs: Union[LLMInputs,
                                                   EncoderDecoderLLMInputs]):
        if self.model_config.is_multimodal_model:
            # For encoder-decoder multimodal models, the max_prompt_len
            # restricts the decoder prompt length
            prompt_ids = inputs.get("prompt_token_ids")
        elif self.is_encoder_decoder_model():
            prompt_ids = inputs.get("encoder_prompt_token_ids")
        else:
            prompt_ids = inputs.get("prompt_token_ids")

        if prompt_ids is None or len(prompt_ids) == 0:
            raise ValueError("Prompt cannot be empty")

        if self.model_config.is_multimodal_model:
            max_prompt_len = self.model_config.max_model_len

            if len(prompt_ids) > max_prompt_len:
                raise ValueError(
                    f"The prompt (total length {len(prompt_ids)}) is too long "
                    f"to fit into the model (context length {max_prompt_len}). "
                    "Make sure that `max_model_len` is no smaller than the "
                    "number of text tokens plus multimodal tokens. For image "
                    "inputs, the number of image tokens depends on the number "
                    "of images, and possibly their aspect ratios as well.")

            # TODO: Find out how many placeholder tokens are there so we can
            # check that chunked prefill does not truncate them
            # max_batch_len = self.scheduler_config.max_num_batched_tokens<|MERGE_RESOLUTION|>--- conflicted
+++ resolved
@@ -974,14 +974,11 @@
                 seq_group_meta: SequenceGroupMetadata, num_outputs: int,
                 is_first_step_output: Optional[bool]) -> None:
             """
-<<<<<<< HEAD
-=======
             When multi-step and chunked-prefill are enabled together, the
             prefill sequence scheduled for multi-step execution turn into
             decodes in the first step itself. This function accounts
             for that conversion.
 
->>>>>>> e01ab595
             seq_group: SequenceGroup - A prefill seq_group
             seq_group_meta: SequenceGroupMetadata - Metadata of the given
               prefill seq_group
@@ -995,14 +992,6 @@
                 must be None, as num_outputs > 1 indicates that outputs from
                 all the steps in multi-step are submitted in a single burst.
                 When multi-step is disabled, this value is always True.
-<<<<<<< HEAD
-
-            When multi-step and chunked-prefill are enabled together, the
-            prefill sequence scheduled for multi-step execution turn into
-            decodes in the first step itself. This function accounts
-            for that conversion.
-=======
->>>>>>> e01ab595
             """
 
             assert seq_group_meta.is_prompt
