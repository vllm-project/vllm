# SPDX-License-Identifier: Apache-2.0
# SPDX-FileCopyrightText: Copyright contributors to the vLLM project

import time
from collections import Counter as collectionsCounter
from collections import deque
from contextlib import contextmanager
from dataclasses import dataclass
from functools import partial
from typing import (TYPE_CHECKING, Any, Callable, ClassVar, Deque, Dict,
                    Iterable, List, Literal, Mapping, NamedTuple, Optional)
from typing import Sequence as GenericSequence
from typing import Set, Type, Union, cast

import torch
from typing_extensions import TypeVar

import vllm.envs as envs
from vllm.config import (LoRAConfig, ModelConfig, ObservabilityConfig,
                         ParallelConfig, SchedulerConfig, VllmConfig)
from vllm.core.scheduler import ScheduledSequenceGroup, SchedulerOutputs
from vllm.engine.arg_utils import EngineArgs
from vllm.engine.metrics_types import StatLoggerBase, Stats
from vllm.engine.output_processor.interfaces import (
    SequenceGroupOutputProcessor)
from vllm.engine.output_processor.stop_checker import StopChecker
from vllm.entrypoints.openai.logits_processors import (
    get_logits_processors as get_openai_logits_processors)
from vllm.executor.executor_base import ExecutorBase
from vllm.inputs import ProcessorInputs, PromptType, SingletonInputs
from vllm.inputs.parse import split_enc_dec_inputs
from vllm.inputs.preprocess import InputPreprocessor
from vllm.logger import init_logger
from vllm.logits_process import get_bad_words_logits_processors
from vllm.lora.request import LoRARequest
from vllm.model_executor.layers.sampler import SamplerOutput
from vllm.multimodal import MULTIMODAL_REGISTRY, MultiModalRegistry
from vllm.multimodal.cache import processor_only_cache_from_config
from vllm.multimodal.processing import EncDecMultiModalProcessor
from vllm.outputs import (PoolingRequestOutput, RequestOutput,
                          RequestOutputFactory)
from vllm.reasoning import ReasoningParser, ReasoningParserManager
from vllm.sampling_params import RequestOutputKind, SamplingParams
from vllm.sequence import (ExecuteModelRequest, ParallelSampleSequenceGroup,
                           Sequence, SequenceGroup, SequenceGroupBase,
                           SequenceGroupMetadata, SequenceGroupOutput,
                           SequenceStatus)
from vllm.tracing import (SpanAttributes, SpanKind, extract_trace_context,
                          init_tracer)
from vllm.transformers_utils.detokenizer import Detokenizer
from vllm.transformers_utils.tokenizer import (AnyTokenizer,
                                               init_tokenizer_from_configs)
from vllm.usage.usage_lib import (UsageContext, is_usage_stats_enabled,
                                  usage_message)
from vllm.utils import Counter, Device, resolve_obj_by_qualname, weak_bind
from vllm.version import __version__ as VLLM_VERSION
from vllm.worker.model_runner_base import InputProcessingError

logger = init_logger(__name__)
_LOCAL_LOGGING_INTERVAL_SEC = 5

_O = TypeVar("_O", RequestOutput, PoolingRequestOutput)
_R = TypeVar("_R", default=Any)


@dataclass
class SchedulerOutputState:
    """Caches the scheduler outputs for a virtual engine. Used for Multi-Step"""
    seq_group_metadata_list: Optional[List[SequenceGroupMetadata]] = None
    scheduler_outputs: Optional[SchedulerOutputs] = None
    allow_async_output_proc: bool = False
    last_output: Optional[SamplerOutput] = None


class OutputData(NamedTuple):
    outputs: List[SamplerOutput]
    seq_group_metadata_list: List[SequenceGroupMetadata]
    scheduler_outputs: SchedulerOutputs
    is_async: bool
    is_last_step: bool
    # Indicates if this output is from the first step of the
    # multi-step. When multi-step is disabled, this is always
    # set to True.
    # is_first_step_output is invalid when `outputs` has
    # outputs from multiple steps.
    is_first_step_output: Optional[bool]
    skip: List[int]


class SchedulerContext:

    def __init__(self) -> None:
        self.output_queue: Deque[OutputData] = deque()
        self.request_outputs: List[RequestOutput] = []
        self.seq_group_metadata_list: Optional[
            List[SequenceGroupMetadata]] = None
        self.scheduler_outputs: Optional[SchedulerOutputs] = None

    def append_output(self, outputs: List[SamplerOutput],
                      seq_group_metadata_list: List[SequenceGroupMetadata],
                      scheduler_outputs: SchedulerOutputs, is_async: bool,
                      is_last_step: bool,
                      is_first_step_output: Optional[bool]):
        self.output_queue.append(
            OutputData(outputs=outputs,
                       seq_group_metadata_list=seq_group_metadata_list,
                       scheduler_outputs=scheduler_outputs,
                       is_async=is_async,
                       is_last_step=is_last_step,
                       is_first_step_output=is_first_step_output,
                       skip=[]))


class LLMEngine:
    """An LLM engine that receives requests and generates texts.

    This is the main class for the vLLM engine. It receives requests
    from clients and generates texts from the LLM. It includes a tokenizer, a
    language model (possibly distributed across multiple GPUs), and GPU memory
    space allocated for intermediate states (aka KV cache). This class utilizes
    iteration-level scheduling and efficient memory management to maximize the
    serving throughput.

    The [`LLM`][vllm.LLM] class wraps this class for offline batched inference
    and the [`AsyncLLMEngine`][vllm.engine.async_llm_engine.AsyncLLMEngine]
    class wraps this class for online serving.

    The config arguments are derived from [`EngineArgs`][vllm.EngineArgs].

    Args:
        vllm_config: The configuration for initializing and running vLLM.
        executor_class: The model executor class for managing distributed
            execution.
        log_stats: Whether to log statistics.
        usage_context: Specified entry point, used for usage info collection.
    """

    DO_VALIDATE_OUTPUT: ClassVar[bool] = False
    """A flag to toggle whether to validate the type of request output."""

    @classmethod
    @contextmanager
    def enable_output_validation(cls):
        cls.DO_VALIDATE_OUTPUT = True

        yield

        cls.DO_VALIDATE_OUTPUT = False

    @classmethod
    def validate_output(
        cls,
        output: object,
        output_type: Type[_O],
    ) -> _O:
        do_validate = cls.DO_VALIDATE_OUTPUT

        if ((TYPE_CHECKING or do_validate)
                and not isinstance(output, output_type)):
            raise TypeError(f"Expected output of type {output_type}, "
                            f"but found type {type(output)}")

        return cast(_O, output)

    @classmethod
    def validate_outputs(
        cls,
        outputs: GenericSequence[object],
        output_type: Type[_O],
    ) -> List[_O]:
        do_validate = cls.DO_VALIDATE_OUTPUT

        outputs_: List[_O]
        if TYPE_CHECKING or do_validate:
            outputs_ = []
            for output in outputs:
                if not isinstance(output, output_type):
                    raise TypeError(f"Expected output of type {output_type}, "
                                    f"but found type {type(output)}")

                outputs_.append(output)
        else:
            outputs_ = outputs

        return outputs_

    tokenizer: Optional[AnyTokenizer]

    def __init__(
        self,
        vllm_config: VllmConfig,
        executor_class: Type[ExecutorBase],
        log_stats: bool,
        usage_context: UsageContext = UsageContext.ENGINE_CONTEXT,
        stat_loggers: Optional[Dict[str, StatLoggerBase]] = None,
        mm_registry: MultiModalRegistry = MULTIMODAL_REGISTRY,
        use_cached_outputs: bool = False,
    ) -> None:
        if envs.VLLM_USE_V1:
            raise ValueError(
                "Using V0 LLMEngine, but envs.VLLM_USE_V1=True. "
                "This should not happen. As a workaround, try using "
                "LLMEngine.from_vllm_config(...) or explicitly set "
                "VLLM_USE_V1=0 or 1 and report this issue on Github.")

        self.vllm_config = vllm_config
        self.model_config = vllm_config.model_config
        self.cache_config = vllm_config.cache_config
        self.lora_config = vllm_config.lora_config
        self.parallel_config = vllm_config.parallel_config
        self.scheduler_config = vllm_config.scheduler_config
        self.device_config = vllm_config.device_config
        self.speculative_config = vllm_config.speculative_config  # noqa
        self.load_config = vllm_config.load_config
        self.structured_outputs_config = vllm_config.structured_outputs_config
        self.observability_config = vllm_config.observability_config or ObservabilityConfig(  # noqa
        )

        logger.info(
            "Initializing a V0 LLM engine (v%s) with config: %s, "
            "use_cached_outputs=%s, ",
            VLLM_VERSION,
            vllm_config,
            use_cached_outputs,
        )

        self.log_stats = log_stats
        self.use_cached_outputs = use_cached_outputs

        if self.model_config.skip_tokenizer_init:
            self.tokenizer = None
            self.detokenizer = None
        else:
            self.tokenizer = self._init_tokenizer()
            self.detokenizer = Detokenizer(self.tokenizer)

        self.seq_counter = Counter()
        self.generation_config_fields = (
            self.model_config.try_get_generation_config())

        self.input_preprocessor = InputPreprocessor(
            self.model_config,
            self.tokenizer,
            mm_registry,
            mm_processor_cache=processor_only_cache_from_config(
                self.model_config, mm_registry),
        )

        self.model_executor = executor_class(vllm_config=vllm_config)

        self._initialize_kv_caches()

        # If usage stat is enabled, collect relevant info.
        if is_usage_stats_enabled():
            from vllm.model_executor.model_loader import (
                get_architecture_class_name)
            usage_message.report_usage(
                get_architecture_class_name(self.model_config),
                usage_context,
                extra_kvs={
                    # Common configuration
                    "dtype":
                    str(self.model_config.dtype),
                    "tensor_parallel_size":
                    self.parallel_config.tensor_parallel_size,
                    "block_size":
                    self.cache_config.block_size,
                    "gpu_memory_utilization":
                    self.cache_config.gpu_memory_utilization,
                    "kv_cache_memory_bytes":
                    self.cache_config.kv_cache_memory_bytes,
                    # Quantization
                    "quantization":
                    self.model_config.quantization,
                    "kv_cache_dtype":
                    str(self.cache_config.cache_dtype),

                    # Feature flags
                    "enable_lora":
                    bool(self.lora_config),
                    "enable_prefix_caching":
                    self.cache_config.enable_prefix_caching,
                    "enforce_eager":
                    self.model_config.enforce_eager,
                    "disable_custom_all_reduce":
                    self.parallel_config.disable_custom_all_reduce,
                })

        self.cached_scheduler_outputs = [
            SchedulerOutputState()
            for _ in range(self.parallel_config.pipeline_parallel_size)
        ]

        self.scheduler_contexts = [
            SchedulerContext()
            for _ in range(self.parallel_config.pipeline_parallel_size)
        ]

        if self.model_config.use_async_output_proc:
            process_model_outputs = weak_bind(self._process_model_outputs)

            self.async_callbacks = [
                partial(process_model_outputs,
                        ctx=self.scheduler_contexts[v_id])
                for v_id in range(self.parallel_config.pipeline_parallel_size)
            ]
        else:
            self.async_callbacks = []

        # Currently used by AsyncLLMEngine to ensure quick append
        # of request outputs to asyncio queues
        self.process_request_outputs_callback: Optional[Callable] = None

        # Create the scheduler.
        # NOTE: the cache_config here have been updated with the numbers of
        # GPU and CPU blocks, which are profiled in the distributed executor.
        if isinstance(self.vllm_config.scheduler_config.scheduler_cls, str):
            Scheduler = resolve_obj_by_qualname(
                self.vllm_config.scheduler_config.scheduler_cls)
        else:
            Scheduler = self.vllm_config.scheduler_config.scheduler_cls
        self.scheduler = [
            Scheduler(
                self.scheduler_config, self.cache_config, self.lora_config,
                self.parallel_config.pipeline_parallel_size,
                self.async_callbacks[v_id]
                if self.model_config.use_async_output_proc else None)
            for v_id in range(self.parallel_config.pipeline_parallel_size)
        ]

        # Metric Logging.
        if self.log_stats:
            if stat_loggers is not None:
                self.stat_loggers = stat_loggers
            else:
                # Lazy import for prometheus multiprocessing.
                # We need to set PROMETHEUS_MULTIPROC_DIR environment variable
                # before prometheus_client is imported.
                # See https://prometheus.github.io/client_python/multiprocess/
                from vllm.engine.metrics import (LoggingStatLogger,
                                                 PrometheusStatLogger)

                self.stat_loggers = {
                    "logging":
                    LoggingStatLogger(
                        local_interval=_LOCAL_LOGGING_INTERVAL_SEC,
                        vllm_config=vllm_config),
                    "prometheus":
                    PrometheusStatLogger(
                        local_interval=_LOCAL_LOGGING_INTERVAL_SEC,
                        labels=dict(
                            model_name=self.model_config.served_model_name),
                        vllm_config=vllm_config),
                }
                self.stat_loggers["prometheus"].info("cache_config",
                                                     self.cache_config)

        self.tracer = None
        if self.observability_config.otlp_traces_endpoint:
            self.tracer = init_tracer(
                "vllm.llm_engine",
                self.observability_config.otlp_traces_endpoint)

        # Initialize reasoning parser if reasoning backend is set.
        if self.structured_outputs_config.reasoning_parser and self.tokenizer:
            reasoner_class = ReasoningParserManager.get_reasoning_parser(
                self.structured_outputs_config.reasoning_parser)
            self.reasoner: ReasoningParser = reasoner_class(
                self.tokenizer.get_lora_tokenizer())

        # Create sequence output processor, e.g. for beam search or
        # speculative decoding.
        self.output_processor = (
            SequenceGroupOutputProcessor.create_output_processor(
                self.scheduler_config,
                self.detokenizer,
                self.scheduler,
                self.seq_counter,
                stop_checker=StopChecker(
                    self.scheduler_config.max_model_len,
<<<<<<< HEAD
                    get_tokenizer_for_seq,
                    self.reasoner
                    if self.structured_outputs_config.reasoning_parser
=======
                    self.reasoner if self.decoding_config.reasoning_backend
>>>>>>> 2b856970
                    and self.tokenizer else None,
                ),
            ))

        self.seq_id_to_seq_group: Dict[str, SequenceGroupBase] = {}

        # Flag to set when an input fails to process and the engine should run
        # the next step without re-scheduling.
        self._skip_scheduling_next_step = False

        # Don't keep the dummy data in memory
        self.reset_mm_cache()

    def _initialize_kv_caches(self) -> None:
        """Initialize the KV cache in the worker(s).

        The workers will determine the number of blocks in both the GPU cache
        and the swap CPU cache.
        """
        start = time.time()
        num_gpu_blocks, num_cpu_blocks = (
            self.model_executor.determine_num_available_blocks())

        if self.cache_config.num_gpu_blocks_override is not None:
            num_gpu_blocks_override = self.cache_config.num_gpu_blocks_override
            logger.info(
                "Overriding num_gpu_blocks=%d with "
                "num_gpu_blocks_override=%d", num_gpu_blocks,
                num_gpu_blocks_override)
            num_gpu_blocks = num_gpu_blocks_override

        self.cache_config.num_gpu_blocks = num_gpu_blocks
        self.cache_config.num_cpu_blocks = num_cpu_blocks

        self.model_executor.initialize_cache(num_gpu_blocks, num_cpu_blocks)
        elapsed = time.time() - start
        logger.info(("init engine (profile, create kv cache, "
                     "warmup model) took %.2f seconds"), elapsed)

    @classmethod
    def _get_executor_cls(cls,
                          engine_config: VllmConfig) -> Type[ExecutorBase]:
        # distributed_executor_backend must be set in VllmConfig.__post_init__
        distributed_executor_backend = (
            engine_config.parallel_config.distributed_executor_backend)
        # Initialize the cluster and specify the executor class.
        if isinstance(distributed_executor_backend, type):
            if not issubclass(distributed_executor_backend, ExecutorBase):
                raise TypeError(
                    "distributed_executor_backend must be a subclass of "
                    f"ExecutorBase. Got {distributed_executor_backend}.")
            executor_class = distributed_executor_backend
        elif distributed_executor_backend == "ray":
            from vllm.executor.ray_distributed_executor import (
                RayDistributedExecutor)
            executor_class = RayDistributedExecutor
        elif distributed_executor_backend == "mp":
            from vllm.executor.mp_distributed_executor import (
                MultiprocessingDistributedExecutor)
            assert not envs.VLLM_USE_RAY_SPMD_WORKER, (
                "multiprocessing distributed executor backend does not "
                "support VLLM_USE_RAY_SPMD_WORKER=1")
            executor_class = MultiprocessingDistributedExecutor
        elif distributed_executor_backend == "uni":
            # JAX-style, single-process, multi-device executor.
            from vllm.executor.uniproc_executor import UniProcExecutor
            executor_class = UniProcExecutor
        elif distributed_executor_backend == "external_launcher":
            # executor with external launcher
            from vllm.executor.uniproc_executor import (  # noqa
                ExecutorWithExternalLauncher)
            executor_class = ExecutorWithExternalLauncher
        else:
            raise ValueError("unrecognized distributed_executor_backend: "
                             f"{distributed_executor_backend}")
        return executor_class

    @classmethod
    def from_vllm_config(
        cls,
        vllm_config: VllmConfig,
        usage_context: UsageContext = UsageContext.ENGINE_CONTEXT,
        stat_loggers: Optional[Dict[str, StatLoggerBase]] = None,
        disable_log_stats: bool = False,
    ) -> "LLMEngine":
        return cls(
            vllm_config=vllm_config,
            executor_class=cls._get_executor_cls(vllm_config),
            log_stats=(not disable_log_stats),
            usage_context=usage_context,
            stat_loggers=stat_loggers,
        )

    @classmethod
    def from_engine_args(
        cls,
        engine_args: EngineArgs,
        usage_context: UsageContext = UsageContext.ENGINE_CONTEXT,
        stat_loggers: Optional[Dict[str, StatLoggerBase]] = None,
    ) -> "LLMEngine":
        """Creates an LLM engine from the engine arguments."""
        # Create the engine configs.
        vllm_config = engine_args.create_engine_config(usage_context)

        engine_cls = cls
        if envs.VLLM_USE_V1:
            from vllm.v1.engine.llm_engine import LLMEngine as V1LLMEngine
            engine_cls = V1LLMEngine

        return engine_cls.from_vllm_config(
            vllm_config=vllm_config,
            usage_context=usage_context,
            stat_loggers=stat_loggers,
            disable_log_stats=engine_args.disable_log_stats,
        )

    def __reduce__(self):
        # This is to ensure that the LLMEngine is not referenced in
        # the closure used to initialize Ray worker actors
        raise RuntimeError("LLMEngine should not be pickled!")

    def __del__(self):
        # Shutdown model executor when engine is garbage collected
        # Use getattr since __init__ can fail before the field is set
        if model_executor := getattr(self, "model_executor", None):
            model_executor.shutdown()

    def get_tokenizer(self) -> AnyTokenizer:
        if self.tokenizer is None:
            raise ValueError("Unable to get tokenizer because "
                             "skip_tokenizer_init is True")

        return self.tokenizer

    def _init_tokenizer(self) -> AnyTokenizer:
        return init_tokenizer_from_configs(model_config=self.model_config)

    def _verify_args(self) -> None:
        self.model_config.verify_with_parallel_config(self.parallel_config)
        self.cache_config.verify_with_parallel_config(self.parallel_config)
        if self.lora_config:
            self.lora_config.verify_with_model_config(self.model_config)
            self.lora_config.verify_with_scheduler_config(
                self.scheduler_config)

    def _add_processed_request(
        self,
        request_id: str,
        processed_inputs: ProcessorInputs,
        params: SamplingParams,
        arrival_time: float,
        lora_request: Optional[LoRARequest],
        trace_headers: Optional[Mapping[str, str]] = None,
        priority: int = 0,
    ) -> Optional[SequenceGroup]:
        """Add a processed request to the engine's request pool.
        return the created sequence group.
        """
        if isinstance(params, SamplingParams) and params.n > 1:
            ParallelSampleSequenceGroup.add_request(
                request_id,
                self,
                params,
                processed_inputs=processed_inputs,
                arrival_time=arrival_time,
                lora_request=lora_request,
                trace_headers=trace_headers,
                priority=priority,
            )
            return None

        self._validate_model_inputs(processed_inputs)
        # Create the sequences.
        block_size = self.cache_config.block_size
        seq_id = next(self.seq_counter)
        eos_token_id = self.input_preprocessor.get_eos_token_id()

        encoder_inputs, decoder_inputs = split_enc_dec_inputs(processed_inputs)

        seq = Sequence(seq_id, decoder_inputs, block_size, eos_token_id,
                       lora_request)

        encoder_seq = (None if encoder_inputs is None else Sequence(
            seq_id, encoder_inputs, block_size, eos_token_id, lora_request))

        # Create a SequenceGroup based on SamplingParams
        if isinstance(params, SamplingParams):
            seq_group = self._create_sequence_group_with_sampling(
                request_id,
                seq,
                params,
                arrival_time=arrival_time,
                lora_request=lora_request,
                trace_headers=trace_headers,
                encoder_seq=encoder_seq,
                priority=priority)
        else:
            raise ValueError("SamplingParams must be provided.")

        # Add the sequence group to the scheduler with least unfinished seqs.
        costs = [
            scheduler.get_num_unfinished_seq_groups()
            for scheduler in self.scheduler
        ]
        min_cost_scheduler = self.scheduler[costs.index(min(costs))]
        min_cost_scheduler.add_seq_group(seq_group)

        return seq_group

    def stop_remote_worker_execution_loop(self) -> None:
        self.model_executor.stop_remote_worker_execution_loop()

    def add_request(
        self,
        request_id: str,
        prompt: PromptType,
        params: SamplingParams,
        arrival_time: Optional[float] = None,
        lora_request: Optional[LoRARequest] = None,
        tokenization_kwargs: Optional[dict[str, Any]] = None,
        trace_headers: Optional[Mapping[str, str]] = None,
        priority: int = 0,
    ) -> None:
        """Add a request to the engine's request pool.

        The request is added to the request pool and will be processed by the
        scheduler as `engine.step()` is called. The exact scheduling policy is
        determined by the scheduler.

        Args:
            request_id: The unique ID of the request.
            prompt: The prompt to the LLM. See
                [PromptType][vllm.inputs.PromptType]
                for more details about the format of each input.
            params: Parameters for sampling.
                [SamplingParams][vllm.SamplingParams] for text generation.
            arrival_time: The arrival time of the request. If None, we use
                the current monotonic time.
            lora_request: The LoRA request to add.
            trace_headers: OpenTelemetry trace headers.
            priority: The priority of the request.
                Only applicable with priority scheduling.

        Details:
            - Set arrival_time to the current time if it is None.
            - Set prompt_token_ids to the encoded prompt if it is None.
            - Create `n` number of [Sequence][vllm.sequence.Sequence] objects.
            - Create a [SequenceGroup][vllm.sequence.SequenceGroup] object
              from the list of [Sequence][vllm.sequence.Sequence].
            - Add the [SequenceGroup][vllm.sequence.SequenceGroup] object to the
              scheduler.

        Example:
            >>> # initialize engine
            >>> engine = LLMEngine.from_engine_args(engine_args)
            >>> # set request arguments
            >>> example_prompt = "Who is the president of the United States?"
            >>> sampling_params = SamplingParams(temperature=0.0)
            >>> request_id = 0
            >>>
            >>> # add the request to the engine
            >>> engine.add_request(
            >>>    str(request_id),
            >>>    example_prompt,
            >>>    SamplingParams(temperature=0.0))
            >>> # continue the request processing
            >>> ...
        """
        if not isinstance(request_id, str):
            raise TypeError(
                f"request_id must be a string, got {type(request_id)}")

        if lora_request is not None and not self.lora_config:
            raise ValueError(f"Got lora_request {lora_request} but LoRA is "
                             "not enabled!")

        if priority != 0 and not self.scheduler_config.policy == "priority":
            raise ValueError(f"Got priority {priority} but "
                             "Priority scheduling is not enabled.")

        if isinstance(params, SamplingParams) \
            and params.logits_processors:
            raise ValueError(
                "Logits processors are not supported in multi-step decoding")

        if arrival_time is None:
            arrival_time = time.time()

        if (isinstance(prompt, dict)
                and prompt.get("prompt_embeds", None) is not None
                and not prompt.get("prompt_token_ids", None)):
            seq_len = prompt["prompt_embeds"].shape[0]
            prompt["prompt_token_ids"] = [0] * seq_len

        processed_inputs = self.input_preprocessor.preprocess(
            prompt,
            tokenization_kwargs=tokenization_kwargs,
        )

        self._add_processed_request(
            request_id=request_id,
            processed_inputs=processed_inputs,
            params=params,
            arrival_time=arrival_time,
            lora_request=lora_request,
            trace_headers=trace_headers,
            priority=priority,
        )

    def _create_sequence_group_with_sampling(
        self,
        request_id: str,
        seq: Sequence,
        sampling_params: SamplingParams,
        arrival_time: float,
        lora_request: Optional[LoRARequest],
        trace_headers: Optional[Mapping[str, str]] = None,
        encoder_seq: Optional[Sequence] = None,
        priority: int = 0,
    ) -> SequenceGroup:
        """Creates a SequenceGroup with SamplingParams."""
        max_logprobs = self.get_model_config().max_logprobs
        if (sampling_params.logprobs
                and sampling_params.logprobs > max_logprobs) or (
                    sampling_params.prompt_logprobs
                    and sampling_params.prompt_logprobs > max_logprobs):
            raise ValueError(f"Cannot request more than "
                             f"{max_logprobs} logprobs.")

        sampling_params = self._build_logits_processors(
            sampling_params, lora_request)

        # Defensive copy of SamplingParams, which are used by the sampler,
        # this doesn't deep-copy LogitsProcessor objects
        sampling_params = sampling_params.clone()

        sampling_params.update_from_generation_config(
            self.generation_config_fields, seq.eos_token_id)

        # Create the sequence group.
        draft_size = 1
        if self.vllm_config.speculative_config is not None:
            draft_size = \
                self.vllm_config.speculative_config.num_speculative_tokens + 1
        seq_group = SequenceGroup(request_id=request_id,
                                  seqs=[seq],
                                  arrival_time=arrival_time,
                                  sampling_params=sampling_params,
                                  lora_request=lora_request,
                                  trace_headers=trace_headers,
                                  encoder_seq=encoder_seq,
                                  priority=priority,
                                  draft_size=draft_size)

        return seq_group

    def abort_request(self, request_id: Union[str, Iterable[str]]) -> None:
        """Aborts a request(s) with the given ID.

        Args:
            request_id: The ID(s) of the request to abort.

        Details:
            - Refer to [vllm.core.scheduler.Scheduler.abort_seq_group][].

        Example:
            >>> # initialize engine and add a request with request_id
            >>> request_id = str(0)
            >>> # abort the request
            >>> engine.abort_request(request_id)
        """
        for scheduler in self.scheduler:
            scheduler.abort_seq_group(
                request_id, seq_id_to_seq_group=self.seq_id_to_seq_group)

    def get_vllm_config(self) -> VllmConfig:
        """Gets the vllm configuration."""
        return self.vllm_config

    def get_model_config(self) -> ModelConfig:
        """Gets the model configuration."""
        return self.model_config

    def get_parallel_config(self) -> ParallelConfig:
        """Gets the parallel configuration."""
        return self.parallel_config

    def get_scheduler_config(self) -> SchedulerConfig:
        """Gets the scheduler configuration."""
        return self.scheduler_config

    def get_lora_config(self) -> LoRAConfig:
        """Gets the LoRA configuration."""
        return self.lora_config

    def get_num_unfinished_requests(self) -> int:
        """Gets the number of unfinished requests."""
        return sum(scheduler.get_num_unfinished_seq_groups()
                   for scheduler in self.scheduler)

    def has_unfinished_requests(self) -> bool:
        """Returns True if there are unfinished requests."""
        return any(scheduler.has_unfinished_seqs()
                   for scheduler in self.scheduler)

    def has_unfinished_requests_for_virtual_engine(
            self, virtual_engine: int) -> bool:
        """
        Returns True if there are unfinished requests for the virtual engine.
        """
        return self.scheduler[virtual_engine].has_unfinished_seqs()

    def reset_mm_cache(self) -> bool:
        """Reset the multi-modal cache."""
        self.input_preprocessor.clear_cache()
        return True

    def reset_prefix_cache(self, device: Optional[Device] = None) -> bool:
        """Reset prefix cache for all devices."""

        success = True
        for scheduler in self.scheduler:
            success = success and scheduler.reset_prefix_cache(device)
        return success

    def _process_model_outputs(self,
                               ctx: SchedulerContext,
                               request_id: Optional[str] = None) -> None:
        """Apply the model output to the sequences in the scheduled seq groups
        and return responses.

        ctx: The virtual engine context to work on
        request_id: If provided, then only this request is going to be processed
        """

        now = time.time()

        if len(ctx.output_queue) == 0:
            return None

        # Get pending async postprocessor
        if request_id:
            # When we process only one request, no pop is required
            # (since later we will process all of the rest)
            (outputs, seq_group_metadata_list, scheduler_outputs, is_async,
             is_last_step, is_first_step_output, skip) = ctx.output_queue[0]
        else:
            (outputs, seq_group_metadata_list, scheduler_outputs, is_async,
             is_last_step, is_first_step_output,
             skip) = ctx.output_queue.popleft()

        # Sanity check
        assert len(seq_group_metadata_list) == len(
            scheduler_outputs.scheduled_seq_groups)

        has_multiple_outputs: bool = len(outputs) > 1
        outputs_by_sequence_group: List[List[SequenceGroupOutput]]
        assert not has_multiple_outputs
        outputs_by_sequence_group = outputs

        # Determine the requests we need to operate on
        if request_id:
            indices = []
            for i, seq_group_meta in enumerate(seq_group_metadata_list):
                if seq_group_meta.request_id == request_id:
                    assert i not in skip  # Cannot be called twice
                    indices.append(i)
                    break

            # If the request_id was not found, then it means that
            # this is a new request that has no pending async
            # postprocessor
            if not indices:
                return
        else:
            indices = range(len(seq_group_metadata_list))  # type: ignore

        finished_before: List[int] = []
        finished_now: List[int] = []
        for i in indices:
            if i in skip:
                continue

            seq_group_meta = seq_group_metadata_list[i]
            scheduled_seq_group = scheduler_outputs.scheduled_seq_groups[i]

            seq_group: SequenceGroup = scheduled_seq_group.seq_group

            if seq_group.is_finished():
                finished_before.append(i)
                continue

            output: List[SequenceGroupOutput]
            if has_multiple_outputs:
                output = outputs_by_sequence_group[i]
            else:
                output = [outputs_by_sequence_group[0][i]]

            if not is_async:
                seq_group.update_num_computed_tokens(
                    seq_group_meta.token_chunk_size or 0)

            if outputs:
                for o in outputs:
                    if (isinstance(o, SamplerOutput)
                            and seq_group.metrics is not None):
                        if seq_group.metrics.model_forward_time is not None:
                            seq_group.metrics.model_forward_time += (
                                o.model_forward_time or 0)
                        else:
                            seq_group.metrics.model_forward_time = (
                                o.model_forward_time)
                        if seq_group.metrics.model_execute_time is not None:
                            seq_group.metrics.model_execute_time += (
                                o.model_execute_time or 0)
                        else:
                            seq_group.metrics.model_execute_time = (
                                o.model_execute_time)

            self.output_processor.process_prompt_logprob(seq_group, output)
            if seq_group_meta.do_sample:
                self.output_processor.process_outputs(seq_group, output,
                                                      is_async)

            if seq_group.is_finished():
                finished_now.append(i)

        # Generate outputs for the requests that finished this iteration
        for i in finished_now:
            scheduled_seq_group = scheduler_outputs.scheduled_seq_groups[i]

            seq_group = scheduled_seq_group.seq_group
            seq_group.maybe_set_first_token_time(now)
            if not seq_group.is_prefill():
                seq_group.set_last_token_time(now)
            request_output = RequestOutputFactory.create(
                seq_group,
                self.seq_id_to_seq_group,
                use_cache=self.use_cached_outputs)
            if request_output:
                ctx.request_outputs.append(request_output)

        # When we process a single request, we skip it for the next time,
        # and invoke the request output callback (if there was final output)
        if request_id:
            assert len(indices) == 1
            skip.append(indices[0])

            if (finished_now
                    and self.process_request_outputs_callback is not None):
                self.process_request_outputs_callback(ctx.request_outputs)
                ctx.request_outputs.clear()
            return

        # Free currently finished requests
        if finished_now:
            for scheduler in self.scheduler:
                scheduler.free_finished_seq_groups()

        # Create the outputs
        for i in indices:
            if i in skip or i in finished_before or i in finished_now:
                continue  # Avoids double processing

            scheduled_seq_group = scheduler_outputs.scheduled_seq_groups[i]

            seq_group = scheduled_seq_group.seq_group
            seq_group.maybe_set_first_token_time(now)
            if not seq_group.is_prefill():
                seq_group.set_last_token_time(now)
            request_output = RequestOutputFactory.create(
                seq_group,
                self.seq_id_to_seq_group,
                use_cache=self.use_cached_outputs)
            if request_output:
                ctx.request_outputs.append(request_output)

        # Create outputs only after processing the scheduler's results

        for seq_group in scheduler_outputs.ignored_seq_groups:
            params = seq_group.sampling_params
            if params is not None and params.output_kind == (
                    RequestOutputKind.DELTA) and not seq_group.is_finished():
                continue

            request_output = RequestOutputFactory.create(
                seq_group,
                self.seq_id_to_seq_group,
                use_cache=self.use_cached_outputs,
            )
            if request_output:
                ctx.request_outputs.append(request_output)

        # Immediately process request outputs here (if callback is given)
        if (ctx.request_outputs
                and self.process_request_outputs_callback is not None):
            self.process_request_outputs_callback(ctx.request_outputs)
            ctx.request_outputs.clear()

        # For async case, we need to record the stats here.
        # For non-async case, the stats are done in the
        # LLMEngine/AsyncLLMEngine directly
        if is_async:
            # Log stats.
            self.do_log_stats(scheduler_outputs, outputs, finished_before,
                              skip)

            # Tracing
            self.do_tracing(scheduler_outputs, finished_before)

        return None

    def _advance_to_next_step(
            self, output: SamplerOutput,
            seq_group_metadata_list: List[SequenceGroupMetadata],
            scheduled_seq_groups: List[ScheduledSequenceGroup]) -> None:
        """Given model output from a single run, append the tokens to the
        sequences. This is normally done inside output processor, but it is
        required if the worker is to perform async forward pass to next step.
        """
        for seq_group_metadata, sequence_group_outputs, scheduled_seq_group in \
            zip(seq_group_metadata_list, output, scheduled_seq_groups):
            seq_group = scheduled_seq_group.seq_group

            if seq_group.is_finished():
                continue

            token_chunk_size = (seq_group_metadata.token_chunk_size
                                if seq_group_metadata.token_chunk_size
                                is not None else 0)
            seq_group.update_num_computed_tokens(token_chunk_size)

            if seq_group_metadata.do_sample:
                assert len(sequence_group_outputs.samples) == 1, (
                    "Async output processor expects a single sample"
                    " (i.e sampling_params.n == 1)")
                sample = sequence_group_outputs.samples[0]

                assert len(seq_group.seqs) == 1
                seq = seq_group.seqs[0]

                seq.append_token_id(sample.output_token, sample.logprobs,
                                    sample.output_embed)

    def step(self) -> List[RequestOutput]:
        """Performs one decoding iteration and returns newly generated results.

        <figure markdown="span">
        ![Overview of the step function](https://i.imgur.com/sv2HssD.png)
        <figcaption>Overview of the step function</figcaption>
        </figure>

        Details:
        - Step 1: Schedules the sequences to be executed in the next
            iteration and the token blocks to be swapped in/out/copy.

            - Depending on the scheduling policy,
                sequences may be `preempted/reordered`.
            - A Sequence Group (SG) refer to a group of sequences
                that are generated from the same prompt.

        - Step 2: Calls the distributed executor to execute the model.
        - Step 3: Processes the model output. This mainly includes:

            - Decodes the relevant outputs.
            - Updates the scheduled sequence groups with model outputs
                based on its `sampling parameters` (`use_beam_search` or not).
            - Frees the finished sequence groups.

        - Finally, it creates and returns the newly generated results.

        Example:
        ```
        # Please see the example/ folder for more detailed examples.

        # initialize engine and request arguments
        engine = LLMEngine.from_engine_args(engine_args)
        example_inputs = [(0, "What is LLM?",
        SamplingParams(temperature=0.0))]

        # Start the engine with an event loop
        while True:
            if example_inputs:
                req_id, prompt, sampling_params = example_inputs.pop(0)
                engine.add_request(str(req_id),prompt,sampling_params)

            # continue the request processing
            request_outputs = engine.step()
            for request_output in request_outputs:
                if request_output.finished:
                    # return or show the request output

            if not (engine.has_unfinished_requests() or example_inputs):
                break
        ```
        """
        if self.parallel_config.pipeline_parallel_size > 1:
            raise NotImplementedError(
                "Pipeline parallelism is only supported through AsyncLLMEngine "
                "as performance will be severely degraded otherwise.")

        # For llm_engine, there is no pipeline parallel support, so the engine
        # used is always 0.
        virtual_engine = 0

        # These are cached outputs from previous iterations. None if on first
        # iteration
        cached_outputs = self.cached_scheduler_outputs[virtual_engine]
        seq_group_metadata_list = cached_outputs.seq_group_metadata_list
        scheduler_outputs = cached_outputs.scheduler_outputs
        allow_async_output_proc = cached_outputs.allow_async_output_proc

        ctx = self.scheduler_contexts[virtual_engine]

        # Clear outputs for each new scheduler iteration
        ctx.request_outputs.clear()

        # Skip the scheduler if there are any remaining steps in the seq groups.
        # This ensures that the scheduler is only called again when the current
        # batch has completed.
        # The scheduler is also skipped if a single request caused the last
        # engine step to fail, and the previous schedule needs to be rerun.
        if not self._has_remaining_steps(
                seq_group_metadata_list
        ) and not self._skip_scheduling_next_step:
            # Schedule iteration
            (seq_group_metadata_list, scheduler_outputs,
             allow_async_output_proc
             ) = self.scheduler[virtual_engine].schedule()

            ctx.seq_group_metadata_list = seq_group_metadata_list
            ctx.scheduler_outputs = scheduler_outputs

            finished_requests_ids = self.scheduler[
                virtual_engine].get_and_reset_finished_requests_ids()
            # When n>1, elements in self.seq_id_to_seq_group should be deleted
            # here, otherwise memory leaks.
            for finished_request_id in finished_requests_ids:
                if finished_request_id in self.seq_id_to_seq_group:
                    del self.seq_id_to_seq_group[finished_request_id]

            # Maybe switch from async mode to sync mode
            if not allow_async_output_proc and len(ctx.output_queue) > 0:
                self._process_model_outputs(ctx=ctx)

        else:
            finished_requests_ids = list()

        assert seq_group_metadata_list is not None
        assert scheduler_outputs is not None

        if not scheduler_outputs.is_empty():

            # Check if we have a cached last_output from the previous iteration.
            # For supporting PP this is probably the best way to pass the
            # sampled_token_ids, as a separate broadcast over all the PP stages
            # will cause one virtual engine's microbatch to block the pipeline.
            last_sampled_token_ids = \
                self._get_last_sampled_token_ids(virtual_engine)

            execute_model_req = ExecuteModelRequest(
                seq_group_metadata_list=seq_group_metadata_list,
                blocks_to_swap_in=scheduler_outputs.blocks_to_swap_in,
                blocks_to_swap_out=scheduler_outputs.blocks_to_swap_out,
                blocks_to_copy=scheduler_outputs.blocks_to_copy,
                num_lookahead_slots=scheduler_outputs.num_lookahead_slots,
                running_queue_size=scheduler_outputs.running_queue_size,
                finished_requests_ids=finished_requests_ids,
                # We use ExecuteModelRequest to pass the last sampled_token_ids
                # to each of the non-last PP stages for in-place prepare_input.
                last_sampled_token_ids=last_sampled_token_ids)

            if allow_async_output_proc:
                execute_model_req.async_callback = self.async_callbacks[
                    virtual_engine]

            try:
                outputs = self.model_executor.execute_model(
                    execute_model_req=execute_model_req)
                self._skip_scheduling_next_step = False
            except InputProcessingError as e:
                # The input for this request cannot be processed, so we must
                # abort it. If there are remaining requests in the batch that
                # have been scheduled, they will be retried on the next step.
                invalid_request_id = e.request_id
                self._abort_and_cache_schedule(
                    request_id=invalid_request_id,
                    virtual_engine=virtual_engine,
                    seq_group_metadata_list=seq_group_metadata_list,
                    scheduler_outputs=scheduler_outputs,
                    allow_async_output_proc=allow_async_output_proc)
                # Raise so the caller is notified that this request failed
                raise

        else:
            # Nothing scheduled => If there is pending async postprocessor,
            # then finish it here.
            if len(ctx.output_queue) > 0:
                self._process_model_outputs(ctx=ctx)
            # No outputs in this case
            outputs = []

        if not self._has_remaining_steps(seq_group_metadata_list):
            # is_first_step_output is True only when the num_steps of all
            # the sequences are 1.
            is_first_step_output: bool = False if not seq_group_metadata_list \
                else seq_group_metadata_list[0].state.num_steps == 1

            # Add results to the output_queue
            ctx.append_output(outputs=outputs,
                              seq_group_metadata_list=seq_group_metadata_list,
                              scheduler_outputs=scheduler_outputs,
                              is_async=allow_async_output_proc,
                              is_last_step=True,
                              is_first_step_output=is_first_step_output)

            if outputs and allow_async_output_proc:
                assert len(outputs) == 1, (
                    "Async postprocessor expects only a single output set")

                self._advance_to_next_step(
                    outputs[0], seq_group_metadata_list,
                    scheduler_outputs.scheduled_seq_groups)

            # Check if need to run the usual non-async path
            if not allow_async_output_proc:
                self._process_model_outputs(ctx=ctx)

                # Log stats.
                self.do_log_stats(scheduler_outputs, outputs)

                # Tracing
                self.do_tracing(scheduler_outputs)
        else:
            # Multi-step case
            return ctx.request_outputs

        if not self.has_unfinished_requests():
            # Drain async postprocessor (if exists)
            if len(ctx.output_queue) > 0:
                self._process_model_outputs(ctx=ctx)
            assert len(ctx.output_queue) == 0

            # Stop the execute model loop in parallel workers until there are
            # more requests to process. This avoids waiting indefinitely in
            # torch.distributed ops which may otherwise time out, and unblocks
            # the RPC thread in the workers so that they can process any other
            # queued control plane messages, such as add/remove lora adapters.
            logger.debug("Stopping remote worker execution loop.")
            self.model_executor.stop_remote_worker_execution_loop()

        return ctx.request_outputs

    def _abort_and_cache_schedule(
            self, request_id: str, virtual_engine: int,
            seq_group_metadata_list: List[SequenceGroupMetadata],
            scheduler_outputs: SchedulerOutputs,
            allow_async_output_proc: bool) -> None:
        """Aborts a single request, and caches the scheduler outputs minus that
        request. This allows the next step to continue processing the remaining
        requests without having to re-run the scheduler."""

        # Abort the request and remove its sequence group from the current
        # schedule
        self.abort_request(request_id)
        for i, metadata in enumerate(seq_group_metadata_list):
            if metadata.request_id == request_id:
                del seq_group_metadata_list[i]
                break
        for i, group in enumerate(scheduler_outputs.scheduled_seq_groups):
            if group.seq_group.request_id == request_id:
                del scheduler_outputs.scheduled_seq_groups[i]
                break

        # If there are still other sequence groups left in the schedule, cache
        # them and flag the engine to reuse the schedule.
        if len(seq_group_metadata_list) > 0:
            self._skip_scheduling_next_step = True
            # Reuse multi-step caching logic
            self._cache_scheduler_outputs_for_multi_step(
                virtual_engine=virtual_engine,
                scheduler_outputs=scheduler_outputs,
                seq_group_metadata_list=seq_group_metadata_list,
                allow_async_output_proc=allow_async_output_proc)

    def _has_remaining_steps(
        self, seq_group_metadata_list: Optional[List[SequenceGroupMetadata]]
    ) -> bool:
        return False

    def _cache_scheduler_outputs_for_multi_step(
            self, virtual_engine: int,
            seq_group_metadata_list: Optional[List[SequenceGroupMetadata]],
            scheduler_outputs: SchedulerOutputs,
            allow_async_output_proc: bool) -> None:
        co = self.cached_scheduler_outputs[virtual_engine]

        co.seq_group_metadata_list = seq_group_metadata_list
        co.scheduler_outputs = scheduler_outputs
        co.allow_async_output_proc = allow_async_output_proc
        co.last_output = None

    def _update_cached_scheduler_output(
            self, virtual_engine: int,
            output: List[Optional[SamplerOutput]]) -> None:
        if (self.parallel_config.pipeline_parallel_size > 1 and len(output) > 0
                and output[0] is not None):
            last_output = output[-1]
            assert last_output is not None
            assert last_output.sampled_token_ids_cpu is not None
            assert last_output.sampled_token_ids is None
            assert last_output.sampled_token_probs is None
            self.cached_scheduler_outputs[
                virtual_engine].last_output = last_output

    def _get_last_sampled_token_ids(
            self, virtual_engine: int) -> Optional[torch.Tensor]:
        return None

    def add_logger(self, logger_name: str, logger: StatLoggerBase) -> None:
        if not self.log_stats:
            raise RuntimeError(
                "Stat logging is disabled. Set `disable_log_stats=False` "
                "argument to enable.")
        if logger_name in self.stat_loggers:
            raise KeyError(f"Logger with name {logger_name} already exists.")
        self.stat_loggers[logger_name] = logger

    def remove_logger(self, logger_name: str) -> None:
        if not self.log_stats:
            raise RuntimeError(
                "Stat logging is disabled. Set `disable_log_stats=False` "
                "argument to enable.")
        if logger_name not in self.stat_loggers:
            raise KeyError(f"Logger with name {logger_name} does not exist.")
        del self.stat_loggers[logger_name]

    def do_log_stats(self,
                     scheduler_outputs: Optional[SchedulerOutputs] = None,
                     model_output: Optional[List[SamplerOutput]] = None,
                     finished_before: Optional[List[int]] = None,
                     skip: Optional[List[int]] = None) -> None:
        """Forced log when no requests active."""
        if self.log_stats:
            stats = self._get_stats(scheduler_outputs, model_output,
                                    finished_before, skip)
            for logger in self.stat_loggers.values():
                logger.log(stats)

    def _get_stats(self,
                   scheduler_outputs: Optional[SchedulerOutputs],
                   model_output: Optional[List[SamplerOutput]] = None,
                   finished_before: Optional[List[int]] = None,
                   skip: Optional[List[int]] = None) -> Stats:
        """Get Stats to be Logged to Prometheus.

        Args:
            scheduler_outputs: Optional, used to populate metrics related to
                the scheduled batch,
            model_output: Optional, used to emit speculative decoding metrics
                which are created by the workers.
            finished_before: Optional, indices of sequences that were finished
                before. These sequences will be ignored.
            skip: Optional, indices of sequences that were preempted. These
                sequences will be ignored.
        """
        now = time.time()

        # System State
        #   Scheduler State
        num_running_sys = sum(
            len(scheduler.running) for scheduler in self.scheduler)
        num_swapped_sys = sum(
            len(scheduler.swapped) for scheduler in self.scheduler)
        num_waiting_sys = sum(
            len(scheduler.waiting) for scheduler in self.scheduler)

        # KV Cache Usage in %
        num_total_gpu = self.cache_config.num_gpu_blocks
        gpu_cache_usage_sys = 0.
        if num_total_gpu:  # Guard against both None and 0
            num_free_gpu = sum(
                scheduler.block_manager.get_num_free_gpu_blocks()
                for scheduler in self.scheduler)
            gpu_cache_usage_sys = 1.0 - (num_free_gpu / num_total_gpu)

        num_total_cpu = self.cache_config.num_cpu_blocks
        cpu_cache_usage_sys = 0.
        if num_total_cpu:  # Guard against both None and 0
            num_free_cpu = sum(
                scheduler.block_manager.get_num_free_cpu_blocks()
                for scheduler in self.scheduler)
            cpu_cache_usage_sys = 1.0 - (num_free_cpu / num_total_cpu)

        # Prefix Cache Hit Rate. Note that we always use
        # the cache hit rate of the first virtual engine.
        cpu_prefix_cache_hit_rate = self.scheduler[
            0].get_prefix_cache_hit_rate(Device.CPU)
        gpu_prefix_cache_hit_rate = self.scheduler[
            0].get_prefix_cache_hit_rate(Device.GPU)

        # Exchange the uasge and cache hit stats between gpu and cpu when
        # running on cpu because the cpu_worker.py intentionally reports the
        # number of cpu blocks as gpu blocks in favor of cache management.
        if self.device_config.device_type == "cpu":
            num_total_gpu, num_total_cpu = num_total_cpu, num_total_gpu
            gpu_cache_usage_sys, cpu_cache_usage_sys = (
                cpu_cache_usage_sys,
                gpu_cache_usage_sys,
            )
            gpu_prefix_cache_hit_rate, cpu_prefix_cache_hit_rate = (
                cpu_prefix_cache_hit_rate,
                gpu_prefix_cache_hit_rate,
            )

        # Iteration stats
        num_prompt_tokens_iter = 0
        num_generation_tokens_iter = 0
        num_tokens_iter = 0
        time_to_first_tokens_iter: List[float] = []
        inter_token_latencies_iter: List[float] = []
        num_preemption_iter = (0 if scheduler_outputs is None else
                               scheduler_outputs.preempted)

        # Request stats
        #   Latency
        time_e2e_requests: List[float] = []
        time_queue_requests: List[float] = []
        time_inference_requests: List[float] = []
        time_prefill_requests: List[float] = []
        time_decode_requests: List[float] = []
        #   Metadata
        num_prompt_tokens_requests: List[int] = []
        num_generation_tokens_requests: List[int] = []
        n_requests: List[int] = []
        max_num_generation_tokens_requests: List[int] = []
        max_tokens_requests: List[int] = []
        finished_reason_requests: List[str] = []

        # LoRA requests
        running_lora_adapters = dict(
            collectionsCounter([
                running_request.lora_request.lora_name
                for scheduler in self.scheduler
                for running_request in scheduler.running
                if running_request.lora_request
            ]))
        waiting_lora_adapters = dict(
            collectionsCounter([
                waiting_request.lora_request.lora_name
                for scheduler in self.scheduler
                for waiting_request in scheduler.waiting
                if waiting_request.lora_request
            ]))
        max_lora_stat = "0"
        if self.lora_config:
            max_lora_stat = str(self.lora_config.max_loras)

        # NOTE: This loop assumes prefill seq_groups are before
        # decode seq_groups in scheduled_seq_groups.
        if scheduler_outputs is not None:
            # For async postprocessor, already finished sequences need to be
            # not counted (to avoid double counting)
            actual_num_batched_tokens = scheduler_outputs.num_batched_tokens  # type: ignore

            num_generation_tokens_from_prefill_groups = 0
            # NOTE: if scheduler_outputs.num_prefill_groups > 0 and
            # the len of scheduler_outputs.scheduled_seq_groups is !=
            # scheduler_outputs.num_prefill_groups, this means that
            # chunked prefills have been detected.

            for idx, scheduled_seq_group in enumerate(
                    scheduler_outputs.scheduled_seq_groups):
                # Skip double logging when using async output proc
                if finished_before and idx in finished_before:
                    actual_num_batched_tokens -= 1
                    continue

                # Currently, skip == preempted sequences, so we need to skip
                # their log stats
                if skip and idx in skip:
                    continue

                group_was_prefill = idx < scheduler_outputs.num_prefill_groups
                seq_group = scheduled_seq_group.seq_group

                # NOTE: a seq_group that completed all of its prefill tokens
                # in the last iteration will have seq_group.is_prefill() = False
                # with group_was_prefill = True
                if group_was_prefill:
                    # Number of prompt tokens.
                    num_prompt_tokens_iter += (
                        scheduled_seq_group.token_chunk_size)

                    # If the seq_group just finished the prefill state
                    # get TTFT.
                    if not seq_group.is_prefill():
                        latency = seq_group.get_last_token_latency()
                        time_to_first_tokens_iter.append(latency)

                        # One generation token per finished prefill.
                        num_generation_tokens_from_prefill_groups += (
                            seq_group.num_seqs())
                else:
                    # ITLs
                    latency = seq_group.get_last_token_latency()
                    inter_token_latencies_iter.append(latency)
                    if seq_group.state.current_step == 0:
                        # For async_output_proc, the do_log_stats()
                        # is called following init_multi_step(), which
                        # sets the current_step to zero.
                        actual_num_batched_tokens +=\
                            seq_group.state.num_steps - 1
                    else:
                        actual_num_batched_tokens +=\
                            seq_group.state.current_step - 1

                # Because of chunked prefill, we can have a single sequence
                # group that does multiple prompt_runs. To prevent logging
                # the same metadata more than once per request, we standardize
                # on logging request level information for finished requests,
                # which can only happen once.
                if seq_group.is_finished():
                    # Latency timings
                    time_e2e_requests.append(now -
                                             seq_group.metrics.arrival_time)
                    if (seq_group.metrics.first_scheduled_time is not None and
                            seq_group.metrics.first_token_time is not None):
                        time_queue_requests.append(
                            seq_group.metrics.first_scheduled_time -
                            seq_group.metrics.arrival_time)
                        time_prefill_requests.append(
                            seq_group.metrics.first_token_time -
                            seq_group.metrics.first_scheduled_time)
                        time_decode_requests.append(
                            now - seq_group.metrics.first_token_time)
                        time_inference_requests.append(
                            now - seq_group.metrics.first_scheduled_time)
                    # Metadata
                    num_prompt_tokens_requests.append(
                        len(seq_group.prompt_token_ids))
                    num_generation_tokens_requests.extend([
                        seq.get_output_len()
                        for seq in seq_group.get_finished_seqs()
                    ])
                    max_num_generation_tokens_requests.append(
                        max(seq.get_output_len()
                            for seq in seq_group.get_seqs()))
                    if seq_group.sampling_params is not None:
                        n_requests.append(seq_group.sampling_params.n)
                        max_tokens_requests.append(
                            seq_group.sampling_params.max_tokens)
                    finished_reason_requests.extend([
                        SequenceStatus.get_finished_reason(seq.status)
                        for seq in seq_group.get_finished_seqs()
                    ])

            # Number of generation tokens.
            #   num_batched_tokens equals the number of prompt_tokens plus the
            #   number of decode_tokens in a single iteration. So,
            #   num_generation_tokens = num_batched_tokens - num_prompt_tokens
            #   + num_generation_tokens_from_prefill_groups (since we generate
            #   one token on prefills on iters where the prefill finishes).
            num_generation_tokens_iter = (
                actual_num_batched_tokens - num_prompt_tokens_iter +
                num_generation_tokens_from_prefill_groups)
            num_tokens_iter = (num_generation_tokens_iter +
                               num_prompt_tokens_iter)

        return Stats(
            now=now,
            # System stats
            #   Scheduler State
            num_running_sys=num_running_sys,
            num_swapped_sys=num_swapped_sys,
            num_waiting_sys=num_waiting_sys,
            #   KV Cache Usage in %
            gpu_cache_usage_sys=gpu_cache_usage_sys,
            cpu_cache_usage_sys=cpu_cache_usage_sys,
            #   Prefix Cache Hit Rate
            cpu_prefix_cache_hit_rate=cpu_prefix_cache_hit_rate,
            gpu_prefix_cache_hit_rate=gpu_prefix_cache_hit_rate,

            # Iteration stats
            num_prompt_tokens_iter=num_prompt_tokens_iter,
            num_generation_tokens_iter=num_generation_tokens_iter,
            num_tokens_iter=num_tokens_iter,
            time_to_first_tokens_iter=time_to_first_tokens_iter,
            inter_token_latencies_iter=inter_token_latencies_iter,
            num_preemption_iter=num_preemption_iter,

            # Request stats
            #   Latency
            time_e2e_requests=time_e2e_requests,
            time_queue_requests=time_queue_requests,
            time_inference_requests=time_inference_requests,
            time_prefill_requests=time_prefill_requests,
            time_decode_requests=time_decode_requests,
            #   Metadata
            num_prompt_tokens_requests=num_prompt_tokens_requests,
            num_generation_tokens_requests=num_generation_tokens_requests,
            max_num_generation_tokens_requests=
            max_num_generation_tokens_requests,
            n_requests=n_requests,
            max_tokens_requests=max_tokens_requests,
            finished_reason_requests=finished_reason_requests,
            max_lora=str(max_lora_stat),
            waiting_lora_adapters=list(waiting_lora_adapters.keys()),
            running_lora_adapters=list(running_lora_adapters.keys()))

    def add_lora(self, lora_request: LoRARequest) -> bool:
        return self.model_executor.add_lora(lora_request)

    def remove_lora(self, lora_id: int) -> bool:
        return self.model_executor.remove_lora(lora_id)

    def list_loras(self) -> Set[int]:
        return self.model_executor.list_loras()

    def pin_lora(self, lora_id: int) -> bool:
        return self.model_executor.pin_lora(lora_id)

    def start_profile(self) -> None:
        self.model_executor.start_profile()

    def stop_profile(self) -> None:
        self.model_executor.stop_profile()

    def sleep(self, level: int = 1) -> None:
        assert self.vllm_config.model_config.enable_sleep_mode, (
            "Sleep mode is not enabled in the model config")
        self.model_executor.sleep(level=level)

    def wake_up(self, tags: Optional[list[str]] = None) -> None:
        assert self.vllm_config.model_config.enable_sleep_mode, (
            "Sleep mode is not enabled in the model config")
        self.model_executor.wake_up(tags)

    def is_sleeping(self) -> bool:
        return self.model_executor.is_sleeping

    def check_health(self) -> None:
        self.model_executor.check_health()

    def is_tracing_enabled(self) -> bool:
        return self.tracer is not None

    def do_tracing(self,
                   scheduler_outputs: SchedulerOutputs,
                   finished_before: Optional[List[int]] = None) -> None:
        if self.tracer is None:
            return

        for idx, scheduled_seq_group in enumerate(
                scheduler_outputs.scheduled_seq_groups):
            # Skip double tracing when using async output proc
            if finished_before and idx in finished_before:
                continue

            seq_group = scheduled_seq_group.seq_group
            if seq_group.is_finished():
                self.create_trace_span(seq_group)

    def create_trace_span(self, seq_group: SequenceGroup) -> None:
        if self.tracer is None or seq_group.sampling_params is None:
            return
        arrival_time_nano_seconds = int(seq_group.metrics.arrival_time * 1e9)

        trace_context = extract_trace_context(seq_group.trace_headers)

        with self.tracer.start_as_current_span(
                "llm_request",
                kind=SpanKind.SERVER,
                context=trace_context,
                start_time=arrival_time_nano_seconds) as seq_span:
            metrics = seq_group.metrics

            # Handle potential None values for cancelled/aborted requests
            ttft = (metrics.first_token_time - metrics.arrival_time
                    if metrics.first_token_time is not None else None)

            e2e_time = (metrics.finished_time - metrics.arrival_time
                        if metrics.finished_time is not None else None)

            seq_span.set_attribute(SpanAttributes.GEN_AI_RESPONSE_MODEL,
                                   self.model_config.model)
            seq_span.set_attribute(SpanAttributes.GEN_AI_REQUEST_ID,
                                   seq_group.request_id)
            seq_span.set_attribute(SpanAttributes.GEN_AI_REQUEST_TEMPERATURE,
                                   seq_group.sampling_params.temperature)
            seq_span.set_attribute(SpanAttributes.GEN_AI_REQUEST_TOP_P,
                                   seq_group.sampling_params.top_p)
            seq_span.set_attribute(SpanAttributes.GEN_AI_REQUEST_MAX_TOKENS,
                                   seq_group.sampling_params.max_tokens)
            seq_span.set_attribute(SpanAttributes.GEN_AI_REQUEST_N,
                                   seq_group.sampling_params.n)
            seq_span.set_attribute(SpanAttributes.GEN_AI_USAGE_NUM_SEQUENCES,
                                   seq_group.num_seqs())
            seq_span.set_attribute(SpanAttributes.GEN_AI_USAGE_PROMPT_TOKENS,
                                   len(seq_group.prompt_token_ids))
            seq_span.set_attribute(
                SpanAttributes.GEN_AI_USAGE_COMPLETION_TOKENS,
                sum([
                    seq.get_output_len()
                    for seq in seq_group.get_finished_seqs()
                ]))

            # Only set timing attributes if the values are available
            if metrics.time_in_queue is not None:
                seq_span.set_attribute(
                    SpanAttributes.GEN_AI_LATENCY_TIME_IN_QUEUE,
                    metrics.time_in_queue)
            if ttft is not None:
                seq_span.set_attribute(
                    SpanAttributes.GEN_AI_LATENCY_TIME_TO_FIRST_TOKEN, ttft)
            if e2e_time is not None:
                seq_span.set_attribute(SpanAttributes.GEN_AI_LATENCY_E2E,
                                       e2e_time)
            if metrics.scheduler_time is not None:
                seq_span.set_attribute(
                    SpanAttributes.GEN_AI_LATENCY_TIME_IN_SCHEDULER,
                    metrics.scheduler_time)
            if metrics.model_forward_time is not None:
                seq_span.set_attribute(
                    SpanAttributes.GEN_AI_LATENCY_TIME_IN_MODEL_FORWARD,
                    metrics.model_forward_time / 1000.0)
            if metrics.model_execute_time is not None:
                seq_span.set_attribute(
                    SpanAttributes.GEN_AI_LATENCY_TIME_IN_MODEL_EXECUTE,
                    metrics.model_execute_time)

    def _validate_model_inputs(self, inputs: ProcessorInputs):
        encoder_inputs, decoder_inputs = split_enc_dec_inputs(inputs)

        if encoder_inputs is not None:
            self._validate_model_input(encoder_inputs, prompt_type="encoder")

        self._validate_model_input(decoder_inputs, prompt_type="decoder")

    def _validate_model_input(
        self,
        prompt_inputs: SingletonInputs,
        *,
        prompt_type: Literal["encoder", "decoder"],
    ):
        model_config = self.model_config
        tokenizer = self.tokenizer

        prompt_ids = prompt_inputs.get("prompt_token_ids", [])
        if not prompt_ids:
            if prompt_type == "encoder" and model_config.is_multimodal_model:
                pass  # Mllama may have empty encoder inputs for text-only data
            elif prompt_inputs["type"] == "embeds":
                pass
            else:
                raise ValueError(f"The {prompt_type} prompt cannot be empty")

        if tokenizer is not None:
            max_input_id = max(prompt_ids, default=0)
            if max_input_id > tokenizer.max_token_id:
                raise ValueError(
                    f"Token id {max_input_id} is out of vocabulary")

        max_prompt_len = self.model_config.max_model_len
        if len(prompt_ids) > max_prompt_len:
            if prompt_type == "encoder" and model_config.is_multimodal_model:
                mm_registry = self.input_preprocessor.mm_registry
                mm_processor = mm_registry.create_processor(
                    model_config,
                    tokenizer=tokenizer or object(),  # Dummy if no tokenizer
                )
                assert isinstance(mm_processor, EncDecMultiModalProcessor)

                if mm_processor.pad_dummy_encoder_prompt:
                    return  # Skip encoder length check for Whisper

            if model_config.is_multimodal_model:
                suggestion = (
                    "Make sure that `max_model_len` is no smaller than the "
                    "number of text tokens plus multimodal tokens. For image "
                    "inputs, the number of image tokens depends on the number "
                    "of images, and possibly their aspect ratios as well.")
            else:
                suggestion = (
                    "Make sure that `max_model_len` is no smaller than the "
                    "number of text tokens.")

            raise ValueError(
                f"The {prompt_type} prompt (length {len(prompt_ids)}) is "
                f"longer than the maximum model length of {max_prompt_len}. "
                f"{suggestion}")

            # TODO: Find out how many placeholder tokens are there so we can
            # check that chunked prefill does not truncate them
            # max_batch_len = self.scheduler_config.max_num_batched_tokens

    def _build_logits_processors(
            self, sampling_params: SamplingParams,
            lora_request: Optional[LoRARequest]) -> SamplingParams:
        """Constructs logits processors based on the logits_bias, and
        allowed_token_ids fields in sampling_params. Deletes those fields and
        adds the constructed logits processors to the logits_processors field.
        Returns the modified sampling params."""

        logits_processors = []

        if (sampling_params.logit_bias or sampling_params.allowed_token_ids):
            tokenizer = self.get_tokenizer()

            processors = get_openai_logits_processors(
                logit_bias=sampling_params.logit_bias,
                allowed_token_ids=sampling_params.allowed_token_ids,
                tokenizer=tokenizer)
            logits_processors.extend(processors)

            # Unset so these don't get passed down to the model
            sampling_params.logit_bias = None
            sampling_params.allowed_token_ids = None

        if len(sampling_params.bad_words) > 0:
            tokenizer = self.get_tokenizer()
            processors = get_bad_words_logits_processors(
                bad_words=sampling_params.bad_words, tokenizer=tokenizer)
            logits_processors.extend(processors)

        if logits_processors:
            if sampling_params.logits_processors is None:
                sampling_params.logits_processors = logits_processors
            else:
                sampling_params.logits_processors.extend(logits_processors)

        return sampling_params

    def collective_rpc(self,
                       method: Union[str, Callable[..., _R]],
                       timeout: Optional[float] = None,
                       args: tuple = (),
                       kwargs: Optional[dict[str, Any]] = None) -> list[_R]:
        return self.model_executor.collective_rpc(method, timeout, args,
                                                  kwargs)


if envs.is_set("VLLM_USE_V1") and envs.VLLM_USE_V1:
    from vllm.v1.engine.llm_engine import LLMEngine as V1LLMEngine
    LLMEngine = V1LLMEngine  # type: ignore<|MERGE_RESOLUTION|>--- conflicted
+++ resolved
@@ -378,13 +378,8 @@
                 self.seq_counter,
                 stop_checker=StopChecker(
                     self.scheduler_config.max_model_len,
-<<<<<<< HEAD
-                    get_tokenizer_for_seq,
                     self.reasoner
                     if self.structured_outputs_config.reasoning_parser
-=======
-                    self.reasoner if self.decoding_config.reasoning_backend
->>>>>>> 2b856970
                     and self.tokenizer else None,
                 ),
             ))
