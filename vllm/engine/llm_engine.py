# SPDX-License-Identifier: Apache-2.0

import copy
import time
from collections import Counter as collectionsCounter
from collections import deque
from contextlib import contextmanager
from dataclasses import dataclass
from functools import partial
from typing import (TYPE_CHECKING, Callable, ClassVar, Deque, Dict, Iterable,
                    List, Mapping, NamedTuple, Optional)
from typing import Sequence as GenericSequence
from typing import Set, Type, Union, cast, overload

import torch
from typing_extensions import TypeVar, deprecated

import vllm.envs as envs
from vllm.config import (DecodingConfig, LoRAConfig, ModelConfig,
                         ObservabilityConfig, ParallelConfig, SchedulerConfig,
                         VllmConfig)
from vllm.core.scheduler import ScheduledSequenceGroup, SchedulerOutputs
from vllm.engine.arg_utils import EngineArgs
from vllm.engine.metrics_types import StatLoggerBase, Stats
from vllm.engine.output_processor.interfaces import (
    SequenceGroupOutputProcessor)
from vllm.engine.output_processor.stop_checker import StopChecker
from vllm.engine.output_processor.util import create_output_by_sequence_group
from vllm.entrypoints.openai.logits_processors import (
    get_logits_processors as get_openai_logits_processors)
from vllm.error_report import dump_engine_exception
from vllm.executor.executor_base import ExecutorBase
from vllm.inputs import (INPUT_REGISTRY, InputRegistry, ProcessorInputs,
                         PromptType, SingletonInputsAdapter)
from vllm.inputs.parse import is_encoder_decoder_inputs, is_token_prompt
from vllm.inputs.preprocess import InputPreprocessor
from vllm.logger import init_logger
from vllm.logits_process import get_bad_words_logits_processors
from vllm.lora.request import LoRARequest
from vllm.model_executor.guided_decoding import (
    get_local_guided_decoding_logits_processor)
from vllm.model_executor.layers.sampler import SamplerOutput
from vllm.multimodal import MULTIMODAL_REGISTRY, MultiModalRegistry
from vllm.outputs import (PoolingRequestOutput, RequestOutput,
                          RequestOutputFactory)
from vllm.pooling_params import PoolingParams
from vllm.prompt_adapter.request import PromptAdapterRequest
from vllm.sampling_params import RequestOutputKind, SamplingParams
from vllm.sequence import (ExecuteModelRequest, ParallelSampleSequenceGroup,
                           PoolingSequenceGroupOutput, Sequence, SequenceGroup,
                           SequenceGroupBase, SequenceGroupMetadata,
                           SequenceGroupOutput, SequenceStatus)
from vllm.tracing import (SpanAttributes, SpanKind, extract_trace_context,
                          init_tracer)
from vllm.transformers_utils.detokenizer import Detokenizer
from vllm.transformers_utils.tokenizer import AnyTokenizer
from vllm.transformers_utils.tokenizer_group import (
    BaseTokenizerGroup, init_tokenizer_from_configs)
from vllm.usage.usage_lib import (UsageContext, is_usage_stats_enabled,
                                  usage_message)
from vllm.utils import (Counter, Device, deprecate_kwargs,
                        resolve_obj_by_qualname, weak_bind)
from vllm.version import __version__ as VLLM_VERSION
from vllm.worker.model_runner_base import InputProcessingError

logger = init_logger(__name__)
_LOCAL_LOGGING_INTERVAL_SEC = 5

_G = TypeVar("_G", bound=BaseTokenizerGroup, default=BaseTokenizerGroup)
_O = TypeVar("_O", RequestOutput, PoolingRequestOutput)


@dataclass
class SchedulerOutputState:
    """Caches the scheduler outputs for a virtual engine. Used for Multi-Step"""
    seq_group_metadata_list: Optional[List[SequenceGroupMetadata]] = None
    scheduler_outputs: Optional[SchedulerOutputs] = None
    allow_async_output_proc: bool = False
    last_output: Optional[SamplerOutput] = None


class OutputData(NamedTuple):
    outputs: List[SamplerOutput]
    seq_group_metadata_list: List[SequenceGroupMetadata]
    scheduler_outputs: SchedulerOutputs
    is_async: bool
    is_last_step: bool
    # Indicates if this output is from the first step of the
    # multi-step. When multi-step is disabled, this is always
    # set to True.
    # is_first_step_output is invalid when `outputs` has
    # outputs from multiple steps.
    is_first_step_output: Optional[bool]
    skip: List[int]


class SchedulerContext:

    def __init__(self, multi_step_stream_outputs: bool = False):
        self.output_queue: Deque[OutputData] = deque()
        self.request_outputs: List[Union[RequestOutput,
                                         PoolingRequestOutput]] = []
        self.seq_group_metadata_list: Optional[
            List[SequenceGroupMetadata]] = None
        self.scheduler_outputs: Optional[SchedulerOutputs] = None

        self.multi_step_stream_outputs: bool = multi_step_stream_outputs

    def append_output(self, outputs: List[SamplerOutput],
                      seq_group_metadata_list: List[SequenceGroupMetadata],
                      scheduler_outputs: SchedulerOutputs, is_async: bool,
                      is_last_step: bool,
                      is_first_step_output: Optional[bool]):
        self.output_queue.append(
            OutputData(outputs=outputs,
                       seq_group_metadata_list=seq_group_metadata_list,
                       scheduler_outputs=scheduler_outputs,
                       is_async=is_async,
                       is_last_step=is_last_step,
                       is_first_step_output=is_first_step_output,
                       skip=[]))


class LLMEngine:
    """An LLM engine that receives requests and generates texts.

    This is the main class for the vLLM engine. It receives requests
    from clients and generates texts from the LLM. It includes a tokenizer, a
    language model (possibly distributed across multiple GPUs), and GPU memory
    space allocated for intermediate states (aka KV cache). This class utilizes
    iteration-level scheduling and efficient memory management to maximize the
    serving throughput.

    The :class:`~vllm.LLM` class wraps this class for offline batched inference
    and the :class:`AsyncLLMEngine` class wraps this class for online serving.

    The config arguments are derived from :class:`~vllm.EngineArgs`. (See
    :ref:`engine-args`)

    Args:
        model_config: The configuration related to the LLM model.
        cache_config: The configuration related to the KV cache memory
            management.
        parallel_config: The configuration related to distributed execution.
        scheduler_config: The configuration related to the request scheduler.
        device_config: The configuration related to the device.
        lora_config (Optional): The configuration related to serving multi-LoRA.
        speculative_config (Optional): The configuration related to speculative
            decoding.
        executor_class: The model executor class for managing distributed
            execution.
        prompt_adapter_config (Optional): The configuration related to serving
            prompt adapters.
        log_stats: Whether to log statistics.
        usage_context: Specified entry point, used for usage info collection.
    """

    DO_VALIDATE_OUTPUT: ClassVar[bool] = False
    """A flag to toggle whether to validate the type of request output."""

    @classmethod
    @contextmanager
    def enable_output_validation(cls):
        cls.DO_VALIDATE_OUTPUT = True

        yield

        cls.DO_VALIDATE_OUTPUT = False

    @classmethod
    def validate_output(
        cls,
        output: object,
        output_type: Type[_O],
    ) -> _O:
        do_validate = cls.DO_VALIDATE_OUTPUT

        if ((TYPE_CHECKING or do_validate)
                and not isinstance(output, output_type)):
            raise TypeError(f"Expected output of type {output_type}, "
                            f"but found type {type(output)}")

        return cast(_O, output)

    @classmethod
    def validate_outputs(
        cls,
        outputs: GenericSequence[object],
        output_type: Type[_O],
    ) -> List[_O]:
        do_validate = cls.DO_VALIDATE_OUTPUT

        outputs_: List[_O]
        if TYPE_CHECKING or do_validate:
            outputs_ = []
            for output in outputs:
                if not isinstance(output, output_type):
                    raise TypeError(f"Expected output of type {output_type}, "
                                    f"but found type {type(output)}")

                outputs_.append(output)
        else:
            outputs_ = outputs

        return outputs_

    tokenizer: Optional[BaseTokenizerGroup]

    def __init__(
        self,
        vllm_config: VllmConfig,
        executor_class: Type[ExecutorBase],
        log_stats: bool,
        usage_context: UsageContext = UsageContext.ENGINE_CONTEXT,
        stat_loggers: Optional[Dict[str, StatLoggerBase]] = None,
        input_registry: InputRegistry = INPUT_REGISTRY,
        mm_registry: MultiModalRegistry = MULTIMODAL_REGISTRY,
        use_cached_outputs: bool = False,
    ) -> None:

        self.vllm_config = vllm_config
        self.model_config = vllm_config.model_config
        self.cache_config = vllm_config.cache_config
        self.lora_config = vllm_config.lora_config
        self.parallel_config = vllm_config.parallel_config
        self.scheduler_config = vllm_config.scheduler_config
        self.device_config = vllm_config.device_config
        self.speculative_config = vllm_config.speculative_config  # noqa
        self.load_config = vllm_config.load_config
        self.decoding_config = vllm_config.decoding_config or DecodingConfig(  # noqa
        )
        self.prompt_adapter_config = vllm_config.prompt_adapter_config  # noqa
        self.observability_config = vllm_config.observability_config or ObservabilityConfig(  # noqa
        )

        logger.info(
            "Initializing a V0 LLM engine (v%s) with config: %s, "
            "use_cached_outputs=%s, ",
            VLLM_VERSION,
            vllm_config,
            use_cached_outputs,
        )

        self.log_stats = log_stats
        self.use_cached_outputs = use_cached_outputs

        if not self.model_config.skip_tokenizer_init:
            self.tokenizer = self._init_tokenizer()
            self.detokenizer = Detokenizer(self.tokenizer)
            tokenizer_group = self.get_tokenizer_group()
        else:
            self.tokenizer = None
            self.detokenizer = None
            tokenizer_group = None

        # Ensure that the function doesn't contain a reference to self,
        # to avoid engine GC issues
        def get_tokenizer_for_seq(sequence: Sequence) -> AnyTokenizer:
            assert tokenizer_group, ("tokenizer_group cannot be None, "
                                     "make sure skip_tokenizer_init is False")
            return tokenizer_group.get_lora_tokenizer(sequence.lora_request)

        self.seq_counter = Counter()
        self.generation_config_fields = (
            self.model_config.try_get_generation_config())

        self.input_preprocessor = InputPreprocessor(self.model_config,
                                                    self.tokenizer,
                                                    mm_registry)

        self.input_registry = input_registry
        self.input_processor = input_registry.create_input_processor(
            self.model_config)

        self.model_executor = executor_class(vllm_config=vllm_config, )

        if self.model_config.runner_type != "pooling":
            self._initialize_kv_caches()

        # If usage stat is enabled, collect relevant info.
        if is_usage_stats_enabled():
            from vllm.model_executor.model_loader import (
                get_architecture_class_name)
            usage_message.report_usage(
                get_architecture_class_name(self.model_config),
                usage_context,
                extra_kvs={
                    # Common configuration
                    "dtype":
                    str(self.model_config.dtype),
                    "tensor_parallel_size":
                    self.parallel_config.tensor_parallel_size,
                    "block_size":
                    self.cache_config.block_size,
                    "gpu_memory_utilization":
                    self.cache_config.gpu_memory_utilization,

                    # Quantization
                    "quantization":
                    self.model_config.quantization,
                    "kv_cache_dtype":
                    str(self.cache_config.cache_dtype),

                    # Feature flags
                    "enable_lora":
                    bool(self.lora_config),
                    "enable_prompt_adapter":
                    bool(self.prompt_adapter_config),
                    "enable_prefix_caching":
                    self.cache_config.enable_prefix_caching,
                    "enforce_eager":
                    self.model_config.enforce_eager,
                    "disable_custom_all_reduce":
                    self.parallel_config.disable_custom_all_reduce,
                })

        if self.tokenizer:
            # Ping the tokenizer to ensure liveness if it runs in a
            # different process.
            self.tokenizer.ping()

        self.cached_scheduler_outputs = [
            SchedulerOutputState()
            for _ in range(self.parallel_config.pipeline_parallel_size)
        ]

        self.scheduler_contexts = [
            SchedulerContext(multi_step_stream_outputs=self.scheduler_config.
                             multi_step_stream_outputs)
            for _ in range(self.parallel_config.pipeline_parallel_size)
        ]

        if self.model_config.use_async_output_proc:
            process_model_outputs = weak_bind(self._process_model_outputs)

            self.async_callbacks = [
                partial(process_model_outputs,
                        ctx=self.scheduler_contexts[v_id])
                for v_id in range(self.parallel_config.pipeline_parallel_size)
            ]
        else:
            self.async_callbacks = []

        # Currently used by AsyncLLMEngine to ensure quick append
        # of request outputs to asyncio queues
        self.process_request_outputs_callback: Optional[Callable] = None

        # Create the scheduler.
        # NOTE: the cache_config here have been updated with the numbers of
        # GPU and CPU blocks, which are profiled in the distributed executor.
        if isinstance(self.vllm_config.scheduler_config.scheduler_cls, str):
            Scheduler = resolve_obj_by_qualname(
                self.vllm_config.scheduler_config.scheduler_cls)
        else:
            Scheduler = self.vllm_config.scheduler_config.scheduler_cls
        self.scheduler = [
            Scheduler(
                self.scheduler_config, self.cache_config, self.lora_config,
                self.parallel_config.pipeline_parallel_size,
                self.async_callbacks[v_id]
                if self.model_config.use_async_output_proc else None)
            for v_id in range(self.parallel_config.pipeline_parallel_size)
        ]

        # Metric Logging.
        if self.log_stats:
            if stat_loggers is not None:
                self.stat_loggers = stat_loggers
            else:
                # Lazy import for prometheus multiprocessing.
                # We need to set PROMETHEUS_MULTIPROC_DIR environment variable
                # before prometheus_client is imported.
                # See https://prometheus.github.io/client_python/multiprocess/
                from vllm.engine.metrics import (LoggingStatLogger,
                                                 PrometheusStatLogger)

                self.stat_loggers = {
                    "logging":
                    LoggingStatLogger(
                        local_interval=_LOCAL_LOGGING_INTERVAL_SEC,
                        vllm_config=vllm_config),
                    "prometheus":
                    PrometheusStatLogger(
                        local_interval=_LOCAL_LOGGING_INTERVAL_SEC,
                        labels=dict(
                            model_name=self.model_config.served_model_name),
                        vllm_config=vllm_config),
                }
                self.stat_loggers["prometheus"].info("cache_config",
                                                     self.cache_config)

        self.tracer = None
        if self.observability_config.otlp_traces_endpoint:
            self.tracer = init_tracer(
                "vllm.llm_engine",
                self.observability_config.otlp_traces_endpoint)

        # Create sequence output processor, e.g. for beam search or
        # speculative decoding.
        self.output_processor = (
            SequenceGroupOutputProcessor.create_output_processor(
                self.scheduler_config,
                self.detokenizer,
                self.scheduler,
                self.seq_counter,
                get_tokenizer_for_seq,
                stop_checker=StopChecker(
                    self.scheduler_config.max_model_len,
                    get_tokenizer_for_seq,
                ),
            ))

        self.seq_id_to_seq_group: Dict[str, SequenceGroupBase] = {}

        # Flag to set when an input fails to process and the engine should run
        # the next step without re-scheduling.
        self._skip_scheduling_next_step = False

    def _initialize_kv_caches(self) -> None:
        """Initialize the KV cache in the worker(s).

        The workers will determine the number of blocks in both the GPU cache
        and the swap CPU cache.
        """
        start = time.time()
        num_gpu_blocks, num_cpu_blocks = (
            self.model_executor.determine_num_available_blocks())

        if self.cache_config.num_gpu_blocks_override is not None:
            num_gpu_blocks_override = self.cache_config.num_gpu_blocks_override
            logger.info(
                "Overriding num_gpu_blocks=%d with "
                "num_gpu_blocks_override=%d", num_gpu_blocks,
                num_gpu_blocks_override)
            num_gpu_blocks = num_gpu_blocks_override

        self.cache_config.num_gpu_blocks = num_gpu_blocks
        self.cache_config.num_cpu_blocks = num_cpu_blocks

        self.model_executor.initialize_cache(num_gpu_blocks, num_cpu_blocks)
        elapsed = time.time() - start
        logger.info(("init engine (profile, create kv cache, "
                     "warmup model) took %.2f seconds"), elapsed)

    @classmethod
    def _get_executor_cls(cls,
                          engine_config: VllmConfig) -> Type[ExecutorBase]:
        # distributed_executor_backend must be set in VllmConfig.__post_init__
        distributed_executor_backend = (
            engine_config.parallel_config.distributed_executor_backend)
        # Initialize the cluster and specify the executor class.
        if isinstance(distributed_executor_backend, type):
            if not issubclass(distributed_executor_backend, ExecutorBase):
                raise TypeError(
                    "distributed_executor_backend must be a subclass of "
                    f"ExecutorBase. Got {distributed_executor_backend}.")
            executor_class = distributed_executor_backend
        elif distributed_executor_backend == "ray":
            from vllm.executor.ray_distributed_executor import (
                RayDistributedExecutor)
            executor_class = RayDistributedExecutor
        elif distributed_executor_backend == "mp":
            from vllm.executor.mp_distributed_executor import (
                MultiprocessingDistributedExecutor)
            assert not envs.VLLM_USE_RAY_SPMD_WORKER, (
                "multiprocessing distributed executor backend does not "
                "support VLLM_USE_RAY_SPMD_WORKER=1")
            executor_class = MultiprocessingDistributedExecutor
        elif distributed_executor_backend == "uni":
            # JAX-style, single-process, multi-device executor.
            from vllm.executor.uniproc_executor import UniProcExecutor
            executor_class = UniProcExecutor
        elif distributed_executor_backend == "external_launcher":
            # executor with external launcher
            from vllm.executor.uniproc_executor import (  # noqa
                ExecutorWithExternalLauncher)
            executor_class = ExecutorWithExternalLauncher
        else:
            raise ValueError("unrecognized distributed_executor_backend: "
                             f"{distributed_executor_backend}")
        return executor_class

    @classmethod
    def from_engine_args(
        cls,
        engine_args: EngineArgs,
        usage_context: UsageContext = UsageContext.ENGINE_CONTEXT,
        stat_loggers: Optional[Dict[str, StatLoggerBase]] = None,
    ) -> "LLMEngine":
        """Creates an LLM engine from the engine arguments."""
        # Create the engine configs.
        engine_config = engine_args.create_engine_config(usage_context)
        executor_class = cls._get_executor_cls(engine_config)
        # Create the LLM engine.
        engine = cls(
            vllm_config=engine_config,
            executor_class=executor_class,
            log_stats=not engine_args.disable_log_stats,
            usage_context=usage_context,
            stat_loggers=stat_loggers,
        )

        return engine

    def __reduce__(self):
        # This is to ensure that the LLMEngine is not referenced in
        # the closure used to initialize Ray worker actors
        raise RuntimeError("LLMEngine should not be pickled!")

    def __del__(self):
        # Shutdown model executor when engine is garbage collected
        # Use getattr since __init__ can fail before the field is set
        if model_executor := getattr(self, "model_executor", None):
            model_executor.shutdown()

    def get_tokenizer_group(
        self,
        group_type: Type[_G] = BaseTokenizerGroup,
    ) -> _G:
        tokenizer_group = self.tokenizer

        if tokenizer_group is None:
            raise ValueError("Unable to get tokenizer because "
                             "skip_tokenizer_init is True")
        if not isinstance(tokenizer_group, group_type):
            raise TypeError("Invalid type of tokenizer group. "
                            f"Expected type: {group_type}, but "
                            f"found type: {type(tokenizer_group)}")

        return tokenizer_group

    def get_tokenizer(
        self,
        lora_request: Optional[LoRARequest] = None,
    ) -> AnyTokenizer:
        return self.get_tokenizer_group().get_lora_tokenizer(lora_request)

    def _init_tokenizer(self) -> BaseTokenizerGroup:
        return init_tokenizer_from_configs(
            model_config=self.model_config,
            scheduler_config=self.scheduler_config,
            parallel_config=self.parallel_config,
            lora_config=self.lora_config)

    def _verify_args(self) -> None:
        self.model_config.verify_with_parallel_config(self.parallel_config)
        self.cache_config.verify_with_parallel_config(self.parallel_config)
        if self.lora_config:
            self.lora_config.verify_with_model_config(self.model_config)
            self.lora_config.verify_with_scheduler_config(
                self.scheduler_config)
        if self.prompt_adapter_config:
            self.prompt_adapter_config.verify_with_model_config(
                self.model_config)

    def _add_processed_request(
        self,
        request_id: str,
        processed_inputs: ProcessorInputs,
        params: Union[SamplingParams, PoolingParams],
        arrival_time: float,
        lora_request: Optional[LoRARequest],
        prompt_adapter_request: Optional[PromptAdapterRequest],
        trace_headers: Optional[Mapping[str, str]] = None,
        priority: int = 0,
    ) -> Optional[SequenceGroup]:
        """Add a processed request to the engine's request pool.
        return the created sequence group.
        """
        if isinstance(params, SamplingParams) and params.n > 1:
            ParallelSampleSequenceGroup.add_request(
                request_id,
                self,
                params,
                processed_inputs=processed_inputs,
                arrival_time=arrival_time,
                lora_request=lora_request,
                trace_headers=trace_headers,
                prompt_adapter_request=prompt_adapter_request,
                priority=priority,
            )
            return None

        self._validate_model_inputs(processed_inputs, lora_request)
        # Create the sequences.
        block_size = self.cache_config.block_size
        seq_id = next(self.seq_counter)
        eos_token_id = self.input_preprocessor.get_eos_token_id(lora_request)

        if is_encoder_decoder_inputs(processed_inputs):
            decoder_inputs = processed_inputs["decoder"]
            encoder_inputs = processed_inputs["encoder"]
        else:
            decoder_inputs = processed_inputs
            encoder_inputs = None

        seq = Sequence(seq_id, decoder_inputs, block_size, eos_token_id,
                       lora_request, prompt_adapter_request)

        encoder_seq = (None if encoder_inputs is None else Sequence(
            seq_id, encoder_inputs, block_size, eos_token_id, lora_request,
            prompt_adapter_request))

        # Create a SequenceGroup based on SamplingParams or PoolingParams
        if isinstance(params, SamplingParams):
            seq_group = self._create_sequence_group_with_sampling(
                request_id,
                seq,
                params,
                arrival_time=arrival_time,
                lora_request=lora_request,
                trace_headers=trace_headers,
                prompt_adapter_request=prompt_adapter_request,
                encoder_seq=encoder_seq,
                priority=priority)
        elif isinstance(params, PoolingParams):
            seq_group = self._create_sequence_group_with_pooling(
                request_id,
                seq,
                params,
                arrival_time=arrival_time,
                lora_request=lora_request,
                prompt_adapter_request=prompt_adapter_request,
                encoder_seq=encoder_seq,
                priority=priority)
        else:
            raise ValueError(
                "Either SamplingParams or PoolingParams must be provided.")

        # Add the sequence group to the scheduler with least unfinished seqs.
        costs = [
            scheduler.get_num_unfinished_seq_groups()
            for scheduler in self.scheduler
        ]
        min_cost_scheduler = self.scheduler[costs.index(min(costs))]
        min_cost_scheduler.add_seq_group(seq_group)

        return seq_group

    def stop_remote_worker_execution_loop(self) -> None:
        self.model_executor.stop_remote_worker_execution_loop()

    @overload
    def add_request(
        self,
        request_id: str,
        prompt: PromptType,
        params: Union[SamplingParams, PoolingParams],
        arrival_time: Optional[float] = None,
        lora_request: Optional[LoRARequest] = None,
        trace_headers: Optional[Mapping[str, str]] = None,
        prompt_adapter_request: Optional[PromptAdapterRequest] = None,
        priority: int = 0,
    ) -> None:
        ...

    @overload
    @deprecated("'inputs' will be renamed to 'prompt")
    def add_request(
        self,
        request_id: str,
        *,
        inputs: PromptType,
        params: Union[SamplingParams, PoolingParams],
        arrival_time: Optional[float] = None,
        lora_request: Optional[LoRARequest] = None,
        trace_headers: Optional[Mapping[str, str]] = None,
        prompt_adapter_request: Optional[PromptAdapterRequest] = None,
        priority: int = 0,
    ) -> None:
        ...

    @deprecate_kwargs(
        "inputs",
        additional_message="Please use the 'prompt' parameter instead.",
    )
    def add_request(
            self,
            request_id: str,
            prompt: Optional[PromptType] = None,
            params: Optional[Union[SamplingParams, PoolingParams]] = None,
            arrival_time: Optional[float] = None,
            lora_request: Optional[LoRARequest] = None,
            trace_headers: Optional[Mapping[str, str]] = None,
            prompt_adapter_request: Optional[PromptAdapterRequest] = None,
            priority: int = 0,
            *,
            inputs: Optional[PromptType] = None,  # DEPRECATED
    ) -> None:
        """Add a request to the engine's request pool.

        The request is added to the request pool and will be processed by the
        scheduler as `engine.step()` is called. The exact scheduling policy is
        determined by the scheduler.

        Args:
            request_id: The unique ID of the request.
            prompt: The prompt to the LLM. See :class:`~vllm.inputs.PromptType`
                for more details about the format of each input.
            params: Parameters for sampling or pooling.
                :class:`~vllm.SamplingParams` for text generation.
                :class:`~vllm.PoolingParams` for pooling.
            arrival_time: The arrival time of the request. If None, we use
                the current monotonic time.
            lora_request: The LoRA request to add.
            trace_headers: OpenTelemetry trace headers.
            prompt_adapter_request: The prompt adapter request to add.
            priority: The priority of the request.
                Only applicable with priority scheduling.

        Details:
            - Set arrival_time to the current time if it is None.
            - Set prompt_token_ids to the encoded prompt if it is None.
            - Create `n` number of :class:`~vllm.Sequence` objects.
            - Create a :class:`~vllm.SequenceGroup` object
              from the list of :class:`~vllm.Sequence`.
            - Add the :class:`~vllm.SequenceGroup` object to the scheduler.

        Example:
            >>> # initialize engine
            >>> engine = LLMEngine.from_engine_args(engine_args)
            >>> # set request arguments
            >>> example_prompt = "Who is the president of the United States?"
            >>> sampling_params = SamplingParams(temperature=0.0)
            >>> request_id = 0
            >>>
            >>> # add the request to the engine
            >>> engine.add_request(
            >>>    str(request_id),
            >>>    example_prompt,
            >>>    SamplingParams(temperature=0.0))
            >>> # continue the request processing
            >>> ...
        """
        if inputs is not None:
            prompt = inputs
        assert prompt is not None and params is not None

        if lora_request is not None and not self.lora_config:
            raise ValueError(f"Got lora_request {lora_request} but LoRA is "
                             "not enabled!")

        if priority != 0 and not self.scheduler_config.policy == "priority":
            raise ValueError(f"Got priority {priority} but "
                             "Priority scheduling is not enabled.")

        if isinstance(params, SamplingParams) \
            and (params.guided_decoding or params.logits_processors) \
            and self.scheduler_config.num_scheduler_steps > 1:
            raise ValueError(
                "Guided decoding and logits processors are not supported "
                "in multi-step decoding")

        if arrival_time is None:
            arrival_time = time.time()

        if self.tokenizer is not None:
            self._validate_token_prompt(
                prompt,
                tokenizer=self.get_tokenizer(lora_request=lora_request))

        preprocessed_inputs = self.input_preprocessor.preprocess(
            prompt,
            request_id=request_id,
            lora_request=lora_request,
            prompt_adapter_request=prompt_adapter_request,
        )
        processed_inputs = self.input_processor(preprocessed_inputs)

        self._add_processed_request(
            request_id=request_id,
            processed_inputs=processed_inputs,
            params=params,
            arrival_time=arrival_time,
            lora_request=lora_request,
            prompt_adapter_request=prompt_adapter_request,
            trace_headers=trace_headers,
            priority=priority,
        )

    def _validate_token_prompt(self, prompt: PromptType,
                               tokenizer: AnyTokenizer):
        # Guard against out-of-vocab tokens.
        # For some tokenizers, tokenizer.decode will happily return empty text
        # for token ids that are out of vocab, and we don't detect token ids
        # that are greater than the max token id before running the model.
        # However, these token ids will later crash a cuda kernel at runtime
        # with an index out of bounds error. This will crash the entire engine.
        # This needs to happen before multimodal input pre-processing, which
        # may add dummy <image> tokens that aren't part of the tokenizer's
        # vocabulary.
        if is_token_prompt(prompt):
            prompt_ids = prompt["prompt_token_ids"]
            if len(prompt_ids) == 0:
                # Empty prompt check is handled later
                return
            max_input_id = max(prompt_ids)
            if max_input_id > tokenizer.max_token_id:
                raise ValueError(
                    "Token id {} is out of vocabulary".format(max_input_id))

    def _create_sequence_group_with_sampling(
        self,
        request_id: str,
        seq: Sequence,
        sampling_params: SamplingParams,
        arrival_time: float,
        lora_request: Optional[LoRARequest],
        trace_headers: Optional[Mapping[str, str]] = None,
        prompt_adapter_request: Optional[PromptAdapterRequest] = None,
        encoder_seq: Optional[Sequence] = None,
        priority: int = 0,
    ) -> SequenceGroup:
        """Creates a SequenceGroup with SamplingParams."""
        max_logprobs = self.get_model_config().max_logprobs
        if (sampling_params.logprobs
                and sampling_params.logprobs > max_logprobs) or (
                    sampling_params.prompt_logprobs
                    and sampling_params.prompt_logprobs > max_logprobs):
            raise ValueError(f"Cannot request more than "
                             f"{max_logprobs} logprobs.")

        sampling_params = self._build_logits_processors(
            sampling_params, lora_request)

        # Defensive copy of SamplingParams, which are used by the sampler,
        # this doesn't deep-copy LogitsProcessor objects
        sampling_params = sampling_params.clone()

        sampling_params.update_from_generation_config(
            self.generation_config_fields, seq.eos_token_id)

        # Create the sequence group.
        seq_group = SequenceGroup(
            request_id=request_id,
            seqs=[seq],
            arrival_time=arrival_time,
            sampling_params=sampling_params,
            lora_request=lora_request,
            trace_headers=trace_headers,
            prompt_adapter_request=prompt_adapter_request,
            encoder_seq=encoder_seq,
            priority=priority)

        return seq_group

    def _create_sequence_group_with_pooling(
        self,
        request_id: str,
        seq: Sequence,
        pooling_params: PoolingParams,
        arrival_time: float,
        lora_request: Optional[LoRARequest],
        prompt_adapter_request: Optional[PromptAdapterRequest],
        encoder_seq: Optional[Sequence] = None,
        priority: int = 0,
    ) -> SequenceGroup:
        """Creates a SequenceGroup with PoolingParams."""
        # Defensive copy of PoolingParams, which are used by the pooler
        pooling_params = pooling_params.clone()
        # Create the sequence group.
        seq_group = SequenceGroup(
            request_id=request_id,
            seqs=[seq],
            arrival_time=arrival_time,
            lora_request=lora_request,
            pooling_params=pooling_params,
            prompt_adapter_request=prompt_adapter_request,
            encoder_seq=encoder_seq,
            priority=priority)
        return seq_group

    def abort_request(self, request_id: Union[str, Iterable[str]]) -> None:
        """Aborts a request(s) with the given ID.

        Args:
            request_id: The ID(s) of the request to abort.

        Details:
            - Refer to the
              :meth:`~vllm.core.scheduler.Scheduler.abort_seq_group`
              from class :class:`~vllm.core.scheduler.Scheduler`.

        Example:
            >>> # initialize engine and add a request with request_id
            >>> request_id = str(0)
            >>> # abort the request
            >>> engine.abort_request(request_id)
        """
        for scheduler in self.scheduler:
            scheduler.abort_seq_group(request_id)

    def get_model_config(self) -> ModelConfig:
        """Gets the model configuration."""
        return self.model_config

    def get_parallel_config(self) -> ParallelConfig:
        """Gets the parallel configuration."""
        return self.parallel_config

    def get_decoding_config(self) -> DecodingConfig:
        """Gets the decoding configuration."""
        return self.decoding_config

    def get_scheduler_config(self) -> SchedulerConfig:
        """Gets the scheduler configuration."""
        return self.scheduler_config

    def get_lora_config(self) -> LoRAConfig:
        """Gets the LoRA configuration."""
        return self.lora_config

    def get_num_unfinished_requests(self) -> int:
        """Gets the number of unfinished requests."""
        return sum(scheduler.get_num_unfinished_seq_groups()
                   for scheduler in self.scheduler)

    def has_unfinished_requests(self) -> bool:
        """Returns True if there are unfinished requests."""
        return any(scheduler.has_unfinished_seqs()
                   for scheduler in self.scheduler)

    def has_unfinished_requests_for_virtual_engine(
            self, virtual_engine: int) -> bool:
        """
        Returns True if there are unfinished requests for the virtual engine.
        """
        return self.scheduler[virtual_engine].has_unfinished_seqs()

    def reset_prefix_cache(self) -> bool:
        """Reset prefix cache for all devices."""

        success = True
        for scheduler in self.scheduler:
            success = success and scheduler.reset_prefix_cache()
        return success

    @staticmethod
    def _process_sequence_group_outputs(
        seq_group: SequenceGroup,
        outputs: List[PoolingSequenceGroupOutput],
    ) -> None:
        seq_group.pooled_data = outputs[0].data

        for seq in seq_group.get_seqs():
            seq.status = SequenceStatus.FINISHED_STOPPED

        return

    def _update_num_computed_tokens_for_multi_step_prefill(
            self, seq_group: SequenceGroup,
            seq_group_meta: SequenceGroupMetadata,
            is_first_step_output: Optional[bool]):
        """
        This function updates num_computed_tokens for prompt sequences
        when Multi-Step is enabled.

        seq_group: SequenceGroup to update the num_computed_tokens for.
        seq_group_meta: Metadata of the given SequenceGroup.
        is_first_step_output: Optional[bool] -
            When available, is_first_step_output indicates if the appended
            output token is the output of the first-step in multi-step.
            A value of None indicates that outputs from all steps in
            in multi-step are submitted in a single burst.
        """

        assert self.scheduler_config.is_multi_step

        if not seq_group_meta.is_prompt:
            # num_computed_token updates for multi-step decodes happen after
            # the tokens are appended to the sequence.
            return

        do_update: bool = False
        if self.scheduler_config.chunked_prefill_enabled:
            # In multi-step + chunked-prefill case, the prompt sequences
            # that are scheduled are fully processed in the first step.
            do_update = is_first_step_output is None or is_first_step_output
        else:
            # Normal multi-step decoding case. In this case prompt-sequences
            # are actually single-stepped. Always update in this case.
            assert seq_group.state.num_steps == 1
            do_update = True

        if do_update:
            seq_group.update_num_computed_tokens(
                seq_group_meta.token_chunk_size)

    def _process_model_outputs(self,
                               ctx: SchedulerContext,
                               request_id: Optional[str] = None) -> None:
        """Apply the model output to the sequences in the scheduled seq groups
        and return responses.

        ctx: The virtual engine context to work on
        request_id: If provided, then only this request is going to be processed
        """

        now = time.time()

        if len(ctx.output_queue) == 0:
            return None

        # Get pending async postprocessor
        if request_id:
            # When we process only one request, no pop is required
            # (since later we will process all of the rest)
            (outputs, seq_group_metadata_list, scheduler_outputs, is_async,
             is_last_step, is_first_step_output, skip) = ctx.output_queue[0]
        else:
            (outputs, seq_group_metadata_list, scheduler_outputs, is_async,
             is_last_step, is_first_step_output,
             skip) = ctx.output_queue.popleft()

        # Sanity check
        assert len(seq_group_metadata_list) == len(
            scheduler_outputs.scheduled_seq_groups)

        has_multiple_outputs: bool = len(outputs) > 1
        outputs_by_sequence_group: List[List[SequenceGroupOutput]]
        if has_multiple_outputs:
            assert self.scheduler_config.is_multi_step or \
                     self.speculative_config
            # Organize outputs by [step][sequence group] instead of
            # [sequence group][step].
            if self.scheduler_config.is_multi_step:
                outputs_by_sequence_group = create_output_by_sequence_group(
                    outputs, len(seq_group_metadata_list))
            elif self.speculative_config:
                # Decodes are multi-steps while prefills are not, outputting at
                # most 1 token. Separate them so that we can trigger chunk
                # processing without having to pad or copy over prompts K times
                # to match decodes structure (costly with prompt_logprobs).
                num_prefills = sum(sg.is_prompt
                                   for sg in seq_group_metadata_list)
                prefills, decodes = outputs[:num_prefills], outputs[
                    num_prefills:]
                outputs_by_sequence_group = create_output_by_sequence_group(
                    decodes,
                    num_seq_groups=len(seq_group_metadata_list) - num_prefills)
                outputs_by_sequence_group = [p.outputs for p in prefills
                                             ] + outputs_by_sequence_group
            # We have outputs for multiple steps submitted in a single burst,
            # so invalidate is_first_step_output.
            is_first_step_output = None
        else:
            outputs_by_sequence_group = outputs

        # Determine the requests we need to operate on
        if request_id:
            indices = []
            for i, seq_group_meta in enumerate(seq_group_metadata_list):
                if seq_group_meta.request_id == request_id:
                    assert i not in skip  # Cannot be called twice
                    indices.append(i)
                    break

            # If the request_id was not found, then it means that
            # this is a new request that has no pending async
            # postprocessor
            if not indices:
                return
        else:
            indices = range(len(seq_group_metadata_list))  # type: ignore

        finished_before: List[int] = []
        finished_now: List[int] = []
        for i in indices:
            if i in skip:
                continue

            seq_group_meta = seq_group_metadata_list[i]
            scheduled_seq_group = scheduler_outputs.scheduled_seq_groups[i]

            seq_group: SequenceGroup = scheduled_seq_group.seq_group

            if seq_group.is_finished():
                finished_before.append(i)
                continue

            output: List[SequenceGroupOutput]
            if has_multiple_outputs:
                output = outputs_by_sequence_group[i]
            else:
                output = [outputs_by_sequence_group[0][i]]

            if not is_async:
                if self.scheduler_config.is_multi_step:
                    # Updates happen only if the sequence is prefill
                    self._update_num_computed_tokens_for_multi_step_prefill(
                        seq_group, seq_group_meta, is_first_step_output)
                else:
                    seq_group.update_num_computed_tokens(
                        seq_group_meta.token_chunk_size or 0)

            if outputs:
                for o in outputs:
                    if (isinstance(o, SamplerOutput)
                            and seq_group.metrics is not None):
                        if seq_group.metrics.model_forward_time is not None:
                            seq_group.metrics.model_forward_time += (
                                o.model_forward_time or 0)
                        else:
                            seq_group.metrics.model_forward_time = (
                                o.model_forward_time)
                        if seq_group.metrics.model_execute_time is not None:
                            seq_group.metrics.model_execute_time += (
                                o.model_execute_time or 0)
                        else:
                            seq_group.metrics.model_execute_time = (
                                o.model_execute_time)

            if self.model_config.runner_type == "pooling":
                self._process_sequence_group_outputs(seq_group, output)
            else:
                self.output_processor.process_prompt_logprob(seq_group, output)
                if seq_group_meta.do_sample:
                    self.output_processor.process_outputs(
                        seq_group, output, is_async)

            if seq_group.is_finished():
                finished_now.append(i)

        # Generate outputs for the requests that finished this iteration
        for i in finished_now:
            scheduled_seq_group = scheduler_outputs.scheduled_seq_groups[i]

            seq_group = scheduled_seq_group.seq_group
            seq_group.maybe_set_first_token_time(now)
            if not seq_group.is_prefill():
                seq_group.set_last_token_time(now)
            request_output = RequestOutputFactory.create(
                seq_group,
                self.seq_id_to_seq_group,
                use_cache=self.use_cached_outputs)
            if request_output:
                ctx.request_outputs.append(request_output)

        # When we process a single request, we skip it for the next time,
        # and invoke the request output callback (if there was final output)
        if request_id:
            assert len(indices) == 1
            skip.append(indices[0])

            if (finished_now
                    and self.process_request_outputs_callback is not None):
                self.process_request_outputs_callback(ctx.request_outputs)
                ctx.request_outputs.clear()
            return

        # Free currently finished requests
        if finished_now:
            for scheduler in self.scheduler:
                scheduler.free_finished_seq_groups()

        # For multi-step without streaming, don't create outputs each iteration
        if not is_last_step and not ctx.multi_step_stream_outputs:
            # Immediately process request outputs here (if callback is given)
            if (finished_now
                    and self.process_request_outputs_callback is not None):
                self.process_request_outputs_callback(ctx.request_outputs)
                ctx.request_outputs.clear()
            return

        # Create the outputs
        for i in indices:
            if i in skip or i in finished_before or i in finished_now:
                continue  # Avoids double processing

            scheduled_seq_group = scheduler_outputs.scheduled_seq_groups[i]

            seq_group = scheduled_seq_group.seq_group
            seq_group.maybe_set_first_token_time(now)
            if not seq_group.is_prefill():
                seq_group.set_last_token_time(now)
            request_output = RequestOutputFactory.create(
                seq_group,
                self.seq_id_to_seq_group,
                use_cache=self.use_cached_outputs)
            if request_output:
                ctx.request_outputs.append(request_output)

        # For multi-step with streaming, create outputs each iteration
        if not is_last_step and ctx.multi_step_stream_outputs:
            # Immediately process request outputs here (if callback is given)
            if self.process_request_outputs_callback is not None:
                self.process_request_outputs_callback(ctx.request_outputs)
                ctx.request_outputs.clear()
            return

        for seq_group in scheduler_outputs.ignored_seq_groups:
            params = seq_group.sampling_params
            if params is not None and params.output_kind == (
                    RequestOutputKind.DELTA) and not seq_group.is_finished():
                continue

            request_output = RequestOutputFactory.create(
                seq_group,
                self.seq_id_to_seq_group,
                use_cache=self.use_cached_outputs,
            )
            if request_output:
                ctx.request_outputs.append(request_output)

        # Immediately process request outputs here (if callback is given)
        if (ctx.request_outputs
                and self.process_request_outputs_callback is not None):
            self.process_request_outputs_callback(ctx.request_outputs)
            ctx.request_outputs.clear()

        # For async case, we need to record the stats here.
        # For non-async case, the stats are done in the
        # LLMEngine/AsyncLLMEngine directly
        if is_async:
            # Log stats.
            self.do_log_stats(scheduler_outputs, outputs, finished_before,
                              skip)

            # Tracing
            self.do_tracing(scheduler_outputs, finished_before)

        return None

    def _advance_to_next_step(
            self, output: List[SamplerOutput],
            seq_group_metadata_list: List[SequenceGroupMetadata],
            scheduled_seq_groups: List[ScheduledSequenceGroup]) -> None:
        """Given model output from a single run, append the tokens to the
        sequences. This is normally done inside output processor, but it is
        required if the worker is to perform async forward pass to next step.
        """
        for seq_group_metadata, sequence_group_outputs, scheduled_seq_group in \
            zip(seq_group_metadata_list, output, scheduled_seq_groups):
            seq_group = scheduled_seq_group.seq_group

            if seq_group.is_finished():
                continue

            if self.scheduler_config.is_multi_step:
                # Updates happen only if the sequence is prefill
                self._update_num_computed_tokens_for_multi_step_prefill(
                    seq_group, seq_group_metadata,
                    seq_group.state.num_steps == 1)
            else:
                token_chunk_size = (seq_group_metadata.token_chunk_size
                                    if seq_group_metadata.token_chunk_size
                                    is not None else 0)
                seq_group.update_num_computed_tokens(token_chunk_size)

            if seq_group_metadata.do_sample:
                assert len(sequence_group_outputs.samples) == 1, (
                    "Async output processor expects a single sample"
                    " (i.e sampling_params.n == 1)")
                sample = sequence_group_outputs.samples[0]

                assert len(seq_group.seqs) == 1
                seq = seq_group.seqs[0]

                if self.scheduler_config.is_multi_step:
                    is_prefill_append = seq.data.get_num_uncomputed_tokens(
                    ) == 0
                    seq.append_token_id(sample.output_token, sample.logprobs)
                    if not is_prefill_append:
                        seq_group.update_num_computed_tokens(1)
                else:
                    seq.append_token_id(sample.output_token, sample.logprobs)

    def step(self) -> List[Union[RequestOutput, PoolingRequestOutput]]:
        """Performs one decoding iteration and returns newly generated results.

        .. figure:: https://i.imgur.com/sv2HssD.png
            :alt: Overview of the step function
            :align: center

            Overview of the step function.

        Details:
            - Step 1: Schedules the sequences to be executed in the next
              iteration and the token blocks to be swapped in/out/copy.

                - Depending on the scheduling policy,
                  sequences may be `preempted/reordered`.
                - A Sequence Group (SG) refer to a group of sequences
                  that are generated from the same prompt.

            - Step 2: Calls the distributed executor to execute the model.
            - Step 3: Processes the model output. This mainly includes:

                - Decodes the relevant outputs.
                - Updates the scheduled sequence groups with model outputs
                  based on its `sampling parameters` (`use_beam_search` or not).
                - Frees the finished sequence groups.

            - Finally, it creates and returns the newly generated results.

        Example:
            >>> # Please see the example/ folder for more detailed examples.
            >>>
            >>> # initialize engine and request arguments
            >>> engine = LLMEngine.from_engine_args(engine_args)
            >>> example_inputs = [(0, "What is LLM?",
            >>>    SamplingParams(temperature=0.0))]
            >>>
            >>> # Start the engine with an event loop
            >>> while True:
            >>>     if example_inputs:
            >>>         req_id, prompt, sampling_params = example_inputs.pop(0)
            >>>         engine.add_request(str(req_id),prompt,sampling_params)
            >>>
            >>>     # continue the request processing
            >>>     request_outputs = engine.step()
            >>>     for request_output in request_outputs:
            >>>         if request_output.finished:
            >>>             # return or show the request output
            >>>
            >>>     if not (engine.has_unfinished_requests() or example_inputs):
            >>>         break
        """
        if self.parallel_config.pipeline_parallel_size > 1:
            raise NotImplementedError(
                "Pipeline parallelism is only supported through AsyncLLMEngine "
                "as performance will be severely degraded otherwise.")

        # For llm_engine, there is no pipeline parallel support, so the engine
        # used is always 0.
        virtual_engine = 0

        # These are cached outputs from previous iterations. None if on first
        # iteration
        cached_outputs = self.cached_scheduler_outputs[virtual_engine]
        seq_group_metadata_list = cached_outputs.seq_group_metadata_list
        scheduler_outputs = cached_outputs.scheduler_outputs
        allow_async_output_proc = cached_outputs.allow_async_output_proc

        ctx = self.scheduler_contexts[virtual_engine]

        # Clear outputs for each new scheduler iteration
        ctx.request_outputs.clear()

        # Skip the scheduler if there are any remaining steps in the seq groups.
        # This ensures that the scheduler is only called again when the current
        # batch has completed.
        # The scheduler is also skipped if a single request caused the last
        # engine step to fail, and the previous schedule needs to be rerun.
        if not self._has_remaining_steps(
                seq_group_metadata_list
        ) and not self._skip_scheduling_next_step:
            # Schedule iteration
            (seq_group_metadata_list, scheduler_outputs,
             allow_async_output_proc
             ) = self.scheduler[virtual_engine].schedule()

            ctx.seq_group_metadata_list = seq_group_metadata_list
            ctx.scheduler_outputs = scheduler_outputs

            finished_requests_ids = self.scheduler[
                virtual_engine].get_and_reset_finished_requests_ids()

            # Maybe switch from async mode to sync mode
            if not allow_async_output_proc and len(ctx.output_queue) > 0:
                self._process_model_outputs(ctx=ctx)

            if (self.scheduler_config.is_multi_step
                    and scheduler_outputs.num_lookahead_slots > 0):
                # cache the scheduler outputs for the next iteration if we have
                # lookahead slots
                self._cache_scheduler_outputs_for_multi_step(
                    virtual_engine, seq_group_metadata_list, scheduler_outputs,
                    allow_async_output_proc)
        else:
            finished_requests_ids = list()

        assert seq_group_metadata_list is not None
        assert scheduler_outputs is not None

        if not scheduler_outputs.is_empty():

            # Check if we have a cached last_output from the previous iteration.
            # For supporting PP this is probably the best way to pass the
            # sampled_token_ids, as a separate broadcast over all the PP stages
            # will cause one virtual engine's microbatch to block the pipeline.
            last_sampled_token_ids = \
                self._get_last_sampled_token_ids(virtual_engine)

            execute_model_req = ExecuteModelRequest(
                seq_group_metadata_list=seq_group_metadata_list,
                blocks_to_swap_in=scheduler_outputs.blocks_to_swap_in,
                blocks_to_swap_out=scheduler_outputs.blocks_to_swap_out,
                blocks_to_copy=scheduler_outputs.blocks_to_copy,
                num_lookahead_slots=scheduler_outputs.num_lookahead_slots,
                running_queue_size=scheduler_outputs.running_queue_size,
                finished_requests_ids=finished_requests_ids,
                # We use ExecuteModelRequest to pass the last sampled_token_ids
                # to each of the non-last PP stages for in-place prepare_input.
                last_sampled_token_ids=last_sampled_token_ids)

            if allow_async_output_proc:
                execute_model_req.async_callback = self.async_callbacks[
                    virtual_engine]

            try:
                outputs = self.model_executor.execute_model(
                    execute_model_req=execute_model_req)
<<<<<<< HEAD

            except BaseException as err:
                stats = self._get_stats(scheduler_outputs=scheduler_outputs)
                dump_engine_exception(
                    err=err,
                    config=self.vllm_config,
                    use_cached_outputs=self.use_cached_outputs,
                    engine_version=0,
                    stats=stats,
                    execute_model_req=execute_model_req,
                )
                # Re-raise exception
                raise err
=======
                self._skip_scheduling_next_step = False
            except InputProcessingError as e:
                # The input for this request cannot be processed, so we must
                # abort it. If there are remaining requests in the batch that
                # have been scheduled, they will be retried on the next step.
                invalid_request_id = e.request_id
                self._abort_and_cache_schedule(
                    request_id=invalid_request_id,
                    virtual_engine=virtual_engine,
                    seq_group_metadata_list=seq_group_metadata_list,
                    scheduler_outputs=scheduler_outputs,
                    allow_async_output_proc=allow_async_output_proc)
                # Raise so the caller is notified that this request failed
                raise
>>>>>>> 7f89a594

            # We need to do this here so that last step's sampled_token_ids can
            # be passed to the next iteration for PP.
            if self.scheduler_config.is_multi_step:
                self._update_cached_scheduler_output(virtual_engine, outputs)
        else:
            # Nothing scheduled => If there is pending async postprocessor,
            # then finish it here.
            if len(ctx.output_queue) > 0:
                self._process_model_outputs(ctx=ctx)
            # No outputs in this case
            outputs = []

        # Finish the current step for all the sequence groups.
        if self.scheduler_config.is_multi_step:
            for seq_group in seq_group_metadata_list:
                seq_group.finish_step()

        if not self._has_remaining_steps(seq_group_metadata_list):
            # clear the cache if we have finished all the steps.
            if self.scheduler_config.is_multi_step:
                self.cached_scheduler_outputs[0] = SchedulerOutputState()

            # is_first_step_output is True only when the num_steps of all
            # the sequences are 1. When the num_steps > 1,
            # multi_step_model_runner does the first-step output append.
            is_first_step_output: bool = False if not seq_group_metadata_list \
                else seq_group_metadata_list[0].state.num_steps == 1

            # Add results to the output_queue
            ctx.append_output(outputs=outputs,
                              seq_group_metadata_list=seq_group_metadata_list,
                              scheduler_outputs=scheduler_outputs,
                              is_async=allow_async_output_proc,
                              is_last_step=True,
                              is_first_step_output=is_first_step_output)

            if outputs and allow_async_output_proc:
                assert len(outputs) == 1, (
                    "Async postprocessor expects only a single output set")

                self._advance_to_next_step(
                    outputs[0], seq_group_metadata_list,
                    scheduler_outputs.scheduled_seq_groups)

            # Check if need to run the usual non-async path
            if not allow_async_output_proc:
                self._process_model_outputs(ctx=ctx)

                # Log stats.
                self.do_log_stats(scheduler_outputs, outputs)

                # Tracing
                self.do_tracing(scheduler_outputs)
        else:
            # Multi-step case
            return ctx.request_outputs

        if not self.has_unfinished_requests():
            # Drain async postprocessor (if exists)
            if len(ctx.output_queue) > 0:
                self._process_model_outputs(ctx=ctx)
            assert len(ctx.output_queue) == 0

            # Stop the execute model loop in parallel workers until there are
            # more requests to process. This avoids waiting indefinitely in
            # torch.distributed ops which may otherwise timeout, and unblocks
            # the RPC thread in the workers so that they can process any other
            # queued control plane messages, such as add/remove lora adapters.
            logger.debug("Stopping remote worker execution loop.")
            self.model_executor.stop_remote_worker_execution_loop()

        return ctx.request_outputs

    def _abort_and_cache_schedule(
            self, request_id: str, virtual_engine: int,
            seq_group_metadata_list: List[SequenceGroupMetadata],
            scheduler_outputs: SchedulerOutputs,
            allow_async_output_proc: bool) -> None:
        """Aborts a single request, and caches the scheduler outputs minus that
        request. This allows the next step to continue processing the remaining
        requests without having to re-run the scheduler."""

        # Abort the request and remove its sequence group from the current
        # schedule
        self.abort_request(request_id)
        for i, metadata in enumerate(seq_group_metadata_list):
            if metadata.request_id == request_id:
                del seq_group_metadata_list[i]
                break
        for i, group in enumerate(scheduler_outputs.scheduled_seq_groups):
            if group.seq_group.request_id == request_id:
                del scheduler_outputs.scheduled_seq_groups[i]
                break

        # If there are still other sequence groups left in the schedule, cache
        # them and flag the engine to reuse the schedule.
        if len(seq_group_metadata_list) > 0:
            self._skip_scheduling_next_step = True
            # Reuse multi-step caching logic
            self._cache_scheduler_outputs_for_multi_step(
                virtual_engine=virtual_engine,
                scheduler_outputs=scheduler_outputs,
                seq_group_metadata_list=seq_group_metadata_list,
                allow_async_output_proc=allow_async_output_proc)

    def _has_remaining_steps(
        self, seq_group_metadata_list: Optional[List[SequenceGroupMetadata]]
    ) -> bool:
        if (not self.scheduler_config.is_multi_step
                or not seq_group_metadata_list):
            return False

        # TODO(will) this is a sanity check for nowto make sure that all the
        # seqs are on the same steps. Eventually we will want to do some sort of
        # dynamic scheduling when doing multi-step decoding.
        ref_remaining_steps = seq_group_metadata_list[0].state.remaining_steps
        if any([
                seq_group.state.remaining_steps != ref_remaining_steps
                for seq_group in seq_group_metadata_list[1:]
        ]):
            raise AssertionError("All running sequence groups should "
                                 "have the same remaining steps.")

        return ref_remaining_steps > 0

    def _cache_scheduler_outputs_for_multi_step(
            self, virtual_engine: int,
            seq_group_metadata_list: Optional[List[SequenceGroupMetadata]],
            scheduler_outputs: SchedulerOutputs,
            allow_async_output_proc: bool) -> None:
        co = self.cached_scheduler_outputs[virtual_engine]

        co.seq_group_metadata_list = seq_group_metadata_list
        co.scheduler_outputs = scheduler_outputs
        co.allow_async_output_proc = allow_async_output_proc
        co.last_output = None

    def _update_cached_scheduler_output(
            self, virtual_engine: int,
            output: List[Optional[SamplerOutput]]) -> None:
        if (self.parallel_config.pipeline_parallel_size > 1 and len(output) > 0
                and output[0] is not None):
            last_output = output[-1]
            assert last_output is not None
            assert last_output.sampled_token_ids_cpu is not None
            assert last_output.sampled_token_ids is None
            assert last_output.sampled_token_probs is None
            self.cached_scheduler_outputs[
                virtual_engine].last_output = last_output

    def _get_last_sampled_token_ids(
            self, virtual_engine: int) -> Optional[torch.Tensor]:
        cached_last_output = self.cached_scheduler_outputs[
            virtual_engine].last_output
        if (self.scheduler_config.is_multi_step
                and self.parallel_config.pipeline_parallel_size > 1
                and cached_last_output is not None
                and cached_last_output.sampled_token_ids_cpu is not None):
            return cached_last_output.sampled_token_ids_cpu
        return None

    def add_logger(self, logger_name: str, logger: StatLoggerBase) -> None:
        if not self.log_stats:
            raise RuntimeError(
                "Stat logging is disabled. Set `disable_log_stats=False` "
                "argument to enable.")
        if logger_name in self.stat_loggers:
            raise KeyError(f"Logger with name {logger_name} already exists.")
        self.stat_loggers[logger_name] = logger

    def remove_logger(self, logger_name: str) -> None:
        if not self.log_stats:
            raise RuntimeError(
                "Stat logging is disabled. Set `disable_log_stats=False` "
                "argument to enable.")
        if logger_name not in self.stat_loggers:
            raise KeyError(f"Logger with name {logger_name} does not exist.")
        del self.stat_loggers[logger_name]

    def do_log_stats(self,
                     scheduler_outputs: Optional[SchedulerOutputs] = None,
                     model_output: Optional[List[SamplerOutput]] = None,
                     finished_before: Optional[List[int]] = None,
                     skip: Optional[List[int]] = None) -> None:
        """Forced log when no requests active."""
        if self.log_stats:
            stats = self._get_stats(scheduler_outputs, model_output,
                                    finished_before, skip)
            for logger in self.stat_loggers.values():
                logger.log(stats)

    def _get_stats(self,
                   scheduler_outputs: Optional[SchedulerOutputs],
                   model_output: Optional[List[SamplerOutput]] = None,
                   finished_before: Optional[List[int]] = None,
                   skip: Optional[List[int]] = None) -> Stats:
        """Get Stats to be Logged to Prometheus.

        Args:
            scheduler_outputs: Optional, used to populate metrics related to
                the scheduled batch,
            model_output: Optional, used to emit speculative decoding metrics
                which are created by the workers.
            finished_before: Optional, indices of sequences that were finished
                before. These sequences will be ignored.
            skip: Optional, indices of sequences that were preempted. These
                sequences will be ignored.
        """
        now = time.time()

        # System State
        #   Scheduler State
        num_running_sys = sum(
            len(scheduler.running) for scheduler in self.scheduler)
        num_swapped_sys = sum(
            len(scheduler.swapped) for scheduler in self.scheduler)
        num_waiting_sys = sum(
            len(scheduler.waiting) for scheduler in self.scheduler)

        # KV Cache Usage in %
        num_total_gpu = self.cache_config.num_gpu_blocks
        gpu_cache_usage_sys = 0.
        if num_total_gpu:  # Guard against both None and 0
            num_free_gpu = sum(
                scheduler.block_manager.get_num_free_gpu_blocks()
                for scheduler in self.scheduler)
            gpu_cache_usage_sys = 1.0 - (num_free_gpu / num_total_gpu)

        num_total_cpu = self.cache_config.num_cpu_blocks
        cpu_cache_usage_sys = 0.
        if num_total_cpu:  # Guard against both None and 0
            num_free_cpu = sum(
                scheduler.block_manager.get_num_free_cpu_blocks()
                for scheduler in self.scheduler)
            cpu_cache_usage_sys = 1.0 - (num_free_cpu / num_total_cpu)

        # Prefix Cache Hit Rate. Note that we always use
        # the cache hit rate of the first virtual engine.
        cpu_prefix_cache_hit_rate = self.scheduler[
            0].get_prefix_cache_hit_rate(Device.CPU)
        gpu_prefix_cache_hit_rate = self.scheduler[
            0].get_prefix_cache_hit_rate(Device.GPU)

        # Iteration stats
        num_prompt_tokens_iter = 0
        num_generation_tokens_iter = 0
        num_tokens_iter = 0
        time_to_first_tokens_iter: List[float] = []
        time_per_output_tokens_iter: List[float] = []
        num_preemption_iter = (0 if scheduler_outputs is None else
                               scheduler_outputs.preempted)

        # Request stats
        #   Latency
        time_e2e_requests: List[float] = []
        time_queue_requests: List[float] = []
        time_inference_requests: List[float] = []
        time_prefill_requests: List[float] = []
        time_decode_requests: List[float] = []
        time_in_queue_requests: List[float] = []
        model_forward_time_requests: List[float] = []
        model_execute_time_requests: List[float] = []
        #   Metadata
        num_prompt_tokens_requests: List[int] = []
        num_generation_tokens_requests: List[int] = []
        n_requests: List[int] = []
        max_num_generation_tokens_requests: List[int] = []
        max_tokens_requests: List[int] = []
        finished_reason_requests: List[str] = []

        # LoRA requests
        running_lora_adapters = dict(
            collectionsCounter([
                running_request.lora_request.lora_name
                for scheduler in self.scheduler
                for running_request in scheduler.running
                if running_request.lora_request
            ]))
        waiting_lora_adapters = dict(
            collectionsCounter([
                waiting_request.lora_request.lora_name
                for scheduler in self.scheduler
                for waiting_request in scheduler.waiting
                if waiting_request.lora_request
            ]))
        max_lora_stat = "0"
        if self.lora_config:
            max_lora_stat = str(self.lora_config.max_loras)

        # NOTE: This loop assumes prefill seq_groups are before
        # decode seq_groups in scheduled_seq_groups.
        if scheduler_outputs is not None:
            # For async postprocessor, already finished sequences need to be
            # not counted (to avoid double counting)
            actual_num_batched_tokens = scheduler_outputs.num_batched_tokens  # type: ignore

            num_generation_tokens_from_prefill_groups = 0
            # NOTE: if scheduler_outputs.num_prefill_groups > 0 and
            # the len of scheduler_outputs.scheduled_seq_groups is !=
            # scheduler_outputs.num_prefill_groups, this means that
            # chunked prefills have been detected.

            for idx, scheduled_seq_group in enumerate(
                    scheduler_outputs.scheduled_seq_groups):
                # Skip double logging when using async output proc
                if finished_before and idx in finished_before:
                    actual_num_batched_tokens -= 1
                    continue

                # Currently, skip == preempted sequences, so we need to skip
                # their log stats
                if skip and idx in skip:
                    continue

                group_was_prefill = idx < scheduler_outputs.num_prefill_groups
                seq_group = scheduled_seq_group.seq_group

                # NOTE: a seq_group that completed all of its prefill tokens
                # in the last iteration will have seq_group.is_prefill() = False
                # with group_was_prefill = True
                if group_was_prefill:
                    # Number of prompt tokens.
                    num_prompt_tokens_iter += (
                        scheduled_seq_group.token_chunk_size)

                    # If the seq_group just finished the prefill state
                    # get TTFT.
                    if not seq_group.is_prefill():
                        latency = seq_group.get_last_token_latency()
                        time_to_first_tokens_iter.append(latency)

                        # One generation token per finished prefill.
                        num_generation_tokens_from_prefill_groups += (
                            seq_group.num_seqs())
                else:
                    # TPOTs.
                    latency = seq_group.get_last_token_latency()
                    time_per_output_tokens_iter.append(latency)
                    if seq_group.state.current_step == 0:
                        # For async_output_proc, the do_log_stats()
                        # is called following init_multi_step(), which
                        # sets the current_step to zero.
                        actual_num_batched_tokens +=\
                            seq_group.state.num_steps - 1
                    else:
                        actual_num_batched_tokens +=\
                            seq_group.state.current_step - 1

                # Because of chunked prefill, we can have a single sequence
                # group that does multiple prompt_runs. To prevent logging
                # the same metadata more than once per request, we standardize
                # on logging request level information for finished requests,
                # which can only happen once.
                if seq_group.is_finished():
                    # Latency timings
                    time_e2e_requests.append(now -
                                             seq_group.metrics.arrival_time)
                    if (seq_group.metrics.first_scheduled_time is not None and
                            seq_group.metrics.first_token_time is not None):
                        time_queue_requests.append(
                            seq_group.metrics.first_scheduled_time -
                            seq_group.metrics.arrival_time)
                        time_prefill_requests.append(
                            seq_group.metrics.first_token_time -
                            seq_group.metrics.first_scheduled_time)
                        time_decode_requests.append(
                            now - seq_group.metrics.first_token_time)
                        time_inference_requests.append(
                            now - seq_group.metrics.first_scheduled_time)
                    if seq_group.metrics.time_in_queue is not None:
                        time_in_queue_requests.append(
                            seq_group.metrics.time_in_queue)
                    if seq_group.metrics.model_forward_time is not None:
                        model_forward_time_requests.append(
                            seq_group.metrics.model_forward_time)
                    if seq_group.metrics.model_execute_time is not None:
                        model_execute_time_requests.append(
                            seq_group.metrics.model_execute_time * 1000)
                    # Metadata
                    num_prompt_tokens_requests.append(
                        len(seq_group.prompt_token_ids))
                    num_generation_tokens_requests.extend([
                        seq.get_output_len()
                        for seq in seq_group.get_finished_seqs()
                    ])
                    max_num_generation_tokens_requests.append(
                        max(seq.get_output_len()
                            for seq in seq_group.get_seqs()))
                    if seq_group.sampling_params is not None:
                        n_requests.append(seq_group.sampling_params.n)
                        max_tokens_requests.append(
                            seq_group.sampling_params.max_tokens)
                    finished_reason_requests.extend([
                        SequenceStatus.get_finished_reason(seq.status)
                        for seq in seq_group.get_finished_seqs()
                    ])

            # Number of generation tokens.
            #   num_batched_tokens equals the number of prompt_tokens plus the
            #   number of decode_tokens in a single iteration. So,
            #   num_generation_tokens = num_batched_tokens - num_prompt_tokens
            #   + num_generation_tokens_from_prefill_groups (since we generate
            #   one token on prefills on iters where the prefill finishes).
            num_generation_tokens_iter = (
                actual_num_batched_tokens - num_prompt_tokens_iter +
                num_generation_tokens_from_prefill_groups)
            num_tokens_iter = (num_generation_tokens_iter +
                               num_prompt_tokens_iter)
        # Spec decode, if enabled, emits specialized metrics from the worker in
        # sampler output.
        if model_output and isinstance(model_output[0], SamplerOutput) and (
                model_output[0].spec_decode_worker_metrics is not None):
            spec_decode_metrics = model_output[0].spec_decode_worker_metrics
        else:
            spec_decode_metrics = None

        return Stats(
            now=now,
            # System stats
            #   Scheduler State
            num_running_sys=num_running_sys,
            num_swapped_sys=num_swapped_sys,
            num_waiting_sys=num_waiting_sys,
            #   KV Cache Usage in %
            gpu_cache_usage_sys=gpu_cache_usage_sys,
            cpu_cache_usage_sys=cpu_cache_usage_sys,
            #   Prefix Cache Hit Rate
            cpu_prefix_cache_hit_rate=cpu_prefix_cache_hit_rate,
            gpu_prefix_cache_hit_rate=gpu_prefix_cache_hit_rate,

            # Iteration stats
            num_prompt_tokens_iter=num_prompt_tokens_iter,
            num_generation_tokens_iter=num_generation_tokens_iter,
            num_tokens_iter=num_tokens_iter,
            time_to_first_tokens_iter=time_to_first_tokens_iter,
            time_per_output_tokens_iter=time_per_output_tokens_iter,
            spec_decode_metrics=spec_decode_metrics,
            num_preemption_iter=num_preemption_iter,

            # Request stats
            #   Latency
            time_e2e_requests=time_e2e_requests,
            time_queue_requests=time_queue_requests,
            time_inference_requests=time_inference_requests,
            time_prefill_requests=time_prefill_requests,
            time_decode_requests=time_decode_requests,
            time_in_queue_requests=time_in_queue_requests,
            model_forward_time_requests=model_forward_time_requests,
            model_execute_time_requests=model_execute_time_requests,
            #   Metadata
            num_prompt_tokens_requests=num_prompt_tokens_requests,
            num_generation_tokens_requests=num_generation_tokens_requests,
            max_num_generation_tokens_requests=
            max_num_generation_tokens_requests,
            n_requests=n_requests,
            max_tokens_requests=max_tokens_requests,
            finished_reason_requests=finished_reason_requests,
            max_lora=str(max_lora_stat),
            waiting_lora_adapters=list(waiting_lora_adapters.keys()),
            running_lora_adapters=list(running_lora_adapters.keys()))

    def add_lora(self, lora_request: LoRARequest) -> bool:
        return self.model_executor.add_lora(lora_request)

    def remove_lora(self, lora_id: int) -> bool:
        return self.model_executor.remove_lora(lora_id)

    def list_loras(self) -> Set[int]:
        return self.model_executor.list_loras()

    def pin_lora(self, lora_id: int) -> bool:
        return self.model_executor.pin_lora(lora_id)

    def add_prompt_adapter(
            self, prompt_adapter_request: PromptAdapterRequest) -> bool:
        return self.model_executor.add_prompt_adapter(prompt_adapter_request)

    def remove_prompt_adapter(self, prompt_adapter_id: int) -> bool:
        return self.model_executor.remove_prompt_adapter(prompt_adapter_id)

    def list_prompt_adapters(self) -> List[int]:
        return self.model_executor.list_prompt_adapters()

    def start_profile(self) -> None:
        self.model_executor.start_profile()

    def stop_profile(self) -> None:
        self.model_executor.stop_profile()

    def sleep(self, level: int = 1) -> None:
        assert self.vllm_config.model_config.enable_sleep_mode, (
            "Sleep mode is not enabled in the model config")
        self.model_executor.sleep(level=level)

    def wake_up(self) -> None:
        assert self.vllm_config.model_config.enable_sleep_mode, (
            "Sleep mode is not enabled in the model config")
        self.model_executor.wake_up()

    def check_health(self) -> None:
        if self.tokenizer:
            self.tokenizer.check_health()
        self.model_executor.check_health()

    def is_tracing_enabled(self) -> bool:
        return self.tracer is not None

    def do_tracing(self,
                   scheduler_outputs: SchedulerOutputs,
                   finished_before: Optional[List[int]] = None) -> None:
        if self.tracer is None:
            return

        for idx, scheduled_seq_group in enumerate(
                scheduler_outputs.scheduled_seq_groups):
            # Skip double tracing when using async output proc
            if finished_before and idx in finished_before:
                continue

            seq_group = scheduled_seq_group.seq_group
            if seq_group.is_finished():
                self.create_trace_span(seq_group)

    def create_trace_span(self, seq_group: SequenceGroup) -> None:
        if self.tracer is None or seq_group.sampling_params is None:
            return
        arrival_time_nano_seconds = int(seq_group.metrics.arrival_time * 1e9)

        trace_context = extract_trace_context(seq_group.trace_headers)

        with self.tracer.start_as_current_span(
                "llm_request",
                kind=SpanKind.SERVER,
                context=trace_context,
                start_time=arrival_time_nano_seconds) as seq_span:
            metrics = seq_group.metrics
            ttft = metrics.first_token_time - metrics.arrival_time
            e2e_time = metrics.finished_time - metrics.arrival_time
            seq_span.set_attribute(SpanAttributes.GEN_AI_RESPONSE_MODEL,
                                   self.model_config.model)
            seq_span.set_attribute(SpanAttributes.GEN_AI_REQUEST_ID,
                                   seq_group.request_id)
            seq_span.set_attribute(SpanAttributes.GEN_AI_REQUEST_TEMPERATURE,
                                   seq_group.sampling_params.temperature)
            seq_span.set_attribute(SpanAttributes.GEN_AI_REQUEST_TOP_P,
                                   seq_group.sampling_params.top_p)
            seq_span.set_attribute(SpanAttributes.GEN_AI_REQUEST_MAX_TOKENS,
                                   seq_group.sampling_params.max_tokens)
            seq_span.set_attribute(SpanAttributes.GEN_AI_REQUEST_N,
                                   seq_group.sampling_params.n)
            seq_span.set_attribute(SpanAttributes.GEN_AI_USAGE_NUM_SEQUENCES,
                                   seq_group.num_seqs())
            seq_span.set_attribute(SpanAttributes.GEN_AI_USAGE_PROMPT_TOKENS,
                                   len(seq_group.prompt_token_ids))
            seq_span.set_attribute(
                SpanAttributes.GEN_AI_USAGE_COMPLETION_TOKENS,
                sum([
                    seq.get_output_len()
                    for seq in seq_group.get_finished_seqs()
                ]))
            seq_span.set_attribute(SpanAttributes.GEN_AI_LATENCY_TIME_IN_QUEUE,
                                   metrics.time_in_queue)
            seq_span.set_attribute(
                SpanAttributes.GEN_AI_LATENCY_TIME_TO_FIRST_TOKEN, ttft)
            seq_span.set_attribute(SpanAttributes.GEN_AI_LATENCY_E2E, e2e_time)
            if metrics.scheduler_time is not None:
                seq_span.set_attribute(
                    SpanAttributes.GEN_AI_LATENCY_TIME_IN_SCHEDULER,
                    metrics.scheduler_time)
            if metrics.model_forward_time is not None:
                seq_span.set_attribute(
                    SpanAttributes.GEN_AI_LATENCY_TIME_IN_MODEL_FORWARD,
                    metrics.model_forward_time / 1000.0)
            if metrics.model_execute_time is not None:
                seq_span.set_attribute(
                    SpanAttributes.GEN_AI_LATENCY_TIME_IN_MODEL_EXECUTE,
                    metrics.model_execute_time)

    def _validate_model_inputs(self, inputs: ProcessorInputs,
                               lora_request: Optional[LoRARequest]):
        if is_encoder_decoder_inputs(inputs):
            # For encoder-decoder multimodal models, the max_prompt_len
            # restricts the decoder prompt length
            prompt_inputs = inputs["decoder" if self.model_config.
                                   is_multimodal_model else "encoder"]
        else:
            prompt_inputs = inputs

        prompt_ids = SingletonInputsAdapter(prompt_inputs).prompt_token_ids

        if prompt_ids is None or len(prompt_ids) == 0:
            raise ValueError("Prompt cannot be empty")

        if self.model_config.is_multimodal_model:
            max_prompt_len = self.model_config.max_model_len

            if len(prompt_ids) > max_prompt_len:
                raise ValueError(
                    f"The prompt (total length {len(prompt_ids)}) is too long "
                    f"to fit into the model (context length {max_prompt_len}). "
                    "Make sure that `max_model_len` is no smaller than the "
                    "number of text tokens plus multimodal tokens. For image "
                    "inputs, the number of image tokens depends on the number "
                    "of images, and possibly their aspect ratios as well.")

            # TODO: Find out how many placeholder tokens are there so we can
            # check that chunked prefill does not truncate them
            # max_batch_len = self.scheduler_config.max_num_batched_tokens

    def _build_logits_processors(
            self, sampling_params: SamplingParams,
            lora_request: Optional[LoRARequest]) -> SamplingParams:
        """Constructs logits processors based on the guided_decoding,
        logits_bias, and allowed_token_ids fields in sampling_params. Deletes
        those fields and adds the constructed logits processors to the
        logits_processors field. Returns the modified sampling params."""

        logits_processors = []

        if sampling_params.guided_decoding is not None:
            # Defensively copy sampling params since guided decoding logits
            # processors can have different state for each request
            sampling_params = copy.copy(sampling_params)
            guided_decoding = sampling_params.guided_decoding

            logger.debug(
                "Building guided decoding logits processor in "
                "LLMEngine. Params: %s", guided_decoding)

            tokenizer = self.get_tokenizer(lora_request=lora_request)
            guided_decoding.backend = guided_decoding.backend or \
                self.decoding_config.guided_decoding_backend

            logger.debug("Reasoning backend: %s",
                         self.decoding_config.reasoning_backend)

            processor = get_local_guided_decoding_logits_processor(
                guided_params=guided_decoding,
                tokenizer=tokenizer,
                model_config=self.model_config,
                reasoning_backend=self.decoding_config.reasoning_backend,
            )
            if processor:
                logits_processors.append(processor)

            # Unset so this doesn't get passed down to the model
            sampling_params.guided_decoding = None

        if (sampling_params.logit_bias or sampling_params.allowed_token_ids):
            tokenizer = self.get_tokenizer(lora_request=lora_request)

            processors = get_openai_logits_processors(
                logit_bias=sampling_params.logit_bias,
                allowed_token_ids=sampling_params.allowed_token_ids,
                tokenizer=tokenizer)
            logits_processors.extend(processors)

            # Unset so these don't get passed down to the model
            sampling_params.logit_bias = None
            sampling_params.allowed_token_ids = None

        if len(sampling_params.bad_words) > 0:
            tokenizer = self.get_tokenizer(lora_request)
            processors = get_bad_words_logits_processors(
                bad_words=sampling_params.bad_words, tokenizer=tokenizer)
            logits_processors.extend(processors)

        if logits_processors:
            if sampling_params.logits_processors is None:
                sampling_params.logits_processors = logits_processors
            else:
                sampling_params.logits_processors.extend(logits_processors)

        return sampling_params


# TODO(v1): Remove this class proxy when V1 goes default.
if envs.VLLM_USE_V1:
    from vllm.v1.engine.llm_engine import LLMEngine  # type: ignore<|MERGE_RESOLUTION|>--- conflicted
+++ resolved
@@ -1401,22 +1401,8 @@
             try:
                 outputs = self.model_executor.execute_model(
                     execute_model_req=execute_model_req)
-<<<<<<< HEAD
-
-            except BaseException as err:
-                stats = self._get_stats(scheduler_outputs=scheduler_outputs)
-                dump_engine_exception(
-                    err=err,
-                    config=self.vllm_config,
-                    use_cached_outputs=self.use_cached_outputs,
-                    engine_version=0,
-                    stats=stats,
-                    execute_model_req=execute_model_req,
-                )
-                # Re-raise exception
-                raise err
-=======
                 self._skip_scheduling_next_step = False
+
             except InputProcessingError as e:
                 # The input for this request cannot be processed, so we must
                 # abort it. If there are remaining requests in the batch that
@@ -1430,7 +1416,18 @@
                     allow_async_output_proc=allow_async_output_proc)
                 # Raise so the caller is notified that this request failed
                 raise
->>>>>>> 7f89a594
+            except BaseException as err:
+                stats = self._get_stats(scheduler_outputs=scheduler_outputs)
+                dump_engine_exception(
+                    err=err,
+                    config=self.vllm_config,
+                    use_cached_outputs=self.use_cached_outputs,
+                    engine_version=0,
+                    stats=stats,
+                    execute_model_req=execute_model_req,
+                )
+                # Re-raise exception
+                raise err
 
             # We need to do this here so that last step's sampled_token_ids can
             # be passed to the next iteration for PP.
