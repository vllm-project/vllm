import time
from typing import Iterable, List, Optional, Type, Union

from transformers import GenerationConfig, PreTrainedTokenizer

import vllm
from vllm.config import (CacheConfig, DecodingConfig, DeviceConfig, LoadConfig,
                         LoRAConfig, ModelConfig, ParallelConfig,
                         SchedulerConfig, SpeculativeConfig,
                         VisionLanguageConfig)
from vllm.core.scheduler import (ScheduledSequenceGroup, Scheduler,
                                 SchedulerOutputs)
from vllm.engine.arg_utils import EngineArgs
from vllm.engine.metrics import StatLogger, Stats
from vllm.engine.output_processor.interfaces import (
    SequenceGroupOutputProcessor)
from vllm.engine.output_processor.stop_checker import StopChecker
from vllm.engine.output_processor.util import create_output_by_sequence_group
from vllm.executor.executor_base import ExecutorBase
from vllm.executor.ray_utils import initialize_ray_cluster
from vllm.logger import init_logger
from vllm.lora.request import LoRARequest
from vllm.outputs import (EmbeddingRequestOutput, RequestOutput,
                          RequestOutputFactory)
from vllm.pooling_params import PoolingParams
from vllm.sampling_params import SamplingParams
from vllm.sequence import (EmbeddingSequenceGroupOutput, ExecuteModelRequest,
                           MultiModalData, PoolerOutput, SamplerOutput,
                           Sequence, SequenceGroup, SequenceGroupMetadata,
                           SequenceStatus)
from vllm.transformers_utils.detokenizer import Detokenizer
from vllm.transformers_utils.tokenizer_group import (BaseTokenizerGroup,
                                                     get_tokenizer_group)
from vllm.usage.usage_lib import (UsageContext, is_usage_stats_enabled,
                                  usage_message)
from vllm.utils import Counter

logger = init_logger(__name__)
_LOCAL_LOGGING_INTERVAL_SEC = 5


def _load_generation_config_dict(model_config: ModelConfig):
    try:
        return GenerationConfig.from_pretrained(
            model_config.model,
            revision=model_config.revision,
        ).to_diff_dict()
    except OSError:
        # Not found.
        return {}


class LLMEngine:
    """An LLM engine that receives requests and generates texts.

    This is the main class for the vLLM engine. It receives requests
    from clients and generates texts from the LLM. It includes a tokenizer, a
    language model (possibly distributed across multiple GPUs), and GPU memory
    space allocated for intermediate states (aka KV cache). This class utilizes
    iteration-level scheduling and efficient memory management to maximize the
    serving throughput.

    The `LLM` class wraps this class for offline batched inference and the
    `AsyncLLMEngine` class wraps this class for online serving.

    NOTE: The config arguments are derived from the `EngineArgs` class. For the
    comprehensive list of arguments, see `EngineArgs`.

    Args:
        model_config: The configuration related to the LLM model.
        cache_config: The configuration related to the KV cache memory
            management.
        parallel_config: The configuration related to distributed execution.
        scheduler_config: The configuration related to the request scheduler.
        device_config: The configuration related to the device.
        lora_config (Optional): The configuration related to serving multi-LoRA.
        vision_language_config (Optional): The configuration related to vision
            language models.
        speculative_config (Optional): The configuration related to speculative
            decoding.
        executor_class: The model executor class for managing distributed
            execution.
        log_stats: Whether to log statistics.
        usage_context: Specified entry point, used for usage info collection
    """

    def __init__(
        self,
        model_config: ModelConfig,
        cache_config: CacheConfig,
        parallel_config: ParallelConfig,
        scheduler_config: SchedulerConfig,
        device_config: DeviceConfig,
        load_config: LoadConfig,
        lora_config: Optional[LoRAConfig],
        vision_language_config: Optional[VisionLanguageConfig],
        speculative_config: Optional[SpeculativeConfig],
        decoding_config: Optional[DecodingConfig],
        executor_class: Type[ExecutorBase],
        log_stats: bool,
        usage_context: UsageContext = UsageContext.ENGINE_CONTEXT,
    ) -> None:
        logger.info(
            "Initializing an LLM engine (v%s) with config: "
            "model=%r, speculative_config=%r, tokenizer=%r, "
            "skip_tokenizer_init=%s, tokenizer_mode=%s, revision=%s, "
            "tokenizer_revision=%s, trust_remote_code=%s, dtype=%s, "
            "max_seq_len=%d, download_dir=%r, load_format=%s, "
            "tensor_parallel_size=%d, disable_custom_all_reduce=%s, "
            "quantization=%s, enforce_eager=%s, kv_cache_dtype=%s, "
            "quantization_param_path=%s, device_config=%s, "
            "decoding_config=%r, seed=%d, served_model_name=%s)",
            vllm.__version__,
            model_config.model,
            speculative_config,
            model_config.tokenizer,
            model_config.skip_tokenizer_init,
            model_config.tokenizer_mode,
            model_config.revision,
            model_config.tokenizer_revision,
            model_config.trust_remote_code,
            model_config.dtype,
            model_config.max_model_len,
            load_config.download_dir,
            load_config.load_format,
            parallel_config.tensor_parallel_size,
            parallel_config.disable_custom_all_reduce,
            model_config.quantization,
            model_config.enforce_eager,
            cache_config.cache_dtype,
            model_config.quantization_param_path,
            device_config.device,
            decoding_config,
            model_config.seed,
            model_config.served_model_name,
        )
        # TODO(woosuk): Print more configs in debug mode.
        self.b_size = 0
        self.num_steps = 0

        self.model_config = model_config
        self.cache_config = cache_config
        self.lora_config = lora_config
        self.vision_language_config = vision_language_config
        self.parallel_config = parallel_config
        self.scheduler_config = scheduler_config
        self.device_config = device_config
        self.speculative_config = speculative_config
        self.load_config = load_config
        self.decoding_config = decoding_config or DecodingConfig()
        self.log_stats = log_stats

        if not self.model_config.skip_tokenizer_init:
            self.tokenizer: BaseTokenizerGroup
            self._init_tokenizer()
            self.detokenizer = Detokenizer(self.tokenizer)
        else:
            self.detokenizer = None
            self.tokenizer = None

        self.seq_counter = Counter()
        self.generation_config_fields = _load_generation_config_dict(
            model_config)

        self.model_executor = executor_class(
            model_config=model_config,
            cache_config=cache_config,
            parallel_config=parallel_config,
            scheduler_config=scheduler_config,
            device_config=device_config,
            lora_config=lora_config,
            vision_language_config=vision_language_config,
            speculative_config=speculative_config,
            load_config=load_config,
        )

        if not self.model_config.embedding_mode:
            self._initialize_kv_caches()

        # If usage stat is enabled, collect relevant info.
        if is_usage_stats_enabled():
            from vllm.model_executor.model_loader import (
                get_architecture_class_name)
            usage_message.report_usage(
                get_architecture_class_name(model_config),
                usage_context,
                extra_kvs={
                    # Common configuration
                    "dtype":
                    str(model_config.dtype),
                    "tensor_parallel_size":
                    parallel_config.tensor_parallel_size,
                    "block_size":
                    cache_config.block_size,
                    "gpu_memory_utilization":
                    cache_config.gpu_memory_utilization,

                    # Quantization
                    "quantization":
                    model_config.quantization,
                    "kv_cache_dtype":
                    cache_config.cache_dtype,

                    # Feature flags
                    "enable_lora":
                    bool(lora_config),
                    "enable_prefix_caching":
                    cache_config.enable_prefix_caching,
                    "enforce_eager":
                    model_config.enforce_eager,
                    "disable_custom_all_reduce":
                    parallel_config.disable_custom_all_reduce,
                })

        if self.tokenizer:
            # Ping the tokenizer to ensure liveness if it runs in a
            # different process.
            self.tokenizer.ping()

        # Create the scheduler.
        # NOTE: the cache_config here have been updated with the numbers of
        # GPU and CPU blocks, which are profiled in the distributed executor.
        self.scheduler = Scheduler(scheduler_config, cache_config, lora_config)

        # Metric Logging.
        if self.log_stats:
            self.stat_logger = StatLogger(
                local_interval=_LOCAL_LOGGING_INTERVAL_SEC,
                labels=dict(model_name=model_config.served_model_name),
                max_model_len=self.model_config.max_model_len)
            self.stat_logger.info("cache_config", self.cache_config)

        # Create sequence output processor, e.g. for beam search or
        # speculative decoding.
        self.output_processor = (
            SequenceGroupOutputProcessor.create_output_processor(
                self.scheduler_config,
                self.detokenizer,
                self.scheduler,
                self.seq_counter,
                self.get_tokenizer_for_seq,
                stop_checker=StopChecker(
                    self.scheduler_config.max_model_len,
                    self.get_tokenizer_for_seq,
                ),
            ))

    def _initialize_kv_caches(self) -> None:
        """Initialize the KV cache in the worker(s).

        The workers will determine the number of blocks in both the GPU cache
        and the swap CPU cache.
        """
        num_gpu_blocks, num_cpu_blocks = (
            self.model_executor.determine_num_available_blocks())

        if self.cache_config.num_gpu_blocks_override is not None:
            num_gpu_blocks_override = self.cache_config.num_gpu_blocks_override
            logger.info(
                "Overriding num_gpu_blocks=%d with "
                "num_gpu_blocks_override=%d", num_gpu_blocks,
                num_gpu_blocks_override)
            num_gpu_blocks = num_gpu_blocks_override

        self.cache_config.num_gpu_blocks = num_gpu_blocks
        self.cache_config.num_cpu_blocks = num_cpu_blocks

        self.model_executor.initialize_cache(num_gpu_blocks, num_cpu_blocks)

    @classmethod
    def from_engine_args(
        cls,
        engine_args: EngineArgs,
        usage_context: UsageContext = UsageContext.ENGINE_CONTEXT,
    ) -> "LLMEngine":
        """Creates an LLM engine from the engine arguments."""
        # Create the engine configs.
        engine_config = engine_args.create_engine_config()
        distributed_executor_backend = (
            engine_config.parallel_config.distributed_executor_backend)

        # Initialize the cluster and specify the executor class.
        if engine_config.device_config.device_type == "neuron":
            from vllm.executor.neuron_executor import NeuronExecutor
            executor_class = NeuronExecutor
        elif engine_config.device_config.device_type == "cpu":
            from vllm.executor.cpu_executor import CPUExecutor
            executor_class = CPUExecutor
        elif distributed_executor_backend == "ray":
            initialize_ray_cluster(engine_config.parallel_config)
            from vllm.executor.ray_gpu_executor import RayGPUExecutor
            executor_class = RayGPUExecutor
        elif distributed_executor_backend == "mp":
            from vllm.executor.multiproc_gpu_executor import (
                MultiprocessingGPUExecutor)
            executor_class = MultiprocessingGPUExecutor
        else:
            from vllm.executor.gpu_executor import GPUExecutor
            executor_class = GPUExecutor

        # Create the LLM engine.
        engine = cls(
            **engine_config.to_dict(),
            executor_class=executor_class,
            log_stats=not engine_args.disable_log_stats,
            usage_context=usage_context,
        )
        return engine

    def __reduce__(self):
        # This is to ensure that the LLMEngine is not referenced in
        # the closure used to initialize Ray worker actors
        raise RuntimeError("LLMEngine should not be pickled!")

    def __del__(self):
        # Shutdown model executor when engine is garbage collected
        # Use getattr since __init__ can fail before the field is set
        if model_executor := getattr(self, "model_executor", None):
            model_executor.shutdown()

    def get_tokenizer(self) -> "PreTrainedTokenizer":
        return self.tokenizer.get_lora_tokenizer(None)

    def get_tokenizer_for_seq(self,
                              sequence: Sequence) -> "PreTrainedTokenizer":
        return self.tokenizer.get_lora_tokenizer(sequence.lora_request)

    def _init_tokenizer(self, **tokenizer_init_kwargs):
        init_kwargs = dict(
            tokenizer_id=self.model_config.tokenizer,
            enable_lora=bool(self.lora_config),
            max_num_seqs=self.scheduler_config.max_num_seqs,
            max_input_length=None,
            tokenizer_mode=self.model_config.tokenizer_mode,
            trust_remote_code=self.model_config.trust_remote_code,
            revision=self.model_config.tokenizer_revision)
        init_kwargs.update(tokenizer_init_kwargs)
        self.tokenizer = get_tokenizer_group(
            self.parallel_config.tokenizer_pool_config, **init_kwargs)

    def _verify_args(self) -> None:
        self.model_config.verify_with_parallel_config(self.parallel_config)
        self.cache_config.verify_with_parallel_config(self.parallel_config)
        if self.lora_config:
            self.lora_config.verify_with_model_config(self.model_config)
            self.lora_config.verify_with_scheduler_config(
                self.scheduler_config)

    def encode_request(
        self,
        request_id: str,  # pylint: disable=unused-argument
        prompt: Optional[str],
        prompt_token_ids: Optional[List[int]] = None,
        lora_request: Optional[LoRARequest] = None,
    ):
        if prompt_token_ids is None:
            assert prompt is not None
            prompt_token_ids = self.tokenizer.encode(request_id=request_id,
                                                     prompt=prompt,
                                                     lora_request=lora_request)
        return prompt_token_ids

    def add_request(
        self,
        request_id: str,
        prompt: Optional[str],
        params: Union[SamplingParams, PoolingParams],
        prompt_token_ids: Optional[List[int]] = None,
        arrival_time: Optional[float] = None,
        lora_request: Optional[LoRARequest] = None,
        multi_modal_data: Optional[MultiModalData] = None,
    ) -> None:
        """Add a request to the engine's request pool.

        The request is added to the request pool and will be processed by the
        scheduler as `engine.step()` is called. The exact scheduling policy is
        determined by the scheduler.

        Args:
            request_id: The unique ID of the request.
            prompt: The prompt string. Can be None if prompt_token_ids is
                provided.
            params: Parameters for sampling or pooling. SamplingParams
                for text generation. PoolingParams for pooling.
            prompt_token_ids: The token IDs of the prompt. If None, we
                use the tokenizer to convert the prompts to token IDs.
            arrival_time: The arrival time of the request. If None, we use
                the current monotonic time.
            multi_modal_data: Multi modal data per request.

        Details:
            - Set arrival_time to the current time if it is None.
            - Set prompt_token_ids to the encoded prompt if it is None.
            - Create `best_of` number of :class:`~vllm.Sequence` objects.
            - Create a :class:`~vllm.SequenceGroup` object
              from the list of :class:`~vllm.Sequence`.
            - Add the :class:`~vllm.SequenceGroup` object to the scheduler.

        Example:
            >>> # initialize engine
            >>> engine = LLMEngine.from_engine_args(engine_args)
            >>> # set request arguments
            >>> example_prompt = "Who is the president of the United States?"
            >>> sampling_params = SamplingParams(temperature=0.0)
            >>> request_id = 0
            >>>
            >>> # add the request to the engine
            >>> engine.add_request(
            >>>    str(request_id),
            >>>    example_prompt,
            >>>    SamplingParams(temperature=0.0))
            >>> # continue the request processing
            >>> ...
        """
        if lora_request is not None and not self.lora_config:
            raise ValueError(f"Got lora_request {lora_request} but LoRA is "
                             "not enabled!")
        if arrival_time is None:
            arrival_time = time.time()
        prompt_token_ids = self.encode_request(
            request_id=request_id,
            prompt=prompt,
            prompt_token_ids=prompt_token_ids,
            lora_request=lora_request)

        # Create the sequences.
        block_size = self.cache_config.block_size
        seq_id = next(self.seq_counter)
        eos_token_id = None
        if self.tokenizer:
            eos_token_id = self.tokenizer.get_lora_tokenizer(
                lora_request).eos_token_id
        else:
            logger.warning("Use None for EOS token id because tokenizer is "
                           "not initialized")
        seq = Sequence(seq_id, prompt, prompt_token_ids, block_size,
                       eos_token_id, lora_request)

        # Create a SequenceGroup based on SamplingParams or PoolingParams
        if isinstance(params, SamplingParams):
            seq_group = self._create_sequence_group_with_sampling(
                request_id,
                seq,
                params,
                arrival_time,
                lora_request,
                multi_modal_data,
            )
        elif isinstance(params, PoolingParams):
            seq_group = self._create_sequence_group_with_pooling(
                request_id,
                seq,
                params,
                arrival_time,
                lora_request,
                multi_modal_data,
            )
        else:
            raise ValueError(
                "Either SamplingParams or PoolingParams must be provided.")

        # Add the sequence group to the scheduler.
        self.scheduler.add_seq_group(seq_group)

    def _create_sequence_group_with_sampling(
        self,
        request_id: str,
        seq: Sequence,
        sampling_params: SamplingParams,
        arrival_time: Optional[float] = None,
        lora_request: Optional[LoRARequest] = None,
        multi_modal_data: Optional[MultiModalData] = None,
    ) -> SequenceGroup:
        """Creates a SequenceGroup with SamplingParams."""
        max_logprobs = self.get_model_config().max_logprobs
        if (sampling_params.logprobs
                and sampling_params.logprobs > max_logprobs) or (
                    sampling_params.prompt_logprobs
                    and sampling_params.prompt_logprobs > max_logprobs):
            raise ValueError(f"Cannot request more than "
                             f"{max_logprobs} logprobs.")

        # Defensive copy of SamplingParams, which are used by the sampler,
        # this doesn't deep-copy LogitsProcessor objects
        sampling_params = sampling_params.clone()
        # Add the eos token id into the sampling_params to support min_tokens
        # processing
        if seq.eos_token_id is not None:
            sampling_params.all_stop_token_ids.add(seq.eos_token_id)
        sampling_params.update_from_generation_config(
            self.generation_config_fields)

        # Create the sequence group.
        seq_group = SequenceGroup(request_id=request_id,
                                  seqs=[seq],
                                  arrival_time=arrival_time,
                                  sampling_params=sampling_params,
                                  lora_request=lora_request,
                                  multi_modal_data=multi_modal_data)

        return seq_group

    def _create_sequence_group_with_pooling(
        self,
        request_id: str,
        seq: Sequence,
        pooling_params: PoolingParams,
        arrival_time: Optional[float] = None,
        lora_request: Optional[LoRARequest] = None,
        multi_modal_data: Optional[MultiModalData] = None,
    ) -> SequenceGroup:
        """Creates a SequenceGroup with PoolingParams."""
        # Defensive copy of PoolingParams, which are used by the pooler
        pooling_params = pooling_params.clone()
        # Create the sequence group.
        seq_group = SequenceGroup(request_id=request_id,
                                  seqs=[seq],
                                  arrival_time=arrival_time,
                                  lora_request=lora_request,
                                  multi_modal_data=multi_modal_data,
                                  pooling_params=pooling_params)
        return seq_group

    def abort_request(self, request_id: Union[str, Iterable[str]]) -> None:
        """Aborts a request(s) with the given ID.

        Args:
            request_id: The ID(s) of the request to abort.

        Details:
            - Refer to the
              :meth:`~vllm.core.scheduler.Scheduler.abort_seq_group`
              from class :class:`~vllm.core.scheduler.Scheduler`.

        Example:
            >>> # initialize engine and add a request with request_id
            >>> request_id = str(0)
            >>> # abort the request
            >>> engine.abort_request(request_id)
        """
        self.scheduler.abort_seq_group(request_id)

    def get_model_config(self) -> ModelConfig:
        """Gets the model configuration."""
        return self.model_config

    def get_decoding_config(self) -> DecodingConfig:
        """Gets the decoding configuration."""
        return self.decoding_config

    def get_num_unfinished_requests(self) -> int:
        """Gets the number of unfinished requests."""
        return self.scheduler.get_num_unfinished_seq_groups()

    def has_unfinished_requests(self) -> bool:
        """Returns True if there are unfinished requests."""
        return self.scheduler.has_unfinished_seqs()

    def _process_sequence_group_outputs(
        self,
        seq_group: SequenceGroup,
        outputs: List[EmbeddingSequenceGroupOutput],
    ) -> None:
        seq_group.embeddings = outputs[0].embeddings

        for seq in seq_group.get_seqs():
            seq.status = SequenceStatus.FINISHED_STOPPED

        return

    def _process_model_outputs(
        self,
        output: List[Union[SamplerOutput, PoolerOutput]],
        scheduled_seq_groups: List[ScheduledSequenceGroup],
        ignored_seq_groups: List[SequenceGroup],
        seq_group_metadata_list: List[SequenceGroupMetadata],
    ) -> List[Union[RequestOutput, EmbeddingRequestOutput]]:
        """Apply the model output to the sequences in the scheduled seq groups.

        Returns RequestOutputs that can be returned to the client.
        """

        now = time.time()

        # Organize outputs by [sequence group][step] instead of
        # [step][sequence group].
        output_by_sequence_group = create_output_by_sequence_group(
            sampler_outputs=output, num_seq_groups=len(scheduled_seq_groups))

        # Update the scheduled sequence groups with the model outputs.
        for scheduled_seq_group, outputs, seq_group_meta in zip(
                scheduled_seq_groups, output_by_sequence_group,
                seq_group_metadata_list):
            seq_group = scheduled_seq_group.seq_group
            seq_group.update_num_computed_tokens(
                scheduled_seq_group.token_chunk_size)
            if self.model_config.embedding_mode:
                self._process_sequence_group_outputs(seq_group, outputs)
                continue

            self.output_processor.process_prompt_logprob(seq_group, outputs)
            if seq_group_meta.do_sample:
                self.output_processor.process_outputs(seq_group, outputs)

        # Free the finished sequence groups.
        self.scheduler.free_finished_seq_groups()

        # Create the outputs.
        request_outputs: List[Union[RequestOutput,
                                    EmbeddingRequestOutput]] = []
        for scheduled_seq_group in scheduled_seq_groups:
            seq_group = scheduled_seq_group.seq_group
            seq_group.maybe_set_first_token_time(now)
            request_output = RequestOutputFactory.create(seq_group)
            request_outputs.append(request_output)
        for seq_group in ignored_seq_groups:
            request_output = RequestOutputFactory.create(seq_group)
            request_outputs.append(request_output)
        return request_outputs

    def step(self) -> List[Union[RequestOutput, EmbeddingRequestOutput]]:
        """Performs one decoding iteration and returns newly generated results.

        .. figure:: https://i.imgur.com/sv2HssD.png
            :alt: Overview of the step function
            :align: center

            Overview of the step function.

        Details:
            - Step 1: Schedules the sequences to be executed in the next
              iteration and the token blocks to be swapped in/out/copy.

                - Depending on the scheduling policy,
                  sequences may be `preempted/reordered`.
                - A Sequence Group (SG) refer to a group of sequences
                  that are generated from the same prompt.

            - Step 2: Calls the distributed executor to execute the model.
            - Step 3: Processes the model output. This mainly includes:

                - Decodes the relevant outputs.
                - Updates the scheduled sequence groups with model outputs
                  based on its `sampling parameters` (`use_beam_search` or not).
                - Frees the finished sequence groups.

            - Finally, it creates and returns the newly generated results.

        Example:
            >>> # Please see the example/ folder for more detailed examples.
            >>>
            >>> # initialize engine and request arguments
            >>> engine = LLMEngine.from_engine_args(engine_args)
            >>> example_inputs = [(0, "What is LLM?",
            >>>    SamplingParams(temperature=0.0))]
            >>>
            >>> # Start the engine with an event loop
            >>> while True:
            >>>     if example_inputs:
            >>>         req_id, prompt, sampling_params = example_inputs.pop(0)
            >>>         engine.add_request(str(req_id),prompt,sampling_params)
            >>>
            >>>     # continue the request processing
            >>>     request_outputs = engine.step()
            >>>     for request_output in request_outputs:
            >>>         if request_output.finished:
            >>>             # return or show the request output
            >>>
            >>>     if not (engine.has_unfinished_requests() or example_inputs):
            >>>         break
        """
        seq_group_metadata_list, scheduler_outputs = self.scheduler.schedule()
        self.b_size += scheduler_outputs.num_batched_tokens
        self.num_steps += 1
        if self.num_steps % 100 == 0:
            print(f"SANG-TODO avg b size {(self.b_size // self.num_steps)}")
            print(f"SANG-TODO {(self.num_steps)=}")

        if not scheduler_outputs.is_empty():
            execute_model_req = ExecuteModelRequest(
                seq_group_metadata_list=seq_group_metadata_list,
                blocks_to_swap_in=scheduler_outputs.blocks_to_swap_in,
                blocks_to_swap_out=scheduler_outputs.blocks_to_swap_out,
                blocks_to_copy=scheduler_outputs.blocks_to_copy,
                num_lookahead_slots=scheduler_outputs.num_lookahead_slots,
                running_queue_size=scheduler_outputs.running_queue_size,
            )
            output = self.model_executor.execute_model(
                execute_model_req=execute_model_req)
        else:
            output = []

        request_outputs = self._process_model_outputs(
            output, scheduler_outputs.scheduled_seq_groups,
            scheduler_outputs.ignored_seq_groups, seq_group_metadata_list)

        # Log stats.
        self.do_log_stats(scheduler_outputs, output)

        return request_outputs

    def do_log_stats(
            self,
            scheduler_outputs: Optional[SchedulerOutputs] = None,
            model_output: Optional[List[SamplerOutput]] = None) -> None:
        """Forced log when no requests active."""
        if self.log_stats:
            self.stat_logger.log(
                self._get_stats(scheduler_outputs, model_output))

    def _get_stats(
            self,
            scheduler_outputs: Optional[SchedulerOutputs],
            model_output: Optional[List[SamplerOutput]] = None) -> Stats:
        """Get Stats to be Logged to Prometheus.

        Args:
            scheduler_outputs: Optional, used to populate metrics related to
                the scheduled batch,
            model_output: Optional, used to emit speculative decoding metrics
                which are created by the workers.
        """
        now = time.time()

        # System State
        #   Scheduler State
        num_running_sys = len(self.scheduler.running)
        num_swapped_sys = len(self.scheduler.swapped)
        num_waiting_sys = len(self.scheduler.waiting)
        num_preempted = scheduler_outputs.num_preempted

        # KV Cache Usage in %
        num_total_gpu = self.cache_config.num_gpu_blocks
<<<<<<< HEAD
        gpu_cache_usage_sys = 0.
        if num_total_gpu is not None:
            num_free_gpu = self.scheduler.block_manager.get_num_free_gpu_blocks(
            )
            gpu_cache_usage_sys = 1.0 - (num_free_gpu / num_total_gpu)
=======
        num_free_gpu = self.scheduler.block_manager.get_num_free_gpu_blocks()
        num_total_gpu = self.scheduler.block_manager.num_total_gpu_blocks
        # gpu_cache_usage = 1.0 - (num_free_gpu / num_total_gpu)
        gpu_cache_usage = (num_free_gpu / num_total_gpu)
        gpu_cache_usage_sys = 1.0 - (num_free_gpu / num_total_gpu)
>>>>>>> be9f3b1b

        num_total_cpu = self.cache_config.num_cpu_blocks
        cpu_cache_usage_sys = 0.
        if num_total_cpu is not None and num_total_cpu > 0:
            num_free_cpu = self.scheduler.block_manager.get_num_free_cpu_blocks(
            )
            cpu_cache_usage_sys = 1.0 - (num_free_cpu / num_total_cpu)

        # Iteration stats
        num_prompt_tokens_iter = 0
        num_generation_tokens_iter = 0
        time_to_first_tokens_iter: List[float] = []
        time_per_output_tokens_iter: List[float] = []
        num_preemption_iter = (0 if scheduler_outputs is None else
                               scheduler_outputs.preempted)

        # Request stats
        #   Latency
        time_e2e_requests: List[float] = []
        #   Metadata
        num_prompt_tokens_requests: List[int] = []
        num_generation_tokens_requests: List[int] = []
        best_of_requests: List[int] = []
        n_requests: List[int] = []
        finished_reason_requests: List[str] = []

        # NOTE: This loop assumes prefill seq_groups are before
        # decode seq_groups in scheduled_seq_groups.
        if scheduler_outputs is not None:
            num_generation_tokens_from_prefill_groups = 0.
            # NOTE: if scheduler_outputs.num_prefill_groups > 0 and
            # the len of scheduler_outputs.scheduled_seq_groups is !=
            # scheduler_outputs.num_prefill_groups, this means that
            # chunked prefills have been detected.

            for idx, scheduled_seq_group in enumerate(
                    scheduler_outputs.scheduled_seq_groups):
                group_was_prefill = idx < scheduler_outputs.num_prefill_groups
                seq_group = scheduled_seq_group.seq_group

                # NOTE: a seq_group that completed all of its prefill tokens
                # in the last iteration will have seq_group.is_prefill() = False
                # with group_was_prefill = True
                if group_was_prefill:
                    # Number of prompt tokens.
                    num_prompt_tokens_iter += (
                        scheduled_seq_group.token_chunk_size)

                    # If the seq_group just finished the prefill state
                    # get TTFT.
                    if not seq_group.is_prefill():
                        latency = seq_group.get_last_latency(now)
                        time_to_first_tokens_iter.append(latency)

                        # One generation token per finished prefill.
                        num_generation_tokens_from_prefill_groups += (
                            seq_group.num_seqs())
                else:
                    # TPOTs.
                    latency = seq_group.get_last_latency(now)
                    time_per_output_tokens_iter.append(latency)

                # Because of chunked prefill, we can have a single sequence
                # group that does multiple prompt_runs. To prevent logging
                # the same metadata more than once per request, we standardize
                # on logging request level information for finished requests,
                # which can only happen once.
                if seq_group.is_finished():
                    # Latency timings
                    time_e2e_requests.append(now -
                                             seq_group.metrics.arrival_time)

                    # Metadata
                    num_prompt_tokens_requests.append(
                        len(seq_group.prompt_token_ids))
                    num_generation_tokens_requests.extend([
                        seq.get_output_len()
                        for seq in seq_group.get_finished_seqs()
                    ])
                    if seq_group.sampling_params is not None:
                        best_of_requests.append(
                            seq_group.sampling_params.best_of)
                        n_requests.append(seq_group.sampling_params.n)
                    finished_reason_requests.extend([
                        SequenceStatus.get_finished_reason(seq.status)
                        for seq in seq_group.get_finished_seqs()
                    ])

            # Number of generation tokens.
            #   num_batched_tokens equals the number of prompt_tokens plus the
            #   number of decode_tokens in a single iteration. So,
            #   num_generation_tokens = num_batched_tokens - num_prompt_tokens
            #   + num_generation_tokens_from_prefill_groups (since we generate
            #   one token on prefills on iters where the prefill finishes).
            num_generation_tokens_iter = (
                scheduler_outputs.num_batched_tokens - num_prompt_tokens_iter +
                num_generation_tokens_from_prefill_groups)

        # Spec decode, if enabled, emits specialized metrics from the worker in
        # sampler output.
        if model_output and (model_output[0].spec_decode_worker_metrics
                             is not None):
            spec_decode_metrics = model_output[0].spec_decode_worker_metrics
        else:
            spec_decode_metrics = None

        return Stats(
            now=now,
            # System stats
            #   Scheduler State
            num_running_sys=num_running_sys,
            num_swapped_sys=num_swapped_sys,
            num_preempted=num_preempted,
            num_waiting_sys=num_waiting_sys,
            #   KV Cache Usage in %
            gpu_cache_usage_sys=gpu_cache_usage_sys,
            cpu_cache_usage_sys=cpu_cache_usage_sys,

            # Iteration stats
            num_prompt_tokens_iter=num_prompt_tokens_iter,
            num_generation_tokens_iter=num_generation_tokens_iter,
            time_to_first_tokens_iter=time_to_first_tokens_iter,
            time_per_output_tokens_iter=time_per_output_tokens_iter,
            spec_decode_metrics=spec_decode_metrics,
            num_preemption_iter=num_preemption_iter,

            # Request stats
            #   Latency
            time_e2e_requests=time_e2e_requests,
            #   Metadata
            num_prompt_tokens_requests=num_prompt_tokens_requests,
            num_generation_tokens_requests=num_generation_tokens_requests,
            best_of_requests=best_of_requests,
            n_requests=n_requests,
            finished_reason_requests=finished_reason_requests,
        )

    def add_lora(self, lora_request: LoRARequest) -> bool:
        return self.model_executor.add_lora(lora_request)

    def remove_lora(self, lora_id: int) -> bool:
        return self.model_executor.remove_lora(lora_id)

    def list_loras(self) -> List[int]:
        return self.model_executor.list_loras()

    def check_health(self) -> None:
        self.model_executor.check_health()<|MERGE_RESOLUTION|>--- conflicted
+++ resolved
@@ -731,19 +731,11 @@
 
         # KV Cache Usage in %
         num_total_gpu = self.cache_config.num_gpu_blocks
-<<<<<<< HEAD
         gpu_cache_usage_sys = 0.
         if num_total_gpu is not None:
             num_free_gpu = self.scheduler.block_manager.get_num_free_gpu_blocks(
             )
             gpu_cache_usage_sys = 1.0 - (num_free_gpu / num_total_gpu)
-=======
-        num_free_gpu = self.scheduler.block_manager.get_num_free_gpu_blocks()
-        num_total_gpu = self.scheduler.block_manager.num_total_gpu_blocks
-        # gpu_cache_usage = 1.0 - (num_free_gpu / num_total_gpu)
-        gpu_cache_usage = (num_free_gpu / num_total_gpu)
-        gpu_cache_usage_sys = 1.0 - (num_free_gpu / num_total_gpu)
->>>>>>> be9f3b1b
 
         num_total_cpu = self.cache_config.num_cpu_blocks
         cpu_cache_usage_sys = 0.
