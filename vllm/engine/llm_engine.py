import time
from typing import Iterable, List, Optional, Tuple, Type, Union

from transformers import PreTrainedTokenizer

import vllm
from vllm.config import (CacheConfig, DeviceConfig, LoRAConfig, ModelConfig,
                         ParallelConfig, SchedulerConfig, VisionLanguageConfig)
from vllm.core.scheduler import Scheduler, SchedulerOutputs
from vllm.engine.arg_utils import EngineArgs
from vllm.engine.metrics import StatLogger, Stats
from vllm.engine.ray_utils import initialize_ray_cluster
from vllm.executor.executor_base import ExecutorBase
from vllm.logger import init_logger
from vllm.lora.request import LoRARequest
from vllm.outputs import RequestOutput
from vllm.sampling_params import SamplingParams
from vllm.sequence import (MultiModalData, SamplerOutput, Sequence,
                           SequenceGroup, SequenceGroupOutput, SequenceOutput,
                           SequenceStatus)
from vllm.transformers_utils.detokenizer import Detokenizer
from vllm.transformers_utils.tokenizer_group import (BaseTokenizerGroup,
                                                     get_tokenizer_group)
from vllm.utils import Counter

logger = init_logger(__name__)
_LOCAL_LOGGING_INTERVAL_SEC = 5


class LLMEngine:
    """An LLM engine that receives requests and generates texts.

    This is the main class for the vLLM engine. It receives requests
    from clients and generates texts from the LLM. It includes a tokenizer, a
    language model (possibly distributed across multiple GPUs), and GPU memory
    space allocated for intermediate states (aka KV cache). This class utilizes
    iteration-level scheduling and efficient memory management to maximize the
    serving throughput.

    The `LLM` class wraps this class for offline batched inference and the
    `AsyncLLMEngine` class wraps this class for online serving.

    NOTE: The config arguments are derived from the `EngineArgs` class. For the
    comprehensive list of arguments, see `EngineArgs`.

    Args:
        model_config: The configuration related to the LLM model.
        cache_config: The configuration related to the KV cache memory
            management.
        parallel_config: The configuration related to distributed execution.
        scheduler_config: The configuration related to the request scheduler.
        device_config: The configuration related to the device.
        executor_class: The model executor class for managing distributed
            execution.
        log_stats: Whether to log statistics.
    """

    def __init__(
        self,
        model_config: ModelConfig,
        cache_config: CacheConfig,
        parallel_config: ParallelConfig,
        scheduler_config: SchedulerConfig,
        device_config: DeviceConfig,
        lora_config: Optional[LoRAConfig],
        vision_language_config: Optional["VisionLanguageConfig"],
        executor_class: Type[ExecutorBase],
        log_stats: bool,
    ) -> None:
        logger.info(
            f"Initializing an LLM engine (v{vllm.__version__}) with config: "
            f"model={model_config.model!r}, "
            f"tokenizer={model_config.tokenizer!r}, "
            f"tokenizer_mode={model_config.tokenizer_mode}, "
            f"revision={model_config.revision}, "
            f"tokenizer_revision={model_config.tokenizer_revision}, "
            f"trust_remote_code={model_config.trust_remote_code}, "
            f"dtype={model_config.dtype}, "
            f"max_seq_len={model_config.max_model_len}, "
            f"download_dir={model_config.download_dir!r}, "
            f"load_format={model_config.load_format}, "
            f"tensor_parallel_size={parallel_config.tensor_parallel_size}, "
            f"disable_custom_all_reduce="
            f"{parallel_config.disable_custom_all_reduce}, "
            f"quantization={model_config.quantization}, "
            f"enforce_eager={model_config.enforce_eager}, "
            f"kv_cache_dtype={cache_config.cache_dtype}, "
            f"device_config={device_config.device}, "
            f"seed={model_config.seed})")
        # TODO(woosuk): Print more configs in debug mode.

        self.model_config = model_config
        self.cache_config = cache_config
        self.lora_config = lora_config
        self.vision_language_config = vision_language_config
        self.parallel_config = parallel_config
        self.scheduler_config = scheduler_config
        self.device_config = device_config
        self.log_stats = log_stats
        self._verify_args()

        self._init_tokenizer()
        self.detokenizer = Detokenizer(self.tokenizer)
        self.seq_counter = Counter()

        self.model_executor = executor_class(model_config, cache_config,
                                             parallel_config, scheduler_config,
                                             device_config, lora_config,
                                             vision_language_config)

        # Ping the tokenizer to ensure liveness if it runs in a
        # different process.
        self.tokenizer.ping()

        # Create the scheduler.
        # NOTE: the cache_config here have been updated with the numbers of
        # GPU and CPU blocks, which are profiled in the distributed executor.
        self.scheduler = Scheduler(scheduler_config, cache_config, lora_config)

        # Metric Logging.
        if self.log_stats:
            self.stat_logger = StatLogger(
                local_interval=_LOCAL_LOGGING_INTERVAL_SEC,
                labels=dict(model_name=model_config.model))
            self.stat_logger.info("cache_config", self.cache_config)

    @classmethod
    def from_engine_args(cls, engine_args: EngineArgs) -> "LLMEngine":
        """Creates an LLM engine from the engine arguments."""
        # Create the engine configs.
        engine_configs = engine_args.create_engine_configs()
        parallel_config = engine_configs[2]
        device_config = engine_configs[4]

        # Initialize the cluster and specify the executor class.
        if device_config.device_type == "neuron":
            from vllm.executor.neuron_executor import NeuronExecutor
            executor_class = NeuronExecutor
        elif parallel_config.worker_use_ray:
            initialize_ray_cluster(parallel_config)
            from vllm.executor.ray_gpu_executor import RayGPUExecutor
            executor_class = RayGPUExecutor
        else:
            assert parallel_config.world_size == 1, (
                "Ray is required if parallel_config.world_size > 1.")
            from vllm.executor.gpu_executor import GPUExecutor
            executor_class = GPUExecutor

        # Create the LLM engine.
        engine = cls(*engine_configs,
                     executor_class=executor_class,
                     log_stats=not engine_args.disable_log_stats)
        return engine

    def __reduce__(self):
        # This is to ensure that the LLMEngine is not referenced in
        # the closure used to initialize Ray worker actors
        raise RuntimeError("LLMEngine should not be pickled!")

    def get_tokenizer(self) -> "PreTrainedTokenizer":
        return self.tokenizer.get_lora_tokenizer(None)

    def get_tokenizer_for_seq(self,
                              sequence: Sequence) -> "PreTrainedTokenizer":
        return self.tokenizer.get_lora_tokenizer(sequence.lora_request)

    def _init_tokenizer(self, **tokenizer_init_kwargs):
        init_kwargs = dict(
            tokenizer_id=self.model_config.tokenizer,
            enable_lora=bool(self.lora_config),
            max_num_seqs=self.scheduler_config.max_num_seqs,
            max_input_length=None,
            tokenizer_mode=self.model_config.tokenizer_mode,
            trust_remote_code=self.model_config.trust_remote_code,
            revision=self.model_config.tokenizer_revision)
        init_kwargs.update(tokenizer_init_kwargs)
        self.tokenizer: BaseTokenizerGroup = get_tokenizer_group(
            self.parallel_config.tokenizer_pool_config, **init_kwargs)

        if len(self.get_tokenizer()) != self.model_config.get_vocab_size():
            logger.warning(
                f"The tokenizer's vocabulary size {len(self.get_tokenizer())}"
                f" does not match the model's vocabulary size "
                f"{self.model_config.get_vocab_size()}. This might "
                f"cause an error in decoding. Please change config.json "
                "to match the tokenizer's vocabulary size.")

    def _verify_args(self) -> None:
        self.model_config.verify_with_parallel_config(self.parallel_config)
        self.cache_config.verify_with_parallel_config(self.parallel_config)
        if self.lora_config:
            self.lora_config.verify_with_model_config(self.model_config)
            self.lora_config.verify_with_scheduler_config(
                self.scheduler_config)

    def encode_request(
        self,
        request_id: str,  # pylint: disable=unused-argument
        prompt: Optional[str],
        prompt_token_ids: Optional[List[int]] = None,
        lora_request: Optional[LoRARequest] = None,
    ):
        if prompt_token_ids is None:
            assert prompt is not None
            prompt_token_ids = self.tokenizer.encode(request_id=request_id,
                                                     prompt=prompt,
                                                     lora_request=lora_request)
        return prompt_token_ids

    def add_request(
        self,
        request_id: str,
        prompt: Optional[str],
        sampling_params: SamplingParams,
        prompt_token_ids: Optional[List[int]] = None,
        arrival_time: Optional[float] = None,
        lora_request: Optional[LoRARequest] = None,
        multi_modal_data: Optional[MultiModalData] = None,
    ) -> None:
        """Add a request to the engine's request pool.

        The request is added to the request pool and will be processed by the
        scheduler as `engine.step()` is called. The exact scheduling policy is
        determined by the scheduler.

        Args:
            request_id: The unique ID of the request.
            prompt: The prompt string. Can be None if prompt_token_ids is
                provided.
            sampling_params: The sampling parameters for text generation.
            prompt_token_ids: The token IDs of the prompt. If None, we
                use the tokenizer to convert the prompts to token IDs.
            arrival_time: The arrival time of the request. If None, we use
                the current monotonic time.
            multi_modal_data: Multi modal data per request.

        Details:
            - Set arrival_time to the current time if it is None.
            - Set prompt_token_ids to the encoded prompt if it is None.
            - Create `best_of` number of :class:`~vllm.Sequence` objects.
            - Create a :class:`~vllm.SequenceGroup` object
              from the list of :class:`~vllm.Sequence`.
            - Add the :class:`~vllm.SequenceGroup` object to the scheduler.

        Example:
            >>> # initialize engine
            >>> engine = LLMEngine.from_engine_args(engine_args)
            >>> # set request arguments
            >>> example_prompt = "Who is the president of the United States?"
            >>> sampling_params = SamplingParams(temperature=0.0)
            >>> request_id = 0
            >>>
            >>> # add the request to the engine
            >>> engine.add_request(
            >>>    str(request_id),
            >>>    example_prompt,
            >>>    SamplingParams(temperature=0.0))
            >>> # continue the request processing
            >>> ...
        """
        if lora_request is not None and not self.lora_config:
            raise ValueError(f"Got lora_request {lora_request} but LoRA is "
                             "not enabled!")
        max_logprobs = self.get_model_config().max_logprobs
        if (sampling_params.logprobs
                and sampling_params.logprobs > max_logprobs) or (
                    sampling_params.prompt_logprobs
                    and sampling_params.prompt_logprobs > max_logprobs):
            raise ValueError(f"Cannot request more than "
                             f"{max_logprobs} logprobs.")
        if arrival_time is None:
            arrival_time = time.time()
        prompt_token_ids = self.encode_request(
            request_id=request_id,
            prompt=prompt,
            prompt_token_ids=prompt_token_ids,
            lora_request=lora_request)

        # Create the sequences.
        block_size = self.cache_config.block_size
        seq_id = next(self.seq_counter)
        eos_token_id = self.tokenizer.get_lora_tokenizer(
            lora_request).eos_token_id
        seq = Sequence(seq_id, prompt, prompt_token_ids, block_size,
                       eos_token_id, lora_request)

        # Defensive copy of SamplingParams, which are used by the sampler,
        # this doesn't deep-copy LogitsProcessor objects
        sampling_params = sampling_params.clone()
        # inject the eos token id into the sampling_params to support min_tokens
        # processing
        sampling_params.eos_token_id = seq.eos_token_id

        # Create the sequence group.
        seq_group = SequenceGroup(request_id, [seq], sampling_params,
                                  arrival_time, lora_request, multi_modal_data)

        # Add the sequence group to the scheduler.
        self.scheduler.add_seq_group(seq_group)

    def abort_request(self, request_id: Union[str, Iterable[str]]) -> None:
        """Aborts a request(s) with the given ID.

        Args:
            request_id: The ID(s) of the request to abort.

        Details:
            - Refer to the
              :meth:`~vllm.core.scheduler.Scheduler.abort_seq_group`
              from class :class:`~vllm.core.scheduler.Scheduler`.

        Example:
            >>> # initialize engine and add a request with request_id
            >>> request_id = str(0)
            >>> # abort the request
            >>> engine.abort_request(request_id)
        """
        self.scheduler.abort_seq_group(request_id)

    def get_model_config(self) -> ModelConfig:
        """Gets the model configuration."""
        return self.model_config

    def get_num_unfinished_requests(self) -> int:
        """Gets the number of unfinished requests."""
        return self.scheduler.get_num_unfinished_seq_groups()

    def has_unfinished_requests(self) -> bool:
        """Returns True if there are unfinished requests."""
        return self.scheduler.has_unfinished_seqs()

    def _check_beam_search_early_stopping(
        self,
        early_stopping: Union[bool, str],
        sampling_params: SamplingParams,
        best_running_seq: Sequence,
        current_worst_seq: Sequence,
    ) -> bool:
        assert sampling_params.use_beam_search
        length_penalty = sampling_params.length_penalty
        if early_stopping is True:
            return True

        current_worst_score = current_worst_seq.get_beam_search_score(
            length_penalty=length_penalty,
            eos_token_id=current_worst_seq.eos_token_id)
        if early_stopping is False:
            highest_attainable_score = best_running_seq.get_beam_search_score(
                length_penalty=length_penalty,
                eos_token_id=best_running_seq.eos_token_id)
        else:
            assert early_stopping == "never"
            if length_penalty > 0.0:
                # If length_penalty > 0.0, beam search will prefer longer
                # sequences. The highest attainable score calculation is
                # based on the longest possible sequence length in this case.
                max_possible_length = max(
                    best_running_seq.get_prompt_len() +
                    sampling_params.max_tokens,
                    self.scheduler_config.max_model_len)
                highest_attainable_score = (
                    best_running_seq.get_beam_search_score(
                        length_penalty=length_penalty,
                        eos_token_id=best_running_seq.eos_token_id,
                        seq_len=max_possible_length))
            else:
                # Otherwise, beam search will prefer shorter sequences. The
                # highest attainable score calculation is based on the current
                # sequence length.
                highest_attainable_score = (
                    best_running_seq.get_beam_search_score(
                        length_penalty=length_penalty,
                        eos_token_id=best_running_seq.eos_token_id))
        return current_worst_score >= highest_attainable_score

    def _process_sequence_group_outputs(self, seq_group: SequenceGroup,
                                        outputs: SequenceGroupOutput) -> None:

        # Process prompt logprobs
        prompt_logprobs = outputs.prompt_logprobs
        if prompt_logprobs is not None:
            self.detokenizer.decode_prompt_logprobs_inplace(
                seq_group, prompt_logprobs)
            seq_group.prompt_logprobs = prompt_logprobs

        # Process samples
        samples = outputs.samples
        parent_seqs = seq_group.get_seqs(status=SequenceStatus.RUNNING)
        existing_finished_seqs = seq_group.get_finished_seqs()
        parent_child_dict = {
            parent_seq.seq_id: []
            for parent_seq in parent_seqs
        }
        for sample in samples:
            parent_child_dict[sample.parent_seq_id].append(sample)
        # List of (child, parent)
        child_seqs: List[Tuple[Sequence, Sequence]] = []

        # Process the child samples for each parent sequence
        for parent in parent_seqs:
            child_samples: List[SequenceOutput] = parent_child_dict[
                parent.seq_id]
            if len(child_samples) == 0:
                # This parent sequence has no children samples. Remove
                # the parent sequence from the sequence group since it will
                # not be used in the future iterations.
                parent.status = SequenceStatus.FINISHED_ABORTED
                seq_group.remove(parent.seq_id)
                self.scheduler.free_seq(parent)
                continue
            # Fork the parent sequence if there are multiple child samples.
            for child_sample in child_samples[:-1]:
                new_child_seq_id = next(self.seq_counter)
                child = parent.fork(new_child_seq_id)
                child.append_token_id(child_sample.output_token,
                                      child_sample.logprobs)
                child_seqs.append((child, parent))
            # Continue the parent sequence for the last child sample.
            # We reuse the parent sequence here to reduce redundant memory
            # copies, especially when using non-beam search sampling methods.
            last_child_sample = child_samples[-1]
            parent.append_token_id(last_child_sample.output_token,
                                   last_child_sample.logprobs)
            child_seqs.append((parent, parent))

        for seq, _ in child_seqs:
            self.detokenizer.decode_sequence_inplace(seq,
                                                     seq_group.sampling_params)
            self._check_stop(seq, seq_group.sampling_params)

        # Non-beam search case
        if not seq_group.sampling_params.use_beam_search:
            # For newly created child sequences, add them to the sequence group
            # and fork them in block manager if they are not finished.
            for seq, parent in child_seqs:
                if seq is not parent:
                    seq_group.add(seq)
                    if not seq.is_finished():
                        self.scheduler.fork_seq(parent, seq)

            # Free the finished and selected parent sequences' memory in block
            # manager. Keep them in the sequence group as candidate output.
            # NOTE: we need to fork the new sequences before freeing the
            # old sequences.
            for seq, parent in child_seqs:
                if seq is parent and seq.is_finished():
                    self.scheduler.free_seq(seq)
            return

        # Beam search case
        # Select the child sequences to keep in the sequence group.
        selected_child_seqs = []
        unselected_child_seqs = []
        beam_width = seq_group.sampling_params.best_of
        length_penalty = seq_group.sampling_params.length_penalty

        # Select the newly finished sequences with the highest scores
        # to replace existing finished sequences.
        # Tuple of (seq, parent, is_new)
        existing_finished_seqs = [(seq, None, False)
                                  for seq in existing_finished_seqs]
        new_finished_seqs = [(seq, parent, True) for seq, parent in child_seqs
                             if seq.is_finished()]
        all_finished_seqs = existing_finished_seqs + new_finished_seqs
        # Sort the finished sequences by their scores.
        all_finished_seqs.sort(key=lambda x: x[0].get_beam_search_score(
            length_penalty=length_penalty, eos_token_id=x[0].eos_token_id),
                               reverse=True)
        for seq, parent, is_new in all_finished_seqs[:beam_width]:
            if is_new:
                # A newly generated child sequence finishes and has a high
                # score, so we will add it into the sequence group.
                selected_child_seqs.append((seq, parent))
        for seq, parent, is_new in all_finished_seqs[beam_width:]:
            if is_new:
                # A newly generated child sequence finishes but has a low
                # score, so we will not add it into the sequence group.
                # Additionally, if this sequence is a continuation of a
                # parent sequence, we will need remove the parent sequence
                # from the sequence group.
                unselected_child_seqs.append((seq, parent))
            else:
                # An existing finished sequence has a low score, so we will
                # remove it from the sequence group.
                seq_group.remove(seq.seq_id)

        # select the top beam_width sequences from the running
        # sequences for the next iteration to continue the beam
        # search.
        running_child_seqs = [(seq, parent) for seq, parent in child_seqs
                              if not seq.is_finished()]
        # Sort the running sequences by their scores.
        running_child_seqs.sort(key=lambda x: x[0].get_beam_search_score(
            length_penalty=length_penalty, eos_token_id=x[0].eos_token_id),
                                reverse=True)

        # Check if we can stop the beam search.
        if len(running_child_seqs) == 0:
            # No running sequences, stop the beam search.
            stop_beam_search = True
        elif len(all_finished_seqs) < beam_width:
            # Not enough finished sequences, continue the beam search.
            stop_beam_search = False
        else:
            # Check the early stopping criteria
            best_running_seq = running_child_seqs[0][0]
            current_worst_seq = all_finished_seqs[beam_width - 1][0]
            stop_beam_search = self._check_beam_search_early_stopping(
                seq_group.sampling_params.early_stopping,
                seq_group.sampling_params, best_running_seq, current_worst_seq)

        if stop_beam_search:
            # Stop the beam search and remove all the running sequences from
            # the sequence group.
            unselected_child_seqs.extend(running_child_seqs)
        else:
            # Continue the beam search and select the top beam_width sequences
            # to continue the beam search.
            selected_child_seqs.extend(running_child_seqs[:beam_width])
            # The remaining running sequences will not be used in the next
            # iteration. Again, if these sequences are continuations of
            # parent sequences, we will need to remove the parent sequences
            # from the sequence group.
            unselected_child_seqs.extend(running_child_seqs[beam_width:])

        # For newly created child sequences, add them to the sequence group
        # and fork them in block manager if they are not finished.
        for seq, parent in selected_child_seqs:
            if seq is not parent:
                seq_group.add(seq)
                if not seq.is_finished():
                    self.scheduler.fork_seq(parent, seq)

        # Free the finished and selected parent sequences' memory in block
        # manager. Keep them in the sequence group as candidate output.
        for seq, parent in selected_child_seqs:
            if seq is parent and seq.is_finished():
                self.scheduler.free_seq(seq)

        # Remove the unselected parent sequences from the sequence group and
        # free their memory in block manager.
        for seq, parent in unselected_child_seqs:
            if seq is parent:
                # Remove the parent sequence if it is not selected for next
                # iteration
                seq_group.remove(seq.seq_id)
                self.scheduler.free_seq(seq)

    def _process_model_outputs(
            self, output: SamplerOutput,
            scheduler_outputs: SchedulerOutputs) -> List[RequestOutput]:
        now = time.time()
        # Update the scheduled sequence groups with the model outputs.
        scheduled_seq_groups = scheduler_outputs.scheduled_seq_groups

<<<<<<< HEAD
        # If prefix caching is enabled, mark all blocks in the sequence groups
        # as completed so that future requests don't attempt to recompute them
        if self.cache_config.enable_prefix_caching:
            for scheduled_seq_group in scheduled_seq_groups:
                self.scheduler.mark_blocks_as_computed(
                    scheduled_seq_group.seq_group)

        for scheduled_seq_group, outputs in zip(scheduled_seq_groups, output):
            seq_group = scheduled_seq_group.seq_group
            token_chunk_size = scheduled_seq_group.token_chunk_size
            seq_group.update_num_computed_tokens(token_chunk_size)
=======
        for seq_group, outputs in zip(scheduled_seq_groups, output):
>>>>>>> 14ccd94c
            self._process_sequence_group_outputs(seq_group, outputs)

        # Free the finished sequence groups.
        self.scheduler.free_finished_seq_groups()

        # Create the outputs.
        request_outputs: List[RequestOutput] = []
        for scheduled_seq_group in scheduled_seq_groups:
            seq_group = scheduled_seq_group.seq_group
            seq_group.maybe_set_first_token_time(now)
            request_output = RequestOutput.from_seq_group(seq_group)
            request_outputs.append(request_output)
        for seq_group in scheduler_outputs.ignored_seq_groups:
            request_output = RequestOutput.from_seq_group(seq_group)
            request_outputs.append(request_output)

        # Log stats.
        if self.log_stats:
            self.stat_logger.log(self._get_stats(scheduler_outputs))
        return request_outputs

    def step(self) -> List[RequestOutput]:
        """Performs one decoding iteration and returns newly generated results.

        .. figure:: https://i.imgur.com/sv2HssD.png
            :alt: Overview of the step function
            :align: center

            Overview of the step function.

        Details:
            - Step 1: Schedules the sequences to be executed in the next
              iteration and the token blocks to be swapped in/out/copy.

                - Depending on the scheduling policy,
                  sequences may be `preempted/reordered`.
                - A Sequence Group (SG) refer to a group of sequences
                  that are generated from the same prompt.

            - Step 2: Calls the distributed executor to execute the model.
            - Step 3: Processes the model output. This mainly includes:

                - Decodes the relevant outputs.
                - Updates the scheduled sequence groups with model outputs
                  based on its `sampling parameters` (`use_beam_search` or not).
                - Frees the finished sequence groups.

            - Finally, it creates and returns the newly generated results.

        Example:
            >>> # Please see the example/ folder for more detailed examples.
            >>>
            >>> # initialize engine and request arguments
            >>> engine = LLMEngine.from_engine_args(engine_args)
            >>> example_inputs = [(0, "What is LLM?",
            >>>    SamplingParams(temperature=0.0))]
            >>>
            >>> # Start the engine with an event loop
            >>> while True:
            >>>     if example_inputs:
            >>>         req_id, prompt, sampling_params = example_inputs.pop(0)
            >>>         engine.add_request(str(req_id), prompt, sampling_params)
            >>>
            >>>     # continue the request processing
            >>>     request_outputs = engine.step()
            >>>     for request_output in request_outputs:
            >>>         if request_output.finished:
            >>>             # return or show the request output
            >>>
            >>>     if not (engine.has_unfinished_requests() or example_inputs):
            >>>         break
        """
        seq_group_metadata_list, scheduler_outputs = self.scheduler.schedule()

        if not scheduler_outputs.is_empty():
            output = self.model_executor.execute_model(
                seq_group_metadata_list, scheduler_outputs.blocks_to_swap_in,
                scheduler_outputs.blocks_to_swap_out,
                scheduler_outputs.blocks_to_copy)
        else:
            output = []

        return self._process_model_outputs(output, scheduler_outputs)

    def do_log_stats(self) -> None:
        """Forced log when no requests active."""
        if self.log_stats:
            self.stat_logger.log(self._get_stats(scheduler_outputs=None))

    def _get_stats(self,
                   scheduler_outputs: Optional[SchedulerOutputs]) -> Stats:
        """Get Stats to be Logged to Prometheus."""
        now = time.time()

        # KV Cache Usage in %.
        num_total_gpu = self.cache_config.num_gpu_blocks
        num_free_gpu = self.scheduler.block_manager.get_num_free_gpu_blocks()
        gpu_cache_usage = 1.0 - (num_free_gpu / num_total_gpu)

        num_total_cpu = self.cache_config.num_cpu_blocks
        cpu_cache_usage = 0.
        if num_total_cpu > 0:
            num_free_cpu = self.scheduler.block_manager.get_num_free_cpu_blocks(
            )
            cpu_cache_usage = 1.0 - (num_free_cpu / num_total_cpu)

        # Scheduler State
        num_running = len(self.scheduler.running)
        num_swapped = len(self.scheduler.swapped)
        num_waiting = len(self.scheduler.waiting)

        # Iteration stats if we have scheduler output.
        num_prompt_tokens = 0
        num_generation_tokens = 0
        time_to_first_tokens = []
        time_per_output_tokens = []
        time_e2e_requests = []
        if scheduler_outputs is not None:
            prompt_run = scheduler_outputs.prompt_run

            # Number of Tokens.
            if prompt_run:
                num_prompt_tokens = sum(
                    len(scheduled_seq_group.seq_group.prompt_token_ids)
                    for scheduled_seq_group in
                    scheduler_outputs.scheduled_seq_groups)
                num_generation_tokens = sum(
                    scheduled_seq_group.seq_group.num_seqs()
                    for scheduled_seq_group in
                    scheduler_outputs.scheduled_seq_groups)
            else:
                num_generation_tokens = scheduler_outputs.num_batched_tokens

            # Latency Timings.
            time_last_iters = []
            for scheduled_seq_group in scheduler_outputs.scheduled_seq_groups:
                seq_group = scheduled_seq_group.seq_group
                # Time since last token.
                # (n.b. updates seq_group.metrics.last_token_time)
                time_last_iters.append(seq_group.get_last_latency(now))
                # Time since arrival for all finished requests.
                if seq_group.is_finished():
                    time_e2e_requests.append(now -
                                             seq_group.metrics.arrival_time)

            time_to_first_tokens = time_last_iters if prompt_run else []
            time_per_output_tokens = [] if prompt_run else time_last_iters

        return Stats(
            now=now,
            num_running=num_running,
            num_swapped=num_swapped,
            num_waiting=num_waiting,
            gpu_cache_usage=gpu_cache_usage,
            cpu_cache_usage=cpu_cache_usage,
            num_prompt_tokens=num_prompt_tokens,
            num_generation_tokens=num_generation_tokens,
            time_to_first_tokens=time_to_first_tokens,
            time_per_output_tokens=time_per_output_tokens,
            time_e2e_requests=time_e2e_requests,
        )

    def _check_stop(self, seq: Sequence,
                    sampling_params: SamplingParams) -> None:
        """Stop the finished sequences."""
        # Check if the sequence has reached max_model_len.
        if seq.get_len() > self.scheduler_config.max_model_len:
            seq.status = SequenceStatus.FINISHED_LENGTH_CAPPED
            return

        # Check if the sequence has reached max_tokens.
        if seq.get_output_len() == sampling_params.max_tokens:
            seq.status = SequenceStatus.FINISHED_LENGTH_CAPPED
            return

        # Check if the minimum number of tokens has been generated yet;
        # skip the stop string/token checks if not
        if seq.get_output_len() < sampling_params.min_tokens:
            return

        for stop_str in sampling_params.stop:
            if seq.output_text.endswith(stop_str):
                self._finalize_sequence(seq, sampling_params, stop_str)
                seq.status = SequenceStatus.FINISHED_STOPPED
                seq.stop_reason = stop_str
                return
        last_token_id = seq.get_last_token_id()
        if last_token_id in sampling_params.stop_token_ids:
            stop_str = self.get_tokenizer_for_seq(seq).convert_ids_to_tokens(
                last_token_id)
            self._finalize_sequence(seq, sampling_params, stop_str)
            seq.status = SequenceStatus.FINISHED_STOPPED
            seq.stop_reason = last_token_id
            return

        # Check if the sequence has generated the EOS token.
        if ((not sampling_params.ignore_eos)
                and seq.get_last_token_id() == seq.eos_token_id):
            seq.status = SequenceStatus.FINISHED_STOPPED
            return

    def _finalize_sequence(self, seq: Sequence,
                           sampling_params: SamplingParams,
                           stop_string: str) -> None:
        if sampling_params.include_stop_str_in_output:
            return

        if stop_string and seq.output_text.endswith(stop_string):
            # Truncate the output text so that the stop string is
            # not included in the output.
            seq.output_text = seq.output_text[:-len(stop_string)]

    def add_lora(self, lora_request: LoRARequest) -> bool:
        return self.model_executor.add_lora(lora_request)

    def remove_lora(self, lora_id: int) -> bool:
        return self.model_executor.remove_lora(lora_id)

    def list_loras(self) -> List[int]:
        return self.model_executor.list_loras()

    def check_health(self) -> None:
        self.model_executor.check_health()<|MERGE_RESOLUTION|>--- conflicted
+++ resolved
@@ -553,21 +553,10 @@
         # Update the scheduled sequence groups with the model outputs.
         scheduled_seq_groups = scheduler_outputs.scheduled_seq_groups
 
-<<<<<<< HEAD
-        # If prefix caching is enabled, mark all blocks in the sequence groups
-        # as completed so that future requests don't attempt to recompute them
-        if self.cache_config.enable_prefix_caching:
-            for scheduled_seq_group in scheduled_seq_groups:
-                self.scheduler.mark_blocks_as_computed(
-                    scheduled_seq_group.seq_group)
-
         for scheduled_seq_group, outputs in zip(scheduled_seq_groups, output):
             seq_group = scheduled_seq_group.seq_group
             token_chunk_size = scheduled_seq_group.token_chunk_size
             seq_group.update_num_computed_tokens(token_chunk_size)
-=======
-        for seq_group, outputs in zip(scheduled_seq_groups, output):
->>>>>>> 14ccd94c
             self._process_sequence_group_outputs(seq_group, outputs)
 
         # Free the finished sequence groups.
