--- conflicted
+++ resolved
@@ -312,18 +312,6 @@
     max_num_seqs: Optional[int] = SchedulerConfig.max_num_seqs
     max_logprobs: int = ModelConfig.max_logprobs
     disable_log_stats: bool = False
-<<<<<<< HEAD
-    revision: Optional[str] = None
-    code_revision: Optional[str] = None
-    rope_scaling: Optional[Dict[str, Any]] = None
-    rope_theta: Optional[float] = None
-    hf_token: Optional[Union[bool, str]] = None
-    hf_overrides: Optional[HfOverrides] = None
-    tokenizer_revision: Optional[str] = None
-    quantization: Optional[str] = None
-    enforce_eager: Optional[bool] = None
-    max_seq_len_to_capture: int = 32768
-=======
     revision: Optional[str] = ModelConfig.revision
     code_revision: Optional[str] = ModelConfig.code_revision
     rope_scaling: dict[str, Any] = get_field(ModelConfig, "rope_scaling")
@@ -335,7 +323,6 @@
     quantization: Optional[QuantizationMethods] = ModelConfig.quantization
     enforce_eager: bool = ModelConfig.enforce_eager
     max_seq_len_to_capture: int = ModelConfig.max_seq_len_to_capture
->>>>>>> 67da5720
     disable_custom_all_reduce: bool = ParallelConfig.disable_custom_all_reduce
     # The following three fields are deprecated and will be removed in a future
     # release. Setting them will have no effect. Please remove them from your
