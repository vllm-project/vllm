# SPDX-License-Identifier: Apache-2.0

import argparse
import dataclasses
import json
<<<<<<< HEAD
import threading
=======
import os
>>>>>>> d72098ed
from dataclasses import dataclass
from typing import (TYPE_CHECKING, Any, Dict, List, Literal, Mapping, Optional,
                    Tuple, Type, Union, cast, get_args)

import torch

import vllm.envs as envs
from vllm import version
from vllm.config import (CacheConfig, CompilationConfig, ConfigFormat,
                         DecodingConfig, DeviceConfig, HfOverrides,
                         KVTransferConfig, LoadConfig, LoadFormat, LoRAConfig,
                         ModelConfig, ModelImpl, ObservabilityConfig,
                         ParallelConfig, PoolerConfig, PromptAdapterConfig,
                         SchedulerConfig, SpeculativeConfig, TaskOption,
                         TokenizerPoolConfig, VllmConfig)
from vllm.executor.executor_base import ExecutorBase
from vllm.logger import init_logger
from vllm.model_executor.layers.quantization import QUANTIZATION_METHODS
from vllm.platforms import current_platform
from vllm.plugins import load_general_plugins
from vllm.test_utils import MODEL_WEIGHTS_S3_BUCKET, MODELS_ON_S3
from vllm.transformers_utils.utils import check_gguf_file
from vllm.usage.usage_lib import UsageContext
from vllm.utils import FlexibleArgumentParser, StoreBoolean, is_in_ray_actor

if TYPE_CHECKING:
    from vllm.transformers_utils.tokenizer_group import BaseTokenizerGroup

logger = init_logger(__name__)

ALLOWED_DETAILED_TRACE_MODULES = ["model", "worker", "all"]

DEVICE_OPTIONS = [
    "auto",
    "cuda",
    "neuron",
    "cpu",
    "tpu",
    "xpu",
    "hpu",
]


def nullable_str(val: str):
    if not val or val == "None":
        return None
    return val


def nullable_kvs(val: str) -> Optional[Mapping[str, int]]:
    """Parses a string containing comma separate key [str] to value [int]
    pairs into a dictionary.

    Args:
        val: String value to be parsed.

    Returns:
        Dictionary with parsed values.
    """
    if len(val) == 0:
        return None

    out_dict: Dict[str, int] = {}
    for item in val.split(","):
        kv_parts = [part.lower().strip() for part in item.split("=")]
        if len(kv_parts) != 2:
            raise argparse.ArgumentTypeError(
                "Each item should be in the form KEY=VALUE")
        key, value = kv_parts

        try:
            parsed_value = int(value)
        except ValueError as exc:
            msg = f"Failed to parse value of item {key}={value}"
            raise argparse.ArgumentTypeError(msg) from exc

        if key in out_dict and out_dict[key] != parsed_value:
            raise argparse.ArgumentTypeError(
                f"Conflicting values specified for key: {key}")
        out_dict[key] = parsed_value

    return out_dict


@dataclass
class EngineArgs:
    """Arguments for vLLM engine."""
    model: str = 'facebook/opt-125m'
    served_model_name: Optional[Union[str, List[str]]] = None
    tokenizer: Optional[str] = None
    hf_config_path: Optional[str] = None
    task: TaskOption = "auto"
    skip_tokenizer_init: bool = False
    tokenizer_mode: str = 'auto'
    trust_remote_code: bool = False
    allowed_local_media_path: str = ""
    download_dir: Optional[str] = None
    load_format: str = 'auto'
    weights_load_device: Optional[str] = None
    config_format: ConfigFormat = ConfigFormat.AUTO
    dtype: str = 'auto'
    kv_cache_dtype: str = 'auto'
    seed: Optional[int] = None
    max_model_len: Optional[int] = None
    # Note: Specifying a custom executor backend by passing a class
    # is intended for expert use only. The API may change without
    # notice.
    distributed_executor_backend: Optional[Union[str,
                                                 Type[ExecutorBase]]] = None
    # number of P/D disaggregation (or other disaggregation) workers
    pipeline_parallel_size: int = 1
    tensor_parallel_size: int = 1
    enable_expert_parallel: bool = False
    max_parallel_loading_workers: Optional[int] = None
    block_size: Optional[int] = None
    enable_prefix_caching: Optional[bool] = None
    disable_sliding_window: bool = False
    disable_cascade_attn: bool = False
    use_v2_block_manager: bool = True
    use_padding_aware_scheduling: bool = (
        current_platform.is_hpu() and not bool(envs.VLLM_USE_V1)
        and (os.environ.get('VLLM_MERGED_PREFILL', 'false').lower() != 'true'))
    swap_space: float = 4  # GiB
    cpu_offload_gb: float = 0  # GiB
    gpu_memory_utilization: float = 0.90
    max_num_batched_tokens: Optional[int] = None
    max_num_partial_prefills: Optional[int] = 1
    max_long_partial_prefills: Optional[int] = 1
    long_prefill_token_threshold: Optional[int] = 0
    max_num_seqs: Optional[int] = None
    max_num_prefill_seqs: Optional[int] = None
    max_logprobs: int = 20  # Default value for OpenAI Chat Completions API
    disable_log_stats: bool = False
    revision: Optional[str] = None
    code_revision: Optional[str] = None
    rope_scaling: Optional[Dict[str, Any]] = None
    rope_theta: Optional[float] = None
    hf_overrides: Optional[HfOverrides] = None
    tokenizer_revision: Optional[str] = None
    quantization: Optional[str] = None
    enforce_eager: Optional[bool] = None
    max_seq_len_to_capture: int = 8192
    disable_custom_all_reduce: bool = False
    tokenizer_pool_size: int = 0
    # Note: Specifying a tokenizer pool by passing a class
    # is intended for expert use only. The API may change without
    # notice.
    tokenizer_pool_type: Union[str, Type["BaseTokenizerGroup"]] = "ray"
    tokenizer_pool_extra_config: Optional[Dict[str, Any]] = None
    limit_mm_per_prompt: Optional[Mapping[str, int]] = None
    mm_processor_kwargs: Optional[Dict[str, Any]] = None
    disable_mm_preprocessor_cache: bool = False
    enable_lora: bool = False
    enable_lora_bias: bool = False
    max_loras: int = 1
    max_lora_rank: int = 16
    enable_prompt_adapter: bool = False
    max_prompt_adapters: int = 1
    max_prompt_adapter_token: int = 0
    fully_sharded_loras: bool = False
    lora_extra_vocab_size: int = 256
    long_lora_scaling_factors: Optional[Tuple[float]] = None
    lora_dtype: Optional[Union[str, torch.dtype]] = 'auto'
    max_cpu_loras: Optional[int] = None
    device: str = 'auto'
    num_scheduler_steps: int = 1
    multi_step_stream_outputs: bool = True
    ray_workers_use_nsight: bool = False
    num_gpu_blocks_override: Optional[int] = None
    num_lookahead_slots: int = 0
    model_loader_extra_config: Optional[dict] = None
    ignore_patterns: Optional[Union[str, List[str]]] = None
    preemption_mode: Optional[str] = None

    scheduler_delay_factor: float = 0.0
    enable_chunked_prefill: Optional[bool] = None

    guided_decoding_backend: str = 'xgrammar'
    logits_processor_pattern: Optional[str] = None

    speculative_config: Optional[Union[str, Dict[str, Any]]] = None

    # TODO(Shangming): Deprecate these out-of-date params after next release
    speculative_model: Optional[str] = None
    speculative_model_quantization: Optional[str] = None
    speculative_draft_tensor_parallel_size: Optional[int] = None
    num_speculative_tokens: Optional[int] = None
    speculative_disable_mqa_scorer: Optional[bool] = False
    speculative_max_model_len: Optional[int] = None
    speculative_disable_by_batch_size: Optional[int] = None
    ngram_prompt_lookup_max: Optional[int] = None
    ngram_prompt_lookup_min: Optional[int] = None
    spec_decoding_acceptance_method: str = 'rejection_sampler'
    typical_acceptance_sampler_posterior_threshold: Optional[float] = None
    typical_acceptance_sampler_posterior_alpha: Optional[float] = None
    disable_logprobs_during_spec_decoding: Optional[bool] = None

    qlora_adapter_name_or_path: Optional[str] = None
    show_hidden_metrics_for_version: Optional[str] = None
    otlp_traces_endpoint: Optional[str] = None
    collect_detailed_traces: Optional[str] = None
    disable_async_output_proc: bool = False
    scheduling_policy: Literal["fcfs", "priority"] = "fcfs"
    scheduler_cls: Union[str, Type[object]] = "vllm.core.scheduler.Scheduler"

    override_neuron_config: Optional[Dict[str, Any]] = None
    override_pooler_config: Optional[PoolerConfig] = None
    compilation_config: Optional[CompilationConfig] = None
    worker_cls: str = "auto"
    worker_extension_cls: str = ""

    kv_transfer_config: Optional[KVTransferConfig] = None

    generation_config: Optional[str] = "auto"
    override_generation_config: Optional[Dict[str, Any]] = None
    enable_sleep_mode: bool = False
    model_impl: str = "auto"

    calculate_kv_scales: Optional[bool] = None
    split_qkv: Optional[bool] = False

    additional_config: Optional[Dict[str, Any]] = None
    enable_reasoning: Optional[bool] = None
    reasoning_parser: Optional[str] = None
    use_tqdm_on_load: bool = True

    def __post_init__(self):
        if not self.tokenizer:
            self.tokenizer = self.model

        # support `EngineArgs(compilation_config={...})`
        # without having to manually construct a
        # CompilationConfig object
        if isinstance(self.compilation_config, (int, dict)):
            self.compilation_config = CompilationConfig.from_cli(
                str(self.compilation_config))

        # Setup plugins
        from vllm.plugins import load_general_plugins
        load_general_plugins()

    @staticmethod
    def add_cli_args(parser: FlexibleArgumentParser) -> FlexibleArgumentParser:
        """Shared CLI arguments for vLLM engine."""
        # Model arguments
        parser.add_argument(
            '--model',
            type=str,
            default=EngineArgs.model,
            help='Name or path of the huggingface model to use.')
        parser.add_argument(
            '--task',
            default=EngineArgs.task,
            choices=get_args(TaskOption),
            help='The task to use the model for. Each vLLM instance only '
            'supports one task, even if the same model can be used for '
            'multiple tasks. When the model only supports one task, ``"auto"`` '
            'can be used to select it; otherwise, you must specify explicitly '
            'which task to use.')
        parser.add_argument(
            '--tokenizer',
            type=nullable_str,
            default=EngineArgs.tokenizer,
            help='Name or path of the huggingface tokenizer to use. '
            'If unspecified, model name or path will be used.')
        parser.add_argument(
            "--hf-config-path",
            type=nullable_str,
            default=EngineArgs.hf_config_path,
            help='Name or path of the huggingface config to use. '
            'If unspecified, model name or path will be used.')
        parser.add_argument(
            '--skip-tokenizer-init',
            action='store_true',
            help='Skip initialization of tokenizer and detokenizer. '
            'Expects valid prompt_token_ids and None for prompt from '
            'the input. The generated output will contain token ids.')
        parser.add_argument(
            '--revision',
            type=nullable_str,
            default=None,
            help='The specific model version to use. It can be a branch '
            'name, a tag name, or a commit id. If unspecified, will use '
            'the default version.')
        parser.add_argument(
            '--code-revision',
            type=nullable_str,
            default=None,
            help='The specific revision to use for the model code on '
            'Hugging Face Hub. It can be a branch name, a tag name, or a '
            'commit id. If unspecified, will use the default version.')
        parser.add_argument(
            '--tokenizer-revision',
            type=nullable_str,
            default=None,
            help='Revision of the huggingface tokenizer to use. '
            'It can be a branch name, a tag name, or a commit id. '
            'If unspecified, will use the default version.')
        parser.add_argument(
            '--tokenizer-mode',
            type=str,
            default=EngineArgs.tokenizer_mode,
            choices=['auto', 'slow', 'mistral', 'custom'],
            help='The tokenizer mode.\n\n* "auto" will use the '
            'fast tokenizer if available.\n* "slow" will '
            'always use the slow tokenizer. \n* '
            '"mistral" will always use the `mistral_common` tokenizer. \n* '
            '"custom" will use --tokenizer to select the '
            'preregistered tokenizer.')
        parser.add_argument('--trust-remote-code',
                            action='store_true',
                            help='Trust remote code from huggingface.')
        parser.add_argument(
            '--allowed-local-media-path',
            type=str,
            help="Allowing API requests to read local images or videos "
            "from directories specified by the server file system. "
            "This is a security risk. "
            "Should only be enabled in trusted environments.")
        parser.add_argument('--download-dir',
                            type=nullable_str,
                            default=EngineArgs.download_dir,
                            help='Directory to download and load the weights, '
                            'default to the default cache dir of '
                            'huggingface.')
        parser.add_argument(
            '--load-format',
            type=str,
            default=EngineArgs.load_format,
            choices=[f.value for f in LoadFormat],
            help='The format of the model weights to load.\n\n'
            '* "auto" will try to load the weights in the safetensors format '
            'and fall back to the pytorch bin format if safetensors format '
            'is not available.\n'
            '* "pt" will load the weights in the pytorch bin format.\n'
            '* "safetensors" will load the weights in the safetensors format.\n'
            '* "npcache" will load the weights in pytorch format and store '
            'a numpy cache to speed up the loading.\n'
            '* "dummy" will initialize the weights with random values, '
            'which is mainly for profiling.\n'
            '* "tensorizer" will load the weights using tensorizer from '
            'CoreWeave. See the Tensorize vLLM Model script in the Examples '
            'section for more information.\n'
            '* "runai_streamer" will load the Safetensors weights using Run:ai'
            'Model Streamer.\n'
            '* "bitsandbytes" will load the weights using bitsandbytes '
            'quantization.\n'
            '* "sharded_state" will load weights from pre-sharded checkpoint '
            'files, supporting efficient loading of tensor-parallel models\n'
            '* "gguf" will load weights from GGUF format files (details '
            'specified in https://github.com/ggml-org/ggml/blob/master/docs/gguf.md).\n'
            '* "mistral" will load weights from consolidated safetensors files '
            'used by Mistral models.\n')
        parser.add_argument("--weights-load-device",
                            type=str,
                            default=EngineArgs.weights_load_device,
                            choices=DEVICE_OPTIONS,
                            help=('Device to which model weights '
                                  'will be loaded.'))
        parser.add_argument(
            '--config-format',
            default=EngineArgs.config_format,
            choices=[f.value for f in ConfigFormat],
            help='The format of the model config to load.\n\n'
            '* "auto" will try to load the config in hf format '
            'if available else it will try to load in mistral format ')
        parser.add_argument(
            '--dtype',
            type=str,
            default=EngineArgs.dtype,
            choices=[
                'auto', 'half', 'float16', 'bfloat16', 'float', 'float32'
            ],
            help='Data type for model weights and activations.\n\n'
            '* "auto" will use FP16 precision for FP32 and FP16 models, and '
            'BF16 precision for BF16 models.\n'
            '* "half" for FP16. Recommended for AWQ quantization.\n'
            '* "float16" is the same as "half".\n'
            '* "bfloat16" for a balance between precision and range.\n'
            '* "float" is shorthand for FP32 precision.\n'
            '* "float32" for FP32 precision.')
        parser.add_argument(
            '--kv-cache-dtype',
            type=str,
            choices=['auto', 'fp8', 'fp8_e5m2', 'fp8_e4m3', 'fp8_inc'],
            default=EngineArgs.kv_cache_dtype,
            help='Data type for kv cache storage. If "auto", will use model '
            'data type. CUDA 11.8+ supports fp8 (=fp8_e4m3) and fp8_e5m2. '
            'ROCm (AMD GPU) supports fp8 (=fp8_e4m3). '
            'Intel Gaudi (HPU) supports fp8 (using fp8_inc).')
        parser.add_argument(
            '--quantization-param-path',
            type=nullable_str,
            default=None,
            help='Path to the JSON file containing the KV cache '
            'scaling factors. This should generally be supplied, when '
            'KV cache dtype is FP8. Otherwise, KV cache scaling factors '
            'default to 1.0, which may cause accuracy issues. '
            'FP8_E5M2 (without scaling) is only supported on cuda version '
            'greater than 11.8. On ROCm (AMD GPU), FP8_E4M3 is instead '
            'supported for common inference criteria.')
        parser.add_argument('--max-model-len',
                            type=int,
                            default=EngineArgs.max_model_len,
                            help='Model context length. If unspecified, will '
                            'be automatically derived from the model config.')
        parser.add_argument(
            '--guided-decoding-backend',
            type=str,
            default='xgrammar',
            help='Which engine will be used for guided decoding'
            ' (JSON schema / regex etc) by default. Currently support '
            'https://github.com/outlines-dev/outlines, '
            'https://github.com/mlc-ai/xgrammar, and '
            'https://github.com/noamgat/lm-format-enforcer.'
            ' Can be overridden per request via guided_decoding_backend'
            ' parameter.\n'
            'Backend-specific options can be supplied in a comma-separated '
            'list following a colon after the backend name. Valid backends and '
            'all available options are: [xgrammar:no-fallback, '
            'xgrammar:disable-any-whitespace, '
            'outlines:no-fallback, lm-format-enforcer:no-fallback]')
        parser.add_argument(
            '--logits-processor-pattern',
            type=nullable_str,
            default=None,
            help='Optional regex pattern specifying valid logits processor '
            'qualified names that can be passed with the `logits_processors` '
            'extra completion argument. Defaults to None, which allows no '
            'processors.')
        parser.add_argument(
            '--model-impl',
            type=str,
            default=EngineArgs.model_impl,
            choices=[f.value for f in ModelImpl],
            help='Which implementation of the model to use.\n\n'
            '* "auto" will try to use the vLLM implementation if it exists '
            'and fall back to the Transformers implementation if no vLLM '
            'implementation is available.\n'
            '* "vllm" will use the vLLM model implementation.\n'
            '* "transformers" will use the Transformers model '
            'implementation.\n')
        # Parallel arguments
        parser.add_argument(
            '--distributed-executor-backend',
            choices=['ray', 'mp', 'uni', 'external_launcher'],
            default=EngineArgs.distributed_executor_backend,
            help='Backend to use for distributed model '
            'workers, either "ray" or "mp" (multiprocessing). If the product '
            'of pipeline_parallel_size and tensor_parallel_size is less than '
            'or equal to the number of GPUs available, "mp" will be used to '
            'keep processing on a single host. Otherwise, this will default '
            'to "ray" if Ray is installed and fail otherwise. Note that tpu '
            'only supports Ray for distributed inference.')

        parser.add_argument('--pipeline-parallel-size',
                            '-pp',
                            type=int,
                            default=EngineArgs.pipeline_parallel_size,
                            help='Number of pipeline stages.')
        parser.add_argument('--tensor-parallel-size',
                            '-tp',
                            type=int,
                            default=EngineArgs.tensor_parallel_size,
                            help='Number of tensor parallel replicas.')
        parser.add_argument(
            '--enable-expert-parallel',
            action='store_true',
            help='Use expert parallelism instead of tensor parallelism '
            'for MoE layers.')
        parser.add_argument(
            '--max-parallel-loading-workers',
            type=int,
            default=EngineArgs.max_parallel_loading_workers,
            help='Load model sequentially in multiple batches, '
            'to avoid RAM OOM when using tensor '
            'parallel and large models.')
        parser.add_argument(
            '--ray-workers-use-nsight',
            action='store_true',
            help='If specified, use nsight to profile Ray workers.')
        # KV cache arguments
        parser.add_argument('--block-size',
                            type=int,
                            default=EngineArgs.block_size,
                            choices=[8, 16, 32, 64, 128, 256],
                            help='Token block size for contiguous chunks of '
                            'tokens. This is ignored on neuron devices and '
                            'set to ``--max-model-len``. On CUDA devices, '
                            'only block sizes up to 32 are supported. '
                            'On HPU devices, block size defaults to 128.')

        parser.add_argument(
            "--enable-prefix-caching",
            action=argparse.BooleanOptionalAction,
            default=EngineArgs.enable_prefix_caching,
            help="Enables automatic prefix caching. "
            "Use ``--no-enable-prefix-caching`` to disable explicitly.",
        )
        parser.add_argument('--disable-sliding-window',
                            action='store_true',
                            help='Disables sliding window, '
                            'capping to sliding window size.')
        parser.add_argument('--use-v2-block-manager',
                            action='store_true',
                            default=True,
                            help='[DEPRECATED] block manager v1 has been '
                            'removed and SelfAttnBlockSpaceManager (i.e. '
                            'block manager v2) is now the default. '
                            'Setting this flag to True or False'
                            ' has no effect on vLLM behavior.')
        parser.add_argument(
            '--use-padding-aware-scheduling',
            default=EngineArgs.use_padding_aware_scheduling,
            action=StoreBoolean,
            nargs="?",
            const="True",
            help=('Use padding-aware scheduling. If True, the scheduler '
                  'will consider padded tokens in prefill. '
                  'By default this is set to False on non-HPU devices. '))
        parser.add_argument(
            '--num-lookahead-slots',
            type=int,
            default=EngineArgs.num_lookahead_slots,
            help='Experimental scheduling config necessary for '
            'speculative decoding. This will be replaced by '
            'speculative config in the future; it is present '
            'to enable correctness tests until then.')

        parser.add_argument('--seed',
                            type=int,
                            default=EngineArgs.seed,
                            help='Random seed for operations.')
        parser.add_argument('--swap-space',
                            type=float,
                            default=EngineArgs.swap_space,
                            help='CPU swap space size (GiB) per GPU.')
        parser.add_argument(
            '--cpu-offload-gb',
            type=float,
            default=0,
            help='The space in GiB to offload to CPU, per GPU. '
            'Default is 0, which means no offloading. Intuitively, '
            'this argument can be seen as a virtual way to increase '
            'the GPU memory size. For example, if you have one 24 GB '
            'GPU and set this to 10, virtually you can think of it as '
            'a 34 GB GPU. Then you can load a 13B model with BF16 weight, '
            'which requires at least 26GB GPU memory. Note that this '
            'requires fast CPU-GPU interconnect, as part of the model is '
            'loaded from CPU memory to GPU memory on the fly in each '
            'model forward pass.')
        parser.add_argument(
            '--gpu-memory-utilization',
            type=float,
            default=EngineArgs.gpu_memory_utilization,
            help='The fraction of GPU memory to be used for the model '
            'executor, which can range from 0 to 1. For example, a value of '
            '0.5 would imply 50%% GPU memory utilization. If unspecified, '
            'will use the default value of 0.9. This is a per-instance '
            'limit, and only applies to the current vLLM instance.'
            'It does not matter if you have another vLLM instance running '
            'on the same GPU. For example, if you have two vLLM instances '
            'running on the same GPU, you can set the GPU memory utilization '
            'to 0.5 for each instance.')
        parser.add_argument(
            '--num-gpu-blocks-override',
            type=int,
            default=None,
            help='If specified, ignore GPU profiling result and use this number'
            ' of GPU blocks. Used for testing preemption.')
        parser.add_argument('--max-num-batched-tokens',
                            type=int,
                            default=EngineArgs.max_num_batched_tokens,
                            help='Maximum number of batched tokens per '
                            'iteration.')
        parser.add_argument(
            "--max-num-partial-prefills",
            type=int,
            default=EngineArgs.max_num_partial_prefills,
            help="For chunked prefill, the max number of concurrent \
            partial prefills."
            "Defaults to 1",
        )
        parser.add_argument(
            "--max-long-partial-prefills",
            type=int,
            default=EngineArgs.max_long_partial_prefills,
            help="For chunked prefill, the maximum number of prompts longer "
            "than --long-prefill-token-threshold that will be prefilled "
            "concurrently. Setting this less than --max-num-partial-prefills "
            "will allow shorter prompts to jump the queue in front of longer "
            "prompts in some cases, improving latency. Defaults to 1.")
        parser.add_argument(
            "--long-prefill-token-threshold",
            type=float,
            default=EngineArgs.long_prefill_token_threshold,
            help="For chunked prefill, a request is considered long if the "
            "prompt is longer than this number of tokens. Defaults to 4%% of "
            "the model's context length.",
        )
        parser.add_argument('--max-num-seqs',
                            type=int,
                            default=EngineArgs.max_num_seqs,
                            help='Maximum number of sequences per iteration.')
        parser.add_argument(
            '--max-num-prefill-seqs',
            type=int,
            default=EngineArgs.max_num_prefill_seqs,
            help=('Maximum number of prefill sequences per '
                  'iteration. Can be used only with padding-aware '
                  'scheduling. Must be <= max_num_seqs.'))
        parser.add_argument(
            '--max-logprobs',
            type=int,
            default=EngineArgs.max_logprobs,
            help=('Max number of log probs to return logprobs is specified in'
                  ' SamplingParams.'))
        parser.add_argument('--disable-log-stats',
                            action='store_true',
                            help='Disable logging statistics.')
        # Quantization settings.
        parser.add_argument('--quantization',
                            '-q',
                            type=nullable_str,
                            choices=[*QUANTIZATION_METHODS, None],
                            default=EngineArgs.quantization,
                            help='Method used to quantize the weights. If '
                            'None, we first check the `quantization_config` '
                            'attribute in the model config file. If that is '
                            'None, we assume the model weights are not '
                            'quantized and use `dtype` to determine the data '
                            'type of the weights.')
        parser.add_argument(
            '--rope-scaling',
            default=None,
            type=json.loads,
            help='RoPE scaling configuration in JSON format. '
            'For example, ``{"rope_type":"dynamic","factor":2.0}``')
        parser.add_argument('--rope-theta',
                            default=None,
                            type=float,
                            help='RoPE theta. Use with `rope_scaling`. In '
                            'some cases, changing the RoPE theta improves the '
                            'performance of the scaled model.')
        parser.add_argument('--hf-overrides',
                            type=json.loads,
                            default=EngineArgs.hf_overrides,
                            help='Extra arguments for the HuggingFace config. '
                            'This should be a JSON string that will be '
                            'parsed into a dictionary.')
        parser.add_argument('--enforce-eager',
                            action='store_true',
                            help='Always use eager-mode PyTorch. If False, '
                            'will use eager mode and CUDA graph in hybrid '
                            'for maximal performance and flexibility.')
        parser.add_argument('--max-seq-len-to-capture',
                            type=int,
                            default=EngineArgs.max_seq_len_to_capture,
                            help='Maximum sequence length covered by CUDA '
                            'graphs. When a sequence has context length '
                            'larger than this, we fall back to eager mode. '
                            'Additionally for encoder-decoder models, if the '
                            'sequence length of the encoder input is larger '
                            'than this, we fall back to the eager mode.')
        parser.add_argument('--disable-custom-all-reduce',
                            action='store_true',
                            default=EngineArgs.disable_custom_all_reduce,
                            help='See ParallelConfig.')
        parser.add_argument('--tokenizer-pool-size',
                            type=int,
                            default=EngineArgs.tokenizer_pool_size,
                            help='Size of tokenizer pool to use for '
                            'asynchronous tokenization. If 0, will '
                            'use synchronous tokenization.')
        parser.add_argument('--tokenizer-pool-type',
                            type=str,
                            default=EngineArgs.tokenizer_pool_type,
                            help='Type of tokenizer pool to use for '
                            'asynchronous tokenization. Ignored '
                            'if tokenizer_pool_size is 0.')
        parser.add_argument('--tokenizer-pool-extra-config',
                            type=nullable_str,
                            default=EngineArgs.tokenizer_pool_extra_config,
                            help='Extra config for tokenizer pool. '
                            'This should be a JSON string that will be '
                            'parsed into a dictionary. Ignored if '
                            'tokenizer_pool_size is 0.')

        # Multimodal related configs
        parser.add_argument(
            '--limit-mm-per-prompt',
            type=nullable_kvs,
            default=EngineArgs.limit_mm_per_prompt,
            # The default value is given in
            # MultiModalRegistry.init_mm_limits_per_prompt
            help=('For each multimodal plugin, limit how many '
                  'input instances to allow for each prompt. '
                  'Expects a comma-separated list of items, '
                  'e.g.: `image=16,video=2` allows a maximum of 16 '
                  'images and 2 videos per prompt. Defaults to 1 for '
                  'each modality.'))
        parser.add_argument(
            '--mm-processor-kwargs',
            default=None,
            type=json.loads,
            help=('Overrides for the multimodal input mapping/processing, '
                  'e.g., image processor. For example: ``{"num_crops": 4}``.'))
        parser.add_argument(
            '--disable-mm-preprocessor-cache',
            action='store_true',
            help='If true, then disables caching of the multi-modal '
            'preprocessor/mapper. (not recommended)')

        # LoRA related configs
        parser.add_argument('--enable-lora',
                            action='store_true',
                            help='If True, enable handling of LoRA adapters.')
        parser.add_argument('--enable-lora-bias',
                            action='store_true',
                            help='If True, enable bias for LoRA adapters.')
        parser.add_argument('--max-loras',
                            type=int,
                            default=EngineArgs.max_loras,
                            help='Max number of LoRAs in a single batch.')
        parser.add_argument('--max-lora-rank',
                            type=int,
                            default=EngineArgs.max_lora_rank,
                            help='Max LoRA rank.')
        parser.add_argument(
            '--lora-extra-vocab-size',
            type=int,
            default=EngineArgs.lora_extra_vocab_size,
            help=('Maximum size of extra vocabulary that can be '
                  'present in a LoRA adapter (added to the base '
                  'model vocabulary).'))
        parser.add_argument(
            '--lora-dtype',
            type=str,
            default=EngineArgs.lora_dtype,
            choices=['auto', 'float16', 'bfloat16'],
            help=('Data type for LoRA. If auto, will default to '
                  'base model dtype.'))
        parser.add_argument(
            '--long-lora-scaling-factors',
            type=nullable_str,
            default=EngineArgs.long_lora_scaling_factors,
            help=('Specify multiple scaling factors (which can '
                  'be different from base model scaling factor '
                  '- see eg. Long LoRA) to allow for multiple '
                  'LoRA adapters trained with those scaling '
                  'factors to be used at the same time. If not '
                  'specified, only adapters trained with the '
                  'base model scaling factor are allowed.'))
        parser.add_argument(
            '--max-cpu-loras',
            type=int,
            default=EngineArgs.max_cpu_loras,
            help=('Maximum number of LoRAs to store in CPU memory. '
                  'Must be >= than max_loras. '
                  'Defaults to max_loras.'))
        parser.add_argument(
            '--fully-sharded-loras',
            action='store_true',
            help=('By default, only half of the LoRA computation is '
                  'sharded with tensor parallelism. '
                  'Enabling this will use the fully sharded layers. '
                  'At high sequence length, max rank or '
                  'tensor parallel size, this is likely faster.'))
        parser.add_argument('--enable-prompt-adapter',
                            action='store_true',
                            help='If True, enable handling of PromptAdapters.')
        parser.add_argument('--max-prompt-adapters',
                            type=int,
                            default=EngineArgs.max_prompt_adapters,
                            help='Max number of PromptAdapters in a batch.')
        parser.add_argument('--max-prompt-adapter-token',
                            type=int,
                            default=EngineArgs.max_prompt_adapter_token,
                            help='Max number of PromptAdapters tokens')
        parser.add_argument("--device",
                            type=str,
                            default=EngineArgs.device,
                            choices=DEVICE_OPTIONS,
                            help='Device type for vLLM execution.')
        parser.add_argument('--num-scheduler-steps',
                            type=int,
                            default=1,
                            help=('Maximum number of forward steps per '
                                  'scheduler call.'))
        parser.add_argument(
            '--use-tqdm-on-load',
            dest='use_tqdm_on_load',
            action=argparse.BooleanOptionalAction,
            default=EngineArgs.use_tqdm_on_load,
            help='Whether to enable/disable progress bar '
            'when loading model weights.',
        )

        parser.add_argument(
            '--multi-step-stream-outputs',
            action=StoreBoolean,
            default=EngineArgs.multi_step_stream_outputs,
            nargs="?",
            const="True",
            help='If False, then multi-step will stream outputs at the end '
            'of all steps')
        parser.add_argument(
            '--scheduler-delay-factor',
            type=float,
            default=EngineArgs.scheduler_delay_factor,
            help='Apply a delay (of delay factor multiplied by previous '
            'prompt latency) before scheduling next prompt.')
        parser.add_argument(
            '--enable-chunked-prefill',
            action=StoreBoolean,
            default=EngineArgs.enable_chunked_prefill,
            nargs="?",
            const="True",
            help='If set, the prefill requests can be chunked based on the '
            'max_num_batched_tokens.')
        parser.add_argument('--speculative-config',
                            type=nullable_str,
                            default=None,
                            help='The configurations for speculative decoding.'
                            ' Should be a JSON string.')
        parser.add_argument(
            '--speculative-model',
            type=nullable_str,
            default=EngineArgs.speculative_model,
            help=
            'The name of the draft model to be used in speculative decoding.')
        # Quantization settings for speculative model.
        parser.add_argument(
            '--speculative-model-quantization',
            type=nullable_str,
            choices=[*QUANTIZATION_METHODS, None],
            default=EngineArgs.speculative_model_quantization,
            help='Method used to quantize the weights of speculative model. '
            'If None, we first check the `quantization_config` '
            'attribute in the model config file. If that is '
            'None, we assume the model weights are not '
            'quantized and use `dtype` to determine the data '
            'type of the weights.')
        parser.add_argument(
            '--num-speculative-tokens',
            type=int,
            default=EngineArgs.num_speculative_tokens,
            help='The number of speculative tokens to sample from '
            'the draft model in speculative decoding.')
        parser.add_argument(
            '--speculative-disable-mqa-scorer',
            action='store_true',
            help=
            'If set to True, the MQA scorer will be disabled in speculative '
            ' and fall back to batch expansion')
        parser.add_argument(
            '--speculative-draft-tensor-parallel-size',
            '-spec-draft-tp',
            type=int,
            default=EngineArgs.speculative_draft_tensor_parallel_size,
            help='Number of tensor parallel replicas for '
            'the draft model in speculative decoding.')

        parser.add_argument(
            '--speculative-max-model-len',
            type=int,
            default=EngineArgs.speculative_max_model_len,
            help='The maximum sequence length supported by the '
            'draft model. Sequences over this length will skip '
            'speculation.')

        parser.add_argument(
            '--speculative-disable-by-batch-size',
            type=int,
            default=EngineArgs.speculative_disable_by_batch_size,
            help='Disable speculative decoding for new incoming requests '
            'if the number of enqueue requests is larger than this value.')

        parser.add_argument(
            '--ngram-prompt-lookup-max',
            type=int,
            default=EngineArgs.ngram_prompt_lookup_max,
            help='Max size of window for ngram prompt lookup in speculative '
            'decoding.')

        parser.add_argument(
            '--ngram-prompt-lookup-min',
            type=int,
            default=EngineArgs.ngram_prompt_lookup_min,
            help='Min size of window for ngram prompt lookup in speculative '
            'decoding.')

        parser.add_argument(
            '--spec-decoding-acceptance-method',
            type=str,
            default=EngineArgs.spec_decoding_acceptance_method,
            choices=['rejection_sampler', 'typical_acceptance_sampler'],
            help='Specify the acceptance method to use during draft token '
            'verification in speculative decoding. Two types of acceptance '
            'routines are supported: '
            '1) RejectionSampler which does not allow changing the '
            'acceptance rate of draft tokens, '
            '2) TypicalAcceptanceSampler which is configurable, allowing for '
            'a higher acceptance rate at the cost of lower quality, '
            'and vice versa.')

        parser.add_argument(
            '--typical-acceptance-sampler-posterior-threshold',
            type=float,
            default=EngineArgs.typical_acceptance_sampler_posterior_threshold,
            help='Set the lower bound threshold for the posterior '
            'probability of a token to be accepted. This threshold is '
            'used by the TypicalAcceptanceSampler to make sampling decisions '
            'during speculative decoding. Defaults to 0.09')

        parser.add_argument(
            '--typical-acceptance-sampler-posterior-alpha',
            type=float,
            default=EngineArgs.typical_acceptance_sampler_posterior_alpha,
            help='A scaling factor for the entropy-based threshold for token '
            'acceptance in the TypicalAcceptanceSampler. Typically defaults '
            'to sqrt of --typical-acceptance-sampler-posterior-threshold '
            'i.e. 0.3')

        parser.add_argument(
            '--disable-logprobs-during-spec-decoding',
            action=StoreBoolean,
            default=EngineArgs.disable_logprobs_during_spec_decoding,
            nargs="?",
            const="True",
            help='If set to True, token log probabilities are not returned '
            'during speculative decoding. If set to False, log probabilities '
            'are returned according to the settings in SamplingParams. If '
            'not specified, it defaults to True. Disabling log probabilities '
            'during speculative decoding reduces latency by skipping logprob '
            'calculation in proposal sampling, target sampling, and after '
            'accepted tokens are determined.')

        parser.add_argument('--model-loader-extra-config',
                            type=nullable_str,
                            default=EngineArgs.model_loader_extra_config,
                            help='Extra config for model loader. '
                            'This will be passed to the model loader '
                            'corresponding to the chosen load_format. '
                            'This should be a JSON string that will be '
                            'parsed into a dictionary.')
        parser.add_argument(
            '--ignore-patterns',
            action="append",
            type=str,
            default=[],
            help="The pattern(s) to ignore when loading the model."
            "Default to `original/**/*` to avoid repeated loading of llama's "
            "checkpoints.")
        parser.add_argument(
            '--preemption-mode',
            type=str,
            default=None,
            help='If \'recompute\', the engine performs preemption by '
            'recomputing; If \'swap\', the engine performs preemption by '
            'block swapping.')

        parser.add_argument(
            "--served-model-name",
            nargs="+",
            type=str,
            default=None,
            help="The model name(s) used in the API. If multiple "
            "names are provided, the server will respond to any "
            "of the provided names. The model name in the model "
            "field of a response will be the first name in this "
            "list. If not specified, the model name will be the "
            "same as the ``--model`` argument. Noted that this name(s) "
            "will also be used in `model_name` tag content of "
            "prometheus metrics, if multiple names provided, metrics "
            "tag will take the first one.")
        parser.add_argument('--qlora-adapter-name-or-path',
                            type=str,
                            default=None,
                            help='Name or path of the QLoRA adapter.')

        parser.add_argument('--show-hidden-metrics-for-version',
                            type=str,
                            default=None,
                            help='Enable deprecated Prometheus metrics that '
                            'have been hidden since the specified version. '
                            'For example, if a previously deprecated metric '
                            'has been hidden since the v0.7.0 release, you '
                            'use --show-hidden-metrics-for-version=0.7 as a '
                            'temporary escape hatch while you migrate to new '
                            'metrics. The metric is likely to be removed '
                            'completely in an upcoming release.')

        parser.add_argument(
            '--otlp-traces-endpoint',
            type=str,
            default=None,
            help='Target URL to which OpenTelemetry traces will be sent.')
        parser.add_argument(
            '--collect-detailed-traces',
            type=str,
            default=None,
            help="Valid choices are " +
            ",".join(ALLOWED_DETAILED_TRACE_MODULES) +
            ". It makes sense to set this only if ``--otlp-traces-endpoint`` is"
            " set. If set, it will collect detailed traces for the specified "
            "modules. This involves use of possibly costly and or blocking "
            "operations and hence might have a performance impact.")

        parser.add_argument(
            '--disable-async-output-proc',
            action='store_true',
            default=EngineArgs.disable_async_output_proc,
            help="Disable async output processing. This may result in "
            "lower performance.")

        parser.add_argument(
            '--scheduling-policy',
            choices=['fcfs', 'priority'],
            default="fcfs",
            help='The scheduling policy to use. "fcfs" (first come first served'
            ', i.e. requests are handled in order of arrival; default) '
            'or "priority" (requests are handled based on given '
            'priority (lower value means earlier handling) and time of '
            'arrival deciding any ties).')

        parser.add_argument(
            '--scheduler-cls',
            default=EngineArgs.scheduler_cls,
            help='The scheduler class to use. "vllm.core.scheduler.Scheduler" '
            'is the default scheduler. Can be a class directly or the path to '
            'a class of form "mod.custom_class".')

        parser.add_argument(
            '--override-neuron-config',
            type=json.loads,
            default=None,
            help="Override or set neuron device configuration. "
            "e.g. ``{\"cast_logits_dtype\": \"bloat16\"}``.")
        parser.add_argument(
            '--override-pooler-config',
            type=PoolerConfig.from_json,
            default=None,
            help="Override or set the pooling method for pooling models. "
            "e.g. ``{\"pooling_type\": \"mean\", \"normalize\": false}``.")

        parser.add_argument('--compilation-config',
                            '-O',
                            type=CompilationConfig.from_cli,
                            default=None,
                            help='torch.compile configuration for the model.'
                            'When it is a number (0, 1, 2, 3), it will be '
                            'interpreted as the optimization level.\n'
                            'NOTE: level 0 is the default level without '
                            'any optimization. level 1 and 2 are for internal '
                            'testing only. level 3 is the recommended level '
                            'for production.\n'
                            'To specify the full compilation config, '
                            'use a JSON string.\n'
                            'Following the convention of traditional '
                            'compilers, using -O without space is also '
                            'supported. -O3 is equivalent to -O 3.')

        parser.add_argument('--kv-transfer-config',
                            type=KVTransferConfig.from_cli,
                            default=None,
                            help='The configurations for distributed KV cache '
                            'transfer. Should be a JSON string.')

        parser.add_argument(
            '--worker-cls',
            type=str,
            default="auto",
            help='The worker class to use for distributed execution.')
        parser.add_argument(
            '--worker-extension-cls',
            type=str,
            default="",
            help='The worker extension class on top of the worker cls, '
            'it is useful if you just want to add new functions to the worker '
            'class without changing the existing functions.')
        parser.add_argument(
            "--generation-config",
            type=nullable_str,
            default="auto",
            help="The folder path to the generation config. "
            "Defaults to 'auto', the generation config will be loaded from "
            "model path. If set to 'vllm', no generation config is loaded, "
            "vLLM defaults will be used. If set to a folder path, the "
            "generation config will be loaded from the specified folder path. "
            "If `max_new_tokens` is specified in generation config, then "
            "it sets a server-wide limit on the number of output tokens "
            "for all requests.")

        parser.add_argument(
            "--override-generation-config",
            type=json.loads,
            default=None,
            help="Overrides or sets generation config in JSON format. "
            "e.g. ``{\"temperature\": 0.5}``. If used with "
            "--generation-config=auto, the override parameters will be merged "
            "with the default config from the model. If generation-config is "
            "None, only the override parameters are used.")

        parser.add_argument("--enable-sleep-mode",
                            action="store_true",
                            default=False,
                            help="Enable sleep mode for the engine. "
                            "(only cuda platform is supported)")

        parser.add_argument(
            '--calculate-kv-scales',
            action='store_true',
            help='This enables dynamic calculation of '
            'k_scale and v_scale when kv-cache-dtype is fp8. '
            'If calculate-kv-scales is false, the scales will '
            'be loaded from the model checkpoint if available. '
            'Otherwise, the scales will default to 1.0.')

        parser.add_argument(
            '--split-qkv',
            action='store_true',
            default=EngineArgs.split_qkv,
            help='Whether to separate q, k and v calculations.')

        parser.add_argument(
            "--additional-config",
            type=json.loads,
            default=None,
            help="Additional config for specified platform in JSON format. "
            "Different platforms may support different configs. Make sure the "
            "configs are valid for the platform you are using. The input format"
            " is like '{\"config_key\":\"config_value\"}'")

        parser.add_argument(
            "--enable-reasoning",
            action="store_true",
            default=False,
            help="Whether to enable reasoning_content for the model. "
            "If enabled, the model will be able to generate reasoning content."
        )

        parser.add_argument(
            "--reasoning-parser",
            type=str,
            choices=["deepseek_r1"],
            default=None,
            help=
            "Select the reasoning parser depending on the model that you're "
            "using. This is used to parse the reasoning content into OpenAI "
            "API format. Required for ``--enable-reasoning``.")

        parser.add_argument(
            "--disable-cascade-attn",
            action="store_true",
            default=False,
            help="Disable cascade attention for V1. While cascade attention "
            "does not change the mathematical correctness, disabling it "
            "could be useful for preventing potential numerical issues. "
            "Note that even if this is set to False, cascade attention will be "
            "only used when the heuristic tells that it's beneficial.")

        return parser

    @classmethod
    def from_cli_args(cls, args: argparse.Namespace):
        # Get the list of attributes of this dataclass.
        attrs = [attr.name for attr in dataclasses.fields(cls)]
        # Set the attributes from the parsed arguments.
        engine_args = cls(**{attr: getattr(args, attr) for attr in attrs})
        return engine_args

    def create_model_config(self) -> ModelConfig:
        # gguf file needs a specific model loader and doesn't use hf_repo
        if check_gguf_file(self.model):
            self.quantization = self.load_format = "gguf"

        # NOTE: This is to allow model loading from S3 in CI
        if (not isinstance(self, AsyncEngineArgs) and envs.VLLM_CI_USE_S3
                and self.model in MODELS_ON_S3
                and self.load_format == LoadFormat.AUTO):  # noqa: E501
            self.model = f"{MODEL_WEIGHTS_S3_BUCKET}/{self.model}"
            self.load_format = LoadFormat.RUNAI_STREAMER

        return ModelConfig(
            model=self.model,
            hf_config_path=self.hf_config_path,
            task=self.task,
            # We know this is not None because we set it in __post_init__
            tokenizer=cast(str, self.tokenizer),
            tokenizer_mode=self.tokenizer_mode,
            trust_remote_code=self.trust_remote_code,
            allowed_local_media_path=self.allowed_local_media_path,
            dtype=self.dtype,
            seed=self.seed,
            revision=self.revision,
            code_revision=self.code_revision,
            rope_scaling=self.rope_scaling,
            rope_theta=self.rope_theta,
            hf_overrides=self.hf_overrides,
            tokenizer_revision=self.tokenizer_revision,
            max_model_len=self.max_model_len,
            quantization=self.quantization,
            enforce_eager=self.enforce_eager,
            max_seq_len_to_capture=self.max_seq_len_to_capture,
            max_logprobs=self.max_logprobs,
            disable_sliding_window=self.disable_sliding_window,
            disable_cascade_attn=self.disable_cascade_attn,
            skip_tokenizer_init=self.skip_tokenizer_init,
            served_model_name=self.served_model_name,
            limit_mm_per_prompt=self.limit_mm_per_prompt,
            use_async_output_proc=not self.disable_async_output_proc,
            config_format=self.config_format,
            mm_processor_kwargs=self.mm_processor_kwargs,
            disable_mm_preprocessor_cache=self.disable_mm_preprocessor_cache,
            override_neuron_config=self.override_neuron_config,
            override_pooler_config=self.override_pooler_config,
            logits_processor_pattern=self.logits_processor_pattern,
            generation_config=self.generation_config,
            override_generation_config=self.override_generation_config,
            enable_sleep_mode=self.enable_sleep_mode,
            model_impl=self.model_impl,
        )

    def create_load_config(self) -> LoadConfig:

        if(self.qlora_adapter_name_or_path is not None) and \
            self.quantization != "bitsandbytes":
            raise ValueError(
                "QLoRA adapter only support "
                f"'bitsandbytes' quantization, but got {self.quantization}")

        if self.quantization == "bitsandbytes":
            self.load_format = "bitsandbytes"
        return LoadConfig(
            load_format=self.load_format,
            download_dir=self.download_dir,
            device=self.weights_load_device,
            model_loader_extra_config=self.model_loader_extra_config,
            ignore_patterns=self.ignore_patterns,
            use_tqdm_on_load=self.use_tqdm_on_load,
        )

    def create_speculative_config(
        self,
        target_model_config: ModelConfig,
        target_parallel_config: ParallelConfig,
        enable_chunked_prefill: bool,
        disable_log_stats: bool,
    ) -> Optional["SpeculativeConfig"]:
        """Initializes and returns a SpeculativeConfig object based on
        `speculative_config`.

        This function utilizes `speculative_config` to create a
        SpeculativeConfig object. The `speculative_config` can either be
        provided as a JSON string input via CLI arguments or directly as a
        dictionary from the engine. If `speculative_config` is not set, this
        function will attempt to construct a configuration dictionary using
        certain parameters, which are scheduled for deprecation in the next
        release. Note that in next releases, `speculative_config` must be
        provided, and the deprecated standalone speculative-related parameters
        will be removed.
        """
        if self.speculative_config is None:
            if (self.speculative_model is None
                    and self.num_speculative_tokens is None):
                return None

            # TODO(Shangming): Deprecate this way of setting SpeculativeConfig,
            # only allow '--speculative-config' after next release
            logger.warning_once(
                "Please use '--speculative-config' to set all configurations "
                "related to speculative decoding. The current method of "
                "specifying the model through '--speculative-model' and "
                "adding related parameters (e.g., '--num-speculative-tokens') "
                "separately will be deprecated in the next release.")

            spec_config_dict = {
                "model": self.speculative_model,
                "quantization": self.speculative_model_quantization,
                "max_model_len": self.speculative_max_model_len,
                "draft_tensor_parallel_size":
                self.speculative_draft_tensor_parallel_size,
                "num_speculative_tokens": self.num_speculative_tokens,
                "disable_mqa_scorer": self.speculative_disable_mqa_scorer,
                "disable_by_batch_size":
                self.speculative_disable_by_batch_size,
                "prompt_lookup_max": self.ngram_prompt_lookup_max,
                "prompt_lookup_min": self.ngram_prompt_lookup_min,
                "acceptance_method": self.spec_decoding_acceptance_method,
                "posterior_threshold":
                self.typical_acceptance_sampler_posterior_threshold,
                "posterior_alpha":
                self.typical_acceptance_sampler_posterior_alpha,
                "disable_logprobs": self.disable_logprobs_during_spec_decoding,
            }

            self.speculative_config = spec_config_dict
        else:
            if isinstance(self.speculative_config, str):
                import ast
                self.speculative_config = ast.literal_eval(
                    self.speculative_config)
        # Note(Shangming): These parameters are not obtained from the cli arg
        # '--speculative-config' and must be passed in when creating the engine
        # config.

        assert isinstance(self.speculative_config, dict)
        self.speculative_config.update({
            "target_model_config": target_model_config,
            "target_parallel_config": target_parallel_config,
            "enable_chunked_prefill": enable_chunked_prefill,
            "disable_log_stats": disable_log_stats,
        })
        speculative_config = SpeculativeConfig.from_dict(
            self.speculative_config)

        return speculative_config

    def create_engine_config(
        self,
        usage_context: Optional[UsageContext] = None,
    ) -> VllmConfig:
        """
        Create the VllmConfig.

        NOTE: for autoselection of V0 vs V1 engine, we need to
        create the ModelConfig first, since ModelConfig's attrs
        (e.g. the model arch) are needed to make the decision.

        This function set VLLM_USE_V1=X if VLLM_USE_V1 is
        unspecified by the user.

        If VLLM_USE_V1 is specified by the user but the VllmConfig
        is incompatible, we raise an error.
        """
        from vllm.platforms import current_platform
        current_platform.pre_register_and_update()

        device_config = DeviceConfig(device=self.device)
        model_config = self.create_model_config()

        # * If VLLM_USE_V1 is unset, we enable V1 for "supported features"
        #   and fall back to V0 for experimental or unsupported features.
        # * If VLLM_USE_V1=1, we enable V1 for supported + experimental
        #   features and raise error for unsupported features.
        # * If VLLM_USE_V1=0, we disable V1.
        use_v1 = False
        try_v1 = envs.VLLM_USE_V1 or not envs.is_set("VLLM_USE_V1")
        if try_v1 and self._is_v1_supported_oracle(model_config):
            use_v1 = True

        # If user explicitly set VLLM_USE_V1, sanity check we respect it.
        if envs.is_set("VLLM_USE_V1"):
            assert use_v1 == envs.VLLM_USE_V1
        # Otherwise, set the VLLM_USE_V1 variable globally.
        else:
            envs.set_vllm_use_v1(use_v1)

        # Set default arguments for V0 or V1 Engine.
        if use_v1:
            self._set_default_args_v1(usage_context)
        else:
            self._set_default_args_v0(model_config)

        assert self.enable_chunked_prefill is not None

        cache_config = CacheConfig(
            block_size=self.block_size,
            gpu_memory_utilization=self.gpu_memory_utilization,
            swap_space=self.swap_space,
            cache_dtype=self.kv_cache_dtype,
            is_attention_free=model_config.is_attention_free,
            num_gpu_blocks_override=self.num_gpu_blocks_override,
            sliding_window=model_config.get_sliding_window(),
            enable_prefix_caching=self.enable_prefix_caching,
            cpu_offload_gb=self.cpu_offload_gb,
            calculate_kv_scales=self.calculate_kv_scales,
            split_qkv=self.split_qkv,
        )

        # Get the current placement group if Ray is initialized and
        # we are in a Ray actor. If so, then the placement group will be
        # passed to spawned processes.
        placement_group = None
        if is_in_ray_actor():
            import ray

            # This call initializes Ray automatically if it is not initialized,
            # but we should not do this here.
            placement_group = ray.util.get_current_placement_group()

        parallel_config = ParallelConfig(
            pipeline_parallel_size=self.pipeline_parallel_size,
            tensor_parallel_size=self.tensor_parallel_size,
            enable_expert_parallel=self.enable_expert_parallel,
            max_parallel_loading_workers=self.max_parallel_loading_workers,
            disable_custom_all_reduce=self.disable_custom_all_reduce,
            tokenizer_pool_config=TokenizerPoolConfig.create_config(
                self.tokenizer_pool_size,
                self.tokenizer_pool_type,
                self.tokenizer_pool_extra_config,
            ),
            ray_workers_use_nsight=self.ray_workers_use_nsight,
            placement_group=placement_group,
            distributed_executor_backend=self.distributed_executor_backend,
            worker_cls=self.worker_cls,
            worker_extension_cls=self.worker_extension_cls,
        )

        speculative_config = self.create_speculative_config(
            target_model_config=model_config,
            target_parallel_config=parallel_config,
            enable_chunked_prefill=self.enable_chunked_prefill,
            disable_log_stats=self.disable_log_stats,
        )

        # Reminder: Please update docs/source/features/compatibility_matrix.md
        # If the feature combo become valid
        if self.num_scheduler_steps > 1:
            if speculative_config is not None:
                raise ValueError("Speculative decoding is not supported with "
                                 "multi-step (--num-scheduler-steps > 1)")
            if self.enable_chunked_prefill and self.pipeline_parallel_size > 1:
                raise ValueError("Multi-Step Chunked-Prefill is not supported "
                                 "for pipeline-parallel-size > 1")
            from vllm.platforms import current_platform
            if current_platform.is_cpu():
                logger.warning("Multi-Step (--num-scheduler-steps > 1) is "
                               "currently not supported for CPUs and has been "
                               "disabled.")
                self.num_scheduler_steps = 1

        # make sure num_lookahead_slots is set the higher value depending on
        # if we are using speculative decoding or multi-step
        num_lookahead_slots = max(self.num_lookahead_slots,
                                  self.num_scheduler_steps - 1)
        num_lookahead_slots = num_lookahead_slots \
            if speculative_config is None \
            else speculative_config.num_lookahead_slots

        scheduler_config = SchedulerConfig(
            runner_type=model_config.runner_type,
            max_num_batched_tokens=self.max_num_batched_tokens,
            max_num_seqs=self.max_num_seqs,
            max_num_prefill_seqs=self.max_num_prefill_seqs,
            max_model_len=model_config.max_model_len,
            num_lookahead_slots=num_lookahead_slots,
            delay_factor=self.scheduler_delay_factor,
            enable_chunked_prefill=self.enable_chunked_prefill,
            is_multimodal_model=model_config.is_multimodal_model,
            preemption_mode=self.preemption_mode,
            num_scheduler_steps=self.num_scheduler_steps,
            multi_step_stream_outputs=self.multi_step_stream_outputs,
            send_delta_data=(envs.VLLM_USE_RAY_SPMD_WORKER
                             and parallel_config.use_ray),
            policy=self.scheduling_policy,
            use_padding_aware_scheduling=self.use_padding_aware_scheduling,
            scheduler_cls=self.scheduler_cls,
            max_num_partial_prefills=self.max_num_partial_prefills,
            max_long_partial_prefills=self.max_long_partial_prefills,
            long_prefill_token_threshold=self.long_prefill_token_threshold,
        )

        lora_config = LoRAConfig(
            bias_enabled=self.enable_lora_bias,
            max_lora_rank=self.max_lora_rank,
            max_loras=self.max_loras,
            fully_sharded_loras=self.fully_sharded_loras,
            lora_extra_vocab_size=self.lora_extra_vocab_size,
            long_lora_scaling_factors=self.long_lora_scaling_factors,
            lora_dtype=self.lora_dtype,
            max_cpu_loras=self.max_cpu_loras if self.max_cpu_loras
            and self.max_cpu_loras > 0 else None) if self.enable_lora else None

        if self.qlora_adapter_name_or_path is not None and \
            self.qlora_adapter_name_or_path != "":
            if self.model_loader_extra_config is None:
                self.model_loader_extra_config = {}
            self.model_loader_extra_config[
                "qlora_adapter_name_or_path"] = self.qlora_adapter_name_or_path

        load_config = self.create_load_config()

        prompt_adapter_config = PromptAdapterConfig(
            max_prompt_adapters=self.max_prompt_adapters,
            max_prompt_adapter_token=self.max_prompt_adapter_token) \
                                        if self.enable_prompt_adapter else None

        decoding_config = DecodingConfig(
            guided_decoding_backend=self.guided_decoding_backend,
            reasoning_backend=self.reasoning_parser
            if self.enable_reasoning else None,
        )

        show_hidden_metrics = False
        if self.show_hidden_metrics_for_version is not None:
            show_hidden_metrics = version._prev_minor_version_was(
                self.show_hidden_metrics_for_version)

        detailed_trace_modules = []
        if self.collect_detailed_traces is not None:
            detailed_trace_modules = self.collect_detailed_traces.split(",")
        for m in detailed_trace_modules:
            if m not in ALLOWED_DETAILED_TRACE_MODULES:
                raise ValueError(
                    f"Invalid module {m} in collect_detailed_traces. "
                    f"Valid modules are {ALLOWED_DETAILED_TRACE_MODULES}")
        observability_config = ObservabilityConfig(
            show_hidden_metrics=show_hidden_metrics,
            otlp_traces_endpoint=self.otlp_traces_endpoint,
            collect_model_forward_time="model" in detailed_trace_modules
            or "all" in detailed_trace_modules,
            collect_model_execute_time="worker" in detailed_trace_modules
            or "all" in detailed_trace_modules,
        )

        config = VllmConfig(
            model_config=model_config,
            cache_config=cache_config,
            parallel_config=parallel_config,
            scheduler_config=scheduler_config,
            device_config=device_config,
            lora_config=lora_config,
            speculative_config=speculative_config,
            load_config=load_config,
            decoding_config=decoding_config,
            observability_config=observability_config,
            prompt_adapter_config=prompt_adapter_config,
            compilation_config=self.compilation_config,
            kv_transfer_config=self.kv_transfer_config,
            additional_config=self.additional_config,
        )

        return config

    def _is_v1_supported_oracle(self, model_config: ModelConfig) -> bool:
        """Oracle for whether to use V0 or V1 Engine by default."""

        #############################################################
        # Unsupported Feature Flags on V1.

        if (self.load_format == LoadFormat.TENSORIZER.value
                or self.load_format == LoadFormat.SHARDED_STATE.value):
            _raise_or_fallback(
                feature_name=f"--load_format {self.load_format}",
                recommend_to_remove=False)
            return False

        if (self.logits_processor_pattern
                != EngineArgs.logits_processor_pattern):
            _raise_or_fallback(feature_name="--logits-processor-pattern",
                               recommend_to_remove=False)
            return False

        if self.preemption_mode != EngineArgs.preemption_mode:
            _raise_or_fallback(feature_name="--preemption-mode",
                               recommend_to_remove=True)
            return False

        if (self.disable_async_output_proc
                != EngineArgs.disable_async_output_proc):
            _raise_or_fallback(feature_name="--disable-async-output-proc",
                               recommend_to_remove=True)
            return False

        if self.scheduling_policy != EngineArgs.scheduling_policy:
            _raise_or_fallback(feature_name="--scheduling-policy",
                               recommend_to_remove=False)
            return False

        if self.num_scheduler_steps != EngineArgs.num_scheduler_steps:
            _raise_or_fallback(feature_name="--num-scheduler-steps",
                               recommend_to_remove=True)
            return False

        if self.scheduler_delay_factor != EngineArgs.scheduler_delay_factor:
            _raise_or_fallback(feature_name="--scheduler-delay-factor",
                               recommend_to_remove=True)
            return False

        if self.additional_config != EngineArgs.additional_config:
            _raise_or_fallback(feature_name="--additional-config",
                               recommend_to_remove=False)
            return False

        # Only support Xgrammar for guided decoding so far.
        SUPPORTED_GUIDED_DECODING = [
            "xgrammar", "xgrammar:disable-any-whitespace"
        ]
        if self.guided_decoding_backend not in SUPPORTED_GUIDED_DECODING:
            _raise_or_fallback(feature_name="--guided-decoding-backend",
                               recommend_to_remove=False)
            return False

        # Need at least Ampere for now (FA support required).
        # Skip this check if we are running on a non-GPU platform,
        # or if the device capability is not available
        # (e.g. in a Ray actor without GPUs).
        from vllm.platforms import current_platform
        if (current_platform.is_cuda()
                and current_platform.get_device_capability()
                and current_platform.get_device_capability().major < 8):
            _raise_or_fallback(feature_name="Compute Capability < 8.0",
                               recommend_to_remove=False)
            return False

        # No Fp8 KV cache so far.
        if self.kv_cache_dtype != "auto":
            fp8_attention = self.kv_cache_dtype.startswith("fp8")
            will_use_fa = (
                current_platform.is_cuda()
                and not envs.is_set("VLLM_ATTENTION_BACKEND")
            ) or envs.VLLM_ATTENTION_BACKEND == "FLASH_ATTN_VLLM_V1"
            supported = False
            if fp8_attention and will_use_fa:
                from vllm.vllm_flash_attn.fa_utils import (
                    flash_attn_supports_fp8)
                supported = flash_attn_supports_fp8()
            if not supported:
                _raise_or_fallback(feature_name="--kv-cache-dtype",
                                   recommend_to_remove=False)
                return False

        # No Prompt Adapter so far.
        if self.enable_prompt_adapter:
            _raise_or_fallback(feature_name="--enable-prompt-adapter",
                               recommend_to_remove=False)
            return False

        # No CPU offloading yet.
        if self.cpu_offload_gb != EngineArgs.cpu_offload_gb:
            _raise_or_fallback(feature_name="--cpu-offload-gb",
                               recommend_to_remove=False)
            return False

        # Only Fp16 and Bf16 dtypes since we only support FA.
        V1_SUPPORTED_DTYPES = [torch.bfloat16, torch.float16]
        if model_config.dtype not in V1_SUPPORTED_DTYPES:
            _raise_or_fallback(feature_name=f"--dtype {model_config.dtype}",
                               recommend_to_remove=False)
            return False

        # Some quantization is not compatible with torch.compile.
        V1_UNSUPPORTED_QUANT = ["bitsandbytes", "gguf"]
        if model_config.quantization in V1_UNSUPPORTED_QUANT:
            _raise_or_fallback(
                feature_name=f"--quantization {model_config.quantization}",
                recommend_to_remove=False)
            return False

        # No Embedding Models so far.
        if model_config.task not in ["generate"]:
            _raise_or_fallback(feature_name=f"--task {model_config.task}",
                               recommend_to_remove=False)
            return False

        # No Mamba or Encoder-Decoder so far.
        if not model_config.is_v1_compatible:
            _raise_or_fallback(feature_name=model_config.architectures,
                               recommend_to_remove=False)
            return False

        # No TransformersModel support so far.
        if (model_config.model_impl == ModelImpl.TRANSFORMERS
                or model_config.model_impl == "transformers"):
            _raise_or_fallback(
                feature_name=f"model_impl={model_config.model_impl}",
                recommend_to_remove=False)
            return False

        # No Concurrent Partial Prefills so far.
        if (self.max_num_partial_prefills
                != EngineArgs.max_num_partial_prefills
                or self.max_long_partial_prefills
                != EngineArgs.max_long_partial_prefills
                or self.long_prefill_token_threshold
                != EngineArgs.long_prefill_token_threshold):
            _raise_or_fallback(feature_name="Concurrent Partial Prefill",
                               recommend_to_remove=False)
            return False

        # No OTLP observability so far.
        if (self.otlp_traces_endpoint or self.collect_detailed_traces):
            _raise_or_fallback(feature_name="--otlp-traces-endpoint",
                               recommend_to_remove=False)
            return False

        # Only Ngram speculative decoding so far.
        if (self.speculative_model is not None
                or self.num_speculative_tokens is not None):
            # This is supported but experimental (handled below).
            if self.speculative_model in ("ngram", "[ngram]"):
                pass
            else:
                _raise_or_fallback(feature_name="Speculative Decoding",
                                   recommend_to_remove=False)
                return False

        # No Disaggregated Prefill so far.
        if self.kv_transfer_config != EngineArgs.kv_transfer_config:
            _raise_or_fallback(feature_name="--kv-transfer-config",
                               recommend_to_remove=False)
            return False

        # No FlashInfer or XFormers so far.
        V1_BACKENDS = [
            "FLASH_ATTN_VLLM_V1", "FLASH_ATTN", "PALLAS", "PALLAS_VLLM_V1",
            "TRITON_ATTN_VLLM_V1", "TRITON_MLA", "FLASHMLA", "HPU_ATTN_V1"
        ]
        if (envs.is_set("VLLM_ATTENTION_BACKEND")
                and envs.VLLM_ATTENTION_BACKEND not in V1_BACKENDS):
            name = f"VLLM_ATTENTION_BACKEND={envs.VLLM_ATTENTION_BACKEND}"
            _raise_or_fallback(feature_name=name, recommend_to_remove=True)
            return False

        # No support for device type other than CUDA, AMD (experiemntal) or
        # TPU (experimental) so far.
        if not (current_platform.is_cuda_alike() or current_platform.is_tpu()
                or current_platform.is_hpu()):
            _raise_or_fallback(
                feature_name=f"device type={current_platform.device_type}",
                recommend_to_remove=False)
            return False
        #############################################################
        # Experimental Features - allow users to opt in.

        # Signal Handlers requires running in main thread.
        if (threading.current_thread() != threading.main_thread()
                and _warn_or_fallback("Engine in background thread")):
            return False

        # LoRA is supported on V1, but off by default for now.
        if self.enable_lora and _warn_or_fallback("LORA"):
            return False

        # PP is supported on V1, but off by default for now.
        if self.pipeline_parallel_size > 1 and _warn_or_fallback("PP"):
            return False

        # ngram is supported on V1, but off by default for now.
        if self.speculative_model in (
                "ngram", "[ngram]") and _warn_or_fallback("ngram"):
            return False

        # Non-CUDA is supported on V1, but off by default for now.
        not_cuda = not current_platform.is_cuda()
        if not_cuda and _warn_or_fallback(  # noqa: SIM103
                current_platform.device_type):
            return False
        #############################################################

        return True

    def _set_default_args_v0(self, model_config: ModelConfig) -> None:
        """Set Default Arguments for V0 Engine."""

        max_model_len = model_config.max_model_len
        use_long_context = max_model_len > 32768
        if self.enable_chunked_prefill is None:
            # Chunked prefill not supported for Multimodal or MLA in V0.
            if model_config.is_multimodal_model or model_config.use_mla:
                self.enable_chunked_prefill = False

            # Enable chunked prefill by default for long context (> 32K)
            # models to avoid OOM errors in initial memory profiling phase.
            elif use_long_context:
                from vllm.platforms import current_platform
                is_gpu = current_platform.is_cuda()
                use_sliding_window = (model_config.get_sliding_window()
                                      is not None)
                use_spec_decode = self.speculative_model is not None

                if (is_gpu and not use_sliding_window and not use_spec_decode
                        and not self.enable_lora
                        and not self.enable_prompt_adapter
                        and model_config.runner_type != "pooling"):
                    self.enable_chunked_prefill = True
                    logger.warning(
                        "Chunked prefill is enabled by default for models "
                        "with max_model_len > 32K. Chunked prefill might "
                        "not work with some features or models. If you "
                        "encounter any issues, please disable by launching "
                        "with --enable-chunked-prefill=False.")

            if self.enable_chunked_prefill is None:
                self.enable_chunked_prefill = False

        if not self.enable_chunked_prefill and use_long_context:
            logger.warning(
                "The model has a long context length (%s). This may cause"
                "OOM during the initial memory profiling phase, or result "
                "in low performance due to small KV cache size. Consider "
                "setting --max-model-len to a smaller value.", max_model_len)
        elif (self.enable_chunked_prefill
              and model_config.runner_type == "pooling"):
            msg = "Chunked prefill is not supported for pooling models"
            raise ValueError(msg)

        # Disable prefix caching for multimodal models for VLLM_V0.
        if (model_config.is_multimodal_model and self.enable_prefix_caching):
            logger.warning(
                "--enable-prefix-caching is not supported for multimodal "
                "models in V0 and has been disabled.")
            self.enable_prefix_caching = False

        # Set max_num_seqs to 256 for VLLM_V0.
        if self.max_num_seqs is None:
            self.max_num_seqs = 256

    def _set_default_args_v1(self, usage_context: UsageContext) -> None:
        """Set Default Arguments for V1 Engine."""

        # V1 always uses chunked prefills.
        self.enable_chunked_prefill = True

        # V1 enables prefix caching by default.
        if self.enable_prefix_caching is None:
            self.enable_prefix_caching = True

        # V1 should use the new scheduler by default.
        # Swap it only if this arg is set to the original V0 default
        if self.scheduler_cls == EngineArgs.scheduler_cls:
            self.scheduler_cls = "vllm.v1.core.sched.scheduler.Scheduler"

        # When no user override, set the default values based on the usage
        # context.
        # Use different default values for different hardware.

        # Try to query the device name on the current platform. If it fails,
        # it may be because the platform that imports vLLM is not the same
        # as the platform that vLLM is running on (e.g. the case of scaling
        # vLLM with Ray) and has no GPUs. In this case we use the default
        # values for non-H100/H200 GPUs.
        try:
            from vllm.platforms import current_platform
            device_name = current_platform.get_device_name().lower()
        except Exception:
            # This is only used to set default_max_num_batched_tokens
            device_name = "no-device"

        if "h100" in device_name or "h200" in device_name:
            # For H100 and H200, we use larger default values.
            default_max_num_batched_tokens = {
                UsageContext.LLM_CLASS: 16384,
                UsageContext.OPENAI_API_SERVER: 8192,
            }
        else:
            # TODO(woosuk): Tune the default values for other hardware.
            default_max_num_batched_tokens = {
                UsageContext.LLM_CLASS: 8192,
                UsageContext.OPENAI_API_SERVER: 2048,
            }

        use_context_value = usage_context.value if usage_context else None
        if (self.max_num_batched_tokens is None
                and usage_context in default_max_num_batched_tokens):
            self.max_num_batched_tokens = default_max_num_batched_tokens[
                usage_context]
            logger.debug(
                "Setting max_num_batched_tokens to %d for %s usage context.",
                self.max_num_batched_tokens, use_context_value)

        default_max_num_seqs = 1024
        if self.max_num_seqs is None:
            self.max_num_seqs = default_max_num_seqs

            logger.debug("Setting max_num_seqs to %d for %s usage context.",
                         self.max_num_seqs, use_context_value)


@dataclass
class AsyncEngineArgs(EngineArgs):
    """Arguments for asynchronous vLLM engine."""
    disable_log_requests: bool = False

    @staticmethod
    def add_cli_args(parser: FlexibleArgumentParser,
                     async_args_only: bool = False) -> FlexibleArgumentParser:
        # Initialize plugin to update the parser, for example, The plugin may
        # adding a new kind of quantization method to --quantization argument or
        # a new device to --device argument.
        load_general_plugins()
        if not async_args_only:
            parser = EngineArgs.add_cli_args(parser)
        parser.add_argument('--disable-log-requests',
                            action='store_true',
                            help='Disable logging requests.')
        from vllm.platforms import current_platform
        current_platform.pre_register_and_update(parser)
        return parser


def _raise_or_fallback(feature_name: str, recommend_to_remove: bool):
    if envs.is_set("VLLM_USE_V1") and envs.VLLM_USE_V1:
        raise NotImplementedError(
            f"VLLM_USE_V1=1 is not supported with {feature_name}.")
    msg = f"{feature_name} is not supported by the V1 Engine. "
    msg += "Falling back to V0. "
    if recommend_to_remove:
        msg += f"We recommend to remove {feature_name} from your config "
        msg += "in favor of the V1 Engine."
    logger.warning(msg)


def _warn_or_fallback(feature_name: str) -> bool:
    if envs.is_set("VLLM_USE_V1") and envs.VLLM_USE_V1:
        logger.warning(
            "Detected VLLM_USE_V1=1 with %s. Usage should "
            "be considered experimental. Please report any "
            "issues on Github.", feature_name)
        should_exit = False
    else:
        logger.info(
            "%s is experimental on VLLM_USE_V1=1. "
            "Falling back to V0 Engine.", feature_name)
        should_exit = True
    return should_exit


# These functions are used by sphinx to build the documentation
def _engine_args_parser():
    return EngineArgs.add_cli_args(FlexibleArgumentParser())


def _async_engine_args_parser():
    return AsyncEngineArgs.add_cli_args(FlexibleArgumentParser(),
                                        async_args_only=True)<|MERGE_RESOLUTION|>--- conflicted
+++ resolved
@@ -3,11 +3,8 @@
 import argparse
 import dataclasses
 import json
-<<<<<<< HEAD
+import os
 import threading
-=======
-import os
->>>>>>> d72098ed
 from dataclasses import dataclass
 from typing import (TYPE_CHECKING, Any, Dict, List, Literal, Mapping, Optional,
                     Tuple, Type, Union, cast, get_args)
