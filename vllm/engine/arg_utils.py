--- conflicted
+++ resolved
@@ -179,7 +179,6 @@
 
         # Set other kwargs based on the type hints
         json_tip = "\n\nShould be a valid JSON string."
-<<<<<<< HEAD
         if dataclass_hint is not None:
             type_adapter = TypeAdapter(dataclass_hint)
             kwargs[name]["type"] = type_adapter.validate_json
@@ -188,9 +187,6 @@
                 kwargs[name]["type"] = dataclass_hint.from_cli
             kwargs[name]["help"] += json_tip
         elif contains_type(type_hints, bool):
-=======
-        if contains_type(type_hints, bool):
->>>>>>> 3a500cd0
             # Creates --no-<name> and --<name> flags
             kwargs[name]["action"] = argparse.BooleanOptionalAction
         elif contains_type(type_hints, Literal):
@@ -227,11 +223,7 @@
             # Dict arguments will always be optional
             kwargs[name]["type"] = optional_type(json.loads)
             kwargs[name]["help"] += json_tip
-<<<<<<< HEAD
         elif (contains_type(type_hints, str) or contains_type(type_hints, Any)
-=======
-        elif (contains_type(type_hints, str)
->>>>>>> 3a500cd0
               or any(is_not_builtin(th) for th in type_hints)):
             kwargs[name]["type"] = str
         else:
