--- conflicted
+++ resolved
@@ -48,12 +48,9 @@
     max_cpu_loras: Optional[int] = None
     flash_style: bool = False
     device: str = 'auto'
-<<<<<<< HEAD
+    ray_workers_use_nsight: bool = False
     max_chunked_prefill_len: int = -1
     max_num_prompt_seqs: int = 256
-=======
-    ray_workers_use_nsight: bool = False
->>>>>>> chunked-prefill-3
 
     def __post_init__(self):
         if self.tokenizer is None:
@@ -340,8 +337,8 @@
                                          self.tensor_parallel_size,
                                          self.worker_use_ray,
                                          self.max_parallel_loading_workers,
-<<<<<<< HEAD
-                                         self.disable_custom_all_reduce)
+                                         self.disable_custom_all_reduce,
+                                         self.ray_workers_use_nsight)
         scheduler_config = SchedulerConfig(
             self.max_num_batched_tokens,
             self.max_num_seqs,
@@ -351,14 +348,6 @@
             max_num_prompt_seqs=self.max_num_prompt_seqs,
             flash_style=self.flash_style,
         )
-=======
-                                         self.disable_custom_all_reduce,
-                                         self.ray_workers_use_nsight)
-        scheduler_config = SchedulerConfig(self.max_num_batched_tokens,
-                                           self.max_num_seqs,
-                                           model_config.max_model_len,
-                                           self.max_paddings)
->>>>>>> chunked-prefill-3
         lora_config = LoRAConfig(
             max_lora_rank=self.max_lora_rank,
             max_loras=self.max_loras,
