# SPDX-License-Identifier: Apache-2.0
# SPDX-FileCopyrightText: Copyright contributors to the vLLM project

# yapf: disable
import argparse
import copy
import dataclasses
import functools
import json
import sys
from dataclasses import MISSING, dataclass, fields, is_dataclass
from itertools import permutations
from typing import (TYPE_CHECKING, Annotated, Any, Callable, Dict, List,
                    Literal, Optional, Type, TypeVar, Union, cast, get_args,
                    get_origin)

import huggingface_hub
import regex as re
import torch
from pydantic import TypeAdapter, ValidationError
from typing_extensions import TypeIs, deprecated

import vllm.envs as envs
from vllm.config import (BlockSize, CacheConfig, CacheDType, CompilationConfig,
                         ConfigFormat, ConfigType, ConvertOption,
                         DecodingConfig, DetailedTraceModules, Device,
                         DeviceConfig, DistributedExecutorBackend,
                         GuidedDecodingBackend, HfOverrides, KVEventsConfig,
                         KVTransferConfig, LoadConfig, LogprobsMode,
                         LoRAConfig, MambaDType, MMEncoderTPMode, ModelConfig,
<<<<<<< HEAD
                         ModelDType, ModelImpl, MultiModalConfig,
                         ObservabilityConfig, PoolerConfig,
                         PrefixCachingHashAlgo, RunnerOption, SchedulerConfig,
                         SchedulerPolicy, SpeculativeConfig, TaskOption,
                         TokenizerMode, VllmConfig, get_attr_docs, get_field)
from vllm.config.parallel import ExpertPlacementStrategy
=======
                         ModelDType, ModelImpl, ObservabilityConfig,
                         ParallelConfig, PoolerConfig, PrefixCachingHashAlgo,
                         RunnerOption, SchedulerConfig, SchedulerPolicy,
                         SpeculativeConfig, TaskOption, TokenizerMode,
                         VllmConfig, get_attr_docs)
from vllm.config.multimodal import MMCacheType, MultiModalConfig
from vllm.config.utils import get_field
>>>>>>> e1279ef0
from vllm.logger import init_logger
from vllm.platforms import CpuArchEnum, current_platform
from vllm.plugins import load_general_plugins
from vllm.ray.lazy_utils import is_ray_initialized
from vllm.reasoning import ReasoningParserManager
from vllm.test_utils import MODEL_WEIGHTS_S3_BUCKET, MODELS_ON_S3
from vllm.transformers_utils.config import get_model_path, is_interleaved
from vllm.transformers_utils.utils import check_gguf_file
from vllm.utils import (STR_DUAL_CHUNK_FLASH_ATTN_VAL, FlexibleArgumentParser,
                        GiB_bytes, get_ip, is_in_ray_actor)
from vllm.v1.sample.logits_processor import LogitsProcessor

# yapf: enable

if TYPE_CHECKING:
    from vllm.executor.executor_base import ExecutorBase
    from vllm.model_executor.layers.quantization import QuantizationMethods
    from vllm.model_executor.model_loader import LoadFormats
    from vllm.usage.usage_lib import UsageContext
else:
    ExecutorBase = Any
    QuantizationMethods = Any
    LoadFormats = Any
    UsageContext = Any

logger = init_logger(__name__)

# object is used to allow for special typing forms
T = TypeVar("T")
TypeHint = Union[type[Any], object]
TypeHintT = Union[type[T], object]


def parse_type(return_type: Callable[[str], T]) -> Callable[[str], T]:

    def _parse_type(val: str) -> T:
        try:
            return return_type(val)
        except ValueError as e:
            raise argparse.ArgumentTypeError(
                f"Value {val} cannot be converted to {return_type}.") from e

    return _parse_type


def optional_type(
        return_type: Callable[[str], T]) -> Callable[[str], Optional[T]]:

    def _optional_type(val: str) -> Optional[T]:
        if val == "" or val == "None":
            return None
        return parse_type(return_type)(val)

    return _optional_type


def union_dict_and_str(val: str) -> Optional[Union[str, dict[str, str]]]:
    if not re.match(r"(?s)^\s*{.*}\s*$", val):
        return str(val)
    return optional_type(json.loads)(val)


def is_type(type_hint: TypeHint, type: TypeHintT) -> TypeIs[TypeHintT]:
    """Check if the type hint is a specific type."""
    return type_hint is type or get_origin(type_hint) is type


def contains_type(type_hints: set[TypeHint], type: TypeHintT) -> bool:
    """Check if the type hints contain a specific type."""
    return any(is_type(type_hint, type) for type_hint in type_hints)


def get_type(type_hints: set[TypeHint], type: TypeHintT) -> TypeHintT:
    """Get the specific type from the type hints."""
    return next((th for th in type_hints if is_type(th, type)), None)


def literal_to_kwargs(type_hints: set[TypeHint]) -> dict[str, Any]:
    """Get the `type` and `choices` from a `Literal` type hint in `type_hints`.

    If `type_hints` also contains `str`, we use `metavar` instead of `choices`.
    """
    type_hint = get_type(type_hints, Literal)
    options = get_args(type_hint)
    option_type = type(options[0])
    if not all(isinstance(option, option_type) for option in options):
        raise ValueError(
            "All options must be of the same type. "
            f"Got {options} with types {[type(c) for c in options]}")
    kwarg = "metavar" if contains_type(type_hints, str) else "choices"
    return {"type": option_type, kwarg: sorted(options)}


def is_not_builtin(type_hint: TypeHint) -> bool:
    """Check if the class is not a built-in type."""
    return type_hint.__module__ != "builtins"


def get_type_hints(type_hint: TypeHint) -> set[TypeHint]:
    """Extract type hints from Annotated or Union type hints."""
    type_hints: set[TypeHint] = set()
    origin = get_origin(type_hint)
    args = get_args(type_hint)

    if origin is Annotated:
        type_hints.update(get_type_hints(args[0]))
    elif origin is Union:
        for arg in args:
            type_hints.update(get_type_hints(arg))
    else:
        type_hints.add(type_hint)

    return type_hints


def is_online_quantization(quantization: Any) -> bool:
    return quantization in ["inc"]


NEEDS_HELP = (
    "--help" in (argv := sys.argv)  # vllm SUBCOMMAND --help
    or (argv0 := argv[0]).endswith("mkdocs")  # mkdocs SUBCOMMAND
    or argv0.endswith("mkdocs/__main__.py")  # python -m mkdocs SUBCOMMAND
)


@functools.lru_cache(maxsize=30)
def _compute_kwargs(cls: ConfigType) -> dict[str, Any]:
    # Save time only getting attr docs if we're generating help text
    cls_docs = get_attr_docs(cls) if NEEDS_HELP else {}
    kwargs = {}
    for field in fields(cls):
        # Get the set of possible types for the field
        type_hints: set[TypeHint] = get_type_hints(field.type)

        # If the field is a dataclass, we can use the model_validate_json
        generator = (th for th in type_hints if is_dataclass(th))
        dataclass_cls = next(generator, None)

        # Get the default value of the field
        if field.default is not MISSING:
            default = field.default
        elif field.default_factory is not MISSING:
            default = field.default_factory()

        # Get the help text for the field
        name = field.name
        help = cls_docs.get(name, "").strip()
        # Escape % for argparse
        help = help.replace("%", "%%")

        # Initialise the kwargs dictionary for the field
        kwargs[name] = {"default": default, "help": help}

        # Set other kwargs based on the type hints
        json_tip = ("Should either be a valid JSON string or JSON keys passed "
                    "individually.")
        if dataclass_cls is not None:

            def parse_dataclass(val: str, cls=dataclass_cls) -> Any:
                try:
                    return TypeAdapter(cls).validate_json(val)
                except ValidationError as e:
                    raise argparse.ArgumentTypeError(repr(e)) from e

            kwargs[name]["type"] = parse_dataclass
            kwargs[name]["help"] += f"\n\n{json_tip}"
        elif contains_type(type_hints, bool):
            # Creates --no-<name> and --<name> flags
            kwargs[name]["action"] = argparse.BooleanOptionalAction
        elif contains_type(type_hints, Literal):
            kwargs[name].update(literal_to_kwargs(type_hints))
        elif contains_type(type_hints, tuple):
            type_hint = get_type(type_hints, tuple)
            types = get_args(type_hint)
            tuple_type = types[0]
            assert all(t is tuple_type for t in types if t is not Ellipsis), (
                "All non-Ellipsis tuple elements must be of the same "
                f"type. Got {types}.")
            kwargs[name]["type"] = tuple_type
            kwargs[name]["nargs"] = "+" if Ellipsis in types else len(types)
        elif contains_type(type_hints, list):
            type_hint = get_type(type_hints, list)
            types = get_args(type_hint)
            list_type = types[0]
            if get_origin(list_type) is Union:
                msg = "List type must contain str if it is a Union."
                assert str in get_args(list_type), msg
                list_type = str
            kwargs[name]["type"] = list_type
            kwargs[name]["nargs"] = "+"
        elif contains_type(type_hints, int):
            kwargs[name]["type"] = int
            # Special case for large integers
            human_readable_ints = {
                "max_model_len",
                "max_num_batched_tokens",
                "kv_cache_memory_bytes",
            }
            if name in human_readable_ints:
                kwargs[name]["type"] = human_readable_int
                kwargs[name]["help"] += f"\n\n{human_readable_int.__doc__}"
        elif contains_type(type_hints, float):
            kwargs[name]["type"] = float
        elif (contains_type(type_hints, dict)
              and (contains_type(type_hints, str)
                   or any(is_not_builtin(th) for th in type_hints))):
            kwargs[name]["type"] = union_dict_and_str
        elif contains_type(type_hints, dict):
            kwargs[name]["type"] = parse_type(json.loads)
            kwargs[name]["help"] += f"\n\n{json_tip}"
        elif (contains_type(type_hints, str)
              or any(is_not_builtin(th) for th in type_hints)):
            kwargs[name]["type"] = str
        else:
            raise ValueError(
                f"Unsupported type {type_hints} for argument {name}.")

        # If the type hint was a sequence of literals, use the helper function
        # to update the type and choices
        if get_origin(kwargs[name].get("type")) is Literal:
            kwargs[name].update(literal_to_kwargs({kwargs[name]["type"]}))

        # If None is in type_hints, make the argument optional.
        # But not if it's a bool, argparse will handle this better.
        if type(None) in type_hints and not contains_type(type_hints, bool):
            kwargs[name]["type"] = optional_type(kwargs[name]["type"])
            if kwargs[name].get("choices"):
                kwargs[name]["choices"].append("None")
    return kwargs


def get_kwargs(cls: ConfigType) -> dict[str, Any]:
    """Return argparse kwargs for the given Config dataclass.

    If `--help` or `mkdocs` are not present in the command line command, the
    attribute documentation will not be included in the help output.

    The heavy computation is cached via functools.lru_cache, and a deep copy
    is returned so callers can mutate the dictionary without affecting the
    cached version.
    """
    return copy.deepcopy(_compute_kwargs(cls))


@dataclass
class EngineArgs:
    """Arguments for vLLM engine."""
    model: str = ModelConfig.model
    served_model_name: Optional[Union[
        str, List[str]]] = ModelConfig.served_model_name
    tokenizer: Optional[str] = ModelConfig.tokenizer
    hf_config_path: Optional[str] = ModelConfig.hf_config_path
    runner: RunnerOption = ModelConfig.runner
    convert: ConvertOption = ModelConfig.convert
    task: Optional[TaskOption] = ModelConfig.task
    skip_tokenizer_init: bool = ModelConfig.skip_tokenizer_init
    enable_prompt_embeds: bool = ModelConfig.enable_prompt_embeds
    tokenizer_mode: TokenizerMode = ModelConfig.tokenizer_mode
    trust_remote_code: bool = ModelConfig.trust_remote_code
    allowed_local_media_path: str = ModelConfig.allowed_local_media_path
    download_dir: Optional[str] = LoadConfig.download_dir
    safetensors_load_strategy: str = LoadConfig.safetensors_load_strategy
    load_format: Union[str, LoadFormats] = LoadConfig.load_format
    config_format: str = ModelConfig.config_format
    dtype: ModelDType = ModelConfig.dtype
    kv_cache_dtype: CacheDType = CacheConfig.cache_dtype
    seed: Optional[int] = ModelConfig.seed
    max_model_len: Optional[int] = ModelConfig.max_model_len
    cuda_graph_sizes: list[int] = get_field(SchedulerConfig,
                                            "cuda_graph_sizes")
    # Note: Specifying a custom executor backend by passing a class
    # is intended for expert use only. The API may change without
    # notice.
    distributed_executor_backend: Optional[Union[
        str, DistributedExecutorBackend,
        Type[ExecutorBase]]] = ParallelConfig.distributed_executor_backend
    # number of P/D disaggregation (or other disaggregation) workers
    pipeline_parallel_size: int = ParallelConfig.pipeline_parallel_size
    tensor_parallel_size: int = ParallelConfig.tensor_parallel_size
    decode_context_parallel_size: int = \
        ParallelConfig.decode_context_parallel_size
    data_parallel_size: int = ParallelConfig.data_parallel_size
    data_parallel_rank: Optional[int] = None
    data_parallel_start_rank: Optional[int] = None
    data_parallel_size_local: Optional[int] = None
    data_parallel_address: Optional[str] = None
    data_parallel_rpc_port: Optional[int] = None
    data_parallel_hybrid_lb: bool = False
    data_parallel_backend: str = ParallelConfig.data_parallel_backend
    enable_expert_parallel: bool = ParallelConfig.enable_expert_parallel
    eplb_config: EPLBConfig = get_field(ParallelConfig, "eplb_config")
    enable_eplb: bool = ParallelConfig.enable_eplb
    expert_placement_strategy: ExpertPlacementStrategy = \
        ParallelConfig.expert_placement_strategy
    num_redundant_experts: int = EPLBConfig.num_redundant_experts
    eplb_window_size: int = EPLBConfig.window_size
    eplb_step_interval: int = EPLBConfig.step_interval
    eplb_log_balancedness: bool = EPLBConfig.log_balancedness
    max_parallel_loading_workers: Optional[
        int] = ParallelConfig.max_parallel_loading_workers
    block_size: Optional[BlockSize] = CacheConfig.block_size
    enable_prefix_caching: Optional[bool] = CacheConfig.enable_prefix_caching
    prefix_caching_hash_algo: PrefixCachingHashAlgo = \
        CacheConfig.prefix_caching_hash_algo
    disable_sliding_window: bool = ModelConfig.disable_sliding_window
    disable_cascade_attn: bool = ModelConfig.disable_cascade_attn
    swap_space: float = CacheConfig.swap_space
    cpu_offload_gb: float = CacheConfig.cpu_offload_gb
    gpu_memory_utilization: float = CacheConfig.gpu_memory_utilization
    kv_cache_memory_bytes: Optional[int] = CacheConfig.kv_cache_memory_bytes
    max_num_batched_tokens: Optional[
        int] = SchedulerConfig.max_num_batched_tokens
    max_num_partial_prefills: int = SchedulerConfig.max_num_partial_prefills
    max_long_partial_prefills: int = SchedulerConfig.max_long_partial_prefills
    long_prefill_token_threshold: int = \
        SchedulerConfig.long_prefill_token_threshold
    max_num_seqs: Optional[int] = SchedulerConfig.max_num_seqs
    max_logprobs: int = ModelConfig.max_logprobs
    logprobs_mode: LogprobsMode = ModelConfig.logprobs_mode
    disable_log_stats: bool = False
    revision: Optional[str] = ModelConfig.revision
    code_revision: Optional[str] = ModelConfig.code_revision
    rope_scaling: dict[str, Any] = get_field(ModelConfig, "rope_scaling")
    rope_theta: Optional[float] = ModelConfig.rope_theta
    hf_token: Optional[Union[bool, str]] = ModelConfig.hf_token
    hf_overrides: HfOverrides = get_field(ModelConfig, "hf_overrides")
    tokenizer_revision: Optional[str] = ModelConfig.tokenizer_revision
    quantization: Optional[QuantizationMethods] = ModelConfig.quantization
    enforce_eager: bool = ModelConfig.enforce_eager
    max_seq_len_to_capture: int = ModelConfig.max_seq_len_to_capture
    disable_custom_all_reduce: bool = ParallelConfig.disable_custom_all_reduce
    limit_mm_per_prompt: dict[str, int] = \
        get_field(MultiModalConfig, "limit_per_prompt")
    interleave_mm_strings: bool = MultiModalConfig.interleave_mm_strings
    media_io_kwargs: dict[str, dict[str,
                                    Any]] = get_field(MultiModalConfig,
                                                      "media_io_kwargs")
    mm_processor_kwargs: Optional[Dict[str, Any]] = \
        MultiModalConfig.mm_processor_kwargs
    disable_mm_preprocessor_cache: bool = False  # DEPRECATED
    mm_processor_cache_gb: float = MultiModalConfig.mm_processor_cache_gb
    mm_processor_cache_type: Optional[MMCacheType] = \
        MultiModalConfig.mm_processor_cache_type
    mm_shm_cache_max_object_size_mb: int = \
        MultiModalConfig.mm_shm_cache_max_object_size_mb
    mm_encoder_tp_mode: MMEncoderTPMode = MultiModalConfig.mm_encoder_tp_mode
    io_processor_plugin: Optional[str] = None
    skip_mm_profiling: bool = MultiModalConfig.skip_mm_profiling
    # LoRA fields
    enable_lora: bool = False
    enable_lora_bias: bool = LoRAConfig.bias_enabled
    max_loras: int = LoRAConfig.max_loras
    max_lora_rank: int = LoRAConfig.max_lora_rank
    default_mm_loras: Optional[Dict[str, str]] = \
        LoRAConfig.default_mm_loras
    fully_sharded_loras: bool = LoRAConfig.fully_sharded_loras
    max_cpu_loras: Optional[int] = LoRAConfig.max_cpu_loras
    lora_dtype: Optional[Union[str, torch.dtype]] = LoRAConfig.lora_dtype
    lora_extra_vocab_size: int = LoRAConfig.lora_extra_vocab_size

    ray_workers_use_nsight: bool = ParallelConfig.ray_workers_use_nsight
    num_gpu_blocks_override: Optional[
        int] = CacheConfig.num_gpu_blocks_override
    num_lookahead_slots: int = SchedulerConfig.num_lookahead_slots
    model_loader_extra_config: dict = \
        get_field(LoadConfig, "model_loader_extra_config")
    ignore_patterns: Optional[Union[str,
                                    List[str]]] = LoadConfig.ignore_patterns
    preemption_mode: Optional[str] = SchedulerConfig.preemption_mode

    scheduler_delay_factor: float = SchedulerConfig.delay_factor
    enable_chunked_prefill: Optional[
        bool] = SchedulerConfig.enable_chunked_prefill
    disable_chunked_mm_input: bool = SchedulerConfig.disable_chunked_mm_input

    disable_hybrid_kv_cache_manager: bool = (
        SchedulerConfig.disable_hybrid_kv_cache_manager)

    guided_decoding_backend: GuidedDecodingBackend = DecodingConfig.backend
    guided_decoding_disable_fallback: bool = DecodingConfig.disable_fallback
    guided_decoding_disable_any_whitespace: bool = \
        DecodingConfig.disable_any_whitespace
    guided_decoding_disable_additional_properties: bool = \
        DecodingConfig.disable_additional_properties
    logits_processor_pattern: Optional[
        str] = ModelConfig.logits_processor_pattern

    speculative_config: Optional[Dict[str, Any]] = None

    show_hidden_metrics_for_version: Optional[str] = \
        ObservabilityConfig.show_hidden_metrics_for_version
    otlp_traces_endpoint: Optional[str] = \
        ObservabilityConfig.otlp_traces_endpoint
    collect_detailed_traces: Optional[list[DetailedTraceModules]] = \
        ObservabilityConfig.collect_detailed_traces
    disable_async_output_proc: bool = not ModelConfig.use_async_output_proc
    scheduling_policy: SchedulerPolicy = SchedulerConfig.policy
    scheduler_cls: Union[str, Type[object]] = SchedulerConfig.scheduler_cls

    override_pooler_config: Optional[Union[dict, PoolerConfig]] = \
        ModelConfig.override_pooler_config
    compilation_config: CompilationConfig = \
        get_field(VllmConfig, "compilation_config")
    worker_cls: str = ParallelConfig.worker_cls
    worker_extension_cls: str = ParallelConfig.worker_extension_cls

    kv_transfer_config: Optional[KVTransferConfig] = None
    kv_events_config: Optional[KVEventsConfig] = None

    generation_config: str = ModelConfig.generation_config
    enable_sleep_mode: bool = ModelConfig.enable_sleep_mode
    override_generation_config: dict[str, Any] = \
        get_field(ModelConfig, "override_generation_config")
    model_impl: str = ModelConfig.model_impl
    override_attention_dtype: str = ModelConfig.override_attention_dtype

    calculate_kv_scales: bool = CacheConfig.calculate_kv_scales
    mamba_cache_dtype: MambaDType = CacheConfig.mamba_cache_dtype
    mamba_ssm_cache_dtype: MambaDType = CacheConfig.mamba_ssm_cache_dtype

    additional_config: dict[str, Any] = \
        get_field(VllmConfig, "additional_config")
    reasoning_parser: str = DecodingConfig.reasoning_backend

    use_tqdm_on_load: bool = LoadConfig.use_tqdm_on_load
    pt_load_map_location: str = LoadConfig.pt_load_map_location

    # DEPRECATED
    enable_multimodal_encoder_data_parallel: bool = False

    logits_processors: Optional[list[Union[
        str, type[LogitsProcessor]]]] = ModelConfig.logits_processors
    """Custom logitproc types"""

    async_scheduling: bool = SchedulerConfig.async_scheduling

    kv_sharing_fast_prefill: bool = \
        CacheConfig.kv_sharing_fast_prefill

    def __post_init__(self):
        # support `EngineArgs(compilation_config={...})`
        # without having to manually construct a
        # CompilationConfig object
        if isinstance(self.compilation_config, dict):
            self.compilation_config = CompilationConfig(
                **self.compilation_config)
        if isinstance(self.eplb_config, dict):
            self.eplb_config = EPLBConfig(**self.eplb_config)
        # Setup plugins
        from vllm.plugins import load_general_plugins
        load_general_plugins()
        # when use hf offline,replace model id to local model path
        if huggingface_hub.constants.HF_HUB_OFFLINE:
            model_id = self.model
            self.model = get_model_path(self.model, self.revision)
            logger.info(
                "HF_HUB_OFFLINE is True, replace model_id [%s] " \
                "to model_path [%s]",model_id, self.model)

    @staticmethod
    def add_cli_args(parser: FlexibleArgumentParser) -> FlexibleArgumentParser:
        """Shared CLI arguments for vLLM engine."""

        # Model arguments
        model_kwargs = get_kwargs(ModelConfig)
        model_group = parser.add_argument_group(
            title="ModelConfig",
            description=ModelConfig.__doc__,
        )
        if not ('serve' in sys.argv[1:] and '--help' in sys.argv[1:]):
            model_group.add_argument("--model", **model_kwargs["model"])
        model_group.add_argument("--runner", **model_kwargs["runner"])
        model_group.add_argument("--convert", **model_kwargs["convert"])
        model_group.add_argument("--task",
                                 **model_kwargs["task"],
                                 deprecated=True)
        model_group.add_argument("--tokenizer", **model_kwargs["tokenizer"])
        model_group.add_argument("--tokenizer-mode",
                                 **model_kwargs["tokenizer_mode"])
        model_group.add_argument("--trust-remote-code",
                                 **model_kwargs["trust_remote_code"])
        model_group.add_argument("--dtype", **model_kwargs["dtype"])
        model_group.add_argument("--seed", **model_kwargs["seed"])
        model_group.add_argument("--hf-config-path",
                                 **model_kwargs["hf_config_path"])
        model_group.add_argument("--allowed-local-media-path",
                                 **model_kwargs["allowed_local_media_path"])
        model_group.add_argument("--revision", **model_kwargs["revision"])
        model_group.add_argument("--code-revision",
                                 **model_kwargs["code_revision"])
        model_group.add_argument("--rope-scaling",
                                 **model_kwargs["rope_scaling"])
        model_group.add_argument("--rope-theta", **model_kwargs["rope_theta"])
        model_group.add_argument("--tokenizer-revision",
                                 **model_kwargs["tokenizer_revision"])
        model_group.add_argument("--max-model-len",
                                 **model_kwargs["max_model_len"])
        model_group.add_argument("--quantization", "-q",
                                 **model_kwargs["quantization"])
        model_group.add_argument("--enforce-eager",
                                 **model_kwargs["enforce_eager"])
        model_group.add_argument("--max-seq-len-to-capture",
                                 **model_kwargs["max_seq_len_to_capture"])
        model_group.add_argument("--max-logprobs",
                                 **model_kwargs["max_logprobs"])
        model_group.add_argument("--logprobs-mode",
                                 choices=[f.value for f in LogprobsMode],
                                 **model_kwargs["logprobs_mode"])
        model_group.add_argument("--disable-sliding-window",
                                 **model_kwargs["disable_sliding_window"])
        model_group.add_argument("--disable-cascade-attn",
                                 **model_kwargs["disable_cascade_attn"])
        model_group.add_argument("--skip-tokenizer-init",
                                 **model_kwargs["skip_tokenizer_init"])
        model_group.add_argument("--enable-prompt-embeds",
                                 **model_kwargs["enable_prompt_embeds"])
        model_group.add_argument("--served-model-name",
                                 **model_kwargs["served_model_name"])
        # This one is a special case because it is the
        # opposite of ModelConfig.use_async_output_proc
        model_group.add_argument(
            "--disable-async-output-proc",
            action="store_true",
            default=EngineArgs.disable_async_output_proc,
            help="Disable async output processing. This may result in "
            "lower performance.")
        model_group.add_argument("--config-format",
                                 **model_kwargs["config_format"])
        # This one is a special case because it can bool
        # or str. TODO: Handle this in get_kwargs
        model_group.add_argument("--hf-token",
                                 type=str,
                                 nargs="?",
                                 const=True,
                                 default=model_kwargs["hf_token"]["default"],
                                 help=model_kwargs["hf_token"]["help"])
        model_group.add_argument("--hf-overrides",
                                 **model_kwargs["hf_overrides"])
        model_group.add_argument("--override-pooler-config",
                                 **model_kwargs["override_pooler_config"])
        model_group.add_argument("--logits-processor-pattern",
                                 **model_kwargs["logits_processor_pattern"])
        model_group.add_argument("--generation-config",
                                 **model_kwargs["generation_config"])
        model_group.add_argument("--override-generation-config",
                                 **model_kwargs["override_generation_config"])
        model_group.add_argument("--enable-sleep-mode",
                                 **model_kwargs["enable_sleep_mode"])
        model_group.add_argument("--model-impl",
                                 choices=[f.value for f in ModelImpl],
                                 **model_kwargs["model_impl"])
        model_group.add_argument("--override-attention-dtype",
                                 **model_kwargs["override_attention_dtype"])
        model_group.add_argument("--logits-processors",
                                 **model_kwargs["logits_processors"])
        model_group.add_argument("--io-processor-plugin",
                                 **model_kwargs["io_processor_plugin"])

        # Model loading arguments
        load_kwargs = get_kwargs(LoadConfig)
        load_group = parser.add_argument_group(
            title="LoadConfig",
            description=LoadConfig.__doc__,
        )
        load_group.add_argument("--load-format", **load_kwargs["load_format"])
        load_group.add_argument("--download-dir",
                                **load_kwargs["download_dir"])
        load_group.add_argument("--safetensors-load-strategy",
                                **load_kwargs["safetensors_load_strategy"])
        load_group.add_argument("--model-loader-extra-config",
                                **load_kwargs["model_loader_extra_config"])
        load_group.add_argument("--ignore-patterns",
                                **load_kwargs["ignore_patterns"])
        load_group.add_argument("--use-tqdm-on-load",
                                **load_kwargs["use_tqdm_on_load"])
        load_group.add_argument('--pt-load-map-location',
                                **load_kwargs["pt_load_map_location"])

        # Guided decoding arguments
        guided_decoding_kwargs = get_kwargs(DecodingConfig)
        guided_decoding_group = parser.add_argument_group(
            title="DecodingConfig",
            description=DecodingConfig.__doc__,
        )
        guided_decoding_group.add_argument("--guided-decoding-backend",
                                           **guided_decoding_kwargs["backend"])
        guided_decoding_group.add_argument(
            "--guided-decoding-disable-fallback",
            **guided_decoding_kwargs["disable_fallback"])
        guided_decoding_group.add_argument(
            "--guided-decoding-disable-any-whitespace",
            **guided_decoding_kwargs["disable_any_whitespace"])
        guided_decoding_group.add_argument(
            "--guided-decoding-disable-additional-properties",
            **guided_decoding_kwargs["disable_additional_properties"])
        guided_decoding_group.add_argument(
            "--reasoning-parser",
            # This choice is a special case because it's not static
            choices=list(ReasoningParserManager.reasoning_parsers),
            **guided_decoding_kwargs["reasoning_backend"])

        # Parallel arguments
        parallel_kwargs = get_kwargs(ParallelConfig)
        parallel_group = parser.add_argument_group(
            title="ParallelConfig",
            description=ParallelConfig.__doc__,
        )
        parallel_group.add_argument(
            "--distributed-executor-backend",
            **parallel_kwargs["distributed_executor_backend"])
        parallel_group.add_argument(
            "--pipeline-parallel-size", "-pp",
            **parallel_kwargs["pipeline_parallel_size"])
        parallel_group.add_argument("--tensor-parallel-size", "-tp",
                                    **parallel_kwargs["tensor_parallel_size"])
        parallel_group.add_argument(
            "--decode-context-parallel-size", "-dcp",
            **parallel_kwargs["decode_context_parallel_size"])
        parallel_group.add_argument("--data-parallel-size", "-dp",
                                    **parallel_kwargs["data_parallel_size"])
        parallel_group.add_argument(
            '--data-parallel-rank',
            '-dpn',
            type=int,
            help='Data parallel rank of this instance. '
            'When set, enables external load balancer mode.')
        parallel_group.add_argument('--data-parallel-start-rank',
                                    '-dpr',
                                    type=int,
                                    help='Starting data parallel rank '
                                    'for secondary nodes.')
        parallel_group.add_argument('--data-parallel-size-local',
                                    '-dpl',
                                    type=int,
                                    help='Number of data parallel replicas '
                                    'to run on this node.')
        parallel_group.add_argument('--data-parallel-address',
                                    '-dpa',
                                    type=str,
                                    help='Address of data parallel cluster '
                                    'head-node.')
        parallel_group.add_argument('--data-parallel-rpc-port',
                                    '-dpp',
                                    type=int,
                                    help='Port for data parallel RPC '
                                    'communication.')
        parallel_group.add_argument('--data-parallel-backend',
                                    '-dpb',
                                    type=str,
                                    default='mp',
                                    help='Backend for data parallel, either '
                                    '"mp" or "ray".')
        parallel_group.add_argument(
            "--data-parallel-hybrid-lb",
            **parallel_kwargs["data_parallel_hybrid_lb"])
        parallel_group.add_argument(
            "--enable-expert-parallel",
            **parallel_kwargs["enable_expert_parallel"])
        parallel_group.add_argument("--enable-eplb",
                                    **parallel_kwargs["enable_eplb"])
        parallel_group.add_argument("--eplb-config",
                                    **parallel_kwargs["eplb_config"])
        parallel_group.add_argument(
            "--expert-placement-strategy",
            **parallel_kwargs["expert_placement_strategy"])
        parallel_group.add_argument(
            "--num-redundant-experts",
            type=int,
            help=
            "[DEPRECATED] --num-redundant-experts will be removed in v0.12.0.",
            deprecated=True)
        parallel_group.add_argument(
            "--eplb-window-size",
            type=int,
            help="[DEPRECATED] --eplb-window-size will be removed in v0.12.0.",
            deprecated=True)
        parallel_group.add_argument(
            "--eplb-step-interval",
            type=int,
            help=
            "[DEPRECATED] --eplb-step-interval will be removed in v0.12.0.",
            deprecated=True)
        parallel_group.add_argument(
            "--eplb-log-balancedness",
            action=argparse.BooleanOptionalAction,
            help=
            "[DEPRECATED] --eplb-log-balancedness will be removed in v0.12.0.",
            deprecated=True)

        parallel_group.add_argument(
            "--max-parallel-loading-workers",
            **parallel_kwargs["max_parallel_loading_workers"])
        parallel_group.add_argument(
            "--ray-workers-use-nsight",
            **parallel_kwargs["ray_workers_use_nsight"])
        parallel_group.add_argument(
            "--disable-custom-all-reduce",
            **parallel_kwargs["disable_custom_all_reduce"])
        parallel_group.add_argument("--worker-cls",
                                    **parallel_kwargs["worker_cls"])
        parallel_group.add_argument("--worker-extension-cls",
                                    **parallel_kwargs["worker_extension_cls"])
        parallel_group.add_argument(
            "--enable-multimodal-encoder-data-parallel",
            action="store_true",
            deprecated=True)

        # KV cache arguments
        cache_kwargs = get_kwargs(CacheConfig)
        cache_group = parser.add_argument_group(
            title="CacheConfig",
            description=CacheConfig.__doc__,
        )
        cache_group.add_argument("--block-size", **cache_kwargs["block_size"])
        cache_group.add_argument("--gpu-memory-utilization",
                                 **cache_kwargs["gpu_memory_utilization"])
        cache_group.add_argument("--kv-cache-memory-bytes",
                                 **cache_kwargs["kv_cache_memory_bytes"])
        cache_group.add_argument("--swap-space", **cache_kwargs["swap_space"])
        cache_group.add_argument("--kv-cache-dtype",
                                 **cache_kwargs["cache_dtype"])
        cache_group.add_argument("--num-gpu-blocks-override",
                                 **cache_kwargs["num_gpu_blocks_override"])
        cache_group.add_argument("--enable-prefix-caching",
                                 **cache_kwargs["enable_prefix_caching"])
        cache_group.add_argument("--prefix-caching-hash-algo",
                                 **cache_kwargs["prefix_caching_hash_algo"])
        cache_group.add_argument("--cpu-offload-gb",
                                 **cache_kwargs["cpu_offload_gb"])
        cache_group.add_argument("--calculate-kv-scales",
                                 **cache_kwargs["calculate_kv_scales"])
        cache_group.add_argument("--kv-sharing-fast-prefill",
                                 **cache_kwargs["kv_sharing_fast_prefill"])
        cache_group.add_argument("--mamba-cache-dtype",
                                 **cache_kwargs["mamba_cache_dtype"])
        cache_group.add_argument("--mamba-ssm-cache-dtype",
                                 **cache_kwargs["mamba_ssm_cache_dtype"])

        # Multimodal related configs
        multimodal_kwargs = get_kwargs(MultiModalConfig)
        multimodal_group = parser.add_argument_group(
            title="MultiModalConfig",
            description=MultiModalConfig.__doc__,
        )
        multimodal_group.add_argument("--limit-mm-per-prompt",
                                      **multimodal_kwargs["limit_per_prompt"])
        multimodal_group.add_argument("--media-io-kwargs",
                                      **multimodal_kwargs["media_io_kwargs"])
        multimodal_group.add_argument(
            "--mm-processor-kwargs",
            **multimodal_kwargs["mm_processor_kwargs"])
        multimodal_group.add_argument(
            "--mm-processor-cache-gb",
            **multimodal_kwargs["mm_processor_cache_gb"])
        multimodal_group.add_argument("--disable-mm-preprocessor-cache",
                                      action="store_true",
                                      deprecated=True)
        multimodal_group.add_argument(
            "--mm-processor-cache-type",
            **multimodal_kwargs["mm_processor_cache_type"])
        multimodal_group.add_argument(
            "--mm-shm-cache-max-object-size-mb",
            **multimodal_kwargs["mm_shm_cache_max_object_size_mb"])
        multimodal_group.add_argument(
            "--mm-encoder-tp-mode", **multimodal_kwargs["mm_encoder_tp_mode"])
        multimodal_group.add_argument(
            "--interleave-mm-strings",
            **multimodal_kwargs["interleave_mm_strings"])
        multimodal_group.add_argument("--skip-mm-profiling",
                                      **multimodal_kwargs["skip_mm_profiling"])

        # LoRA related configs
        lora_kwargs = get_kwargs(LoRAConfig)
        lora_group = parser.add_argument_group(
            title="LoRAConfig",
            description=LoRAConfig.__doc__,
        )
        lora_group.add_argument(
            "--enable-lora",
            action=argparse.BooleanOptionalAction,
            help="If True, enable handling of LoRA adapters.")
        lora_group.add_argument("--enable-lora-bias",
                                **lora_kwargs["bias_enabled"])
        lora_group.add_argument("--max-loras", **lora_kwargs["max_loras"])
        lora_group.add_argument("--max-lora-rank",
                                **lora_kwargs["max_lora_rank"])
        lora_group.add_argument("--lora-extra-vocab-size",
                                **lora_kwargs["lora_extra_vocab_size"])
        lora_group.add_argument(
            "--lora-dtype",
            **lora_kwargs["lora_dtype"],
        )
        lora_group.add_argument("--max-cpu-loras",
                                **lora_kwargs["max_cpu_loras"])
        lora_group.add_argument("--fully-sharded-loras",
                                **lora_kwargs["fully_sharded_loras"])
        lora_group.add_argument("--default-mm-loras",
                                **lora_kwargs["default_mm_loras"])

        # Observability arguments
        observability_kwargs = get_kwargs(ObservabilityConfig)
        observability_group = parser.add_argument_group(
            title="ObservabilityConfig",
            description=ObservabilityConfig.__doc__,
        )
        observability_group.add_argument(
            "--show-hidden-metrics-for-version",
            **observability_kwargs["show_hidden_metrics_for_version"])
        observability_group.add_argument(
            "--otlp-traces-endpoint",
            **observability_kwargs["otlp_traces_endpoint"])
        # TODO: generalise this special case
        choices = observability_kwargs["collect_detailed_traces"]["choices"]
        metavar = f"{{{','.join(choices)}}}"
        observability_kwargs["collect_detailed_traces"]["metavar"] = metavar
        observability_kwargs["collect_detailed_traces"]["choices"] += [
            ",".join(p)
            for p in permutations(get_args(DetailedTraceModules), r=2)
        ]
        observability_group.add_argument(
            "--collect-detailed-traces",
            **observability_kwargs["collect_detailed_traces"])

        # Scheduler arguments
        scheduler_kwargs = get_kwargs(SchedulerConfig)
        scheduler_group = parser.add_argument_group(
            title="SchedulerConfig",
            description=SchedulerConfig.__doc__,
        )
        scheduler_group.add_argument(
            "--max-num-batched-tokens",
            **scheduler_kwargs["max_num_batched_tokens"])
        scheduler_group.add_argument("--max-num-seqs",
                                     **scheduler_kwargs["max_num_seqs"])
        scheduler_group.add_argument(
            "--max-num-partial-prefills",
            **scheduler_kwargs["max_num_partial_prefills"])
        scheduler_group.add_argument(
            "--max-long-partial-prefills",
            **scheduler_kwargs["max_long_partial_prefills"])
        scheduler_group.add_argument('--cuda-graph-sizes',
                                     **scheduler_kwargs["cuda_graph_sizes"])
        scheduler_group.add_argument(
            "--long-prefill-token-threshold",
            **scheduler_kwargs["long_prefill_token_threshold"])
        scheduler_group.add_argument("--num-lookahead-slots",
                                     **scheduler_kwargs["num_lookahead_slots"])
        scheduler_group.add_argument("--scheduler-delay-factor",
                                     **scheduler_kwargs["delay_factor"])
        scheduler_group.add_argument("--preemption-mode",
                                     **scheduler_kwargs["preemption_mode"])
        # multi-step scheduling has been removed; corresponding arguments
        # are no longer supported.
        scheduler_group.add_argument("--scheduling-policy",
                                     **scheduler_kwargs["policy"])
        scheduler_group.add_argument(
            "--enable-chunked-prefill",
            **scheduler_kwargs["enable_chunked_prefill"])
        scheduler_group.add_argument(
            "--disable-chunked-mm-input",
            **scheduler_kwargs["disable_chunked_mm_input"])
        scheduler_group.add_argument("--scheduler-cls",
                                     **scheduler_kwargs["scheduler_cls"])
        scheduler_group.add_argument(
            "--disable-hybrid-kv-cache-manager",
            **scheduler_kwargs["disable_hybrid_kv_cache_manager"])
        scheduler_group.add_argument("--async-scheduling",
                                     **scheduler_kwargs["async_scheduling"])

        # vLLM arguments
        vllm_kwargs = get_kwargs(VllmConfig)
        vllm_group = parser.add_argument_group(
            title="VllmConfig",
            description=VllmConfig.__doc__,
        )
        # We construct SpeculativeConfig using fields from other configs in
        # create_engine_config. So we set the type to a JSON string here to
        # delay the Pydantic validation that comes with SpeculativeConfig.
        vllm_kwargs["speculative_config"]["type"] = optional_type(json.loads)
        vllm_group.add_argument("--speculative-config",
                                **vllm_kwargs["speculative_config"])
        vllm_group.add_argument("--kv-transfer-config",
                                **vllm_kwargs["kv_transfer_config"])
        vllm_group.add_argument('--kv-events-config',
                                **vllm_kwargs["kv_events_config"])
        vllm_group.add_argument("--compilation-config", "-O",
                                **vllm_kwargs["compilation_config"])
        vllm_group.add_argument("--additional-config",
                                **vllm_kwargs["additional_config"])

        # Other arguments
        parser.add_argument('--disable-log-stats',
                            action='store_true',
                            help='Disable logging statistics.')

        return parser

    @classmethod
    def from_cli_args(cls, args: argparse.Namespace):
        # Get the list of attributes of this dataclass.
        attrs = [attr.name for attr in dataclasses.fields(cls)]
        # Set the attributes from the parsed arguments.
        engine_args = cls(**{attr: getattr(args, attr) for attr in attrs})
        return engine_args

    def create_model_config(self) -> ModelConfig:
        # gguf file needs a specific model loader and doesn't use hf_repo
        if check_gguf_file(self.model):
            self.quantization = self.load_format = "gguf"

        # NOTE: This is to allow model loading from S3 in CI
        if (not isinstance(self, AsyncEngineArgs) and envs.VLLM_CI_USE_S3
                and self.model in MODELS_ON_S3 and self.load_format == "auto"):
            self.model = f"{MODEL_WEIGHTS_S3_BUCKET}/{self.model}"
            self.load_format = "runai_streamer"

        if self.disable_mm_preprocessor_cache:
            logger.warning(
                "`--disable-mm-preprocessor-cache` is deprecated "
                "and will be removed in v0.13. "
                "Please use `--mm-processor-cache-gb 0` instead.", )

            self.mm_processor_cache_gb = 0
        elif envs.VLLM_MM_INPUT_CACHE_GIB != 4:
            logger.warning(
                "VLLM_MM_INPUT_CACHE_GIB` is deprecated "
                "and will be removed in v0.13. "
                "Please use `--mm-processor-cache-gb %d` instead.",
                envs.VLLM_MM_INPUT_CACHE_GIB,
            )

            self.mm_processor_cache_gb = envs.VLLM_MM_INPUT_CACHE_GIB

        if self.enable_multimodal_encoder_data_parallel:
            logger.warning(
                "--enable-multimodal-encoder-data-parallel` is deprecated "
                "and will be removed in v0.13. "
                "Please use `--mm-encoder-tp-mode data` instead.")

            self.mm_encoder_tp_mode = "data"

        return ModelConfig(
            model=self.model,
            hf_config_path=self.hf_config_path,
            runner=self.runner,
            convert=self.convert,
            task=self.task,
            tokenizer=self.tokenizer,
            tokenizer_mode=self.tokenizer_mode,
            trust_remote_code=self.trust_remote_code,
            allowed_local_media_path=self.allowed_local_media_path,
            dtype=self.dtype,
            seed=self.seed,
            revision=self.revision,
            code_revision=self.code_revision,
            rope_scaling=self.rope_scaling,
            rope_theta=self.rope_theta,
            hf_token=self.hf_token,
            hf_overrides=self.hf_overrides,
            tokenizer_revision=self.tokenizer_revision,
            max_model_len=self.max_model_len,
            quantization=self.quantization,
            enforce_eager=self.enforce_eager,
            max_seq_len_to_capture=self.max_seq_len_to_capture,
            max_logprobs=self.max_logprobs,
            logprobs_mode=self.logprobs_mode,
            disable_sliding_window=self.disable_sliding_window,
            disable_cascade_attn=self.disable_cascade_attn,
            skip_tokenizer_init=self.skip_tokenizer_init,
            enable_prompt_embeds=self.enable_prompt_embeds,
            served_model_name=self.served_model_name,
            limit_mm_per_prompt=self.limit_mm_per_prompt,
            interleave_mm_strings=self.interleave_mm_strings,
            media_io_kwargs=self.media_io_kwargs,
            skip_mm_profiling=self.skip_mm_profiling,
            use_async_output_proc=not self.disable_async_output_proc,
            config_format=self.config_format,
            mm_processor_kwargs=self.mm_processor_kwargs,
            mm_processor_cache_gb=self.mm_processor_cache_gb,
            mm_processor_cache_type=self.mm_processor_cache_type,
            mm_shm_cache_max_object_size_mb=self.
            mm_shm_cache_max_object_size_mb,
            mm_encoder_tp_mode=self.mm_encoder_tp_mode,
            override_pooler_config=self.override_pooler_config,
            logits_processor_pattern=self.logits_processor_pattern,
            generation_config=self.generation_config,
            override_generation_config=self.override_generation_config,
            enable_sleep_mode=self.enable_sleep_mode,
            model_impl=self.model_impl,
            override_attention_dtype=self.override_attention_dtype,
            logits_processors=self.logits_processors,
            io_processor_plugin=self.io_processor_plugin,
        )

    def validate_tensorizer_args(self):
        from vllm.model_executor.model_loader.tensorizer import (
            TensorizerConfig)
        for key in self.model_loader_extra_config:
            if key in TensorizerConfig._fields:
                self.model_loader_extra_config["tensorizer_config"][
                    key] = self.model_loader_extra_config[key]

    def create_load_config(self) -> LoadConfig:

        if self.quantization == "bitsandbytes":
            self.load_format = "bitsandbytes"

        if self.load_format == "tensorizer":
            if hasattr(self.model_loader_extra_config, "to_serializable"):
                self.model_loader_extra_config = (
                    self.model_loader_extra_config.to_serializable())
            self.model_loader_extra_config["tensorizer_config"] = {}
            self.model_loader_extra_config["tensorizer_config"][
                "tensorizer_dir"] = self.model
            self.validate_tensorizer_args()

        return LoadConfig(
            load_format=self.load_format,
            download_dir=self.download_dir,
            safetensors_load_strategy=self.safetensors_load_strategy,
            device="cpu"
            if is_online_quantization(self.quantization) else None,
            model_loader_extra_config=self.model_loader_extra_config,
            ignore_patterns=self.ignore_patterns,
            use_tqdm_on_load=self.use_tqdm_on_load,
            pt_load_map_location=self.pt_load_map_location,
        )

    def create_speculative_config(
        self,
        target_model_config: ModelConfig,
        target_parallel_config: ParallelConfig,
        enable_chunked_prefill: bool,
        disable_log_stats: bool,
    ) -> Optional["SpeculativeConfig"]:
        """Initializes and returns a SpeculativeConfig object based on
        `speculative_config`.

        This function utilizes `speculative_config` to create a
        SpeculativeConfig object. The `speculative_config` can either be
        provided as a JSON string input via CLI arguments or directly as a
        dictionary from the engine.
        """

        from vllm.transformers_utils.config import get_config
        from vllm.transformers_utils.configs.speculators.base import (
            SpeculatorsConfig)

        if self.speculative_config is None:
            hf_config = get_config(
                self.hf_config_path or target_model_config.model,
                self.trust_remote_code, self.revision, self.code_revision,
                self.config_format)

            # if loading a SpeculatorsConfig, load the speculative_config
            # details from the config directly
            # no user input required / expected
            if isinstance(hf_config, SpeculatorsConfig):
                # We create one since we don't create one
                self.speculative_config = {}
                self.speculative_config[
                    "num_speculative_tokens"] = hf_config.num_lookahead_tokens
                self.speculative_config["model"] = target_model_config.model
                self.speculative_config["method"] = hf_config.method
            else:
                return None

        # Note(Shangming): These parameters are not obtained from the cli arg
        # '--speculative-config' and must be passed in when creating the engine
        # config.
        self.speculative_config.update({
            "target_model_config": target_model_config,
            "target_parallel_config": target_parallel_config,
            "enable_chunked_prefill": enable_chunked_prefill,
            "disable_log_stats": disable_log_stats,
        })
        return SpeculativeConfig(**self.speculative_config)

    def create_engine_config(
        self,
        usage_context: Optional[UsageContext] = None,
        headless: bool = False,
    ) -> VllmConfig:
        """
        Create the VllmConfig.

        NOTE: for autoselection of V0 vs V1 engine, we need to
        create the ModelConfig first, since ModelConfig's attrs
        (e.g. the model arch) are needed to make the decision.

        This function set VLLM_USE_V1=X if VLLM_USE_V1 is
        unspecified by the user.

        If VLLM_USE_V1 is specified by the user but the VllmConfig
        is incompatible, we raise an error.
        """
        current_platform.pre_register_and_update()

        device_config = DeviceConfig(
            device=cast(Device, current_platform.device_type))
        model_config = self.create_model_config()

        # * If VLLM_USE_V1 is unset, we enable V1 for "supported features"
        #   and fall back to V0 for experimental or unsupported features.
        # * If VLLM_USE_V1=1, we enable V1 for supported + experimental
        #   features and raise error for unsupported features.
        # * If VLLM_USE_V1=0, we disable V1.
        use_v1 = False
        try_v1 = envs.VLLM_USE_V1 or not envs.is_set("VLLM_USE_V1")
        if try_v1 and self._is_v1_supported_oracle(model_config):
            use_v1 = True

        # If user explicitly set VLLM_USE_V1, sanity check we respect it.
        if envs.is_set("VLLM_USE_V1"):
            assert use_v1 == envs.VLLM_USE_V1
        # Otherwise, set the VLLM_USE_V1 variable globally.
        else:
            envs.set_vllm_use_v1(use_v1)

        # Set default arguments for V0 or V1 Engine.
        if use_v1:
            self._set_default_args_v1(usage_context, model_config)
            # Disable chunked prefill for POWER (ppc64le)/ARM/s390x CPUs in V1
            if current_platform.is_cpu(
            ) and current_platform.get_cpu_architecture() in (
                    CpuArchEnum.POWERPC, CpuArchEnum.S390X, CpuArchEnum.ARM):
                logger.info(
                    "Chunked prefill is not supported for ARM and POWER "
                    "and S390X CPUs; "
                    "disabling it for V1 backend.")
                self.enable_chunked_prefill = False
        else:
            self._set_default_args_v0(model_config)
        assert self.enable_chunked_prefill is not None

        if envs.VLLM_ATTENTION_BACKEND in [STR_DUAL_CHUNK_FLASH_ATTN_VAL]:
            assert self.enforce_eager, (
                "Cuda graph is not supported with DualChunkFlashAttention. "
                "To run the model in eager mode, set 'enforce_eager=True' "
                "or use '--enforce-eager' in the CLI.")
            assert current_platform.is_cuda(), (
                "DualChunkFlashAttention is only supported on CUDA platform.")
            assert not use_v1, (
                "DualChunkFlashAttention is not supported on V1 engine. "
                "To run the model in V0 engine, try set 'VLLM_USE_V1=0'")

        sliding_window: Optional[int] = None
        if not is_interleaved(model_config.hf_text_config):
            # Only set CacheConfig.sliding_window if the model is all sliding
            # window. Otherwise CacheConfig.sliding_window will override the
            # global layers in interleaved sliding window models.
            sliding_window = model_config.get_sliding_window()

        # Note(hc): In the current implementation of decode context
        # parallel(DCP), tp_size needs to be divisible by dcp_size,
        # because the world size does not change by dcp, it simply
        # reuses the GPUs of TP group, and split one TP group into
        # tp_size//dcp_size DCP groups.
        assert self.tensor_parallel_size % self.decode_context_parallel_size \
            == 0, (
            f"tp_size={self.tensor_parallel_size} must be divisible by"
            f"dcp_size={self.decode_context_parallel_size}."
        )

        cache_config = CacheConfig(
            block_size=self.block_size,
            gpu_memory_utilization=self.gpu_memory_utilization,
            kv_cache_memory_bytes=self.kv_cache_memory_bytes,
            swap_space=self.swap_space,
            cache_dtype=self.kv_cache_dtype,
            is_attention_free=model_config.is_attention_free,
            num_gpu_blocks_override=self.num_gpu_blocks_override,
            sliding_window=sliding_window,
            enable_prefix_caching=self.enable_prefix_caching,
            prefix_caching_hash_algo=self.prefix_caching_hash_algo,
            cpu_offload_gb=self.cpu_offload_gb,
            calculate_kv_scales=self.calculate_kv_scales,
            kv_sharing_fast_prefill=self.kv_sharing_fast_prefill,
            mamba_cache_dtype=self.mamba_cache_dtype,
            mamba_ssm_cache_dtype=self.mamba_ssm_cache_dtype,
        )

        ray_runtime_env = None
        if is_ray_initialized():
            # Ray Serve LLM calls `create_engine_config` in the context
            # of a Ray task, therefore we check is_ray_initialized()
            # as opposed to is_in_ray_actor().
            import ray
            ray_runtime_env = ray.get_runtime_context().runtime_env
            logger.info("Using ray runtime env: %s", ray_runtime_env)

        # Get the current placement group if Ray is initialized and
        # we are in a Ray actor. If so, then the placement group will be
        # passed to spawned processes.
        placement_group = None
        if is_in_ray_actor():
            import ray

            # This call initializes Ray automatically if it is not initialized,
            # but we should not do this here.
            placement_group = ray.util.get_current_placement_group()

        assert not headless or not self.data_parallel_hybrid_lb, (
            "data_parallel_hybrid_lb is not applicable in "
            "headless mode")

        data_parallel_external_lb = self.data_parallel_rank is not None
        # Local DP rank = 1, use pure-external LB.
        if data_parallel_external_lb:
            assert self.data_parallel_size_local in (1, None), (
                "data_parallel_size_local must be 1 when data_parallel_rank "
                "is set")
            data_parallel_size_local = 1
            # Use full external lb if we have local_size of 1.
            self.data_parallel_hybrid_lb = False
        elif self.data_parallel_size_local is not None:
            data_parallel_size_local = self.data_parallel_size_local

            if self.data_parallel_start_rank and not headless:
                # Infer hybrid LB mode.
                self.data_parallel_hybrid_lb = True

            if self.data_parallel_hybrid_lb and data_parallel_size_local == 1:
                # Use full external lb if we have local_size of 1.
                data_parallel_external_lb = True
                self.data_parallel_hybrid_lb = False

            if data_parallel_size_local == self.data_parallel_size:
                # Disable hybrid LB mode if set for a single node
                self.data_parallel_hybrid_lb = False

            self.data_parallel_rank = self.data_parallel_start_rank or 0
        else:
            assert not self.data_parallel_hybrid_lb, (
                "data_parallel_size_local must be set to use "
                "data_parallel_hybrid_lb.")

            # Local DP size defaults to global DP size if not set.
            data_parallel_size_local = self.data_parallel_size

        # DP address, used in multi-node case for torch distributed group
        # and ZMQ sockets.
        if self.data_parallel_address is None:
            if self.data_parallel_backend == "ray":
                host_ip = get_ip()
                logger.info(
                    "Using host IP %s as ray-based data parallel address",
                    host_ip)
                data_parallel_address = host_ip
            else:
                assert self.data_parallel_backend == "mp", (
                    "data_parallel_backend can only be ray or mp, got %s",
                    self.data_parallel_backend)
                data_parallel_address = ParallelConfig.data_parallel_master_ip
        else:
            data_parallel_address = self.data_parallel_address

        # This port is only used when there are remote data parallel engines,
        # otherwise the local IPC transport is used.
        data_parallel_rpc_port = self.data_parallel_rpc_port if (
            self.data_parallel_rpc_port
            is not None) else ParallelConfig.data_parallel_rpc_port

        if self.async_scheduling:
            # Async scheduling does not work with the uniprocess backend.
            if self.distributed_executor_backend is None:
                self.distributed_executor_backend = "mp"
                logger.info("Defaulting to mp-based distributed executor "
                            "backend for async scheduling.")
            if self.pipeline_parallel_size > 1:
                raise ValueError("Async scheduling is not supported with "
                                 "pipeline-parallel-size > 1.")

            # Currently, async scheduling does not support speculative decoding.
            # TODO(woosuk): Support it.
            if self.speculative_config is not None:
                raise ValueError(
                    "Currently, speculative decoding is not supported with "
                    "async scheduling.")

        # Forward the deprecated CLI args to the EPLB config.
        if self.num_redundant_experts is not None:
            self.eplb_config.num_redundant_experts = self.num_redundant_experts
        if self.eplb_window_size is not None:
            self.eplb_config.window_size = self.eplb_window_size
        if self.eplb_step_interval is not None:
            self.eplb_config.step_interval = self.eplb_step_interval
        if self.eplb_log_balancedness is not None:
            self.eplb_config.log_balancedness = self.eplb_log_balancedness

        parallel_config = ParallelConfig(
            pipeline_parallel_size=self.pipeline_parallel_size,
            tensor_parallel_size=self.tensor_parallel_size,
            data_parallel_size=self.data_parallel_size,
            data_parallel_rank=self.data_parallel_rank or 0,
            data_parallel_external_lb=data_parallel_external_lb,
            data_parallel_size_local=data_parallel_size_local,
            data_parallel_master_ip=data_parallel_address,
            data_parallel_rpc_port=data_parallel_rpc_port,
            data_parallel_backend=self.data_parallel_backend,
            data_parallel_hybrid_lb=self.data_parallel_hybrid_lb,
            enable_expert_parallel=self.enable_expert_parallel,
            enable_eplb=self.enable_eplb,
            eplb_config=self.eplb_config,
            expert_placement_strategy=self.expert_placement_strategy,
            max_parallel_loading_workers=self.max_parallel_loading_workers,
            disable_custom_all_reduce=self.disable_custom_all_reduce,
            ray_workers_use_nsight=self.ray_workers_use_nsight,
            ray_runtime_env=ray_runtime_env,
            placement_group=placement_group,
            distributed_executor_backend=self.distributed_executor_backend,
            worker_cls=self.worker_cls,
            worker_extension_cls=self.worker_extension_cls,
            decode_context_parallel_size=self.decode_context_parallel_size,
        )

        speculative_config = self.create_speculative_config(
            target_model_config=model_config,
            target_parallel_config=parallel_config,
            enable_chunked_prefill=self.enable_chunked_prefill,
            disable_log_stats=self.disable_log_stats,
        )

        # make sure num_lookahead_slots is set appropriately depending on
        # whether speculative decoding is enabled
        num_lookahead_slots = self.num_lookahead_slots
        if speculative_config is not None:
            num_lookahead_slots = speculative_config.num_lookahead_slots

        scheduler_config = SchedulerConfig(
            runner_type=model_config.runner_type,
            max_num_batched_tokens=self.max_num_batched_tokens,
            max_num_seqs=self.max_num_seqs,
            max_model_len=model_config.max_model_len,
            cuda_graph_sizes=self.cuda_graph_sizes,
            num_lookahead_slots=num_lookahead_slots,
            delay_factor=self.scheduler_delay_factor,
            enable_chunked_prefill=self.enable_chunked_prefill,
            disable_chunked_mm_input=self.disable_chunked_mm_input,
            is_multimodal_model=model_config.is_multimodal_model,
            preemption_mode=self.preemption_mode,
            send_delta_data=(envs.VLLM_USE_RAY_SPMD_WORKER
                             and parallel_config.use_ray),
            policy=self.scheduling_policy,
            scheduler_cls=self.scheduler_cls,
            max_num_partial_prefills=self.max_num_partial_prefills,
            max_long_partial_prefills=self.max_long_partial_prefills,
            long_prefill_token_threshold=self.long_prefill_token_threshold,
            disable_hybrid_kv_cache_manager=self.
            disable_hybrid_kv_cache_manager,
            async_scheduling=self.async_scheduling,
        )

        if not model_config.is_multimodal_model and self.default_mm_loras:
            raise ValueError(
                "Default modality-specific LoRA(s) were provided for a "
                "non multimodal model")

        lora_config = LoRAConfig(
            bias_enabled=self.enable_lora_bias,
            max_lora_rank=self.max_lora_rank,
            max_loras=self.max_loras,
            default_mm_loras=self.default_mm_loras,
            fully_sharded_loras=self.fully_sharded_loras,
            lora_extra_vocab_size=self.lora_extra_vocab_size,
            lora_dtype=self.lora_dtype,
            max_cpu_loras=self.max_cpu_loras if self.max_cpu_loras
            and self.max_cpu_loras > 0 else None) if self.enable_lora else None

        # bitsandbytes pre-quantized model need a specific model loader
        if model_config.quantization == "bitsandbytes":
            self.quantization = self.load_format = "bitsandbytes"

        load_config = self.create_load_config()

        decoding_config = DecodingConfig(
            backend=self.guided_decoding_backend,
            disable_fallback=self.guided_decoding_disable_fallback,
            disable_any_whitespace=self.guided_decoding_disable_any_whitespace,
            disable_additional_properties=\
                self.guided_decoding_disable_additional_properties,
            reasoning_backend=self.reasoning_parser
        )

        observability_config = ObservabilityConfig(
            show_hidden_metrics_for_version=(
                self.show_hidden_metrics_for_version),
            otlp_traces_endpoint=self.otlp_traces_endpoint,
            collect_detailed_traces=self.collect_detailed_traces,
        )

        config = VllmConfig(
            model_config=model_config,
            cache_config=cache_config,
            parallel_config=parallel_config,
            scheduler_config=scheduler_config,
            device_config=device_config,
            lora_config=lora_config,
            speculative_config=speculative_config,
            load_config=load_config,
            decoding_config=decoding_config,
            observability_config=observability_config,
            compilation_config=self.compilation_config,
            kv_transfer_config=self.kv_transfer_config,
            kv_events_config=self.kv_events_config,
            additional_config=self.additional_config,
        )

        return config

    def _is_v1_supported_oracle(self, model_config: ModelConfig) -> bool:
        """Oracle for whether to use V0 or V1 Engine by default."""

        #############################################################
        # Unsupported Feature Flags on V1.

        if self.load_format == "sharded_state":
            _raise_or_fallback(
                feature_name=f"--load_format {self.load_format}",
                recommend_to_remove=False)
            return False

        if (self.logits_processor_pattern
                != EngineArgs.logits_processor_pattern):
            _raise_or_fallback(feature_name="--logits-processor-pattern",
                               recommend_to_remove=False)
            return False

        if self.preemption_mode != SchedulerConfig.preemption_mode:
            _raise_or_fallback(feature_name="--preemption-mode",
                               recommend_to_remove=True)
            return False

        if (self.disable_async_output_proc
                != EngineArgs.disable_async_output_proc):
            _raise_or_fallback(feature_name="--disable-async-output-proc",
                               recommend_to_remove=True)
            return False

        if self.scheduler_delay_factor != SchedulerConfig.delay_factor:
            _raise_or_fallback(feature_name="--scheduler-delay-factor",
                               recommend_to_remove=True)
            return False

        if self.kv_cache_dtype != "auto":
            supported = current_platform.is_kv_cache_dtype_supported(
                self.kv_cache_dtype, model_config)
            if not supported:
                _raise_or_fallback(feature_name="--kv-cache-dtype",
                                   recommend_to_remove=False)
                return False

        # No text embedding inputs so far.
        if self.enable_prompt_embeds:
            _raise_or_fallback(feature_name="--enable-prompt-embeds",
                               recommend_to_remove=False)
            return False

        # No Mamba or Encoder-Decoder so far.
        if not model_config.is_v1_compatible:
            _raise_or_fallback(feature_name=model_config.architectures,
                               recommend_to_remove=False)
            return False

        # No Concurrent Partial Prefills so far.
        if (self.max_num_partial_prefills
                != SchedulerConfig.max_num_partial_prefills
                or self.max_long_partial_prefills
                != SchedulerConfig.max_long_partial_prefills):
            _raise_or_fallback(feature_name="Concurrent Partial Prefill",
                               recommend_to_remove=False)
            return False

        # V1 supports N-gram, Medusa, and Eagle speculative decoding.
        if (self.speculative_config is not None
                and self.speculative_config.get("method") == "draft_model"):
            raise NotImplementedError(
                "Speculative decoding with draft model is not supported yet. "
                "Please consider using other speculative decoding methods "
                "such as ngram, medusa, eagle, or deepseek_mtp.")

        V1_BACKENDS = [
            "FLASH_ATTN_VLLM_V1",
            "FLASH_ATTN",
            "PALLAS",
            "PALLAS_VLLM_V1",
            "TRITON_ATTN_VLLM_V1",
            "TRITON_MLA",
            "CUTLASS_MLA",
            "FLASHMLA",
            "FLASHMLA_VLLM_V1",
            "FLASH_ATTN_MLA",
            "FLASHINFER",
            "FLASHINFER_VLLM_V1",
            "FLASHINFER_MLA",
            "ROCM_AITER_MLA",
            "TORCH_SDPA_VLLM_V1",
            "FLEX_ATTENTION",
            "TREE_ATTN",
            "XFORMERS_VLLM_V1",
        ]
        if (envs.is_set("VLLM_ATTENTION_BACKEND")
                and envs.VLLM_ATTENTION_BACKEND not in V1_BACKENDS):
            name = f"VLLM_ATTENTION_BACKEND={envs.VLLM_ATTENTION_BACKEND}"
            _raise_or_fallback(feature_name=name, recommend_to_remove=True)
            return False

        # Platforms must decide if they can support v1 for this model
        if not current_platform.supports_v1(model_config=model_config):
            _raise_or_fallback(
                feature_name=f"device type={current_platform.device_type}",
                recommend_to_remove=False)
            return False
        #############################################################
        # Experimental Features - allow users to opt in.

        if self.pipeline_parallel_size > 1:
            supports_pp = getattr(self.distributed_executor_backend,
                                  'supports_pp', False)
            if not supports_pp and self.distributed_executor_backend not in (
                    ParallelConfig.distributed_executor_backend, "ray", "mp",
                    "external_launcher"):
                name = "Pipeline Parallelism without Ray distributed " \
                        "executor or multiprocessing executor or external " \
                        "launcher"
                _raise_or_fallback(feature_name=name,
                                   recommend_to_remove=False)
                return False

        # The platform may be supported on V1, but off by default for now.
        if not current_platform.default_v1(  # noqa: SIM103
                model_config=model_config) and _warn_or_fallback(
                    current_platform.device_name):
            return False

        if (current_platform.is_cpu()
                and model_config.get_sliding_window() is not None):
            _raise_or_fallback(feature_name="sliding window (CPU backend)",
                               recommend_to_remove=False)
            return False

        #############################################################

        return True

    def _set_default_args_v0(self, model_config: ModelConfig) -> None:
        """Set Default Arguments for V0 Engine."""

        max_model_len = model_config.max_model_len
        use_long_context = max_model_len > 32768
        if self.enable_chunked_prefill is None:
            # Chunked prefill not supported for Multimodal or MLA in V0.
            if model_config.is_multimodal_model or model_config.use_mla:
                self.enable_chunked_prefill = False

            # Enable chunked prefill by default for long context (> 32K)
            # models to avoid OOM errors in initial memory profiling phase.
            elif use_long_context:
                is_gpu = current_platform.is_cuda()
                use_sliding_window = (model_config.get_sliding_window()
                                      is not None)
                use_spec_decode = self.speculative_config is not None

                if (is_gpu and not use_sliding_window and not use_spec_decode
                        and not self.enable_lora):
                    self.enable_chunked_prefill = True
                    logger.warning(
                        "Chunked prefill is enabled by default for models "
                        "with max_model_len > 32K. Chunked prefill might "
                        "not work with some features or models. If you "
                        "encounter any issues, please disable by launching "
                        "with --enable-chunked-prefill=False.")

            if self.enable_chunked_prefill is None:
                self.enable_chunked_prefill = False

        if not self.enable_chunked_prefill and use_long_context:
            logger.warning(
                "The model has a long context length (%s). This may cause"
                "OOM during the initial memory profiling phase, or result "
                "in low performance due to small KV cache size. Consider "
                "setting --max-model-len to a smaller value.", max_model_len)

        # Disable prefix caching for multimodal models for VLLM_V0.
        if self.enable_prefix_caching and model_config.is_multimodal_model:
            logger.warning(
                "--enable-prefix-caching is not supported for multimodal "
                "models in V0 and has been disabled.")
            self.enable_prefix_caching = False

        # Set max_num_seqs to 256 for VLLM_V0.
        if self.max_num_seqs is None:
            self.max_num_seqs = 256

    def _set_default_args_v1(self, usage_context: UsageContext,
                             model_config: ModelConfig) -> None:
        """Set Default Arguments for V1 Engine."""

        # V1 always uses chunked prefills and prefix caching
        # for non-pooling tasks.
        # For pooling tasks the default is False
        if model_config.runner_type != "pooling":
            self.enable_chunked_prefill = True
            if self.enable_prefix_caching is None:
                self.enable_prefix_caching = True
        else:

            pooling_type = model_config.pooler_config.pooling_type
            is_causal = getattr(model_config.hf_config, "is_causal", True)
            incremental_prefill_supported = (pooling_type is not None
                                             and pooling_type.lower() == "last"
                                             and is_causal)

            action = "Enabling" if \
                incremental_prefill_supported else "Disabling"

            if self.enable_chunked_prefill is None:
                self.enable_chunked_prefill = incremental_prefill_supported
                logger.info("(%s) chunked prefill by default", action)
            if self.enable_prefix_caching is None:
                self.enable_prefix_caching = incremental_prefill_supported
                logger.info("(%s) prefix caching by default", action)

        # V1 should use the new scheduler by default.
        # Swap it only if this arg is set to the original V0 default
        if self.scheduler_cls == EngineArgs.scheduler_cls:
            self.scheduler_cls = "vllm.v1.core.sched.scheduler.Scheduler"

        # When no user override, set the default values based on the usage
        # context.
        # Use different default values for different hardware.

        # Try to query the device name on the current platform. If it fails,
        # it may be because the platform that imports vLLM is not the same
        # as the platform that vLLM is running on (e.g. the case of scaling
        # vLLM with Ray) and has no GPUs. In this case we use the default
        # values for non-H100/H200 GPUs.
        try:
            device_memory = current_platform.get_device_total_memory()
            device_name = current_platform.get_device_name().lower()
        except Exception:
            # This is only used to set default_max_num_batched_tokens
            device_memory = 0

        # NOTE(Kuntai): Setting large `max_num_batched_tokens` for A100 reduces
        # throughput, see PR #17885 for more details.
        # So here we do an extra device name check to prevent such regression.
        from vllm.usage.usage_lib import UsageContext
        if device_memory >= 70 * GiB_bytes and "a100" not in device_name:
            # For GPUs like H100 and MI300x, use larger default values.
            default_max_num_batched_tokens = {
                UsageContext.LLM_CLASS: 16384,
                UsageContext.OPENAI_API_SERVER: 8192,
            }
            default_max_num_seqs = {
                UsageContext.LLM_CLASS: 1024,
                UsageContext.OPENAI_API_SERVER: 1024,
            }
        else:
            # TODO(woosuk): Tune the default values for other hardware.
            default_max_num_batched_tokens = {
                UsageContext.LLM_CLASS: 8192,
                UsageContext.OPENAI_API_SERVER: 2048,
            }
            default_max_num_seqs = {
                UsageContext.LLM_CLASS: 256,
                UsageContext.OPENAI_API_SERVER: 256,
            }

        # tpu specific default values.
        if current_platform.is_tpu():
            default_max_num_batched_tokens_tpu = {
                UsageContext.LLM_CLASS: {
                    'V6E': 2048,
                    'V5E': 1024,
                    'V5P': 512,
                },
                UsageContext.OPENAI_API_SERVER: {
                    'V6E': 1024,
                    'V5E': 512,
                    'V5P': 256,
                }
            }

        # cpu specific default values.
        if current_platform.is_cpu():
            world_size = self.pipeline_parallel_size * self.tensor_parallel_size
            default_max_num_batched_tokens = {
                UsageContext.LLM_CLASS: 4096 * world_size,
                UsageContext.OPENAI_API_SERVER: 2048 * world_size,
            }
            default_max_num_seqs = {
                UsageContext.LLM_CLASS: 256 * world_size,
                UsageContext.OPENAI_API_SERVER: 128 * world_size,
            }

        use_context_value = usage_context.value if usage_context else None
        if (self.max_num_batched_tokens is None
                and usage_context in default_max_num_batched_tokens):
            if current_platform.is_tpu():
                chip_name = current_platform.get_device_name()
                if chip_name in default_max_num_batched_tokens_tpu[
                        usage_context]:
                    self.max_num_batched_tokens = \
                        default_max_num_batched_tokens_tpu[
                            usage_context][chip_name]
                else:
                    self.max_num_batched_tokens = \
                        default_max_num_batched_tokens[usage_context]
            else:
                if not self.enable_chunked_prefill:
                    self.max_num_batched_tokens = model_config.max_model_len
                else:
                    self.max_num_batched_tokens = \
                        default_max_num_batched_tokens[usage_context]
            logger.debug(
                "Setting max_num_batched_tokens to %d for %s usage context.",
                self.max_num_batched_tokens, use_context_value)

        if (self.max_num_seqs is None
                and usage_context in default_max_num_seqs):
            self.max_num_seqs = min(default_max_num_seqs[usage_context],
                                    self.max_num_batched_tokens or sys.maxsize)

            logger.debug("Setting max_num_seqs to %d for %s usage context.",
                         self.max_num_seqs, use_context_value)


@dataclass
class AsyncEngineArgs(EngineArgs):
    """Arguments for asynchronous vLLM engine."""
    enable_log_requests: bool = False

    @property
    @deprecated(
        "`disable_log_requests` is deprecated and has been replaced with "
        "`enable_log_requests`. This will be removed in v0.12.0. Please use "
        "`enable_log_requests` instead.")
    def disable_log_requests(self) -> bool:
        return not self.enable_log_requests

    @disable_log_requests.setter
    @deprecated(
        "`disable_log_requests` is deprecated and has been replaced with "
        "`enable_log_requests`. This will be removed in v0.12.0. Please use "
        "`enable_log_requests` instead.")
    def disable_log_requests(self, value: bool):
        self.enable_log_requests = not value

    @staticmethod
    def add_cli_args(parser: FlexibleArgumentParser,
                     async_args_only: bool = False) -> FlexibleArgumentParser:
        # Initialize plugin to update the parser, for example, The plugin may
        # add a new kind of quantization method to --quantization argument or
        # a new device to --device argument.
        load_general_plugins()
        if not async_args_only:
            parser = EngineArgs.add_cli_args(parser)
        parser.add_argument('--enable-log-requests',
                            action=argparse.BooleanOptionalAction,
                            default=AsyncEngineArgs.enable_log_requests,
                            help='Enable logging requests.')
        parser.add_argument('--disable-log-requests',
                            action=argparse.BooleanOptionalAction,
                            default=not AsyncEngineArgs.enable_log_requests,
                            help='[DEPRECATED] Disable logging requests.',
                            deprecated=True)
        current_platform.pre_register_and_update(parser)
        return parser


def _raise_or_fallback(feature_name: str, recommend_to_remove: bool):
    if envs.is_set("VLLM_USE_V1") and envs.VLLM_USE_V1:
        raise NotImplementedError(
            f"VLLM_USE_V1=1 is not supported with {feature_name}.")
    msg = f"{feature_name} is not supported by the V1 Engine. "
    msg += "Falling back to V0. "
    if recommend_to_remove:
        msg += f"We recommend to remove {feature_name} from your config "
        msg += "in favor of the V1 Engine."
    logger.warning(msg)


def _warn_or_fallback(feature_name: str) -> bool:
    if envs.is_set("VLLM_USE_V1") and envs.VLLM_USE_V1:
        logger.warning(
            "Detected VLLM_USE_V1=1 with %s. Usage should "
            "be considered experimental. Please report any "
            "issues on Github.", feature_name)
        should_exit = False
    else:
        logger.info(
            "%s is experimental on VLLM_USE_V1=1. "
            "Falling back to V0 Engine.", feature_name)
        should_exit = True
    return should_exit


def human_readable_int(value):
    """Parse human-readable integers like '1k', '2M', etc.
    Including decimal values with decimal multipliers.

    Examples:
    - '1k' -> 1,000
    - '1K' -> 1,024
    - '25.6k' -> 25,600
    """
    value = value.strip()
    match = re.fullmatch(r'(\d+(?:\.\d+)?)([kKmMgGtT])', value)
    if match:
        decimal_multiplier = {
            'k': 10**3,
            'm': 10**6,
            'g': 10**9,
        }
        binary_multiplier = {
            'K': 2**10,
            'M': 2**20,
            'G': 2**30,
        }

        number, suffix = match.groups()
        if suffix in decimal_multiplier:
            mult = decimal_multiplier[suffix]
            return int(float(number) * mult)
        elif suffix in binary_multiplier:
            mult = binary_multiplier[suffix]
            # Do not allow decimals with binary multipliers
            try:
                return int(number) * mult
            except ValueError as e:
                raise argparse.ArgumentTypeError("Decimals are not allowed " \
                f"with binary suffixes like {suffix}. Did you mean to use " \
                f"{number}{suffix.lower()} instead?") from e

    # Regular plain number.
    return int(value)<|MERGE_RESOLUTION|>--- conflicted
+++ resolved
@@ -28,22 +28,14 @@
                          GuidedDecodingBackend, HfOverrides, KVEventsConfig,
                          KVTransferConfig, LoadConfig, LogprobsMode,
                          LoRAConfig, MambaDType, MMEncoderTPMode, ModelConfig,
-<<<<<<< HEAD
-                         ModelDType, ModelImpl, MultiModalConfig,
-                         ObservabilityConfig, PoolerConfig,
-                         PrefixCachingHashAlgo, RunnerOption, SchedulerConfig,
-                         SchedulerPolicy, SpeculativeConfig, TaskOption,
-                         TokenizerMode, VllmConfig, get_attr_docs, get_field)
-from vllm.config.parallel import ExpertPlacementStrategy
-=======
                          ModelDType, ModelImpl, ObservabilityConfig,
                          ParallelConfig, PoolerConfig, PrefixCachingHashAlgo,
                          RunnerOption, SchedulerConfig, SchedulerPolicy,
                          SpeculativeConfig, TaskOption, TokenizerMode,
                          VllmConfig, get_attr_docs)
 from vllm.config.multimodal import MMCacheType, MultiModalConfig
+from vllm.config.parallel import ExpertPlacementStrategy
 from vllm.config.utils import get_field
->>>>>>> e1279ef0
 from vllm.logger import init_logger
 from vllm.platforms import CpuArchEnum, current_platform
 from vllm.plugins import load_general_plugins
