# SPDX-License-Identifier: Apache-2.0

# yapf: disable
import argparse
import dataclasses
import json
import re
import threading
from dataclasses import MISSING, dataclass, fields
<<<<<<< HEAD
from typing import (TYPE_CHECKING, Any, Callable, Dict, List, Literal,
                    Optional, Type, TypeVar, Union, cast, get_args, get_origin)
=======
from typing import (Any, Callable, Dict, List, Literal, Optional, Tuple, Type,
                    TypeVar, Union, cast, get_args, get_origin)
>>>>>>> a9138e85

import torch
from typing_extensions import TypeIs

import vllm.envs as envs
from vllm import version
from vllm.config import (BlockSize, CacheConfig, CacheDType, CompilationConfig,
                         ConfigFormat, ConfigType, DecodingConfig, Device,
                         DeviceConfig, DistributedExecutorBackend,
                         GuidedDecodingBackendV1, HfOverrides,
                         KVTransferConfig, LoadConfig, LoadFormat, LoRAConfig,
                         ModelConfig, ModelImpl, MultiModalConfig,
                         ObservabilityConfig, ParallelConfig, PoolerConfig,
                         PrefixCachingHashAlgo, PromptAdapterConfig,
                         SchedulerConfig, SchedulerPolicy, SpeculativeConfig,
                         TaskOption, TokenizerPoolConfig, VllmConfig,
                         get_attr_docs, get_field)
from vllm.executor.executor_base import ExecutorBase
from vllm.logger import init_logger
from vllm.model_executor.layers.quantization import QUANTIZATION_METHODS
from vllm.plugins import load_general_plugins
from vllm.reasoning import ReasoningParserManager
from vllm.test_utils import MODEL_WEIGHTS_S3_BUCKET, MODELS_ON_S3
from vllm.transformers_utils.utils import check_gguf_file
from vllm.usage.usage_lib import UsageContext
from vllm.utils import FlexibleArgumentParser, GiB_bytes, is_in_ray_actor

# yapf: enable

logger = init_logger(__name__)

ALLOWED_DETAILED_TRACE_MODULES = ["model", "worker", "all"]

# object is used to allow for special typing forms
T = TypeVar("T")
TypeHint = Union[type[Any], object]
TypeHintT = Union[type[T], object]


def optional_arg(val: str, return_type: Callable[[str], T]) -> Optional[T]:
    if val == "" or val == "None":
        return None
    try:
        return return_type(val)
    except ValueError as e:
        raise argparse.ArgumentTypeError(
            f"Value {val} cannot be converted to {return_type}.") from e


def optional_str(val: str) -> Optional[str]:
    return optional_arg(val, str)


def optional_int(val: str) -> Optional[int]:
    return optional_arg(val, int)


def optional_float(val: str) -> Optional[float]:
    return optional_arg(val, float)


def nullable_kvs(val: str) -> Optional[dict[str, int]]:
    """NOTE: This function is deprecated, args should be passed as JSON
    strings instead.
    
    Parses a string containing comma separate key [str] to value [int]
    pairs into a dictionary.

    Args:
        val: String value to be parsed.

    Returns:
        Dictionary with parsed values.
    """
    if len(val) == 0:
        return None

    out_dict: Dict[str, int] = {}
    for item in val.split(","):
        kv_parts = [part.lower().strip() for part in item.split("=")]
        if len(kv_parts) != 2:
            raise argparse.ArgumentTypeError(
                "Each item should be in the form KEY=VALUE")
        key, value = kv_parts

        try:
            parsed_value = int(value)
        except ValueError as exc:
            msg = f"Failed to parse value of item {key}={value}"
            raise argparse.ArgumentTypeError(msg) from exc

        if key in out_dict and out_dict[key] != parsed_value:
            raise argparse.ArgumentTypeError(
                f"Conflicting values specified for key: {key}")
        out_dict[key] = parsed_value

    return out_dict


def optional_dict(val: str) -> Optional[dict[str, int]]:
    if re.match("^{.*}$", val):
        return optional_arg(val, json.loads)

    logger.warning(
        "Failed to parse JSON string. Attempting to parse as "
        "comma-separated key=value pairs. This will be deprecated in a "
        "future release.")
    return nullable_kvs(val)


@dataclass
class EngineArgs:
    """Arguments for vLLM engine."""
    model: str = 'facebook/opt-125m'
    served_model_name: Optional[Union[str, List[str]]] = None
    tokenizer: Optional[str] = None
    hf_config_path: Optional[str] = None
    task: TaskOption = "auto"
    skip_tokenizer_init: bool = False
    tokenizer_mode: str = 'auto'
    trust_remote_code: bool = False
    allowed_local_media_path: str = ""
    download_dir: Optional[str] = LoadConfig.download_dir
    load_format: str = LoadConfig.load_format
    config_format: ConfigFormat = ConfigFormat.AUTO
    dtype: str = 'auto'
    kv_cache_dtype: CacheDType = CacheConfig.cache_dtype
    seed: Optional[int] = None
    max_model_len: Optional[int] = None
    # Note: Specifying a custom executor backend by passing a class
    # is intended for expert use only. The API may change without
    # notice.
    distributed_executor_backend: Optional[Union[
        DistributedExecutorBackend,
        Type[ExecutorBase]]] = ParallelConfig.distributed_executor_backend
    # number of P/D disaggregation (or other disaggregation) workers
    pipeline_parallel_size: int = ParallelConfig.pipeline_parallel_size
    tensor_parallel_size: int = ParallelConfig.tensor_parallel_size
    data_parallel_size: int = ParallelConfig.data_parallel_size
    enable_expert_parallel: bool = ParallelConfig.enable_expert_parallel
    max_parallel_loading_workers: Optional[
        int] = ParallelConfig.max_parallel_loading_workers
    block_size: Optional[BlockSize] = CacheConfig.block_size
    enable_prefix_caching: Optional[bool] = CacheConfig.enable_prefix_caching
    prefix_caching_hash_algo: PrefixCachingHashAlgo = \
        CacheConfig.prefix_caching_hash_algo
    disable_sliding_window: bool = False
    disable_cascade_attn: bool = False
    use_v2_block_manager: bool = True
    swap_space: float = CacheConfig.swap_space
    cpu_offload_gb: float = CacheConfig.cpu_offload_gb
    gpu_memory_utilization: float = CacheConfig.gpu_memory_utilization
    max_num_batched_tokens: Optional[
        int] = SchedulerConfig.max_num_batched_tokens
    max_num_partial_prefills: int = SchedulerConfig.max_num_partial_prefills
    max_long_partial_prefills: int = SchedulerConfig.max_long_partial_prefills
    long_prefill_token_threshold: int = \
        SchedulerConfig.long_prefill_token_threshold
    max_num_seqs: Optional[int] = SchedulerConfig.max_num_seqs
    max_logprobs: int = 20  # Default value for OpenAI Chat Completions API
    disable_log_stats: bool = False
    revision: Optional[str] = None
    code_revision: Optional[str] = None
    rope_scaling: Optional[Dict[str, Any]] = None
    rope_theta: Optional[float] = None
    hf_token: Optional[Union[bool, str]] = None
    hf_overrides: Optional[HfOverrides] = None
    tokenizer_revision: Optional[str] = None
    quantization: Optional[str] = None
    enforce_eager: Optional[bool] = None
    max_seq_len_to_capture: int = 8192
    disable_custom_all_reduce: bool = ParallelConfig.disable_custom_all_reduce
    # The following three fields are deprecated and will be removed in a future
    # release. Setting them will have no effect. Please remove them from your
    # configurations.
    tokenizer_pool_size: int = TokenizerPoolConfig.pool_size
    tokenizer_pool_type: str = TokenizerPoolConfig.pool_type
    tokenizer_pool_extra_config: dict = \
        get_field(TokenizerPoolConfig, "extra_config")
    limit_mm_per_prompt: dict[str, int] = \
        get_field(MultiModalConfig, "limit_per_prompt")
    mm_processor_kwargs: Optional[Dict[str, Any]] = None
    disable_mm_preprocessor_cache: bool = False
    # LoRA fields
    enable_lora: bool = False
    enable_lora_bias: bool = LoRAConfig.bias_enabled
    max_loras: int = LoRAConfig.max_loras
    max_lora_rank: int = LoRAConfig.max_lora_rank
    fully_sharded_loras: bool = LoRAConfig.fully_sharded_loras
    max_cpu_loras: Optional[int] = LoRAConfig.max_cpu_loras
    lora_dtype: Optional[Union[str, torch.dtype]] = LoRAConfig.lora_dtype
    lora_extra_vocab_size: int = LoRAConfig.lora_extra_vocab_size
    long_lora_scaling_factors: Optional[tuple[float, ...]] = \
        LoRAConfig.long_lora_scaling_factors
    # PromptAdapter fields
    enable_prompt_adapter: bool = False
    max_prompt_adapters: int = PromptAdapterConfig.max_prompt_adapters
    max_prompt_adapter_token: int = \
        PromptAdapterConfig.max_prompt_adapter_token

    device: Device = DeviceConfig.device
    num_scheduler_steps: int = SchedulerConfig.num_scheduler_steps
    multi_step_stream_outputs: bool = SchedulerConfig.multi_step_stream_outputs
    ray_workers_use_nsight: bool = ParallelConfig.ray_workers_use_nsight
    num_gpu_blocks_override: Optional[
        int] = CacheConfig.num_gpu_blocks_override
    num_lookahead_slots: int = SchedulerConfig.num_lookahead_slots
    model_loader_extra_config: dict = \
        get_field(LoadConfig, "model_loader_extra_config")
    ignore_patterns: Optional[Union[str,
                                    List[str]]] = LoadConfig.ignore_patterns
    preemption_mode: Optional[str] = SchedulerConfig.preemption_mode

    scheduler_delay_factor: float = SchedulerConfig.delay_factor
    enable_chunked_prefill: Optional[
        bool] = SchedulerConfig.enable_chunked_prefill
    disable_chunked_mm_input: bool = SchedulerConfig.disable_chunked_mm_input

    guided_decoding_backend: str = DecodingConfig.guided_decoding_backend
    logits_processor_pattern: Optional[str] = None

    speculative_config: Optional[Dict[str, Any]] = None

    qlora_adapter_name_or_path: Optional[str] = None
    show_hidden_metrics_for_version: Optional[str] = None
    otlp_traces_endpoint: Optional[str] = None
    collect_detailed_traces: Optional[str] = None
    disable_async_output_proc: bool = False
    scheduling_policy: SchedulerPolicy = SchedulerConfig.policy
    scheduler_cls: Union[str, Type[object]] = SchedulerConfig.scheduler_cls

    override_neuron_config: Optional[Dict[str, Any]] = None
    override_pooler_config: Optional[PoolerConfig] = None
    compilation_config: Optional[CompilationConfig] = None
    worker_cls: str = ParallelConfig.worker_cls
    worker_extension_cls: str = ParallelConfig.worker_extension_cls

    kv_transfer_config: Optional[KVTransferConfig] = None

    generation_config: Optional[str] = "auto"
    override_generation_config: Optional[Dict[str, Any]] = None
    enable_sleep_mode: bool = False
    model_impl: str = "auto"

    calculate_kv_scales: bool = CacheConfig.calculate_kv_scales

    additional_config: Optional[Dict[str, Any]] = None
    enable_reasoning: Optional[bool] = None
    reasoning_parser: Optional[str] = DecodingConfig.reasoning_backend
    use_tqdm_on_load: bool = LoadConfig.use_tqdm_on_load

    def __post_init__(self):
        if not self.tokenizer:
            self.tokenizer = self.model

        # support `EngineArgs(compilation_config={...})`
        # without having to manually construct a
        # CompilationConfig object
        if isinstance(self.compilation_config, (int, dict)):
            self.compilation_config = CompilationConfig.from_cli(
                str(self.compilation_config))

        # Setup plugins
        from vllm.plugins import load_general_plugins
        load_general_plugins()

    @staticmethod
    def add_cli_args(parser: FlexibleArgumentParser) -> FlexibleArgumentParser:
        """Shared CLI arguments for vLLM engine."""

        def is_type_in_union(cls: TypeHint, type: TypeHint) -> bool:
            """Check if the class is a type in a union type."""
            is_union = get_origin(cls) is Union
            type_in_union = type in [get_origin(a) or a for a in get_args(cls)]
            return is_union and type_in_union

        def get_type_from_union(cls: TypeHint, type: TypeHintT) -> TypeHintT:
            """Get the type in a union type."""
            for arg in get_args(cls):
                if (get_origin(arg) or arg) is type:
                    return arg
            raise ValueError(f"Type {type} not found in union type {cls}.")

        def is_optional(cls: TypeHint) -> TypeIs[Union[Any, None]]:
            """Check if the class is an optional type."""
            return is_type_in_union(cls, type(None))

        def can_be_type(cls: TypeHint, type: TypeHintT) -> TypeIs[TypeHintT]:
            """Check if the class can be of type."""
            return cls is type or get_origin(cls) is type or is_type_in_union(
                cls, type)

        def is_custom_type(cls: TypeHint) -> bool:
            """Check if the class is a custom type."""
            return cls.__module__ != "builtins"

        def get_kwargs(cls: ConfigType) -> dict[str, Any]:
            cls_docs = get_attr_docs(cls)
            kwargs = {}
            for field in fields(cls):
                # Get the default value of the field
                default = field.default
                if field.default_factory is not MISSING:
                    default = field.default_factory()

                # Get the help text for the field
                name = field.name
                help = cls_docs[name]
                # Escape % for argparse
                help = help.replace("%", "%%")

                # Initialise the kwargs dictionary for the field
                kwargs[name] = {"default": default, "help": help}

                # Make note of if the field is optional and get the actual
                # type of the field if it is
                optional = is_optional(field.type)
                field_type = get_args(
                    field.type)[0] if optional else field.type

                # Set type, action and choices for the field depending on the
                # type of the field
                if can_be_type(field_type, bool):
                    # Creates --no-<name> and --<name> flags
                    kwargs[name]["action"] = argparse.BooleanOptionalAction
                    kwargs[name]["type"] = bool
                elif can_be_type(field_type, Literal):
                    # Creates choices from Literal arguments
                    if is_type_in_union(field_type, Literal):
                        field_type = get_type_from_union(field_type, Literal)
                    choices = get_args(field_type)
                    kwargs[name]["choices"] = choices
                    choice_type = type(choices[0])
                    assert all(type(c) is choice_type for c in choices), (
                        "All choices must be of the same type. "
                        f"Got {choices} with types {[type(c) for c in choices]}"
                    )
                    kwargs[name]["type"] = choice_type
                elif can_be_type(field_type, tuple):
                    if is_type_in_union(field_type, tuple):
                        field_type = get_type_from_union(field_type, tuple)
                    dtypes = get_args(field_type)
                    dtype = dtypes[0]
                    assert all(
                        d is dtype for d in dtypes if d is not Ellipsis
                    ), ("All non-Ellipsis tuple elements must be of the same "
                        f"type. Got {dtypes}.")
                    kwargs[name]["type"] = dtype
                    kwargs[name]["nargs"] = "+"
                elif can_be_type(field_type, int):
                    kwargs[name]["type"] = optional_int if optional else int
                elif can_be_type(field_type, float):
                    kwargs[name][
                        "type"] = optional_float if optional else float
                elif can_be_type(field_type, dict):
                    kwargs[name]["type"] = optional_dict
                elif (can_be_type(field_type, str)
                      or is_custom_type(field_type)):
                    kwargs[name]["type"] = optional_str if optional else str
                else:
                    raise ValueError(
                        f"Unsupported type {field.type} for argument {name}. ")
            return kwargs

        # Model arguments
        parser.add_argument(
            '--model',
            type=str,
            default=EngineArgs.model,
            help='Name or path of the huggingface model to use.')
        parser.add_argument(
            '--task',
            default=EngineArgs.task,
            choices=get_args(TaskOption),
            help='The task to use the model for. Each vLLM instance only '
            'supports one task, even if the same model can be used for '
            'multiple tasks. When the model only supports one task, ``"auto"`` '
            'can be used to select it; otherwise, you must specify explicitly '
            'which task to use.')
        parser.add_argument(
            '--tokenizer',
            type=optional_str,
            default=EngineArgs.tokenizer,
            help='Name or path of the huggingface tokenizer to use. '
            'If unspecified, model name or path will be used.')
        parser.add_argument(
            "--hf-config-path",
            type=optional_str,
            default=EngineArgs.hf_config_path,
            help='Name or path of the huggingface config to use. '
            'If unspecified, model name or path will be used.')
        parser.add_argument(
            '--skip-tokenizer-init',
            action='store_true',
            help='Skip initialization of tokenizer and detokenizer. '
            'Expects valid prompt_token_ids and None for prompt from '
            'the input. The generated output will contain token ids.')
        parser.add_argument(
            '--revision',
            type=optional_str,
            default=None,
            help='The specific model version to use. It can be a branch '
            'name, a tag name, or a commit id. If unspecified, will use '
            'the default version.')
        parser.add_argument(
            '--code-revision',
            type=optional_str,
            default=None,
            help='The specific revision to use for the model code on '
            'Hugging Face Hub. It can be a branch name, a tag name, or a '
            'commit id. If unspecified, will use the default version.')
        parser.add_argument(
            '--tokenizer-revision',
            type=optional_str,
            default=None,
            help='Revision of the huggingface tokenizer to use. '
            'It can be a branch name, a tag name, or a commit id. '
            'If unspecified, will use the default version.')
        parser.add_argument(
            '--tokenizer-mode',
            type=str,
            default=EngineArgs.tokenizer_mode,
            choices=['auto', 'slow', 'mistral', 'custom'],
            help='The tokenizer mode.\n\n* "auto" will use the '
            'fast tokenizer if available.\n* "slow" will '
            'always use the slow tokenizer. \n* '
            '"mistral" will always use the `mistral_common` tokenizer. \n* '
            '"custom" will use --tokenizer to select the '
            'preregistered tokenizer.')
        parser.add_argument('--trust-remote-code',
                            action='store_true',
                            help='Trust remote code from huggingface.')
        parser.add_argument(
            '--allowed-local-media-path',
            type=str,
            help="Allowing API requests to read local images or videos "
            "from directories specified by the server file system. "
            "This is a security risk. "
            "Should only be enabled in trusted environments.")
        # Model loading arguments
        load_kwargs = get_kwargs(LoadConfig)
        load_group = parser.add_argument_group(
            title="LoadConfig",
            description=LoadConfig.__doc__,
        )
        load_group.add_argument('--load-format',
                                choices=[f.value for f in LoadFormat],
                                **load_kwargs["load_format"])
        load_group.add_argument('--download-dir',
                                **load_kwargs["download_dir"])
        load_group.add_argument('--model-loader-extra-config',
                                **load_kwargs["model_loader_extra_config"])
        load_group.add_argument('--use-tqdm-on-load',
                                **load_kwargs["use_tqdm_on_load"])

        parser.add_argument(
            '--config-format',
            default=EngineArgs.config_format,
            choices=[f.value for f in ConfigFormat],
            help='The format of the model config to load.\n\n'
            '* "auto" will try to load the config in hf format '
            'if available else it will try to load in mistral format ')
        parser.add_argument(
            '--dtype',
            type=str,
            default=EngineArgs.dtype,
            choices=[
                'auto', 'half', 'float16', 'bfloat16', 'float', 'float32'
            ],
            help='Data type for model weights and activations.\n\n'
            '* "auto" will use FP16 precision for FP32 and FP16 models, and '
            'BF16 precision for BF16 models.\n'
            '* "half" for FP16. Recommended for AWQ quantization.\n'
            '* "float16" is the same as "half".\n'
            '* "bfloat16" for a balance between precision and range.\n'
            '* "float" is shorthand for FP32 precision.\n'
            '* "float32" for FP32 precision.')
        parser.add_argument('--max-model-len',
                            type=human_readable_int,
                            default=EngineArgs.max_model_len,
                            help='Model context length. If unspecified, will '
                            'be automatically derived from the model config. '
                            'Supports k/m/g/K/M/G in human-readable format.\n'
                            'Examples:\n'
                            '- 1k → 1000\n'
                            '- 1K → 1024\n')

        # Guided decoding arguments
        guided_decoding_kwargs = get_kwargs(DecodingConfig)
        guided_decoding_group = parser.add_argument_group(
            title="DecodingConfig",
            description=DecodingConfig.__doc__,
        )
        guided_decoding_group.add_argument(
            '--guided-decoding-backend',
            **guided_decoding_kwargs["guided_decoding_backend"])
        guided_decoding_group.add_argument(
            "--reasoning-parser",
            # This choices is a special case because it's not static
            choices=list(ReasoningParserManager.reasoning_parsers),
            **guided_decoding_kwargs["reasoning_backend"])

        parser.add_argument(
            '--logits-processor-pattern',
            type=optional_str,
            default=None,
            help='Optional regex pattern specifying valid logits processor '
            'qualified names that can be passed with the `logits_processors` '
            'extra completion argument. Defaults to None, which allows no '
            'processors.')
        parser.add_argument(
            '--model-impl',
            type=str,
            default=EngineArgs.model_impl,
            choices=[f.value for f in ModelImpl],
            help='Which implementation of the model to use.\n\n'
            '* "auto" will try to use the vLLM implementation if it exists '
            'and fall back to the Transformers implementation if no vLLM '
            'implementation is available.\n'
            '* "vllm" will use the vLLM model implementation.\n'
            '* "transformers" will use the Transformers model '
            'implementation.\n')
        # Parallel arguments
        parallel_kwargs = get_kwargs(ParallelConfig)
        parallel_group = parser.add_argument_group(
            title="ParallelConfig",
            description=ParallelConfig.__doc__,
        )
        parallel_group.add_argument(
            '--distributed-executor-backend',
            **parallel_kwargs["distributed_executor_backend"])
        parallel_group.add_argument(
            '--pipeline-parallel-size', '-pp',
            **parallel_kwargs["pipeline_parallel_size"])
        parallel_group.add_argument('--tensor-parallel-size', '-tp',
                                    **parallel_kwargs["tensor_parallel_size"])
        parallel_group.add_argument('--data-parallel-size', '-dp',
                                    **parallel_kwargs["data_parallel_size"])
        parallel_group.add_argument(
            '--enable-expert-parallel',
            **parallel_kwargs["enable_expert_parallel"])
        parallel_group.add_argument(
            '--max-parallel-loading-workers',
            **parallel_kwargs["max_parallel_loading_workers"])
        parallel_group.add_argument(
            '--ray-workers-use-nsight',
            **parallel_kwargs["ray_workers_use_nsight"])
        parallel_group.add_argument(
            '--disable-custom-all-reduce',
            **parallel_kwargs["disable_custom_all_reduce"])

        # KV cache arguments
        cache_kwargs = get_kwargs(CacheConfig)
        cache_group = parser.add_argument_group(
            title="CacheConfig",
            description=CacheConfig.__doc__,
        )
        cache_group.add_argument('--block-size', **cache_kwargs["block_size"])
        cache_group.add_argument('--gpu-memory-utilization',
                                 **cache_kwargs["gpu_memory_utilization"])
        cache_group.add_argument('--swap-space', **cache_kwargs["swap_space"])
        cache_group.add_argument('--kv-cache-dtype',
                                 **cache_kwargs["cache_dtype"])
        cache_group.add_argument('--num-gpu-blocks-override',
                                 **cache_kwargs["num_gpu_blocks_override"])
        cache_group.add_argument("--enable-prefix-caching",
                                 **cache_kwargs["enable_prefix_caching"])
        cache_group.add_argument("--prefix-caching-hash-algo",
                                 **cache_kwargs["prefix_caching_hash_algo"])
        cache_group.add_argument('--cpu-offload-gb',
                                 **cache_kwargs["cpu_offload_gb"])
        cache_group.add_argument('--calculate-kv-scales',
                                 **cache_kwargs["calculate_kv_scales"])

        parser.add_argument('--disable-sliding-window',
                            action='store_true',
                            help='Disables sliding window, '
                            'capping to sliding window size.')
        parser.add_argument('--use-v2-block-manager',
                            action='store_true',
                            default=True,
                            help='[DEPRECATED] block manager v1 has been '
                            'removed and SelfAttnBlockSpaceManager (i.e. '
                            'block manager v2) is now the default. '
                            'Setting this flag to True or False'
                            ' has no effect on vLLM behavior.')

        parser.add_argument('--seed',
                            type=int,
                            default=EngineArgs.seed,
                            help='Random seed for operations.')
        parser.add_argument(
            '--max-logprobs',
            type=int,
            default=EngineArgs.max_logprobs,
            help=('Max number of log probs to return logprobs is specified in'
                  ' SamplingParams.'))
        parser.add_argument('--disable-log-stats',
                            action='store_true',
                            help='Disable logging statistics.')
        # Quantization settings.
        parser.add_argument('--quantization',
                            '-q',
                            type=optional_str,
                            choices=[*QUANTIZATION_METHODS, None],
                            default=EngineArgs.quantization,
                            help='Method used to quantize the weights. If '
                            'None, we first check the `quantization_config` '
                            'attribute in the model config file. If that is '
                            'None, we assume the model weights are not '
                            'quantized and use `dtype` to determine the data '
                            'type of the weights.')
        parser.add_argument(
            '--rope-scaling',
            default=None,
            type=json.loads,
            help='RoPE scaling configuration in JSON format. '
            'For example, ``{"rope_type":"dynamic","factor":2.0}``')
        parser.add_argument('--rope-theta',
                            default=None,
                            type=float,
                            help='RoPE theta. Use with `rope_scaling`. In '
                            'some cases, changing the RoPE theta improves the '
                            'performance of the scaled model.')
        parser.add_argument(
            '--hf-token',
            type=str,
            nargs='?',
            const=True,
            default=None,
            help='The token to use as HTTP bearer authorization'
            ' for remote files. If `True`, will use the token '
            'generated when running `huggingface-cli login` '
            '(stored in `~/.huggingface`).')
        parser.add_argument('--hf-overrides',
                            type=json.loads,
                            default=EngineArgs.hf_overrides,
                            help='Extra arguments for the HuggingFace config. '
                            'This should be a JSON string that will be '
                            'parsed into a dictionary.')
        parser.add_argument('--enforce-eager',
                            action='store_true',
                            help='Always use eager-mode PyTorch. If False, '
                            'will use eager mode and CUDA graph in hybrid '
                            'for maximal performance and flexibility.')
        parser.add_argument('--max-seq-len-to-capture',
                            type=int,
                            default=EngineArgs.max_seq_len_to_capture,
                            help='Maximum sequence length covered by CUDA '
                            'graphs. When a sequence has context length '
                            'larger than this, we fall back to eager mode. '
                            'Additionally for encoder-decoder models, if the '
                            'sequence length of the encoder input is larger '
                            'than this, we fall back to the eager mode.')

        # Tokenizer arguments
        tokenizer_kwargs = get_kwargs(TokenizerPoolConfig)
        tokenizer_group = parser.add_argument_group(
            title="TokenizerPoolConfig",
            description=TokenizerPoolConfig.__doc__,
        )
        tokenizer_group.add_argument('--tokenizer-pool-size',
                                     **tokenizer_kwargs["pool_size"])
        tokenizer_group.add_argument('--tokenizer-pool-type',
                                     **tokenizer_kwargs["pool_type"])
        tokenizer_group.add_argument('--tokenizer-pool-extra-config',
                                     **tokenizer_kwargs["extra_config"])

        # Multimodal related configs
        multimodal_kwargs = get_kwargs(MultiModalConfig)
        multimodal_group = parser.add_argument_group(
            title="MultiModalConfig",
            description=MultiModalConfig.__doc__,
        )
        multimodal_group.add_argument('--limit-mm-per-prompt',
                                      **multimodal_kwargs["limit_per_prompt"])

        parser.add_argument(
            '--mm-processor-kwargs',
            default=None,
            type=json.loads,
            help=('Overrides for the multi-modal processor obtained from '
                  '``AutoProcessor.from_pretrained``. The available overrides '
                  'depend on the model that is being run.'
                  'For example, for Phi-3-Vision: ``{"num_crops": 4}``.'))
        parser.add_argument(
            '--disable-mm-preprocessor-cache',
            action='store_true',
            help='If True, disable caching of the processed multi-modal '
            'inputs.')

        # LoRA related configs
        lora_kwargs = get_kwargs(LoRAConfig)
        lora_group = parser.add_argument_group(
            title="LoRAConfig",
            description=LoRAConfig.__doc__,
        )
        lora_group.add_argument(
            '--enable-lora',
            action=argparse.BooleanOptionalAction,
            help='If True, enable handling of LoRA adapters.')
        lora_group.add_argument('--enable-lora-bias',
                                **lora_kwargs["bias_enabled"])
        lora_group.add_argument('--max-loras', **lora_kwargs["max_loras"])
        lora_group.add_argument('--max-lora-rank',
                                **lora_kwargs["max_lora_rank"])
        lora_group.add_argument('--lora-extra-vocab-size',
                                **lora_kwargs["lora_extra_vocab_size"])
        lora_group.add_argument(
            '--lora-dtype',
            **lora_kwargs["lora_dtype"],
        )
        lora_group.add_argument('--long-lora-scaling-factors',
                                **lora_kwargs["long_lora_scaling_factors"])
        lora_group.add_argument('--max-cpu-loras',
                                **lora_kwargs["max_cpu_loras"])
        lora_group.add_argument('--fully-sharded-loras',
                                **lora_kwargs["fully_sharded_loras"])

        # PromptAdapter related configs
        prompt_adapter_kwargs = get_kwargs(PromptAdapterConfig)
        prompt_adapter_group = parser.add_argument_group(
            title="PromptAdapterConfig",
            description=PromptAdapterConfig.__doc__,
        )
        prompt_adapter_group.add_argument(
            '--enable-prompt-adapter',
            action=argparse.BooleanOptionalAction,
            help='If True, enable handling of PromptAdapters.')
        prompt_adapter_group.add_argument(
            '--max-prompt-adapters',
            **prompt_adapter_kwargs["max_prompt_adapters"])
        prompt_adapter_group.add_argument(
            '--max-prompt-adapter-token',
            **prompt_adapter_kwargs["max_prompt_adapter_token"])

        # Device arguments
        device_kwargs = get_kwargs(DeviceConfig)
        device_group = parser.add_argument_group(
            title="DeviceConfig",
            description=DeviceConfig.__doc__,
        )
        device_group.add_argument("--device", **device_kwargs["device"])

        parser.add_argument('--num-scheduler-steps',
                            type=int,
                            default=1,
                            help=('Maximum number of forward steps per '
                                  'scheduler call.'))

        # Speculative arguments
        speculative_group = parser.add_argument_group(
            title="SpeculativeConfig",
            description=SpeculativeConfig.__doc__,
        )
        speculative_group.add_argument(
            '--speculative-config',
            type=json.loads,
            default=None,
            help='The configurations for speculative decoding.'
            ' Should be a JSON string.')

        parser.add_argument(
            '--ignore-patterns',
            action="append",
            type=str,
            default=[],
            help="The pattern(s) to ignore when loading the model."
            "Default to `original/**/*` to avoid repeated loading of llama's "
            "checkpoints.")
        parser.add_argument(
            '--preemption-mode',
            type=str,
            default=None,
            help='If \'recompute\', the engine performs preemption by '
            'recomputing; If \'swap\', the engine performs preemption by '
            'block swapping.')

        parser.add_argument(
            "--served-model-name",
            nargs="+",
            type=str,
            default=None,
            help="The model name(s) used in the API. If multiple "
            "names are provided, the server will respond to any "
            "of the provided names. The model name in the model "
            "field of a response will be the first name in this "
            "list. If not specified, the model name will be the "
            "same as the ``--model`` argument. Noted that this name(s) "
            "will also be used in `model_name` tag content of "
            "prometheus metrics, if multiple names provided, metrics "
            "tag will take the first one.")
        parser.add_argument('--qlora-adapter-name-or-path',
                            type=str,
                            default=None,
                            help='Name or path of the QLoRA adapter.')

        parser.add_argument('--show-hidden-metrics-for-version',
                            type=str,
                            default=None,
                            help='Enable deprecated Prometheus metrics that '
                            'have been hidden since the specified version. '
                            'For example, if a previously deprecated metric '
                            'has been hidden since the v0.7.0 release, you '
                            'use --show-hidden-metrics-for-version=0.7 as a '
                            'temporary escape hatch while you migrate to new '
                            'metrics. The metric is likely to be removed '
                            'completely in an upcoming release.')

        parser.add_argument(
            '--otlp-traces-endpoint',
            type=str,
            default=None,
            help='Target URL to which OpenTelemetry traces will be sent.')
        parser.add_argument(
            '--collect-detailed-traces',
            type=str,
            default=None,
            help="Valid choices are " +
            ",".join(ALLOWED_DETAILED_TRACE_MODULES) +
            ". It makes sense to set this only if ``--otlp-traces-endpoint`` is"
            " set. If set, it will collect detailed traces for the specified "
            "modules. This involves use of possibly costly and or blocking "
            "operations and hence might have a performance impact.")

        parser.add_argument(
            '--disable-async-output-proc',
            action='store_true',
            default=EngineArgs.disable_async_output_proc,
            help="Disable async output processing. This may result in "
            "lower performance.")

        # Scheduler arguments
        scheduler_kwargs = get_kwargs(SchedulerConfig)
        scheduler_group = parser.add_argument_group(
            title="SchedulerConfig",
            description=SchedulerConfig.__doc__,
        )
        scheduler_group.add_argument(
            '--max-num-batched-tokens',
            **scheduler_kwargs["max_num_batched_tokens"])
        scheduler_group.add_argument('--max-num-seqs',
                                     **scheduler_kwargs["max_num_seqs"])
        scheduler_group.add_argument(
            "--max-num-partial-prefills",
            **scheduler_kwargs["max_num_partial_prefills"])
        scheduler_group.add_argument(
            "--max-long-partial-prefills",
            **scheduler_kwargs["max_long_partial_prefills"])
        scheduler_group.add_argument(
            "--long-prefill-token-threshold",
            **scheduler_kwargs["long_prefill_token_threshold"])
        scheduler_group.add_argument('--num-lookahead-slots',
                                     **scheduler_kwargs["num_lookahead_slots"])
        scheduler_group.add_argument('--scheduler-delay-factor',
                                     **scheduler_kwargs["delay_factor"])
        scheduler_group.add_argument(
            '--enable-chunked-prefill',
            **scheduler_kwargs["enable_chunked_prefill"])
        scheduler_group.add_argument(
            '--multi-step-stream-outputs',
            **scheduler_kwargs["multi_step_stream_outputs"])
        scheduler_group.add_argument('--scheduling-policy',
                                     **scheduler_kwargs["policy"])
        scheduler_group.add_argument(
            "--disable-chunked-mm-input",
            **scheduler_kwargs["disable_chunked_mm_input"])
        parser.add_argument('--scheduler-cls',
                            **scheduler_kwargs["scheduler_cls"])

        parser.add_argument(
            '--override-neuron-config',
            type=json.loads,
            default=None,
            help="Override or set neuron device configuration. "
            "e.g. ``{\"cast_logits_dtype\": \"bloat16\"}``.")
        parser.add_argument(
            '--override-pooler-config',
            type=PoolerConfig.from_json,
            default=None,
            help="Override or set the pooling method for pooling models. "
            "e.g. ``{\"pooling_type\": \"mean\", \"normalize\": false}``.")

        parser.add_argument('--compilation-config',
                            '-O',
                            type=CompilationConfig.from_cli,
                            default=None,
                            help='torch.compile configuration for the model.'
                            'When it is a number (0, 1, 2, 3), it will be '
                            'interpreted as the optimization level.\n'
                            'NOTE: level 0 is the default level without '
                            'any optimization. level 1 and 2 are for internal '
                            'testing only. level 3 is the recommended level '
                            'for production.\n'
                            'To specify the full compilation config, '
                            'use a JSON string, e.g. ``{"level": 3, '
                            '"cudagraph_capture_sizes": [1, 2, 4, 8]}``\n'
                            'Following the convention of traditional '
                            'compilers, using ``-O`` without space is also '
                            'supported. ``-O3`` is equivalent to ``-O 3``.')

        parser.add_argument('--kv-transfer-config',
                            type=KVTransferConfig.from_cli,
                            default=None,
                            help='The configurations for distributed KV cache '
                            'transfer. Should be a JSON string.')

        parser.add_argument(
            '--worker-cls',
            type=str,
            default="auto",
            help='The worker class to use for distributed execution.')
        parser.add_argument(
            '--worker-extension-cls',
            type=str,
            default="",
            help='The worker extension class on top of the worker cls, '
            'it is useful if you just want to add new functions to the worker '
            'class without changing the existing functions.')
        parser.add_argument(
            "--generation-config",
            type=optional_str,
            default="auto",
            help="The folder path to the generation config. "
            "Defaults to 'auto', the generation config will be loaded from "
            "model path. If set to 'vllm', no generation config is loaded, "
            "vLLM defaults will be used. If set to a folder path, the "
            "generation config will be loaded from the specified folder path. "
            "If `max_new_tokens` is specified in generation config, then "
            "it sets a server-wide limit on the number of output tokens "
            "for all requests.")

        parser.add_argument(
            "--override-generation-config",
            type=json.loads,
            default=None,
            help="Overrides or sets generation config in JSON format. "
            "e.g. ``{\"temperature\": 0.5}``. If used with "
            "--generation-config=auto, the override parameters will be merged "
            "with the default config from the model. If generation-config is "
            "None, only the override parameters are used.")

        parser.add_argument("--enable-sleep-mode",
                            action="store_true",
                            default=False,
                            help="Enable sleep mode for the engine. "
                            "(only cuda platform is supported)")

        parser.add_argument(
            "--additional-config",
            type=json.loads,
            default=None,
            help="Additional config for specified platform in JSON format. "
            "Different platforms may support different configs. Make sure the "
            "configs are valid for the platform you are using. The input format"
            " is like '{\"config_key\":\"config_value\"}'")

        parser.add_argument(
            "--enable-reasoning",
            action="store_true",
            default=False,
            help="Whether to enable reasoning_content for the model. "
            "If enabled, the model will be able to generate reasoning content."
        )

        parser.add_argument(
            "--disable-cascade-attn",
            action="store_true",
            default=False,
            help="Disable cascade attention for V1. While cascade attention "
            "does not change the mathematical correctness, disabling it "
            "could be useful for preventing potential numerical issues. "
            "Note that even if this is set to False, cascade attention will be "
            "only used when the heuristic tells that it's beneficial.")

        return parser

    @classmethod
    def from_cli_args(cls, args: argparse.Namespace):
        # Get the list of attributes of this dataclass.
        attrs = [attr.name for attr in dataclasses.fields(cls)]
        # Set the attributes from the parsed arguments.
        engine_args = cls(**{attr: getattr(args, attr) for attr in attrs})
        return engine_args

    def create_model_config(self) -> ModelConfig:
        # gguf file needs a specific model loader and doesn't use hf_repo
        if check_gguf_file(self.model):
            self.quantization = self.load_format = "gguf"

        # NOTE: This is to allow model loading from S3 in CI
        if (not isinstance(self, AsyncEngineArgs) and envs.VLLM_CI_USE_S3
                and self.model in MODELS_ON_S3
                and self.load_format == LoadFormat.AUTO):  # noqa: E501
            self.model = f"{MODEL_WEIGHTS_S3_BUCKET}/{self.model}"
            self.load_format = LoadFormat.RUNAI_STREAMER

        return ModelConfig(
            model=self.model,
            hf_config_path=self.hf_config_path,
            task=self.task,
            # We know this is not None because we set it in __post_init__
            tokenizer=cast(str, self.tokenizer),
            tokenizer_mode=self.tokenizer_mode,
            trust_remote_code=self.trust_remote_code,
            allowed_local_media_path=self.allowed_local_media_path,
            dtype=self.dtype,
            seed=self.seed,
            revision=self.revision,
            code_revision=self.code_revision,
            rope_scaling=self.rope_scaling,
            rope_theta=self.rope_theta,
            hf_token=self.hf_token,
            hf_overrides=self.hf_overrides,
            tokenizer_revision=self.tokenizer_revision,
            max_model_len=self.max_model_len,
            quantization=self.quantization,
            enforce_eager=self.enforce_eager,
            max_seq_len_to_capture=self.max_seq_len_to_capture,
            max_logprobs=self.max_logprobs,
            disable_sliding_window=self.disable_sliding_window,
            disable_cascade_attn=self.disable_cascade_attn,
            skip_tokenizer_init=self.skip_tokenizer_init,
            served_model_name=self.served_model_name,
            limit_mm_per_prompt=self.limit_mm_per_prompt,
            use_async_output_proc=not self.disable_async_output_proc,
            config_format=self.config_format,
            mm_processor_kwargs=self.mm_processor_kwargs,
            disable_mm_preprocessor_cache=self.disable_mm_preprocessor_cache,
            override_neuron_config=self.override_neuron_config,
            override_pooler_config=self.override_pooler_config,
            logits_processor_pattern=self.logits_processor_pattern,
            generation_config=self.generation_config,
            override_generation_config=self.override_generation_config,
            enable_sleep_mode=self.enable_sleep_mode,
            model_impl=self.model_impl,
        )

    def create_load_config(self) -> LoadConfig:

        if(self.qlora_adapter_name_or_path is not None) and \
            self.quantization != "bitsandbytes":
            raise ValueError(
                "QLoRA adapter only support "
                f"'bitsandbytes' quantization, but got {self.quantization}")

        if self.quantization == "bitsandbytes":
            self.load_format = "bitsandbytes"
        return LoadConfig(
            load_format=self.load_format,
            download_dir=self.download_dir,
            model_loader_extra_config=self.model_loader_extra_config,
            ignore_patterns=self.ignore_patterns,
            use_tqdm_on_load=self.use_tqdm_on_load,
        )

    def create_speculative_config(
        self,
        target_model_config: ModelConfig,
        target_parallel_config: ParallelConfig,
        enable_chunked_prefill: bool,
        disable_log_stats: bool,
    ) -> Optional["SpeculativeConfig"]:
        """Initializes and returns a SpeculativeConfig object based on
        `speculative_config`.

        This function utilizes `speculative_config` to create a
        SpeculativeConfig object. The `speculative_config` can either be
        provided as a JSON string input via CLI arguments or directly as a
        dictionary from the engine.
        """
        if self.speculative_config is None:
            return None

        # Note(Shangming): These parameters are not obtained from the cli arg
        # '--speculative-config' and must be passed in when creating the engine
        # config.
        self.speculative_config.update({
            "target_model_config": target_model_config,
            "target_parallel_config": target_parallel_config,
            "enable_chunked_prefill": enable_chunked_prefill,
            "disable_log_stats": disable_log_stats,
        })
        speculative_config = SpeculativeConfig.from_dict(
            self.speculative_config)

        return speculative_config

    def create_engine_config(
        self,
        usage_context: Optional[UsageContext] = None,
    ) -> VllmConfig:
        """
        Create the VllmConfig.

        NOTE: for autoselection of V0 vs V1 engine, we need to
        create the ModelConfig first, since ModelConfig's attrs
        (e.g. the model arch) are needed to make the decision.

        This function set VLLM_USE_V1=X if VLLM_USE_V1 is
        unspecified by the user.

        If VLLM_USE_V1 is specified by the user but the VllmConfig
        is incompatible, we raise an error.
        """
        from vllm.platforms import current_platform
        current_platform.pre_register_and_update()

        device_config = DeviceConfig(device=self.device)
        model_config = self.create_model_config()

        # * If VLLM_USE_V1 is unset, we enable V1 for "supported features"
        #   and fall back to V0 for experimental or unsupported features.
        # * If VLLM_USE_V1=1, we enable V1 for supported + experimental
        #   features and raise error for unsupported features.
        # * If VLLM_USE_V1=0, we disable V1.
        use_v1 = False
        try_v1 = envs.VLLM_USE_V1 or not envs.is_set("VLLM_USE_V1")
        if try_v1 and self._is_v1_supported_oracle(model_config):
            use_v1 = True

        # If user explicitly set VLLM_USE_V1, sanity check we respect it.
        if envs.is_set("VLLM_USE_V1"):
            assert use_v1 == envs.VLLM_USE_V1
        # Otherwise, set the VLLM_USE_V1 variable globally.
        else:
            envs.set_vllm_use_v1(use_v1)

        # Set default arguments for V0 or V1 Engine.
        if use_v1:
            self._set_default_args_v1(usage_context)
        else:
            self._set_default_args_v0(model_config)

        assert self.enable_chunked_prefill is not None

        cache_config = CacheConfig(
            block_size=self.block_size,
            gpu_memory_utilization=self.gpu_memory_utilization,
            swap_space=self.swap_space,
            cache_dtype=self.kv_cache_dtype,
            is_attention_free=model_config.is_attention_free,
            num_gpu_blocks_override=self.num_gpu_blocks_override,
            sliding_window=model_config.get_sliding_window(),
            enable_prefix_caching=self.enable_prefix_caching,
            prefix_caching_hash_algo=self.prefix_caching_hash_algo,
            cpu_offload_gb=self.cpu_offload_gb,
            calculate_kv_scales=self.calculate_kv_scales,
        )

        # Get the current placement group if Ray is initialized and
        # we are in a Ray actor. If so, then the placement group will be
        # passed to spawned processes.
        placement_group = None
        if is_in_ray_actor():
            import ray

            # This call initializes Ray automatically if it is not initialized,
            # but we should not do this here.
            placement_group = ray.util.get_current_placement_group()

        parallel_config = ParallelConfig(
            pipeline_parallel_size=self.pipeline_parallel_size,
            tensor_parallel_size=self.tensor_parallel_size,
            data_parallel_size=self.data_parallel_size,
            enable_expert_parallel=self.enable_expert_parallel,
            max_parallel_loading_workers=self.max_parallel_loading_workers,
            disable_custom_all_reduce=self.disable_custom_all_reduce,
            ray_workers_use_nsight=self.ray_workers_use_nsight,
            placement_group=placement_group,
            distributed_executor_backend=self.distributed_executor_backend,
            worker_cls=self.worker_cls,
            worker_extension_cls=self.worker_extension_cls,
        )

        speculative_config = self.create_speculative_config(
            target_model_config=model_config,
            target_parallel_config=parallel_config,
            enable_chunked_prefill=self.enable_chunked_prefill,
            disable_log_stats=self.disable_log_stats,
        )

        # Reminder: Please update docs/source/features/compatibility_matrix.md
        # If the feature combo become valid
        if self.num_scheduler_steps > 1:
            if speculative_config is not None:
                raise ValueError("Speculative decoding is not supported with "
                                 "multi-step (--num-scheduler-steps > 1)")
            if self.enable_chunked_prefill and self.pipeline_parallel_size > 1:
                raise ValueError("Multi-Step Chunked-Prefill is not supported "
                                 "for pipeline-parallel-size > 1")
            from vllm.platforms import current_platform
            if current_platform.is_cpu():
                logger.warning("Multi-Step (--num-scheduler-steps > 1) is "
                               "currently not supported for CPUs and has been "
                               "disabled.")
                self.num_scheduler_steps = 1

        # make sure num_lookahead_slots is set the higher value depending on
        # if we are using speculative decoding or multi-step
        num_lookahead_slots = max(self.num_lookahead_slots,
                                  self.num_scheduler_steps - 1)
        num_lookahead_slots = num_lookahead_slots \
            if speculative_config is None \
            else speculative_config.num_lookahead_slots

        scheduler_config = SchedulerConfig(
            runner_type=model_config.runner_type,
            max_num_batched_tokens=self.max_num_batched_tokens,
            max_num_seqs=self.max_num_seqs,
            max_model_len=model_config.max_model_len,
            num_lookahead_slots=num_lookahead_slots,
            delay_factor=self.scheduler_delay_factor,
            enable_chunked_prefill=self.enable_chunked_prefill,
            disable_chunked_mm_input=self.disable_chunked_mm_input,
            is_multimodal_model=model_config.is_multimodal_model,
            preemption_mode=self.preemption_mode,
            num_scheduler_steps=self.num_scheduler_steps,
            multi_step_stream_outputs=self.multi_step_stream_outputs,
            send_delta_data=(envs.VLLM_USE_RAY_SPMD_WORKER
                             and parallel_config.use_ray),
            policy=self.scheduling_policy,
            scheduler_cls=self.scheduler_cls,
            max_num_partial_prefills=self.max_num_partial_prefills,
            max_long_partial_prefills=self.max_long_partial_prefills,
            long_prefill_token_threshold=self.long_prefill_token_threshold,
        )

        lora_config = LoRAConfig(
            bias_enabled=self.enable_lora_bias,
            max_lora_rank=self.max_lora_rank,
            max_loras=self.max_loras,
            fully_sharded_loras=self.fully_sharded_loras,
            lora_extra_vocab_size=self.lora_extra_vocab_size,
            long_lora_scaling_factors=self.long_lora_scaling_factors,
            lora_dtype=self.lora_dtype,
            max_cpu_loras=self.max_cpu_loras if self.max_cpu_loras
            and self.max_cpu_loras > 0 else None) if self.enable_lora else None

        if self.qlora_adapter_name_or_path is not None and \
            self.qlora_adapter_name_or_path != "":
            self.model_loader_extra_config[
                "qlora_adapter_name_or_path"] = self.qlora_adapter_name_or_path

        # bitsandbytes pre-quantized model need a specific model loader
        if model_config.quantization == "bitsandbytes":
            self.quantization = self.load_format = "bitsandbytes"

        load_config = self.create_load_config()

        prompt_adapter_config = PromptAdapterConfig(
            max_prompt_adapters=self.max_prompt_adapters,
            max_prompt_adapter_token=self.max_prompt_adapter_token) \
                                        if self.enable_prompt_adapter else None

        decoding_config = DecodingConfig(
            guided_decoding_backend=self.guided_decoding_backend,
            reasoning_backend=self.reasoning_parser
            if self.enable_reasoning else None,
        )

        show_hidden_metrics = False
        if self.show_hidden_metrics_for_version is not None:
            show_hidden_metrics = version._prev_minor_version_was(
                self.show_hidden_metrics_for_version)

        detailed_trace_modules = []
        if self.collect_detailed_traces is not None:
            detailed_trace_modules = self.collect_detailed_traces.split(",")
        for m in detailed_trace_modules:
            if m not in ALLOWED_DETAILED_TRACE_MODULES:
                raise ValueError(
                    f"Invalid module {m} in collect_detailed_traces. "
                    f"Valid modules are {ALLOWED_DETAILED_TRACE_MODULES}")
        observability_config = ObservabilityConfig(
            show_hidden_metrics=show_hidden_metrics,
            otlp_traces_endpoint=self.otlp_traces_endpoint,
            collect_model_forward_time="model" in detailed_trace_modules
            or "all" in detailed_trace_modules,
            collect_model_execute_time="worker" in detailed_trace_modules
            or "all" in detailed_trace_modules,
        )

        config = VllmConfig(
            model_config=model_config,
            cache_config=cache_config,
            parallel_config=parallel_config,
            scheduler_config=scheduler_config,
            device_config=device_config,
            lora_config=lora_config,
            speculative_config=speculative_config,
            load_config=load_config,
            decoding_config=decoding_config,
            observability_config=observability_config,
            prompt_adapter_config=prompt_adapter_config,
            compilation_config=self.compilation_config,
            kv_transfer_config=self.kv_transfer_config,
            additional_config=self.additional_config,
        )

        return config

    def _is_v1_supported_oracle(self, model_config: ModelConfig) -> bool:
        """Oracle for whether to use V0 or V1 Engine by default."""

        #############################################################
        # Unsupported Feature Flags on V1.

        if (self.load_format == LoadFormat.TENSORIZER.value
                or self.load_format == LoadFormat.SHARDED_STATE.value):
            _raise_or_fallback(
                feature_name=f"--load_format {self.load_format}",
                recommend_to_remove=False)
            return False

        if (self.logits_processor_pattern
                != EngineArgs.logits_processor_pattern):
            _raise_or_fallback(feature_name="--logits-processor-pattern",
                               recommend_to_remove=False)
            return False

        if self.preemption_mode != SchedulerConfig.preemption_mode:
            _raise_or_fallback(feature_name="--preemption-mode",
                               recommend_to_remove=True)
            return False

        if (self.disable_async_output_proc
                != EngineArgs.disable_async_output_proc):
            _raise_or_fallback(feature_name="--disable-async-output-proc",
                               recommend_to_remove=True)
            return False

        if self.scheduling_policy != SchedulerConfig.policy:
            _raise_or_fallback(feature_name="--scheduling-policy",
                               recommend_to_remove=False)
            return False

        if self.num_scheduler_steps != SchedulerConfig.num_scheduler_steps:
            _raise_or_fallback(feature_name="--num-scheduler-steps",
                               recommend_to_remove=True)
            return False

        if self.scheduler_delay_factor != SchedulerConfig.delay_factor:
            _raise_or_fallback(feature_name="--scheduler-delay-factor",
                               recommend_to_remove=True)
            return False

        # remove backend options when doing this check
        if self.guided_decoding_backend.split(':')[0] \
            not in get_args(GuidedDecodingBackendV1):
            _raise_or_fallback(
                feature_name=
                f"--guided-decoding-backend={self.guided_decoding_backend}",
                recommend_to_remove=False)
            return False

        # Need at least Ampere for now (FA support required).
        # Skip this check if we are running on a non-GPU platform,
        # or if the device capability is not available
        # (e.g. in a Ray actor without GPUs).
        from vllm.platforms import current_platform
        if (current_platform.is_cuda()
                and current_platform.get_device_capability()
                and current_platform.get_device_capability().major < 8):
            _raise_or_fallback(feature_name="Compute Capability < 8.0",
                               recommend_to_remove=False)
            return False

        # No Fp8 KV cache so far.
        if self.kv_cache_dtype != "auto":
            fp8_attention = self.kv_cache_dtype.startswith("fp8")
            will_use_fa = (
                current_platform.is_cuda()
                and not envs.is_set("VLLM_ATTENTION_BACKEND")
            ) or envs.VLLM_ATTENTION_BACKEND == "FLASH_ATTN_VLLM_V1"
            supported = False
            if fp8_attention and will_use_fa:
                from vllm.vllm_flash_attn.fa_utils import (
                    flash_attn_supports_fp8)
                supported = flash_attn_supports_fp8()
            if not supported:
                _raise_or_fallback(feature_name="--kv-cache-dtype",
                                   recommend_to_remove=False)
                return False

        # No Prompt Adapter so far.
        if self.enable_prompt_adapter:
            _raise_or_fallback(feature_name="--enable-prompt-adapter",
                               recommend_to_remove=False)
            return False

        # Only Fp16 and Bf16 dtypes since we only support FA.
        V1_SUPPORTED_DTYPES = [torch.bfloat16, torch.float16]
        if model_config.dtype not in V1_SUPPORTED_DTYPES:
            _raise_or_fallback(feature_name=f"--dtype {model_config.dtype}",
                               recommend_to_remove=False)
            return False

        # Some quantization is not compatible with torch.compile.
        V1_UNSUPPORTED_QUANT = ["gguf"]
        if model_config.quantization in V1_UNSUPPORTED_QUANT:
            _raise_or_fallback(
                feature_name=f"--quantization {model_config.quantization}",
                recommend_to_remove=False)
            return False

        # No Embedding Models so far.
        if model_config.task not in ["generate"]:
            _raise_or_fallback(feature_name=f"--task {model_config.task}",
                               recommend_to_remove=False)
            return False

        # No Mamba or Encoder-Decoder so far.
        if not model_config.is_v1_compatible:
            _raise_or_fallback(feature_name=model_config.architectures,
                               recommend_to_remove=False)
            return False

        # No Concurrent Partial Prefills so far.
        if (self.max_num_partial_prefills
                != SchedulerConfig.max_num_partial_prefills
                or self.max_long_partial_prefills
                != SchedulerConfig.max_long_partial_prefills):
            _raise_or_fallback(feature_name="Concurrent Partial Prefill",
                               recommend_to_remove=False)
            return False

        # No OTLP observability so far.
        if (self.otlp_traces_endpoint or self.collect_detailed_traces):
            _raise_or_fallback(feature_name="--otlp-traces-endpoint",
                               recommend_to_remove=False)
            return False

        # Only Ngram speculative decoding so far.
        is_ngram_enabled = False
        is_eagle_enabled = False
        if self.speculative_config is not None:
            # This is supported but experimental (handled below).
            speculative_method = self.speculative_config.get("method")
            if speculative_method:
                if speculative_method in ("ngram", "[ngram]"):
                    is_ngram_enabled = True
                elif speculative_method == "eagle":
                    is_eagle_enabled = True
            else:
                speculative_model = self.speculative_config.get("model")
                if speculative_model in ("ngram", "[ngram]"):
                    is_ngram_enabled = True
            if not (is_ngram_enabled or is_eagle_enabled):
                # Other speculative decoding methods are not supported yet.
                _raise_or_fallback(feature_name="Speculative Decoding",
                                   recommend_to_remove=False)
                return False

        # No XFormers so far.
        V1_BACKENDS = [
            "FLASH_ATTN_VLLM_V1",
            "FLASH_ATTN",
            "PALLAS",
            "PALLAS_VLLM_V1",
            "TRITON_ATTN_VLLM_V1",
            "TRITON_MLA",
            "FLASHMLA",
            "FLASHINFER",
            "FLASHINFER_VLLM_V1",
        ]
        if (envs.is_set("VLLM_ATTENTION_BACKEND")
                and envs.VLLM_ATTENTION_BACKEND not in V1_BACKENDS):
            name = f"VLLM_ATTENTION_BACKEND={envs.VLLM_ATTENTION_BACKEND}"
            _raise_or_fallback(feature_name=name, recommend_to_remove=True)
            return False

        # Platforms must decide if they can support v1 for this model
        if not current_platform.supports_v1(model_config=model_config):
            _raise_or_fallback(
                feature_name=f"device type={current_platform.device_type}",
                recommend_to_remove=False)
            return False
        #############################################################
        # Experimental Features - allow users to opt in.

        # Signal Handlers requires running in main thread.
        if (threading.current_thread() != threading.main_thread()
                and _warn_or_fallback("Engine in background thread")):
            return False

        # PP is supported on V1 with Ray distributed executor,
        # but off for MP distributed executor for now.
        if (self.pipeline_parallel_size > 1
                and self.distributed_executor_backend != "ray"):
            name = "Pipeline Parallelism without Ray distributed executor"
            _raise_or_fallback(feature_name=name, recommend_to_remove=False)
            return False

        # ngram is supported on V1, but off by default for now.
        if is_ngram_enabled and _warn_or_fallback("ngram"):
            return False

        # Eagle is under development, so we don't support it yet.
        if is_eagle_enabled and _warn_or_fallback("Eagle"):
            return False

        # Non-CUDA is supported on V1, but off by default for now.
        not_cuda = not current_platform.is_cuda()
        if not_cuda and _warn_or_fallback(  # noqa: SIM103
                current_platform.device_name):
            return False
        #############################################################

        return True

    def _set_default_args_v0(self, model_config: ModelConfig) -> None:
        """Set Default Arguments for V0 Engine."""

        max_model_len = model_config.max_model_len
        use_long_context = max_model_len > 32768
        if self.enable_chunked_prefill is None:
            # Chunked prefill not supported for Multimodal or MLA in V0.
            if model_config.is_multimodal_model or model_config.use_mla:
                self.enable_chunked_prefill = False

            # Enable chunked prefill by default for long context (> 32K)
            # models to avoid OOM errors in initial memory profiling phase.
            elif use_long_context:
                from vllm.platforms import current_platform
                is_gpu = current_platform.is_cuda()
                use_sliding_window = (model_config.get_sliding_window()
                                      is not None)
                use_spec_decode = self.speculative_config is not None

                if (is_gpu and not use_sliding_window and not use_spec_decode
                        and not self.enable_lora
                        and not self.enable_prompt_adapter
                        and model_config.runner_type != "pooling"):
                    self.enable_chunked_prefill = True
                    logger.warning(
                        "Chunked prefill is enabled by default for models "
                        "with max_model_len > 32K. Chunked prefill might "
                        "not work with some features or models. If you "
                        "encounter any issues, please disable by launching "
                        "with --enable-chunked-prefill=False.")

            if self.enable_chunked_prefill is None:
                self.enable_chunked_prefill = False

        if not self.enable_chunked_prefill and use_long_context:
            logger.warning(
                "The model has a long context length (%s). This may cause"
                "OOM during the initial memory profiling phase, or result "
                "in low performance due to small KV cache size. Consider "
                "setting --max-model-len to a smaller value.", max_model_len)
        elif (self.enable_chunked_prefill
              and model_config.runner_type == "pooling"):
            msg = "Chunked prefill is not supported for pooling models"
            raise ValueError(msg)

        # if using prefix caching, we must set a hash algo
        if self.enable_prefix_caching:
            # Disable prefix caching for multimodal models for VLLM_V0.
            if model_config.is_multimodal_model:
                logger.warning(
                    "--enable-prefix-caching is not supported for multimodal "
                    "models in V0 and has been disabled.")
                self.enable_prefix_caching = False

            # VLLM_V0 only supports builtin hash algo for prefix caching.
            if self.prefix_caching_hash_algo == "sha256":
                raise ValueError(
                    "sha256 is not supported for prefix caching in V0 engine. "
                    "Please use 'builtin'.")

        # Set max_num_seqs to 256 for VLLM_V0.
        if self.max_num_seqs is None:
            self.max_num_seqs = 256

    def _set_default_args_v1(self, usage_context: UsageContext) -> None:
        """Set Default Arguments for V1 Engine."""

        # V1 always uses chunked prefills.
        self.enable_chunked_prefill = True

        # V1 enables prefix caching by default.
        if self.enable_prefix_caching is None:
            self.enable_prefix_caching = True

        # V1 should use the new scheduler by default.
        # Swap it only if this arg is set to the original V0 default
        if self.scheduler_cls == EngineArgs.scheduler_cls:
            self.scheduler_cls = "vllm.v1.core.sched.scheduler.Scheduler"

        # When no user override, set the default values based on the usage
        # context.
        # Use different default values for different hardware.

        # Try to query the device name on the current platform. If it fails,
        # it may be because the platform that imports vLLM is not the same
        # as the platform that vLLM is running on (e.g. the case of scaling
        # vLLM with Ray) and has no GPUs. In this case we use the default
        # values for non-H100/H200 GPUs.
        try:
            from vllm.platforms import current_platform
            device_memory = current_platform.get_device_total_memory()
        except Exception:
            # This is only used to set default_max_num_batched_tokens
            device_memory = 0

        if device_memory >= 70 * GiB_bytes:
            # For GPUs like H100 and MI300x, use larger default values.
            default_max_num_batched_tokens = {
                UsageContext.LLM_CLASS: 16384,
                UsageContext.OPENAI_API_SERVER: 8192,
            }
            default_max_num_seqs = 1024
        else:
            # TODO(woosuk): Tune the default values for other hardware.
            default_max_num_batched_tokens = {
                UsageContext.LLM_CLASS: 8192,
                UsageContext.OPENAI_API_SERVER: 2048,
            }
            default_max_num_seqs = 256

        use_context_value = usage_context.value if usage_context else None
        if (self.max_num_batched_tokens is None
                and usage_context in default_max_num_batched_tokens):
            self.max_num_batched_tokens = default_max_num_batched_tokens[
                usage_context]
            logger.debug(
                "Setting max_num_batched_tokens to %d for %s usage context.",
                self.max_num_batched_tokens, use_context_value)

        if self.max_num_seqs is None:
            self.max_num_seqs = default_max_num_seqs

            logger.debug("Setting max_num_seqs to %d for %s usage context.",
                         self.max_num_seqs, use_context_value)


@dataclass
class AsyncEngineArgs(EngineArgs):
    """Arguments for asynchronous vLLM engine."""
    disable_log_requests: bool = False

    @staticmethod
    def add_cli_args(parser: FlexibleArgumentParser,
                     async_args_only: bool = False) -> FlexibleArgumentParser:
        # Initialize plugin to update the parser, for example, The plugin may
        # adding a new kind of quantization method to --quantization argument or
        # a new device to --device argument.
        load_general_plugins()
        if not async_args_only:
            parser = EngineArgs.add_cli_args(parser)
        parser.add_argument('--disable-log-requests',
                            action='store_true',
                            help='Disable logging requests.')
        from vllm.platforms import current_platform
        current_platform.pre_register_and_update(parser)
        return parser


def _raise_or_fallback(feature_name: str, recommend_to_remove: bool):
    if envs.is_set("VLLM_USE_V1") and envs.VLLM_USE_V1:
        raise NotImplementedError(
            f"VLLM_USE_V1=1 is not supported with {feature_name}.")
    msg = f"{feature_name} is not supported by the V1 Engine. "
    msg += "Falling back to V0. "
    if recommend_to_remove:
        msg += f"We recommend to remove {feature_name} from your config "
        msg += "in favor of the V1 Engine."
    logger.warning(msg)


def _warn_or_fallback(feature_name: str) -> bool:
    if envs.is_set("VLLM_USE_V1") and envs.VLLM_USE_V1:
        logger.warning(
            "Detected VLLM_USE_V1=1 with %s. Usage should "
            "be considered experimental. Please report any "
            "issues on Github.", feature_name)
        should_exit = False
    else:
        logger.info(
            "%s is experimental on VLLM_USE_V1=1. "
            "Falling back to V0 Engine.", feature_name)
        should_exit = True
    return should_exit


def human_readable_int(value):
    """Parse human-readable integers like '1k', '2M', etc.
    Including decimal values with decimal multipliers.
    
    Examples:
    - '1k' -> 1,000
    - '1K' -> 1,024
    - '25.6k' -> 25,600
    """
    value = value.strip()
    match = re.fullmatch(r'(\d+(?:\.\d+)?)([kKmMgGtT])', value)
    if match:
        decimal_multiplier = {
            'k': 10**3,
            'm': 10**6,
            'g': 10**9,
        }
        binary_multiplier = {
            'K': 2**10,
            'M': 2**20,
            'G': 2**30,
        }

        number, suffix = match.groups()
        if suffix in decimal_multiplier:
            mult = decimal_multiplier[suffix]
            return int(float(number) * mult)
        elif suffix in binary_multiplier:
            mult = binary_multiplier[suffix]
            # Do not allow decimals with binary multipliers
            try:
                return int(number) * mult
            except ValueError as e:
                raise argparse.ArgumentTypeError("Decimals are not allowed " \
                f"with binary suffixes like {suffix}. Did you mean to use " \
                f"{number}{suffix.lower()} instead?") from e

    # Regular plain number.
    return int(value)


# These functions are used by sphinx to build the documentation
def _engine_args_parser():
    return EngineArgs.add_cli_args(FlexibleArgumentParser())


def _async_engine_args_parser():
    return AsyncEngineArgs.add_cli_args(FlexibleArgumentParser(),
                                        async_args_only=True)<|MERGE_RESOLUTION|>--- conflicted
+++ resolved
@@ -7,13 +7,8 @@
 import re
 import threading
 from dataclasses import MISSING, dataclass, fields
-<<<<<<< HEAD
-from typing import (TYPE_CHECKING, Any, Callable, Dict, List, Literal,
-                    Optional, Type, TypeVar, Union, cast, get_args, get_origin)
-=======
-from typing import (Any, Callable, Dict, List, Literal, Optional, Tuple, Type,
+from typing import (Any, Callable, Dict, List, Literal, Optional, Type,
                     TypeVar, Union, cast, get_args, get_origin)
->>>>>>> a9138e85
 
 import torch
 from typing_extensions import TypeIs
