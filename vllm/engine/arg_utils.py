# SPDX-License-Identifier: Apache-2.0
# SPDX-FileCopyrightText: Copyright contributors to the vLLM project

# yapf: disable
import argparse
import copy
import dataclasses
import functools
import json
import sys
import threading
import warnings
from dataclasses import MISSING, dataclass, fields, is_dataclass
from itertools import permutations
from typing import (Annotated, Any, Callable, Dict, List, Literal, Optional,
                    Type, TypeVar, Union, cast, get_args, get_origin)

import regex as re
import torch
from pydantic import TypeAdapter, ValidationError
from typing_extensions import TypeIs, deprecated

import vllm.envs as envs
from vllm.config import (BlockSize, CacheConfig, CacheDType, CompilationConfig,
                         ConfigFormat, ConfigType, DecodingConfig,
                         DetailedTraceModules, Device, DeviceConfig,
                         DistributedExecutorBackend, GuidedDecodingBackend,
                         GuidedDecodingBackendV1, HfOverrides, KVEventsConfig,
                         KVTransferConfig, LoadConfig, LoadFormat, LoRAConfig,
                         ModelConfig, ModelDType, ModelImpl, MultiModalConfig,
                         ObservabilityConfig, ParallelConfig, PoolerConfig,
                         PrefixCachingHashAlgo, PromptAdapterConfig,
                         SchedulerConfig, SchedulerPolicy, SpeculativeConfig,
                         TaskOption, TokenizerMode, TokenizerPoolConfig,
                         VllmConfig, get_attr_docs, get_field)
from vllm.executor.executor_base import ExecutorBase
from vllm.logger import init_logger
from vllm.model_executor.layers.quantization import QuantizationMethods
from vllm.plugins import load_general_plugins
from vllm.reasoning import ReasoningParserManager
from vllm.test_utils import MODEL_WEIGHTS_S3_BUCKET, MODELS_ON_S3
from vllm.transformers_utils.utils import check_gguf_file
from vllm.usage.usage_lib import UsageContext
from vllm.utils import (STR_DUAL_CHUNK_FLASH_ATTN_VAL, FlexibleArgumentParser,
                        GiB_bytes, get_ip, is_in_ray_actor)

# yapf: enable

logger = init_logger(__name__)

# object is used to allow for special typing forms
T = TypeVar("T")
TypeHint = Union[type[Any], object]
TypeHintT = Union[type[T], object]


def parse_type(return_type: Callable[[str], T]) -> Callable[[str], T]:

    def _parse_type(val: str) -> T:
        try:
            if return_type is json.loads and not re.match("^{.*}$", val):
                return cast(T, nullable_kvs(val))
            return return_type(val)
        except ValueError as e:
            raise argparse.ArgumentTypeError(
                f"Value {val} cannot be converted to {return_type}.") from e

    return _parse_type


def optional_type(
        return_type: Callable[[str], T]) -> Callable[[str], Optional[T]]:

    def _optional_type(val: str) -> Optional[T]:
        if val == "" or val == "None":
            return None
        return parse_type(return_type)(val)

    return _optional_type


def union_dict_and_str(val: str) -> Optional[Union[str, dict[str, str]]]:
    if not re.match("^{.*}$", val):
        return str(val)
    return optional_type(json.loads)(val)


@deprecated(
    "Passing a JSON argument as a string containing comma separated key=value "
    "pairs is deprecated. This will be removed in v0.10.0. Please use a JSON "
    "string instead.")
def nullable_kvs(val: str) -> dict[str, int]:
    """Parses a string containing comma separate key [str] to value [int]
    pairs into a dictionary.

    Args:
        val: String value to be parsed.

    Returns:
        Dictionary with parsed values.
    """
    out_dict: dict[str, int] = {}
    for item in val.split(","):
        kv_parts = [part.lower().strip() for part in item.split("=")]
        if len(kv_parts) != 2:
            raise argparse.ArgumentTypeError(
                "Each item should be in the form KEY=VALUE")
        key, value = kv_parts

        try:
            parsed_value = int(value)
        except ValueError as exc:
            msg = f"Failed to parse value of item {key}={value}"
            raise argparse.ArgumentTypeError(msg) from exc

        if key in out_dict and out_dict[key] != parsed_value:
            raise argparse.ArgumentTypeError(
                f"Conflicting values specified for key: {key}")
        out_dict[key] = parsed_value

    return out_dict


def is_type(type_hint: TypeHint, type: TypeHintT) -> TypeIs[TypeHintT]:
    """Check if the type hint is a specific type."""
    return type_hint is type or get_origin(type_hint) is type


def contains_type(type_hints: set[TypeHint], type: TypeHintT) -> bool:
    """Check if the type hints contain a specific type."""
    return any(is_type(type_hint, type) for type_hint in type_hints)


def get_type(type_hints: set[TypeHint], type: TypeHintT) -> TypeHintT:
    """Get the specific type from the type hints."""
    return next((th for th in type_hints if is_type(th, type)), None)


def literal_to_kwargs(type_hints: set[TypeHint]) -> dict[str, Any]:
    """Convert Literal type hints to argparse kwargs."""
    type_hint = get_type(type_hints, Literal)
    choices = get_args(type_hint)
    choice_type = type(choices[0])
    if not all(isinstance(choice, choice_type) for choice in choices):
        raise ValueError(
            "All choices must be of the same type. "
            f"Got {choices} with types {[type(c) for c in choices]}")
    return {"type": choice_type, "choices": sorted(choices)}


def is_not_builtin(type_hint: TypeHint) -> bool:
    """Check if the class is not a built-in type."""
    return type_hint.__module__ != "builtins"


def get_type_hints(type_hint: TypeHint) -> set[TypeHint]:
    """Extract type hints from Annotated or Union type hints."""
    type_hints: set[TypeHint] = set()
    origin = get_origin(type_hint)
    args = get_args(type_hint)

    if origin is Annotated:
        type_hints.update(get_type_hints(args[0]))
    elif origin is Union:
        for arg in args:
            type_hints.update(get_type_hints(arg))
    else:
        type_hints.add(type_hint)

    return type_hints


@functools.lru_cache(maxsize=30)
def _compute_kwargs(cls: ConfigType) -> dict[str, Any]:
    cls_docs = get_attr_docs(cls)
    kwargs = {}
    for field in fields(cls):
        # Get the set of possible types for the field
        type_hints: set[TypeHint] = get_type_hints(field.type)

        # If the field is a dataclass, we can use the model_validate_json
        generator = (th for th in type_hints if is_dataclass(th))
        dataclass_cls = next(generator, None)

        # Get the default value of the field
        if field.default is not MISSING:
            default = field.default
        elif field.default_factory is not MISSING:
            default = field.default_factory()

        # Get the help text for the field
        name = field.name
        help = cls_docs[name].strip()
        # Escape % for argparse
        help = help.replace("%", "%%")

        # Initialise the kwargs dictionary for the field
        kwargs[name] = {"default": default, "help": help}

        # Set other kwargs based on the type hints
        json_tip = """\n\nShould either be a valid JSON string or JSON keys
        passed individually. For example, the following sets of arguments are
        equivalent:\n\n
        - `--json-arg '{"key1": "value1", "key2": {"key3": "value2"}}'`\n
        - `--json-arg.key1 value1 --json-arg.key2.key3 value2`\n\n"""
        if dataclass_cls is not None:

            def parse_dataclass(val: str, cls=dataclass_cls) -> Any:
                try:
                    if hasattr(cls, "from_cli"):
                        return cls.from_cli(val)
                    return TypeAdapter(cls).validate_json(val)
                except ValidationError as e:
                    raise argparse.ArgumentTypeError(repr(e)) from e

            kwargs[name]["type"] = parse_dataclass
            kwargs[name]["help"] += json_tip
        elif contains_type(type_hints, bool):
            # Creates --no-<name> and --<name> flags
            kwargs[name]["action"] = argparse.BooleanOptionalAction
        elif contains_type(type_hints, Literal):
            kwargs[name].update(literal_to_kwargs(type_hints))
        elif contains_type(type_hints, tuple):
            type_hint = get_type(type_hints, tuple)
            types = get_args(type_hint)
            tuple_type = types[0]
            assert all(t is tuple_type for t in types if t is not Ellipsis), (
                "All non-Ellipsis tuple elements must be of the same "
                f"type. Got {types}.")
            kwargs[name]["type"] = tuple_type
            kwargs[name]["nargs"] = "+" if Ellipsis in types else len(types)
        elif contains_type(type_hints, list):
            type_hint = get_type(type_hints, list)
            types = get_args(type_hint)
            assert len(types) == 1, (
                "List type must have exactly one type. Got "
                f"{type_hint} with types {types}")
            kwargs[name]["type"] = types[0]
            kwargs[name]["nargs"] = "+"
        elif contains_type(type_hints, int):
            kwargs[name]["type"] = int
            # Special case for large integers
            if name in {"max_model_len", "max_num_batched_tokens"}:
                kwargs[name]["type"] = human_readable_int
        elif contains_type(type_hints, float):
            kwargs[name]["type"] = float
        elif (contains_type(type_hints, dict)
              and (contains_type(type_hints, str)
                   or any(is_not_builtin(th) for th in type_hints))):
            kwargs[name]["type"] = union_dict_and_str
        elif contains_type(type_hints, dict):
            kwargs[name]["type"] = parse_type(json.loads)
            kwargs[name]["help"] += json_tip
        elif (contains_type(type_hints, str)
              or any(is_not_builtin(th) for th in type_hints)):
            kwargs[name]["type"] = str
        else:
            raise ValueError(
                f"Unsupported type {type_hints} for argument {name}.")

        # If the type hint was a sequence of literals, use the helper function
        # to update the type and choices
        if get_origin(kwargs[name].get("type")) is Literal:
            kwargs[name].update(literal_to_kwargs({kwargs[name]["type"]}))

        # If None is in type_hints, make the argument optional.
        # But not if it's a bool, argparse will handle this better.
        if type(None) in type_hints and not contains_type(type_hints, bool):
            kwargs[name]["type"] = optional_type(kwargs[name]["type"])
            if kwargs[name].get("choices"):
                kwargs[name]["choices"].append("None")
    return kwargs


def get_kwargs(cls: ConfigType) -> dict[str, Any]:
    """Return argparse kwargs for the given Config dataclass.

    The heavy computation is cached via functools.lru_cache, and a deep copy
    is returned so callers can mutate the dictionary without affecting the
    cached version.
    """
    return copy.deepcopy(_compute_kwargs(cls))


@dataclass
class EngineArgs:
    """Arguments for vLLM engine."""
    model: str = ModelConfig.model
    served_model_name: Optional[Union[
        str, List[str]]] = ModelConfig.served_model_name
    tokenizer: Optional[str] = ModelConfig.tokenizer
    hf_config_path: Optional[str] = ModelConfig.hf_config_path
    task: TaskOption = ModelConfig.task
    skip_tokenizer_init: bool = ModelConfig.skip_tokenizer_init
    enable_prompt_embeds: bool = ModelConfig.enable_prompt_embeds
    tokenizer_mode: TokenizerMode = ModelConfig.tokenizer_mode
    trust_remote_code: bool = ModelConfig.trust_remote_code
    allowed_local_media_path: str = ModelConfig.allowed_local_media_path
    download_dir: Optional[str] = LoadConfig.download_dir
    load_format: str = LoadConfig.load_format
    config_format: str = ModelConfig.config_format
    dtype: ModelDType = ModelConfig.dtype
    kv_cache_dtype: CacheDType = CacheConfig.cache_dtype
    seed: Optional[int] = ModelConfig.seed
    max_model_len: Optional[int] = ModelConfig.max_model_len
    cuda_graph_sizes: list[int] = get_field(SchedulerConfig,
                                            "cuda_graph_sizes")
    # Note: Specifying a custom executor backend by passing a class
    # is intended for expert use only. The API may change without
    # notice.
    distributed_executor_backend: Optional[Union[
        DistributedExecutorBackend,
        Type[ExecutorBase]]] = ParallelConfig.distributed_executor_backend
    # number of P/D disaggregation (or other disaggregation) workers
    pipeline_parallel_size: int = ParallelConfig.pipeline_parallel_size
    tensor_parallel_size: int = ParallelConfig.tensor_parallel_size
    data_parallel_size: int = ParallelConfig.data_parallel_size
    data_parallel_size_local: Optional[int] = None
    data_parallel_address: Optional[str] = None
    data_parallel_rpc_port: Optional[int] = None
    data_parallel_backend: str = ParallelConfig.data_parallel_backend
    enable_expert_parallel: bool = ParallelConfig.enable_expert_parallel
    enable_eplb: bool = ParallelConfig.enable_eplb
    num_redundant_experts: int = ParallelConfig.num_redundant_experts
    eplb_window_size: int = ParallelConfig.eplb_window_size
    eplb_step_interval: int = ParallelConfig.eplb_step_interval
    eplb_log_balancedness: bool = ParallelConfig.eplb_log_balancedness
    max_parallel_loading_workers: Optional[
        int] = ParallelConfig.max_parallel_loading_workers
    block_size: Optional[BlockSize] = CacheConfig.block_size
    enable_prefix_caching: Optional[bool] = CacheConfig.enable_prefix_caching
    prefix_caching_hash_algo: PrefixCachingHashAlgo = \
        CacheConfig.prefix_caching_hash_algo
    disable_sliding_window: bool = ModelConfig.disable_sliding_window
    disable_cascade_attn: bool = ModelConfig.disable_cascade_attn
    use_v2_block_manager: bool = True
    swap_space: float = CacheConfig.swap_space
    cpu_offload_gb: float = CacheConfig.cpu_offload_gb
    gpu_memory_utilization: float = CacheConfig.gpu_memory_utilization
    max_num_batched_tokens: Optional[
        int] = SchedulerConfig.max_num_batched_tokens
    max_num_partial_prefills: int = SchedulerConfig.max_num_partial_prefills
    max_long_partial_prefills: int = SchedulerConfig.max_long_partial_prefills
    long_prefill_token_threshold: int = \
        SchedulerConfig.long_prefill_token_threshold
    max_num_seqs: Optional[int] = SchedulerConfig.max_num_seqs
    max_logprobs: int = ModelConfig.max_logprobs
    disable_log_stats: bool = False
    revision: Optional[str] = ModelConfig.revision
    code_revision: Optional[str] = ModelConfig.code_revision
    rope_scaling: dict[str, Any] = get_field(ModelConfig, "rope_scaling")
    rope_theta: Optional[float] = ModelConfig.rope_theta
    hf_token: Optional[Union[bool, str]] = ModelConfig.hf_token
    hf_overrides: HfOverrides = get_field(ModelConfig, "hf_overrides")
    tokenizer_revision: Optional[str] = ModelConfig.tokenizer_revision
    quantization: Optional[QuantizationMethods] = ModelConfig.quantization
    enforce_eager: bool = ModelConfig.enforce_eager
    max_seq_len_to_capture: int = ModelConfig.max_seq_len_to_capture
    disable_custom_all_reduce: bool = ParallelConfig.disable_custom_all_reduce
    # The following three fields are deprecated and will be removed in a future
    # release. Setting them will have no effect. Please remove them from your
    # configurations.
    tokenizer_pool_size: int = TokenizerPoolConfig.pool_size
    tokenizer_pool_type: str = TokenizerPoolConfig.pool_type
    tokenizer_pool_extra_config: dict = \
        get_field(TokenizerPoolConfig, "extra_config")
    limit_mm_per_prompt: dict[str, int] = \
        get_field(MultiModalConfig, "limit_per_prompt")
    mm_processor_kwargs: Optional[Dict[str, Any]] = \
        MultiModalConfig.mm_processor_kwargs
    disable_mm_preprocessor_cache: bool = \
        MultiModalConfig.disable_mm_preprocessor_cache
    # LoRA fields
    enable_lora: bool = False
    enable_lora_bias: bool = LoRAConfig.bias_enabled
    max_loras: int = LoRAConfig.max_loras
    max_lora_rank: int = LoRAConfig.max_lora_rank
    fully_sharded_loras: bool = LoRAConfig.fully_sharded_loras
    max_cpu_loras: Optional[int] = LoRAConfig.max_cpu_loras
    lora_dtype: Optional[Union[str, torch.dtype]] = LoRAConfig.lora_dtype
    lora_extra_vocab_size: int = LoRAConfig.lora_extra_vocab_size
    long_lora_scaling_factors: Optional[tuple[float, ...]] = \
        LoRAConfig.long_lora_scaling_factors
    # PromptAdapter fields
    enable_prompt_adapter: bool = False
    max_prompt_adapters: int = PromptAdapterConfig.max_prompt_adapters
    max_prompt_adapter_token: int = \
        PromptAdapterConfig.max_prompt_adapter_token

    device: Device = DeviceConfig.device
    num_scheduler_steps: int = SchedulerConfig.num_scheduler_steps
    multi_step_stream_outputs: bool = SchedulerConfig.multi_step_stream_outputs
    ray_workers_use_nsight: bool = ParallelConfig.ray_workers_use_nsight
    num_gpu_blocks_override: Optional[
        int] = CacheConfig.num_gpu_blocks_override
    num_lookahead_slots: int = SchedulerConfig.num_lookahead_slots
    model_loader_extra_config: dict = \
        get_field(LoadConfig, "model_loader_extra_config")
    ignore_patterns: Optional[Union[str,
                                    List[str]]] = LoadConfig.ignore_patterns
    preemption_mode: Optional[str] = SchedulerConfig.preemption_mode

    scheduler_delay_factor: float = SchedulerConfig.delay_factor
    enable_chunked_prefill: Optional[
        bool] = SchedulerConfig.enable_chunked_prefill
    disable_chunked_mm_input: bool = SchedulerConfig.disable_chunked_mm_input

    disable_hybrid_kv_cache_manager: bool = (
        SchedulerConfig.disable_hybrid_kv_cache_manager)

    guided_decoding_backend: GuidedDecodingBackend = DecodingConfig.backend
    guided_decoding_disable_fallback: bool = DecodingConfig.disable_fallback
    guided_decoding_disable_any_whitespace: bool = \
        DecodingConfig.disable_any_whitespace
    guided_decoding_disable_additional_properties: bool = \
        DecodingConfig.disable_additional_properties
    logits_processor_pattern: Optional[
        str] = ModelConfig.logits_processor_pattern

    speculative_config: Optional[Dict[str, Any]] = None

    qlora_adapter_name_or_path: Optional[str] = None
    show_hidden_metrics_for_version: Optional[str] = \
        ObservabilityConfig.show_hidden_metrics_for_version
    otlp_traces_endpoint: Optional[str] = \
        ObservabilityConfig.otlp_traces_endpoint
    collect_detailed_traces: Optional[list[DetailedTraceModules]] = \
        ObservabilityConfig.collect_detailed_traces
    disable_async_output_proc: bool = not ModelConfig.use_async_output_proc
    scheduling_policy: SchedulerPolicy = SchedulerConfig.policy
    scheduler_cls: Union[str, Type[object]] = SchedulerConfig.scheduler_cls

    override_neuron_config: dict[str, Any] = \
        get_field(ModelConfig, "override_neuron_config")
    override_pooler_config: Optional[Union[dict, PoolerConfig]] = \
        ModelConfig.override_pooler_config
    compilation_config: CompilationConfig = \
        get_field(VllmConfig, "compilation_config")
    worker_cls: str = ParallelConfig.worker_cls
    worker_extension_cls: str = ParallelConfig.worker_extension_cls

    kv_transfer_config: Optional[KVTransferConfig] = None
    kv_events_config: Optional[KVEventsConfig] = None

    generation_config: str = ModelConfig.generation_config
    enable_sleep_mode: bool = ModelConfig.enable_sleep_mode
    override_generation_config: dict[str, Any] = \
        get_field(ModelConfig, "override_generation_config")
    model_impl: str = ModelConfig.model_impl
    override_attention_dtype: str = ModelConfig.override_attention_dtype

    calculate_kv_scales: bool = CacheConfig.calculate_kv_scales

    additional_config: dict[str, Any] = \
        get_field(VllmConfig, "additional_config")
    enable_reasoning: Optional[bool] = None  # DEPRECATED
    reasoning_parser: str = DecodingConfig.reasoning_backend

    use_tqdm_on_load: bool = LoadConfig.use_tqdm_on_load
    pt_load_map_location: str = LoadConfig.pt_load_map_location

    enable_multimodal_encoder_data_parallel: bool = \
        ParallelConfig.enable_multimodal_encoder_data_parallel

    def __post_init__(self):
        # support `EngineArgs(compilation_config={...})`
        # without having to manually construct a
        # CompilationConfig object
        if isinstance(self.compilation_config, (int, dict)):
            self.compilation_config = CompilationConfig.from_cli(
                str(self.compilation_config))
        if self.qlora_adapter_name_or_path is not None:
            warnings.warn(
                "The `qlora_adapter_name_or_path` is deprecated "
                "and will be removed in v0.10.0. ",
                DeprecationWarning,
                stacklevel=2,
            )
        # Setup plugins
        from vllm.plugins import load_general_plugins
        load_general_plugins()

    @staticmethod
    def add_cli_args(parser: FlexibleArgumentParser) -> FlexibleArgumentParser:
        """Shared CLI arguments for vLLM engine."""

        # Model arguments
        model_kwargs = get_kwargs(ModelConfig)
        model_group = parser.add_argument_group(
            title="ModelConfig",
            description=ModelConfig.__doc__,
        )
        if not ('serve' in sys.argv[1:] and '--help' in sys.argv[1:]):
            model_group.add_argument("--model", **model_kwargs["model"])
        model_group.add_argument("--task", **model_kwargs["task"])
        model_group.add_argument("--tokenizer", **model_kwargs["tokenizer"])
        model_group.add_argument("--tokenizer-mode",
                                 **model_kwargs["tokenizer_mode"])
        model_group.add_argument("--trust-remote-code",
                                 **model_kwargs["trust_remote_code"])
        model_group.add_argument("--dtype", **model_kwargs["dtype"])
        model_group.add_argument("--seed", **model_kwargs["seed"])
        model_group.add_argument("--hf-config-path",
                                 **model_kwargs["hf_config_path"])
        model_group.add_argument("--allowed-local-media-path",
                                 **model_kwargs["allowed_local_media_path"])
        model_group.add_argument("--revision", **model_kwargs["revision"])
        model_group.add_argument("--code-revision",
                                 **model_kwargs["code_revision"])
        model_group.add_argument("--rope-scaling",
                                 **model_kwargs["rope_scaling"])
        model_group.add_argument("--rope-theta", **model_kwargs["rope_theta"])
        model_group.add_argument("--tokenizer-revision",
                                 **model_kwargs["tokenizer_revision"])
        model_group.add_argument("--max-model-len",
                                 **model_kwargs["max_model_len"])
        model_group.add_argument("--quantization", "-q",
                                 **model_kwargs["quantization"])
        model_group.add_argument("--enforce-eager",
                                 **model_kwargs["enforce_eager"])
        model_group.add_argument("--max-seq-len-to-capture",
                                 **model_kwargs["max_seq_len_to_capture"])
        model_group.add_argument("--max-logprobs",
                                 **model_kwargs["max_logprobs"])
        model_group.add_argument("--disable-sliding-window",
                                 **model_kwargs["disable_sliding_window"])
        model_group.add_argument("--disable-cascade-attn",
                                 **model_kwargs["disable_cascade_attn"])
        model_group.add_argument("--skip-tokenizer-init",
                                 **model_kwargs["skip_tokenizer_init"])
        model_group.add_argument("--enable-prompt-embeds",
                                 **model_kwargs["enable_prompt_embeds"])
        model_group.add_argument("--served-model-name",
                                 **model_kwargs["served_model_name"])
        # This one is a special case because it is the
        # opposite of ModelConfig.use_async_output_proc
        model_group.add_argument(
            "--disable-async-output-proc",
            action="store_true",
            default=EngineArgs.disable_async_output_proc,
            help="Disable async output processing. This may result in "
            "lower performance.")
        model_group.add_argument("--config-format",
                                 choices=[f.value for f in ConfigFormat],
                                 **model_kwargs["config_format"])
        # This one is a special case because it can bool
        # or str. TODO: Handle this in get_kwargs
        model_group.add_argument("--hf-token",
                                 type=str,
                                 nargs="?",
                                 const=True,
                                 default=model_kwargs["hf_token"]["default"],
                                 help=model_kwargs["hf_token"]["help"])
        model_group.add_argument("--hf-overrides",
                                 **model_kwargs["hf_overrides"])
        model_group.add_argument("--override-neuron-config",
                                 **model_kwargs["override_neuron_config"])
        model_group.add_argument("--override-pooler-config",
                                 **model_kwargs["override_pooler_config"])
        model_group.add_argument("--logits-processor-pattern",
                                 **model_kwargs["logits_processor_pattern"])
        model_group.add_argument("--generation-config",
                                 **model_kwargs["generation_config"])
        model_group.add_argument("--override-generation-config",
                                 **model_kwargs["override_generation_config"])
        model_group.add_argument("--enable-sleep-mode",
                                 **model_kwargs["enable_sleep_mode"])
        model_group.add_argument("--model-impl",
                                 choices=[f.value for f in ModelImpl],
                                 **model_kwargs["model_impl"])
        model_group.add_argument("--override-attention-dtype",
                                 **model_kwargs["override_attention_dtype"])

        # Model loading arguments
        load_kwargs = get_kwargs(LoadConfig)
        load_group = parser.add_argument_group(
            title="LoadConfig",
            description=LoadConfig.__doc__,
        )
        load_group.add_argument("--load-format",
                                choices=[f.value for f in LoadFormat],
                                **load_kwargs["load_format"])
        load_group.add_argument("--download-dir",
                                **load_kwargs["download_dir"])
        load_group.add_argument("--model-loader-extra-config",
                                **load_kwargs["model_loader_extra_config"])
        load_group.add_argument("--ignore-patterns",
                                **load_kwargs["ignore_patterns"])
        load_group.add_argument("--use-tqdm-on-load",
                                **load_kwargs["use_tqdm_on_load"])
        load_group.add_argument(
            "--qlora-adapter-name-or-path",
            type=str,
            default=None,
            help="The `--qlora-adapter-name-or-path` has no effect, do not set"
            " it, and it  will be removed in v0.10.0.",
            deprecated=True,
        )
        load_group.add_argument('--pt-load-map-location',
                                **load_kwargs["pt_load_map_location"])

        # Guided decoding arguments
        guided_decoding_kwargs = get_kwargs(DecodingConfig)
        guided_decoding_group = parser.add_argument_group(
            title="DecodingConfig",
            description=DecodingConfig.__doc__,
        )
        guided_decoding_group.add_argument("--guided-decoding-backend",
                                           **guided_decoding_kwargs["backend"])
        guided_decoding_group.add_argument(
            "--guided-decoding-disable-fallback",
            **guided_decoding_kwargs["disable_fallback"])
        guided_decoding_group.add_argument(
            "--guided-decoding-disable-any-whitespace",
            **guided_decoding_kwargs["disable_any_whitespace"])
        guided_decoding_group.add_argument(
            "--guided-decoding-disable-additional-properties",
            **guided_decoding_kwargs["disable_additional_properties"])
        guided_decoding_group.add_argument(
            "--enable-reasoning",
            action=argparse.BooleanOptionalAction,
            deprecated=True,
            help="[DEPRECATED] The `--enable-reasoning` flag is deprecated as "
            "of v0.9.0. Use `--reasoning-parser` to specify the reasoning "
            "parser backend instead. This flag (`--enable-reasoning`) will be "
            "removed in v0.10.0. When `--reasoning-parser` is specified, "
            "reasoning mode is automatically enabled.")
        guided_decoding_group.add_argument(
            "--reasoning-parser",
            # This choices is a special case because it's not static
            choices=list(ReasoningParserManager.reasoning_parsers),
            **guided_decoding_kwargs["reasoning_backend"])

        # Parallel arguments
        parallel_kwargs = get_kwargs(ParallelConfig)
        parallel_group = parser.add_argument_group(
            title="ParallelConfig",
            description=ParallelConfig.__doc__,
        )
        parallel_group.add_argument(
            "--distributed-executor-backend",
            **parallel_kwargs["distributed_executor_backend"])
        parallel_group.add_argument(
            "--pipeline-parallel-size", "-pp",
            **parallel_kwargs["pipeline_parallel_size"])
        parallel_group.add_argument("--tensor-parallel-size", "-tp",
                                    **parallel_kwargs["tensor_parallel_size"])
        parallel_group.add_argument("--data-parallel-size", "-dp",
                                    **parallel_kwargs["data_parallel_size"])
        parallel_group.add_argument('--data-parallel-size-local',
                                    '-dpl',
                                    type=int,
                                    help='Number of data parallel replicas '
                                    'to run on this node.')
        parallel_group.add_argument('--data-parallel-address',
                                    '-dpa',
                                    type=str,
                                    help='Address of data parallel cluster '
                                    'head-node.')
        parallel_group.add_argument('--data-parallel-rpc-port',
                                    '-dpp',
                                    type=int,
                                    help='Port for data parallel RPC '
                                    'communication.')
        parallel_group.add_argument('--data-parallel-backend',
                                    '-dpb',
                                    type=str,
                                    default='mp',
                                    help='Backend for data parallel, either '
                                    '"mp" or "ray".')
        parallel_group.add_argument(
            "--enable-expert-parallel",
            **parallel_kwargs["enable_expert_parallel"])
        parallel_group.add_argument("--enable-eplb",
                                    **parallel_kwargs["enable_eplb"])
        parallel_group.add_argument("--num-redundant-experts",
                                    **parallel_kwargs["num_redundant_experts"])
        parallel_group.add_argument("--eplb-window-size",
                                    **parallel_kwargs["eplb_window_size"])
        parallel_group.add_argument("--eplb-step-interval",
                                    **parallel_kwargs["eplb_step_interval"])
        parallel_group.add_argument("--eplb-log-balancedness",
                                    **parallel_kwargs["eplb_log_balancedness"])
        parallel_group.add_argument(
            "--max-parallel-loading-workers",
            **parallel_kwargs["max_parallel_loading_workers"])
        parallel_group.add_argument(
            "--ray-workers-use-nsight",
            **parallel_kwargs["ray_workers_use_nsight"])
        parallel_group.add_argument(
            "--disable-custom-all-reduce",
            **parallel_kwargs["disable_custom_all_reduce"])
        parallel_group.add_argument("--worker-cls",
                                    **parallel_kwargs["worker_cls"])
        parallel_group.add_argument("--worker-extension-cls",
                                    **parallel_kwargs["worker_extension_cls"])
        parallel_group.add_argument(
            "--enable-multimodal-encoder-data-parallel",
            **parallel_kwargs["enable_multimodal_encoder_data_parallel"])

        # KV cache arguments
        cache_kwargs = get_kwargs(CacheConfig)
        cache_group = parser.add_argument_group(
            title="CacheConfig",
            description=CacheConfig.__doc__,
        )
        cache_group.add_argument("--block-size", **cache_kwargs["block_size"])
        cache_group.add_argument("--gpu-memory-utilization",
                                 **cache_kwargs["gpu_memory_utilization"])
        cache_group.add_argument("--swap-space", **cache_kwargs["swap_space"])
        cache_group.add_argument("--kv-cache-dtype",
                                 **cache_kwargs["cache_dtype"])
        cache_group.add_argument("--num-gpu-blocks-override",
                                 **cache_kwargs["num_gpu_blocks_override"])
        cache_group.add_argument("--enable-prefix-caching",
                                 **cache_kwargs["enable_prefix_caching"])
        cache_group.add_argument("--prefix-caching-hash-algo",
                                 **cache_kwargs["prefix_caching_hash_algo"])
        cache_group.add_argument("--cpu-offload-gb",
                                 **cache_kwargs["cpu_offload_gb"])
        cache_group.add_argument("--calculate-kv-scales",
                                 **cache_kwargs["calculate_kv_scales"])

        # Tokenizer arguments
        tokenizer_kwargs = get_kwargs(TokenizerPoolConfig)
        tokenizer_group = parser.add_argument_group(
            title="TokenizerPoolConfig",
            description=TokenizerPoolConfig.__doc__,
        )
        tokenizer_group.add_argument("--tokenizer-pool-size",
                                     **tokenizer_kwargs["pool_size"])
        tokenizer_group.add_argument("--tokenizer-pool-type",
                                     **tokenizer_kwargs["pool_type"])
        tokenizer_group.add_argument("--tokenizer-pool-extra-config",
                                     **tokenizer_kwargs["extra_config"])

        # Multimodal related configs
        multimodal_kwargs = get_kwargs(MultiModalConfig)
        multimodal_group = parser.add_argument_group(
            title="MultiModalConfig",
            description=MultiModalConfig.__doc__,
        )
        multimodal_group.add_argument("--limit-mm-per-prompt",
                                      **multimodal_kwargs["limit_per_prompt"])
        multimodal_group.add_argument(
            "--mm-processor-kwargs",
            **multimodal_kwargs["mm_processor_kwargs"])
        multimodal_group.add_argument(
            "--disable-mm-preprocessor-cache",
            **multimodal_kwargs["disable_mm_preprocessor_cache"])

        # LoRA related configs
        lora_kwargs = get_kwargs(LoRAConfig)
        lora_group = parser.add_argument_group(
            title="LoRAConfig",
            description=LoRAConfig.__doc__,
        )
        lora_group.add_argument(
            "--enable-lora",
            action=argparse.BooleanOptionalAction,
            help="If True, enable handling of LoRA adapters.")
        lora_group.add_argument("--enable-lora-bias",
                                **lora_kwargs["bias_enabled"])
        lora_group.add_argument("--max-loras", **lora_kwargs["max_loras"])
        lora_group.add_argument("--max-lora-rank",
                                **lora_kwargs["max_lora_rank"])
        lora_group.add_argument("--lora-extra-vocab-size",
                                **lora_kwargs["lora_extra_vocab_size"])
        lora_group.add_argument(
            "--lora-dtype",
            **lora_kwargs["lora_dtype"],
        )
        lora_group.add_argument("--long-lora-scaling-factors",
                                **lora_kwargs["long_lora_scaling_factors"])
        lora_group.add_argument("--max-cpu-loras",
                                **lora_kwargs["max_cpu_loras"])
        lora_group.add_argument("--fully-sharded-loras",
                                **lora_kwargs["fully_sharded_loras"])

        # PromptAdapter related configs
        prompt_adapter_kwargs = get_kwargs(PromptAdapterConfig)
        prompt_adapter_group = parser.add_argument_group(
            title="PromptAdapterConfig",
            description=PromptAdapterConfig.__doc__,
        )
        prompt_adapter_group.add_argument(
            "--enable-prompt-adapter",
            action=argparse.BooleanOptionalAction,
            help="If True, enable handling of PromptAdapters.")
        prompt_adapter_group.add_argument(
            "--max-prompt-adapters",
            **prompt_adapter_kwargs["max_prompt_adapters"])
        prompt_adapter_group.add_argument(
            "--max-prompt-adapter-token",
            **prompt_adapter_kwargs["max_prompt_adapter_token"])

        # Device arguments
        device_kwargs = get_kwargs(DeviceConfig)
        device_group = parser.add_argument_group(
            title="DeviceConfig",
            description=DeviceConfig.__doc__,
        )
        device_group.add_argument("--device",
                                  **device_kwargs["device"],
                                  deprecated=True)

        # Speculative arguments
        speculative_group = parser.add_argument_group(
            title="SpeculativeConfig",
            description=SpeculativeConfig.__doc__,
        )
        speculative_group.add_argument(
            "--speculative-config",
            type=json.loads,
            default=None,
            help="The configurations for speculative decoding. Should be a "
            "JSON string.")

        # Observability arguments
        observability_kwargs = get_kwargs(ObservabilityConfig)
        observability_group = parser.add_argument_group(
            title="ObservabilityConfig",
            description=ObservabilityConfig.__doc__,
        )
        observability_group.add_argument(
            "--show-hidden-metrics-for-version",
            **observability_kwargs["show_hidden_metrics_for_version"])
        observability_group.add_argument(
            "--otlp-traces-endpoint",
            **observability_kwargs["otlp_traces_endpoint"])
        # TODO: generalise this special case
        choices = observability_kwargs["collect_detailed_traces"]["choices"]
        metavar = f"{{{','.join(choices)}}}"
        observability_kwargs["collect_detailed_traces"]["metavar"] = metavar
        observability_kwargs["collect_detailed_traces"]["choices"] += [
            ",".join(p)
            for p in permutations(get_args(DetailedTraceModules), r=2)
        ]
        observability_group.add_argument(
            "--collect-detailed-traces",
            **observability_kwargs["collect_detailed_traces"])

        # Scheduler arguments
        scheduler_kwargs = get_kwargs(SchedulerConfig)
        scheduler_group = parser.add_argument_group(
            title="SchedulerConfig",
            description=SchedulerConfig.__doc__,
        )
        scheduler_group.add_argument(
            "--max-num-batched-tokens",
            **scheduler_kwargs["max_num_batched_tokens"])
        scheduler_group.add_argument("--max-num-seqs",
                                     **scheduler_kwargs["max_num_seqs"])
        scheduler_group.add_argument(
            "--max-num-partial-prefills",
            **scheduler_kwargs["max_num_partial_prefills"])
        scheduler_group.add_argument(
            "--max-long-partial-prefills",
            **scheduler_kwargs["max_long_partial_prefills"])
        scheduler_group.add_argument('--cuda-graph-sizes',
                                     **scheduler_kwargs["cuda_graph_sizes"])
        scheduler_group.add_argument(
            "--long-prefill-token-threshold",
            **scheduler_kwargs["long_prefill_token_threshold"])
        scheduler_group.add_argument("--num-lookahead-slots",
                                     **scheduler_kwargs["num_lookahead_slots"])
        scheduler_group.add_argument("--scheduler-delay-factor",
                                     **scheduler_kwargs["delay_factor"])
        scheduler_group.add_argument("--preemption-mode",
                                     **scheduler_kwargs["preemption_mode"])
        scheduler_group.add_argument("--num-scheduler-steps",
                                     **scheduler_kwargs["num_scheduler_steps"])
        scheduler_group.add_argument(
            "--multi-step-stream-outputs",
            **scheduler_kwargs["multi_step_stream_outputs"])
        scheduler_group.add_argument("--scheduling-policy",
                                     **scheduler_kwargs["policy"])
        scheduler_group.add_argument(
            "--enable-chunked-prefill",
            **scheduler_kwargs["enable_chunked_prefill"])
        scheduler_group.add_argument(
            "--disable-chunked-mm-input",
            **scheduler_kwargs["disable_chunked_mm_input"])
        scheduler_group.add_argument("--scheduler-cls",
                                     **scheduler_kwargs["scheduler_cls"])
        scheduler_group.add_argument(
            "--disable-hybrid-kv-cache-manager",
            **scheduler_kwargs["disable_hybrid_kv_cache_manager"])

        # vLLM arguments
        vllm_kwargs = get_kwargs(VllmConfig)
        vllm_group = parser.add_argument_group(
            title="VllmConfig",
            description=VllmConfig.__doc__,
        )
        vllm_group.add_argument("--kv-transfer-config",
                                **vllm_kwargs["kv_transfer_config"])
        vllm_group.add_argument('--kv-events-config',
                                **vllm_kwargs["kv_events_config"])
        vllm_group.add_argument("--compilation-config", "-O",
                                **vllm_kwargs["compilation_config"])
        vllm_group.add_argument("--additional-config",
                                **vllm_kwargs["additional_config"])

        # Other arguments
        parser.add_argument('--use-v2-block-manager',
                            action='store_true',
                            default=True,
                            deprecated=True,
                            help='[DEPRECATED] block manager v1 has been '
                            'removed and SelfAttnBlockSpaceManager (i.e. '
                            'block manager v2) is now the default. '
                            'Setting this flag to True or False'
                            ' has no effect on vLLM behavior.')
        parser.add_argument('--disable-log-stats',
                            action='store_true',
                            help='Disable logging statistics.')

        return parser

    @classmethod
    def from_cli_args(cls, args: argparse.Namespace):
        # Get the list of attributes of this dataclass.
        attrs = [attr.name for attr in dataclasses.fields(cls)]
        # Set the attributes from the parsed arguments.
        engine_args = cls(**{attr: getattr(args, attr) for attr in attrs})
        return engine_args

    def create_model_config(self) -> ModelConfig:
        # gguf file needs a specific model loader and doesn't use hf_repo
        if check_gguf_file(self.model):
            self.quantization = self.load_format = "gguf"

        # NOTE: This is to allow model loading from S3 in CI
        if (not isinstance(self, AsyncEngineArgs) and envs.VLLM_CI_USE_S3
                and self.model in MODELS_ON_S3
                and self.load_format == LoadFormat.AUTO):  # noqa: E501
            self.model = f"{MODEL_WEIGHTS_S3_BUCKET}/{self.model}"
            self.load_format = LoadFormat.RUNAI_STREAMER

        return ModelConfig(
            model=self.model,
            hf_config_path=self.hf_config_path,
            task=self.task,
            tokenizer=self.tokenizer,
            tokenizer_mode=self.tokenizer_mode,
            trust_remote_code=self.trust_remote_code,
            allowed_local_media_path=self.allowed_local_media_path,
            dtype=self.dtype,
            seed=self.seed,
            revision=self.revision,
            code_revision=self.code_revision,
            rope_scaling=self.rope_scaling,
            rope_theta=self.rope_theta,
            hf_token=self.hf_token,
            hf_overrides=self.hf_overrides,
            tokenizer_revision=self.tokenizer_revision,
            max_model_len=self.max_model_len,
            quantization=self.quantization,
            enforce_eager=self.enforce_eager,
            max_seq_len_to_capture=self.max_seq_len_to_capture,
            max_logprobs=self.max_logprobs,
            disable_sliding_window=self.disable_sliding_window,
            disable_cascade_attn=self.disable_cascade_attn,
            skip_tokenizer_init=self.skip_tokenizer_init,
            enable_prompt_embeds=self.enable_prompt_embeds,
            served_model_name=self.served_model_name,
            limit_mm_per_prompt=self.limit_mm_per_prompt,
            use_async_output_proc=not self.disable_async_output_proc,
            config_format=self.config_format,
            mm_processor_kwargs=self.mm_processor_kwargs,
            disable_mm_preprocessor_cache=self.disable_mm_preprocessor_cache,
            override_neuron_config=self.override_neuron_config,
            override_pooler_config=self.override_pooler_config,
            logits_processor_pattern=self.logits_processor_pattern,
            generation_config=self.generation_config,
            override_generation_config=self.override_generation_config,
            enable_sleep_mode=self.enable_sleep_mode,
            model_impl=self.model_impl,
            override_attention_dtype=self.override_attention_dtype,
        )

    def create_load_config(self) -> LoadConfig:

        if self.quantization == "bitsandbytes":
            self.load_format = "bitsandbytes"

        return LoadConfig(
            load_format=self.load_format,
            download_dir=self.download_dir,
            model_loader_extra_config=self.model_loader_extra_config,
            ignore_patterns=self.ignore_patterns,
            use_tqdm_on_load=self.use_tqdm_on_load,
            pt_load_map_location=self.pt_load_map_location,
        )

    def create_speculative_config(
        self,
        target_model_config: ModelConfig,
        target_parallel_config: ParallelConfig,
        enable_chunked_prefill: bool,
        disable_log_stats: bool,
    ) -> Optional["SpeculativeConfig"]:
        """Initializes and returns a SpeculativeConfig object based on
        `speculative_config`.

        This function utilizes `speculative_config` to create a
        SpeculativeConfig object. The `speculative_config` can either be
        provided as a JSON string input via CLI arguments or directly as a
        dictionary from the engine.
        """
        if self.speculative_config is None:
            return None

        # Note(Shangming): These parameters are not obtained from the cli arg
        # '--speculative-config' and must be passed in when creating the engine
        # config.
        self.speculative_config.update({
            "target_model_config": target_model_config,
            "target_parallel_config": target_parallel_config,
            "enable_chunked_prefill": enable_chunked_prefill,
            "disable_log_stats": disable_log_stats,
        })
        speculative_config = SpeculativeConfig.from_dict(
            self.speculative_config)

        return speculative_config

    def create_engine_config(
        self,
        usage_context: Optional[UsageContext] = None,
    ) -> VllmConfig:
        """
        Create the VllmConfig.

        NOTE: for autoselection of V0 vs V1 engine, we need to
        create the ModelConfig first, since ModelConfig's attrs
        (e.g. the model arch) are needed to make the decision.

        This function set VLLM_USE_V1=X if VLLM_USE_V1 is
        unspecified by the user.

        If VLLM_USE_V1 is specified by the user but the VllmConfig
        is incompatible, we raise an error.
        """
        from vllm.platforms import current_platform
        current_platform.pre_register_and_update()

        device_config = DeviceConfig(
            device=cast(Device, current_platform.device_type))
        model_config = self.create_model_config()

        # * If VLLM_USE_V1 is unset, we enable V1 for "supported features"
        #   and fall back to V0 for experimental or unsupported features.
        # * If VLLM_USE_V1=1, we enable V1 for supported + experimental
        #   features and raise error for unsupported features.
        # * If VLLM_USE_V1=0, we disable V1.
        use_v1 = False
        try_v1 = envs.VLLM_USE_V1 or not envs.is_set("VLLM_USE_V1")
        if try_v1 and self._is_v1_supported_oracle(model_config):
            use_v1 = True

        # If user explicitly set VLLM_USE_V1, sanity check we respect it.
        if envs.is_set("VLLM_USE_V1"):
            assert use_v1 == envs.VLLM_USE_V1
        # Otherwise, set the VLLM_USE_V1 variable globally.
        else:
            envs.set_vllm_use_v1(use_v1)

        # Set default arguments for V0 or V1 Engine.
        if use_v1:
            self._set_default_args_v1(usage_context, model_config)
        else:
            self._set_default_args_v0(model_config)

        assert self.enable_chunked_prefill is not None

        if envs.VLLM_ATTENTION_BACKEND in [STR_DUAL_CHUNK_FLASH_ATTN_VAL]:
            assert self.enforce_eager, (
                "Cuda graph is not supported with DualChunkFlashAttention. "
                "To run the model in eager mode, set 'enforce_eager=True' "
                "or use '--enforce-eager' in the CLI.")
            assert current_platform.is_cuda(), (
                "DualChunkFlashAttention is only supported on CUDA platform.")
            assert not use_v1, (
                "DualChunkFlashAttention is not supported on V1 engine. "
                "To run the model in V0 engine, try set 'VLLM_USE_V1=0'")

        cache_config = CacheConfig(
            block_size=self.block_size,
            gpu_memory_utilization=self.gpu_memory_utilization,
            swap_space=self.swap_space,
            cache_dtype=self.kv_cache_dtype,
            is_attention_free=model_config.is_attention_free,
            num_gpu_blocks_override=self.num_gpu_blocks_override,
            sliding_window=model_config.get_sliding_window(),
            enable_prefix_caching=self.enable_prefix_caching,
            prefix_caching_hash_algo=self.prefix_caching_hash_algo,
            cpu_offload_gb=self.cpu_offload_gb,
            calculate_kv_scales=self.calculate_kv_scales,
        )

        # Get the current placement group if Ray is initialized and
        # we are in a Ray actor. If so, then the placement group will be
        # passed to spawned processes.
        placement_group = None
        if is_in_ray_actor():
            import ray

            # This call initializes Ray automatically if it is not initialized,
            # but we should not do this here.
            placement_group = ray.util.get_current_placement_group()

        # Local DP size defaults to global DP size if not set.
        data_parallel_size_local = self.data_parallel_size if (
            self.data_parallel_size_local
            is None) else self.data_parallel_size_local

        # DP address, used in multi-node case for torch distributed group
        # and ZMQ sockets.
        if self.data_parallel_address is None:
            if self.data_parallel_backend == "ray":
                host_ip = get_ip()
                logger.info(
                    "Using host IP %s as ray-based data parallel address",
                    host_ip)
                data_parallel_address = host_ip
            else:
                assert self.data_parallel_backend == "mp", (
                    "data_parallel_backend can only be ray or mp, got %s",
                    self.data_parallel_backend)
                data_parallel_address = ParallelConfig.data_parallel_master_ip
        else:
            data_parallel_address = self.data_parallel_address

        # This port is only used when there are remote data parallel engines,
        # otherwise the local IPC transport is used.
        data_parallel_rpc_port = self.data_parallel_rpc_port if (
            self.data_parallel_rpc_port
            is not None) else ParallelConfig.data_parallel_rpc_port

        data_parallel_backend = self.data_parallel_backend

        parallel_config = ParallelConfig(
            pipeline_parallel_size=self.pipeline_parallel_size,
            tensor_parallel_size=self.tensor_parallel_size,
            data_parallel_size=self.data_parallel_size,
            data_parallel_size_local=data_parallel_size_local,
            data_parallel_master_ip=data_parallel_address,
            data_parallel_rpc_port=data_parallel_rpc_port,
            data_parallel_backend=data_parallel_backend,
            enable_expert_parallel=self.enable_expert_parallel,
            enable_eplb=self.enable_eplb,
            num_redundant_experts=self.num_redundant_experts,
            eplb_window_size=self.eplb_window_size,
            eplb_step_interval=self.eplb_step_interval,
            eplb_log_balancedness=self.eplb_log_balancedness,
            max_parallel_loading_workers=self.max_parallel_loading_workers,
            disable_custom_all_reduce=self.disable_custom_all_reduce,
            ray_workers_use_nsight=self.ray_workers_use_nsight,
            placement_group=placement_group,
            distributed_executor_backend=self.distributed_executor_backend,
            worker_cls=self.worker_cls,
            worker_extension_cls=self.worker_extension_cls,
            enable_multimodal_encoder_data_parallel=self.
            enable_multimodal_encoder_data_parallel,
        )

        speculative_config = self.create_speculative_config(
            target_model_config=model_config,
            target_parallel_config=parallel_config,
            enable_chunked_prefill=self.enable_chunked_prefill,
            disable_log_stats=self.disable_log_stats,
        )

        # Reminder: Please update docs/features/compatibility_matrix.md
        # If the feature combo become valid
        if self.num_scheduler_steps > 1:
            if speculative_config is not None:
                raise ValueError("Speculative decoding is not supported with "
                                 "multi-step (--num-scheduler-steps > 1)")
            if self.enable_chunked_prefill and self.pipeline_parallel_size > 1:
                raise ValueError("Multi-Step Chunked-Prefill is not supported "
                                 "for pipeline-parallel-size > 1")
            from vllm.platforms import current_platform
            if current_platform.is_cpu():
                logger.warning("Multi-Step (--num-scheduler-steps > 1) is "
                               "currently not supported for CPUs and has been "
                               "disabled.")
                self.num_scheduler_steps = 1

        # make sure num_lookahead_slots is set the higher value depending on
        # if we are using speculative decoding or multi-step
        num_lookahead_slots = max(self.num_lookahead_slots,
                                  self.num_scheduler_steps - 1)
        num_lookahead_slots = num_lookahead_slots \
            if speculative_config is None \
            else speculative_config.num_lookahead_slots

        scheduler_config = SchedulerConfig(
            runner_type=model_config.runner_type,
            max_num_batched_tokens=self.max_num_batched_tokens,
            max_num_seqs=self.max_num_seqs,
            max_model_len=model_config.max_model_len,
            cuda_graph_sizes=self.cuda_graph_sizes,
            num_lookahead_slots=num_lookahead_slots,
            delay_factor=self.scheduler_delay_factor,
            enable_chunked_prefill=self.enable_chunked_prefill,
            disable_chunked_mm_input=self.disable_chunked_mm_input,
            is_multimodal_model=model_config.is_multimodal_model,
            preemption_mode=self.preemption_mode,
            num_scheduler_steps=self.num_scheduler_steps,
            multi_step_stream_outputs=self.multi_step_stream_outputs,
            send_delta_data=(envs.VLLM_USE_RAY_SPMD_WORKER
                             and parallel_config.use_ray),
            policy=self.scheduling_policy,
            scheduler_cls=self.scheduler_cls,
            max_num_partial_prefills=self.max_num_partial_prefills,
            max_long_partial_prefills=self.max_long_partial_prefills,
            long_prefill_token_threshold=self.long_prefill_token_threshold,
            disable_hybrid_kv_cache_manager=self.
            disable_hybrid_kv_cache_manager,
        )

        lora_config = LoRAConfig(
            bias_enabled=self.enable_lora_bias,
            max_lora_rank=self.max_lora_rank,
            max_loras=self.max_loras,
            fully_sharded_loras=self.fully_sharded_loras,
            lora_extra_vocab_size=self.lora_extra_vocab_size,
            long_lora_scaling_factors=self.long_lora_scaling_factors,
            lora_dtype=self.lora_dtype,
            max_cpu_loras=self.max_cpu_loras if self.max_cpu_loras
            and self.max_cpu_loras > 0 else None) if self.enable_lora else None

        # bitsandbytes pre-quantized model need a specific model loader
        if model_config.quantization == "bitsandbytes":
            self.quantization = self.load_format = "bitsandbytes"

        load_config = self.create_load_config()

        prompt_adapter_config = PromptAdapterConfig(
            max_prompt_adapters=self.max_prompt_adapters,
            max_prompt_adapter_token=self.max_prompt_adapter_token) \
                                        if self.enable_prompt_adapter else None

        decoding_config = DecodingConfig(
            backend=self.guided_decoding_backend,
            disable_fallback=self.guided_decoding_disable_fallback,
            disable_any_whitespace=self.guided_decoding_disable_any_whitespace,
            disable_additional_properties=\
                self.guided_decoding_disable_additional_properties,
            reasoning_backend=self.reasoning_parser
        )

        observability_config = ObservabilityConfig(
            show_hidden_metrics_for_version=self.
            show_hidden_metrics_for_version,
            otlp_traces_endpoint=self.otlp_traces_endpoint,
            collect_detailed_traces=self.collect_detailed_traces,
        )

        config = VllmConfig(
            model_config=model_config,
            cache_config=cache_config,
            parallel_config=parallel_config,
            scheduler_config=scheduler_config,
            device_config=device_config,
            lora_config=lora_config,
            speculative_config=speculative_config,
            load_config=load_config,
            decoding_config=decoding_config,
            observability_config=observability_config,
            prompt_adapter_config=prompt_adapter_config,
            compilation_config=self.compilation_config,
            kv_transfer_config=self.kv_transfer_config,
            kv_events_config=self.kv_events_config,
            additional_config=self.additional_config,
        )

        return config

    def _is_v1_supported_oracle(self, model_config: ModelConfig) -> bool:
        """Oracle for whether to use V0 or V1 Engine by default."""

        #############################################################
        # Unsupported Feature Flags on V1.

        if self.load_format == LoadFormat.SHARDED_STATE.value:
            _raise_or_fallback(
                feature_name=f"--load_format {self.load_format}",
                recommend_to_remove=False)
            return False

        if (self.logits_processor_pattern
                != EngineArgs.logits_processor_pattern):
            _raise_or_fallback(feature_name="--logits-processor-pattern",
                               recommend_to_remove=False)
            return False

        if self.preemption_mode != SchedulerConfig.preemption_mode:
            _raise_or_fallback(feature_name="--preemption-mode",
                               recommend_to_remove=True)
            return False

        if (self.disable_async_output_proc
                != EngineArgs.disable_async_output_proc):
            _raise_or_fallback(feature_name="--disable-async-output-proc",
                               recommend_to_remove=True)
            return False

        if self.num_scheduler_steps != SchedulerConfig.num_scheduler_steps:
            _raise_or_fallback(feature_name="--num-scheduler-steps",
                               recommend_to_remove=True)
            return False

        if self.scheduler_delay_factor != SchedulerConfig.delay_factor:
            _raise_or_fallback(feature_name="--scheduler-delay-factor",
                               recommend_to_remove=True)
            return False

        if self.guided_decoding_backend not in get_args(
                GuidedDecodingBackendV1):
            _raise_or_fallback(
                feature_name=
                f"--guided-decoding-backend={self.guided_decoding_backend}",
                recommend_to_remove=False)
            return False

        # Need at least Ampere for now (FA support required).
        # Skip this check if we are running on a non-GPU platform,
        # or if the device capability is not available
        # (e.g. in a Ray actor without GPUs).
        from vllm.platforms import current_platform
        if (current_platform.is_cuda()
                and current_platform.get_device_capability()
                and current_platform.get_device_capability().major < 8):
            _raise_or_fallback(feature_name="Compute Capability < 8.0",
                               recommend_to_remove=False)
            return False

        # No Fp8 KV cache so far.
        if self.kv_cache_dtype != "auto":
            fp8_attention = self.kv_cache_dtype.startswith("fp8")
            will_use_fa = (
                current_platform.is_cuda()
                and not envs.is_set("VLLM_ATTENTION_BACKEND")
            ) or envs.VLLM_ATTENTION_BACKEND == "FLASH_ATTN_VLLM_V1"
            supported = False
            if current_platform.is_rocm():
                supported = True
            elif fp8_attention and will_use_fa:
                from vllm.attention.utils.fa_utils import (
                    flash_attn_supports_fp8)
                supported = flash_attn_supports_fp8()
            if not supported:
                _raise_or_fallback(feature_name="--kv-cache-dtype",
                                   recommend_to_remove=False)
                return False

        # No Prompt Adapter so far.
        if self.enable_prompt_adapter:
            _raise_or_fallback(feature_name="--enable-prompt-adapter",
                               recommend_to_remove=False)
            return False

        # No text embedding inputs so far.
        if self.enable_prompt_embeds:
            _raise_or_fallback(feature_name="--enable-prompt-embeds",
                               recommend_to_remove=False)
            return False

        # Only Fp16 and Bf16 dtypes since we only support FA.
        V1_SUPPORTED_DTYPES = [torch.bfloat16, torch.float16]
        if model_config.dtype not in V1_SUPPORTED_DTYPES:
            _raise_or_fallback(feature_name=f"--dtype {model_config.dtype}",
                               recommend_to_remove=False)
            return False

        # No Mamba or Encoder-Decoder so far.
        if not model_config.is_v1_compatible:
            _raise_or_fallback(feature_name=model_config.architectures,
                               recommend_to_remove=False)
            return False

        # V1 mamba models are unoptimized.
        if model_config.has_inner_state and _warn_or_fallback(
                feature_name="Mamba"):
            return False

        # No Concurrent Partial Prefills so far.
        if (self.max_num_partial_prefills
                != SchedulerConfig.max_num_partial_prefills
                or self.max_long_partial_prefills
                != SchedulerConfig.max_long_partial_prefills):
            _raise_or_fallback(feature_name="Concurrent Partial Prefill",
                               recommend_to_remove=False)
            return False

        # No OTLP observability so far.
        if (self.otlp_traces_endpoint or self.collect_detailed_traces):
            _raise_or_fallback(feature_name="--otlp-traces-endpoint",
                               recommend_to_remove=False)
            return False

        # V1 supports N-gram, Medusa, and Eagle speculative decoding.
        is_ngram_enabled = False
        is_eagle_enabled = False
        is_medusa_enabled = False
        if self.speculative_config is not None:
            # This is supported but experimental (handled below).
            speculative_method = self.speculative_config.get("method")
            if speculative_method:
                if speculative_method in ("ngram", "[ngram]"):
                    is_ngram_enabled = True
                elif speculative_method == "medusa":
                    is_medusa_enabled = True
                elif speculative_method in ("eagle", "eagle3", "deepseek_mtp"):
                    is_eagle_enabled = True
            else:
                speculative_model = self.speculative_config.get("model")
                if speculative_model in ("ngram", "[ngram]"):
                    is_ngram_enabled = True
            if not (is_ngram_enabled or is_eagle_enabled or is_medusa_enabled):
                # Other speculative decoding methods are not supported yet.
                _raise_or_fallback(feature_name="Speculative Decoding",
                                   recommend_to_remove=False)
                return False

        # No XFormers so far.
        V1_BACKENDS = [
            "FLASH_ATTN_VLLM_V1",
            "FLASH_ATTN",
            "PALLAS",
            "PALLAS_VLLM_V1",
            "TRITON_ATTN_VLLM_V1",
            "TRITON_MLA",
            "CUTLASS_MLA_VLLM_V1",
            "FLASHMLA",
            "FLASHINFER",
            "FLASHINFER_VLLM_V1",
            "ROCM_AITER_MLA",
            "TORCH_SDPA_VLLM_V1",
            "FLEX_ATTENTION",
        ]
        if (envs.is_set("VLLM_ATTENTION_BACKEND")
                and envs.VLLM_ATTENTION_BACKEND not in V1_BACKENDS):
            name = f"VLLM_ATTENTION_BACKEND={envs.VLLM_ATTENTION_BACKEND}"
            _raise_or_fallback(feature_name=name, recommend_to_remove=True)
            return False

        # Platforms must decide if they can support v1 for this model
        if not current_platform.supports_v1(model_config=model_config):
            _raise_or_fallback(
                feature_name=f"device type={current_platform.device_type}",
                recommend_to_remove=False)
            return False
        #############################################################
        # Experimental Features - allow users to opt in.

        # Signal Handlers requires running in main thread.
        if (threading.current_thread() != threading.main_thread()
                and _warn_or_fallback("Engine in background thread")):
            return False

        if (self.pipeline_parallel_size > 1
                and self.distributed_executor_backend
                not in (ParallelConfig.distributed_executor_backend, "ray",
                        "mp", "external_launcher")):
            name = "Pipeline Parallelism without Ray distributed executor " \
                    "or multiprocessing executor or external launcher"
            _raise_or_fallback(feature_name=name, recommend_to_remove=False)
            return False

<<<<<<< HEAD
        # Non-[CUDA, TPU, x86 CPU, XPU] may be supported on V1,
        # but off by default for now.
        v0_hardware = not any(
            (current_platform.is_cuda_alike(), current_platform.is_tpu(), current_platform.is_xpu(),
             (current_platform.is_cpu()
              and current_platform.get_cpu_architecture() == CpuArchEnum.X86)))
        if v0_hardware and _warn_or_fallback(  # noqa: SIM103
                current_platform.device_name):
=======
        # The platform may be supported on V1, but off by default for now.
        if not current_platform.default_v1(  # noqa: SIM103
                model_config=model_config) and _warn_or_fallback(
                    current_platform.device_name):
            return False

        if (current_platform.is_cpu()
                and model_config.get_sliding_window() is not None):
            _raise_or_fallback(feature_name="sliding window (CPU backend)",
                               recommend_to_remove=False)
>>>>>>> dec197e3
            return False

        #############################################################

        return True

    def _set_default_args_v0(self, model_config: ModelConfig) -> None:
        """Set Default Arguments for V0 Engine."""

        max_model_len = model_config.max_model_len
        use_long_context = max_model_len > 32768
        if self.enable_chunked_prefill is None:
            # Chunked prefill not supported for Multimodal or MLA in V0.
            if model_config.is_multimodal_model or model_config.use_mla:
                self.enable_chunked_prefill = False

            # Enable chunked prefill by default for long context (> 32K)
            # models to avoid OOM errors in initial memory profiling phase.
            elif use_long_context:
                from vllm.platforms import current_platform
                is_gpu = current_platform.is_cuda()
                use_sliding_window = (model_config.get_sliding_window()
                                      is not None)
                use_spec_decode = self.speculative_config is not None

                if (is_gpu and not use_sliding_window and not use_spec_decode
                        and not self.enable_lora
                        and not self.enable_prompt_adapter
                        and model_config.runner_type != "pooling"):
                    self.enable_chunked_prefill = True
                    logger.warning(
                        "Chunked prefill is enabled by default for models "
                        "with max_model_len > 32K. Chunked prefill might "
                        "not work with some features or models. If you "
                        "encounter any issues, please disable by launching "
                        "with --enable-chunked-prefill=False.")

            if self.enable_chunked_prefill is None:
                self.enable_chunked_prefill = False

        if not self.enable_chunked_prefill and use_long_context:
            logger.warning(
                "The model has a long context length (%s). This may cause"
                "OOM during the initial memory profiling phase, or result "
                "in low performance due to small KV cache size. Consider "
                "setting --max-model-len to a smaller value.", max_model_len)
        elif (self.enable_chunked_prefill
              and model_config.runner_type == "pooling"):
            msg = "Chunked prefill is not supported for pooling models"
            raise ValueError(msg)

        # if using prefix caching, we must set a hash algo
        if self.enable_prefix_caching:
            # Disable prefix caching for multimodal models for VLLM_V0.
            if model_config.is_multimodal_model:
                logger.warning(
                    "--enable-prefix-caching is not supported for multimodal "
                    "models in V0 and has been disabled.")
                self.enable_prefix_caching = False

            # VLLM_V0 only supports builtin hash algo for prefix caching.
            if self.prefix_caching_hash_algo == "sha256":
                raise ValueError(
                    "sha256 is not supported for prefix caching in V0 engine. "
                    "Please use 'builtin'.")

        # Set max_num_seqs to 256 for VLLM_V0.
        if self.max_num_seqs is None:
            self.max_num_seqs = 256

    def _set_default_args_v1(self, usage_context: UsageContext,
                             model_config: ModelConfig) -> None:
        """Set Default Arguments for V1 Engine."""

        # V1 always uses chunked prefills and prefix caching
        # for non-pooling tasks.
        # For pooling tasks the default is False
        if model_config.runner_type != "pooling":
            self.enable_chunked_prefill = True
            if self.enable_prefix_caching is None:
                self.enable_prefix_caching = True
        else:

            pooling_type = model_config.pooler_config.pooling_type

            # TODO: when encoder models are supported we'll have to
            # check for causal attention here.
            incremental_prefill_supported = (pooling_type is not None and
                                             pooling_type.lower() == "last")

            action = "Enabling" if \
                incremental_prefill_supported else "Disabling"

            if self.enable_chunked_prefill is None:
                self.enable_chunked_prefill = incremental_prefill_supported
                logger.info("(%s) chunked prefill by default", action)
            if self.enable_prefix_caching is None:
                self.enable_prefix_caching = incremental_prefill_supported
                logger.info("(%s) prefix caching by default", action)

        if not self.enable_chunked_prefill:
            self.max_num_batched_tokens = model_config.max_model_len

        # V1 should use the new scheduler by default.
        # Swap it only if this arg is set to the original V0 default
        if self.scheduler_cls == EngineArgs.scheduler_cls:
            self.scheduler_cls = "vllm.v1.core.sched.scheduler.Scheduler"

        # When no user override, set the default values based on the usage
        # context.
        # Use different default values for different hardware.

        # Try to query the device name on the current platform. If it fails,
        # it may be because the platform that imports vLLM is not the same
        # as the platform that vLLM is running on (e.g. the case of scaling
        # vLLM with Ray) and has no GPUs. In this case we use the default
        # values for non-H100/H200 GPUs.
        from vllm.platforms import current_platform
        try:
            device_memory = current_platform.get_device_total_memory()
            device_name = current_platform.get_device_name().lower()
        except Exception:
            # This is only used to set default_max_num_batched_tokens
            device_memory = 0

        # NOTE(Kuntai): Setting large `max_num_batched_tokens` for A100 reduces
        # throughput, see PR #17885 for more details.
        # So here we do an extra device name check to prevent such regression.
        if device_memory >= 70 * GiB_bytes and "a100" not in device_name:
            # For GPUs like H100 and MI300x, use larger default values.
            default_max_num_batched_tokens = {
                UsageContext.LLM_CLASS: 16384,
                UsageContext.OPENAI_API_SERVER: 8192,
            }
            default_max_num_seqs = {
                UsageContext.LLM_CLASS: 1024,
                UsageContext.OPENAI_API_SERVER: 1024,
            }
        else:
            # TODO(woosuk): Tune the default values for other hardware.
            default_max_num_batched_tokens = {
                UsageContext.LLM_CLASS: 8192,
                UsageContext.OPENAI_API_SERVER: 2048,
            }
            default_max_num_seqs = {
                UsageContext.LLM_CLASS: 256,
                UsageContext.OPENAI_API_SERVER: 256,
            }

        # tpu specific default values.
        if current_platform.is_tpu():
            default_max_num_batched_tokens_tpu = {
                UsageContext.LLM_CLASS: {
                    'V6E': 2048,
                    'V5E': 1024,
                    'V5P': 512,
                },
                UsageContext.OPENAI_API_SERVER: {
                    'V6E': 1024,
                    'V5E': 512,
                    'V5P': 256,
                }
            }

        # cpu specific default values.
        if current_platform.is_cpu():
            default_max_num_batched_tokens = {
                UsageContext.LLM_CLASS: 4096,
                UsageContext.OPENAI_API_SERVER: 2048,
            }
            default_max_num_seqs = {
                UsageContext.LLM_CLASS: 128,
                UsageContext.OPENAI_API_SERVER: 32,
            }

        use_context_value = usage_context.value if usage_context else None
        if (self.max_num_batched_tokens is None
                and usage_context in default_max_num_batched_tokens):
            if current_platform.is_tpu():
                chip_name = current_platform.get_device_name()
                if chip_name in default_max_num_batched_tokens_tpu[
                        usage_context]:
                    self.max_num_batched_tokens = \
                        default_max_num_batched_tokens_tpu[
                            usage_context][chip_name]
                else:
                    self.max_num_batched_tokens = \
                        default_max_num_batched_tokens[usage_context]
            else:
                self.max_num_batched_tokens = default_max_num_batched_tokens[
                    usage_context]
            logger.debug(
                "Setting max_num_batched_tokens to %d for %s usage context.",
                self.max_num_batched_tokens, use_context_value)

        if (self.max_num_seqs is None
                and usage_context in default_max_num_seqs):
            self.max_num_seqs = default_max_num_seqs[usage_context]

            logger.debug("Setting max_num_seqs to %d for %s usage context.",
                         self.max_num_seqs, use_context_value)


@dataclass
class AsyncEngineArgs(EngineArgs):
    """Arguments for asynchronous vLLM engine."""
    disable_log_requests: bool = False

    @staticmethod
    def add_cli_args(parser: FlexibleArgumentParser,
                     async_args_only: bool = False) -> FlexibleArgumentParser:
        # Initialize plugin to update the parser, for example, The plugin may
        # adding a new kind of quantization method to --quantization argument or
        # a new device to --device argument.
        load_general_plugins()
        if not async_args_only:
            parser = EngineArgs.add_cli_args(parser)
        parser.add_argument('--disable-log-requests',
                            action='store_true',
                            help='Disable logging requests.')
        from vllm.platforms import current_platform
        current_platform.pre_register_and_update(parser)
        return parser


def _raise_or_fallback(feature_name: str, recommend_to_remove: bool):
    if envs.is_set("VLLM_USE_V1") and envs.VLLM_USE_V1:
        raise NotImplementedError(
            f"VLLM_USE_V1=1 is not supported with {feature_name}.")
    msg = f"{feature_name} is not supported by the V1 Engine. "
    msg += "Falling back to V0. "
    if recommend_to_remove:
        msg += f"We recommend to remove {feature_name} from your config "
        msg += "in favor of the V1 Engine."
    logger.warning(msg)


def _warn_or_fallback(feature_name: str) -> bool:
    if envs.is_set("VLLM_USE_V1") and envs.VLLM_USE_V1:
        logger.warning(
            "Detected VLLM_USE_V1=1 with %s. Usage should "
            "be considered experimental. Please report any "
            "issues on Github.", feature_name)
        should_exit = False
    else:
        logger.info(
            "%s is experimental on VLLM_USE_V1=1. "
            "Falling back to V0 Engine.", feature_name)
        should_exit = True
    return should_exit


def human_readable_int(value):
    """Parse human-readable integers like '1k', '2M', etc.
    Including decimal values with decimal multipliers.

    Examples:
    - '1k' -> 1,000
    - '1K' -> 1,024
    - '25.6k' -> 25,600
    """
    value = value.strip()
    match = re.fullmatch(r'(\d+(?:\.\d+)?)([kKmMgGtT])', value)
    if match:
        decimal_multiplier = {
            'k': 10**3,
            'm': 10**6,
            'g': 10**9,
        }
        binary_multiplier = {
            'K': 2**10,
            'M': 2**20,
            'G': 2**30,
        }

        number, suffix = match.groups()
        if suffix in decimal_multiplier:
            mult = decimal_multiplier[suffix]
            return int(float(number) * mult)
        elif suffix in binary_multiplier:
            mult = binary_multiplier[suffix]
            # Do not allow decimals with binary multipliers
            try:
                return int(number) * mult
            except ValueError as e:
                raise argparse.ArgumentTypeError("Decimals are not allowed " \
                f"with binary suffixes like {suffix}. Did you mean to use " \
                f"{number}{suffix.lower()} instead?") from e

    # Regular plain number.
    return int(value)


# These functions are used by sphinx to build the documentation
def _engine_args_parser():
    return EngineArgs.add_cli_args(FlexibleArgumentParser())


def _async_engine_args_parser():
    return AsyncEngineArgs.add_cli_args(FlexibleArgumentParser(),
                                        async_args_only=True)<|MERGE_RESOLUTION|>--- conflicted
+++ resolved
@@ -1472,16 +1472,7 @@
             _raise_or_fallback(feature_name=name, recommend_to_remove=False)
             return False
 
-<<<<<<< HEAD
-        # Non-[CUDA, TPU, x86 CPU, XPU] may be supported on V1,
-        # but off by default for now.
-        v0_hardware = not any(
-            (current_platform.is_cuda_alike(), current_platform.is_tpu(), current_platform.is_xpu(),
-             (current_platform.is_cpu()
-              and current_platform.get_cpu_architecture() == CpuArchEnum.X86)))
-        if v0_hardware and _warn_or_fallback(  # noqa: SIM103
-                current_platform.device_name):
-=======
+
         # The platform may be supported on V1, but off by default for now.
         if not current_platform.default_v1(  # noqa: SIM103
                 model_config=model_config) and _warn_or_fallback(
@@ -1492,7 +1483,6 @@
                 and model_config.get_sliding_window() is not None):
             _raise_or_fallback(feature_name="sliding window (CPU backend)",
                                recommend_to_remove=False)
->>>>>>> dec197e3
             return False
 
         #############################################################
