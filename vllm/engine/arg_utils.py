import argparse
import dataclasses
import json
import warnings
from dataclasses import dataclass
from typing import List, Optional, Tuple, Union

from vllm.config import (CacheConfig, DecodingConfig, DeviceConfig,
                         EngineConfig, LoadConfig, LoRAConfig, ModelConfig,
                         ObservabilityConfig, ParallelConfig, SchedulerConfig,
                         SpeculativeConfig, TokenizerPoolConfig,
                         VisionLanguageConfig)
from vllm.model_executor.layers.quantization import QUANTIZATION_METHODS
from vllm.utils import str_to_int_tuple


def nullable_str(val: str):
    if not val or val == "None":
        return None
    return val


@dataclass
class EngineArgs:
    """Arguments for vLLM engine."""
    model: str
    served_model_name: Optional[Union[List[str]]] = None
    tokenizer: Optional[str] = None
    skip_tokenizer_init: bool = False
    tokenizer_mode: str = 'auto'
    trust_remote_code: bool = False
    download_dir: Optional[str] = None
    load_format: str = 'auto'
    dtype: str = 'auto'
    kv_cache_dtype: str = 'auto'
    quantization_param_path: Optional[str] = None
    seed: int = 0
    max_model_len: Optional[int] = None
    worker_use_ray: bool = False
    distributed_executor_backend: Optional[str] = None
    pipeline_parallel_size: int = 1
    tensor_parallel_size: int = 1
    max_parallel_loading_workers: Optional[int] = None
    block_size: int = 16
    enable_prefix_caching: bool = False
    disable_sliding_window: bool = False
    use_v2_block_manager: bool = False
    swap_space: int = 4  # GiB
    gpu_memory_utilization: float = 0.90
    max_num_batched_tokens: Optional[int] = None
    max_num_seqs: int = 256
    max_logprobs: int = 20  # Default value for OpenAI Chat Completions API
    disable_log_stats: bool = False
    revision: Optional[str] = None
    code_revision: Optional[str] = None
    rope_scaling: Optional[dict] = None
    rope_theta: Optional[float] = None
    tokenizer_revision: Optional[str] = None
    quantization: Optional[str] = None
    enforce_eager: bool = False
    max_context_len_to_capture: Optional[int] = None
    max_seq_len_to_capture: int = 8192
    disable_custom_all_reduce: bool = False
    tokenizer_pool_size: int = 0
    tokenizer_pool_type: str = "ray"
    tokenizer_pool_extra_config: Optional[dict] = None
    enable_lora: bool = False
    max_loras: int = 1
    max_lora_rank: int = 16
    fully_sharded_loras: bool = False
    lora_extra_vocab_size: int = 256
    long_lora_scaling_factors: Optional[Tuple[float]] = None
    lora_dtype: str = 'auto'
    max_cpu_loras: Optional[int] = None
    device: str = 'auto'
    ray_workers_use_nsight: bool = False
    num_gpu_blocks_override: Optional[int] = None
    num_lookahead_slots: int = 0
    model_loader_extra_config: Optional[dict] = None
    use_attention_sinks: bool = False
    preemption_mode: Optional[str] = None

    # Related to Vision-language models such as llava
    image_input_type: Optional[str] = None
    image_token_id: Optional[int] = None
    image_input_shape: Optional[str] = None
    image_feature_size: Optional[int] = None
    image_processor: Optional[str] = None
    image_processor_revision: Optional[str] = None
    disable_image_processor: bool = False

    scheduler_delay_factor: float = 0.0
    enable_chunked_prefill: bool = False

    guided_decoding_backend: str = 'outlines'
    # Speculative decoding configuration.
    speculative_model: Optional[str] = None
    num_speculative_tokens: Optional[int] = None
    speculative_max_model_len: Optional[int] = None
    speculative_disable_by_batch_size: Optional[int] = None
    ngram_prompt_lookup_max: Optional[int] = None
    ngram_prompt_lookup_min: Optional[int] = None

    qlora_adapter_name_or_path: Optional[str] = None

    otlp_traces_endpoint: Optional[str] = None

    def __post_init__(self):
        if self.tokenizer is None:
            self.tokenizer = self.model

    @staticmethod
    def add_cli_args_for_vlm(
            parser: argparse.ArgumentParser) -> argparse.ArgumentParser:
        parser.add_argument('--image-input-type',
                            type=nullable_str,
                            default=None,
                            choices=[
                                t.name.lower()
                                for t in VisionLanguageConfig.ImageInputType
                            ],
                            help=('The image input type passed into vLLM.'))
        parser.add_argument('--image-token-id',
                            type=int,
                            default=None,
                            help=('Input id for image token.'))
        parser.add_argument(
            '--image-input-shape',
            type=nullable_str,
            default=None,
            help=('The biggest image input shape (worst for memory footprint) '
                  'given an input type. Only used for vLLM\'s profile_run.'))
        parser.add_argument(
            '--image-feature-size',
            type=int,
            default=None,
            help=('The image feature size along the context dimension.'))
        parser.add_argument(
            '--image-processor',
            type=str,
            default=EngineArgs.image_processor,
            help='Name or path of the huggingface image processor to use. '
            'If unspecified, model name or path will be used.')
        parser.add_argument(
            '--image-processor-revision',
            type=str,
            default=None,
            help='Revision of the huggingface image processor version to use. '
            'It can be a branch name, a tag name, or a commit id. '
            'If unspecified, will use the default version.')
        parser.add_argument(
            '--disable-image-processor',
            action='store_true',
            help='Disables the use of image processor, even if one is defined '
            'for the model on huggingface.')

        return parser

    @staticmethod
    def add_cli_args(
            parser: argparse.ArgumentParser) -> argparse.ArgumentParser:
        """Shared CLI arguments for vLLM engine."""

        # Model arguments
        parser.add_argument(
            '--model',
            type=str,
            default='facebook/opt-125m',
            help='Name or path of the huggingface model to use.')
        parser.add_argument(
            '--tokenizer',
            type=nullable_str,
            default=EngineArgs.tokenizer,
            help='Name or path of the huggingface tokenizer to use. '
            'If unspecified, model name or path will be used.')
        parser.add_argument(
            '--skip-tokenizer-init',
            action='store_true',
            help='Skip initialization of tokenizer and detokenizer')
        parser.add_argument(
            '--revision',
            type=nullable_str,
            default=None,
            help='The specific model version to use. It can be a branch '
            'name, a tag name, or a commit id. If unspecified, will use '
            'the default version.')
        parser.add_argument(
            '--code-revision',
            type=nullable_str,
            default=None,
            help='The specific revision to use for the model code on '
            'Hugging Face Hub. It can be a branch name, a tag name, or a '
            'commit id. If unspecified, will use the default version.')
        parser.add_argument(
            '--tokenizer-revision',
            type=nullable_str,
            default=None,
            help='Revision of the huggingface tokenizer to use. '
            'It can be a branch name, a tag name, or a commit id. '
            'If unspecified, will use the default version.')
        parser.add_argument(
            '--tokenizer-mode',
            type=str,
            default=EngineArgs.tokenizer_mode,
            choices=['auto', 'slow'],
            help='The tokenizer mode.\n\n* "auto" will use the '
            'fast tokenizer if available.\n* "slow" will '
            'always use the slow tokenizer.')
        parser.add_argument('--trust-remote-code',
                            action='store_true',
                            help='Trust remote code from huggingface.')
        parser.add_argument('--download-dir',
                            type=nullable_str,
                            default=EngineArgs.download_dir,
                            help='Directory to download and load the weights, '
                            'default to the default cache dir of '
                            'huggingface.')
        parser.add_argument(
            '--load-format',
            type=str,
            default=EngineArgs.load_format,
            choices=[
                'auto', 'pt', 'safetensors', 'npcache', 'dummy', 'tensorizer',
                'bitsandbytes'
            ],
            help='The format of the model weights to load.\n\n'
            '* "auto" will try to load the weights in the safetensors format '
            'and fall back to the pytorch bin format if safetensors format '
            'is not available.\n'
            '* "pt" will load the weights in the pytorch bin format.\n'
            '* "safetensors" will load the weights in the safetensors format.\n'
            '* "npcache" will load the weights in pytorch format and store '
            'a numpy cache to speed up the loading.\n'
            '* "dummy" will initialize the weights with random values, '
            'which is mainly for profiling.\n'
            '* "tensorizer" will load the weights using tensorizer from '
            'CoreWeave. See the Tensorize vLLM Model script in the Examples '
            'section for more information.\n'
            '* "bitsandbytes" will load the weights using bitsandbytes '
            'quantization.\n')
        parser.add_argument(
            '--dtype',
            type=str,
            default=EngineArgs.dtype,
            choices=[
                'auto', 'half', 'float16', 'bfloat16', 'float', 'float32'
            ],
            help='Data type for model weights and activations.\n\n'
            '* "auto" will use FP16 precision for FP32 and FP16 models, and '
            'BF16 precision for BF16 models.\n'
            '* "half" for FP16. Recommended for AWQ quantization.\n'
            '* "float16" is the same as "half".\n'
            '* "bfloat16" for a balance between precision and range.\n'
            '* "float" is shorthand for FP32 precision.\n'
            '* "float32" for FP32 precision.')
        parser.add_argument(
            '--kv-cache-dtype',
            type=str,
            choices=['auto', 'fp8', 'fp8_e5m2', 'fp8_e4m3'],
            default=EngineArgs.kv_cache_dtype,
            help='Data type for kv cache storage. If "auto", will use model '
            'data type. CUDA 11.8+ supports fp8 (=fp8_e4m3) and fp8_e5m2. '
            'ROCm (AMD GPU) supports fp8 (=fp8_e4m3)')
        parser.add_argument(
            '--quantization-param-path',
            type=nullable_str,
            default=None,
            help='Path to the JSON file containing the KV cache '
            'scaling factors. This should generally be supplied, when '
            'KV cache dtype is FP8. Otherwise, KV cache scaling factors '
            'default to 1.0, which may cause accuracy issues. '
            'FP8_E5M2 (without scaling) is only supported on cuda version'
            'greater than 11.8. On ROCm (AMD GPU), FP8_E4M3 is instead '
            'supported for common inference criteria.')
        parser.add_argument('--max-model-len',
                            type=int,
                            default=EngineArgs.max_model_len,
                            help='Model context length. If unspecified, will '
                            'be automatically derived from the model config.')
        parser.add_argument(
            '--guided-decoding-backend',
            type=str,
            default='outlines',
            choices=['outlines', 'lm-format-enforcer'],
            help='Which engine will be used for guided decoding'
            ' (JSON schema / regex etc) by default. Currently support '
            'https://github.com/outlines-dev/outlines and '
            'https://github.com/noamgat/lm-format-enforcer.'
            ' Can be overridden per request via guided_decoding_backend'
            ' parameter.')
        # Parallel arguments
        parser.add_argument(
            '--distributed-executor-backend',
            choices=['ray', 'mp'],
            default=EngineArgs.distributed_executor_backend,
            help='Backend to use for distributed serving. When more than 1 GPU '
            'is used, will be automatically set to "ray" if installed '
            'or "mp" (multiprocessing) otherwise.')
        parser.add_argument(
            '--worker-use-ray',
            action='store_true',
            help='Deprecated, use --distributed-executor-backend=ray.')
        parser.add_argument('--pipeline-parallel-size',
                            '-pp',
                            type=int,
                            default=EngineArgs.pipeline_parallel_size,
                            help='Number of pipeline stages.')
        parser.add_argument('--tensor-parallel-size',
                            '-tp',
                            type=int,
                            default=EngineArgs.tensor_parallel_size,
                            help='Number of tensor parallel replicas.')
        parser.add_argument(
            '--max-parallel-loading-workers',
            type=int,
            default=EngineArgs.max_parallel_loading_workers,
            help='Load model sequentially in multiple batches, '
            'to avoid RAM OOM when using tensor '
            'parallel and large models.')
        parser.add_argument(
            '--ray-workers-use-nsight',
            action='store_true',
            help='If specified, use nsight to profile Ray workers.')
        # KV cache arguments
        parser.add_argument('--block-size',
                            type=int,
                            default=EngineArgs.block_size,
                            choices=[8, 16, 32],
                            help='Token block size for contiguous chunks of '
                            'tokens.')

        parser.add_argument('--enable-prefix-caching',
                            action='store_true',
                            help='Enables automatic prefix caching.')
        parser.add_argument('--disable-sliding-window',
                            action='store_true',
                            help='Disables sliding window, '
                            'capping to sliding window size')
        parser.add_argument('--use-v2-block-manager',
                            action='store_true',
                            help='Use BlockSpaceMangerV2.')
        parser.add_argument(
            '--num-lookahead-slots',
            type=int,
            default=EngineArgs.num_lookahead_slots,
            help='Experimental scheduling config necessary for '
            'speculative decoding. This will be replaced by '
            'speculative config in the future; it is present '
            'to enable correctness tests until then.')

        parser.add_argument('--seed',
                            type=int,
                            default=EngineArgs.seed,
                            help='Random seed for operations.')
        parser.add_argument('--swap-space',
                            type=int,
                            default=EngineArgs.swap_space,
                            help='CPU swap space size (GiB) per GPU.')
        parser.add_argument(
            '--gpu-memory-utilization',
            type=float,
            default=EngineArgs.gpu_memory_utilization,
            help='The fraction of GPU memory to be used for the model '
            'executor, which can range from 0 to 1. For example, a value of '
            '0.5 would imply 50%% GPU memory utilization. If unspecified, '
            'will use the default value of 0.9.')
        parser.add_argument(
            '--num-gpu-blocks-override',
            type=int,
            default=None,
            help='If specified, ignore GPU profiling result and use this number'
            'of GPU blocks. Used for testing preemption.')
        parser.add_argument('--max-num-batched-tokens',
                            type=int,
                            default=EngineArgs.max_num_batched_tokens,
                            help='Maximum number of batched tokens per '
                            'iteration.')
        parser.add_argument('--max-num-seqs',
                            type=int,
                            default=EngineArgs.max_num_seqs,
                            help='Maximum number of sequences per iteration.')
        parser.add_argument(
            '--max-logprobs',
            type=int,
            default=EngineArgs.max_logprobs,
            help=('Max number of log probs to return logprobs is specified in'
                  ' SamplingParams.'))
        parser.add_argument('--disable-log-stats',
                            action='store_true',
                            help='Disable logging statistics.')
        # Quantization settings.
        parser.add_argument('--quantization',
                            '-q',
                            type=nullable_str,
                            choices=[*QUANTIZATION_METHODS, None],
                            default=EngineArgs.quantization,
                            help='Method used to quantize the weights. If '
                            'None, we first check the `quantization_config` '
                            'attribute in the model config file. If that is '
                            'None, we assume the model weights are not '
                            'quantized and use `dtype` to determine the data '
                            'type of the weights.')
        parser.add_argument('--rope-scaling',
                            default=None,
                            type=json.loads,
                            help='RoPE scaling configuration in JSON format. '
                            'For example, {"type":"dynamic","factor":2.0}')
        parser.add_argument('--rope-theta',
                            default=None,
                            type=float,
                            help='RoPE theta. Use with `rope_scaling`. In '
                            'some cases, changing the RoPE theta improves the '
                            'performance of the scaled model.')
        parser.add_argument('--enforce-eager',
                            action='store_true',
                            help='Always use eager-mode PyTorch. If False, '
                            'will use eager mode and CUDA graph in hybrid '
                            'for maximal performance and flexibility.')
        parser.add_argument('--max-context-len-to-capture',
                            type=int,
                            default=EngineArgs.max_context_len_to_capture,
                            help='Maximum context length covered by CUDA '
                            'graphs. When a sequence has context length '
                            'larger than this, we fall back to eager mode. '
                            '(DEPRECATED. Use --max-seq-len-to-capture instead'
                            ')')
        parser.add_argument('--max-seq-len-to-capture',
                            type=int,
                            default=EngineArgs.max_seq_len_to_capture,
                            help='Maximum sequence length covered by CUDA '
                            'graphs. When a sequence has context length '
                            'larger than this, we fall back to eager mode.')
        parser.add_argument('--disable-custom-all-reduce',
                            action='store_true',
                            default=EngineArgs.disable_custom_all_reduce,
                            help='See ParallelConfig.')
        parser.add_argument('--tokenizer-pool-size',
                            type=int,
                            default=EngineArgs.tokenizer_pool_size,
                            help='Size of tokenizer pool to use for '
                            'asynchronous tokenization. If 0, will '
                            'use synchronous tokenization.')
        parser.add_argument('--tokenizer-pool-type',
                            type=str,
                            default=EngineArgs.tokenizer_pool_type,
                            help='Type of tokenizer pool to use for '
                            'asynchronous tokenization. Ignored '
                            'if tokenizer_pool_size is 0.')
        parser.add_argument('--tokenizer-pool-extra-config',
                            type=nullable_str,
                            default=EngineArgs.tokenizer_pool_extra_config,
                            help='Extra config for tokenizer pool. '
                            'This should be a JSON string that will be '
                            'parsed into a dictionary. Ignored if '
                            'tokenizer_pool_size is 0.')
        # LoRA related configs
        parser.add_argument('--enable-lora',
                            action='store_true',
                            help='If True, enable handling of LoRA adapters.')
        parser.add_argument('--max-loras',
                            type=int,
                            default=EngineArgs.max_loras,
                            help='Max number of LoRAs in a single batch.')
        parser.add_argument('--max-lora-rank',
                            type=int,
                            default=EngineArgs.max_lora_rank,
                            help='Max LoRA rank.')
        parser.add_argument(
            '--lora-extra-vocab-size',
            type=int,
            default=EngineArgs.lora_extra_vocab_size,
            help=('Maximum size of extra vocabulary that can be '
                  'present in a LoRA adapter (added to the base '
                  'model vocabulary).'))
        parser.add_argument(
            '--lora-dtype',
            type=str,
            default=EngineArgs.lora_dtype,
            choices=['auto', 'float16', 'bfloat16', 'float32'],
            help=('Data type for LoRA. If auto, will default to '
                  'base model dtype.'))
        parser.add_argument(
            '--long-lora-scaling-factors',
            type=nullable_str,
            default=EngineArgs.long_lora_scaling_factors,
            help=('Specify multiple scaling factors (which can '
                  'be different from base model scaling factor '
                  '- see eg. Long LoRA) to allow for multiple '
                  'LoRA adapters trained with those scaling '
                  'factors to be used at the same time. If not '
                  'specified, only adapters trained with the '
                  'base model scaling factor are allowed.'))
        parser.add_argument(
            '--max-cpu-loras',
            type=int,
            default=EngineArgs.max_cpu_loras,
            help=('Maximum number of LoRAs to store in CPU memory. '
                  'Must be >= than max_num_seqs. '
                  'Defaults to max_num_seqs.'))
        parser.add_argument(
            '--fully-sharded-loras',
            action='store_true',
            help=('By default, only half of the LoRA computation is '
                  'sharded with tensor parallelism. '
                  'Enabling this will use the fully sharded layers. '
                  'At high sequence length, max rank or '
                  'tensor parallel size, this is likely faster.'))
<<<<<<< HEAD
        parser.add_argument("--device",
                            type=str,
                            default=EngineArgs.device,
                            choices=["auto", "cuda", "neuron", "cpu"],
                            help='Device type for vLLM execution.')
        parser.add_argument('--use-attention-sinks',
                            action='store_true',
                            help=('If True, allow the model to use '
                            'attention sinks and exceed its context '
                            'length during decoding.'))
=======
        parser.add_argument(
            "--device",
            type=str,
            default=EngineArgs.device,
            choices=["auto", "cuda", "neuron", "cpu", "tpu", "xpu"],
            help='Device type for vLLM execution.')

>>>>>>> 111af1fa
        # Related to Vision-language models such as llava
        parser = EngineArgs.add_cli_args_for_vlm(parser)

        parser.add_argument(
            '--scheduler-delay-factor',
            type=float,
            default=EngineArgs.scheduler_delay_factor,
            help='Apply a delay (of delay factor multiplied by previous'
            'prompt latency) before scheduling next prompt.')
        parser.add_argument(
            '--enable-chunked-prefill',
            action='store_true',
            help='If set, the prefill requests can be chunked based on the '
            'max_num_batched_tokens.')

        parser.add_argument(
            '--speculative-model',
            type=nullable_str,
            default=EngineArgs.speculative_model,
            help=
            'The name of the draft model to be used in speculative decoding.')
        parser.add_argument(
            '--num-speculative-tokens',
            type=int,
            default=EngineArgs.num_speculative_tokens,
            help='The number of speculative tokens to sample from '
            'the draft model in speculative decoding.')

        parser.add_argument(
            '--speculative-max-model-len',
            type=int,
            default=EngineArgs.speculative_max_model_len,
            help='The maximum sequence length supported by the '
            'draft model. Sequences over this length will skip '
            'speculation.')

        parser.add_argument(
            '--speculative-disable-by-batch-size',
            type=int,
            default=EngineArgs.speculative_disable_by_batch_size,
            help='Disable speculative decoding for new incoming requests '
            'if the number of enqueue requests is larger than this value.')

        parser.add_argument(
            '--ngram-prompt-lookup-max',
            type=int,
            default=EngineArgs.ngram_prompt_lookup_max,
            help='Max size of window for ngram prompt lookup in speculative '
            'decoding.')

        parser.add_argument(
            '--ngram-prompt-lookup-min',
            type=int,
            default=EngineArgs.ngram_prompt_lookup_min,
            help='Min size of window for ngram prompt lookup in speculative '
            'decoding.')

        parser.add_argument('--model-loader-extra-config',
                            type=nullable_str,
                            default=EngineArgs.model_loader_extra_config,
                            help='Extra config for model loader. '
                            'This will be passed to the model loader '
                            'corresponding to the chosen load_format. '
                            'This should be a JSON string that will be '
                            'parsed into a dictionary.')
        parser.add_argument(
            '--preemption-mode',
            type=str,
            default=None,
            help='If \'recompute\', the engine performs preemption by block '
            'swapping; If \'swap\', the engine performs preemption by block '
            'swapping.')

        parser.add_argument(
            "--served-model-name",
            nargs="+",
            type=str,
            default=None,
            help="The model name(s) used in the API. If multiple "
            "names are provided, the server will respond to any "
            "of the provided names. The model name in the model "
            "field of a response will be the first name in this "
            "list. If not specified, the model name will be the "
            "same as the `--model` argument. Noted that this name(s)"
            "will also be used in `model_name` tag content of "
            "prometheus metrics, if multiple names provided, metrics"
            "tag will take the first one.")
        parser.add_argument('--qlora-adapter-name-or-path',
                            type=str,
                            default=None,
                            help='Name or path of the QLoRA adapter.')

        parser.add_argument(
            '--otlp-traces-endpoint',
            type=str,
            default=None,
            help='Target URL to which OpenTelemetry traces will be sent.')

        return parser

    @classmethod
    def from_cli_args(cls, args: argparse.Namespace):
        # Get the list of attributes of this dataclass.
        attrs = [attr.name for attr in dataclasses.fields(cls)]
        # Set the attributes from the parsed arguments.
        engine_args = cls(**{attr: getattr(args, attr) for attr in attrs})
        return engine_args

    def create_engine_config(self, ) -> EngineConfig:

        # bitsandbytes quantization needs a specific model loader
        # so we make sure the quant method and the load format are consistent
        if (self.quantization == "bitsandbytes" or
            self.qlora_adapter_name_or_path is not None) and \
            self.load_format != "bitsandbytes":
            raise ValueError(
                "BitsAndBytes quantization and QLoRA adapter only support "
                f"'bitsandbytes' load format, but got {self.load_format}")

        if (self.load_format == "bitsandbytes" or
            self.qlora_adapter_name_or_path is not None) and \
            self.quantization != "bitsandbytes":
            raise ValueError(
                "BitsAndBytes load format and QLoRA adapter only support "
                f"'bitsandbytes' quantization, but got {self.quantization}")

        device_config = DeviceConfig(device=self.device)
        model_config = ModelConfig(
            model=self.model,
            tokenizer=self.tokenizer,
            tokenizer_mode=self.tokenizer_mode,
            trust_remote_code=self.trust_remote_code,
            dtype=self.dtype,
            seed=self.seed,
            revision=self.revision,
            code_revision=self.code_revision,
            rope_scaling=self.rope_scaling,
            rope_theta=self.rope_theta,
            tokenizer_revision=self.tokenizer_revision,
            max_model_len=self.max_model_len,
            quantization=self.quantization,
            quantization_param_path=self.quantization_param_path,
            enforce_eager=self.enforce_eager,
            max_context_len_to_capture=self.max_context_len_to_capture,
            max_seq_len_to_capture=self.max_seq_len_to_capture,
            max_logprobs=self.max_logprobs,
            disable_sliding_window=self.disable_sliding_window,
            skip_tokenizer_init=self.skip_tokenizer_init,
            served_model_name=self.served_model_name,
            use_attention_sinks=self.use_attention_sinks)
        cache_config = CacheConfig(
            block_size=self.block_size,
            gpu_memory_utilization=self.gpu_memory_utilization,
            swap_space=self.swap_space,
            cache_dtype=self.kv_cache_dtype,
            num_gpu_blocks_override=self.num_gpu_blocks_override,
            sliding_window=model_config.get_sliding_window(),
            enable_prefix_caching=self.enable_prefix_caching,
            use_attention_sinks=self.use_attention_sinks)
        parallel_config = ParallelConfig(
            pipeline_parallel_size=self.pipeline_parallel_size,
            tensor_parallel_size=self.tensor_parallel_size,
            worker_use_ray=self.worker_use_ray,
            max_parallel_loading_workers=self.max_parallel_loading_workers,
            disable_custom_all_reduce=self.disable_custom_all_reduce,
            tokenizer_pool_config=TokenizerPoolConfig.create_config(
                self.tokenizer_pool_size,
                self.tokenizer_pool_type,
                self.tokenizer_pool_extra_config,
            ),
            ray_workers_use_nsight=self.ray_workers_use_nsight,
            distributed_executor_backend=self.distributed_executor_backend)

        speculative_config = SpeculativeConfig.maybe_create_spec_config(
            target_model_config=model_config,
            target_parallel_config=parallel_config,
            target_dtype=self.dtype,
            speculative_model=self.speculative_model,
            num_speculative_tokens=self.num_speculative_tokens,
            speculative_disable_by_batch_size=self.
            speculative_disable_by_batch_size,
            speculative_max_model_len=self.speculative_max_model_len,
            enable_chunked_prefill=self.enable_chunked_prefill,
            use_v2_block_manager=self.use_v2_block_manager,
            ngram_prompt_lookup_max=self.ngram_prompt_lookup_max,
            ngram_prompt_lookup_min=self.ngram_prompt_lookup_min,
        )

        scheduler_config = SchedulerConfig(
            max_num_batched_tokens=self.max_num_batched_tokens,
            max_num_seqs=self.max_num_seqs,
            max_model_len=model_config.max_model_len,
            use_v2_block_manager=self.use_v2_block_manager,
            num_lookahead_slots=(self.num_lookahead_slots
                                 if speculative_config is None else
                                 speculative_config.num_lookahead_slots),
            delay_factor=self.scheduler_delay_factor,
            enable_chunked_prefill=self.enable_chunked_prefill,
            embedding_mode=model_config.embedding_mode,
            preemption_mode=self.preemption_mode,
        )
        lora_config = LoRAConfig(
            max_lora_rank=self.max_lora_rank,
            max_loras=self.max_loras,
            fully_sharded_loras=self.fully_sharded_loras,
            lora_extra_vocab_size=self.lora_extra_vocab_size,
            long_lora_scaling_factors=self.long_lora_scaling_factors,
            lora_dtype=self.lora_dtype,
            max_cpu_loras=self.max_cpu_loras if self.max_cpu_loras
            and self.max_cpu_loras > 0 else None) if self.enable_lora else None

        if self.qlora_adapter_name_or_path is not None and \
            self.qlora_adapter_name_or_path != "":
            if self.model_loader_extra_config is None:
                self.model_loader_extra_config = {}
            self.model_loader_extra_config[
                "qlora_adapter_name_or_path"] = self.qlora_adapter_name_or_path

        load_config = LoadConfig(
            load_format=self.load_format,
            download_dir=self.download_dir,
            model_loader_extra_config=self.model_loader_extra_config,
        )

        if self.image_input_type:
            if (not self.image_token_id or not self.image_input_shape
                    or not self.image_feature_size):
                raise ValueError(
                    'Specify `image_token_id`, `image_input_shape` and '
                    '`image_feature_size` together with `image_input_type`.')

            if self.image_processor is None:
                self.image_processor = self.model
            if self.disable_image_processor:
                if self.image_processor != self.model:
                    warnings.warn(
                        "You've specified an image processor "
                        f"({self.image_processor}) but also disabled "
                        "it via `--disable-image-processor`.",
                        stacklevel=2)

                self.image_processor = None

            vision_language_config = VisionLanguageConfig(
                image_input_type=VisionLanguageConfig.
                get_image_input_enum_type(self.image_input_type),
                image_token_id=self.image_token_id,
                image_input_shape=str_to_int_tuple(self.image_input_shape),
                image_feature_size=self.image_feature_size,
                image_processor=self.image_processor,
                image_processor_revision=self.image_processor_revision,
            )
        else:
            vision_language_config = None

        decoding_config = DecodingConfig(
            guided_decoding_backend=self.guided_decoding_backend)

        observability_config = ObservabilityConfig(
            otlp_traces_endpoint=self.otlp_traces_endpoint)

        if (model_config.get_sliding_window() is not None
                and scheduler_config.chunked_prefill_enabled
                and not scheduler_config.use_v2_block_manager):
            raise ValueError(
                "Chunked prefill is not supported with sliding window. "
                "Set --disable-sliding-window to disable sliding window.")

        return EngineConfig(
            model_config=model_config,
            cache_config=cache_config,
            parallel_config=parallel_config,
            scheduler_config=scheduler_config,
            device_config=device_config,
            lora_config=lora_config,
            vision_language_config=vision_language_config,
            speculative_config=speculative_config,
            load_config=load_config,
            decoding_config=decoding_config,
            observability_config=observability_config,
        )


@dataclass
class AsyncEngineArgs(EngineArgs):
    """Arguments for asynchronous vLLM engine."""
    engine_use_ray: bool = False
    disable_log_requests: bool = False
    max_log_len: Optional[int] = None

    @staticmethod
    def add_cli_args(parser: argparse.ArgumentParser,
                     async_args_only: bool = False) -> argparse.ArgumentParser:
        if not async_args_only:
            parser = EngineArgs.add_cli_args(parser)
        parser.add_argument('--engine-use-ray',
                            action='store_true',
                            help='Use Ray to start the LLM engine in a '
                            'separate process as the server process.')
        parser.add_argument('--disable-log-requests',
                            action='store_true',
                            help='Disable logging requests.')
        parser.add_argument('--max-log-len',
                            type=int,
                            default=None,
                            help='Max number of prompt characters or prompt '
                            'ID numbers being printed in log.'
                            '\n\nDefault: Unlimited')
        return parser


# These functions are used by sphinx to build the documentation
def _engine_args_parser():
    return EngineArgs.add_cli_args(argparse.ArgumentParser())


def _async_engine_args_parser():
    return AsyncEngineArgs.add_cli_args(argparse.ArgumentParser(),
                                        async_args_only=True)


def _vlm_engine_args_parser():
    return EngineArgs.add_cli_args_for_vlm(argparse.ArgumentParser())<|MERGE_RESOLUTION|>--- conflicted
+++ resolved
@@ -505,26 +505,18 @@
                   'Enabling this will use the fully sharded layers. '
                   'At high sequence length, max rank or '
                   'tensor parallel size, this is likely faster.'))
-<<<<<<< HEAD
-        parser.add_argument("--device",
-                            type=str,
-                            default=EngineArgs.device,
-                            choices=["auto", "cuda", "neuron", "cpu"],
-                            help='Device type for vLLM execution.')
-        parser.add_argument('--use-attention-sinks',
-                            action='store_true',
-                            help=('If True, allow the model to use '
-                            'attention sinks and exceed its context '
-                            'length during decoding.'))
-=======
         parser.add_argument(
             "--device",
             type=str,
             default=EngineArgs.device,
-            choices=["auto", "cuda", "neuron", "cpu", "tpu", "xpu"],
+            choices=["auto", "cuda", "neuron", "cpu"],
             help='Device type for vLLM execution.')
-
->>>>>>> 111af1fa
+        parser.add_argument(
+            "--use-attention-sinks",
+            action="store_true",
+            help=("If True, allow the model to use "
+                  "attention sinks and exceed its context "
+                  "length during decoding."))
         # Related to Vision-language models such as llava
         parser = EngineArgs.add_cli_args_for_vlm(parser)
 
