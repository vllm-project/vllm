--- conflicted
+++ resolved
@@ -1674,17 +1674,15 @@
 
         # V1 always uses chunked prefills.
         self.enable_chunked_prefill = True
-<<<<<<< HEAD
 
         # V1 enables prefix caching by default.
         if self.enable_prefix_caching is None:
             self.enable_prefix_caching = True
-=======
+
         # V1 should use the new scheduler by default.
         # Swap it only if this arg is set to the original V0 default
         if self.scheduler_cls == EngineArgs.scheduler_cls:
             self.scheduler_cls = "vllm.v1.core.scheduler.Scheduler"
->>>>>>> ce201246
 
         # When no user override, set the default values based on the usage
         # context.
