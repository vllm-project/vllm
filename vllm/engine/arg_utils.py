# SPDX-License-Identifier: Apache-2.0
# SPDX-FileCopyrightText: Copyright contributors to the vLLM project

import argparse
import copy
import dataclasses
import functools
import json
import sys
from collections.abc import Callable
from dataclasses import MISSING, dataclass, fields, is_dataclass
from itertools import permutations
from types import UnionType
from typing import (
    TYPE_CHECKING,
    Annotated,
    Any,
    Literal,
    TypeAlias,
    TypeVar,
    Union,
    cast,
    get_args,
    get_origin,
)

import huggingface_hub
import regex as re
import torch
from pydantic import TypeAdapter, ValidationError
from pydantic.fields import FieldInfo
from typing_extensions import TypeIs, deprecated

import vllm.envs as envs
from vllm.attention.backends.registry import AttentionBackendEnum
from vllm.config import (
    CacheConfig,
    CompilationConfig,
    ConfigType,
    DeviceConfig,
    ECTransferConfig,
    EPLBConfig,
    KVEventsConfig,
    KVTransferConfig,
    LoadConfig,
    LoRAConfig,
    ModelConfig,
    MultiModalConfig,
    ObservabilityConfig,
    ParallelConfig,
    PoolerConfig,
    SchedulerConfig,
    SpeculativeConfig,
    StructuredOutputsConfig,
    VllmConfig,
    get_attr_docs,
)
from vllm.config.cache import (
    BlockSize,
    CacheDType,
    KVOffloadingBackend,
    MambaDType,
    PrefixCachingHashAlgo,
)
from vllm.config.device import Device
from vllm.config.model import (
    ConvertOption,
    HfOverrides,
    LogprobsMode,
    ModelDType,
    RunnerOption,
    TaskOption,
    TokenizerMode,
)
from vllm.config.multimodal import MMCacheType, MMEncoderTPMode
from vllm.config.observability import DetailedTraceModules
from vllm.config.parallel import DistributedExecutorBackend, ExpertPlacementStrategy
from vllm.config.scheduler import SchedulerPolicy
from vllm.config.utils import get_field
from vllm.logger import init_logger
from vllm.platforms import CpuArchEnum, current_platform
from vllm.plugins import load_general_plugins
from vllm.ray.lazy_utils import is_in_ray_actor, is_ray_initialized
from vllm.transformers_utils.config import (
    get_model_path,
    is_interleaved,
    maybe_override_with_speculators,
)
from vllm.transformers_utils.utils import check_gguf_file, is_cloud_storage
from vllm.utils.argparse_utils import FlexibleArgumentParser
from vllm.utils.mem_constants import GiB_bytes
from vllm.utils.network_utils import get_ip
from vllm.v1.sample.logits_processor import LogitsProcessor

if TYPE_CHECKING:
    from vllm.model_executor.layers.quantization import QuantizationMethods
    from vllm.model_executor.model_loader import LoadFormats
    from vllm.usage.usage_lib import UsageContext
    from vllm.v1.executor import Executor
else:
    Executor = Any
    QuantizationMethods = Any
    LoadFormats = Any
    UsageContext = Any

logger = init_logger(__name__)

# object is used to allow for special typing forms
T = TypeVar("T")
TypeHint: TypeAlias = type[Any] | object
TypeHintT: TypeAlias = type[T] | object


def parse_type(return_type: Callable[[str], T]) -> Callable[[str], T]:
    def _parse_type(val: str) -> T:
        try:
            return return_type(val)
        except ValueError as e:
            raise argparse.ArgumentTypeError(
                f"Value {val} cannot be converted to {return_type}."
            ) from e

    return _parse_type


def optional_type(return_type: Callable[[str], T]) -> Callable[[str], T | None]:
    def _optional_type(val: str) -> T | None:
        if val == "" or val == "None":
            return None
        return parse_type(return_type)(val)

    return _optional_type


def union_dict_and_str(val: str) -> str | dict[str, str] | None:
    if not re.match(r"(?s)^\s*{.*}\s*$", val):
        return str(val)
    return optional_type(json.loads)(val)


def is_type(type_hint: TypeHint, type: TypeHintT) -> TypeIs[TypeHintT]:
    """Check if the type hint is a specific type."""
    return type_hint is type or get_origin(type_hint) is type


def contains_type(type_hints: set[TypeHint], type: TypeHintT) -> bool:
    """Check if the type hints contain a specific type."""
    return any(is_type(type_hint, type) for type_hint in type_hints)


def get_type(type_hints: set[TypeHint], type: TypeHintT) -> TypeHintT:
    """Get the specific type from the type hints."""
    return next((th for th in type_hints if is_type(th, type)), None)


def literal_to_kwargs(type_hints: set[TypeHint]) -> dict[str, Any]:
    """Get the `type` and `choices` from a `Literal` type hint in `type_hints`.

    If `type_hints` also contains `str`, we use `metavar` instead of `choices`.
    """
    type_hint = get_type(type_hints, Literal)
    options = get_args(type_hint)
    option_type = type(options[0])
    if not all(isinstance(option, option_type) for option in options):
        raise ValueError(
            "All options must be of the same type. "
            f"Got {options} with types {[type(c) for c in options]}"
        )
    kwarg = "metavar" if contains_type(type_hints, str) else "choices"
    return {"type": option_type, kwarg: sorted(options)}


def collection_to_kwargs(type_hints: set[TypeHint], type: TypeHint) -> dict[str, Any]:
    type_hint = get_type(type_hints, type)
    types = get_args(type_hint)
    elem_type = types[0]

    # Handle Ellipsis
    assert all(t is elem_type for t in types if t is not Ellipsis), (
        f"All non-Ellipsis elements must be of the same type. Got {types}."
    )

    # Handle Union types
    if get_origin(elem_type) in {Union, UnionType}:
        # Union for Union[X, Y] and UnionType for X | Y
        assert str in get_args(elem_type), (
            "If element can have multiple types, one must be 'str' "
            f"(i.e. 'list[int | str]'). Got {elem_type}."
        )
        elem_type = str

    return {
        "type": elem_type,
        "nargs": "+" if type is not tuple or Ellipsis in types else len(types),
    }


def is_not_builtin(type_hint: TypeHint) -> bool:
    """Check if the class is not a built-in type."""
    return type_hint.__module__ != "builtins"


def get_type_hints(type_hint: TypeHint) -> set[TypeHint]:
    """Extract type hints from Annotated or Union type hints."""
    type_hints: set[TypeHint] = set()
    origin = get_origin(type_hint)
    args = get_args(type_hint)

    if origin is Annotated:
        type_hints.update(get_type_hints(args[0]))
    elif origin in {Union, UnionType}:
        # Union for Union[X, Y] and UnionType for X | Y
        for arg in args:
            type_hints.update(get_type_hints(arg))
    else:
        type_hints.add(type_hint)

    return type_hints


def is_online_quantization(quantization: Any) -> bool:
    return quantization in ["inc"]


NEEDS_HELP = (
    any("--help" in arg for arg in sys.argv)  # vllm SUBCOMMAND --help
    or (argv0 := sys.argv[0]).endswith("mkdocs")  # mkdocs SUBCOMMAND
    or argv0.endswith("mkdocs/__main__.py")  # python -m mkdocs SUBCOMMAND
)


@functools.lru_cache(maxsize=30)
def _compute_kwargs(cls: ConfigType) -> dict[str, dict[str, Any]]:
    # Save time only getting attr docs if we're generating help text
    cls_docs = get_attr_docs(cls) if NEEDS_HELP else {}
    kwargs = {}
    for field in fields(cls):
        # Get the set of possible types for the field
        type_hints: set[TypeHint] = get_type_hints(field.type)

        # If the field is a dataclass, we can use the model_validate_json
        generator = (th for th in type_hints if is_dataclass(th))
        dataclass_cls = next(generator, None)

        # Get the default value of the field
        if field.default is not MISSING:
            default = field.default
            # Handle pydantic.Field defaults
            if isinstance(default, FieldInfo):
                default = (
                    default.default
                    if default.default_factory is None
                    else default.default_factory()
                )
        elif field.default_factory is not MISSING:
            default = field.default_factory()

        # Get the help text for the field
        name = field.name
        help = cls_docs.get(name, "").strip()
        # Escape % for argparse
        help = help.replace("%", "%%")

        # Initialise the kwargs dictionary for the field
        kwargs[name] = {"default": default, "help": help}

        # Set other kwargs based on the type hints
        json_tip = (
            "Should either be a valid JSON string or JSON keys passed individually."
        )
        if dataclass_cls is not None:

            def parse_dataclass(val: str, cls=dataclass_cls) -> Any:
                try:
                    return TypeAdapter(cls).validate_json(val)
                except ValidationError as e:
                    raise argparse.ArgumentTypeError(repr(e)) from e

            kwargs[name]["type"] = parse_dataclass
            kwargs[name]["help"] += f"\n\n{json_tip}"
        elif contains_type(type_hints, bool):
            # Creates --no-<name> and --<name> flags
            kwargs[name]["action"] = argparse.BooleanOptionalAction
        elif contains_type(type_hints, Literal):
            kwargs[name].update(literal_to_kwargs(type_hints))
        elif contains_type(type_hints, tuple):
            kwargs[name].update(collection_to_kwargs(type_hints, tuple))
        elif contains_type(type_hints, list):
            kwargs[name].update(collection_to_kwargs(type_hints, list))
        elif contains_type(type_hints, set):
            kwargs[name].update(collection_to_kwargs(type_hints, set))
        elif contains_type(type_hints, int):
            kwargs[name]["type"] = int
            # Special case for large integers
            human_readable_ints = {
                "max_model_len",
                "max_num_batched_tokens",
                "kv_cache_memory_bytes",
            }
            if name in human_readable_ints:
                kwargs[name]["type"] = human_readable_int
                kwargs[name]["help"] += f"\n\n{human_readable_int.__doc__}"
        elif contains_type(type_hints, float):
            kwargs[name]["type"] = float
        elif contains_type(type_hints, dict) and (
            contains_type(type_hints, str)
            or any(is_not_builtin(th) for th in type_hints)
        ):
            kwargs[name]["type"] = union_dict_and_str
        elif contains_type(type_hints, dict):
            kwargs[name]["type"] = parse_type(json.loads)
            kwargs[name]["help"] += f"\n\n{json_tip}"
        elif contains_type(type_hints, str) or any(
            is_not_builtin(th) for th in type_hints
        ):
            kwargs[name]["type"] = str
        else:
            raise ValueError(f"Unsupported type {type_hints} for argument {name}.")

        # If the type hint was a sequence of literals, use the helper function
        # to update the type and choices
        if get_origin(kwargs[name].get("type")) is Literal:
            kwargs[name].update(literal_to_kwargs({kwargs[name]["type"]}))

        # If None is in type_hints, make the argument optional.
        # But not if it's a bool, argparse will handle this better.
        if type(None) in type_hints and not contains_type(type_hints, bool):
            kwargs[name]["type"] = optional_type(kwargs[name]["type"])
            if kwargs[name].get("choices"):
                kwargs[name]["choices"].append("None")
    return kwargs


def get_kwargs(cls: ConfigType) -> dict[str, dict[str, Any]]:
    """Return argparse kwargs for the given Config dataclass.

    If `--help` or `mkdocs` are not present in the command line command, the
    attribute documentation will not be included in the help output.

    The heavy computation is cached via functools.lru_cache, and a deep copy
    is returned so callers can mutate the dictionary without affecting the
    cached version.
    """
    return copy.deepcopy(_compute_kwargs(cls))


@dataclass
class EngineArgs:
    """Arguments for vLLM engine."""

    model: str = ModelConfig.model
    served_model_name: str | list[str] | None = ModelConfig.served_model_name
    tokenizer: str | None = ModelConfig.tokenizer
    hf_config_path: str | None = ModelConfig.hf_config_path
    runner: RunnerOption = ModelConfig.runner
    convert: ConvertOption = ModelConfig.convert
    task: TaskOption | None = ModelConfig.task
    skip_tokenizer_init: bool = ModelConfig.skip_tokenizer_init
    enable_prompt_embeds: bool = ModelConfig.enable_prompt_embeds
    tokenizer_mode: TokenizerMode = ModelConfig.tokenizer_mode
    trust_remote_code: bool = ModelConfig.trust_remote_code
    allowed_local_media_path: str = ModelConfig.allowed_local_media_path
    allowed_media_domains: list[str] | None = ModelConfig.allowed_media_domains
    download_dir: str | None = LoadConfig.download_dir
    safetensors_load_strategy: str = LoadConfig.safetensors_load_strategy
    load_format: str | LoadFormats = LoadConfig.load_format
    config_format: str = ModelConfig.config_format
    dtype: ModelDType = ModelConfig.dtype
    kv_cache_dtype: CacheDType = CacheConfig.cache_dtype
    seed: int | None = ModelConfig.seed
    max_model_len: int | None = ModelConfig.max_model_len
    cuda_graph_sizes: list[int] | None = CompilationConfig.cudagraph_capture_sizes
    cudagraph_capture_sizes: list[int] | None = (
        CompilationConfig.cudagraph_capture_sizes
    )
    max_cudagraph_capture_size: int | None = get_field(
        CompilationConfig, "max_cudagraph_capture_size"
    )
    # Note: Specifying a custom executor backend by passing a class
    # is intended for expert use only. The API may change without
    # notice.
    distributed_executor_backend: (
        str | DistributedExecutorBackend | type[Executor] | None
    ) = ParallelConfig.distributed_executor_backend
    # number of P/D disaggregation (or other disaggregation) workers
    pipeline_parallel_size: int = ParallelConfig.pipeline_parallel_size
    tensor_parallel_size: int = ParallelConfig.tensor_parallel_size
    decode_context_parallel_size: int = ParallelConfig.decode_context_parallel_size
    dcp_kv_cache_interleave_size: int = ParallelConfig.dcp_kv_cache_interleave_size
    data_parallel_size: int = ParallelConfig.data_parallel_size
    data_parallel_rank: int | None = None
    data_parallel_start_rank: int | None = None
    data_parallel_size_local: int | None = None
    data_parallel_address: str | None = None
    data_parallel_rpc_port: int | None = None
    data_parallel_hybrid_lb: bool = False
    data_parallel_backend: str = ParallelConfig.data_parallel_backend
    enable_expert_parallel: bool = ParallelConfig.enable_expert_parallel
    all2all_backend: str | None = ParallelConfig.all2all_backend
    enable_dbo: bool = ParallelConfig.enable_dbo
    dbo_decode_token_threshold: int = ParallelConfig.dbo_decode_token_threshold
    dbo_prefill_token_threshold: int = ParallelConfig.dbo_prefill_token_threshold
    disable_nccl_for_dp_synchronization: bool = (
        ParallelConfig.disable_nccl_for_dp_synchronization
    )
    eplb_config: EPLBConfig = get_field(ParallelConfig, "eplb_config")
    enable_eplb: bool = ParallelConfig.enable_eplb
    expert_placement_strategy: ExpertPlacementStrategy = (
        ParallelConfig.expert_placement_strategy
    )
    _api_process_count: int = ParallelConfig._api_process_count
    _api_process_rank: int = ParallelConfig._api_process_rank
    num_redundant_experts: int = EPLBConfig.num_redundant_experts
    eplb_window_size: int = EPLBConfig.window_size
    eplb_step_interval: int = EPLBConfig.step_interval
    eplb_log_balancedness: bool = EPLBConfig.log_balancedness
    max_parallel_loading_workers: int | None = (
        ParallelConfig.max_parallel_loading_workers
    )
    block_size: BlockSize | None = CacheConfig.block_size
    enable_prefix_caching: bool | None = CacheConfig.enable_prefix_caching
    prefix_caching_hash_algo: PrefixCachingHashAlgo = (
        CacheConfig.prefix_caching_hash_algo
    )
    disable_sliding_window: bool = ModelConfig.disable_sliding_window
    disable_cascade_attn: bool = ModelConfig.disable_cascade_attn
    swap_space: float = CacheConfig.swap_space
    cpu_offload_gb: float = CacheConfig.cpu_offload_gb
    gpu_memory_utilization: float = CacheConfig.gpu_memory_utilization
    kv_cache_memory_bytes: int | None = CacheConfig.kv_cache_memory_bytes
    max_num_batched_tokens: int | None = SchedulerConfig.max_num_batched_tokens
    prefill_max_num_batched_tokens: int | None = (
        SchedulerConfig.prefill_max_num_batched_tokens
    )
    max_num_partial_prefills: int = SchedulerConfig.max_num_partial_prefills
    max_long_partial_prefills: int = SchedulerConfig.max_long_partial_prefills
    long_prefill_token_threshold: int = SchedulerConfig.long_prefill_token_threshold
    max_num_seqs: int | None = SchedulerConfig.max_num_seqs
    max_logprobs: int = ModelConfig.max_logprobs
    logprobs_mode: LogprobsMode = ModelConfig.logprobs_mode
    disable_log_stats: bool = False
    aggregate_engine_logging: bool = False
    revision: str | None = ModelConfig.revision
    code_revision: str | None = ModelConfig.code_revision
    hf_token: bool | str | None = ModelConfig.hf_token
    hf_overrides: HfOverrides = get_field(ModelConfig, "hf_overrides")
    tokenizer_revision: str | None = ModelConfig.tokenizer_revision
    quantization: QuantizationMethods | None = ModelConfig.quantization
    enforce_eager: bool = ModelConfig.enforce_eager
    disable_custom_all_reduce: bool = ParallelConfig.disable_custom_all_reduce
    limit_mm_per_prompt: dict[str, int | dict[str, int]] = get_field(
        MultiModalConfig, "limit_per_prompt"
    )
    enable_mm_embeds: bool = MultiModalConfig.enable_mm_embeds
    interleave_mm_strings: bool = MultiModalConfig.interleave_mm_strings
    media_io_kwargs: dict[str, dict[str, Any]] = get_field(
        MultiModalConfig, "media_io_kwargs"
    )
    mm_processor_kwargs: dict[str, Any] | None = MultiModalConfig.mm_processor_kwargs
    disable_mm_preprocessor_cache: bool = False  # DEPRECATED
    mm_processor_cache_gb: float = MultiModalConfig.mm_processor_cache_gb
    mm_processor_cache_type: MMCacheType | None = (
        MultiModalConfig.mm_processor_cache_type
    )
    mm_shm_cache_max_object_size_mb: int = (
        MultiModalConfig.mm_shm_cache_max_object_size_mb
    )
    mm_encoder_tp_mode: MMEncoderTPMode = MultiModalConfig.mm_encoder_tp_mode
    mm_encoder_attn_backend: AttentionBackendEnum | str | None = (
        MultiModalConfig.mm_encoder_attn_backend
    )
    io_processor_plugin: str | None = None
    skip_mm_profiling: bool = MultiModalConfig.skip_mm_profiling
    video_pruning_rate: float = MultiModalConfig.video_pruning_rate
    # LoRA fields
    enable_lora: bool = False
    max_loras: int = LoRAConfig.max_loras
    max_lora_rank: int = LoRAConfig.max_lora_rank
    default_mm_loras: dict[str, str] | None = LoRAConfig.default_mm_loras
    fully_sharded_loras: bool = LoRAConfig.fully_sharded_loras
    max_cpu_loras: int | None = LoRAConfig.max_cpu_loras
    lora_dtype: str | torch.dtype | None = LoRAConfig.lora_dtype
    lora_extra_vocab_size: int = LoRAConfig.lora_extra_vocab_size

    ray_workers_use_nsight: bool = ParallelConfig.ray_workers_use_nsight
    num_gpu_blocks_override: int | None = CacheConfig.num_gpu_blocks_override
    num_lookahead_slots: int = SchedulerConfig.num_lookahead_slots
    model_loader_extra_config: dict = get_field(LoadConfig, "model_loader_extra_config")
    ignore_patterns: str | list[str] = get_field(LoadConfig, "ignore_patterns")

    enable_chunked_prefill: bool | None = SchedulerConfig.enable_chunked_prefill
    disable_chunked_mm_input: bool = SchedulerConfig.disable_chunked_mm_input

    disable_hybrid_kv_cache_manager: bool = (
        SchedulerConfig.disable_hybrid_kv_cache_manager
    )

    structured_outputs_config: StructuredOutputsConfig = get_field(
        VllmConfig, "structured_outputs_config"
    )
    reasoning_parser: str = StructuredOutputsConfig.reasoning_parser
    reasoning_parser_plugin: str | None = None
    # Deprecated guided decoding fields
    guided_decoding_backend: str | None = None
    guided_decoding_disable_fallback: bool | None = None
    guided_decoding_disable_any_whitespace: bool | None = None
    guided_decoding_disable_additional_properties: bool | None = None

    logits_processor_pattern: str | None = ModelConfig.logits_processor_pattern

    speculative_config: dict[str, Any] | None = None

    show_hidden_metrics_for_version: str | None = (
        ObservabilityConfig.show_hidden_metrics_for_version
    )
    otlp_traces_endpoint: str | None = ObservabilityConfig.otlp_traces_endpoint
    collect_detailed_traces: list[DetailedTraceModules] | None = (
        ObservabilityConfig.collect_detailed_traces
    )
    scheduling_policy: SchedulerPolicy = SchedulerConfig.policy
    scheduler_cls: str | type[object] | None = SchedulerConfig.scheduler_cls

    pooler_config: PoolerConfig | None = ModelConfig.pooler_config
    override_pooler_config: dict | PoolerConfig | None = (
        ModelConfig.override_pooler_config
    )
    compilation_config: CompilationConfig = get_field(VllmConfig, "compilation_config")
    worker_cls: str = ParallelConfig.worker_cls
    worker_extension_cls: str = ParallelConfig.worker_extension_cls

    kv_transfer_config: KVTransferConfig | None = None
    kv_events_config: KVEventsConfig | None = None

    ec_transfer_config: ECTransferConfig | None = None

    generation_config: str = ModelConfig.generation_config
    enable_sleep_mode: bool = ModelConfig.enable_sleep_mode
    override_generation_config: dict[str, Any] = get_field(
        ModelConfig, "override_generation_config"
    )
    model_impl: str = ModelConfig.model_impl
    override_attention_dtype: str = ModelConfig.override_attention_dtype

    calculate_kv_scales: bool = CacheConfig.calculate_kv_scales
    mamba_cache_dtype: MambaDType = CacheConfig.mamba_cache_dtype
    mamba_ssm_cache_dtype: MambaDType = CacheConfig.mamba_ssm_cache_dtype
    mamba_block_size: int | None = get_field(CacheConfig, "mamba_block_size")

    additional_config: dict[str, Any] = get_field(VllmConfig, "additional_config")

    use_tqdm_on_load: bool = LoadConfig.use_tqdm_on_load
    pt_load_map_location: str = LoadConfig.pt_load_map_location

    # DEPRECATED
    enable_multimodal_encoder_data_parallel: bool = False

    logits_processors: list[str | type[LogitsProcessor]] | None = (
        ModelConfig.logits_processors
    )
    """Custom logitproc types"""

    async_scheduling: bool | None = SchedulerConfig.async_scheduling

<<<<<<< HEAD
    enable_schedule_capacity_profiling: bool = (
        SchedulerConfig.enable_schedule_capacity_profiling
    )
=======
    stream_interval: int = SchedulerConfig.stream_interval
>>>>>>> da14ae0f

    kv_sharing_fast_prefill: bool = CacheConfig.kv_sharing_fast_prefill

    kv_offloading_size: float | None = CacheConfig.kv_offloading_size
    kv_offloading_backend: KVOffloadingBackend | None = (
        CacheConfig.kv_offloading_backend
    )

    def __post_init__(self):
        # support `EngineArgs(compilation_config={...})`
        # without having to manually construct a
        # CompilationConfig object
        if isinstance(self.compilation_config, dict):
            self.compilation_config = CompilationConfig(**self.compilation_config)
        if isinstance(self.eplb_config, dict):
            self.eplb_config = EPLBConfig(**self.eplb_config)
        # Setup plugins
        from vllm.plugins import load_general_plugins

        load_general_plugins()
        # when use hf offline,replace model id to local model path
        if huggingface_hub.constants.HF_HUB_OFFLINE:
            model_id = self.model
            self.model = get_model_path(self.model, self.revision)
            logger.info(
                "HF_HUB_OFFLINE is True, replace model_id [%s] to model_path [%s]",
                model_id,
                self.model,
            )

    @staticmethod
    def add_cli_args(parser: FlexibleArgumentParser) -> FlexibleArgumentParser:
        """Shared CLI arguments for vLLM engine."""

        # Model arguments
        model_kwargs = get_kwargs(ModelConfig)
        model_group = parser.add_argument_group(
            title="ModelConfig",
            description=ModelConfig.__doc__,
        )
        if not ("serve" in sys.argv[1:] and "--help" in sys.argv[1:]):
            model_group.add_argument("--model", **model_kwargs["model"])
        model_group.add_argument("--runner", **model_kwargs["runner"])
        model_group.add_argument("--convert", **model_kwargs["convert"])
        model_group.add_argument("--task", **model_kwargs["task"], deprecated=True)
        model_group.add_argument("--tokenizer", **model_kwargs["tokenizer"])
        model_group.add_argument("--tokenizer-mode", **model_kwargs["tokenizer_mode"])
        model_group.add_argument(
            "--trust-remote-code", **model_kwargs["trust_remote_code"]
        )
        model_group.add_argument("--dtype", **model_kwargs["dtype"])
        model_group.add_argument("--seed", **model_kwargs["seed"])
        model_group.add_argument("--hf-config-path", **model_kwargs["hf_config_path"])
        model_group.add_argument(
            "--allowed-local-media-path", **model_kwargs["allowed_local_media_path"]
        )
        model_group.add_argument(
            "--allowed-media-domains", **model_kwargs["allowed_media_domains"]
        )
        model_group.add_argument("--revision", **model_kwargs["revision"])
        model_group.add_argument("--code-revision", **model_kwargs["code_revision"])
        model_group.add_argument(
            "--tokenizer-revision", **model_kwargs["tokenizer_revision"]
        )
        model_group.add_argument("--max-model-len", **model_kwargs["max_model_len"])
        model_group.add_argument("--quantization", "-q", **model_kwargs["quantization"])
        model_group.add_argument("--enforce-eager", **model_kwargs["enforce_eager"])
        model_group.add_argument("--max-logprobs", **model_kwargs["max_logprobs"])
        model_group.add_argument("--logprobs-mode", **model_kwargs["logprobs_mode"])
        model_group.add_argument(
            "--disable-sliding-window", **model_kwargs["disable_sliding_window"]
        )
        model_group.add_argument(
            "--disable-cascade-attn", **model_kwargs["disable_cascade_attn"]
        )
        model_group.add_argument(
            "--skip-tokenizer-init", **model_kwargs["skip_tokenizer_init"]
        )
        model_group.add_argument(
            "--enable-prompt-embeds", **model_kwargs["enable_prompt_embeds"]
        )
        model_group.add_argument(
            "--served-model-name", **model_kwargs["served_model_name"]
        )
        model_group.add_argument("--config-format", **model_kwargs["config_format"])
        # This one is a special case because it can bool
        # or str. TODO: Handle this in get_kwargs
        model_group.add_argument(
            "--hf-token",
            type=str,
            nargs="?",
            const=True,
            default=model_kwargs["hf_token"]["default"],
            help=model_kwargs["hf_token"]["help"],
        )
        model_group.add_argument("--hf-overrides", **model_kwargs["hf_overrides"])
        model_group.add_argument("--pooler-config", **model_kwargs["pooler_config"])
        model_group.add_argument(
            "--override-pooler-config",
            **model_kwargs["override_pooler_config"],
            deprecated=True,
        )
        model_group.add_argument(
            "--logits-processor-pattern", **model_kwargs["logits_processor_pattern"]
        )
        model_group.add_argument(
            "--generation-config", **model_kwargs["generation_config"]
        )
        model_group.add_argument(
            "--override-generation-config", **model_kwargs["override_generation_config"]
        )
        model_group.add_argument(
            "--enable-sleep-mode", **model_kwargs["enable_sleep_mode"]
        )
        model_group.add_argument("--model-impl", **model_kwargs["model_impl"])
        model_group.add_argument(
            "--override-attention-dtype", **model_kwargs["override_attention_dtype"]
        )
        model_group.add_argument(
            "--logits-processors", **model_kwargs["logits_processors"]
        )
        model_group.add_argument(
            "--io-processor-plugin", **model_kwargs["io_processor_plugin"]
        )

        # Model loading arguments
        load_kwargs = get_kwargs(LoadConfig)
        load_group = parser.add_argument_group(
            title="LoadConfig",
            description=LoadConfig.__doc__,
        )
        load_group.add_argument("--load-format", **load_kwargs["load_format"])
        load_group.add_argument("--download-dir", **load_kwargs["download_dir"])
        load_group.add_argument(
            "--safetensors-load-strategy", **load_kwargs["safetensors_load_strategy"]
        )
        load_group.add_argument(
            "--model-loader-extra-config", **load_kwargs["model_loader_extra_config"]
        )
        load_group.add_argument("--ignore-patterns", **load_kwargs["ignore_patterns"])
        load_group.add_argument("--use-tqdm-on-load", **load_kwargs["use_tqdm_on_load"])
        load_group.add_argument(
            "--pt-load-map-location", **load_kwargs["pt_load_map_location"]
        )

        # Structured outputs arguments
        structured_outputs_kwargs = get_kwargs(StructuredOutputsConfig)
        structured_outputs_group = parser.add_argument_group(
            title="StructuredOutputsConfig",
            description=StructuredOutputsConfig.__doc__,
        )
        structured_outputs_group.add_argument(
            "--reasoning-parser",
            # Choices need to be validated after parsing to include plugins
            **structured_outputs_kwargs["reasoning_parser"],
        )
        structured_outputs_group.add_argument(
            "--reasoning-parser-plugin",
            **structured_outputs_kwargs["reasoning_parser_plugin"],
        )
        # Deprecated guided decoding arguments
        for arg, type in [
            ("--guided-decoding-backend", str),
            ("--guided-decoding-disable-fallback", bool),
            ("--guided-decoding-disable-any-whitespace", bool),
            ("--guided-decoding-disable-additional-properties", bool),
        ]:
            structured_outputs_group.add_argument(
                arg,
                type=type,
                help=(f"[DEPRECATED] {arg} will be removed in v0.12.0."),
                deprecated=True,
            )

        # Parallel arguments
        parallel_kwargs = get_kwargs(ParallelConfig)
        parallel_group = parser.add_argument_group(
            title="ParallelConfig",
            description=ParallelConfig.__doc__,
        )
        parallel_group.add_argument(
            "--distributed-executor-backend",
            **parallel_kwargs["distributed_executor_backend"],
        )
        parallel_group.add_argument(
            "--pipeline-parallel-size",
            "-pp",
            **parallel_kwargs["pipeline_parallel_size"],
        )
        parallel_group.add_argument(
            "--tensor-parallel-size", "-tp", **parallel_kwargs["tensor_parallel_size"]
        )
        parallel_group.add_argument(
            "--decode-context-parallel-size",
            "-dcp",
            **parallel_kwargs["decode_context_parallel_size"],
        )
        parallel_group.add_argument(
            "--dcp-kv-cache-interleave-size",
            **parallel_kwargs["dcp_kv_cache_interleave_size"],
        )
        parallel_group.add_argument(
            "--data-parallel-size", "-dp", **parallel_kwargs["data_parallel_size"]
        )
        parallel_group.add_argument(
            "--data-parallel-rank",
            "-dpn",
            type=int,
            help="Data parallel rank of this instance. "
            "When set, enables external load balancer mode.",
        )
        parallel_group.add_argument(
            "--data-parallel-start-rank",
            "-dpr",
            type=int,
            help="Starting data parallel rank for secondary nodes.",
        )
        parallel_group.add_argument(
            "--data-parallel-size-local",
            "-dpl",
            type=int,
            help="Number of data parallel replicas to run on this node.",
        )
        parallel_group.add_argument(
            "--data-parallel-address",
            "-dpa",
            type=str,
            help="Address of data parallel cluster head-node.",
        )
        parallel_group.add_argument(
            "--data-parallel-rpc-port",
            "-dpp",
            type=int,
            help="Port for data parallel RPC communication.",
        )
        parallel_group.add_argument(
            "--data-parallel-backend",
            "-dpb",
            type=str,
            default="mp",
            help='Backend for data parallel, either "mp" or "ray".',
        )
        parallel_group.add_argument(
            "--data-parallel-hybrid-lb", **parallel_kwargs["data_parallel_hybrid_lb"]
        )
        parallel_group.add_argument(
            "--enable-expert-parallel", **parallel_kwargs["enable_expert_parallel"]
        )
        parallel_group.add_argument(
            "--all2all-backend", **parallel_kwargs["all2all_backend"]
        )
        parallel_group.add_argument("--enable-dbo", **parallel_kwargs["enable_dbo"])
        parallel_group.add_argument(
            "--dbo-decode-token-threshold",
            **parallel_kwargs["dbo_decode_token_threshold"],
        )
        parallel_group.add_argument(
            "--dbo-prefill-token-threshold",
            **parallel_kwargs["dbo_prefill_token_threshold"],
        )
        parallel_group.add_argument(
            "--disable-nccl-for-dp-synchronization",
            **parallel_kwargs["disable_nccl_for_dp_synchronization"],
        )
        parallel_group.add_argument("--enable-eplb", **parallel_kwargs["enable_eplb"])
        parallel_group.add_argument("--eplb-config", **parallel_kwargs["eplb_config"])
        parallel_group.add_argument(
            "--expert-placement-strategy",
            **parallel_kwargs["expert_placement_strategy"],
        )
        parallel_group.add_argument(
            "--num-redundant-experts",
            type=int,
            help="[DEPRECATED] --num-redundant-experts will be removed in v0.12.0.",
            deprecated=True,
        )
        parallel_group.add_argument(
            "--eplb-window-size",
            type=int,
            help="[DEPRECATED] --eplb-window-size will be removed in v0.12.0.",
            deprecated=True,
        )
        parallel_group.add_argument(
            "--eplb-step-interval",
            type=int,
            help="[DEPRECATED] --eplb-step-interval will be removed in v0.12.0.",
            deprecated=True,
        )
        parallel_group.add_argument(
            "--eplb-log-balancedness",
            action=argparse.BooleanOptionalAction,
            help="[DEPRECATED] --eplb-log-balancedness will be removed in v0.12.0.",
            deprecated=True,
        )

        parallel_group.add_argument(
            "--max-parallel-loading-workers",
            **parallel_kwargs["max_parallel_loading_workers"],
        )
        parallel_group.add_argument(
            "--ray-workers-use-nsight", **parallel_kwargs["ray_workers_use_nsight"]
        )
        parallel_group.add_argument(
            "--disable-custom-all-reduce",
            **parallel_kwargs["disable_custom_all_reduce"],
        )
        parallel_group.add_argument("--worker-cls", **parallel_kwargs["worker_cls"])
        parallel_group.add_argument(
            "--worker-extension-cls", **parallel_kwargs["worker_extension_cls"]
        )
        parallel_group.add_argument(
            "--enable-multimodal-encoder-data-parallel",
            action="store_true",
            deprecated=True,
        )

        # KV cache arguments
        cache_kwargs = get_kwargs(CacheConfig)
        cache_group = parser.add_argument_group(
            title="CacheConfig",
            description=CacheConfig.__doc__,
        )
        cache_group.add_argument("--block-size", **cache_kwargs["block_size"])
        cache_group.add_argument(
            "--gpu-memory-utilization", **cache_kwargs["gpu_memory_utilization"]
        )
        cache_group.add_argument(
            "--kv-cache-memory-bytes", **cache_kwargs["kv_cache_memory_bytes"]
        )
        cache_group.add_argument("--swap-space", **cache_kwargs["swap_space"])
        cache_group.add_argument("--kv-cache-dtype", **cache_kwargs["cache_dtype"])
        cache_group.add_argument(
            "--num-gpu-blocks-override", **cache_kwargs["num_gpu_blocks_override"]
        )
        cache_group.add_argument(
            "--enable-prefix-caching", **cache_kwargs["enable_prefix_caching"]
        )
        cache_group.add_argument(
            "--prefix-caching-hash-algo", **cache_kwargs["prefix_caching_hash_algo"]
        )
        cache_group.add_argument("--cpu-offload-gb", **cache_kwargs["cpu_offload_gb"])
        cache_group.add_argument(
            "--calculate-kv-scales", **cache_kwargs["calculate_kv_scales"]
        )
        cache_group.add_argument(
            "--kv-sharing-fast-prefill", **cache_kwargs["kv_sharing_fast_prefill"]
        )
        cache_group.add_argument(
            "--mamba-cache-dtype", **cache_kwargs["mamba_cache_dtype"]
        )
        cache_group.add_argument(
            "--mamba-ssm-cache-dtype", **cache_kwargs["mamba_ssm_cache_dtype"]
        )
        cache_group.add_argument(
            "--mamba-block-size", **cache_kwargs["mamba_block_size"]
        )
        cache_group.add_argument(
            "--kv-offloading-size", **cache_kwargs["kv_offloading_size"]
        )
        cache_group.add_argument(
            "--kv-offloading-backend", **cache_kwargs["kv_offloading_backend"]
        )

        # Multimodal related configs
        multimodal_kwargs = get_kwargs(MultiModalConfig)
        multimodal_group = parser.add_argument_group(
            title="MultiModalConfig",
            description=MultiModalConfig.__doc__,
        )
        multimodal_group.add_argument(
            "--limit-mm-per-prompt", **multimodal_kwargs["limit_per_prompt"]
        )
        multimodal_group.add_argument(
            "--enable-mm-embeds", **multimodal_kwargs["enable_mm_embeds"]
        )
        multimodal_group.add_argument(
            "--media-io-kwargs", **multimodal_kwargs["media_io_kwargs"]
        )
        multimodal_group.add_argument(
            "--mm-processor-kwargs", **multimodal_kwargs["mm_processor_kwargs"]
        )
        multimodal_group.add_argument(
            "--mm-processor-cache-gb", **multimodal_kwargs["mm_processor_cache_gb"]
        )
        multimodal_group.add_argument(
            "--disable-mm-preprocessor-cache", action="store_true", deprecated=True
        )
        multimodal_group.add_argument(
            "--mm-processor-cache-type", **multimodal_kwargs["mm_processor_cache_type"]
        )
        multimodal_group.add_argument(
            "--mm-shm-cache-max-object-size-mb",
            **multimodal_kwargs["mm_shm_cache_max_object_size_mb"],
        )
        multimodal_group.add_argument(
            "--mm-encoder-tp-mode", **multimodal_kwargs["mm_encoder_tp_mode"]
        )
        multimodal_group.add_argument(
            "--mm-encoder-attn-backend",
            **multimodal_kwargs["mm_encoder_attn_backend"],
        )
        multimodal_group.add_argument(
            "--interleave-mm-strings", **multimodal_kwargs["interleave_mm_strings"]
        )
        multimodal_group.add_argument(
            "--skip-mm-profiling", **multimodal_kwargs["skip_mm_profiling"]
        )

        multimodal_group.add_argument(
            "--video-pruning-rate", **multimodal_kwargs["video_pruning_rate"]
        )

        # LoRA related configs
        lora_kwargs = get_kwargs(LoRAConfig)
        lora_group = parser.add_argument_group(
            title="LoRAConfig",
            description=LoRAConfig.__doc__,
        )
        lora_group.add_argument(
            "--enable-lora",
            action=argparse.BooleanOptionalAction,
            help="If True, enable handling of LoRA adapters.",
        )
        lora_group.add_argument("--max-loras", **lora_kwargs["max_loras"])
        lora_group.add_argument("--max-lora-rank", **lora_kwargs["max_lora_rank"])
        lora_group.add_argument(
            "--lora-extra-vocab-size", **lora_kwargs["lora_extra_vocab_size"]
        )
        lora_group.add_argument(
            "--lora-dtype",
            **lora_kwargs["lora_dtype"],
        )
        lora_group.add_argument("--max-cpu-loras", **lora_kwargs["max_cpu_loras"])
        lora_group.add_argument(
            "--fully-sharded-loras", **lora_kwargs["fully_sharded_loras"]
        )
        lora_group.add_argument("--default-mm-loras", **lora_kwargs["default_mm_loras"])

        # Observability arguments
        observability_kwargs = get_kwargs(ObservabilityConfig)
        observability_group = parser.add_argument_group(
            title="ObservabilityConfig",
            description=ObservabilityConfig.__doc__,
        )
        observability_group.add_argument(
            "--show-hidden-metrics-for-version",
            **observability_kwargs["show_hidden_metrics_for_version"],
        )
        observability_group.add_argument(
            "--otlp-traces-endpoint", **observability_kwargs["otlp_traces_endpoint"]
        )
        # TODO: generalise this special case
        choices = observability_kwargs["collect_detailed_traces"]["choices"]
        metavar = f"{{{','.join(choices)}}}"
        observability_kwargs["collect_detailed_traces"]["metavar"] = metavar
        observability_kwargs["collect_detailed_traces"]["choices"] += [
            ",".join(p) for p in permutations(get_args(DetailedTraceModules), r=2)
        ]
        observability_group.add_argument(
            "--collect-detailed-traces",
            **observability_kwargs["collect_detailed_traces"],
        )

        # Scheduler arguments
        scheduler_kwargs = get_kwargs(SchedulerConfig)
        scheduler_group = parser.add_argument_group(
            title="SchedulerConfig",
            description=SchedulerConfig.__doc__,
        )
        scheduler_group.add_argument(
            "--max-num-batched-tokens", **scheduler_kwargs["max_num_batched_tokens"]
        )
        scheduler_group.add_argument(
            "--prefill-max-num-batched-tokens",
            **scheduler_kwargs["prefill_max_num_batched_tokens"],
        )
        scheduler_group.add_argument(
            "--max-num-seqs", **scheduler_kwargs["max_num_seqs"]
        )
        scheduler_group.add_argument(
            "--max-num-partial-prefills", **scheduler_kwargs["max_num_partial_prefills"]
        )
        scheduler_group.add_argument(
            "--max-long-partial-prefills",
            **scheduler_kwargs["max_long_partial_prefills"],
        )
        scheduler_group.add_argument(
            "--long-prefill-token-threshold",
            **scheduler_kwargs["long_prefill_token_threshold"],
        )
        scheduler_group.add_argument(
            "--num-lookahead-slots", **scheduler_kwargs["num_lookahead_slots"]
        )
        # multi-step scheduling has been removed; corresponding arguments
        # are no longer supported.
        scheduler_group.add_argument(
            "--scheduling-policy", **scheduler_kwargs["policy"]
        )
        scheduler_group.add_argument(
            "--enable-chunked-prefill", **scheduler_kwargs["enable_chunked_prefill"]
        )
        scheduler_group.add_argument(
            "--disable-chunked-mm-input", **scheduler_kwargs["disable_chunked_mm_input"]
        )
        scheduler_group.add_argument(
            "--scheduler-cls", **scheduler_kwargs["scheduler_cls"]
        )
        scheduler_group.add_argument(
            "--disable-hybrid-kv-cache-manager",
            **scheduler_kwargs["disable_hybrid_kv_cache_manager"],
        )
        scheduler_group.add_argument(
            "--async-scheduling", **scheduler_kwargs["async_scheduling"]
        )
        scheduler_group.add_argument(
<<<<<<< HEAD
            "--enable-schedule-capacity-profiling",
            **scheduler_kwargs["enable_schedule_capacity_profiling"],
=======
            "--stream-interval", **scheduler_kwargs["stream_interval"]
>>>>>>> da14ae0f
        )

        # Compilation arguments
        compilation_kwargs = get_kwargs(CompilationConfig)
        compilation_group = parser.add_argument_group(
            title="CompilationConfig",
            description=CompilationConfig.__doc__,
        )
        compilation_group.add_argument(
            "--cudagraph-capture-sizes", **compilation_kwargs["cudagraph_capture_sizes"]
        )
        compilation_kwargs["cudagraph_capture_sizes"]["help"] = (
            "--cuda-graph-sizes is deprecated and will be removed in v0.13.0 or v1.0.0,"
            " whichever is soonest. Please use --cudagraph-capture-sizes instead."
        )
        compilation_group.add_argument(
            "--cuda-graph-sizes",
            **compilation_kwargs["cudagraph_capture_sizes"],
            deprecated=True,
        )
        compilation_group.add_argument(
            "--max-cudagraph-capture-size",
            **compilation_kwargs["max_cudagraph_capture_size"],
        )

        # vLLM arguments
        vllm_kwargs = get_kwargs(VllmConfig)
        vllm_group = parser.add_argument_group(
            title="VllmConfig",
            description=VllmConfig.__doc__,
        )
        # We construct SpeculativeConfig using fields from other configs in
        # create_engine_config. So we set the type to a JSON string here to
        # delay the Pydantic validation that comes with SpeculativeConfig.
        vllm_kwargs["speculative_config"]["type"] = optional_type(json.loads)
        vllm_group.add_argument(
            "--speculative-config", **vllm_kwargs["speculative_config"]
        )
        vllm_group.add_argument(
            "--kv-transfer-config", **vllm_kwargs["kv_transfer_config"]
        )
        vllm_group.add_argument("--kv-events-config", **vllm_kwargs["kv_events_config"])
        vllm_group.add_argument(
            "--ec-transfer-config", **vllm_kwargs["ec_transfer_config"]
        )
        vllm_group.add_argument(
            "--compilation-config", "-O", **vllm_kwargs["compilation_config"]
        )
        vllm_group.add_argument(
            "--additional-config", **vllm_kwargs["additional_config"]
        )
        vllm_group.add_argument(
            "--structured-outputs-config", **vllm_kwargs["structured_outputs_config"]
        )

        # Other arguments
        parser.add_argument(
            "--disable-log-stats",
            action="store_true",
            help="Disable logging statistics.",
        )

        parser.add_argument(
            "--aggregate-engine-logging",
            action="store_true",
            help="Log aggregate rather than per-engine statistics "
            "when using data parallelism.",
        )
        return parser

    @classmethod
    def from_cli_args(cls, args: argparse.Namespace):
        # Get the list of attributes of this dataclass.
        attrs = [attr.name for attr in dataclasses.fields(cls)]
        # Set the attributes from the parsed arguments.
        engine_args = cls(
            **{attr: getattr(args, attr) for attr in attrs if hasattr(args, attr)}
        )
        return engine_args

    def create_model_config(self) -> ModelConfig:
        # gguf file needs a specific model loader and doesn't use hf_repo
        if check_gguf_file(self.model):
            self.quantization = self.load_format = "gguf"

        if self.disable_mm_preprocessor_cache:
            logger.warning(
                "`--disable-mm-preprocessor-cache` is deprecated "
                "and will be removed in v0.13. "
                "Please use `--mm-processor-cache-gb 0` instead.",
            )

            self.mm_processor_cache_gb = 0
        elif envs.VLLM_MM_INPUT_CACHE_GIB != 4:
            logger.warning(
                "VLLM_MM_INPUT_CACHE_GIB` is deprecated "
                "and will be removed in v0.13. "
                "Please use `--mm-processor-cache-gb %d` instead.",
                envs.VLLM_MM_INPUT_CACHE_GIB,
            )

            self.mm_processor_cache_gb = envs.VLLM_MM_INPUT_CACHE_GIB

        if self.enable_multimodal_encoder_data_parallel:
            logger.warning(
                "--enable-multimodal-encoder-data-parallel` is deprecated "
                "and will be removed in v0.13. "
                "Please use `--mm-encoder-tp-mode data` instead."
            )

            self.mm_encoder_tp_mode = "data"

        return ModelConfig(
            model=self.model,
            hf_config_path=self.hf_config_path,
            runner=self.runner,
            convert=self.convert,
            task=self.task,
            tokenizer=self.tokenizer,
            tokenizer_mode=self.tokenizer_mode,
            trust_remote_code=self.trust_remote_code,
            allowed_local_media_path=self.allowed_local_media_path,
            allowed_media_domains=self.allowed_media_domains,
            dtype=self.dtype,
            seed=self.seed,
            revision=self.revision,
            code_revision=self.code_revision,
            hf_token=self.hf_token,
            hf_overrides=self.hf_overrides,
            tokenizer_revision=self.tokenizer_revision,
            max_model_len=self.max_model_len,
            quantization=self.quantization,
            enforce_eager=self.enforce_eager,
            max_logprobs=self.max_logprobs,
            logprobs_mode=self.logprobs_mode,
            disable_sliding_window=self.disable_sliding_window,
            disable_cascade_attn=self.disable_cascade_attn,
            skip_tokenizer_init=self.skip_tokenizer_init,
            enable_prompt_embeds=self.enable_prompt_embeds,
            served_model_name=self.served_model_name,
            limit_mm_per_prompt=self.limit_mm_per_prompt,
            enable_mm_embeds=self.enable_mm_embeds,
            interleave_mm_strings=self.interleave_mm_strings,
            media_io_kwargs=self.media_io_kwargs,
            skip_mm_profiling=self.skip_mm_profiling,
            config_format=self.config_format,
            mm_processor_kwargs=self.mm_processor_kwargs,
            mm_processor_cache_gb=self.mm_processor_cache_gb,
            mm_processor_cache_type=self.mm_processor_cache_type,
            mm_shm_cache_max_object_size_mb=self.mm_shm_cache_max_object_size_mb,
            mm_encoder_tp_mode=self.mm_encoder_tp_mode,
            mm_encoder_attn_backend=self.mm_encoder_attn_backend,
            pooler_config=self.pooler_config,
            override_pooler_config=self.override_pooler_config,
            logits_processor_pattern=self.logits_processor_pattern,
            generation_config=self.generation_config,
            override_generation_config=self.override_generation_config,
            enable_sleep_mode=self.enable_sleep_mode,
            model_impl=self.model_impl,
            override_attention_dtype=self.override_attention_dtype,
            logits_processors=self.logits_processors,
            video_pruning_rate=self.video_pruning_rate,
            io_processor_plugin=self.io_processor_plugin,
        )

    def validate_tensorizer_args(self):
        from vllm.model_executor.model_loader.tensorizer import TensorizerConfig

        for key in self.model_loader_extra_config:
            if key in TensorizerConfig._fields:
                self.model_loader_extra_config["tensorizer_config"][key] = (
                    self.model_loader_extra_config[key]
                )

    def create_load_config(self) -> LoadConfig:
        if self.quantization == "bitsandbytes":
            self.load_format = "bitsandbytes"

        if self.load_format == "tensorizer":
            if hasattr(self.model_loader_extra_config, "to_serializable"):
                self.model_loader_extra_config = (
                    self.model_loader_extra_config.to_serializable()
                )
            self.model_loader_extra_config["tensorizer_config"] = {}
            self.model_loader_extra_config["tensorizer_config"]["tensorizer_dir"] = (
                self.model
            )
            self.validate_tensorizer_args()

        return LoadConfig(
            load_format=self.load_format,
            download_dir=self.download_dir,
            safetensors_load_strategy=self.safetensors_load_strategy,
            device="cpu" if is_online_quantization(self.quantization) else None,
            model_loader_extra_config=self.model_loader_extra_config,
            ignore_patterns=self.ignore_patterns,
            use_tqdm_on_load=self.use_tqdm_on_load,
            pt_load_map_location=self.pt_load_map_location,
        )

    def create_speculative_config(
        self,
        target_model_config: ModelConfig,
        target_parallel_config: ParallelConfig,
    ) -> SpeculativeConfig | None:
        """Initializes and returns a SpeculativeConfig object based on
        `speculative_config`.

        This function utilizes `speculative_config` to create a
        SpeculativeConfig object. The `speculative_config` can either be
        provided as a JSON string input via CLI arguments or directly as a
        dictionary from the engine.
        """
        if self.speculative_config is None:
            return None

        # Note(Shangming): These parameters are not obtained from the cli arg
        # '--speculative-config' and must be passed in when creating the engine
        # config.
        self.speculative_config.update(
            {
                "target_model_config": target_model_config,
                "target_parallel_config": target_parallel_config,
            }
        )
        return SpeculativeConfig(**self.speculative_config)

    def create_engine_config(
        self,
        usage_context: UsageContext | None = None,
        headless: bool = False,
    ) -> VllmConfig:
        """
        Create the VllmConfig.

        NOTE: If VllmConfig is incompatible, we raise an error.
        """
        current_platform.pre_register_and_update()

        device_config = DeviceConfig(device=cast(Device, current_platform.device_type))

        # Check if the model is a speculator and override model/tokenizer/config
        # BEFORE creating ModelConfig, so the config is created with the target model
        # Skip speculator detection for cloud storage models (eg: S3, GCS) since
        # HuggingFace cannot load configs directly from S3 URLs. S3 models can still
        # use speculators with explicit --speculative-config.
        if not is_cloud_storage(self.model):
            (self.model, self.tokenizer, self.speculative_config) = (
                maybe_override_with_speculators(
                    model=self.model,
                    tokenizer=self.tokenizer,
                    revision=self.revision,
                    trust_remote_code=self.trust_remote_code,
                    vllm_speculative_config=self.speculative_config,
                )
            )

        model_config = self.create_model_config()
        self.model = model_config.model
        self.tokenizer = model_config.tokenizer

        self._check_feature_supported(model_config)

        # Set default arguments for V1 Engine.
        self._set_default_args(usage_context, model_config)
        # Disable chunked prefill and prefix caching for:
        # POWER (ppc64le)/ARM/s390x/RISCV CPUs in V1
        if current_platform.is_cpu() and current_platform.get_cpu_architecture() in (
            CpuArchEnum.POWERPC,
            CpuArchEnum.S390X,
            CpuArchEnum.ARM,
            CpuArchEnum.RISCV,
        ):
            logger.info(
                "Chunked prefill is not supported for ARM and POWER, "
                "S390X and RISC-V CPUs; "
                "disabling it for V1 backend."
            )
            self.enable_chunked_prefill = False
            logger.info(
                "Prefix caching is not supported for ARM and POWER, "
                "S390X and RISC-V CPUs; "
                "disabling it for V1 backend."
            )
            self.enable_prefix_caching = False

        assert self.enable_chunked_prefill is not None

        sliding_window: int | None = None
        if not is_interleaved(model_config.hf_text_config):
            # Only set CacheConfig.sliding_window if the model is all sliding
            # window. Otherwise CacheConfig.sliding_window will override the
            # global layers in interleaved sliding window models.
            sliding_window = model_config.get_sliding_window()

        # Note(hc): In the current implementation of decode context
        # parallel(DCP), tp_size needs to be divisible by dcp_size,
        # because the world size does not change by dcp, it simply
        # reuses the GPUs of TP group, and split one TP group into
        # tp_size//dcp_size DCP groups.
        assert self.tensor_parallel_size % self.decode_context_parallel_size == 0, (
            f"tp_size={self.tensor_parallel_size} must be divisible by"
            f"dcp_size={self.decode_context_parallel_size}."
        )

        cache_config = CacheConfig(
            block_size=self.block_size,
            gpu_memory_utilization=self.gpu_memory_utilization,
            kv_cache_memory_bytes=self.kv_cache_memory_bytes,
            swap_space=self.swap_space,
            cache_dtype=self.kv_cache_dtype,
            is_attention_free=model_config.is_attention_free,
            num_gpu_blocks_override=self.num_gpu_blocks_override,
            sliding_window=sliding_window,
            enable_prefix_caching=self.enable_prefix_caching,
            prefix_caching_hash_algo=self.prefix_caching_hash_algo,
            cpu_offload_gb=self.cpu_offload_gb,
            calculate_kv_scales=self.calculate_kv_scales,
            kv_sharing_fast_prefill=self.kv_sharing_fast_prefill,
            mamba_cache_dtype=self.mamba_cache_dtype,
            mamba_ssm_cache_dtype=self.mamba_ssm_cache_dtype,
            mamba_block_size=self.mamba_block_size,
            kv_offloading_size=self.kv_offloading_size,
            kv_offloading_backend=self.kv_offloading_backend,
        )

        ray_runtime_env = None
        if is_ray_initialized():
            # Ray Serve LLM calls `create_engine_config` in the context
            # of a Ray task, therefore we check is_ray_initialized()
            # as opposed to is_in_ray_actor().
            import ray

            ray_runtime_env = ray.get_runtime_context().runtime_env
            # Avoid logging sensitive environment variables
            sanitized_env = ray_runtime_env.to_dict() if ray_runtime_env else {}
            if "env_vars" in sanitized_env:
                sanitized_env["env_vars"] = {
                    k: "***" for k in sanitized_env["env_vars"]
                }
            logger.info("Using ray runtime env (env vars redacted): %s", sanitized_env)

        # Get the current placement group if Ray is initialized and
        # we are in a Ray actor. If so, then the placement group will be
        # passed to spawned processes.
        placement_group = None
        if is_in_ray_actor():
            import ray

            # This call initializes Ray automatically if it is not initialized,
            # but we should not do this here.
            placement_group = ray.util.get_current_placement_group()

        assert not headless or not self.data_parallel_hybrid_lb, (
            "data_parallel_hybrid_lb is not applicable in headless mode"
        )

        data_parallel_external_lb = self.data_parallel_rank is not None
        # Local DP rank = 1, use pure-external LB.
        if data_parallel_external_lb:
            assert self.data_parallel_size_local in (1, None), (
                "data_parallel_size_local must be 1 when data_parallel_rank is set"
            )
            data_parallel_size_local = 1
            # Use full external lb if we have local_size of 1.
            self.data_parallel_hybrid_lb = False
        elif self.data_parallel_size_local is not None:
            data_parallel_size_local = self.data_parallel_size_local

            if self.data_parallel_start_rank and not headless:
                # Infer hybrid LB mode.
                self.data_parallel_hybrid_lb = True

            if self.data_parallel_hybrid_lb and data_parallel_size_local == 1:
                # Use full external lb if we have local_size of 1.
                data_parallel_external_lb = True
                self.data_parallel_hybrid_lb = False

            if data_parallel_size_local == self.data_parallel_size:
                # Disable hybrid LB mode if set for a single node
                self.data_parallel_hybrid_lb = False

            self.data_parallel_rank = self.data_parallel_start_rank or 0
        else:
            assert not self.data_parallel_hybrid_lb, (
                "data_parallel_size_local must be set to use data_parallel_hybrid_lb."
            )

            if self.data_parallel_backend == "ray" and (
                envs.VLLM_RAY_DP_PACK_STRATEGY == "span"
            ):
                # Data parallel size defaults to 1 if DP ranks are spanning
                # multiple nodes
                data_parallel_size_local = 1
            else:
                # Otherwise local DP size defaults to global DP size if not set
                data_parallel_size_local = self.data_parallel_size

        # DP address, used in multi-node case for torch distributed group
        # and ZMQ sockets.
        if self.data_parallel_address is None:
            if self.data_parallel_backend == "ray":
                host_ip = get_ip()
                logger.info(
                    "Using host IP %s as ray-based data parallel address", host_ip
                )
                data_parallel_address = host_ip
            else:
                assert self.data_parallel_backend == "mp", (
                    "data_parallel_backend can only be ray or mp, got %s",
                    self.data_parallel_backend,
                )
                data_parallel_address = ParallelConfig.data_parallel_master_ip
        else:
            data_parallel_address = self.data_parallel_address

        # This port is only used when there are remote data parallel engines,
        # otherwise the local IPC transport is used.
        data_parallel_rpc_port = (
            self.data_parallel_rpc_port
            if (self.data_parallel_rpc_port is not None)
            else ParallelConfig.data_parallel_rpc_port
        )

        # Forward the deprecated CLI args to the EPLB config.
        if self.num_redundant_experts is not None:
            self.eplb_config.num_redundant_experts = self.num_redundant_experts
        if self.eplb_window_size is not None:
            self.eplb_config.window_size = self.eplb_window_size
        if self.eplb_step_interval is not None:
            self.eplb_config.step_interval = self.eplb_step_interval
        if self.eplb_log_balancedness is not None:
            self.eplb_config.log_balancedness = self.eplb_log_balancedness

        parallel_config = ParallelConfig(
            pipeline_parallel_size=self.pipeline_parallel_size,
            tensor_parallel_size=self.tensor_parallel_size,
            data_parallel_size=self.data_parallel_size,
            data_parallel_rank=self.data_parallel_rank or 0,
            data_parallel_external_lb=data_parallel_external_lb,
            data_parallel_size_local=data_parallel_size_local,
            data_parallel_master_ip=data_parallel_address,
            data_parallel_rpc_port=data_parallel_rpc_port,
            data_parallel_backend=self.data_parallel_backend,
            data_parallel_hybrid_lb=self.data_parallel_hybrid_lb,
            enable_expert_parallel=self.enable_expert_parallel,
            all2all_backend=self.all2all_backend,
            enable_dbo=self.enable_dbo,
            dbo_decode_token_threshold=self.dbo_decode_token_threshold,
            dbo_prefill_token_threshold=self.dbo_prefill_token_threshold,
            disable_nccl_for_dp_synchronization=self.disable_nccl_for_dp_synchronization,
            enable_eplb=self.enable_eplb,
            eplb_config=self.eplb_config,
            expert_placement_strategy=self.expert_placement_strategy,
            max_parallel_loading_workers=self.max_parallel_loading_workers,
            disable_custom_all_reduce=self.disable_custom_all_reduce,
            ray_workers_use_nsight=self.ray_workers_use_nsight,
            ray_runtime_env=ray_runtime_env,
            placement_group=placement_group,
            distributed_executor_backend=self.distributed_executor_backend,
            worker_cls=self.worker_cls,
            worker_extension_cls=self.worker_extension_cls,
            decode_context_parallel_size=self.decode_context_parallel_size,
            dcp_kv_cache_interleave_size=self.dcp_kv_cache_interleave_size,
            _api_process_count=self._api_process_count,
            _api_process_rank=self._api_process_rank,
        )

        speculative_config = self.create_speculative_config(
            target_model_config=model_config,
            target_parallel_config=parallel_config,
        )

        # make sure num_lookahead_slots is set appropriately depending on
        # whether speculative decoding is enabled
        num_lookahead_slots = self.num_lookahead_slots
        if speculative_config is not None:
            num_lookahead_slots = speculative_config.num_lookahead_slots

        scheduler_config = SchedulerConfig(
            runner_type=model_config.runner_type,
            max_num_batched_tokens=self.max_num_batched_tokens,
            prefill_max_num_batched_tokens=self.prefill_max_num_batched_tokens,
            max_num_seqs=self.max_num_seqs,
            max_model_len=model_config.max_model_len,
            num_lookahead_slots=num_lookahead_slots,
            enable_chunked_prefill=self.enable_chunked_prefill,
            disable_chunked_mm_input=self.disable_chunked_mm_input,
            is_multimodal_model=model_config.is_multimodal_model,
            is_encoder_decoder=model_config.is_encoder_decoder,
            policy=self.scheduling_policy,
            scheduler_cls=self.scheduler_cls,
            max_num_partial_prefills=self.max_num_partial_prefills,
            max_long_partial_prefills=self.max_long_partial_prefills,
            long_prefill_token_threshold=self.long_prefill_token_threshold,
            disable_hybrid_kv_cache_manager=self.disable_hybrid_kv_cache_manager,
            async_scheduling=self.async_scheduling,
<<<<<<< HEAD
            enable_schedule_capacity_profiling=self.enable_schedule_capacity_profiling,
=======
            stream_interval=self.stream_interval,
>>>>>>> da14ae0f
        )

        if not model_config.is_multimodal_model and self.default_mm_loras:
            raise ValueError(
                "Default modality-specific LoRA(s) were provided for a "
                "non multimodal model"
            )

        lora_config = (
            LoRAConfig(
                max_lora_rank=self.max_lora_rank,
                max_loras=self.max_loras,
                default_mm_loras=self.default_mm_loras,
                fully_sharded_loras=self.fully_sharded_loras,
                lora_extra_vocab_size=self.lora_extra_vocab_size,
                lora_dtype=self.lora_dtype,
                max_cpu_loras=self.max_cpu_loras
                if self.max_cpu_loras and self.max_cpu_loras > 0
                else None,
            )
            if self.enable_lora
            else None
        )

        if (
            lora_config is not None
            and speculative_config is not None
            and scheduler_config.max_num_batched_tokens
            < (
                scheduler_config.max_num_seqs
                * (speculative_config.num_speculative_tokens + 1)
            )
        ):
            raise ValueError(
                "Consider increasing max_num_batched_tokens or "
                "decreasing num_speculative_tokens"
            )

        # bitsandbytes pre-quantized model need a specific model loader
        if model_config.quantization == "bitsandbytes":
            self.quantization = self.load_format = "bitsandbytes"

        load_config = self.create_load_config()

        # Pass reasoning_parser into StructuredOutputsConfig
        if self.reasoning_parser:
            self.structured_outputs_config.reasoning_parser = self.reasoning_parser

        if self.reasoning_parser_plugin:
            self.structured_outputs_config.reasoning_parser_plugin = (
                self.reasoning_parser_plugin
            )

        # Forward the deprecated CLI args to the StructuredOutputsConfig
        so_config = self.structured_outputs_config
        if self.guided_decoding_backend is not None:
            so_config.guided_decoding_backend = self.guided_decoding_backend
        if self.guided_decoding_disable_fallback is not None:
            so_config.disable_fallback = self.guided_decoding_disable_fallback
        if self.guided_decoding_disable_any_whitespace is not None:
            so_config.disable_any_whitespace = (
                self.guided_decoding_disable_any_whitespace
            )
        if self.guided_decoding_disable_additional_properties is not None:
            so_config.disable_additional_properties = (
                self.guided_decoding_disable_additional_properties
            )

        observability_config = ObservabilityConfig(
            show_hidden_metrics_for_version=self.show_hidden_metrics_for_version,
            otlp_traces_endpoint=self.otlp_traces_endpoint,
            collect_detailed_traces=self.collect_detailed_traces,
        )

        # Compilation config overrides
        compilation_config = copy.deepcopy(self.compilation_config)
        if self.cuda_graph_sizes is not None:
            logger.warning(
                "--cuda-graph-sizes is deprecated and will be removed in v0.13.0 or "
                "v1.0.0, whichever is soonest. Please use --cudagraph-capture-sizes "
                "instead."
            )
            if compilation_config.cudagraph_capture_sizes is not None:
                raise ValueError(
                    "cuda_graph_sizes and compilation_config."
                    "cudagraph_capture_sizes are mutually exclusive"
                )
            compilation_config.cudagraph_capture_sizes = self.cuda_graph_sizes
        if self.cudagraph_capture_sizes is not None:
            if compilation_config.cudagraph_capture_sizes is not None:
                raise ValueError(
                    "cudagraph_capture_sizes and compilation_config."
                    "cudagraph_capture_sizes are mutually exclusive"
                )
            compilation_config.cudagraph_capture_sizes = self.cudagraph_capture_sizes
        if self.max_cudagraph_capture_size is not None:
            if compilation_config.max_cudagraph_capture_size is not None:
                raise ValueError(
                    "max_cudagraph_capture_size and compilation_config."
                    "max_cudagraph_capture_size are mutually exclusive"
                )
            compilation_config.max_cudagraph_capture_size = (
                self.max_cudagraph_capture_size
            )

        config = VllmConfig(
            model_config=model_config,
            cache_config=cache_config,
            parallel_config=parallel_config,
            scheduler_config=scheduler_config,
            device_config=device_config,
            lora_config=lora_config,
            speculative_config=speculative_config,
            load_config=load_config,
            structured_outputs_config=self.structured_outputs_config,
            observability_config=observability_config,
            compilation_config=compilation_config,
            kv_transfer_config=self.kv_transfer_config,
            kv_events_config=self.kv_events_config,
            ec_transfer_config=self.ec_transfer_config,
            additional_config=self.additional_config,
        )

        return config

    def _check_feature_supported(self, model_config: ModelConfig):
        """Raise an error if the feature is not supported."""
        if self.logits_processor_pattern != EngineArgs.logits_processor_pattern:
            _raise_unsupported_error(feature_name="--logits-processor-pattern")

        # No Concurrent Partial Prefills so far.
        if (
            self.max_num_partial_prefills != SchedulerConfig.max_num_partial_prefills
            or self.max_long_partial_prefills
            != SchedulerConfig.max_long_partial_prefills
        ):
            _raise_unsupported_error(feature_name="Concurrent Partial Prefill")

        # N-gram, Medusa, and Eagle are supported for speculative decoding.
        if self.speculative_config is not None:
            # speculative_config could still be a dict at this point
            if isinstance(self.speculative_config, dict):
                method = self.speculative_config.get("method", None)
            else:
                method = self.speculative_config.method

            if method == "draft_model":
                raise NotImplementedError(
                    "Draft model speculative decoding is not supported yet. "
                    "Please consider using other speculative decoding methods "
                    "such as ngram, medusa, eagle, or mtp."
                )

        if self.pipeline_parallel_size > 1:
            supports_pp = getattr(
                self.distributed_executor_backend, "supports_pp", False
            )
            if not supports_pp and self.distributed_executor_backend not in (
                ParallelConfig.distributed_executor_backend,
                "ray",
                "mp",
                "external_launcher",
            ):
                name = (
                    "Pipeline Parallelism without Ray distributed "
                    "executor or multiprocessing executor or external "
                    "launcher"
                )
                _raise_unsupported_error(feature_name=name)

    def _set_default_args(
        self, usage_context: UsageContext, model_config: ModelConfig
    ) -> None:
        """Set Default Arguments for V1 Engine."""

        # V1 uses chunked prefills and prefix caching by default
        # for non-pooling tasks.
        # For pooling tasks the default is False
        if model_config.runner_type != "pooling":
            self.enable_chunked_prefill = True

            if self.enable_prefix_caching is None:
                # Disable prefix caching default for hybrid models
                # since the feature is still experimental.
                if model_config.is_hybrid:
                    self.enable_prefix_caching = False
                else:
                    self.enable_prefix_caching = True
        else:
            pooling_type = model_config.pooler_config.pooling_type
            is_causal = getattr(model_config.hf_config, "is_causal", True)
            incremental_prefill_supported = (
                pooling_type is not None
                and pooling_type.lower() == "last"
                and bool(is_causal)
            )

            action = "Enabling" if incremental_prefill_supported else "Disabling"

            if self.enable_chunked_prefill is None:
                self.enable_chunked_prefill = incremental_prefill_supported
                logger.info("(%s) chunked prefill by default", action)
            if self.enable_prefix_caching is None:
                self.enable_prefix_caching = incremental_prefill_supported
                logger.info("(%s) prefix caching by default", action)

        # When no user override, set the default values based on the usage
        # context.
        # Use different default values for different hardware.

        # Try to query the device name on the current platform. If it fails,
        # it may be because the platform that imports vLLM is not the same
        # as the platform that vLLM is running on (e.g. the case of scaling
        # vLLM with Ray) and has no GPUs. In this case we use the default
        # values for non-H100/H200 GPUs.
        try:
            device_memory = current_platform.get_device_total_memory()
            device_name = current_platform.get_device_name().lower()
        except Exception:
            # This is only used to set default_max_num_batched_tokens
            device_memory = 0

        # NOTE(Kuntai): Setting large `max_num_batched_tokens` for A100 reduces
        # throughput, see PR #17885 for more details.
        # So here we do an extra device name check to prevent such regression.
        from vllm.usage.usage_lib import UsageContext

        if device_memory >= 70 * GiB_bytes and "a100" not in device_name:
            # For GPUs like H100 and MI300x, use larger default values.
            default_max_num_batched_tokens = {
                UsageContext.LLM_CLASS: 16384,
                UsageContext.OPENAI_API_SERVER: 8192,
            }
            default_max_num_seqs = {
                UsageContext.LLM_CLASS: 1024,
                UsageContext.OPENAI_API_SERVER: 1024,
            }
        else:
            # TODO(woosuk): Tune the default values for other hardware.
            default_max_num_batched_tokens = {
                UsageContext.LLM_CLASS: 8192,
                UsageContext.OPENAI_API_SERVER: 2048,
            }
            default_max_num_seqs = {
                UsageContext.LLM_CLASS: 256,
                UsageContext.OPENAI_API_SERVER: 256,
            }

        # tpu specific default values.
        if current_platform.is_tpu():
            default_max_num_batched_tokens_tpu = {
                UsageContext.LLM_CLASS: {
                    "V6E": 2048,
                    "V5E": 1024,
                    "V5P": 512,
                },
                UsageContext.OPENAI_API_SERVER: {
                    "V6E": 1024,
                    "V5E": 512,
                    "V5P": 256,
                },
            }

        # cpu specific default values.
        if current_platform.is_cpu():
            world_size = self.pipeline_parallel_size * self.tensor_parallel_size
            default_max_num_batched_tokens = {
                UsageContext.LLM_CLASS: 4096 * world_size,
                UsageContext.OPENAI_API_SERVER: 2048 * world_size,
            }
            default_max_num_seqs = {
                UsageContext.LLM_CLASS: 256 * world_size,
                UsageContext.OPENAI_API_SERVER: 128 * world_size,
            }

        use_context_value = usage_context.value if usage_context else None
        if (
            self.max_num_batched_tokens is None
            and usage_context in default_max_num_batched_tokens
        ):
            if current_platform.is_tpu():
                chip_name = current_platform.get_device_name()
                if chip_name in default_max_num_batched_tokens_tpu[usage_context]:
                    self.max_num_batched_tokens = default_max_num_batched_tokens_tpu[
                        usage_context
                    ][chip_name]
                else:
                    self.max_num_batched_tokens = default_max_num_batched_tokens[
                        usage_context
                    ]
            else:
                if not self.enable_chunked_prefill:
                    self.max_num_batched_tokens = model_config.max_model_len
                else:
                    self.max_num_batched_tokens = default_max_num_batched_tokens[
                        usage_context
                    ]
            logger.debug(
                "Setting max_num_batched_tokens to %d for %s usage context.",
                self.max_num_batched_tokens,
                use_context_value,
            )

        if self.max_num_seqs is None and usage_context in default_max_num_seqs:
            self.max_num_seqs = min(
                default_max_num_seqs[usage_context],
                self.max_num_batched_tokens or sys.maxsize,
            )

            logger.debug(
                "Setting max_num_seqs to %d for %s usage context.",
                self.max_num_seqs,
                use_context_value,
            )


@dataclass
class AsyncEngineArgs(EngineArgs):
    """Arguments for asynchronous vLLM engine."""

    enable_log_requests: bool = False

    @property
    @deprecated(
        "`disable_log_requests` is deprecated and has been replaced with "
        "`enable_log_requests`. This will be removed in v0.12.0. Please use "
        "`enable_log_requests` instead."
    )
    def disable_log_requests(self) -> bool:
        return not self.enable_log_requests

    @disable_log_requests.setter
    @deprecated(
        "`disable_log_requests` is deprecated and has been replaced with "
        "`enable_log_requests`. This will be removed in v0.12.0. Please use "
        "`enable_log_requests` instead."
    )
    def disable_log_requests(self, value: bool):
        self.enable_log_requests = not value

    @staticmethod
    def add_cli_args(
        parser: FlexibleArgumentParser, async_args_only: bool = False
    ) -> FlexibleArgumentParser:
        # Initialize plugin to update the parser, for example, The plugin may
        # add a new kind of quantization method to --quantization argument or
        # a new device to --device argument.
        load_general_plugins()
        if not async_args_only:
            parser = EngineArgs.add_cli_args(parser)
        parser.add_argument(
            "--enable-log-requests",
            action=argparse.BooleanOptionalAction,
            default=AsyncEngineArgs.enable_log_requests,
            help="Enable logging requests.",
        )
        parser.add_argument(
            "--disable-log-requests",
            action=argparse.BooleanOptionalAction,
            default=not AsyncEngineArgs.enable_log_requests,
            help="[DEPRECATED] Disable logging requests.",
            deprecated=True,
        )
        current_platform.pre_register_and_update(parser)
        return parser


def _raise_unsupported_error(feature_name: str):
    msg = (
        f"{feature_name} is not supported. We recommend to "
        f"remove {feature_name} from your config."
    )
    raise NotImplementedError(msg)


def human_readable_int(value):
    """Parse human-readable integers like '1k', '2M', etc.
    Including decimal values with decimal multipliers.

    Examples:
    - '1k' -> 1,000
    - '1K' -> 1,024
    - '25.6k' -> 25,600
    """
    value = value.strip()
    match = re.fullmatch(r"(\d+(?:\.\d+)?)([kKmMgGtT])", value)
    if match:
        decimal_multiplier = {
            "k": 10**3,
            "m": 10**6,
            "g": 10**9,
        }
        binary_multiplier = {
            "K": 2**10,
            "M": 2**20,
            "G": 2**30,
        }

        number, suffix = match.groups()
        if suffix in decimal_multiplier:
            mult = decimal_multiplier[suffix]
            return int(float(number) * mult)
        elif suffix in binary_multiplier:
            mult = binary_multiplier[suffix]
            # Do not allow decimals with binary multipliers
            try:
                return int(number) * mult
            except ValueError as e:
                raise argparse.ArgumentTypeError(
                    "Decimals are not allowed "
                    f"with binary suffixes like {suffix}. Did you mean to use "
                    f"{number}{suffix.lower()} instead?"
                ) from e

    # Regular plain number.
    return int(value)<|MERGE_RESOLUTION|>--- conflicted
+++ resolved
@@ -561,13 +561,11 @@
 
     async_scheduling: bool | None = SchedulerConfig.async_scheduling
 
-<<<<<<< HEAD
     enable_schedule_capacity_profiling: bool = (
         SchedulerConfig.enable_schedule_capacity_profiling
     )
-=======
+      
     stream_interval: int = SchedulerConfig.stream_interval
->>>>>>> da14ae0f
 
     kv_sharing_fast_prefill: bool = CacheConfig.kv_sharing_fast_prefill
 
@@ -1083,12 +1081,11 @@
             "--async-scheduling", **scheduler_kwargs["async_scheduling"]
         )
         scheduler_group.add_argument(
-<<<<<<< HEAD
             "--enable-schedule-capacity-profiling",
             **scheduler_kwargs["enable_schedule_capacity_profiling"],
-=======
-            "--stream-interval", **scheduler_kwargs["stream_interval"]
->>>>>>> da14ae0f
+        )
+        scheduler_group.add_argument(
+          "--stream-interval", **scheduler_kwargs["stream_interval"]
         )
 
         # Compilation arguments
@@ -1586,11 +1583,8 @@
             long_prefill_token_threshold=self.long_prefill_token_threshold,
             disable_hybrid_kv_cache_manager=self.disable_hybrid_kv_cache_manager,
             async_scheduling=self.async_scheduling,
-<<<<<<< HEAD
             enable_schedule_capacity_profiling=self.enable_schedule_capacity_profiling,
-=======
             stream_interval=self.stream_interval,
->>>>>>> da14ae0f
         )
 
         if not model_config.is_multimodal_model and self.default_mm_loras:
