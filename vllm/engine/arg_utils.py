# SPDX-License-Identifier: Apache-2.0
# SPDX-FileCopyrightText: Copyright contributors to the vLLM project

# yapf: disable
import argparse
import dataclasses
import json
import sys
import threading
import warnings
from dataclasses import MISSING, dataclass, fields, is_dataclass
from itertools import permutations
from typing import (Annotated, Any, Callable, Dict, List, Literal, Optional,
                    Type, TypeVar, Union, cast, get_args, get_origin)

import regex as re
import torch
from pydantic import TypeAdapter, ValidationError
from typing_extensions import TypeIs, deprecated

import vllm.envs as envs
from vllm.config import (BlockSize, CacheConfig, CacheDType, CompilationConfig,
                         ConfigFormat, ConfigType, DecodingConfig,
                         DetailedTraceModules, Device, DeviceConfig,
                         DistributedExecutorBackend, GuidedDecodingBackend,
                         GuidedDecodingBackendV1, HfOverrides, KVEventsConfig,
                         KVTransferConfig, LoadConfig, LoadFormat, LoRAConfig,
                         ModelConfig, ModelDType, ModelImpl, MultiModalConfig,
                         ObservabilityConfig, ParallelConfig, PoolerConfig,
                         PrefixCachingHashAlgo, PromptAdapterConfig,
                         SchedulerConfig, SchedulerPolicy, SpeculativeConfig,
                         TaskOption, TokenizerMode, TokenizerPoolConfig,
                         VllmConfig, get_attr_docs, get_field)
from vllm.executor.executor_base import ExecutorBase
from vllm.logger import init_logger
from vllm.model_executor.layers.quantization import QuantizationMethods
from vllm.plugins import load_general_plugins
from vllm.reasoning import ReasoningParserManager
from vllm.test_utils import MODEL_WEIGHTS_S3_BUCKET, MODELS_ON_S3
from vllm.transformers_utils.utils import check_gguf_file
from vllm.usage.usage_lib import UsageContext
from vllm.utils import (STR_DUAL_CHUNK_FLASH_ATTN_VAL, FlexibleArgumentParser,
                        GiB_bytes, get_ip, is_in_ray_actor)

# yapf: enable

logger = init_logger(__name__)

# object is used to allow for special typing forms
T = TypeVar("T")
TypeHint = Union[type[Any], object]
TypeHintT = Union[type[T], object]


def parse_type(return_type: Callable[[str], T]) -> Callable[[str], T]:

    def _parse_type(val: str) -> T:
        try:
            if return_type is json.loads and not re.match("^{.*}$", val):
                return cast(T, nullable_kvs(val))
            return return_type(val)
        except ValueError as e:
            raise argparse.ArgumentTypeError(
                f"Value {val} cannot be converted to {return_type}.") from e

    return _parse_type


def optional_type(
        return_type: Callable[[str], T]) -> Callable[[str], Optional[T]]:

    def _optional_type(val: str) -> Optional[T]:
        if val == "" or val == "None":
            return None
        return parse_type(return_type)(val)

    return _optional_type


def union_dict_and_str(val: str) -> Optional[Union[str, dict[str, str]]]:
    if not re.match("^{.*}$", val):
        return str(val)
    return optional_type(json.loads)(val)


@deprecated(
    "Passing a JSON argument as a string containing comma separated key=value "
    "pairs is deprecated. This will be removed in v0.10.0. Please use a JSON "
    "string instead.")
def nullable_kvs(val: str) -> dict[str, int]:
    """Parses a string containing comma separate key [str] to value [int]
    pairs into a dictionary.

    Args:
        val: String value to be parsed.

    Returns:
        Dictionary with parsed values.
    """
    out_dict: dict[str, int] = {}
    for item in val.split(","):
        kv_parts = [part.lower().strip() for part in item.split("=")]
        if len(kv_parts) != 2:
            raise argparse.ArgumentTypeError(
                "Each item should be in the form KEY=VALUE")
        key, value = kv_parts

        try:
            parsed_value = int(value)
        except ValueError as exc:
            msg = f"Failed to parse value of item {key}={value}"
            raise argparse.ArgumentTypeError(msg) from exc

        if key in out_dict and out_dict[key] != parsed_value:
            raise argparse.ArgumentTypeError(
                f"Conflicting values specified for key: {key}")
        out_dict[key] = parsed_value

    return out_dict


def is_type(type_hint: TypeHint, type: TypeHintT) -> TypeIs[TypeHintT]:
    """Check if the type hint is a specific type."""
    return type_hint is type or get_origin(type_hint) is type


def contains_type(type_hints: set[TypeHint], type: TypeHintT) -> bool:
    """Check if the type hints contain a specific type."""
    return any(is_type(type_hint, type) for type_hint in type_hints)


def get_type(type_hints: set[TypeHint], type: TypeHintT) -> TypeHintT:
    """Get the specific type from the type hints."""
    return next((th for th in type_hints if is_type(th, type)), None)


def literal_to_kwargs(type_hints: set[TypeHint]) -> dict[str, Any]:
    """Convert Literal type hints to argparse kwargs."""
    type_hint = get_type(type_hints, Literal)
    choices = get_args(type_hint)
    choice_type = type(choices[0])
    if not all(isinstance(choice, choice_type) for choice in choices):
        raise ValueError(
            "All choices must be of the same type. "
            f"Got {choices} with types {[type(c) for c in choices]}")
    return {"type": choice_type, "choices": sorted(choices)}


def is_not_builtin(type_hint: TypeHint) -> bool:
    """Check if the class is not a built-in type."""
    return type_hint.__module__ != "builtins"


def get_type_hints(type_hint: TypeHint) -> set[TypeHint]:
    """Extract type hints from Annotated or Union type hints."""
    type_hints: set[TypeHint] = set()
    origin = get_origin(type_hint)
    args = get_args(type_hint)

    if origin is Annotated:
        type_hints.update(get_type_hints(args[0]))
    elif origin is Union:
        for arg in args:
            type_hints.update(get_type_hints(arg))
    else:
        type_hints.add(type_hint)

    return type_hints


def get_kwargs(cls: ConfigType) -> dict[str, Any]:
    cls_docs = get_attr_docs(cls)
    kwargs = {}
    for field in fields(cls):
        # Get the set of possible types for the field
        type_hints: set[TypeHint] = get_type_hints(field.type)

        # If the field is a dataclass, we can use the model_validate_json
        generator = (th for th in type_hints if is_dataclass(th))
        dataclass_cls = next(generator, None)

        # Get the default value of the field
        if field.default is not MISSING:
            default = field.default
        elif field.default_factory is not MISSING:
            default = field.default_factory()

        # Get the help text for the field
        name = field.name
        help = cls_docs[name].strip()
        # Escape % for argparse
        help = help.replace("%", "%%")

        # Initialise the kwargs dictionary for the field
        kwargs[name] = {"default": default, "help": help}

        # Set other kwargs based on the type hints
        json_tip = """\n\nShould either be a valid JSON string or JSON keys
        passed individually. For example, the following sets of arguments are
        equivalent:\n\n
        - `--json-arg '{"key1": "value1", "key2": {"key3": "value2"}}'`\n
        - `--json-arg.key1 value1 --json-arg.key2.key3 value2`\n\n"""
        if dataclass_cls is not None:

            def parse_dataclass(val: str, cls=dataclass_cls) -> Any:
                try:
                    if hasattr(cls, "from_cli"):
                        return cls.from_cli(val)
                    return TypeAdapter(cls).validate_json(val)
                except ValidationError as e:
                    raise argparse.ArgumentTypeError(repr(e)) from e

            kwargs[name]["type"] = parse_dataclass
            kwargs[name]["help"] += json_tip
        elif contains_type(type_hints, bool):
            # Creates --no-<name> and --<name> flags
            kwargs[name]["action"] = argparse.BooleanOptionalAction
        elif contains_type(type_hints, Literal):
            kwargs[name].update(literal_to_kwargs(type_hints))
        elif contains_type(type_hints, tuple):
            type_hint = get_type(type_hints, tuple)
            types = get_args(type_hint)
            tuple_type = types[0]
            assert all(t is tuple_type for t in types if t is not Ellipsis), (
                "All non-Ellipsis tuple elements must be of the same "
                f"type. Got {types}.")
            kwargs[name]["type"] = tuple_type
            kwargs[name]["nargs"] = "+" if Ellipsis in types else len(types)
        elif contains_type(type_hints, list):
            type_hint = get_type(type_hints, list)
            types = get_args(type_hint)
            assert len(types) == 1, (
                "List type must have exactly one type. Got "
                f"{type_hint} with types {types}")
            kwargs[name]["type"] = types[0]
            kwargs[name]["nargs"] = "+"
        elif contains_type(type_hints, int):
            kwargs[name]["type"] = int
            # Special case for large integers
            if name in {"max_model_len", "max_num_batched_tokens"}:
                kwargs[name]["type"] = human_readable_int
        elif contains_type(type_hints, float):
            kwargs[name]["type"] = float
        elif (contains_type(type_hints, dict)
              and (contains_type(type_hints, str)
                   or any(is_not_builtin(th) for th in type_hints))):
            kwargs[name]["type"] = union_dict_and_str
        elif contains_type(type_hints, dict):
            kwargs[name]["type"] = parse_type(json.loads)
            kwargs[name]["help"] += json_tip
        elif (contains_type(type_hints, str)
              or any(is_not_builtin(th) for th in type_hints)):
            kwargs[name]["type"] = str
        else:
            raise ValueError(
                f"Unsupported type {type_hints} for argument {name}.")

        # If the type hint was a sequence of literals, use the helper function
        # to update the type and choices
        if get_origin(kwargs[name].get("type")) is Literal:
            kwargs[name].update(literal_to_kwargs({kwargs[name]["type"]}))

        # If None is in type_hints, make the argument optional.
        # But not if it's a bool, argparse will handle this better.
        if type(None) in type_hints and not contains_type(type_hints, bool):
            kwargs[name]["type"] = optional_type(kwargs[name]["type"])
            if kwargs[name].get("choices"):
                kwargs[name]["choices"].append("None")
    return kwargs


@dataclass
class EngineArgs:
    """Arguments for vLLM engine."""
    model: str = ModelConfig.model
    served_model_name: Optional[Union[
        str, List[str]]] = ModelConfig.served_model_name
    tokenizer: Optional[str] = ModelConfig.tokenizer
    hf_config_path: Optional[str] = ModelConfig.hf_config_path
    task: TaskOption = ModelConfig.task
    skip_tokenizer_init: bool = ModelConfig.skip_tokenizer_init
    enable_prompt_embeds: bool = ModelConfig.enable_prompt_embeds
    tokenizer_mode: TokenizerMode = ModelConfig.tokenizer_mode
    trust_remote_code: bool = ModelConfig.trust_remote_code
    allowed_local_media_path: str = ModelConfig.allowed_local_media_path
    download_dir: Optional[str] = LoadConfig.download_dir
    load_format: str = LoadConfig.load_format
    config_format: str = ModelConfig.config_format
    dtype: ModelDType = ModelConfig.dtype
    kv_cache_dtype: CacheDType = CacheConfig.cache_dtype
    seed: Optional[int] = ModelConfig.seed
    max_model_len: Optional[int] = ModelConfig.max_model_len
    cuda_graph_sizes: list[int] = get_field(SchedulerConfig,
                                            "cuda_graph_sizes")
    # Note: Specifying a custom executor backend by passing a class
    # is intended for expert use only. The API may change without
    # notice.
    distributed_executor_backend: Optional[Union[
        DistributedExecutorBackend,
        Type[ExecutorBase]]] = ParallelConfig.distributed_executor_backend
    # number of P/D disaggregation (or other disaggregation) workers
    pipeline_parallel_size: int = ParallelConfig.pipeline_parallel_size
    tensor_parallel_size: int = ParallelConfig.tensor_parallel_size
    data_parallel_size: int = ParallelConfig.data_parallel_size
    data_parallel_size_local: Optional[int] = None
    data_parallel_address: Optional[str] = None
    data_parallel_rpc_port: Optional[int] = None
    data_parallel_backend: str = ParallelConfig.data_parallel_backend
    enable_expert_parallel: bool = ParallelConfig.enable_expert_parallel
    max_parallel_loading_workers: Optional[
        int] = ParallelConfig.max_parallel_loading_workers
    block_size: Optional[BlockSize] = CacheConfig.block_size
    enable_prefix_caching: Optional[bool] = CacheConfig.enable_prefix_caching
    prefix_caching_hash_algo: PrefixCachingHashAlgo = \
        CacheConfig.prefix_caching_hash_algo
    disable_sliding_window: bool = ModelConfig.disable_sliding_window
    disable_cascade_attn: bool = ModelConfig.disable_cascade_attn
    use_v2_block_manager: bool = True
    swap_space: float = CacheConfig.swap_space
    cpu_offload_gb: float = CacheConfig.cpu_offload_gb
    gpu_memory_utilization: float = CacheConfig.gpu_memory_utilization
    max_num_batched_tokens: Optional[
        int] = SchedulerConfig.max_num_batched_tokens
    max_num_partial_prefills: int = SchedulerConfig.max_num_partial_prefills
    max_long_partial_prefills: int = SchedulerConfig.max_long_partial_prefills
    long_prefill_token_threshold: int = \
        SchedulerConfig.long_prefill_token_threshold
    max_num_seqs: Optional[int] = SchedulerConfig.max_num_seqs
    max_logprobs: int = ModelConfig.max_logprobs
    disable_log_stats: bool = False
    revision: Optional[str] = ModelConfig.revision
    code_revision: Optional[str] = ModelConfig.code_revision
    rope_scaling: dict[str, Any] = get_field(ModelConfig, "rope_scaling")
    rope_theta: Optional[float] = ModelConfig.rope_theta
    hf_token: Optional[Union[bool, str]] = ModelConfig.hf_token
    hf_overrides: HfOverrides = get_field(ModelConfig, "hf_overrides")
    tokenizer_revision: Optional[str] = ModelConfig.tokenizer_revision
    quantization: Optional[QuantizationMethods] = ModelConfig.quantization
    enforce_eager: bool = ModelConfig.enforce_eager
    max_seq_len_to_capture: int = ModelConfig.max_seq_len_to_capture
    disable_custom_all_reduce: bool = ParallelConfig.disable_custom_all_reduce
    # The following three fields are deprecated and will be removed in a future
    # release. Setting them will have no effect. Please remove them from your
    # configurations.
    tokenizer_pool_size: int = TokenizerPoolConfig.pool_size
    tokenizer_pool_type: str = TokenizerPoolConfig.pool_type
    tokenizer_pool_extra_config: dict = \
        get_field(TokenizerPoolConfig, "extra_config")
    limit_mm_per_prompt: dict[str, int] = \
        get_field(MultiModalConfig, "limit_per_prompt")
    mm_processor_kwargs: Optional[Dict[str, Any]] = \
        MultiModalConfig.mm_processor_kwargs
    disable_mm_preprocessor_cache: bool = \
        MultiModalConfig.disable_mm_preprocessor_cache
    # LoRA fields
    enable_lora: bool = False
    enable_lora_bias: bool = LoRAConfig.bias_enabled
    max_loras: int = LoRAConfig.max_loras
    max_lora_rank: int = LoRAConfig.max_lora_rank
    fully_sharded_loras: bool = LoRAConfig.fully_sharded_loras
    max_cpu_loras: Optional[int] = LoRAConfig.max_cpu_loras
    lora_dtype: Optional[Union[str, torch.dtype]] = LoRAConfig.lora_dtype
    lora_extra_vocab_size: int = LoRAConfig.lora_extra_vocab_size
    long_lora_scaling_factors: Optional[tuple[float, ...]] = \
        LoRAConfig.long_lora_scaling_factors
    # PromptAdapter fields
    enable_prompt_adapter: bool = False
    max_prompt_adapters: int = PromptAdapterConfig.max_prompt_adapters
    max_prompt_adapter_token: int = \
        PromptAdapterConfig.max_prompt_adapter_token

    device: Device = DeviceConfig.device
    num_scheduler_steps: int = SchedulerConfig.num_scheduler_steps
    multi_step_stream_outputs: bool = SchedulerConfig.multi_step_stream_outputs
    ray_workers_use_nsight: bool = ParallelConfig.ray_workers_use_nsight
    num_gpu_blocks_override: Optional[
        int] = CacheConfig.num_gpu_blocks_override
    num_lookahead_slots: int = SchedulerConfig.num_lookahead_slots
    model_loader_extra_config: dict = \
        get_field(LoadConfig, "model_loader_extra_config")
    ignore_patterns: Optional[Union[str,
                                    List[str]]] = LoadConfig.ignore_patterns
    preemption_mode: Optional[str] = SchedulerConfig.preemption_mode

    scheduler_delay_factor: float = SchedulerConfig.delay_factor
    enable_chunked_prefill: Optional[
        bool] = SchedulerConfig.enable_chunked_prefill
    disable_chunked_mm_input: bool = SchedulerConfig.disable_chunked_mm_input

    disable_hybrid_kv_cache_manager: bool = (
        SchedulerConfig.disable_hybrid_kv_cache_manager)

    guided_decoding_backend: GuidedDecodingBackend = DecodingConfig.backend
    guided_decoding_disable_fallback: bool = DecodingConfig.disable_fallback
    guided_decoding_disable_any_whitespace: bool = \
        DecodingConfig.disable_any_whitespace
    guided_decoding_disable_additional_properties: bool = \
        DecodingConfig.disable_additional_properties
    logits_processor_pattern: Optional[
        str] = ModelConfig.logits_processor_pattern

    speculative_config: Optional[Dict[str, Any]] = None

    qlora_adapter_name_or_path: Optional[str] = None
    show_hidden_metrics_for_version: Optional[str] = \
        ObservabilityConfig.show_hidden_metrics_for_version
    otlp_traces_endpoint: Optional[str] = \
        ObservabilityConfig.otlp_traces_endpoint
    collect_detailed_traces: Optional[list[DetailedTraceModules]] = \
        ObservabilityConfig.collect_detailed_traces
    disable_async_output_proc: bool = not ModelConfig.use_async_output_proc
    scheduling_policy: SchedulerPolicy = SchedulerConfig.policy
    scheduler_cls: Union[str, Type[object]] = SchedulerConfig.scheduler_cls

    override_neuron_config: dict[str, Any] = \
        get_field(ModelConfig, "override_neuron_config")
    override_pooler_config: Optional[Union[dict, PoolerConfig]] = \
        ModelConfig.override_pooler_config
    compilation_config: CompilationConfig = \
        get_field(VllmConfig, "compilation_config")
    worker_cls: str = ParallelConfig.worker_cls
    worker_extension_cls: str = ParallelConfig.worker_extension_cls

    kv_transfer_config: Optional[KVTransferConfig] = None
    kv_events_config: Optional[KVEventsConfig] = None

    generation_config: str = ModelConfig.generation_config
    enable_sleep_mode: bool = ModelConfig.enable_sleep_mode
    override_generation_config: dict[str, Any] = \
        get_field(ModelConfig, "override_generation_config")
    model_impl: str = ModelConfig.model_impl
    override_attention_dtype: str = ModelConfig.override_attention_dtype

    calculate_kv_scales: bool = CacheConfig.calculate_kv_scales

    additional_config: dict[str, Any] = \
        get_field(VllmConfig, "additional_config")
    enable_reasoning: Optional[bool] = None  # DEPRECATED
    reasoning_parser: str = DecodingConfig.reasoning_backend

    use_tqdm_on_load: bool = LoadConfig.use_tqdm_on_load
    pt_load_map_location: str = LoadConfig.pt_load_map_location

    enable_multimodal_encoder_data_parallel: bool = \
        ParallelConfig.enable_multimodal_encoder_data_parallel

    def __post_init__(self):
        # support `EngineArgs(compilation_config={...})`
        # without having to manually construct a
        # CompilationConfig object
        if isinstance(self.compilation_config, (int, dict)):
            self.compilation_config = CompilationConfig.from_cli(
                str(self.compilation_config))
        if self.qlora_adapter_name_or_path is not None:
            warnings.warn(
                "The `qlora_adapter_name_or_path` is deprecated "
                "and will be removed in v0.10.0. ",
                DeprecationWarning,
                stacklevel=2,
            )
        # Setup plugins
        from vllm.plugins import load_general_plugins
        load_general_plugins()

    @staticmethod
    def add_cli_args(parser: FlexibleArgumentParser) -> FlexibleArgumentParser:
        """Shared CLI arguments for vLLM engine."""

        # Model arguments
        model_kwargs = get_kwargs(ModelConfig)
        model_group = parser.add_argument_group(
            title="ModelConfig",
            description=ModelConfig.__doc__,
        )
        if not ('serve' in sys.argv[1:] and '--help' in sys.argv[1:]):
            model_group.add_argument("--model", **model_kwargs["model"])
        model_group.add_argument("--task", **model_kwargs["task"])
        model_group.add_argument("--tokenizer", **model_kwargs["tokenizer"])
        model_group.add_argument("--tokenizer-mode",
                                 **model_kwargs["tokenizer_mode"])
        model_group.add_argument("--trust-remote-code",
                                 **model_kwargs["trust_remote_code"])
        model_group.add_argument("--dtype", **model_kwargs["dtype"])
        model_group.add_argument("--seed", **model_kwargs["seed"])
        model_group.add_argument("--hf-config-path",
                                 **model_kwargs["hf_config_path"])
        model_group.add_argument("--allowed-local-media-path",
                                 **model_kwargs["allowed_local_media_path"])
        model_group.add_argument("--revision", **model_kwargs["revision"])
        model_group.add_argument("--code-revision",
                                 **model_kwargs["code_revision"])
        model_group.add_argument("--rope-scaling",
                                 **model_kwargs["rope_scaling"])
        model_group.add_argument("--rope-theta", **model_kwargs["rope_theta"])
        model_group.add_argument("--tokenizer-revision",
                                 **model_kwargs["tokenizer_revision"])
        model_group.add_argument("--max-model-len",
                                 **model_kwargs["max_model_len"])
        model_group.add_argument("--quantization", "-q",
                                 **model_kwargs["quantization"])
        model_group.add_argument("--enforce-eager",
                                 **model_kwargs["enforce_eager"])
        model_group.add_argument("--max-seq-len-to-capture",
                                 **model_kwargs["max_seq_len_to_capture"])
        model_group.add_argument("--max-logprobs",
                                 **model_kwargs["max_logprobs"])
        model_group.add_argument("--disable-sliding-window",
                                 **model_kwargs["disable_sliding_window"])
        model_group.add_argument("--disable-cascade-attn",
                                 **model_kwargs["disable_cascade_attn"])
        model_group.add_argument("--skip-tokenizer-init",
                                 **model_kwargs["skip_tokenizer_init"])
        model_group.add_argument("--enable-prompt-embeds",
                                 **model_kwargs["enable_prompt_embeds"])
        model_group.add_argument("--served-model-name",
                                 **model_kwargs["served_model_name"])
        # This one is a special case because it is the
        # opposite of ModelConfig.use_async_output_proc
        model_group.add_argument(
            "--disable-async-output-proc",
            action="store_true",
            default=EngineArgs.disable_async_output_proc,
            help="Disable async output processing. This may result in "
            "lower performance.")
        model_group.add_argument("--config-format",
                                 choices=[f.value for f in ConfigFormat],
                                 **model_kwargs["config_format"])
        # This one is a special case because it can bool
        # or str. TODO: Handle this in get_kwargs
        model_group.add_argument("--hf-token",
                                 type=str,
                                 nargs="?",
                                 const=True,
                                 default=model_kwargs["hf_token"]["default"],
                                 help=model_kwargs["hf_token"]["help"])
        model_group.add_argument("--hf-overrides",
                                 **model_kwargs["hf_overrides"])
        model_group.add_argument("--override-neuron-config",
                                 **model_kwargs["override_neuron_config"])
        model_group.add_argument("--override-pooler-config",
                                 **model_kwargs["override_pooler_config"])
        model_group.add_argument("--logits-processor-pattern",
                                 **model_kwargs["logits_processor_pattern"])
        model_group.add_argument("--generation-config",
                                 **model_kwargs["generation_config"])
        model_group.add_argument("--override-generation-config",
                                 **model_kwargs["override_generation_config"])
        model_group.add_argument("--enable-sleep-mode",
                                 **model_kwargs["enable_sleep_mode"])
        model_group.add_argument("--model-impl",
                                 choices=[f.value for f in ModelImpl],
                                 **model_kwargs["model_impl"])
        model_group.add_argument("--override-attention-dtype",
                                 **model_kwargs["override_attention_dtype"])

        # Model loading arguments
        load_kwargs = get_kwargs(LoadConfig)
        load_group = parser.add_argument_group(
            title="LoadConfig",
            description=LoadConfig.__doc__,
        )
        load_group.add_argument("--load-format",
                                choices=[f.value for f in LoadFormat],
                                **load_kwargs["load_format"])
        load_group.add_argument("--download-dir",
                                **load_kwargs["download_dir"])
        load_group.add_argument("--model-loader-extra-config",
                                **load_kwargs["model_loader_extra_config"])
        load_group.add_argument("--ignore-patterns",
                                **load_kwargs["ignore_patterns"])
        load_group.add_argument("--use-tqdm-on-load",
                                **load_kwargs["use_tqdm_on_load"])
        load_group.add_argument(
            "--qlora-adapter-name-or-path",
            type=str,
            default=None,
            help="The `--qlora-adapter-name-or-path` has no effect, do not set"
            " it, and it  will be removed in v0.10.0.",
            deprecated=True,
        )
        load_group.add_argument('--pt-load-map-location',
                                **load_kwargs["pt_load_map_location"])

        # Guided decoding arguments
        guided_decoding_kwargs = get_kwargs(DecodingConfig)
        guided_decoding_group = parser.add_argument_group(
            title="DecodingConfig",
            description=DecodingConfig.__doc__,
        )
        guided_decoding_group.add_argument("--guided-decoding-backend",
                                           **guided_decoding_kwargs["backend"])
        guided_decoding_group.add_argument(
            "--guided-decoding-disable-fallback",
            **guided_decoding_kwargs["disable_fallback"])
        guided_decoding_group.add_argument(
            "--guided-decoding-disable-any-whitespace",
            **guided_decoding_kwargs["disable_any_whitespace"])
        guided_decoding_group.add_argument(
            "--guided-decoding-disable-additional-properties",
            **guided_decoding_kwargs["disable_additional_properties"])
        guided_decoding_group.add_argument(
            "--enable-reasoning",
            action=argparse.BooleanOptionalAction,
            deprecated=True,
            help="[DEPRECATED] The `--enable-reasoning` flag is deprecated as "
            "of v0.9.0. Use `--reasoning-parser` to specify the reasoning "
            "parser backend instead. This flag (`--enable-reasoning`) will be "
            "removed in v0.10.0. When `--reasoning-parser` is specified, "
            "reasoning mode is automatically enabled.")
        guided_decoding_group.add_argument(
            "--reasoning-parser",
            # This choices is a special case because it's not static
            choices=list(ReasoningParserManager.reasoning_parsers),
            **guided_decoding_kwargs["reasoning_backend"])

        # Parallel arguments
        parallel_kwargs = get_kwargs(ParallelConfig)
        parallel_group = parser.add_argument_group(
            title="ParallelConfig",
            description=ParallelConfig.__doc__,
        )
        parallel_group.add_argument(
            "--distributed-executor-backend",
            **parallel_kwargs["distributed_executor_backend"])
        parallel_group.add_argument(
            "--pipeline-parallel-size", "-pp",
            **parallel_kwargs["pipeline_parallel_size"])
        parallel_group.add_argument("--tensor-parallel-size", "-tp",
                                    **parallel_kwargs["tensor_parallel_size"])
        parallel_group.add_argument("--data-parallel-size", "-dp",
                                    **parallel_kwargs["data_parallel_size"])
        parallel_group.add_argument('--data-parallel-size-local',
                                    '-dpl',
                                    type=int,
                                    help='Number of data parallel replicas '
                                    'to run on this node.')
        parallel_group.add_argument('--data-parallel-address',
                                    '-dpa',
                                    type=str,
                                    help='Address of data parallel cluster '
                                    'head-node.')
        parallel_group.add_argument('--data-parallel-rpc-port',
                                    '-dpp',
                                    type=int,
                                    help='Port for data parallel RPC '
                                    'communication.')
        parallel_group.add_argument('--data-parallel-backend',
                                    '-dpb',
                                    type=str,
                                    default='mp',
                                    help='Backend for data parallel, either '
                                    '"mp" or "ray".')
        parallel_group.add_argument(
            "--enable-expert-parallel",
            **parallel_kwargs["enable_expert_parallel"])
        parallel_group.add_argument(
            "--max-parallel-loading-workers",
            **parallel_kwargs["max_parallel_loading_workers"])
        parallel_group.add_argument(
            "--ray-workers-use-nsight",
            **parallel_kwargs["ray_workers_use_nsight"])
        parallel_group.add_argument(
            "--disable-custom-all-reduce",
            **parallel_kwargs["disable_custom_all_reduce"])
        parallel_group.add_argument("--worker-cls",
                                    **parallel_kwargs["worker_cls"])
        parallel_group.add_argument("--worker-extension-cls",
                                    **parallel_kwargs["worker_extension_cls"])
        parallel_group.add_argument(
            "--enable-multimodal-encoder-data-parallel",
            **parallel_kwargs["enable_multimodal_encoder_data_parallel"])

        # KV cache arguments
        cache_kwargs = get_kwargs(CacheConfig)
        cache_group = parser.add_argument_group(
            title="CacheConfig",
            description=CacheConfig.__doc__,
        )
        cache_group.add_argument("--block-size", **cache_kwargs["block_size"])
        cache_group.add_argument("--gpu-memory-utilization",
                                 **cache_kwargs["gpu_memory_utilization"])
        cache_group.add_argument("--swap-space", **cache_kwargs["swap_space"])
        cache_group.add_argument("--kv-cache-dtype",
                                 **cache_kwargs["cache_dtype"])
        cache_group.add_argument("--num-gpu-blocks-override",
                                 **cache_kwargs["num_gpu_blocks_override"])
        cache_group.add_argument("--enable-prefix-caching",
                                 **cache_kwargs["enable_prefix_caching"])
        cache_group.add_argument("--prefix-caching-hash-algo",
                                 **cache_kwargs["prefix_caching_hash_algo"])
        cache_group.add_argument("--cpu-offload-gb",
                                 **cache_kwargs["cpu_offload_gb"])
        cache_group.add_argument("--calculate-kv-scales",
                                 **cache_kwargs["calculate_kv_scales"])

        # Tokenizer arguments
        tokenizer_kwargs = get_kwargs(TokenizerPoolConfig)
        tokenizer_group = parser.add_argument_group(
            title="TokenizerPoolConfig",
            description=TokenizerPoolConfig.__doc__,
        )
        tokenizer_group.add_argument("--tokenizer-pool-size",
                                     **tokenizer_kwargs["pool_size"])
        tokenizer_group.add_argument("--tokenizer-pool-type",
                                     **tokenizer_kwargs["pool_type"])
        tokenizer_group.add_argument("--tokenizer-pool-extra-config",
                                     **tokenizer_kwargs["extra_config"])

        # Multimodal related configs
        multimodal_kwargs = get_kwargs(MultiModalConfig)
        multimodal_group = parser.add_argument_group(
            title="MultiModalConfig",
            description=MultiModalConfig.__doc__,
        )
        multimodal_group.add_argument("--limit-mm-per-prompt",
                                      **multimodal_kwargs["limit_per_prompt"])
        multimodal_group.add_argument(
            "--mm-processor-kwargs",
            **multimodal_kwargs["mm_processor_kwargs"])
        multimodal_group.add_argument(
            "--disable-mm-preprocessor-cache",
            **multimodal_kwargs["disable_mm_preprocessor_cache"])

        # LoRA related configs
        lora_kwargs = get_kwargs(LoRAConfig)
        lora_group = parser.add_argument_group(
            title="LoRAConfig",
            description=LoRAConfig.__doc__,
        )
        lora_group.add_argument(
            "--enable-lora",
            action=argparse.BooleanOptionalAction,
            help="If True, enable handling of LoRA adapters.")
        lora_group.add_argument("--enable-lora-bias",
                                **lora_kwargs["bias_enabled"])
        lora_group.add_argument("--max-loras", **lora_kwargs["max_loras"])
        lora_group.add_argument("--max-lora-rank",
                                **lora_kwargs["max_lora_rank"])
        lora_group.add_argument("--lora-extra-vocab-size",
                                **lora_kwargs["lora_extra_vocab_size"])
        lora_group.add_argument(
            "--lora-dtype",
            **lora_kwargs["lora_dtype"],
        )
        lora_group.add_argument("--long-lora-scaling-factors",
                                **lora_kwargs["long_lora_scaling_factors"])
        lora_group.add_argument("--max-cpu-loras",
                                **lora_kwargs["max_cpu_loras"])
        lora_group.add_argument("--fully-sharded-loras",
                                **lora_kwargs["fully_sharded_loras"])

        # PromptAdapter related configs
        prompt_adapter_kwargs = get_kwargs(PromptAdapterConfig)
        prompt_adapter_group = parser.add_argument_group(
            title="PromptAdapterConfig",
            description=PromptAdapterConfig.__doc__,
        )
        prompt_adapter_group.add_argument(
            "--enable-prompt-adapter",
            action=argparse.BooleanOptionalAction,
            help="If True, enable handling of PromptAdapters.")
        prompt_adapter_group.add_argument(
            "--max-prompt-adapters",
            **prompt_adapter_kwargs["max_prompt_adapters"])
        prompt_adapter_group.add_argument(
            "--max-prompt-adapter-token",
            **prompt_adapter_kwargs["max_prompt_adapter_token"])

        # Device arguments
        device_kwargs = get_kwargs(DeviceConfig)
        device_group = parser.add_argument_group(
            title="DeviceConfig",
            description=DeviceConfig.__doc__,
        )
        device_group.add_argument("--device",
                                  **device_kwargs["device"],
                                  deprecated=True)

        # Speculative arguments
        speculative_group = parser.add_argument_group(
            title="SpeculativeConfig",
            description=SpeculativeConfig.__doc__,
        )
        speculative_group.add_argument(
            "--speculative-config",
            type=json.loads,
            default=None,
            help="The configurations for speculative decoding. Should be a "
            "JSON string.")

        # Observability arguments
        observability_kwargs = get_kwargs(ObservabilityConfig)
        observability_group = parser.add_argument_group(
            title="ObservabilityConfig",
            description=ObservabilityConfig.__doc__,
        )
        observability_group.add_argument(
            "--show-hidden-metrics-for-version",
            **observability_kwargs["show_hidden_metrics_for_version"])
        observability_group.add_argument(
            "--otlp-traces-endpoint",
            **observability_kwargs["otlp_traces_endpoint"])
        # TODO: generalise this special case
        choices = observability_kwargs["collect_detailed_traces"]["choices"]
        metavar = f"{{{','.join(choices)}}}"
        observability_kwargs["collect_detailed_traces"]["metavar"] = metavar
        observability_kwargs["collect_detailed_traces"]["choices"] += [
            ",".join(p)
            for p in permutations(get_args(DetailedTraceModules), r=2)
        ]
        observability_group.add_argument(
            "--collect-detailed-traces",
            **observability_kwargs["collect_detailed_traces"])

        # Scheduler arguments
        scheduler_kwargs = get_kwargs(SchedulerConfig)
        scheduler_group = parser.add_argument_group(
            title="SchedulerConfig",
            description=SchedulerConfig.__doc__,
        )
        scheduler_group.add_argument(
            "--max-num-batched-tokens",
            **scheduler_kwargs["max_num_batched_tokens"])
        scheduler_group.add_argument("--max-num-seqs",
                                     **scheduler_kwargs["max_num_seqs"])
        scheduler_group.add_argument(
            "--max-num-partial-prefills",
            **scheduler_kwargs["max_num_partial_prefills"])
        scheduler_group.add_argument(
            "--max-long-partial-prefills",
            **scheduler_kwargs["max_long_partial_prefills"])
        scheduler_group.add_argument('--cuda-graph-sizes',
                                     **scheduler_kwargs["cuda_graph_sizes"])
        scheduler_group.add_argument(
            "--long-prefill-token-threshold",
            **scheduler_kwargs["long_prefill_token_threshold"])
        scheduler_group.add_argument("--num-lookahead-slots",
                                     **scheduler_kwargs["num_lookahead_slots"])
        scheduler_group.add_argument("--scheduler-delay-factor",
                                     **scheduler_kwargs["delay_factor"])
        scheduler_group.add_argument("--preemption-mode",
                                     **scheduler_kwargs["preemption_mode"])
        scheduler_group.add_argument("--num-scheduler-steps",
                                     **scheduler_kwargs["num_scheduler_steps"])
        scheduler_group.add_argument(
            "--multi-step-stream-outputs",
            **scheduler_kwargs["multi_step_stream_outputs"])
        scheduler_group.add_argument("--scheduling-policy",
                                     **scheduler_kwargs["policy"])
        scheduler_group.add_argument(
            "--enable-chunked-prefill",
            **scheduler_kwargs["enable_chunked_prefill"])
        scheduler_group.add_argument(
            "--disable-chunked-mm-input",
            **scheduler_kwargs["disable_chunked_mm_input"])
        scheduler_group.add_argument("--scheduler-cls",
                                     **scheduler_kwargs["scheduler_cls"])
        scheduler_group.add_argument(
            "--disable-hybrid-kv-cache-manager",
            **scheduler_kwargs["disable_hybrid_kv_cache_manager"])

        # vLLM arguments
        vllm_kwargs = get_kwargs(VllmConfig)
        vllm_group = parser.add_argument_group(
            title="VllmConfig",
            description=VllmConfig.__doc__,
        )
        vllm_group.add_argument("--kv-transfer-config",
                                **vllm_kwargs["kv_transfer_config"])
        vllm_group.add_argument('--kv-events-config',
                                **vllm_kwargs["kv_events_config"])
        vllm_group.add_argument("--compilation-config", "-O",
                                **vllm_kwargs["compilation_config"])
        vllm_group.add_argument("--additional-config",
                                **vllm_kwargs["additional_config"])

        # Other arguments
        parser.add_argument('--use-v2-block-manager',
                            action='store_true',
                            default=True,
                            deprecated=True,
                            help='[DEPRECATED] block manager v1 has been '
                            'removed and SelfAttnBlockSpaceManager (i.e. '
                            'block manager v2) is now the default. '
                            'Setting this flag to True or False'
                            ' has no effect on vLLM behavior.')
        parser.add_argument('--disable-log-stats',
                            action='store_true',
                            help='Disable logging statistics.')

        return parser

    @classmethod
    def from_cli_args(cls, args: argparse.Namespace):
        # Get the list of attributes of this dataclass.
        attrs = [attr.name for attr in dataclasses.fields(cls)]
        # Set the attributes from the parsed arguments.
        engine_args = cls(**{attr: getattr(args, attr) for attr in attrs})
        return engine_args

    def create_model_config(self) -> ModelConfig:
        # gguf file needs a specific model loader and doesn't use hf_repo
        if check_gguf_file(self.model):
            self.quantization = self.load_format = "gguf"

        # NOTE: This is to allow model loading from S3 in CI
        if (not isinstance(self, AsyncEngineArgs) and envs.VLLM_CI_USE_S3
                and self.model in MODELS_ON_S3
                and self.load_format == LoadFormat.AUTO):  # noqa: E501
            self.model = f"{MODEL_WEIGHTS_S3_BUCKET}/{self.model}"
            self.load_format = LoadFormat.RUNAI_STREAMER

        return ModelConfig(
            model=self.model,
            hf_config_path=self.hf_config_path,
            task=self.task,
            tokenizer=self.tokenizer,
            tokenizer_mode=self.tokenizer_mode,
            trust_remote_code=self.trust_remote_code,
            allowed_local_media_path=self.allowed_local_media_path,
            dtype=self.dtype,
            seed=self.seed,
            revision=self.revision,
            code_revision=self.code_revision,
            rope_scaling=self.rope_scaling,
            rope_theta=self.rope_theta,
            hf_token=self.hf_token,
            hf_overrides=self.hf_overrides,
            tokenizer_revision=self.tokenizer_revision,
            max_model_len=self.max_model_len,
            quantization=self.quantization,
            enforce_eager=self.enforce_eager,
            max_seq_len_to_capture=self.max_seq_len_to_capture,
            max_logprobs=self.max_logprobs,
            disable_sliding_window=self.disable_sliding_window,
            disable_cascade_attn=self.disable_cascade_attn,
            skip_tokenizer_init=self.skip_tokenizer_init,
            enable_prompt_embeds=self.enable_prompt_embeds,
            served_model_name=self.served_model_name,
            limit_mm_per_prompt=self.limit_mm_per_prompt,
            use_async_output_proc=not self.disable_async_output_proc,
            config_format=self.config_format,
            mm_processor_kwargs=self.mm_processor_kwargs,
            disable_mm_preprocessor_cache=self.disable_mm_preprocessor_cache,
            override_neuron_config=self.override_neuron_config,
            override_pooler_config=self.override_pooler_config,
            logits_processor_pattern=self.logits_processor_pattern,
            generation_config=self.generation_config,
            override_generation_config=self.override_generation_config,
            enable_sleep_mode=self.enable_sleep_mode,
            model_impl=self.model_impl,
            override_attention_dtype=self.override_attention_dtype,
        )

    def create_load_config(self) -> LoadConfig:

        if self.quantization == "bitsandbytes":
            self.load_format = "bitsandbytes"

        return LoadConfig(
            load_format=self.load_format,
            download_dir=self.download_dir,
            model_loader_extra_config=self.model_loader_extra_config,
            ignore_patterns=self.ignore_patterns,
            use_tqdm_on_load=self.use_tqdm_on_load,
            pt_load_map_location=self.pt_load_map_location,
        )

    def create_speculative_config(
        self,
        target_model_config: ModelConfig,
        target_parallel_config: ParallelConfig,
        enable_chunked_prefill: bool,
        disable_log_stats: bool,
    ) -> Optional["SpeculativeConfig"]:
        """Initializes and returns a SpeculativeConfig object based on
        `speculative_config`.

        This function utilizes `speculative_config` to create a
        SpeculativeConfig object. The `speculative_config` can either be
        provided as a JSON string input via CLI arguments or directly as a
        dictionary from the engine.
        """
        if self.speculative_config is None:
            return None

        # Note(Shangming): These parameters are not obtained from the cli arg
        # '--speculative-config' and must be passed in when creating the engine
        # config.
        self.speculative_config.update({
            "target_model_config": target_model_config,
            "target_parallel_config": target_parallel_config,
            "enable_chunked_prefill": enable_chunked_prefill,
            "disable_log_stats": disable_log_stats,
        })
        speculative_config = SpeculativeConfig.from_dict(
            self.speculative_config)

        return speculative_config

    def create_engine_config(
        self,
        usage_context: Optional[UsageContext] = None,
    ) -> VllmConfig:
        """
        Create the VllmConfig.

        NOTE: for autoselection of V0 vs V1 engine, we need to
        create the ModelConfig first, since ModelConfig's attrs
        (e.g. the model arch) are needed to make the decision.

        This function set VLLM_USE_V1=X if VLLM_USE_V1 is
        unspecified by the user.

        If VLLM_USE_V1 is specified by the user but the VllmConfig
        is incompatible, we raise an error.
        """
        from vllm.platforms import current_platform
        current_platform.pre_register_and_update()

        device_config = DeviceConfig(
            device=cast(Device, current_platform.device_type))
        model_config = self.create_model_config()

        # * If VLLM_USE_V1 is unset, we enable V1 for "supported features"
        #   and fall back to V0 for experimental or unsupported features.
        # * If VLLM_USE_V1=1, we enable V1 for supported + experimental
        #   features and raise error for unsupported features.
        # * If VLLM_USE_V1=0, we disable V1.
        use_v1 = False
        try_v1 = envs.VLLM_USE_V1 or not envs.is_set("VLLM_USE_V1")
        if try_v1 and self._is_v1_supported_oracle(model_config):
            use_v1 = True

        # If user explicitly set VLLM_USE_V1, sanity check we respect it.
        if envs.is_set("VLLM_USE_V1"):
            assert use_v1 == envs.VLLM_USE_V1
        # Otherwise, set the VLLM_USE_V1 variable globally.
        else:
            envs.set_vllm_use_v1(use_v1)

        # Set default arguments for V0 or V1 Engine.
        if use_v1:
            self._set_default_args_v1(usage_context, model_config)
        else:
            self._set_default_args_v0(model_config)

        assert self.enable_chunked_prefill is not None

        if envs.VLLM_ATTENTION_BACKEND in [STR_DUAL_CHUNK_FLASH_ATTN_VAL]:
            assert self.enforce_eager, (
                "Cuda graph is not supported with DualChunkFlashAttention. "
                "To run the model in eager mode, set 'enforce_eager=True' "
                "or use '--enforce-eager' in the CLI.")
            assert current_platform.is_cuda(), (
                "DualChunkFlashAttention is only supported on CUDA platform.")
            assert not use_v1, (
                "DualChunkFlashAttention is not supported on V1 engine. "
                "To run the model in V0 engine, try set 'VLLM_USE_V1=0'")

        cache_config = CacheConfig(
            block_size=self.block_size,
            gpu_memory_utilization=self.gpu_memory_utilization,
            swap_space=self.swap_space,
            cache_dtype=self.kv_cache_dtype,
            is_attention_free=model_config.is_attention_free,
            num_gpu_blocks_override=self.num_gpu_blocks_override,
            sliding_window=model_config.get_sliding_window(),
            enable_prefix_caching=self.enable_prefix_caching,
            prefix_caching_hash_algo=self.prefix_caching_hash_algo,
            cpu_offload_gb=self.cpu_offload_gb,
            calculate_kv_scales=self.calculate_kv_scales,
        )

        # Get the current placement group if Ray is initialized and
        # we are in a Ray actor. If so, then the placement group will be
        # passed to spawned processes.
        placement_group = None
        if is_in_ray_actor():
            import ray

            # This call initializes Ray automatically if it is not initialized,
            # but we should not do this here.
            placement_group = ray.util.get_current_placement_group()

        # Local DP size defaults to global DP size if not set.
        data_parallel_size_local = self.data_parallel_size if (
            self.data_parallel_size_local
            is None) else self.data_parallel_size_local

        # DP address, used in multi-node case for torch distributed group
        # and ZMQ sockets.
        if self.data_parallel_address is None:
            if self.data_parallel_backend == "ray":
                host_ip = get_ip()
                logger.info(
                    "Using host IP %s as ray-based data parallel address",
                    host_ip)
                data_parallel_address = host_ip
            else:
                assert self.data_parallel_backend == "mp", (
                    "data_parallel_backend can only be ray or mp, got %s",
                    self.data_parallel_backend)
                data_parallel_address = ParallelConfig.data_parallel_master_ip
        else:
            data_parallel_address = self.data_parallel_address

        # This port is only used when there are remote data parallel engines,
        # otherwise the local IPC transport is used.
        data_parallel_rpc_port = self.data_parallel_rpc_port if (
            self.data_parallel_rpc_port
            is not None) else ParallelConfig.data_parallel_rpc_port

        data_parallel_backend = self.data_parallel_backend

        parallel_config = ParallelConfig(
            pipeline_parallel_size=self.pipeline_parallel_size,
            tensor_parallel_size=self.tensor_parallel_size,
            data_parallel_size=self.data_parallel_size,
            data_parallel_size_local=data_parallel_size_local,
            data_parallel_master_ip=data_parallel_address,
            data_parallel_rpc_port=data_parallel_rpc_port,
            data_parallel_backend=data_parallel_backend,
            enable_expert_parallel=self.enable_expert_parallel,
            max_parallel_loading_workers=self.max_parallel_loading_workers,
            disable_custom_all_reduce=self.disable_custom_all_reduce,
            ray_workers_use_nsight=self.ray_workers_use_nsight,
            placement_group=placement_group,
            distributed_executor_backend=self.distributed_executor_backend,
            worker_cls=self.worker_cls,
            worker_extension_cls=self.worker_extension_cls,
            enable_multimodal_encoder_data_parallel=self.
            enable_multimodal_encoder_data_parallel,
        )

        speculative_config = self.create_speculative_config(
            target_model_config=model_config,
            target_parallel_config=parallel_config,
            enable_chunked_prefill=self.enable_chunked_prefill,
            disable_log_stats=self.disable_log_stats,
        )

        # Reminder: Please update docs/features/compatibility_matrix.md
        # If the feature combo become valid
        if self.num_scheduler_steps > 1:
            if speculative_config is not None:
                raise ValueError("Speculative decoding is not supported with "
                                 "multi-step (--num-scheduler-steps > 1)")
            if self.enable_chunked_prefill and self.pipeline_parallel_size > 1:
                raise ValueError("Multi-Step Chunked-Prefill is not supported "
                                 "for pipeline-parallel-size > 1")
            from vllm.platforms import current_platform
            if current_platform.is_cpu():
                logger.warning("Multi-Step (--num-scheduler-steps > 1) is "
                               "currently not supported for CPUs and has been "
                               "disabled.")
                self.num_scheduler_steps = 1

        # make sure num_lookahead_slots is set the higher value depending on
        # if we are using speculative decoding or multi-step
        num_lookahead_slots = max(self.num_lookahead_slots,
                                  self.num_scheduler_steps - 1)
        num_lookahead_slots = num_lookahead_slots \
            if speculative_config is None \
            else speculative_config.num_lookahead_slots

        scheduler_config = SchedulerConfig(
            runner_type=model_config.runner_type,
            max_num_batched_tokens=self.max_num_batched_tokens,
            max_num_seqs=self.max_num_seqs,
            max_model_len=model_config.max_model_len,
            cuda_graph_sizes=self.cuda_graph_sizes,
            num_lookahead_slots=num_lookahead_slots,
            delay_factor=self.scheduler_delay_factor,
            enable_chunked_prefill=self.enable_chunked_prefill,
            disable_chunked_mm_input=self.disable_chunked_mm_input,
            is_multimodal_model=model_config.is_multimodal_model,
            preemption_mode=self.preemption_mode,
            num_scheduler_steps=self.num_scheduler_steps,
            multi_step_stream_outputs=self.multi_step_stream_outputs,
            send_delta_data=(envs.VLLM_USE_RAY_SPMD_WORKER
                             and parallel_config.use_ray),
            policy=self.scheduling_policy,
            scheduler_cls=self.scheduler_cls,
            max_num_partial_prefills=self.max_num_partial_prefills,
            max_long_partial_prefills=self.max_long_partial_prefills,
            long_prefill_token_threshold=self.long_prefill_token_threshold,
            disable_hybrid_kv_cache_manager=self.
            disable_hybrid_kv_cache_manager,
        )

        lora_config = LoRAConfig(
            bias_enabled=self.enable_lora_bias,
            max_lora_rank=self.max_lora_rank,
            max_loras=self.max_loras,
            fully_sharded_loras=self.fully_sharded_loras,
            lora_extra_vocab_size=self.lora_extra_vocab_size,
            long_lora_scaling_factors=self.long_lora_scaling_factors,
            lora_dtype=self.lora_dtype,
            max_cpu_loras=self.max_cpu_loras if self.max_cpu_loras
            and self.max_cpu_loras > 0 else None) if self.enable_lora else None

        # bitsandbytes pre-quantized model need a specific model loader
        if model_config.quantization == "bitsandbytes":
            self.quantization = self.load_format = "bitsandbytes"

        load_config = self.create_load_config()

        prompt_adapter_config = PromptAdapterConfig(
            max_prompt_adapters=self.max_prompt_adapters,
            max_prompt_adapter_token=self.max_prompt_adapter_token) \
                                        if self.enable_prompt_adapter else None

        decoding_config = DecodingConfig(
            backend=self.guided_decoding_backend,
            disable_fallback=self.guided_decoding_disable_fallback,
            disable_any_whitespace=self.guided_decoding_disable_any_whitespace,
            disable_additional_properties=\
                self.guided_decoding_disable_additional_properties,
            reasoning_backend=self.reasoning_parser
        )

        observability_config = ObservabilityConfig(
            show_hidden_metrics_for_version=self.
            show_hidden_metrics_for_version,
            otlp_traces_endpoint=self.otlp_traces_endpoint,
            collect_detailed_traces=self.collect_detailed_traces,
        )

        config = VllmConfig(
            model_config=model_config,
            cache_config=cache_config,
            parallel_config=parallel_config,
            scheduler_config=scheduler_config,
            device_config=device_config,
            lora_config=lora_config,
            speculative_config=speculative_config,
            load_config=load_config,
            decoding_config=decoding_config,
            observability_config=observability_config,
            prompt_adapter_config=prompt_adapter_config,
            compilation_config=self.compilation_config,
            kv_transfer_config=self.kv_transfer_config,
            kv_events_config=self.kv_events_config,
            additional_config=self.additional_config,
        )

        return config

    def _is_v1_supported_oracle(self, model_config: ModelConfig) -> bool:
        """Oracle for whether to use V0 or V1 Engine by default."""

        #############################################################
        # Unsupported Feature Flags on V1.

        if self.load_format == LoadFormat.SHARDED_STATE.value:
            _raise_or_fallback(
                feature_name=f"--load_format {self.load_format}",
                recommend_to_remove=False)
            return False

        if (self.logits_processor_pattern
                != EngineArgs.logits_processor_pattern):
            _raise_or_fallback(feature_name="--logits-processor-pattern",
                               recommend_to_remove=False)
            return False

        if self.preemption_mode != SchedulerConfig.preemption_mode:
            _raise_or_fallback(feature_name="--preemption-mode",
                               recommend_to_remove=True)
            return False

        if (self.disable_async_output_proc
                != EngineArgs.disable_async_output_proc):
            _raise_or_fallback(feature_name="--disable-async-output-proc",
                               recommend_to_remove=True)
            return False

        if self.scheduling_policy != SchedulerConfig.policy:
            _raise_or_fallback(feature_name="--scheduling-policy",
                               recommend_to_remove=False)
            return False

        if self.num_scheduler_steps != SchedulerConfig.num_scheduler_steps:
            _raise_or_fallback(feature_name="--num-scheduler-steps",
                               recommend_to_remove=True)
            return False

        if self.scheduler_delay_factor != SchedulerConfig.delay_factor:
            _raise_or_fallback(feature_name="--scheduler-delay-factor",
                               recommend_to_remove=True)
            return False

        if self.guided_decoding_backend not in get_args(
                GuidedDecodingBackendV1):
            _raise_or_fallback(
                feature_name=
                f"--guided-decoding-backend={self.guided_decoding_backend}",
                recommend_to_remove=False)
            return False

        # Need at least Ampere for now (FA support required).
        # Skip this check if we are running on a non-GPU platform,
        # or if the device capability is not available
        # (e.g. in a Ray actor without GPUs).
        from vllm.platforms import current_platform
        if (current_platform.is_cuda()
                and current_platform.get_device_capability()
                and current_platform.get_device_capability().major < 8):
            _raise_or_fallback(feature_name="Compute Capability < 8.0",
                               recommend_to_remove=False)
            return False

        # No Fp8 KV cache so far.
        if self.kv_cache_dtype != "auto":
            fp8_attention = self.kv_cache_dtype.startswith("fp8")
            will_use_fa = (
                current_platform.is_cuda()
                and not envs.is_set("VLLM_ATTENTION_BACKEND")
            ) or envs.VLLM_ATTENTION_BACKEND == "FLASH_ATTN_VLLM_V1"
            supported = False
            if current_platform.is_rocm():
                supported = True
            elif fp8_attention and will_use_fa:
                from vllm.attention.utils.fa_utils import (
                    flash_attn_supports_fp8)
                supported = flash_attn_supports_fp8()
            if not supported:
                _raise_or_fallback(feature_name="--kv-cache-dtype",
                                   recommend_to_remove=False)
                return False

        # No Prompt Adapter so far.
        if self.enable_prompt_adapter:
            _raise_or_fallback(feature_name="--enable-prompt-adapter",
                               recommend_to_remove=False)
            return False

        # No text embedding inputs so far.
        if self.enable_prompt_embeds:
            _raise_or_fallback(feature_name="--enable-prompt-embeds",
                               recommend_to_remove=False)
            return False

        # Only Fp16 and Bf16 dtypes since we only support FA.
        V1_SUPPORTED_DTYPES = [torch.bfloat16, torch.float16]
        if model_config.dtype not in V1_SUPPORTED_DTYPES:
            _raise_or_fallback(feature_name=f"--dtype {model_config.dtype}",
                               recommend_to_remove=False)
            return False

<<<<<<< HEAD
        # No Mamba or Encoder-Decoder so far.
=======
        # No Embedding Models so far.
        if model_config.task not in ["generate"]:
            _raise_or_fallback(feature_name=f"--task {model_config.task}",
                               recommend_to_remove=False)
            return False

        # No Encoder-Decoder, not all Mamba so far.
>>>>>>> dfada85e
        if not model_config.is_v1_compatible:
            _raise_or_fallback(feature_name=model_config.architectures,
                               recommend_to_remove=False)
            return False

        # V1 mamba models are unoptimized.
        if model_config.has_inner_state and _warn_or_fallback(
                feature_name="Mamba"):
            return False

        # No Concurrent Partial Prefills so far.
        if (self.max_num_partial_prefills
                != SchedulerConfig.max_num_partial_prefills
                or self.max_long_partial_prefills
                != SchedulerConfig.max_long_partial_prefills):
            _raise_or_fallback(feature_name="Concurrent Partial Prefill",
                               recommend_to_remove=False)
            return False

        # No OTLP observability so far.
        if (self.otlp_traces_endpoint or self.collect_detailed_traces):
            _raise_or_fallback(feature_name="--otlp-traces-endpoint",
                               recommend_to_remove=False)
            return False

        # V1 supports N-gram, Medusa, and Eagle speculative decoding.
        is_ngram_enabled = False
        is_eagle_enabled = False
        is_medusa_enabled = False
        if self.speculative_config is not None:
            # This is supported but experimental (handled below).
            speculative_method = self.speculative_config.get("method")
            if speculative_method:
                if speculative_method in ("ngram", "[ngram]"):
                    is_ngram_enabled = True
                elif speculative_method == "medusa":
                    is_medusa_enabled = True
                elif speculative_method in ("eagle", "eagle3", "deepseek_mtp"):
                    is_eagle_enabled = True
            else:
                speculative_model = self.speculative_config.get("model")
                if speculative_model in ("ngram", "[ngram]"):
                    is_ngram_enabled = True
            if not (is_ngram_enabled or is_eagle_enabled or is_medusa_enabled):
                # Other speculative decoding methods are not supported yet.
                _raise_or_fallback(feature_name="Speculative Decoding",
                                   recommend_to_remove=False)
                return False

        # No XFormers so far.
        V1_BACKENDS = [
            "FLASH_ATTN_VLLM_V1",
            "FLASH_ATTN",
            "PALLAS",
            "PALLAS_VLLM_V1",
            "TRITON_ATTN_VLLM_V1",
            "TRITON_MLA",
            "CUTLASS_MLA_VLLM_V1",
            "FLASHMLA",
            "FLASHINFER",
            "FLASHINFER_VLLM_V1",
            "ROCM_AITER_MLA",
            "TORCH_SDPA_VLLM_V1",
            "FLEX_ATTENTION",
        ]
        if (envs.is_set("VLLM_ATTENTION_BACKEND")
                and envs.VLLM_ATTENTION_BACKEND not in V1_BACKENDS):
            name = f"VLLM_ATTENTION_BACKEND={envs.VLLM_ATTENTION_BACKEND}"
            _raise_or_fallback(feature_name=name, recommend_to_remove=True)
            return False

        # Platforms must decide if they can support v1 for this model
        if not current_platform.supports_v1(model_config=model_config):
            _raise_or_fallback(
                feature_name=f"device type={current_platform.device_type}",
                recommend_to_remove=False)
            return False
        #############################################################
        # Experimental Features - allow users to opt in.

        # Signal Handlers requires running in main thread.
        if (threading.current_thread() != threading.main_thread()
                and _warn_or_fallback("Engine in background thread")):
            return False

        if (self.pipeline_parallel_size > 1
                and self.distributed_executor_backend
                not in (ParallelConfig.distributed_executor_backend, "ray",
                        "mp", "external_launcher")):
            name = "Pipeline Parallelism without Ray distributed executor " \
                    "or multiprocessing executor or external launcher"
            _raise_or_fallback(feature_name=name, recommend_to_remove=False)
            return False

        # The platform may be supported on V1, but off by default for now.
        if not current_platform.default_v1(  # noqa: SIM103
                model_config=model_config) and _warn_or_fallback(
                    current_platform.device_name):
            return False
        #############################################################

        return True

    def _set_default_args_v0(self, model_config: ModelConfig) -> None:
        """Set Default Arguments for V0 Engine."""

        max_model_len = model_config.max_model_len
        use_long_context = max_model_len > 32768
        if self.enable_chunked_prefill is None:
            # Chunked prefill not supported for Multimodal or MLA in V0.
            if model_config.is_multimodal_model or model_config.use_mla:
                self.enable_chunked_prefill = False

            # Enable chunked prefill by default for long context (> 32K)
            # models to avoid OOM errors in initial memory profiling phase.
            elif use_long_context:
                from vllm.platforms import current_platform
                is_gpu = current_platform.is_cuda()
                use_sliding_window = (model_config.get_sliding_window()
                                      is not None)
                use_spec_decode = self.speculative_config is not None

                if (is_gpu and not use_sliding_window and not use_spec_decode
                        and not self.enable_lora
                        and not self.enable_prompt_adapter
                        and model_config.runner_type != "pooling"):
                    self.enable_chunked_prefill = True
                    logger.warning(
                        "Chunked prefill is enabled by default for models "
                        "with max_model_len > 32K. Chunked prefill might "
                        "not work with some features or models. If you "
                        "encounter any issues, please disable by launching "
                        "with --enable-chunked-prefill=False.")

            if self.enable_chunked_prefill is None:
                self.enable_chunked_prefill = False

        if not self.enable_chunked_prefill and use_long_context:
            logger.warning(
                "The model has a long context length (%s). This may cause"
                "OOM during the initial memory profiling phase, or result "
                "in low performance due to small KV cache size. Consider "
                "setting --max-model-len to a smaller value.", max_model_len)
        elif (self.enable_chunked_prefill
              and model_config.runner_type == "pooling"):
            msg = "Chunked prefill is not supported for pooling models"
            raise ValueError(msg)

        # if using prefix caching, we must set a hash algo
        if self.enable_prefix_caching:
            # Disable prefix caching for multimodal models for VLLM_V0.
            if model_config.is_multimodal_model:
                logger.warning(
                    "--enable-prefix-caching is not supported for multimodal "
                    "models in V0 and has been disabled.")
                self.enable_prefix_caching = False

            # VLLM_V0 only supports builtin hash algo for prefix caching.
            if self.prefix_caching_hash_algo == "sha256":
                raise ValueError(
                    "sha256 is not supported for prefix caching in V0 engine. "
                    "Please use 'builtin'.")

        # Set max_num_seqs to 256 for VLLM_V0.
        if self.max_num_seqs is None:
            self.max_num_seqs = 256

    def _set_default_args_v1(self, usage_context: UsageContext,
                             model_config: ModelConfig) -> None:
        """Set Default Arguments for V1 Engine."""

        # V1 always uses chunked prefills and prefix caching
        # for non-pooling tasks.
        # For pooling tasks the default is False
        if model_config.runner_type != "pooling":
            self.enable_chunked_prefill = True
            if self.enable_prefix_caching is None:
                self.enable_prefix_caching = True
        else:

            pooling_type = model_config.pooler_config.pooling_type

            # TODO: when encoder models are supported we'll have to
            # check for causal attention here.
            incremental_prefill_supported = (pooling_type is not None and
                                             pooling_type.lower() == "last")

            action = "Enabling" if \
                incremental_prefill_supported else "Disabling"

            if self.enable_chunked_prefill is None:
                self.enable_chunked_prefill = incremental_prefill_supported
                logger.info("(%s) chunked prefill by default", action)
            if self.enable_prefix_caching is None:
                self.enable_prefix_caching = incremental_prefill_supported
                logger.info("(%s) prefix caching by default", action)

        if not self.enable_chunked_prefill:
            self.max_num_batched_tokens = model_config.max_model_len

        # V1 should use the new scheduler by default.
        # Swap it only if this arg is set to the original V0 default
        if self.scheduler_cls == EngineArgs.scheduler_cls:
            self.scheduler_cls = "vllm.v1.core.sched.scheduler.Scheduler"

        # When no user override, set the default values based on the usage
        # context.
        # Use different default values for different hardware.

        # Try to query the device name on the current platform. If it fails,
        # it may be because the platform that imports vLLM is not the same
        # as the platform that vLLM is running on (e.g. the case of scaling
        # vLLM with Ray) and has no GPUs. In this case we use the default
        # values for non-H100/H200 GPUs.
        from vllm.platforms import current_platform
        try:
            device_memory = current_platform.get_device_total_memory()
            device_name = current_platform.get_device_name().lower()
        except Exception:
            # This is only used to set default_max_num_batched_tokens
            device_memory = 0

        # NOTE(Kuntai): Setting large `max_num_batched_tokens` for A100 reduces
        # throughput, see PR #17885 for more details.
        # So here we do an extra device name check to prevent such regression.
        if device_memory >= 70 * GiB_bytes and "a100" not in device_name:
            # For GPUs like H100 and MI300x, use larger default values.
            default_max_num_batched_tokens = {
                UsageContext.LLM_CLASS: 16384,
                UsageContext.OPENAI_API_SERVER: 8192,
            }
            default_max_num_seqs = {
                UsageContext.LLM_CLASS: 1024,
                UsageContext.OPENAI_API_SERVER: 1024,
            }
        else:
            # TODO(woosuk): Tune the default values for other hardware.
            default_max_num_batched_tokens = {
                UsageContext.LLM_CLASS: 8192,
                UsageContext.OPENAI_API_SERVER: 2048,
            }
            default_max_num_seqs = {
                UsageContext.LLM_CLASS: 256,
                UsageContext.OPENAI_API_SERVER: 256,
            }

        # tpu specific default values.
        if current_platform.is_tpu():
            default_max_num_batched_tokens_tpu = {
                UsageContext.LLM_CLASS: {
                    'V6E': 2048,
                    'V5E': 1024,
                    'V5P': 512,
                },
                UsageContext.OPENAI_API_SERVER: {
                    'V6E': 1024,
                    'V5E': 512,
                    'V5P': 256,
                }
            }

        # cpu specific default values.
        if current_platform.is_cpu():
            default_max_num_batched_tokens = {
                UsageContext.LLM_CLASS: 4096,
                UsageContext.OPENAI_API_SERVER: 2048,
            }
            default_max_num_seqs = {
                UsageContext.LLM_CLASS: 128,
                UsageContext.OPENAI_API_SERVER: 32,
            }

        use_context_value = usage_context.value if usage_context else None
        if (self.max_num_batched_tokens is None
                and usage_context in default_max_num_batched_tokens):
            if current_platform.is_tpu():
                chip_name = current_platform.get_device_name()
                if chip_name in default_max_num_batched_tokens_tpu[
                        usage_context]:
                    self.max_num_batched_tokens = \
                        default_max_num_batched_tokens_tpu[
                            usage_context][chip_name]
                else:
                    self.max_num_batched_tokens = \
                        default_max_num_batched_tokens[usage_context]
            else:
                self.max_num_batched_tokens = default_max_num_batched_tokens[
                    usage_context]
            logger.debug(
                "Setting max_num_batched_tokens to %d for %s usage context.",
                self.max_num_batched_tokens, use_context_value)

        if (self.max_num_seqs is None
                and usage_context in default_max_num_seqs):
            self.max_num_seqs = default_max_num_seqs[usage_context]

            logger.debug("Setting max_num_seqs to %d for %s usage context.",
                         self.max_num_seqs, use_context_value)


@dataclass
class AsyncEngineArgs(EngineArgs):
    """Arguments for asynchronous vLLM engine."""
    disable_log_requests: bool = False

    @staticmethod
    def add_cli_args(parser: FlexibleArgumentParser,
                     async_args_only: bool = False) -> FlexibleArgumentParser:
        # Initialize plugin to update the parser, for example, The plugin may
        # adding a new kind of quantization method to --quantization argument or
        # a new device to --device argument.
        load_general_plugins()
        if not async_args_only:
            parser = EngineArgs.add_cli_args(parser)
        parser.add_argument('--disable-log-requests',
                            action='store_true',
                            help='Disable logging requests.')
        from vllm.platforms import current_platform
        current_platform.pre_register_and_update(parser)
        return parser


def _raise_or_fallback(feature_name: str, recommend_to_remove: bool):
    if envs.is_set("VLLM_USE_V1") and envs.VLLM_USE_V1:
        raise NotImplementedError(
            f"VLLM_USE_V1=1 is not supported with {feature_name}.")
    msg = f"{feature_name} is not supported by the V1 Engine. "
    msg += "Falling back to V0. "
    if recommend_to_remove:
        msg += f"We recommend to remove {feature_name} from your config "
        msg += "in favor of the V1 Engine."
    logger.warning(msg)


def _warn_or_fallback(feature_name: str) -> bool:
    if envs.is_set("VLLM_USE_V1") and envs.VLLM_USE_V1:
        logger.warning(
            "Detected VLLM_USE_V1=1 with %s. Usage should "
            "be considered experimental. Please report any "
            "issues on Github.", feature_name)
        should_exit = False
    else:
        logger.info(
            "%s is experimental on VLLM_USE_V1=1. "
            "Falling back to V0 Engine.", feature_name)
        should_exit = True
    return should_exit


def human_readable_int(value):
    """Parse human-readable integers like '1k', '2M', etc.
    Including decimal values with decimal multipliers.

    Examples:
    - '1k' -> 1,000
    - '1K' -> 1,024
    - '25.6k' -> 25,600
    """
    value = value.strip()
    match = re.fullmatch(r'(\d+(?:\.\d+)?)([kKmMgGtT])', value)
    if match:
        decimal_multiplier = {
            'k': 10**3,
            'm': 10**6,
            'g': 10**9,
        }
        binary_multiplier = {
            'K': 2**10,
            'M': 2**20,
            'G': 2**30,
        }

        number, suffix = match.groups()
        if suffix in decimal_multiplier:
            mult = decimal_multiplier[suffix]
            return int(float(number) * mult)
        elif suffix in binary_multiplier:
            mult = binary_multiplier[suffix]
            # Do not allow decimals with binary multipliers
            try:
                return int(number) * mult
            except ValueError as e:
                raise argparse.ArgumentTypeError("Decimals are not allowed " \
                f"with binary suffixes like {suffix}. Did you mean to use " \
                f"{number}{suffix.lower()} instead?") from e

    # Regular plain number.
    return int(value)


# These functions are used by sphinx to build the documentation
def _engine_args_parser():
    return EngineArgs.add_cli_args(FlexibleArgumentParser())


def _async_engine_args_parser():
    return AsyncEngineArgs.add_cli_args(FlexibleArgumentParser(),
                                        async_args_only=True)<|MERGE_RESOLUTION|>--- conflicted
+++ resolved
@@ -1349,17 +1349,7 @@
                                recommend_to_remove=False)
             return False
 
-<<<<<<< HEAD
         # No Mamba or Encoder-Decoder so far.
-=======
-        # No Embedding Models so far.
-        if model_config.task not in ["generate"]:
-            _raise_or_fallback(feature_name=f"--task {model_config.task}",
-                               recommend_to_remove=False)
-            return False
-
-        # No Encoder-Decoder, not all Mamba so far.
->>>>>>> dfada85e
         if not model_config.is_v1_compatible:
             _raise_or_fallback(feature_name=model_config.architectures,
                                recommend_to_remove=False)
