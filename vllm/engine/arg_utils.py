import argparse
import dataclasses
import json
from dataclasses import dataclass
from typing import (TYPE_CHECKING, Any, Dict, List, Literal, Mapping, Optional,
                    Tuple, Type, Union, cast, get_args)

import torch

import vllm.envs as envs
from vllm.config import (CacheConfig, CompilationConfig, ConfigFormat,
                         DecodingConfig, DeviceConfig, HfOverrides,
                         KVTransferConfig, LoadConfig, LoadFormat, LoRAConfig,
                         ModelConfig, ObservabilityConfig, ParallelConfig,
                         PoolerConfig, PromptAdapterConfig, SchedulerConfig,
                         SpeculativeConfig, TaskOption, TokenizerPoolConfig,
                         VllmConfig)
from vllm.executor.executor_base import ExecutorBase
from vllm.logger import init_logger
from vllm.model_executor.layers.quantization import QUANTIZATION_METHODS
from vllm.transformers_utils.utils import check_gguf_file
from vllm.usage.usage_lib import UsageContext
from vllm.utils import FlexibleArgumentParser, StoreBoolean

if TYPE_CHECKING:
    from vllm.transformers_utils.tokenizer_group import BaseTokenizerGroup

logger = init_logger(__name__)

ALLOWED_DETAILED_TRACE_MODULES = ["model", "worker", "all"]

DEVICE_OPTIONS = [
    "auto",
    "cuda",
    "neuron",
    "cpu",
    "openvino",
    "tpu",
    "xpu",
    "hpu",
]


def nullable_str(val: str):
    if not val or val == "None":
        return None
    return val


def nullable_kvs(val: str) -> Optional[Mapping[str, int]]:
    """Parses a string containing comma separate key [str] to value [int]
    pairs into a dictionary.

    Args:
        val: String value to be parsed.

    Returns:
        Dictionary with parsed values.
    """
    if len(val) == 0:
        return None

    out_dict: Dict[str, int] = {}
    for item in val.split(","):
        kv_parts = [part.lower().strip() for part in item.split("=")]
        if len(kv_parts) != 2:
            raise argparse.ArgumentTypeError(
                "Each item should be in the form KEY=VALUE")
        key, value = kv_parts

        try:
            parsed_value = int(value)
        except ValueError as exc:
            msg = f"Failed to parse value of item {key}={value}"
            raise argparse.ArgumentTypeError(msg) from exc

        if key in out_dict and out_dict[key] != parsed_value:
            raise argparse.ArgumentTypeError(
                f"Conflicting values specified for key: {key}")
        out_dict[key] = parsed_value

    return out_dict


@dataclass
class EngineArgs:
    """Arguments for vLLM engine."""
    model: str = 'facebook/opt-125m'
    served_model_name: Optional[Union[str, List[str]]] = None
    tokenizer: Optional[str] = None
    task: TaskOption = "auto"
    skip_tokenizer_init: bool = False
    tokenizer_mode: str = 'auto'
    trust_remote_code: bool = False
    allowed_local_media_path: str = ""
    download_dir: Optional[str] = None
    load_format: str = 'auto'
    config_format: ConfigFormat = ConfigFormat.AUTO
    dtype: str = 'auto'
    kv_cache_dtype: str = 'auto'
    seed: int = 0
    max_model_len: Optional[int] = None
    worker_use_ray: bool = False
    # Note: Specifying a custom executor backend by passing a class
    # is intended for expert use only. The API may change without
    # notice.
    distributed_executor_backend: Optional[Union[str,
                                                 Type[ExecutorBase]]] = None
    # number of P/D disaggregation (or other disaggregation) workers
    pipeline_parallel_size: int = 1
    tensor_parallel_size: int = 1
    max_parallel_loading_workers: Optional[int] = None
    block_size: Optional[int] = None
    enable_prefix_caching: Optional[bool] = None
    disable_sliding_window: bool = False
    use_v2_block_manager: bool = True
    swap_space: float = 4  # GiB
    cpu_offload_gb: float = 0  # GiB
    gpu_memory_utilization: float = 0.90
    max_num_batched_tokens: Optional[int] = None
    max_num_seqs: Optional[int] = None
    max_logprobs: int = 20  # Default value for OpenAI Chat Completions API
    disable_log_stats: bool = False
    revision: Optional[str] = None
    code_revision: Optional[str] = None
    rope_scaling: Optional[Dict[str, Any]] = None
    rope_theta: Optional[float] = None
    hf_overrides: Optional[HfOverrides] = None
    tokenizer_revision: Optional[str] = None
    quantization: Optional[str] = None
    enforce_eager: Optional[bool] = None
    max_seq_len_to_capture: int = 8192
    disable_custom_all_reduce: bool = False
    tokenizer_pool_size: int = 0
    # Note: Specifying a tokenizer pool by passing a class
    # is intended for expert use only. The API may change without
    # notice.
    tokenizer_pool_type: Union[str, Type["BaseTokenizerGroup"]] = "ray"
    tokenizer_pool_extra_config: Optional[Dict[str, Any]] = None
    limit_mm_per_prompt: Optional[Mapping[str, int]] = None
    mm_processor_kwargs: Optional[Dict[str, Any]] = None
    disable_mm_preprocessor_cache: bool = False
    enable_lora: bool = False
    enable_lora_bias: bool = False
    max_loras: int = 1
    max_lora_rank: int = 16
    enable_prompt_adapter: bool = False
    max_prompt_adapters: int = 1
    max_prompt_adapter_token: int = 0
    fully_sharded_loras: bool = False
    lora_extra_vocab_size: int = 256
    long_lora_scaling_factors: Optional[Tuple[float]] = None
    lora_dtype: Optional[Union[str, torch.dtype]] = 'auto'
    max_cpu_loras: Optional[int] = None
    device: str = 'auto'
    num_scheduler_steps: int = 1
    multi_step_stream_outputs: bool = True
    ray_workers_use_nsight: bool = False
    num_gpu_blocks_override: Optional[int] = None
    num_lookahead_slots: int = 0
    model_loader_extra_config: Optional[dict] = None
    ignore_patterns: Optional[Union[str, List[str]]] = None
    preemption_mode: Optional[str] = None

    scheduler_delay_factor: float = 0.0
    enable_chunked_prefill: Optional[bool] = None

    guided_decoding_backend: str = 'xgrammar'
    logits_processor_pattern: Optional[str] = None
    # Speculative decoding configuration.
    speculative_model: Optional[str] = None
    speculative_model_quantization: Optional[str] = None
    speculative_draft_tensor_parallel_size: Optional[int] = None
    num_speculative_tokens: Optional[int] = None
    speculative_disable_mqa_scorer: Optional[bool] = False
    speculative_max_model_len: Optional[int] = None
    speculative_disable_by_batch_size: Optional[int] = None
    ngram_prompt_lookup_max: Optional[int] = None
    ngram_prompt_lookup_min: Optional[int] = None
    spec_decoding_acceptance_method: str = 'rejection_sampler'
    typical_acceptance_sampler_posterior_threshold: Optional[float] = None
    typical_acceptance_sampler_posterior_alpha: Optional[float] = None
    qlora_adapter_name_or_path: Optional[str] = None
    disable_logprobs_during_spec_decoding: Optional[bool] = None

    otlp_traces_endpoint: Optional[str] = None
    collect_detailed_traces: Optional[str] = None
    disable_async_output_proc: bool = False
    scheduling_policy: Literal["fcfs", "priority"] = "fcfs"

    override_neuron_config: Optional[Dict[str, Any]] = None
    override_pooler_config: Optional[PoolerConfig] = None
    compilation_config: Optional[CompilationConfig] = None
    worker_cls: str = "auto"

    kv_transfer_config: Optional[KVTransferConfig] = None
    calculate_kv_scales: Optional[bool] = None

    generation_config: Optional[str] = None

    def __post_init__(self):
        if not self.tokenizer:
            self.tokenizer = self.model

        # Override the default value of enable_prefix_caching if it's not set
        # by user.
        if self.enable_prefix_caching is None:
            self.enable_prefix_caching = bool(envs.VLLM_USE_V1)

        # Override max_num_seqs if it's not set by user.
        if self.max_num_seqs is None:
            self.max_num_seqs = 256 if not envs.VLLM_USE_V1 else 1024

        # support `EngineArgs(compilation_config={...})`
        # without having to manually construct a
        # CompilationConfig object
        if isinstance(self.compilation_config, (int, dict)):
            self.compilation_config = CompilationConfig.from_cli(
                str(self.compilation_config))

        # Setup plugins
        from vllm.plugins import load_general_plugins
        load_general_plugins()

    @staticmethod
    def add_cli_args(parser: FlexibleArgumentParser) -> FlexibleArgumentParser:
        """Shared CLI arguments for vLLM engine."""

        # Model arguments
        parser.add_argument(
            '--model',
            type=str,
            default=EngineArgs.model,
            help='Name or path of the huggingface model to use.')
        parser.add_argument(
            '--task',
            default=EngineArgs.task,
            choices=get_args(TaskOption),
            help='The task to use the model for. Each vLLM instance only '
            'supports one task, even if the same model can be used for '
            'multiple tasks. When the model only supports one task, "auto" '
            'can be used to select it; otherwise, you must specify explicitly '
            'which task to use.')
        parser.add_argument(
            '--tokenizer',
            type=nullable_str,
            default=EngineArgs.tokenizer,
            help='Name or path of the huggingface tokenizer to use. '
            'If unspecified, model name or path will be used.')
        parser.add_argument(
            '--skip-tokenizer-init',
            action='store_true',
            help='Skip initialization of tokenizer and detokenizer')
        parser.add_argument(
            '--revision',
            type=nullable_str,
            default=None,
            help='The specific model version to use. It can be a branch '
            'name, a tag name, or a commit id. If unspecified, will use '
            'the default version.')
        parser.add_argument(
            '--code-revision',
            type=nullable_str,
            default=None,
            help='The specific revision to use for the model code on '
            'Hugging Face Hub. It can be a branch name, a tag name, or a '
            'commit id. If unspecified, will use the default version.')
        parser.add_argument(
            '--tokenizer-revision',
            type=nullable_str,
            default=None,
            help='Revision of the huggingface tokenizer to use. '
            'It can be a branch name, a tag name, or a commit id. '
            'If unspecified, will use the default version.')
        parser.add_argument(
            '--tokenizer-mode',
            type=str,
            default=EngineArgs.tokenizer_mode,
            choices=['auto', 'slow', 'mistral'],
            help='The tokenizer mode.\n\n* "auto" will use the '
            'fast tokenizer if available.\n* "slow" will '
            'always use the slow tokenizer. \n* '
            '"mistral" will always use the `mistral_common` tokenizer.')
        parser.add_argument('--trust-remote-code',
                            action='store_true',
                            help='Trust remote code from huggingface.')
        parser.add_argument(
            '--allowed-local-media-path',
            type=str,
            help="Allowing API requests to read local images or videos "
            "from directories specified by the server file system. "
            "This is a security risk. "
            "Should only be enabled in trusted environments.")
        parser.add_argument('--download-dir',
                            type=nullable_str,
                            default=EngineArgs.download_dir,
                            help='Directory to download and load the weights, '
                            'default to the default cache dir of '
                            'huggingface.')
        parser.add_argument(
            '--load-format',
            type=str,
            default=EngineArgs.load_format,
            choices=[f.value for f in LoadFormat],
            help='The format of the model weights to load.\n\n'
            '* "auto" will try to load the weights in the safetensors format '
            'and fall back to the pytorch bin format if safetensors format '
            'is not available.\n'
            '* "pt" will load the weights in the pytorch bin format.\n'
            '* "safetensors" will load the weights in the safetensors format.\n'
            '* "npcache" will load the weights in pytorch format and store '
            'a numpy cache to speed up the loading.\n'
            '* "dummy" will initialize the weights with random values, '
            'which is mainly for profiling.\n'
            '* "tensorizer" will load the weights using tensorizer from '
            'CoreWeave. See the Tensorize vLLM Model script in the Examples '
            'section for more information.\n'
            '* "runai_streamer" will load the Safetensors weights using Run:ai'
            'Model Streamer \n'
            '* "bitsandbytes" will load the weights using bitsandbytes '
            'quantization.\n')
        parser.add_argument(
            '--config-format',
            default=EngineArgs.config_format,
            choices=[f.value for f in ConfigFormat],
            help='The format of the model config to load.\n\n'
            '* "auto" will try to load the config in hf format '
            'if available else it will try to load in mistral format ')
        parser.add_argument(
            '--dtype',
            type=str,
            default=EngineArgs.dtype,
            choices=[
                'auto', 'half', 'float16', 'bfloat16', 'float', 'float32'
            ],
            help='Data type for model weights and activations.\n\n'
            '* "auto" will use FP16 precision for FP32 and FP16 models, and '
            'BF16 precision for BF16 models.\n'
            '* "half" for FP16. Recommended for AWQ quantization.\n'
            '* "float16" is the same as "half".\n'
            '* "bfloat16" for a balance between precision and range.\n'
            '* "float" is shorthand for FP32 precision.\n'
            '* "float32" for FP32 precision.')
        parser.add_argument(
            '--kv-cache-dtype',
            type=str,
            choices=['auto', 'fp8', 'fp8_e5m2', 'fp8_e4m3'],
            default=EngineArgs.kv_cache_dtype,
            help='Data type for kv cache storage. If "auto", will use model '
            'data type. CUDA 11.8+ supports fp8 (=fp8_e4m3) and fp8_e5m2. '
            'ROCm (AMD GPU) supports fp8 (=fp8_e4m3)')
        parser.add_argument('--max-model-len',
                            type=int,
                            default=EngineArgs.max_model_len,
                            help='Model context length. If unspecified, will '
                            'be automatically derived from the model config.')
        parser.add_argument(
            '--guided-decoding-backend',
            type=str,
            default='xgrammar',
            choices=['outlines', 'lm-format-enforcer', 'xgrammar'],
            help='Which engine will be used for guided decoding'
            ' (JSON schema / regex etc) by default. Currently support '
            'https://github.com/outlines-dev/outlines, '
            'https://github.com/mlc-ai/xgrammar, and '
            'https://github.com/noamgat/lm-format-enforcer.'
            ' Can be overridden per request via guided_decoding_backend'
            ' parameter.')
        parser.add_argument(
            '--logits-processor-pattern',
            type=nullable_str,
            default=None,
            help='Optional regex pattern specifying valid logits processor '
            'qualified names that can be passed with the `logits_processors` '
            'extra completion argument. Defaults to None, which allows no '
            'processors.')
        # Parallel arguments
        parser.add_argument(
            '--distributed-executor-backend',
            choices=['ray', 'mp'],
            default=EngineArgs.distributed_executor_backend,
            help='Backend to use for distributed model '
            'workers, either "ray" or "mp" (multiprocessing). If the product '
            'of pipeline_parallel_size and tensor_parallel_size is less than '
            'or equal to the number of GPUs available, "mp" will be used to '
            'keep processing on a single host. Otherwise, this will default '
            'to "ray" if Ray is installed and fail otherwise. Note that tpu '
            'and hpu only support Ray for distributed inference.')

        parser.add_argument(
            '--worker-use-ray',
            action='store_true',
            help='Deprecated, use --distributed-executor-backend=ray.')
        parser.add_argument('--pipeline-parallel-size',
                            '-pp',
                            type=int,
                            default=EngineArgs.pipeline_parallel_size,
                            help='Number of pipeline stages.')
        parser.add_argument('--tensor-parallel-size',
                            '-tp',
                            type=int,
                            default=EngineArgs.tensor_parallel_size,
                            help='Number of tensor parallel replicas.')
        parser.add_argument(
            '--max-parallel-loading-workers',
            type=int,
            default=EngineArgs.max_parallel_loading_workers,
            help='Load model sequentially in multiple batches, '
            'to avoid RAM OOM when using tensor '
            'parallel and large models.')
        parser.add_argument(
            '--ray-workers-use-nsight',
            action='store_true',
            help='If specified, use nsight to profile Ray workers.')
        # KV cache arguments
        parser.add_argument('--block-size',
                            type=int,
                            default=EngineArgs.block_size,
                            choices=[8, 16, 32, 64, 128],
                            help='Token block size for contiguous chunks of '
                            'tokens. This is ignored on neuron devices and '
                            'set to max-model-len. On CUDA devices, '
                            'only block sizes up to 32 are supported. '
                            'On HPU devices, block size defaults to 128.')

        parser.add_argument(
            "--enable-prefix-caching",
            action=argparse.BooleanOptionalAction,
            default=EngineArgs.enable_prefix_caching,
            help="Enables automatic prefix caching. "
            "Use --no-enable-prefix-caching to disable explicitly.",
        )
        parser.add_argument('--disable-sliding-window',
                            action='store_true',
                            help='Disables sliding window, '
                            'capping to sliding window size')
        parser.add_argument('--use-v2-block-manager',
                            action='store_true',
                            default=True,
                            help='[DEPRECATED] block manager v1 has been '
                            'removed and SelfAttnBlockSpaceManager (i.e. '
                            'block manager v2) is now the default. '
                            'Setting this flag to True or False'
                            ' has no effect on vLLM behavior.')
        parser.add_argument(
            '--num-lookahead-slots',
            type=int,
            default=EngineArgs.num_lookahead_slots,
            help='Experimental scheduling config necessary for '
            'speculative decoding. This will be replaced by '
            'speculative config in the future; it is present '
            'to enable correctness tests until then.')

        parser.add_argument('--seed',
                            type=int,
                            default=EngineArgs.seed,
                            help='Random seed for operations.')
        parser.add_argument('--swap-space',
                            type=float,
                            default=EngineArgs.swap_space,
                            help='CPU swap space size (GiB) per GPU.')
        parser.add_argument(
            '--cpu-offload-gb',
            type=float,
            default=0,
            help='The space in GiB to offload to CPU, per GPU. '
            'Default is 0, which means no offloading. Intuitively, '
            'this argument can be seen as a virtual way to increase '
            'the GPU memory size. For example, if you have one 24 GB '
            'GPU and set this to 10, virtually you can think of it as '
            'a 34 GB GPU. Then you can load a 13B model with BF16 weight, '
            'which requires at least 26GB GPU memory. Note that this '
            'requires fast CPU-GPU interconnect, as part of the model is '
            'loaded from CPU memory to GPU memory on the fly in each '
            'model forward pass.')
        parser.add_argument(
            '--gpu-memory-utilization',
            type=float,
            default=EngineArgs.gpu_memory_utilization,
            help='The fraction of GPU memory to be used for the model '
            'executor, which can range from 0 to 1. For example, a value of '
            '0.5 would imply 50%% GPU memory utilization. If unspecified, '
            'will use the default value of 0.9. This is a per-instance '
            'limit, and only applies to the current vLLM instance.'
            'It does not matter if you have another vLLM instance running '
            'on the same GPU. For example, if you have two vLLM instances '
            'running on the same GPU, you can set the GPU memory utilization '
            'to 0.5 for each instance.')
        parser.add_argument(
            '--num-gpu-blocks-override',
            type=int,
            default=None,
            help='If specified, ignore GPU profiling result and use this number'
            ' of GPU blocks. Used for testing preemption.')
        parser.add_argument('--max-num-batched-tokens',
                            type=int,
                            default=EngineArgs.max_num_batched_tokens,
                            help='Maximum number of batched tokens per '
                            'iteration.')
        parser.add_argument('--max-num-seqs',
                            type=int,
                            default=EngineArgs.max_num_seqs,
                            help='Maximum number of sequences per iteration.')
        parser.add_argument(
            '--max-logprobs',
            type=int,
            default=EngineArgs.max_logprobs,
            help=('Max number of log probs to return logprobs is specified in'
                  ' SamplingParams.'))
        parser.add_argument('--disable-log-stats',
                            action='store_true',
                            help='Disable logging statistics.')
        # Quantization settings.
        parser.add_argument('--quantization',
                            '-q',
                            type=nullable_str,
                            choices=[*QUANTIZATION_METHODS, None],
                            default=EngineArgs.quantization,
                            help='Method used to quantize the weights. If '
                            'None, we first check the `quantization_config` '
                            'attribute in the model config file. If that is '
                            'None, we assume the model weights are not '
                            'quantized and use `dtype` to determine the data '
                            'type of the weights.')
        parser.add_argument(
            '--rope-scaling',
            default=None,
            type=json.loads,
            help='RoPE scaling configuration in JSON format. '
            'For example, {"rope_type":"dynamic","factor":2.0}')
        parser.add_argument('--rope-theta',
                            default=None,
                            type=float,
                            help='RoPE theta. Use with `rope_scaling`. In '
                            'some cases, changing the RoPE theta improves the '
                            'performance of the scaled model.')
        parser.add_argument('--hf-overrides',
                            type=json.loads,
                            default=EngineArgs.hf_overrides,
                            help='Extra arguments for the HuggingFace config. '
                            'This should be a JSON string that will be '
                            'parsed into a dictionary.')
        parser.add_argument('--enforce-eager',
                            action='store_true',
                            help='Always use eager-mode PyTorch. If False, '
                            'will use eager mode and CUDA graph in hybrid '
                            'for maximal performance and flexibility.')
        parser.add_argument('--max-seq-len-to-capture',
                            type=int,
                            default=EngineArgs.max_seq_len_to_capture,
                            help='Maximum sequence length covered by CUDA '
                            'graphs. When a sequence has context length '
                            'larger than this, we fall back to eager mode. '
                            'Additionally for encoder-decoder models, if the '
                            'sequence length of the encoder input is larger '
                            'than this, we fall back to the eager mode.')
        parser.add_argument('--disable-custom-all-reduce',
                            action='store_true',
                            default=EngineArgs.disable_custom_all_reduce,
                            help='See ParallelConfig.')
        parser.add_argument('--tokenizer-pool-size',
                            type=int,
                            default=EngineArgs.tokenizer_pool_size,
                            help='Size of tokenizer pool to use for '
                            'asynchronous tokenization. If 0, will '
                            'use synchronous tokenization.')
        parser.add_argument('--tokenizer-pool-type',
                            type=str,
                            default=EngineArgs.tokenizer_pool_type,
                            help='Type of tokenizer pool to use for '
                            'asynchronous tokenization. Ignored '
                            'if tokenizer_pool_size is 0.')
        parser.add_argument('--tokenizer-pool-extra-config',
                            type=nullable_str,
                            default=EngineArgs.tokenizer_pool_extra_config,
                            help='Extra config for tokenizer pool. '
                            'This should be a JSON string that will be '
                            'parsed into a dictionary. Ignored if '
                            'tokenizer_pool_size is 0.')

        # Multimodal related configs
        parser.add_argument(
            '--limit-mm-per-prompt',
            type=nullable_kvs,
            default=EngineArgs.limit_mm_per_prompt,
            # The default value is given in
            # MultiModalRegistry.init_mm_limits_per_prompt
            help=('For each multimodal plugin, limit how many '
                  'input instances to allow for each prompt. '
                  'Expects a comma-separated list of items, '
                  'e.g.: `image=16,video=2` allows a maximum of 16 '
                  'images and 2 videos per prompt. Defaults to 1 for '
                  'each modality.'))
        parser.add_argument(
            '--mm-processor-kwargs',
            default=None,
            type=json.loads,
            help=('Overrides for the multimodal input mapping/processing, '
                  'e.g., image processor. For example: {"num_crops": 4}.'))
        parser.add_argument(
            '--disable-mm-preprocessor-cache',
            action='store_true',
            help='If true, then disables caching of the multi-modal '
            'preprocessor/mapper. (not recommended)')

        # LoRA related configs
        parser.add_argument('--enable-lora',
                            action='store_true',
                            help='If True, enable handling of LoRA adapters.')
        parser.add_argument('--enable-lora-bias',
                            action='store_true',
                            help='If True, enable bias for LoRA adapters.')
        parser.add_argument('--max-loras',
                            type=int,
                            default=EngineArgs.max_loras,
                            help='Max number of LoRAs in a single batch.')
        parser.add_argument('--max-lora-rank',
                            type=int,
                            default=EngineArgs.max_lora_rank,
                            help='Max LoRA rank.')
        parser.add_argument(
            '--lora-extra-vocab-size',
            type=int,
            default=EngineArgs.lora_extra_vocab_size,
            help=('Maximum size of extra vocabulary that can be '
                  'present in a LoRA adapter (added to the base '
                  'model vocabulary).'))
        parser.add_argument(
            '--lora-dtype',
            type=str,
            default=EngineArgs.lora_dtype,
            choices=['auto', 'float16', 'bfloat16'],
            help=('Data type for LoRA. If auto, will default to '
                  'base model dtype.'))
        parser.add_argument(
            '--long-lora-scaling-factors',
            type=nullable_str,
            default=EngineArgs.long_lora_scaling_factors,
            help=('Specify multiple scaling factors (which can '
                  'be different from base model scaling factor '
                  '- see eg. Long LoRA) to allow for multiple '
                  'LoRA adapters trained with those scaling '
                  'factors to be used at the same time. If not '
                  'specified, only adapters trained with the '
                  'base model scaling factor are allowed.'))
        parser.add_argument(
            '--max-cpu-loras',
            type=int,
            default=EngineArgs.max_cpu_loras,
            help=('Maximum number of LoRAs to store in CPU memory. '
                  'Must be >= than max_loras. '
                  'Defaults to max_loras.'))
        parser.add_argument(
            '--fully-sharded-loras',
            action='store_true',
            help=('By default, only half of the LoRA computation is '
                  'sharded with tensor parallelism. '
                  'Enabling this will use the fully sharded layers. '
                  'At high sequence length, max rank or '
                  'tensor parallel size, this is likely faster.'))
        parser.add_argument('--enable-prompt-adapter',
                            action='store_true',
                            help='If True, enable handling of PromptAdapters.')
        parser.add_argument('--max-prompt-adapters',
                            type=int,
                            default=EngineArgs.max_prompt_adapters,
                            help='Max number of PromptAdapters in a batch.')
        parser.add_argument('--max-prompt-adapter-token',
                            type=int,
                            default=EngineArgs.max_prompt_adapter_token,
                            help='Max number of PromptAdapters tokens')
        parser.add_argument("--device",
                            type=str,
                            default=EngineArgs.device,
                            choices=DEVICE_OPTIONS,
                            help='Device type for vLLM execution.')
        parser.add_argument('--num-scheduler-steps',
                            type=int,
                            default=1,
                            help=('Maximum number of forward steps per '
                                  'scheduler call.'))

        parser.add_argument(
            '--multi-step-stream-outputs',
            action=StoreBoolean,
            default=EngineArgs.multi_step_stream_outputs,
            nargs="?",
            const="True",
            help='If False, then multi-step will stream outputs at the end '
            'of all steps')
        parser.add_argument(
            '--scheduler-delay-factor',
            type=float,
            default=EngineArgs.scheduler_delay_factor,
            help='Apply a delay (of delay factor multiplied by previous '
            'prompt latency) before scheduling next prompt.')
        parser.add_argument(
            '--enable-chunked-prefill',
            action=StoreBoolean,
            default=EngineArgs.enable_chunked_prefill,
            nargs="?",
            const="True",
            help='If set, the prefill requests can be chunked based on the '
            'max_num_batched_tokens.')

        parser.add_argument(
            '--speculative-model',
            type=nullable_str,
            default=EngineArgs.speculative_model,
            help=
            'The name of the draft model to be used in speculative decoding.')
        # Quantization settings for speculative model.
        parser.add_argument(
            '--speculative-model-quantization',
            type=nullable_str,
            choices=[*QUANTIZATION_METHODS, None],
            default=EngineArgs.speculative_model_quantization,
            help='Method used to quantize the weights of speculative model. '
            'If None, we first check the `quantization_config` '
            'attribute in the model config file. If that is '
            'None, we assume the model weights are not '
            'quantized and use `dtype` to determine the data '
            'type of the weights.')
        parser.add_argument(
            '--num-speculative-tokens',
            type=int,
            default=EngineArgs.num_speculative_tokens,
            help='The number of speculative tokens to sample from '
            'the draft model in speculative decoding.')
        parser.add_argument(
            '--speculative-disable-mqa-scorer',
            action='store_true',
            help=
            'If set to True, the MQA scorer will be disabled in speculative '
            ' and fall back to batch expansion')
        parser.add_argument(
            '--speculative-draft-tensor-parallel-size',
            '-spec-draft-tp',
            type=int,
            default=EngineArgs.speculative_draft_tensor_parallel_size,
            help='Number of tensor parallel replicas for '
            'the draft model in speculative decoding.')

        parser.add_argument(
            '--speculative-max-model-len',
            type=int,
            default=EngineArgs.speculative_max_model_len,
            help='The maximum sequence length supported by the '
            'draft model. Sequences over this length will skip '
            'speculation.')

        parser.add_argument(
            '--speculative-disable-by-batch-size',
            type=int,
            default=EngineArgs.speculative_disable_by_batch_size,
            help='Disable speculative decoding for new incoming requests '
            'if the number of enqueue requests is larger than this value.')

        parser.add_argument(
            '--ngram-prompt-lookup-max',
            type=int,
            default=EngineArgs.ngram_prompt_lookup_max,
            help='Max size of window for ngram prompt lookup in speculative '
            'decoding.')

        parser.add_argument(
            '--ngram-prompt-lookup-min',
            type=int,
            default=EngineArgs.ngram_prompt_lookup_min,
            help='Min size of window for ngram prompt lookup in speculative '
            'decoding.')

        parser.add_argument(
            '--spec-decoding-acceptance-method',
            type=str,
            default=EngineArgs.spec_decoding_acceptance_method,
            choices=['rejection_sampler', 'typical_acceptance_sampler'],
            help='Specify the acceptance method to use during draft token '
            'verification in speculative decoding. Two types of acceptance '
            'routines are supported: '
            '1) RejectionSampler which does not allow changing the '
            'acceptance rate of draft tokens, '
            '2) TypicalAcceptanceSampler which is configurable, allowing for '
            'a higher acceptance rate at the cost of lower quality, '
            'and vice versa.')

        parser.add_argument(
            '--typical-acceptance-sampler-posterior-threshold',
            type=float,
            default=EngineArgs.typical_acceptance_sampler_posterior_threshold,
            help='Set the lower bound threshold for the posterior '
            'probability of a token to be accepted. This threshold is '
            'used by the TypicalAcceptanceSampler to make sampling decisions '
            'during speculative decoding. Defaults to 0.09')

        parser.add_argument(
            '--typical-acceptance-sampler-posterior-alpha',
            type=float,
            default=EngineArgs.typical_acceptance_sampler_posterior_alpha,
            help='A scaling factor for the entropy-based threshold for token '
            'acceptance in the TypicalAcceptanceSampler. Typically defaults '
            'to sqrt of --typical-acceptance-sampler-posterior-threshold '
            'i.e. 0.3')

        parser.add_argument(
            '--disable-logprobs-during-spec-decoding',
            action=StoreBoolean,
            default=EngineArgs.disable_logprobs_during_spec_decoding,
            nargs="?",
            const="True",
            help='If set to True, token log probabilities are not returned '
            'during speculative decoding. If set to False, log probabilities '
            'are returned according to the settings in SamplingParams. If '
            'not specified, it defaults to True. Disabling log probabilities '
            'during speculative decoding reduces latency by skipping logprob '
            'calculation in proposal sampling, target sampling, and after '
            'accepted tokens are determined.')

        parser.add_argument('--model-loader-extra-config',
                            type=nullable_str,
                            default=EngineArgs.model_loader_extra_config,
                            help='Extra config for model loader. '
                            'This will be passed to the model loader '
                            'corresponding to the chosen load_format. '
                            'This should be a JSON string that will be '
                            'parsed into a dictionary.')
        parser.add_argument(
            '--ignore-patterns',
            action="append",
            type=str,
            default=[],
            help="The pattern(s) to ignore when loading the model."
            "Default to `original/**/*` to avoid repeated loading of llama's "
            "checkpoints.")
        parser.add_argument(
            '--preemption-mode',
            type=str,
            default=None,
            help='If \'recompute\', the engine performs preemption by '
            'recomputing; If \'swap\', the engine performs preemption by '
            'block swapping.')

        parser.add_argument(
            "--served-model-name",
            nargs="+",
            type=str,
            default=None,
            help="The model name(s) used in the API. If multiple "
            "names are provided, the server will respond to any "
            "of the provided names. The model name in the model "
            "field of a response will be the first name in this "
            "list. If not specified, the model name will be the "
            "same as the `--model` argument. Noted that this name(s) "
            "will also be used in `model_name` tag content of "
            "prometheus metrics, if multiple names provided, metrics "
            "tag will take the first one.")
        parser.add_argument('--qlora-adapter-name-or-path',
                            type=str,
                            default=None,
                            help='Name or path of the QLoRA adapter.')

        parser.add_argument(
            '--otlp-traces-endpoint',
            type=str,
            default=None,
            help='Target URL to which OpenTelemetry traces will be sent.')
        parser.add_argument(
            '--collect-detailed-traces',
            type=str,
            default=None,
            help="Valid choices are " +
            ",".join(ALLOWED_DETAILED_TRACE_MODULES) +
            ". It makes sense to set this only if --otlp-traces-endpoint is"
            " set. If set, it will collect detailed traces for the specified "
            "modules. This involves use of possibly costly and or blocking "
            "operations and hence might have a performance impact.")

        parser.add_argument(
            '--disable-async-output-proc',
            action='store_true',
            default=EngineArgs.disable_async_output_proc,
            help="Disable async output processing. This may result in "
            "lower performance.")

        parser.add_argument(
            '--scheduling-policy',
            choices=['fcfs', 'priority'],
            default="fcfs",
            help='The scheduling policy to use. "fcfs" (first come first served'
            ', i.e. requests are handled in order of arrival; default) '
            'or "priority" (requests are handled based on given '
            'priority (lower value means earlier handling) and time of '
            'arrival deciding any ties).')

        parser.add_argument(
            '--override-neuron-config',
            type=json.loads,
            default=None,
            help="Override or set neuron device configuration. "
            "e.g. {\"cast_logits_dtype\": \"bloat16\"}.'")
        parser.add_argument(
            '--override-pooler-config',
            type=PoolerConfig.from_json,
            default=None,
            help="Override or set the pooling method for pooling models. "
            "e.g. {\"pooling_type\": \"mean\", \"normalize\": false}.'")

        parser.add_argument('--compilation-config',
                            '-O',
                            type=CompilationConfig.from_cli,
                            default=None,
                            help='torch.compile configuration for the model.'
                            'When it is a number (0, 1, 2, 3), it will be '
                            'interpreted as the optimization level.\n'
                            'NOTE: level 0 is the default level without '
                            'any optimization. level 1 and 2 are for internal '
                            'testing only. level 3 is the recommended level '
                            'for production.\n'
                            'To specify the full compilation config, '
                            'use a JSON string.\n'
                            'Following the convention of traditional '
                            'compilers, using -O without space is also '
                            'supported. -O3 is equivalent to -O 3.')

        parser.add_argument('--kv-transfer-config',
                            type=KVTransferConfig.from_cli,
                            default=None,
                            help='The configurations for distributed KV cache '
                            'transfer. Should be a JSON string.')

        parser.add_argument(
            '--worker-cls',
            type=str,
            default="auto",
            help='The worker class to use for distributed execution.')

        parser.add_argument(
<<<<<<< HEAD
            '--calculate-kv-scales',
            action='store_true',
            help='This enables dynamic calculation of '
            'k_scale and v_scale when kv-cache-dtype is fp8. '
            'If calculate-kv-scales is false, the scales will '
            'be loaded from the model checkpoint if available. '
            'Otherwise, the scales will default to 1.0.')
=======
            "--generation-config",
            type=nullable_str,
            default=None,
            help="The folder path to the generation config. "
            "Defaults to None, will use the default generation config in vLLM. "
            "If set to 'auto', the generation config will be automatically "
            "loaded from model. If set to a folder path, the generation config "
            "will be loaded from the specified folder path.")
>>>>>>> 4ca5d40a

        return parser

    @classmethod
    def from_cli_args(cls, args: argparse.Namespace):
        # Get the list of attributes of this dataclass.
        attrs = [attr.name for attr in dataclasses.fields(cls)]
        # Set the attributes from the parsed arguments.
        engine_args = cls(**{attr: getattr(args, attr) for attr in attrs})
        return engine_args

    def create_model_config(self) -> ModelConfig:
        return ModelConfig(
            model=self.model,
            task=self.task,
            # We know this is not None because we set it in __post_init__
            tokenizer=cast(str, self.tokenizer),
            tokenizer_mode=self.tokenizer_mode,
            trust_remote_code=self.trust_remote_code,
            allowed_local_media_path=self.allowed_local_media_path,
            dtype=self.dtype,
            seed=self.seed,
            revision=self.revision,
            code_revision=self.code_revision,
            rope_scaling=self.rope_scaling,
            rope_theta=self.rope_theta,
            hf_overrides=self.hf_overrides,
            tokenizer_revision=self.tokenizer_revision,
            max_model_len=self.max_model_len,
            quantization=self.quantization,
            enforce_eager=self.enforce_eager,
            max_seq_len_to_capture=self.max_seq_len_to_capture,
            max_logprobs=self.max_logprobs,
            disable_sliding_window=self.disable_sliding_window,
            skip_tokenizer_init=self.skip_tokenizer_init,
            served_model_name=self.served_model_name,
            limit_mm_per_prompt=self.limit_mm_per_prompt,
            use_async_output_proc=not self.disable_async_output_proc,
            config_format=self.config_format,
            mm_processor_kwargs=self.mm_processor_kwargs,
            disable_mm_preprocessor_cache=self.disable_mm_preprocessor_cache,
            override_neuron_config=self.override_neuron_config,
            override_pooler_config=self.override_pooler_config,
            logits_processor_pattern=self.logits_processor_pattern,
            generation_config=self.generation_config)

    def create_load_config(self) -> LoadConfig:
        return LoadConfig(
            load_format=self.load_format,
            download_dir=self.download_dir,
            model_loader_extra_config=self.model_loader_extra_config,
            ignore_patterns=self.ignore_patterns,
        )

    def create_engine_config(self,
                             usage_context: Optional[UsageContext] = None
                             ) -> VllmConfig:
        if envs.VLLM_USE_V1:
            self._override_v1_engine_args(usage_context)

        # gguf file needs a specific model loader and doesn't use hf_repo
        if check_gguf_file(self.model):
            self.quantization = self.load_format = "gguf"

        # bitsandbytes quantization needs a specific model loader
        # so we make sure the quant method and the load format are consistent
        if (self.quantization == "bitsandbytes" or
           self.qlora_adapter_name_or_path is not None) and \
           self.load_format != "bitsandbytes":
            raise ValueError(
                "BitsAndBytes quantization and QLoRA adapter only support "
                f"'bitsandbytes' load format, but got {self.load_format}")

        if (self.load_format == "bitsandbytes" or
            self.qlora_adapter_name_or_path is not None) and \
            self.quantization != "bitsandbytes":
            raise ValueError(
                "BitsAndBytes load format and QLoRA adapter only support "
                f"'bitsandbytes' quantization, but got {self.quantization}")

        assert self.cpu_offload_gb >= 0, (
            "CPU offload space must be non-negative"
            f", but got {self.cpu_offload_gb}")

        device_config = DeviceConfig(device=self.device)
        model_config = self.create_model_config()

        if (model_config.is_multimodal_model and not envs.VLLM_USE_V1
                and self.enable_prefix_caching):
            logger.warning("--enable-prefix-caching is currently not "
                           "supported for multimodal models in v0 and "
                           "has been disabled.")
            self.enable_prefix_caching = False

        cache_config = CacheConfig(
            block_size=self.block_size,
            gpu_memory_utilization=self.gpu_memory_utilization,
            swap_space=self.swap_space,
            cache_dtype=self.kv_cache_dtype,
            is_attention_free=model_config.is_attention_free,
            num_gpu_blocks_override=self.num_gpu_blocks_override,
            sliding_window=model_config.get_sliding_window(),
            enable_prefix_caching=self.enable_prefix_caching,
            cpu_offload_gb=self.cpu_offload_gb,
            calculate_kv_scales=self.calculate_kv_scales,
        )
        parallel_config = ParallelConfig(
            pipeline_parallel_size=self.pipeline_parallel_size,
            tensor_parallel_size=self.tensor_parallel_size,
            worker_use_ray=self.worker_use_ray,
            max_parallel_loading_workers=self.max_parallel_loading_workers,
            disable_custom_all_reduce=self.disable_custom_all_reduce,
            tokenizer_pool_config=TokenizerPoolConfig.create_config(
                self.tokenizer_pool_size,
                self.tokenizer_pool_type,
                self.tokenizer_pool_extra_config,
            ),
            ray_workers_use_nsight=self.ray_workers_use_nsight,
            distributed_executor_backend=self.distributed_executor_backend,
            worker_cls=self.worker_cls,
        )

        max_model_len = model_config.max_model_len
        use_long_context = max_model_len > 32768
        if self.enable_chunked_prefill is None:
            # If not explicitly set, enable chunked prefill by default for
            # long context (> 32K) models. This is to avoid OOM errors in the
            # initial memory profiling phase.

            # For multimodal models, chunked prefill is disabled by default in
            # V0, but enabled by design in V1
            if model_config.is_multimodal_model:
                self.enable_chunked_prefill = bool(envs.VLLM_USE_V1)

            elif use_long_context:
                is_gpu = device_config.device_type == "cuda"
                use_sliding_window = (model_config.get_sliding_window()
                                      is not None)
                use_spec_decode = self.speculative_model is not None
                from vllm.platforms import current_platform
                if (is_gpu and not use_sliding_window and not use_spec_decode
                        and not self.enable_lora
                        and not self.enable_prompt_adapter
                        and model_config.runner_type != "pooling"
                        and not current_platform.is_rocm()):
                    self.enable_chunked_prefill = True
                    logger.warning(
                        "Chunked prefill is enabled by default for models with "
                        "max_model_len > 32K. Currently, chunked prefill might "
                        "not work with some features or models. If you "
                        "encounter any issues, please disable chunked prefill "
                        "by setting --enable-chunked-prefill=False.")
            if self.enable_chunked_prefill is None:
                self.enable_chunked_prefill = False

        if not self.enable_chunked_prefill and use_long_context:
            logger.warning(
                "The model has a long context length (%s). This may cause OOM "
                "errors during the initial memory profiling phase, or result "
                "in low performance due to small KV cache space. Consider "
                "setting --max-model-len to a smaller value.", max_model_len)
        elif (self.enable_chunked_prefill
              and model_config.runner_type == "pooling"):
            msg = "Chunked prefill is not supported for pooling models"
            raise ValueError(msg)


        speculative_config = SpeculativeConfig.maybe_create_spec_config(
            target_model_config=model_config,
            target_parallel_config=parallel_config,
            target_dtype=self.dtype,
            speculative_model=self.speculative_model,
            speculative_model_quantization = \
                self.speculative_model_quantization,
            speculative_draft_tensor_parallel_size = \
                self.speculative_draft_tensor_parallel_size,
            num_speculative_tokens=self.num_speculative_tokens,
            speculative_disable_mqa_scorer=self.speculative_disable_mqa_scorer,
            speculative_disable_by_batch_size=self.
            speculative_disable_by_batch_size,
            speculative_max_model_len=self.speculative_max_model_len,
            enable_chunked_prefill=self.enable_chunked_prefill,
            disable_log_stats=self.disable_log_stats,
            ngram_prompt_lookup_max=self.ngram_prompt_lookup_max,
            ngram_prompt_lookup_min=self.ngram_prompt_lookup_min,
            draft_token_acceptance_method=\
                self.spec_decoding_acceptance_method,
            typical_acceptance_sampler_posterior_threshold=self.
            typical_acceptance_sampler_posterior_threshold,
            typical_acceptance_sampler_posterior_alpha=self.
            typical_acceptance_sampler_posterior_alpha,
            disable_logprobs=self.disable_logprobs_during_spec_decoding,
        )

        # Reminder: Please update docs/source/features/compatibility_matrix.md
        # If the feature combo become valid
        if self.num_scheduler_steps > 1:
            if speculative_config is not None:
                raise ValueError("Speculative decoding is not supported with "
                                 "multi-step (--num-scheduler-steps > 1)")
            if self.enable_chunked_prefill and self.pipeline_parallel_size > 1:
                raise ValueError("Multi-Step Chunked-Prefill is not supported "
                                 "for pipeline-parallel-size > 1")

        # make sure num_lookahead_slots is set the higher value depending on
        # if we are using speculative decoding or multi-step
        num_lookahead_slots = max(self.num_lookahead_slots,
                                  self.num_scheduler_steps - 1)
        num_lookahead_slots = num_lookahead_slots \
            if speculative_config is None \
            else speculative_config.num_lookahead_slots

        if not self.use_v2_block_manager:
            logger.warning(
                "[DEPRECATED] Block manager v1 has been removed, "
                "and setting --use-v2-block-manager to True or False has "
                "no effect on vLLM behavior. Please remove "
                "--use-v2-block-manager in your engine argument. "
                "If your use case is not supported by "
                "SelfAttnBlockSpaceManager (i.e. block manager v2),"
                " please file an issue with detailed information.")

        scheduler_config = SchedulerConfig(
            runner_type=model_config.runner_type,
            max_num_batched_tokens=self.max_num_batched_tokens,
            max_num_seqs=self.max_num_seqs,
            max_model_len=model_config.max_model_len,
            num_lookahead_slots=num_lookahead_slots,
            delay_factor=self.scheduler_delay_factor,
            enable_chunked_prefill=self.enable_chunked_prefill,
            is_multimodal_model=model_config.is_multimodal_model,
            preemption_mode=self.preemption_mode,
            num_scheduler_steps=self.num_scheduler_steps,
            multi_step_stream_outputs=self.multi_step_stream_outputs,
            send_delta_data=(envs.VLLM_USE_RAY_SPMD_WORKER
                             and parallel_config.use_ray),
            policy=self.scheduling_policy)
        lora_config = LoRAConfig(
            bias_enabled=self.enable_lora_bias,
            max_lora_rank=self.max_lora_rank,
            max_loras=self.max_loras,
            fully_sharded_loras=self.fully_sharded_loras,
            lora_extra_vocab_size=self.lora_extra_vocab_size,
            long_lora_scaling_factors=self.long_lora_scaling_factors,
            lora_dtype=self.lora_dtype,
            max_cpu_loras=self.max_cpu_loras if self.max_cpu_loras
            and self.max_cpu_loras > 0 else None) if self.enable_lora else None

        if self.qlora_adapter_name_or_path is not None and \
            self.qlora_adapter_name_or_path != "":
            if self.model_loader_extra_config is None:
                self.model_loader_extra_config = {}
            self.model_loader_extra_config[
                "qlora_adapter_name_or_path"] = self.qlora_adapter_name_or_path

        load_config = self.create_load_config()

        prompt_adapter_config = PromptAdapterConfig(
            max_prompt_adapters=self.max_prompt_adapters,
            max_prompt_adapter_token=self.max_prompt_adapter_token) \
                                        if self.enable_prompt_adapter else None

        decoding_config = DecodingConfig(
            guided_decoding_backend=self.guided_decoding_backend)

        detailed_trace_modules = []
        if self.collect_detailed_traces is not None:
            detailed_trace_modules = self.collect_detailed_traces.split(",")
        for m in detailed_trace_modules:
            if m not in ALLOWED_DETAILED_TRACE_MODULES:
                raise ValueError(
                    f"Invalid module {m} in collect_detailed_traces. "
                    f"Valid modules are {ALLOWED_DETAILED_TRACE_MODULES}")
        observability_config = ObservabilityConfig(
            otlp_traces_endpoint=self.otlp_traces_endpoint,
            collect_model_forward_time="model" in detailed_trace_modules
            or "all" in detailed_trace_modules,
            collect_model_execute_time="worker" in detailed_trace_modules
            or "all" in detailed_trace_modules,
        )

        config = VllmConfig(
            model_config=model_config,
            cache_config=cache_config,
            parallel_config=parallel_config,
            scheduler_config=scheduler_config,
            device_config=device_config,
            lora_config=lora_config,
            speculative_config=speculative_config,
            load_config=load_config,
            decoding_config=decoding_config,
            observability_config=observability_config,
            prompt_adapter_config=prompt_adapter_config,
            compilation_config=self.compilation_config,
            kv_transfer_config=self.kv_transfer_config,
        )

        if envs.VLLM_USE_V1:
            self._override_v1_engine_config(config)
        return config

    def _override_v1_engine_args(self, usage_context: UsageContext) -> None:
        """
        Override the EngineArgs's args based on the usage context for V1.
        """
        assert envs.VLLM_USE_V1, "V1 is not enabled"

        # V1 always uses chunked prefills.
        self.enable_chunked_prefill = True
        # When no user override, set the default values based on the usage
        # context.
        # TODO(woosuk): Tune the default values for different hardware.
        default_max_num_batched_tokens = {
            UsageContext.LLM_CLASS: 8192,
            UsageContext.OPENAI_API_SERVER: 2048,
        }
        if (self.max_num_batched_tokens is None
                and usage_context in default_max_num_batched_tokens):
            self.max_num_batched_tokens = default_max_num_batched_tokens[
                usage_context]
            logger.warning(
                "Setting max_num_batched_tokens to %d for %s usage context.",
                self.max_num_batched_tokens, usage_context.value)

    def _override_v1_engine_config(self, engine_config: VllmConfig) -> None:
        """
        Override the EngineConfig's configs based on the usage context for V1.
        """
        assert envs.VLLM_USE_V1, "V1 is not enabled"


@dataclass
class AsyncEngineArgs(EngineArgs):
    """Arguments for asynchronous vLLM engine."""
    disable_log_requests: bool = False

    @staticmethod
    def add_cli_args(parser: FlexibleArgumentParser,
                     async_args_only: bool = False) -> FlexibleArgumentParser:
        if not async_args_only:
            parser = EngineArgs.add_cli_args(parser)
        parser.add_argument('--disable-log-requests',
                            action='store_true',
                            help='Disable logging requests.')
        return parser


# These functions are used by sphinx to build the documentation
def _engine_args_parser():
    return EngineArgs.add_cli_args(FlexibleArgumentParser())


def _async_engine_args_parser():
    return AsyncEngineArgs.add_cli_args(FlexibleArgumentParser(),
                                        async_args_only=True)<|MERGE_RESOLUTION|>--- conflicted
+++ resolved
@@ -194,9 +194,9 @@
     worker_cls: str = "auto"
 
     kv_transfer_config: Optional[KVTransferConfig] = None
+
+    generation_config: Optional[str] = None
     calculate_kv_scales: Optional[bool] = None
-
-    generation_config: Optional[str] = None
 
     def __post_init__(self):
         if not self.tokenizer:
@@ -935,15 +935,6 @@
             help='The worker class to use for distributed execution.')
 
         parser.add_argument(
-<<<<<<< HEAD
-            '--calculate-kv-scales',
-            action='store_true',
-            help='This enables dynamic calculation of '
-            'k_scale and v_scale when kv-cache-dtype is fp8. '
-            'If calculate-kv-scales is false, the scales will '
-            'be loaded from the model checkpoint if available. '
-            'Otherwise, the scales will default to 1.0.')
-=======
             "--generation-config",
             type=nullable_str,
             default=None,
@@ -952,7 +943,15 @@
             "If set to 'auto', the generation config will be automatically "
             "loaded from model. If set to a folder path, the generation config "
             "will be loaded from the specified folder path.")
->>>>>>> 4ca5d40a
+
+        parser.add_argument(
+            '--calculate-kv-scales',
+            action='store_true',
+            help='This enables dynamic calculation of '
+            'k_scale and v_scale when kv-cache-dtype is fp8. '
+            'If calculate-kv-scales is false, the scales will '
+            'be loaded from the model checkpoint if available. '
+            'Otherwise, the scales will default to 1.0.')
 
         return parser
 
