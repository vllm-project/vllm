# SPDX-License-Identifier: Apache-2.0
# SPDX-FileCopyrightText: Copyright contributors to the vLLM project

# yapf: disable
import argparse
import copy
import dataclasses
import functools
import json
import sys
from dataclasses import MISSING, dataclass, fields, is_dataclass
from itertools import permutations
from typing import (TYPE_CHECKING, Annotated, Any, Callable, Dict, List,
                    Literal, Optional, Type, TypeVar, Union, cast, get_args,
                    get_origin)

import huggingface_hub
import regex as re
import torch
from pydantic import TypeAdapter, ValidationError
from typing_extensions import TypeIs, deprecated

import vllm.envs as envs
from vllm.config import (BlockSize, CacheConfig, CacheDType, CompilationConfig,
                         ConfigFormat, ConfigType, ConvertOption,
                         DecodingConfig, DetailedTraceModules, Device,
                         DeviceConfig, DistributedExecutorBackend, EPLBConfig,
                         GuidedDecodingBackend, HfOverrides, KVEventsConfig,
                         KVTransferConfig, LoadConfig, LogprobsMode,
                         LoRAConfig, MambaDType, MMEncoderTPMode, ModelConfig,
                         ModelDType, ModelImpl, MultiModalConfig,
                         ObservabilityConfig, ParallelConfig, PoolerConfig,
                         PrefixCachingHashAlgo, RunnerOption, SchedulerConfig,
                         SchedulerPolicy, SpeculativeConfig, TaskOption,
                         TokenizerMode, VllmConfig, get_attr_docs, get_field)
from vllm.logger import init_logger
from vllm.platforms import CpuArchEnum, current_platform
from vllm.plugins import load_general_plugins
from vllm.ray.lazy_utils import is_ray_initialized
from vllm.reasoning import ReasoningParserManager
from vllm.test_utils import MODEL_WEIGHTS_S3_BUCKET, MODELS_ON_S3
from vllm.transformers_utils.config import get_model_path, is_interleaved
from vllm.transformers_utils.utils import check_gguf_file
from vllm.utils import (STR_DUAL_CHUNK_FLASH_ATTN_VAL, FlexibleArgumentParser,
                        GiB_bytes, get_ip, is_in_ray_actor)
from vllm.v1.sample.logits_processor import LogitsProcessor

# yapf: enable

if TYPE_CHECKING:
    from vllm.executor.executor_base import ExecutorBase
    from vllm.model_executor.layers.quantization import QuantizationMethods
    from vllm.model_executor.model_loader import LoadFormats
    from vllm.usage.usage_lib import UsageContext
else:
    ExecutorBase = Any
    QuantizationMethods = Any
    LoadFormats = Any
    UsageContext = Any

logger = init_logger(__name__)

# object is used to allow for special typing forms
T = TypeVar("T")
TypeHint = Union[type[Any], object]
TypeHintT = Union[type[T], object]


def parse_type(return_type: Callable[[str], T]) -> Callable[[str], T]:

    def _parse_type(val: str) -> T:
        try:
            return return_type(val)
        except ValueError as e:
            raise argparse.ArgumentTypeError(
                f"Value {val} cannot be converted to {return_type}.") from e

    return _parse_type


def optional_type(
        return_type: Callable[[str], T]) -> Callable[[str], Optional[T]]:

    def _optional_type(val: str) -> Optional[T]:
        if val == "" or val == "None":
            return None
        return parse_type(return_type)(val)

    return _optional_type


def union_dict_and_str(val: str) -> Optional[Union[str, dict[str, str]]]:
    if not re.match(r"(?s)^\s*{.*}\s*$", val):
        return str(val)
    return optional_type(json.loads)(val)


def is_type(type_hint: TypeHint, type: TypeHintT) -> TypeIs[TypeHintT]:
    """Check if the type hint is a specific type."""
    return type_hint is type or get_origin(type_hint) is type


def contains_type(type_hints: set[TypeHint], type: TypeHintT) -> bool:
    """Check if the type hints contain a specific type."""
    return any(is_type(type_hint, type) for type_hint in type_hints)


def get_type(type_hints: set[TypeHint], type: TypeHintT) -> TypeHintT:
    """Get the specific type from the type hints."""
    return next((th for th in type_hints if is_type(th, type)), None)


def literal_to_kwargs(type_hints: set[TypeHint]) -> dict[str, Any]:
    """Get the `type` and `choices` from a `Literal` type hint in `type_hints`.

    If `type_hints` also contains `str`, we use `metavar` instead of `choices`.
    """
    type_hint = get_type(type_hints, Literal)
    options = get_args(type_hint)
    option_type = type(options[0])
    if not all(isinstance(option, option_type) for option in options):
        raise ValueError(
            "All options must be of the same type. "
            f"Got {options} with types {[type(c) for c in options]}")
    kwarg = "metavar" if contains_type(type_hints, str) else "choices"
    return {"type": option_type, kwarg: sorted(options)}


def is_not_builtin(type_hint: TypeHint) -> bool:
    """Check if the class is not a built-in type."""
    return type_hint.__module__ != "builtins"


def get_type_hints(type_hint: TypeHint) -> set[TypeHint]:
    """Extract type hints from Annotated or Union type hints."""
    type_hints: set[TypeHint] = set()
    origin = get_origin(type_hint)
    args = get_args(type_hint)

    if origin is Annotated:
        type_hints.update(get_type_hints(args[0]))
    elif origin is Union:
        for arg in args:
            type_hints.update(get_type_hints(arg))
    else:
        type_hints.add(type_hint)

    return type_hints


def is_online_quantization(quantization: Any) -> bool:
    return quantization in ["inc"]


NEEDS_HELP = (
    "--help" in (argv := sys.argv)  # vllm SUBCOMMAND --help
    or (argv0 := argv[0]).endswith("mkdocs")  # mkdocs SUBCOMMAND
    or argv0.endswith("mkdocs/__main__.py")  # python -m mkdocs SUBCOMMAND
)


@functools.lru_cache(maxsize=30)
def _compute_kwargs(cls: ConfigType) -> dict[str, Any]:
    # Save time only getting attr docs if we're generating help text
    cls_docs = get_attr_docs(cls) if NEEDS_HELP else {}
    kwargs = {}
    for field in fields(cls):
        # Get the set of possible types for the field
        type_hints: set[TypeHint] = get_type_hints(field.type)

        # If the field is a dataclass, we can use the model_validate_json
        generator = (th for th in type_hints if is_dataclass(th))
        dataclass_cls = next(generator, None)

        # Get the default value of the field
        if field.default is not MISSING:
            default = field.default
        elif field.default_factory is not MISSING:
            default = field.default_factory()

        # Get the help text for the field
        name = field.name
        help = cls_docs.get(name, "").strip()
        # Escape % for argparse
        help = help.replace("%", "%%")

        # Initialise the kwargs dictionary for the field
        kwargs[name] = {"default": default, "help": help}

        # Set other kwargs based on the type hints
        json_tip = ("Should either be a valid JSON string or JSON keys passed "
                    "individually.")
        if dataclass_cls is not None:

            def parse_dataclass(val: str, cls=dataclass_cls) -> Any:
                try:
                    return TypeAdapter(cls).validate_json(val)
                except ValidationError as e:
                    raise argparse.ArgumentTypeError(repr(e)) from e

            kwargs[name]["type"] = parse_dataclass
            kwargs[name]["help"] += f"\n\n{json_tip}"
        elif contains_type(type_hints, bool):
            # Creates --no-<name> and --<name> flags
            kwargs[name]["action"] = argparse.BooleanOptionalAction
        elif contains_type(type_hints, Literal):
            kwargs[name].update(literal_to_kwargs(type_hints))
        elif contains_type(type_hints, tuple):
            type_hint = get_type(type_hints, tuple)
            types = get_args(type_hint)
            tuple_type = types[0]
            assert all(t is tuple_type for t in types if t is not Ellipsis), (
                "All non-Ellipsis tuple elements must be of the same "
                f"type. Got {types}.")
            kwargs[name]["type"] = tuple_type
            kwargs[name]["nargs"] = "+" if Ellipsis in types else len(types)
        elif contains_type(type_hints, list):
            type_hint = get_type(type_hints, list)
            types = get_args(type_hint)
            list_type = types[0]
            if get_origin(list_type) is Union:
                msg = "List type must contain str if it is a Union."
                assert str in get_args(list_type), msg
                list_type = str
            kwargs[name]["type"] = list_type
            kwargs[name]["nargs"] = "+"
        elif contains_type(type_hints, int):
            kwargs[name]["type"] = int
            # Special case for large integers
            if name in {"max_model_len", "max_num_batched_tokens"}:
                kwargs[name]["type"] = human_readable_int
        elif contains_type(type_hints, float):
            kwargs[name]["type"] = float
        elif (contains_type(type_hints, dict)
              and (contains_type(type_hints, str)
                   or any(is_not_builtin(th) for th in type_hints))):
            kwargs[name]["type"] = union_dict_and_str
        elif contains_type(type_hints, dict):
            kwargs[name]["type"] = parse_type(json.loads)
            kwargs[name]["help"] += f"\n\n{json_tip}"
        elif (contains_type(type_hints, str)
              or any(is_not_builtin(th) for th in type_hints)):
            kwargs[name]["type"] = str
        else:
            raise ValueError(
                f"Unsupported type {type_hints} for argument {name}.")

        # If the type hint was a sequence of literals, use the helper function
        # to update the type and choices
        if get_origin(kwargs[name].get("type")) is Literal:
            kwargs[name].update(literal_to_kwargs({kwargs[name]["type"]}))

        # If None is in type_hints, make the argument optional.
        # But not if it's a bool, argparse will handle this better.
        if type(None) in type_hints and not contains_type(type_hints, bool):
            kwargs[name]["type"] = optional_type(kwargs[name]["type"])
            if kwargs[name].get("choices"):
                kwargs[name]["choices"].append("None")
    return kwargs


def get_kwargs(cls: ConfigType) -> dict[str, Any]:
    """Return argparse kwargs for the given Config dataclass.

    If `--help` or `mkdocs` are not present in the command line command, the
    attribute documentation will not be included in the help output.

    The heavy computation is cached via functools.lru_cache, and a deep copy
    is returned so callers can mutate the dictionary without affecting the
    cached version.
    """
    return copy.deepcopy(_compute_kwargs(cls))


@dataclass
class EngineArgs:
    """Arguments for vLLM engine."""
    model: str = ModelConfig.model
    served_model_name: Optional[Union[
        str, List[str]]] = ModelConfig.served_model_name
    tokenizer: Optional[str] = ModelConfig.tokenizer
    hf_config_path: Optional[str] = ModelConfig.hf_config_path
    runner: RunnerOption = ModelConfig.runner
    convert: ConvertOption = ModelConfig.convert
    task: Optional[TaskOption] = ModelConfig.task
    skip_tokenizer_init: bool = ModelConfig.skip_tokenizer_init
    enable_prompt_embeds: bool = ModelConfig.enable_prompt_embeds
    tokenizer_mode: TokenizerMode = ModelConfig.tokenizer_mode
    trust_remote_code: bool = ModelConfig.trust_remote_code
    allowed_local_media_path: str = ModelConfig.allowed_local_media_path
    download_dir: Optional[str] = LoadConfig.download_dir
    load_format: Union[str, LoadFormats] = LoadConfig.load_format
    config_format: str = ModelConfig.config_format
    dtype: ModelDType = ModelConfig.dtype
    kv_cache_dtype: CacheDType = CacheConfig.cache_dtype
    seed: Optional[int] = ModelConfig.seed
    max_model_len: Optional[int] = ModelConfig.max_model_len
    cuda_graph_sizes: list[int] = get_field(SchedulerConfig,
                                            "cuda_graph_sizes")
    # Note: Specifying a custom executor backend by passing a class
    # is intended for expert use only. The API may change without
    # notice.
    distributed_executor_backend: Optional[Union[
        str, DistributedExecutorBackend,
        Type[ExecutorBase]]] = ParallelConfig.distributed_executor_backend
    # number of P/D disaggregation (or other disaggregation) workers
    pipeline_parallel_size: int = ParallelConfig.pipeline_parallel_size
    tensor_parallel_size: int = ParallelConfig.tensor_parallel_size
    decode_context_parallel_size: int = \
        ParallelConfig.decode_context_parallel_size
    data_parallel_size: int = ParallelConfig.data_parallel_size
    data_parallel_rank: Optional[int] = None
    data_parallel_start_rank: Optional[int] = None
    data_parallel_size_local: Optional[int] = None
    data_parallel_address: Optional[str] = None
    data_parallel_rpc_port: Optional[int] = None
    data_parallel_hybrid_lb: bool = False
    data_parallel_backend: str = ParallelConfig.data_parallel_backend
    enable_expert_parallel: bool = ParallelConfig.enable_expert_parallel
    eplb_config: EPLBConfig = get_field(ParallelConfig, "eplb_config")
    enable_eplb: bool = ParallelConfig.enable_eplb
    _api_process_count: int = ParallelConfig._api_process_count
    _api_process_rank: int = ParallelConfig._api_process_rank
    num_redundant_experts: int = EPLBConfig.num_redundant_experts
    eplb_window_size: int = EPLBConfig.window_size
    eplb_step_interval: int = EPLBConfig.step_interval
    eplb_log_balancedness: bool = EPLBConfig.log_balancedness
    max_parallel_loading_workers: Optional[
        int] = ParallelConfig.max_parallel_loading_workers
    block_size: Optional[BlockSize] = CacheConfig.block_size
    enable_prefix_caching: Optional[bool] = CacheConfig.enable_prefix_caching
    prefix_caching_hash_algo: PrefixCachingHashAlgo = \
        CacheConfig.prefix_caching_hash_algo
    disable_sliding_window: bool = ModelConfig.disable_sliding_window
    disable_cascade_attn: bool = ModelConfig.disable_cascade_attn
    swap_space: float = CacheConfig.swap_space
    cpu_offload_gb: float = CacheConfig.cpu_offload_gb
    gpu_memory_utilization: float = CacheConfig.gpu_memory_utilization
    max_num_batched_tokens: Optional[
        int] = SchedulerConfig.max_num_batched_tokens
    max_num_partial_prefills: int = SchedulerConfig.max_num_partial_prefills
    max_long_partial_prefills: int = SchedulerConfig.max_long_partial_prefills
    long_prefill_token_threshold: int = \
        SchedulerConfig.long_prefill_token_threshold
    max_num_seqs: Optional[int] = SchedulerConfig.max_num_seqs
    max_logprobs: int = ModelConfig.max_logprobs
    logprobs_mode: LogprobsMode = ModelConfig.logprobs_mode
    disable_log_stats: bool = False
    revision: Optional[str] = ModelConfig.revision
    code_revision: Optional[str] = ModelConfig.code_revision
    rope_scaling: dict[str, Any] = get_field(ModelConfig, "rope_scaling")
    rope_theta: Optional[float] = ModelConfig.rope_theta
    hf_token: Optional[Union[bool, str]] = ModelConfig.hf_token
    hf_overrides: HfOverrides = get_field(ModelConfig, "hf_overrides")
    tokenizer_revision: Optional[str] = ModelConfig.tokenizer_revision
    quantization: Optional[QuantizationMethods] = ModelConfig.quantization
    enforce_eager: bool = ModelConfig.enforce_eager
    max_seq_len_to_capture: int = ModelConfig.max_seq_len_to_capture
    disable_custom_all_reduce: bool = ParallelConfig.disable_custom_all_reduce
    limit_mm_per_prompt: dict[str, int] = \
        get_field(MultiModalConfig, "limit_per_prompt")
    interleave_mm_strings: bool = MultiModalConfig.interleave_mm_strings
    media_io_kwargs: dict[str, dict[str,
                                    Any]] = get_field(MultiModalConfig,
                                                      "media_io_kwargs")
    mm_processor_kwargs: Optional[Dict[str, Any]] = \
        MultiModalConfig.mm_processor_kwargs
    disable_mm_preprocessor_cache: bool = False  # DEPRECATED
    mm_processor_cache_gb: float = MultiModalConfig.mm_processor_cache_gb
    mm_encoder_tp_mode: MMEncoderTPMode = MultiModalConfig.mm_encoder_tp_mode
    io_processor_plugin: Optional[str] = None
    skip_mm_profiling: bool = MultiModalConfig.skip_mm_profiling
    # LoRA fields
    enable_lora: bool = False
    enable_lora_bias: bool = LoRAConfig.bias_enabled
    max_loras: int = LoRAConfig.max_loras
    max_lora_rank: int = LoRAConfig.max_lora_rank
    default_mm_loras: Optional[Dict[str, str]] = \
        LoRAConfig.default_mm_loras
    fully_sharded_loras: bool = LoRAConfig.fully_sharded_loras
    max_cpu_loras: Optional[int] = LoRAConfig.max_cpu_loras
    lora_dtype: Optional[Union[str, torch.dtype]] = LoRAConfig.lora_dtype
    lora_extra_vocab_size: int = LoRAConfig.lora_extra_vocab_size

    ray_workers_use_nsight: bool = ParallelConfig.ray_workers_use_nsight
    num_gpu_blocks_override: Optional[
        int] = CacheConfig.num_gpu_blocks_override
    num_lookahead_slots: int = SchedulerConfig.num_lookahead_slots
    model_loader_extra_config: dict = \
        get_field(LoadConfig, "model_loader_extra_config")
    ignore_patterns: Optional[Union[str,
                                    List[str]]] = LoadConfig.ignore_patterns
    preemption_mode: Optional[str] = SchedulerConfig.preemption_mode

    scheduler_delay_factor: float = SchedulerConfig.delay_factor
    enable_chunked_prefill: Optional[
        bool] = SchedulerConfig.enable_chunked_prefill
    disable_chunked_mm_input: bool = SchedulerConfig.disable_chunked_mm_input

    disable_hybrid_kv_cache_manager: bool = (
        SchedulerConfig.disable_hybrid_kv_cache_manager)

    guided_decoding_backend: GuidedDecodingBackend = DecodingConfig.backend
    guided_decoding_disable_fallback: bool = DecodingConfig.disable_fallback
    guided_decoding_disable_any_whitespace: bool = \
        DecodingConfig.disable_any_whitespace
    guided_decoding_disable_additional_properties: bool = \
        DecodingConfig.disable_additional_properties
    logits_processor_pattern: Optional[
        str] = ModelConfig.logits_processor_pattern

    speculative_config: Optional[Dict[str, Any]] = None

    show_hidden_metrics_for_version: Optional[str] = \
        ObservabilityConfig.show_hidden_metrics_for_version
    otlp_traces_endpoint: Optional[str] = \
        ObservabilityConfig.otlp_traces_endpoint
    collect_detailed_traces: Optional[list[DetailedTraceModules]] = \
        ObservabilityConfig.collect_detailed_traces
    disable_async_output_proc: bool = not ModelConfig.use_async_output_proc
    scheduling_policy: SchedulerPolicy = SchedulerConfig.policy
    scheduler_cls: Union[str, Type[object]] = SchedulerConfig.scheduler_cls

    override_pooler_config: Optional[Union[dict, PoolerConfig]] = \
        ModelConfig.override_pooler_config
    compilation_config: CompilationConfig = \
        get_field(VllmConfig, "compilation_config")
    worker_cls: str = ParallelConfig.worker_cls
    worker_extension_cls: str = ParallelConfig.worker_extension_cls

    kv_transfer_config: Optional[KVTransferConfig] = None
    kv_events_config: Optional[KVEventsConfig] = None

    generation_config: str = ModelConfig.generation_config
    enable_sleep_mode: bool = ModelConfig.enable_sleep_mode
    override_generation_config: dict[str, Any] = \
        get_field(ModelConfig, "override_generation_config")
    model_impl: str = ModelConfig.model_impl
    override_attention_dtype: str = ModelConfig.override_attention_dtype

    calculate_kv_scales: bool = CacheConfig.calculate_kv_scales
    mamba_cache_dtype: MambaDType = CacheConfig.mamba_cache_dtype
    mamba_ssm_cache_dtype: MambaDType = CacheConfig.mamba_ssm_cache_dtype

    additional_config: dict[str, Any] = \
        get_field(VllmConfig, "additional_config")
    reasoning_parser: str = DecodingConfig.reasoning_backend

    use_tqdm_on_load: bool = LoadConfig.use_tqdm_on_load
    pt_load_map_location: str = LoadConfig.pt_load_map_location

    # DEPRECATED
    enable_multimodal_encoder_data_parallel: bool = False

    logits_processors: Optional[list[Union[
        str, type[LogitsProcessor]]]] = ModelConfig.logits_processors
    """Custom logitproc types"""

    async_scheduling: bool = SchedulerConfig.async_scheduling

    kv_sharing_fast_prefill: bool = \
        CacheConfig.kv_sharing_fast_prefill

    def __post_init__(self):
        # support `EngineArgs(compilation_config={...})`
        # without having to manually construct a
        # CompilationConfig object
        if isinstance(self.compilation_config, dict):
            self.compilation_config = CompilationConfig(
                **self.compilation_config)
        if isinstance(self.eplb_config, dict):
            self.eplb_config = EPLBConfig(**self.eplb_config)
        # Setup plugins
        from vllm.plugins import load_general_plugins
        load_general_plugins()
        # when use hf offline,replace model id to local model path
        if huggingface_hub.constants.HF_HUB_OFFLINE:
            model_id = self.model
            self.model = get_model_path(self.model, self.revision)
            logger.info(
                "HF_HUB_OFFLINE is True, replace model_id [%s] " \
                "to model_path [%s]",model_id, self.model)

    @staticmethod
    def add_cli_args(parser: FlexibleArgumentParser) -> FlexibleArgumentParser:
        """Shared CLI arguments for vLLM engine."""

        # Model arguments
        model_kwargs = get_kwargs(ModelConfig)
        model_group = parser.add_argument_group(
            title="ModelConfig",
            description=ModelConfig.__doc__,
        )
        if not ('serve' in sys.argv[1:] and '--help' in sys.argv[1:]):
            model_group.add_argument("--model", **model_kwargs["model"])
        model_group.add_argument("--runner", **model_kwargs["runner"])
        model_group.add_argument("--convert", **model_kwargs["convert"])
        model_group.add_argument("--task",
                                 **model_kwargs["task"],
                                 deprecated=True)
        model_group.add_argument("--tokenizer", **model_kwargs["tokenizer"])
        model_group.add_argument("--tokenizer-mode",
                                 **model_kwargs["tokenizer_mode"])
        model_group.add_argument("--trust-remote-code",
                                 **model_kwargs["trust_remote_code"])
        model_group.add_argument("--dtype", **model_kwargs["dtype"])
        model_group.add_argument("--seed", **model_kwargs["seed"])
        model_group.add_argument("--hf-config-path",
                                 **model_kwargs["hf_config_path"])
        model_group.add_argument("--allowed-local-media-path",
                                 **model_kwargs["allowed_local_media_path"])
        model_group.add_argument("--revision", **model_kwargs["revision"])
        model_group.add_argument("--code-revision",
                                 **model_kwargs["code_revision"])
        model_group.add_argument("--rope-scaling",
                                 **model_kwargs["rope_scaling"])
        model_group.add_argument("--rope-theta", **model_kwargs["rope_theta"])
        model_group.add_argument("--tokenizer-revision",
                                 **model_kwargs["tokenizer_revision"])
        model_group.add_argument("--max-model-len",
                                 **model_kwargs["max_model_len"])
        model_group.add_argument("--quantization", "-q",
                                 **model_kwargs["quantization"])
        model_group.add_argument("--enforce-eager",
                                 **model_kwargs["enforce_eager"])
        model_group.add_argument("--max-seq-len-to-capture",
                                 **model_kwargs["max_seq_len_to_capture"])
        model_group.add_argument("--max-logprobs",
                                 **model_kwargs["max_logprobs"])
        model_group.add_argument("--logprobs-mode",
                                 choices=[f.value for f in LogprobsMode],
                                 **model_kwargs["logprobs_mode"])
        model_group.add_argument("--disable-sliding-window",
                                 **model_kwargs["disable_sliding_window"])
        model_group.add_argument("--disable-cascade-attn",
                                 **model_kwargs["disable_cascade_attn"])
        model_group.add_argument("--skip-tokenizer-init",
                                 **model_kwargs["skip_tokenizer_init"])
        model_group.add_argument("--enable-prompt-embeds",
                                 **model_kwargs["enable_prompt_embeds"])
        model_group.add_argument("--served-model-name",
                                 **model_kwargs["served_model_name"])
        # This one is a special case because it is the
        # opposite of ModelConfig.use_async_output_proc
        model_group.add_argument(
            "--disable-async-output-proc",
            action="store_true",
            default=EngineArgs.disable_async_output_proc,
            help="Disable async output processing. This may result in "
            "lower performance.")
        model_group.add_argument("--config-format",
                                 choices=[f.value for f in ConfigFormat],
                                 **model_kwargs["config_format"])
        # This one is a special case because it can bool
        # or str. TODO: Handle this in get_kwargs
        model_group.add_argument("--hf-token",
                                 type=str,
                                 nargs="?",
                                 const=True,
                                 default=model_kwargs["hf_token"]["default"],
                                 help=model_kwargs["hf_token"]["help"])
        model_group.add_argument("--hf-overrides",
                                 **model_kwargs["hf_overrides"])
        model_group.add_argument("--override-pooler-config",
                                 **model_kwargs["override_pooler_config"])
        model_group.add_argument("--logits-processor-pattern",
                                 **model_kwargs["logits_processor_pattern"])
        model_group.add_argument("--generation-config",
                                 **model_kwargs["generation_config"])
        model_group.add_argument("--override-generation-config",
                                 **model_kwargs["override_generation_config"])
        model_group.add_argument("--enable-sleep-mode",
                                 **model_kwargs["enable_sleep_mode"])
        model_group.add_argument("--model-impl",
                                 choices=[f.value for f in ModelImpl],
                                 **model_kwargs["model_impl"])
        model_group.add_argument("--override-attention-dtype",
                                 **model_kwargs["override_attention_dtype"])
        model_group.add_argument("--logits-processors",
                                 **model_kwargs["logits_processors"])
        model_group.add_argument("--io-processor-plugin",
                                 **model_kwargs["io_processor_plugin"])

        # Model loading arguments
        load_kwargs = get_kwargs(LoadConfig)
        load_group = parser.add_argument_group(
            title="LoadConfig",
            description=LoadConfig.__doc__,
        )
        load_group.add_argument("--load-format", **load_kwargs["load_format"])
        load_group.add_argument("--download-dir",
                                **load_kwargs["download_dir"])
        load_group.add_argument("--model-loader-extra-config",
                                **load_kwargs["model_loader_extra_config"])
        load_group.add_argument("--ignore-patterns",
                                **load_kwargs["ignore_patterns"])
        load_group.add_argument("--use-tqdm-on-load",
                                **load_kwargs["use_tqdm_on_load"])
        load_group.add_argument('--pt-load-map-location',
                                **load_kwargs["pt_load_map_location"])

        # Guided decoding arguments
        guided_decoding_kwargs = get_kwargs(DecodingConfig)
        guided_decoding_group = parser.add_argument_group(
            title="DecodingConfig",
            description=DecodingConfig.__doc__,
        )
        guided_decoding_group.add_argument("--guided-decoding-backend",
                                           **guided_decoding_kwargs["backend"])
        guided_decoding_group.add_argument(
            "--guided-decoding-disable-fallback",
            **guided_decoding_kwargs["disable_fallback"])
        guided_decoding_group.add_argument(
            "--guided-decoding-disable-any-whitespace",
            **guided_decoding_kwargs["disable_any_whitespace"])
        guided_decoding_group.add_argument(
            "--guided-decoding-disable-additional-properties",
            **guided_decoding_kwargs["disable_additional_properties"])
        guided_decoding_group.add_argument(
            "--reasoning-parser",
            # This choice is a special case because it's not static
            choices=list(ReasoningParserManager.reasoning_parsers),
            **guided_decoding_kwargs["reasoning_backend"])

        # Parallel arguments
        parallel_kwargs = get_kwargs(ParallelConfig)
        parallel_group = parser.add_argument_group(
            title="ParallelConfig",
            description=ParallelConfig.__doc__,
        )
        parallel_group.add_argument(
            "--distributed-executor-backend",
            **parallel_kwargs["distributed_executor_backend"])
        parallel_group.add_argument(
            "--pipeline-parallel-size", "-pp",
            **parallel_kwargs["pipeline_parallel_size"])
        parallel_group.add_argument("--tensor-parallel-size", "-tp",
                                    **parallel_kwargs["tensor_parallel_size"])
        parallel_group.add_argument(
            "--decode-context-parallel-size", "-dcp",
            **parallel_kwargs["decode_context_parallel_size"])
        parallel_group.add_argument("--data-parallel-size", "-dp",
                                    **parallel_kwargs["data_parallel_size"])
        parallel_group.add_argument(
            '--data-parallel-rank',
            '-dpn',
            type=int,
            help='Data parallel rank of this instance. '
            'When set, enables external load balancer mode.')
        parallel_group.add_argument('--data-parallel-start-rank',
                                    '-dpr',
                                    type=int,
                                    help='Starting data parallel rank '
                                    'for secondary nodes.')
        parallel_group.add_argument('--data-parallel-size-local',
                                    '-dpl',
                                    type=int,
                                    help='Number of data parallel replicas '
                                    'to run on this node.')
        parallel_group.add_argument('--data-parallel-address',
                                    '-dpa',
                                    type=str,
                                    help='Address of data parallel cluster '
                                    'head-node.')
        parallel_group.add_argument('--data-parallel-rpc-port',
                                    '-dpp',
                                    type=int,
                                    help='Port for data parallel RPC '
                                    'communication.')
        parallel_group.add_argument('--data-parallel-backend',
                                    '-dpb',
                                    type=str,
                                    default='mp',
                                    help='Backend for data parallel, either '
                                    '"mp" or "ray".')
        parallel_group.add_argument(
            "--data-parallel-hybrid-lb",
            **parallel_kwargs["data_parallel_hybrid_lb"])
        parallel_group.add_argument(
            "--enable-expert-parallel",
            **parallel_kwargs["enable_expert_parallel"])
        parallel_group.add_argument("--enable-eplb",
                                    **parallel_kwargs["enable_eplb"])
        parallel_group.add_argument("--eplb-config",
                                    **parallel_kwargs["eplb_config"])
        parallel_group.add_argument(
            "--num-redundant-experts",
            type=int,
            help=
            "[DEPRECATED] --num-redundant-experts will be removed in v0.12.0.",
            deprecated=True)
        parallel_group.add_argument(
            "--eplb-window-size",
            type=int,
            help="[DEPRECATED] --eplb-window-size will be removed in v0.12.0.",
            deprecated=True)
        parallel_group.add_argument(
            "--eplb-step-interval",
            type=int,
            help=
            "[DEPRECATED] --eplb-step-interval will be removed in v0.12.0.",
            deprecated=True)
        parallel_group.add_argument(
            "--eplb-log-balancedness",
            action=argparse.BooleanOptionalAction,
            help=
            "[DEPRECATED] --eplb-log-balancedness will be removed in v0.12.0.",
            deprecated=True)

        parallel_group.add_argument(
            "--max-parallel-loading-workers",
            **parallel_kwargs["max_parallel_loading_workers"])
        parallel_group.add_argument(
            "--ray-workers-use-nsight",
            **parallel_kwargs["ray_workers_use_nsight"])
        parallel_group.add_argument(
            "--disable-custom-all-reduce",
            **parallel_kwargs["disable_custom_all_reduce"])
        parallel_group.add_argument("--worker-cls",
                                    **parallel_kwargs["worker_cls"])
        parallel_group.add_argument("--worker-extension-cls",
                                    **parallel_kwargs["worker_extension_cls"])
        parallel_group.add_argument(
            "--enable-multimodal-encoder-data-parallel",
            action="store_true",
            deprecated=True)

        # KV cache arguments
        cache_kwargs = get_kwargs(CacheConfig)
        cache_group = parser.add_argument_group(
            title="CacheConfig",
            description=CacheConfig.__doc__,
        )
        cache_group.add_argument("--block-size", **cache_kwargs["block_size"])
        cache_group.add_argument("--gpu-memory-utilization",
                                 **cache_kwargs["gpu_memory_utilization"])
        cache_group.add_argument("--swap-space", **cache_kwargs["swap_space"])
        cache_group.add_argument("--kv-cache-dtype",
                                 **cache_kwargs["cache_dtype"])
        cache_group.add_argument("--num-gpu-blocks-override",
                                 **cache_kwargs["num_gpu_blocks_override"])
        cache_group.add_argument("--enable-prefix-caching",
                                 **cache_kwargs["enable_prefix_caching"])
        cache_group.add_argument("--prefix-caching-hash-algo",
                                 **cache_kwargs["prefix_caching_hash_algo"])
        cache_group.add_argument("--cpu-offload-gb",
                                 **cache_kwargs["cpu_offload_gb"])
        cache_group.add_argument("--calculate-kv-scales",
                                 **cache_kwargs["calculate_kv_scales"])
        cache_group.add_argument("--kv-sharing-fast-prefill",
                                 **cache_kwargs["kv_sharing_fast_prefill"])
        cache_group.add_argument("--mamba-cache-dtype",
                                 **cache_kwargs["mamba_cache_dtype"])
        cache_group.add_argument("--mamba-ssm-cache-dtype",
                                 **cache_kwargs["mamba_ssm_cache_dtype"])

        # Multimodal related configs
        multimodal_kwargs = get_kwargs(MultiModalConfig)
        multimodal_group = parser.add_argument_group(
            title="MultiModalConfig",
            description=MultiModalConfig.__doc__,
        )
        multimodal_group.add_argument("--limit-mm-per-prompt",
                                      **multimodal_kwargs["limit_per_prompt"])
        multimodal_group.add_argument("--media-io-kwargs",
                                      **multimodal_kwargs["media_io_kwargs"])
        multimodal_group.add_argument(
            "--mm-processor-kwargs",
            **multimodal_kwargs["mm_processor_kwargs"])
        multimodal_group.add_argument(
            "--mm-processor-cache-gb",
            **multimodal_kwargs["mm_processor_cache_gb"])
        multimodal_group.add_argument("--disable-mm-preprocessor-cache",
                                      action="store_true",
                                      deprecated=True)
        multimodal_group.add_argument(
            "--mm-encoder-tp-mode", **multimodal_kwargs["mm_encoder_tp_mode"])
        multimodal_group.add_argument(
            "--interleave-mm-strings",
            **multimodal_kwargs["interleave_mm_strings"])
        multimodal_group.add_argument("--skip-mm-profiling",
                                      **multimodal_kwargs["skip_mm_profiling"])

        # LoRA related configs
        lora_kwargs = get_kwargs(LoRAConfig)
        lora_group = parser.add_argument_group(
            title="LoRAConfig",
            description=LoRAConfig.__doc__,
        )
        lora_group.add_argument(
            "--enable-lora",
            action=argparse.BooleanOptionalAction,
            help="If True, enable handling of LoRA adapters.")
        lora_group.add_argument("--enable-lora-bias",
                                **lora_kwargs["bias_enabled"])
        lora_group.add_argument("--max-loras", **lora_kwargs["max_loras"])
        lora_group.add_argument("--max-lora-rank",
                                **lora_kwargs["max_lora_rank"])
        lora_group.add_argument("--lora-extra-vocab-size",
                                **lora_kwargs["lora_extra_vocab_size"])
        lora_group.add_argument(
            "--lora-dtype",
            **lora_kwargs["lora_dtype"],
        )
        lora_group.add_argument("--max-cpu-loras",
                                **lora_kwargs["max_cpu_loras"])
        lora_group.add_argument("--fully-sharded-loras",
                                **lora_kwargs["fully_sharded_loras"])
        lora_group.add_argument("--default-mm-loras",
                                **lora_kwargs["default_mm_loras"])

        # Observability arguments
        observability_kwargs = get_kwargs(ObservabilityConfig)
        observability_group = parser.add_argument_group(
            title="ObservabilityConfig",
            description=ObservabilityConfig.__doc__,
        )
        observability_group.add_argument(
            "--show-hidden-metrics-for-version",
            **observability_kwargs["show_hidden_metrics_for_version"])
        observability_group.add_argument(
            "--otlp-traces-endpoint",
            **observability_kwargs["otlp_traces_endpoint"])
        # TODO: generalise this special case
        choices = observability_kwargs["collect_detailed_traces"]["choices"]
        metavar = f"{{{','.join(choices)}}}"
        observability_kwargs["collect_detailed_traces"]["metavar"] = metavar
        observability_kwargs["collect_detailed_traces"]["choices"] += [
            ",".join(p)
            for p in permutations(get_args(DetailedTraceModules), r=2)
        ]
        observability_group.add_argument(
            "--collect-detailed-traces",
            **observability_kwargs["collect_detailed_traces"])

        # Scheduler arguments
        scheduler_kwargs = get_kwargs(SchedulerConfig)
        scheduler_group = parser.add_argument_group(
            title="SchedulerConfig",
            description=SchedulerConfig.__doc__,
        )
        scheduler_group.add_argument(
            "--max-num-batched-tokens",
            **scheduler_kwargs["max_num_batched_tokens"])
        scheduler_group.add_argument("--max-num-seqs",
                                     **scheduler_kwargs["max_num_seqs"])
        scheduler_group.add_argument(
            "--max-num-partial-prefills",
            **scheduler_kwargs["max_num_partial_prefills"])
        scheduler_group.add_argument(
            "--max-long-partial-prefills",
            **scheduler_kwargs["max_long_partial_prefills"])
        scheduler_group.add_argument('--cuda-graph-sizes',
                                     **scheduler_kwargs["cuda_graph_sizes"])
        scheduler_group.add_argument(
            "--long-prefill-token-threshold",
            **scheduler_kwargs["long_prefill_token_threshold"])
        scheduler_group.add_argument("--num-lookahead-slots",
                                     **scheduler_kwargs["num_lookahead_slots"])
        scheduler_group.add_argument("--scheduler-delay-factor",
                                     **scheduler_kwargs["delay_factor"])
        scheduler_group.add_argument("--preemption-mode",
                                     **scheduler_kwargs["preemption_mode"])
        # multi-step scheduling has been removed; corresponding arguments
        # are no longer supported.
        scheduler_group.add_argument("--scheduling-policy",
                                     **scheduler_kwargs["policy"])
        scheduler_group.add_argument(
            "--enable-chunked-prefill",
            **scheduler_kwargs["enable_chunked_prefill"])
        scheduler_group.add_argument(
            "--disable-chunked-mm-input",
            **scheduler_kwargs["disable_chunked_mm_input"])
        scheduler_group.add_argument("--scheduler-cls",
                                     **scheduler_kwargs["scheduler_cls"])
        scheduler_group.add_argument(
            "--disable-hybrid-kv-cache-manager",
            **scheduler_kwargs["disable_hybrid_kv_cache_manager"])
        scheduler_group.add_argument("--async-scheduling",
                                     **scheduler_kwargs["async_scheduling"])

        # vLLM arguments
        vllm_kwargs = get_kwargs(VllmConfig)
        vllm_group = parser.add_argument_group(
            title="VllmConfig",
            description=VllmConfig.__doc__,
        )
        # We construct SpeculativeConfig using fields from other configs in
        # create_engine_config. So we set the type to a JSON string here to
        # delay the Pydantic validation that comes with SpeculativeConfig.
        vllm_kwargs["speculative_config"]["type"] = optional_type(json.loads)
        vllm_group.add_argument("--speculative-config",
                                **vllm_kwargs["speculative_config"])
        vllm_group.add_argument("--kv-transfer-config",
                                **vllm_kwargs["kv_transfer_config"])
        vllm_group.add_argument('--kv-events-config',
                                **vllm_kwargs["kv_events_config"])
        vllm_group.add_argument("--compilation-config", "-O",
                                **vllm_kwargs["compilation_config"])
        vllm_group.add_argument("--additional-config",
                                **vllm_kwargs["additional_config"])

        # Other arguments
        parser.add_argument('--disable-log-stats',
                            action='store_true',
                            help='Disable logging statistics.')

        return parser

    @classmethod
    def from_cli_args(cls, args: argparse.Namespace):
        # Get the list of attributes of this dataclass.
        attrs = [attr.name for attr in dataclasses.fields(cls)]
        # Set the attributes from the parsed arguments.
        engine_args = cls(**{
            attr: getattr(args, attr)
            for attr in attrs if hasattr(args, attr)
        })
        return engine_args

    def create_model_config(self) -> ModelConfig:
        # gguf file needs a specific model loader and doesn't use hf_repo
        if check_gguf_file(self.model):
            self.quantization = self.load_format = "gguf"

        # NOTE: This is to allow model loading from S3 in CI
        if (not isinstance(self, AsyncEngineArgs) and envs.VLLM_CI_USE_S3
                and self.model in MODELS_ON_S3 and self.load_format == "auto"):
            self.model = f"{MODEL_WEIGHTS_S3_BUCKET}/{self.model}"
            self.load_format = "runai_streamer"

        if self.disable_mm_preprocessor_cache:
            logger.warning(
                "`--disable-mm-preprocessor-cache` is deprecated "
                "and will be removed in v0.13. "
                "Please use `--mm-processor-cache-gb 0` instead.", )

            self.mm_processor_cache_gb = 0
        elif envs.VLLM_MM_INPUT_CACHE_GIB != 4:
            logger.warning(
                "VLLM_MM_INPUT_CACHE_GIB` is deprecated "
                "and will be removed in v0.13. "
                "Please use `--mm-processor-cache-gb %d` instead.",
                envs.VLLM_MM_INPUT_CACHE_GIB,
            )

            self.mm_processor_cache_gb = envs.VLLM_MM_INPUT_CACHE_GIB

        if self.enable_multimodal_encoder_data_parallel:
            logger.warning(
                "--enable-multimodal-encoder-data-parallel` is deprecated "
                "and will be removed in v0.13. "
                "Please use `--mm-encoder-tp-mode data` instead.")

            self.mm_encoder_tp_mode = "data"

        return ModelConfig(
            model=self.model,
            hf_config_path=self.hf_config_path,
            runner=self.runner,
            convert=self.convert,
            task=self.task,
            tokenizer=self.tokenizer,
            tokenizer_mode=self.tokenizer_mode,
            trust_remote_code=self.trust_remote_code,
            allowed_local_media_path=self.allowed_local_media_path,
            dtype=self.dtype,
            seed=self.seed,
            revision=self.revision,
            code_revision=self.code_revision,
            rope_scaling=self.rope_scaling,
            rope_theta=self.rope_theta,
            hf_token=self.hf_token,
            hf_overrides=self.hf_overrides,
            tokenizer_revision=self.tokenizer_revision,
            max_model_len=self.max_model_len,
            quantization=self.quantization,
            enforce_eager=self.enforce_eager,
            max_seq_len_to_capture=self.max_seq_len_to_capture,
            max_logprobs=self.max_logprobs,
            logprobs_mode=self.logprobs_mode,
            disable_sliding_window=self.disable_sliding_window,
            disable_cascade_attn=self.disable_cascade_attn,
            skip_tokenizer_init=self.skip_tokenizer_init,
            enable_prompt_embeds=self.enable_prompt_embeds,
            served_model_name=self.served_model_name,
            limit_mm_per_prompt=self.limit_mm_per_prompt,
            interleave_mm_strings=self.interleave_mm_strings,
            media_io_kwargs=self.media_io_kwargs,
            skip_mm_profiling=self.skip_mm_profiling,
            use_async_output_proc=not self.disable_async_output_proc,
            config_format=self.config_format,
            mm_processor_kwargs=self.mm_processor_kwargs,
            mm_processor_cache_gb=self.mm_processor_cache_gb,
            mm_encoder_tp_mode=self.mm_encoder_tp_mode,
            override_pooler_config=self.override_pooler_config,
            logits_processor_pattern=self.logits_processor_pattern,
            generation_config=self.generation_config,
            override_generation_config=self.override_generation_config,
            enable_sleep_mode=self.enable_sleep_mode,
            model_impl=self.model_impl,
            override_attention_dtype=self.override_attention_dtype,
            logits_processors=self.logits_processors,
            io_processor_plugin=self.io_processor_plugin,
        )

    def validate_tensorizer_args(self):
        from vllm.model_executor.model_loader.tensorizer import (
            TensorizerConfig)
        for key in self.model_loader_extra_config:
            if key in TensorizerConfig._fields:
                self.model_loader_extra_config["tensorizer_config"][
                    key] = self.model_loader_extra_config[key]

    def create_load_config(self) -> LoadConfig:

        if self.quantization == "bitsandbytes":
            self.load_format = "bitsandbytes"

        if self.load_format == "tensorizer":
            if hasattr(self.model_loader_extra_config, "to_serializable"):
                self.model_loader_extra_config = (
                    self.model_loader_extra_config.to_serializable())
            self.model_loader_extra_config["tensorizer_config"] = {}
            self.model_loader_extra_config["tensorizer_config"][
                "tensorizer_dir"] = self.model
            self.validate_tensorizer_args()

        return LoadConfig(
            load_format=self.load_format,
            download_dir=self.download_dir,
            device="cpu"
            if is_online_quantization(self.quantization) else None,
            model_loader_extra_config=self.model_loader_extra_config,
            ignore_patterns=self.ignore_patterns,
            use_tqdm_on_load=self.use_tqdm_on_load,
            pt_load_map_location=self.pt_load_map_location,
        )

    def create_speculative_config(
        self,
        target_model_config: ModelConfig,
        target_parallel_config: ParallelConfig,
        enable_chunked_prefill: bool,
        disable_log_stats: bool,
    ) -> Optional["SpeculativeConfig"]:
        """Initializes and returns a SpeculativeConfig object based on
        `speculative_config`.

        This function utilizes `speculative_config` to create a
        SpeculativeConfig object. The `speculative_config` can either be
        provided as a JSON string input via CLI arguments or directly as a
        dictionary from the engine.
        """

        from vllm.transformers_utils.config import get_config
        from vllm.transformers_utils.configs.speculators.base import (
            SpeculatorsConfig)

        if self.speculative_config is None:
            hf_config = get_config(self.hf_config_path or self.model,
                                   self.trust_remote_code, self.revision,
                                   self.code_revision, self.config_format)

            # if loading a SpeculatorsConfig, load the speculative_config
            # details from the config directly
            # no user input required / expected
            if isinstance(hf_config, SpeculatorsConfig):
                # We create one since we don't create one
                self.speculative_config = {}
                self.speculative_config[
                    "num_speculative_tokens"] = hf_config.num_lookahead_tokens
                self.speculative_config["model"] = self.model
                self.speculative_config["method"] = hf_config.method
            else:
                return None

        # Note(Shangming): These parameters are not obtained from the cli arg
        # '--speculative-config' and must be passed in when creating the engine
        # config.
        self.speculative_config.update({
            "target_model_config": target_model_config,
            "target_parallel_config": target_parallel_config,
            "enable_chunked_prefill": enable_chunked_prefill,
            "disable_log_stats": disable_log_stats,
        })
        return SpeculativeConfig(**self.speculative_config)

    def create_engine_config(
        self,
        usage_context: Optional[UsageContext] = None,
        headless: bool = False,
    ) -> VllmConfig:
        """
        Create the VllmConfig.

        NOTE: for autoselection of V0 vs V1 engine, we need to
        create the ModelConfig first, since ModelConfig's attrs
        (e.g. the model arch) are needed to make the decision.

        This function set VLLM_USE_V1=X if VLLM_USE_V1 is
        unspecified by the user.

        If VLLM_USE_V1 is specified by the user but the VllmConfig
        is incompatible, we raise an error.
        """
        current_platform.pre_register_and_update()

        device_config = DeviceConfig(
            device=cast(Device, current_platform.device_type))
        model_config = self.create_model_config()

        # * If VLLM_USE_V1 is unset, we enable V1 for "supported features"
        #   and fall back to V0 for experimental or unsupported features.
        # * If VLLM_USE_V1=1, we enable V1 for supported + experimental
        #   features and raise error for unsupported features.
        # * If VLLM_USE_V1=0, we disable V1.
        use_v1 = False
        try_v1 = envs.VLLM_USE_V1 or not envs.is_set("VLLM_USE_V1")
        if try_v1 and self._is_v1_supported_oracle(model_config):
            use_v1 = True

        # If user explicitly set VLLM_USE_V1, sanity check we respect it.
        if envs.is_set("VLLM_USE_V1"):
            assert use_v1 == envs.VLLM_USE_V1
        # Otherwise, set the VLLM_USE_V1 variable globally.
        else:
            envs.set_vllm_use_v1(use_v1)

        # Set default arguments for V0 or V1 Engine.
        if use_v1:
            self._set_default_args_v1(usage_context, model_config)
            # Disable chunked prefill for POWER (ppc64le)/ARM/s390x CPUs in V1
            if current_platform.is_cpu(
            ) and current_platform.get_cpu_architecture() in (
                    CpuArchEnum.POWERPC, CpuArchEnum.S390X, CpuArchEnum.ARM):
                logger.info(
                    "Chunked prefill is not supported for ARM and POWER "
                    "and S390X CPUs; "
                    "disabling it for V1 backend.")
                self.enable_chunked_prefill = False
        else:
            self._set_default_args_v0(model_config)
        assert self.enable_chunked_prefill is not None

        if envs.VLLM_ATTENTION_BACKEND in [STR_DUAL_CHUNK_FLASH_ATTN_VAL]:
            assert self.enforce_eager, (
                "Cuda graph is not supported with DualChunkFlashAttention. "
                "To run the model in eager mode, set 'enforce_eager=True' "
                "or use '--enforce-eager' in the CLI.")
            assert current_platform.is_cuda(), (
                "DualChunkFlashAttention is only supported on CUDA platform.")
            assert not use_v1, (
                "DualChunkFlashAttention is not supported on V1 engine. "
                "To run the model in V0 engine, try set 'VLLM_USE_V1=0'")

        sliding_window: Optional[int] = None
        if not is_interleaved(model_config.hf_text_config):
            # Only set CacheConfig.sliding_window if the model is all sliding
            # window. Otherwise CacheConfig.sliding_window will override the
            # global layers in interleaved sliding window models.
            sliding_window = model_config.get_sliding_window()

        # Note(hc): In the current implementation of decode context
        # parallel(DCP), tp_size needs to be divisible by dcp_size,
        # because the world size does not change by dcp, it simply
        # reuse the GPUs of TP group, and split one TP group into
        # tp_size//dcp_size DCP groups.
        assert self.tensor_parallel_size % self.decode_context_parallel_size \
            == 0, (
            f"tp_size={self.tensor_parallel_size} must be divisible by"
            f"dcp_size={self.decode_context_parallel_size}."
        )

        cache_config = CacheConfig(
            block_size=self.block_size,
            gpu_memory_utilization=self.gpu_memory_utilization,
            swap_space=self.swap_space,
            cache_dtype=self.kv_cache_dtype,
            is_attention_free=model_config.is_attention_free,
            num_gpu_blocks_override=self.num_gpu_blocks_override,
            sliding_window=sliding_window,
            enable_prefix_caching=self.enable_prefix_caching,
            prefix_caching_hash_algo=self.prefix_caching_hash_algo,
            cpu_offload_gb=self.cpu_offload_gb,
            calculate_kv_scales=self.calculate_kv_scales,
            kv_sharing_fast_prefill=self.kv_sharing_fast_prefill,
            mamba_cache_dtype=self.mamba_cache_dtype,
            mamba_ssm_cache_dtype=self.mamba_ssm_cache_dtype,
        )

        ray_runtime_env = None
        if is_ray_initialized():
            # Ray Serve LLM calls `create_engine_config` in the context
            # of a Ray task, therefore we check is_ray_initialized()
            # as opposed to is_in_ray_actor().
            import ray
            ray_runtime_env = ray.get_runtime_context().runtime_env
            logger.info("Using ray runtime env: %s", ray_runtime_env)

        # Get the current placement group if Ray is initialized and
        # we are in a Ray actor. If so, then the placement group will be
        # passed to spawned processes.
        placement_group = None
        if is_in_ray_actor():
            import ray

            # This call initializes Ray automatically if it is not initialized,
            # but we should not do this here.
            placement_group = ray.util.get_current_placement_group()

        assert not headless or not self.data_parallel_hybrid_lb, (
            "data_parallel_hybrid_lb is not applicable in "
            "headless mode")

        data_parallel_external_lb = self.data_parallel_rank is not None
        # Local DP rank = 1, use pure-external LB.
        if data_parallel_external_lb:
            assert self.data_parallel_size_local in (1, None), (
                "data_parallel_size_local must be 1 when data_parallel_rank "
                "is set")
            data_parallel_size_local = 1
            # Use full external lb if we have local_size of 1.
            self.data_parallel_hybrid_lb = False
        elif self.data_parallel_size_local is not None:
            data_parallel_size_local = self.data_parallel_size_local

            if self.data_parallel_start_rank and not headless:
                # Infer hybrid LB mode.
                self.data_parallel_hybrid_lb = True

            if self.data_parallel_hybrid_lb and data_parallel_size_local == 1:
                # Use full external lb if we have local_size of 1.
                data_parallel_external_lb = True
                self.data_parallel_hybrid_lb = False

            if data_parallel_size_local == self.data_parallel_size:
                # Disable hybrid LB mode if set for a single node
                self.data_parallel_hybrid_lb = False

            self.data_parallel_rank = self.data_parallel_start_rank or 0
        else:
            assert not self.data_parallel_hybrid_lb, (
                "data_parallel_size_local must be set to use "
                "data_parallel_hybrid_lb.")

            # Local DP size defaults to global DP size if not set.
            data_parallel_size_local = self.data_parallel_size

        # DP address, used in multi-node case for torch distributed group
        # and ZMQ sockets.
        if self.data_parallel_address is None:
            if self.data_parallel_backend == "ray":
                host_ip = get_ip()
                logger.info(
                    "Using host IP %s as ray-based data parallel address",
                    host_ip)
                data_parallel_address = host_ip
            else:
                assert self.data_parallel_backend == "mp", (
                    "data_parallel_backend can only be ray or mp, got %s",
                    self.data_parallel_backend)
                data_parallel_address = ParallelConfig.data_parallel_master_ip
        else:
            data_parallel_address = self.data_parallel_address

        # This port is only used when there are remote data parallel engines,
        # otherwise the local IPC transport is used.
        data_parallel_rpc_port = self.data_parallel_rpc_port if (
            self.data_parallel_rpc_port
            is not None) else ParallelConfig.data_parallel_rpc_port

        if self.async_scheduling:
            # Async scheduling does not work with the uniprocess backend.
            if self.distributed_executor_backend is None:
                self.distributed_executor_backend = "mp"
                logger.info("Using mp-based distributed executor backend "
                            "for async scheduling.")
            if self.distributed_executor_backend == "uni":
                raise ValueError("Async scheduling is not supported with "
                                 "uni-process backend.")
            if self.pipeline_parallel_size > 1:
                raise ValueError("Async scheduling is not supported with "
                                 "pipeline-parallel-size > 1.")

            # Currently, async scheduling does not support speculative decoding.
            # TODO(woosuk): Support it.
            if self.speculative_config is not None:
                raise ValueError(
                    "Currently, speculative decoding is not supported with "
                    "async scheduling.")

        # Forward the deprecated CLI args to the EPLB config.
        if self.num_redundant_experts is not None:
            self.eplb_config.num_redundant_experts = self.num_redundant_experts
        if self.eplb_window_size is not None:
            self.eplb_config.window_size = self.eplb_window_size
        if self.eplb_step_interval is not None:
            self.eplb_config.step_interval = self.eplb_step_interval
        if self.eplb_log_balancedness is not None:
            self.eplb_config.log_balancedness = self.eplb_log_balancedness

        parallel_config = ParallelConfig(
            pipeline_parallel_size=self.pipeline_parallel_size,
            tensor_parallel_size=self.tensor_parallel_size,
            data_parallel_size=self.data_parallel_size,
            data_parallel_rank=self.data_parallel_rank or 0,
            data_parallel_external_lb=data_parallel_external_lb,
            data_parallel_size_local=data_parallel_size_local,
            data_parallel_master_ip=data_parallel_address,
            data_parallel_rpc_port=data_parallel_rpc_port,
            data_parallel_backend=self.data_parallel_backend,
            data_parallel_hybrid_lb=self.data_parallel_hybrid_lb,
            enable_expert_parallel=self.enable_expert_parallel,
            enable_eplb=self.enable_eplb,
            eplb_config=self.eplb_config,
            max_parallel_loading_workers=self.max_parallel_loading_workers,
            disable_custom_all_reduce=self.disable_custom_all_reduce,
            ray_workers_use_nsight=self.ray_workers_use_nsight,
            ray_runtime_env=ray_runtime_env,
            placement_group=placement_group,
            distributed_executor_backend=self.distributed_executor_backend,
            worker_cls=self.worker_cls,
            worker_extension_cls=self.worker_extension_cls,
<<<<<<< HEAD
            _api_process_count=self._api_process_count,
            _api_process_rank=self._api_process_rank,
=======
            decode_context_parallel_size=self.decode_context_parallel_size,
>>>>>>> b3d7e3c8
        )

        speculative_config = self.create_speculative_config(
            target_model_config=model_config,
            target_parallel_config=parallel_config,
            enable_chunked_prefill=self.enable_chunked_prefill,
            disable_log_stats=self.disable_log_stats,
        )

        # make sure num_lookahead_slots is set appropriately depending on
        # whether speculative decoding is enabled
        num_lookahead_slots = self.num_lookahead_slots
        if speculative_config is not None:
            num_lookahead_slots = speculative_config.num_lookahead_slots

        scheduler_config = SchedulerConfig(
            runner_type=model_config.runner_type,
            max_num_batched_tokens=self.max_num_batched_tokens,
            max_num_seqs=self.max_num_seqs,
            max_model_len=model_config.max_model_len,
            cuda_graph_sizes=self.cuda_graph_sizes,
            num_lookahead_slots=num_lookahead_slots,
            delay_factor=self.scheduler_delay_factor,
            enable_chunked_prefill=self.enable_chunked_prefill,
            disable_chunked_mm_input=self.disable_chunked_mm_input,
            is_multimodal_model=model_config.is_multimodal_model,
            preemption_mode=self.preemption_mode,
            send_delta_data=(envs.VLLM_USE_RAY_SPMD_WORKER
                             and parallel_config.use_ray),
            policy=self.scheduling_policy,
            scheduler_cls=self.scheduler_cls,
            max_num_partial_prefills=self.max_num_partial_prefills,
            max_long_partial_prefills=self.max_long_partial_prefills,
            long_prefill_token_threshold=self.long_prefill_token_threshold,
            disable_hybrid_kv_cache_manager=self.
            disable_hybrid_kv_cache_manager,
            async_scheduling=self.async_scheduling,
        )

        if not model_config.is_multimodal_model and self.default_mm_loras:
            raise ValueError(
                "Default modality-specific LoRA(s) were provided for a "
                "non multimodal model")

        lora_config = LoRAConfig(
            bias_enabled=self.enable_lora_bias,
            max_lora_rank=self.max_lora_rank,
            max_loras=self.max_loras,
            default_mm_loras=self.default_mm_loras,
            fully_sharded_loras=self.fully_sharded_loras,
            lora_extra_vocab_size=self.lora_extra_vocab_size,
            lora_dtype=self.lora_dtype,
            max_cpu_loras=self.max_cpu_loras if self.max_cpu_loras
            and self.max_cpu_loras > 0 else None) if self.enable_lora else None

        # bitsandbytes pre-quantized model need a specific model loader
        if model_config.quantization == "bitsandbytes":
            self.quantization = self.load_format = "bitsandbytes"

        load_config = self.create_load_config()

        decoding_config = DecodingConfig(
            backend=self.guided_decoding_backend,
            disable_fallback=self.guided_decoding_disable_fallback,
            disable_any_whitespace=self.guided_decoding_disable_any_whitespace,
            disable_additional_properties=\
                self.guided_decoding_disable_additional_properties,
            reasoning_backend=self.reasoning_parser
        )

        observability_config = ObservabilityConfig(
            show_hidden_metrics_for_version=(
                self.show_hidden_metrics_for_version),
            otlp_traces_endpoint=self.otlp_traces_endpoint,
            collect_detailed_traces=self.collect_detailed_traces,
        )

        config = VllmConfig(
            model_config=model_config,
            cache_config=cache_config,
            parallel_config=parallel_config,
            scheduler_config=scheduler_config,
            device_config=device_config,
            lora_config=lora_config,
            speculative_config=speculative_config,
            load_config=load_config,
            decoding_config=decoding_config,
            observability_config=observability_config,
            compilation_config=self.compilation_config,
            kv_transfer_config=self.kv_transfer_config,
            kv_events_config=self.kv_events_config,
            additional_config=self.additional_config,
        )

        return config

    def _is_v1_supported_oracle(self, model_config: ModelConfig) -> bool:
        """Oracle for whether to use V0 or V1 Engine by default."""

        #############################################################
        # Unsupported Feature Flags on V1.

        if self.load_format == "sharded_state":
            _raise_or_fallback(
                feature_name=f"--load_format {self.load_format}",
                recommend_to_remove=False)
            return False

        if (self.logits_processor_pattern
                != EngineArgs.logits_processor_pattern):
            _raise_or_fallback(feature_name="--logits-processor-pattern",
                               recommend_to_remove=False)
            return False

        if self.preemption_mode != SchedulerConfig.preemption_mode:
            _raise_or_fallback(feature_name="--preemption-mode",
                               recommend_to_remove=True)
            return False

        if (self.disable_async_output_proc
                != EngineArgs.disable_async_output_proc):
            _raise_or_fallback(feature_name="--disable-async-output-proc",
                               recommend_to_remove=True)
            return False

        if self.scheduler_delay_factor != SchedulerConfig.delay_factor:
            _raise_or_fallback(feature_name="--scheduler-delay-factor",
                               recommend_to_remove=True)
            return False

        if self.kv_cache_dtype != "auto":
            supported = current_platform.is_kv_cache_dtype_supported(
                self.kv_cache_dtype, model_config)
            if not supported:
                _raise_or_fallback(feature_name="--kv-cache-dtype",
                                   recommend_to_remove=False)
                return False

        # No text embedding inputs so far.
        if self.enable_prompt_embeds:
            _raise_or_fallback(feature_name="--enable-prompt-embeds",
                               recommend_to_remove=False)
            return False

        # No Mamba or Encoder-Decoder so far.
        if not model_config.is_v1_compatible:
            _raise_or_fallback(feature_name=model_config.architectures,
                               recommend_to_remove=False)
            return False

        # No Concurrent Partial Prefills so far.
        if (self.max_num_partial_prefills
                != SchedulerConfig.max_num_partial_prefills
                or self.max_long_partial_prefills
                != SchedulerConfig.max_long_partial_prefills):
            _raise_or_fallback(feature_name="Concurrent Partial Prefill",
                               recommend_to_remove=False)
            return False

        # No OTLP observability so far.
        if (self.otlp_traces_endpoint or self.collect_detailed_traces):
            _raise_or_fallback(feature_name="--otlp-traces-endpoint",
                               recommend_to_remove=False)
            return False

        # V1 supports N-gram, Medusa, and Eagle speculative decoding.
        if (self.speculative_config is not None
                and self.speculative_config.get("method") == "draft_model"):
            raise NotImplementedError(
                "Speculative decoding with draft model is not supported yet. "
                "Please consider using other speculative decoding methods "
                "such as ngram, medusa, eagle, or deepseek_mtp.")

        V1_BACKENDS = [
            "FLASH_ATTN_VLLM_V1",
            "FLASH_ATTN",
            "PALLAS",
            "PALLAS_VLLM_V1",
            "TRITON_ATTN_VLLM_V1",
            "TRITON_MLA",
            "CUTLASS_MLA",
            "FLASHMLA",
            "FLASHMLA_VLLM_V1",
            "FLASH_ATTN_MLA",
            "FLASHINFER",
            "FLASHINFER_VLLM_V1",
            "ROCM_AITER_MLA",
            "TORCH_SDPA_VLLM_V1",
            "FLEX_ATTENTION",
            "TREE_ATTN",
            "XFORMERS_VLLM_V1",
        ]
        if (envs.is_set("VLLM_ATTENTION_BACKEND")
                and envs.VLLM_ATTENTION_BACKEND not in V1_BACKENDS):
            name = f"VLLM_ATTENTION_BACKEND={envs.VLLM_ATTENTION_BACKEND}"
            _raise_or_fallback(feature_name=name, recommend_to_remove=True)
            return False

        # Platforms must decide if they can support v1 for this model
        if not current_platform.supports_v1(model_config=model_config):
            _raise_or_fallback(
                feature_name=f"device type={current_platform.device_type}",
                recommend_to_remove=False)
            return False
        #############################################################
        # Experimental Features - allow users to opt in.

        if self.pipeline_parallel_size > 1:
            supports_pp = getattr(self.distributed_executor_backend,
                                  'supports_pp', False)
            if not supports_pp and self.distributed_executor_backend not in (
                    ParallelConfig.distributed_executor_backend, "ray", "mp",
                    "external_launcher"):
                name = "Pipeline Parallelism without Ray distributed " \
                        "executor or multiprocessing executor or external " \
                        "launcher"
                _raise_or_fallback(feature_name=name,
                                   recommend_to_remove=False)
                return False

        # The platform may be supported on V1, but off by default for now.
        if not current_platform.default_v1(  # noqa: SIM103
                model_config=model_config) and _warn_or_fallback(
                    current_platform.device_name):
            return False

        if (current_platform.is_cpu()
                and model_config.get_sliding_window() is not None):
            _raise_or_fallback(feature_name="sliding window (CPU backend)",
                               recommend_to_remove=False)
            return False

        #############################################################

        return True

    def _set_default_args_v0(self, model_config: ModelConfig) -> None:
        """Set Default Arguments for V0 Engine."""

        max_model_len = model_config.max_model_len
        use_long_context = max_model_len > 32768
        if self.enable_chunked_prefill is None:
            # Chunked prefill not supported for Multimodal or MLA in V0.
            if model_config.is_multimodal_model or model_config.use_mla:
                self.enable_chunked_prefill = False

            # Enable chunked prefill by default for long context (> 32K)
            # models to avoid OOM errors in initial memory profiling phase.
            elif use_long_context:
                is_gpu = current_platform.is_cuda()
                use_sliding_window = (model_config.get_sliding_window()
                                      is not None)
                use_spec_decode = self.speculative_config is not None

                if (is_gpu and not use_sliding_window and not use_spec_decode
                        and not self.enable_lora):
                    self.enable_chunked_prefill = True
                    logger.warning(
                        "Chunked prefill is enabled by default for models "
                        "with max_model_len > 32K. Chunked prefill might "
                        "not work with some features or models. If you "
                        "encounter any issues, please disable by launching "
                        "with --enable-chunked-prefill=False.")

            if self.enable_chunked_prefill is None:
                self.enable_chunked_prefill = False

        if not self.enable_chunked_prefill and use_long_context:
            logger.warning(
                "The model has a long context length (%s). This may cause"
                "OOM during the initial memory profiling phase, or result "
                "in low performance due to small KV cache size. Consider "
                "setting --max-model-len to a smaller value.", max_model_len)

        # if using prefix caching, we must set a hash algo
        if self.enable_prefix_caching:
            # Disable prefix caching for multimodal models for VLLM_V0.
            if model_config.is_multimodal_model:
                logger.warning(
                    "--enable-prefix-caching is not supported for multimodal "
                    "models in V0 and has been disabled.")
                self.enable_prefix_caching = False

            # VLLM_V0 only supports builtin hash algo for prefix caching.
            if self.prefix_caching_hash_algo == "sha256":
                raise ValueError(
                    "sha256 is not supported for prefix caching in V0 engine. "
                    "Please use 'builtin'.")

        # Set max_num_seqs to 256 for VLLM_V0.
        if self.max_num_seqs is None:
            self.max_num_seqs = 256

    def _set_default_args_v1(self, usage_context: UsageContext,
                             model_config: ModelConfig) -> None:
        """Set Default Arguments for V1 Engine."""

        # V1 always uses chunked prefills and prefix caching
        # for non-pooling tasks.
        # For pooling tasks the default is False
        if model_config.runner_type != "pooling":
            self.enable_chunked_prefill = True
            if self.enable_prefix_caching is None:
                self.enable_prefix_caching = True
        else:

            pooling_type = model_config.pooler_config.pooling_type
            is_causal = getattr(model_config.hf_config, "is_causal", True)
            incremental_prefill_supported = (pooling_type is not None
                                             and pooling_type.lower() == "last"
                                             and is_causal)

            action = "Enabling" if \
                incremental_prefill_supported else "Disabling"

            if self.enable_chunked_prefill is None:
                self.enable_chunked_prefill = incremental_prefill_supported
                logger.info("(%s) chunked prefill by default", action)
            if self.enable_prefix_caching is None:
                self.enable_prefix_caching = incremental_prefill_supported
                logger.info("(%s) prefix caching by default", action)

        # V1 should use the new scheduler by default.
        # Swap it only if this arg is set to the original V0 default
        if self.scheduler_cls == EngineArgs.scheduler_cls:
            self.scheduler_cls = "vllm.v1.core.sched.scheduler.Scheduler"

        # When no user override, set the default values based on the usage
        # context.
        # Use different default values for different hardware.

        # Try to query the device name on the current platform. If it fails,
        # it may be because the platform that imports vLLM is not the same
        # as the platform that vLLM is running on (e.g. the case of scaling
        # vLLM with Ray) and has no GPUs. In this case we use the default
        # values for non-H100/H200 GPUs.
        try:
            device_memory = current_platform.get_device_total_memory()
            device_name = current_platform.get_device_name().lower()
        except Exception:
            # This is only used to set default_max_num_batched_tokens
            device_memory = 0

        # NOTE(Kuntai): Setting large `max_num_batched_tokens` for A100 reduces
        # throughput, see PR #17885 for more details.
        # So here we do an extra device name check to prevent such regression.
        from vllm.usage.usage_lib import UsageContext
        if device_memory >= 70 * GiB_bytes and "a100" not in device_name:
            # For GPUs like H100 and MI300x, use larger default values.
            default_max_num_batched_tokens = {
                UsageContext.LLM_CLASS: 16384,
                UsageContext.OPENAI_API_SERVER: 8192,
            }
            default_max_num_seqs = {
                UsageContext.LLM_CLASS: 1024,
                UsageContext.OPENAI_API_SERVER: 1024,
            }
        else:
            # TODO(woosuk): Tune the default values for other hardware.
            default_max_num_batched_tokens = {
                UsageContext.LLM_CLASS: 8192,
                UsageContext.OPENAI_API_SERVER: 2048,
            }
            default_max_num_seqs = {
                UsageContext.LLM_CLASS: 256,
                UsageContext.OPENAI_API_SERVER: 256,
            }

        # tpu specific default values.
        if current_platform.is_tpu():
            default_max_num_batched_tokens_tpu = {
                UsageContext.LLM_CLASS: {
                    'V6E': 2048,
                    'V5E': 1024,
                    'V5P': 512,
                },
                UsageContext.OPENAI_API_SERVER: {
                    'V6E': 1024,
                    'V5E': 512,
                    'V5P': 256,
                }
            }

        # cpu specific default values.
        if current_platform.is_cpu():
            world_size = self.pipeline_parallel_size * self.tensor_parallel_size
            default_max_num_batched_tokens = {
                UsageContext.LLM_CLASS: 4096 * world_size,
                UsageContext.OPENAI_API_SERVER: 2048 * world_size,
            }
            default_max_num_seqs = {
                UsageContext.LLM_CLASS: 256 * world_size,
                UsageContext.OPENAI_API_SERVER: 128 * world_size,
            }

        use_context_value = usage_context.value if usage_context else None
        if (self.max_num_batched_tokens is None
                and usage_context in default_max_num_batched_tokens):
            if current_platform.is_tpu():
                chip_name = current_platform.get_device_name()
                if chip_name in default_max_num_batched_tokens_tpu[
                        usage_context]:
                    self.max_num_batched_tokens = \
                        default_max_num_batched_tokens_tpu[
                            usage_context][chip_name]
                else:
                    self.max_num_batched_tokens = \
                        default_max_num_batched_tokens[usage_context]
            else:
                if not self.enable_chunked_prefill:
                    self.max_num_batched_tokens = model_config.max_model_len
                else:
                    self.max_num_batched_tokens = \
                        default_max_num_batched_tokens[usage_context]
            logger.debug(
                "Setting max_num_batched_tokens to %d for %s usage context.",
                self.max_num_batched_tokens, use_context_value)

        if (self.max_num_seqs is None
                and usage_context in default_max_num_seqs):
            self.max_num_seqs = min(default_max_num_seqs[usage_context],
                                    self.max_num_batched_tokens or sys.maxsize)

            logger.debug("Setting max_num_seqs to %d for %s usage context.",
                         self.max_num_seqs, use_context_value)


@dataclass
class AsyncEngineArgs(EngineArgs):
    """Arguments for asynchronous vLLM engine."""
    enable_log_requests: bool = False

    @property
    @deprecated(
        "`disable_log_requests` is deprecated and has been replaced with "
        "`enable_log_requests`. This will be removed in v0.12.0. Please use "
        "`enable_log_requests` instead.")
    def disable_log_requests(self) -> bool:
        return not self.enable_log_requests

    @disable_log_requests.setter
    @deprecated(
        "`disable_log_requests` is deprecated and has been replaced with "
        "`enable_log_requests`. This will be removed in v0.12.0. Please use "
        "`enable_log_requests` instead.")
    def disable_log_requests(self, value: bool):
        self.enable_log_requests = not value

    @staticmethod
    def add_cli_args(parser: FlexibleArgumentParser,
                     async_args_only: bool = False) -> FlexibleArgumentParser:
        # Initialize plugin to update the parser, for example, The plugin may
        # add a new kind of quantization method to --quantization argument or
        # a new device to --device argument.
        load_general_plugins()
        if not async_args_only:
            parser = EngineArgs.add_cli_args(parser)
        parser.add_argument('--enable-log-requests',
                            action=argparse.BooleanOptionalAction,
                            default=AsyncEngineArgs.enable_log_requests,
                            help='Enable logging requests.')
        parser.add_argument('--disable-log-requests',
                            action=argparse.BooleanOptionalAction,
                            default=not AsyncEngineArgs.enable_log_requests,
                            help='[DEPRECATED] Disable logging requests.',
                            deprecated=True)
        current_platform.pre_register_and_update(parser)
        return parser


def _raise_or_fallback(feature_name: str, recommend_to_remove: bool):
    if envs.is_set("VLLM_USE_V1") and envs.VLLM_USE_V1:
        raise NotImplementedError(
            f"VLLM_USE_V1=1 is not supported with {feature_name}.")
    msg = f"{feature_name} is not supported by the V1 Engine. "
    msg += "Falling back to V0. "
    if recommend_to_remove:
        msg += f"We recommend to remove {feature_name} from your config "
        msg += "in favor of the V1 Engine."
    logger.warning(msg)


def _warn_or_fallback(feature_name: str) -> bool:
    if envs.is_set("VLLM_USE_V1") and envs.VLLM_USE_V1:
        logger.warning(
            "Detected VLLM_USE_V1=1 with %s. Usage should "
            "be considered experimental. Please report any "
            "issues on Github.", feature_name)
        should_exit = False
    else:
        logger.info(
            "%s is experimental on VLLM_USE_V1=1. "
            "Falling back to V0 Engine.", feature_name)
        should_exit = True
    return should_exit


def human_readable_int(value):
    """Parse human-readable integers like '1k', '2M', etc.
    Including decimal values with decimal multipliers.

    Examples:
    - '1k' -> 1,000
    - '1K' -> 1,024
    - '25.6k' -> 25,600
    """
    value = value.strip()
    match = re.fullmatch(r'(\d+(?:\.\d+)?)([kKmMgGtT])', value)
    if match:
        decimal_multiplier = {
            'k': 10**3,
            'm': 10**6,
            'g': 10**9,
        }
        binary_multiplier = {
            'K': 2**10,
            'M': 2**20,
            'G': 2**30,
        }

        number, suffix = match.groups()
        if suffix in decimal_multiplier:
            mult = decimal_multiplier[suffix]
            return int(float(number) * mult)
        elif suffix in binary_multiplier:
            mult = binary_multiplier[suffix]
            # Do not allow decimals with binary multipliers
            try:
                return int(number) * mult
            except ValueError as e:
                raise argparse.ArgumentTypeError("Decimals are not allowed " \
                f"with binary suffixes like {suffix}. Did you mean to use " \
                f"{number}{suffix.lower()} instead?") from e

    # Regular plain number.
    return int(value)<|MERGE_RESOLUTION|>--- conflicted
+++ resolved
@@ -1322,12 +1322,9 @@
             distributed_executor_backend=self.distributed_executor_backend,
             worker_cls=self.worker_cls,
             worker_extension_cls=self.worker_extension_cls,
-<<<<<<< HEAD
+            decode_context_parallel_size=self.decode_context_parallel_size,
             _api_process_count=self._api_process_count,
             _api_process_rank=self._api_process_rank,
-=======
-            decode_context_parallel_size=self.decode_context_parallel_size,
->>>>>>> b3d7e3c8
         )
 
         speculative_config = self.create_speculative_config(
