--- conflicted
+++ resolved
@@ -23,29 +23,16 @@
 import vllm.envs as envs
 from vllm.config import (BlockSize, CacheConfig, CacheDType, CompilationConfig,
                          ConfigFormat, ConfigType, ConvertOption,
-<<<<<<< HEAD
                          DetailedTraceModules, Device, DeviceConfig,
-                         DistributedExecutorBackend, HfOverrides,
+                         DistributedExecutorBackend, EPLBConfig, HfOverrides,
                          KVEventsConfig, KVTransferConfig, LoadConfig,
-                         LogprobsMode, LoRAConfig, ModelConfig, ModelDType,
-                         ModelImpl, MultiModalConfig, ObservabilityConfig,
-                         ParallelConfig, PoolerConfig, PrefixCachingHashAlgo,
-                         RunnerOption, SchedulerConfig, SchedulerPolicy,
-                         SpeculativeConfig, StructuredOutputsConfig,
-                         TaskOption, TokenizerMode, VllmConfig, get_attr_docs,
-                         get_field)
-=======
-                         DecodingConfig, DetailedTraceModules, Device,
-                         DeviceConfig, DistributedExecutorBackend, EPLBConfig,
-                         GuidedDecodingBackend, HfOverrides, KVEventsConfig,
-                         KVTransferConfig, LoadConfig, LogprobsMode,
-                         LoRAConfig, MambaDType, MMEncoderTPMode, ModelConfig,
-                         ModelDType, ModelImpl, MultiModalConfig,
+                         LogprobsMode, LoRAConfig, MambaDType, MMEncoderTPMode,
+                         ModelConfig, ModelDType, ModelImpl, MultiModalConfig,
                          ObservabilityConfig, ParallelConfig, PoolerConfig,
                          PrefixCachingHashAlgo, RunnerOption, SchedulerConfig,
-                         SchedulerPolicy, SpeculativeConfig, TaskOption,
-                         TokenizerMode, VllmConfig, get_attr_docs, get_field)
->>>>>>> 41c80698
+                         SchedulerPolicy, SpeculativeConfig,
+                         StructuredOutputsConfig, TaskOption, TokenizerMode,
+                         VllmConfig, get_attr_docs, get_field)
 from vllm.logger import init_logger
 from vllm.platforms import CpuArchEnum, current_platform
 from vllm.plugins import load_general_plugins
@@ -607,32 +594,6 @@
         load_group.add_argument('--pt-load-map-location',
                                 **load_kwargs["pt_load_map_location"])
 
-<<<<<<< HEAD
-=======
-        # Guided decoding arguments
-        guided_decoding_kwargs = get_kwargs(DecodingConfig)
-        guided_decoding_group = parser.add_argument_group(
-            title="DecodingConfig",
-            description=DecodingConfig.__doc__,
-        )
-        guided_decoding_group.add_argument("--guided-decoding-backend",
-                                           **guided_decoding_kwargs["backend"])
-        guided_decoding_group.add_argument(
-            "--guided-decoding-disable-fallback",
-            **guided_decoding_kwargs["disable_fallback"])
-        guided_decoding_group.add_argument(
-            "--guided-decoding-disable-any-whitespace",
-            **guided_decoding_kwargs["disable_any_whitespace"])
-        guided_decoding_group.add_argument(
-            "--guided-decoding-disable-additional-properties",
-            **guided_decoding_kwargs["disable_additional_properties"])
-        guided_decoding_group.add_argument(
-            "--reasoning-parser",
-            # This choice is a special case because it's not static
-            choices=list(ReasoningParserManager.reasoning_parsers),
-            **guided_decoding_kwargs["reasoning_backend"])
-
->>>>>>> 41c80698
         # Parallel arguments
         parallel_kwargs = get_kwargs(ParallelConfig)
         parallel_group = parser.add_argument_group(
