--- conflicted
+++ resolved
@@ -10,11 +10,8 @@
 from collections.abc import Callable
 from dataclasses import MISSING, dataclass, fields, is_dataclass
 from itertools import permutations
-<<<<<<< HEAD
 from pathlib import Path
-=======
 from types import UnionType
->>>>>>> 6c9fdbf7
 from typing import (
     TYPE_CHECKING,
     Annotated,
@@ -403,13 +400,9 @@
     eplb_window_size: int = EPLBConfig.window_size
     eplb_step_interval: int = EPLBConfig.step_interval
     eplb_log_balancedness: bool = EPLBConfig.log_balancedness
-<<<<<<< HEAD
     eplb_save_dir: Optional[Path] = EPLBConfig.eplb_save_dir
     eplb_load_path: Optional[Path] = EPLBConfig.eplb_load_path
-    max_parallel_loading_workers: Optional[int] = (
-=======
     max_parallel_loading_workers: int | None = (
->>>>>>> 6c9fdbf7
         ParallelConfig.max_parallel_loading_workers
     )
     block_size: BlockSize | None = CacheConfig.block_size
