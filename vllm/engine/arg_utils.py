# SPDX-License-Identifier: Apache-2.0
# SPDX-FileCopyrightText: Copyright contributors to the vLLM project

import argparse
import copy
import dataclasses
import functools
import json
import sys
from collections.abc import Callable
from dataclasses import MISSING, dataclass, fields, is_dataclass
from itertools import permutations
from types import UnionType
from typing import (
    TYPE_CHECKING,
    Annotated,
    Any,
    Literal,
    TypeAlias,
    TypeVar,
    Union,
    cast,
    get_args,
    get_origin,
)

import huggingface_hub
import regex as re
import torch
from pydantic import TypeAdapter, ValidationError
from pydantic.fields import FieldInfo
from typing_extensions import TypeIs, deprecated

import vllm.envs as envs
from vllm.attention.backends.registry import _Backend
from vllm.config import (
    CacheConfig,
    CompilationConfig,
    ConfigType,
    DeviceConfig,
    EPLBConfig,
    FaultToleranceConfig,
    KVEventsConfig,
    KVTransferConfig,
    LoadConfig,
    LoRAConfig,
    ModelConfig,
    MultiModalConfig,
    ObservabilityConfig,
    ParallelConfig,
    PoolerConfig,
    SchedulerConfig,
    SpeculativeConfig,
    StructuredOutputsConfig,
    VllmConfig,
    get_attr_docs,
)
from vllm.config.cache import (
    BlockSize,
    CacheDType,
    KVOffloadingBackend,
    MambaDType,
    PrefixCachingHashAlgo,
)
from vllm.config.device import Device
from vllm.config.model import (
    ConvertOption,
    HfOverrides,
    LogprobsMode,
    ModelDType,
    RunnerOption,
    TaskOption,
    TokenizerMode,
)
from vllm.config.multimodal import MMCacheType, MMEncoderTPMode
from vllm.config.observability import DetailedTraceModules
from vllm.config.parallel import DistributedExecutorBackend, ExpertPlacementStrategy
from vllm.config.scheduler import SchedulerPolicy
from vllm.config.utils import get_field
from vllm.logger import init_logger
from vllm.platforms import CpuArchEnum, current_platform
from vllm.plugins import load_general_plugins
from vllm.ray.lazy_utils import is_in_ray_actor, is_ray_initialized
from vllm.reasoning import ReasoningParserManager
from vllm.transformers_utils.config import (
    get_model_path,
    is_interleaved,
    maybe_override_with_speculators,
)
from vllm.transformers_utils.utils import check_gguf_file, is_s3
from vllm.utils.argparse_utils import FlexibleArgumentParser
from vllm.utils.mem_constants import GiB_bytes
from vllm.utils.network_utils import get_ip
from vllm.v1.sample.logits_processor import LogitsProcessor

if TYPE_CHECKING:
    from vllm.model_executor.layers.quantization import QuantizationMethods
    from vllm.model_executor.model_loader import LoadFormats
    from vllm.usage.usage_lib import UsageContext
    from vllm.v1.executor import Executor
else:
    Executor = Any
    QuantizationMethods = Any
    LoadFormats = Any
    UsageContext = Any

logger = init_logger(__name__)

# object is used to allow for special typing forms
T = TypeVar("T")
TypeHint: TypeAlias = type[Any] | object
TypeHintT: TypeAlias = type[T] | object


def parse_type(return_type: Callable[[str], T]) -> Callable[[str], T]:
    def _parse_type(val: str) -> T:
        try:
            return return_type(val)
        except ValueError as e:
            raise argparse.ArgumentTypeError(
                f"Value {val} cannot be converted to {return_type}."
            ) from e

    return _parse_type


def optional_type(return_type: Callable[[str], T]) -> Callable[[str], T | None]:
    def _optional_type(val: str) -> T | None:
        if val == "" or val == "None":
            return None
        return parse_type(return_type)(val)

    return _optional_type


def union_dict_and_str(val: str) -> str | dict[str, str] | None:
    if not re.match(r"(?s)^\s*{.*}\s*$", val):
        return str(val)
    return optional_type(json.loads)(val)


def is_type(type_hint: TypeHint, type: TypeHintT) -> TypeIs[TypeHintT]:
    """Check if the type hint is a specific type."""
    return type_hint is type or get_origin(type_hint) is type


def contains_type(type_hints: set[TypeHint], type: TypeHintT) -> bool:
    """Check if the type hints contain a specific type."""
    return any(is_type(type_hint, type) for type_hint in type_hints)


def get_type(type_hints: set[TypeHint], type: TypeHintT) -> TypeHintT:
    """Get the specific type from the type hints."""
    return next((th for th in type_hints if is_type(th, type)), None)


def literal_to_kwargs(type_hints: set[TypeHint]) -> dict[str, Any]:
    """Get the `type` and `choices` from a `Literal` type hint in `type_hints`.

    If `type_hints` also contains `str`, we use `metavar` instead of `choices`.
    """
    type_hint = get_type(type_hints, Literal)
    options = get_args(type_hint)
    option_type = type(options[0])
    if not all(isinstance(option, option_type) for option in options):
        raise ValueError(
            "All options must be of the same type. "
            f"Got {options} with types {[type(c) for c in options]}"
        )
    kwarg = "metavar" if contains_type(type_hints, str) else "choices"
    return {"type": option_type, kwarg: sorted(options)}


def collection_to_kwargs(type_hints: set[TypeHint], type: TypeHint) -> dict[str, Any]:
    type_hint = get_type(type_hints, type)
    types = get_args(type_hint)
    elem_type = types[0]

    # Handle Ellipsis
    assert all(t is elem_type for t in types if t is not Ellipsis), (
        f"All non-Ellipsis elements must be of the same type. Got {types}."
    )

    # Handle Union types
    if get_origin(elem_type) in {Union, UnionType}:
        # Union for Union[X, Y] and UnionType for X | Y
        assert str in get_args(elem_type), (
            "If element can have multiple types, one must be 'str' "
            f"(i.e. 'list[int | str]'). Got {elem_type}."
        )
        elem_type = str

    return {
        "type": elem_type,
        "nargs": "+" if type is not tuple or Ellipsis in types else len(types),
    }


def is_not_builtin(type_hint: TypeHint) -> bool:
    """Check if the class is not a built-in type."""
    return type_hint.__module__ != "builtins"


def get_type_hints(type_hint: TypeHint) -> set[TypeHint]:
    """Extract type hints from Annotated or Union type hints."""
    type_hints: set[TypeHint] = set()
    origin = get_origin(type_hint)
    args = get_args(type_hint)

    if origin is Annotated:
        type_hints.update(get_type_hints(args[0]))
    elif origin in {Union, UnionType}:
        # Union for Union[X, Y] and UnionType for X | Y
        for arg in args:
            type_hints.update(get_type_hints(arg))
    else:
        type_hints.add(type_hint)

    return type_hints


def is_online_quantization(quantization: Any) -> bool:
    return quantization in ["inc"]


NEEDS_HELP = (
    any("--help" in arg for arg in sys.argv)  # vllm SUBCOMMAND --help
    or (argv0 := sys.argv[0]).endswith("mkdocs")  # mkdocs SUBCOMMAND
    or argv0.endswith("mkdocs/__main__.py")  # python -m mkdocs SUBCOMMAND
)


@functools.lru_cache(maxsize=30)
def _compute_kwargs(cls: ConfigType) -> dict[str, dict[str, Any]]:
    # Save time only getting attr docs if we're generating help text
    cls_docs = get_attr_docs(cls) if NEEDS_HELP else {}
    kwargs = {}
    for field in fields(cls):
        # Get the set of possible types for the field
        type_hints: set[TypeHint] = get_type_hints(field.type)

        # If the field is a dataclass, we can use the model_validate_json
        generator = (th for th in type_hints if is_dataclass(th))
        dataclass_cls = next(generator, None)

        # Get the default value of the field
        if field.default is not MISSING:
            default = field.default
            # Handle pydantic.Field defaults
            if isinstance(default, FieldInfo):
                default = (
                    default.default
                    if default.default_factory is None
                    else default.default_factory()
                )
        elif field.default_factory is not MISSING:
            default = field.default_factory()

        # Get the help text for the field
        name = field.name
        help = cls_docs.get(name, "").strip()
        # Escape % for argparse
        help = help.replace("%", "%%")

        # Initialise the kwargs dictionary for the field
        kwargs[name] = {"default": default, "help": help}

        # Set other kwargs based on the type hints
        json_tip = (
            "Should either be a valid JSON string or JSON keys passed individually."
        )
        if dataclass_cls is not None:

            def parse_dataclass(val: str, cls=dataclass_cls) -> Any:
                try:
                    return TypeAdapter(cls).validate_json(val)
                except ValidationError as e:
                    raise argparse.ArgumentTypeError(repr(e)) from e

            kwargs[name]["type"] = parse_dataclass
            kwargs[name]["help"] += f"\n\n{json_tip}"
        elif contains_type(type_hints, bool):
            # Creates --no-<name> and --<name> flags
            kwargs[name]["action"] = argparse.BooleanOptionalAction
        elif contains_type(type_hints, Literal):
            kwargs[name].update(literal_to_kwargs(type_hints))
        elif contains_type(type_hints, tuple):
            kwargs[name].update(collection_to_kwargs(type_hints, tuple))
        elif contains_type(type_hints, list):
            kwargs[name].update(collection_to_kwargs(type_hints, list))
        elif contains_type(type_hints, set):
            kwargs[name].update(collection_to_kwargs(type_hints, set))
        elif contains_type(type_hints, int):
            kwargs[name]["type"] = int
            # Special case for large integers
            human_readable_ints = {
                "max_model_len",
                "max_num_batched_tokens",
                "kv_cache_memory_bytes",
            }
            if name in human_readable_ints:
                kwargs[name]["type"] = human_readable_int
                kwargs[name]["help"] += f"\n\n{human_readable_int.__doc__}"
        elif contains_type(type_hints, float):
            kwargs[name]["type"] = float
        elif contains_type(type_hints, dict) and (
            contains_type(type_hints, str)
            or any(is_not_builtin(th) for th in type_hints)
        ):
            kwargs[name]["type"] = union_dict_and_str
        elif contains_type(type_hints, dict):
            kwargs[name]["type"] = parse_type(json.loads)
            kwargs[name]["help"] += f"\n\n{json_tip}"
        elif contains_type(type_hints, str) or any(
            is_not_builtin(th) for th in type_hints
        ):
            kwargs[name]["type"] = str
        else:
            raise ValueError(f"Unsupported type {type_hints} for argument {name}.")

        # If the type hint was a sequence of literals, use the helper function
        # to update the type and choices
        if get_origin(kwargs[name].get("type")) is Literal:
            kwargs[name].update(literal_to_kwargs({kwargs[name]["type"]}))

        # If None is in type_hints, make the argument optional.
        # But not if it's a bool, argparse will handle this better.
        if type(None) in type_hints and not contains_type(type_hints, bool):
            kwargs[name]["type"] = optional_type(kwargs[name]["type"])
            if kwargs[name].get("choices"):
                kwargs[name]["choices"].append("None")
    return kwargs


def get_kwargs(cls: ConfigType) -> dict[str, dict[str, Any]]:
    """Return argparse kwargs for the given Config dataclass.

    If `--help` or `mkdocs` are not present in the command line command, the
    attribute documentation will not be included in the help output.

    The heavy computation is cached via functools.lru_cache, and a deep copy
    is returned so callers can mutate the dictionary without affecting the
    cached version.
    """
    return copy.deepcopy(_compute_kwargs(cls))


@dataclass
class EngineArgs:
    """Arguments for vLLM engine."""

    model: str = ModelConfig.model
    served_model_name: str | list[str] | None = ModelConfig.served_model_name
    tokenizer: str | None = ModelConfig.tokenizer
    hf_config_path: str | None = ModelConfig.hf_config_path
    runner: RunnerOption = ModelConfig.runner
    convert: ConvertOption = ModelConfig.convert
    task: TaskOption | None = ModelConfig.task
    skip_tokenizer_init: bool = ModelConfig.skip_tokenizer_init
    enable_prompt_embeds: bool = ModelConfig.enable_prompt_embeds
    tokenizer_mode: TokenizerMode = ModelConfig.tokenizer_mode
    trust_remote_code: bool = ModelConfig.trust_remote_code
    allowed_local_media_path: str = ModelConfig.allowed_local_media_path
    allowed_media_domains: list[str] | None = ModelConfig.allowed_media_domains
    download_dir: str | None = LoadConfig.download_dir
    safetensors_load_strategy: str = LoadConfig.safetensors_load_strategy
    load_format: str | LoadFormats = LoadConfig.load_format
    config_format: str = ModelConfig.config_format
    dtype: ModelDType = ModelConfig.dtype
    kv_cache_dtype: CacheDType = CacheConfig.cache_dtype
    seed: int | None = ModelConfig.seed
    max_model_len: int | None = ModelConfig.max_model_len
    cuda_graph_sizes: list[int] | None = CompilationConfig.cudagraph_capture_sizes
    cudagraph_capture_sizes: list[int] | None = (
        CompilationConfig.cudagraph_capture_sizes
    )
    max_cudagraph_capture_size: int | None = get_field(
        CompilationConfig, "max_cudagraph_capture_size"
    )
    # Note: Specifying a custom executor backend by passing a class
    # is intended for expert use only. The API may change without
    # notice.
    distributed_executor_backend: (
        str | DistributedExecutorBackend | type[Executor] | None
    ) = ParallelConfig.distributed_executor_backend
    # number of P/D disaggregation (or other disaggregation) workers
    pipeline_parallel_size: int = ParallelConfig.pipeline_parallel_size
    tensor_parallel_size: int = ParallelConfig.tensor_parallel_size
    decode_context_parallel_size: int = ParallelConfig.decode_context_parallel_size
    data_parallel_size: int = ParallelConfig.data_parallel_size
    data_parallel_rank: int | None = None
    data_parallel_start_rank: int | None = None
    data_parallel_size_local: int | None = None
    data_parallel_address: str | None = None
    data_parallel_rpc_port: int | None = None
    data_parallel_hybrid_lb: bool = False
    data_parallel_backend: str = ParallelConfig.data_parallel_backend
    enable_expert_parallel: bool = ParallelConfig.enable_expert_parallel
    all2all_backend: str | None = ParallelConfig.all2all_backend
    enable_dbo: bool = ParallelConfig.enable_dbo
    dbo_decode_token_threshold: int = ParallelConfig.dbo_decode_token_threshold
    dbo_prefill_token_threshold: int = ParallelConfig.dbo_prefill_token_threshold
    disable_nccl_for_dp_synchronization: bool = (
        ParallelConfig.disable_nccl_for_dp_synchronization
    )
    eplb_config: EPLBConfig = get_field(ParallelConfig, "eplb_config")
    enable_eplb: bool = ParallelConfig.enable_eplb
    expert_placement_strategy: ExpertPlacementStrategy = (
        ParallelConfig.expert_placement_strategy
    )
    _api_process_count: int = ParallelConfig._api_process_count
    _api_process_rank: int = ParallelConfig._api_process_rank
    num_redundant_experts: int = EPLBConfig.num_redundant_experts
    eplb_window_size: int = EPLBConfig.window_size
    eplb_step_interval: int = EPLBConfig.step_interval
    eplb_log_balancedness: bool = EPLBConfig.log_balancedness
    max_parallel_loading_workers: int | None = (
        ParallelConfig.max_parallel_loading_workers
    )
    block_size: BlockSize | None = CacheConfig.block_size
    enable_prefix_caching: bool | None = CacheConfig.enable_prefix_caching
    prefix_caching_hash_algo: PrefixCachingHashAlgo = (
        CacheConfig.prefix_caching_hash_algo
    )
    disable_sliding_window: bool = ModelConfig.disable_sliding_window
    disable_cascade_attn: bool = ModelConfig.disable_cascade_attn
    swap_space: float = CacheConfig.swap_space
    cpu_offload_gb: float = CacheConfig.cpu_offload_gb
    gpu_memory_utilization: float = CacheConfig.gpu_memory_utilization
    kv_cache_memory_bytes: int | None = CacheConfig.kv_cache_memory_bytes
    max_num_batched_tokens: int | None = SchedulerConfig.max_num_batched_tokens
    max_num_partial_prefills: int = SchedulerConfig.max_num_partial_prefills
    max_long_partial_prefills: int = SchedulerConfig.max_long_partial_prefills
    long_prefill_token_threshold: int = SchedulerConfig.long_prefill_token_threshold
    max_num_seqs: int | None = SchedulerConfig.max_num_seqs
    max_logprobs: int = ModelConfig.max_logprobs
    logprobs_mode: LogprobsMode = ModelConfig.logprobs_mode
    disable_log_stats: bool = False
    aggregate_engine_logging: bool = False
    revision: str | None = ModelConfig.revision
    code_revision: str | None = ModelConfig.code_revision
    rope_scaling: dict[str, Any] = get_field(ModelConfig, "rope_scaling")
    rope_theta: float | None = ModelConfig.rope_theta
    hf_token: bool | str | None = ModelConfig.hf_token
    hf_overrides: HfOverrides = get_field(ModelConfig, "hf_overrides")
    tokenizer_revision: str | None = ModelConfig.tokenizer_revision
    quantization: QuantizationMethods | None = ModelConfig.quantization
    enforce_eager: bool = ModelConfig.enforce_eager
    disable_custom_all_reduce: bool = ParallelConfig.disable_custom_all_reduce
    limit_mm_per_prompt: dict[str, int | dict[str, int]] = get_field(
        MultiModalConfig, "limit_per_prompt"
    )
    enable_mm_embeds: bool = MultiModalConfig.enable_mm_embeds
    interleave_mm_strings: bool = MultiModalConfig.interleave_mm_strings
    media_io_kwargs: dict[str, dict[str, Any]] = get_field(
        MultiModalConfig, "media_io_kwargs"
    )
    mm_processor_kwargs: dict[str, Any] | None = MultiModalConfig.mm_processor_kwargs
    disable_mm_preprocessor_cache: bool = False  # DEPRECATED
    mm_processor_cache_gb: float = MultiModalConfig.mm_processor_cache_gb
    mm_processor_cache_type: MMCacheType | None = (
        MultiModalConfig.mm_processor_cache_type
    )
    mm_shm_cache_max_object_size_mb: int = (
        MultiModalConfig.mm_shm_cache_max_object_size_mb
    )
    mm_encoder_tp_mode: MMEncoderTPMode = MultiModalConfig.mm_encoder_tp_mode
    mm_encoder_attn_backend: _Backend | str | None = (
        MultiModalConfig.mm_encoder_attn_backend
    )
    io_processor_plugin: str | None = None
    skip_mm_profiling: bool = MultiModalConfig.skip_mm_profiling
    video_pruning_rate: float = MultiModalConfig.video_pruning_rate
    # LoRA fields
    enable_lora: bool = False
    max_loras: int = LoRAConfig.max_loras
    max_lora_rank: int = LoRAConfig.max_lora_rank
    default_mm_loras: dict[str, str] | None = LoRAConfig.default_mm_loras
    fully_sharded_loras: bool = LoRAConfig.fully_sharded_loras
    max_cpu_loras: int | None = LoRAConfig.max_cpu_loras
    lora_dtype: str | torch.dtype | None = LoRAConfig.lora_dtype
    lora_extra_vocab_size: int = LoRAConfig.lora_extra_vocab_size

    ray_workers_use_nsight: bool = ParallelConfig.ray_workers_use_nsight
    num_gpu_blocks_override: int | None = CacheConfig.num_gpu_blocks_override
    num_lookahead_slots: int = SchedulerConfig.num_lookahead_slots
    model_loader_extra_config: dict = get_field(LoadConfig, "model_loader_extra_config")
    ignore_patterns: str | list[str] = get_field(LoadConfig, "ignore_patterns")

    enable_chunked_prefill: bool | None = SchedulerConfig.enable_chunked_prefill
    disable_chunked_mm_input: bool = SchedulerConfig.disable_chunked_mm_input

    disable_hybrid_kv_cache_manager: bool = (
        SchedulerConfig.disable_hybrid_kv_cache_manager
    )

    structured_outputs_config: StructuredOutputsConfig = get_field(
        VllmConfig, "structured_outputs_config"
    )
    reasoning_parser: str = StructuredOutputsConfig.reasoning_parser

    # Deprecated guided decoding fields
    guided_decoding_backend: str | None = None
    guided_decoding_disable_fallback: bool | None = None
    guided_decoding_disable_any_whitespace: bool | None = None
    guided_decoding_disable_additional_properties: bool | None = None

    logits_processor_pattern: str | None = ModelConfig.logits_processor_pattern

    speculative_config: dict[str, Any] | None = None

    show_hidden_metrics_for_version: str | None = (
        ObservabilityConfig.show_hidden_metrics_for_version
    )
    otlp_traces_endpoint: str | None = ObservabilityConfig.otlp_traces_endpoint
    collect_detailed_traces: list[DetailedTraceModules] | None = (
        ObservabilityConfig.collect_detailed_traces
    )
    scheduling_policy: SchedulerPolicy = SchedulerConfig.policy
    scheduler_cls: str | type[object] = SchedulerConfig.scheduler_cls

    pooler_config: PoolerConfig | None = ModelConfig.pooler_config
    override_pooler_config: dict | PoolerConfig | None = (
        ModelConfig.override_pooler_config
    )
    compilation_config: CompilationConfig = get_field(VllmConfig, "compilation_config")
    worker_cls: str = ParallelConfig.worker_cls
    worker_extension_cls: str = ParallelConfig.worker_extension_cls

    kv_transfer_config: KVTransferConfig | None = None
    kv_events_config: KVEventsConfig | None = None

    generation_config: str = ModelConfig.generation_config
    enable_sleep_mode: bool = ModelConfig.enable_sleep_mode
    override_generation_config: dict[str, Any] = get_field(
        ModelConfig, "override_generation_config"
    )
    model_impl: str = ModelConfig.model_impl
    override_attention_dtype: str = ModelConfig.override_attention_dtype

    calculate_kv_scales: bool = CacheConfig.calculate_kv_scales
    mamba_cache_dtype: MambaDType = CacheConfig.mamba_cache_dtype
    mamba_ssm_cache_dtype: MambaDType = CacheConfig.mamba_ssm_cache_dtype
    mamba_block_size: int | None = get_field(CacheConfig, "mamba_block_size")

    additional_config: dict[str, Any] = get_field(VllmConfig, "additional_config")

    use_tqdm_on_load: bool = LoadConfig.use_tqdm_on_load
    pt_load_map_location: str = LoadConfig.pt_load_map_location

    # DEPRECATED
    enable_multimodal_encoder_data_parallel: bool = False

    logits_processors: list[str | type[LogitsProcessor]] | None = (
        ModelConfig.logits_processors
    )
    """Custom logitproc types"""

    async_scheduling: bool = SchedulerConfig.async_scheduling

    kv_sharing_fast_prefill: bool = CacheConfig.kv_sharing_fast_prefill

<<<<<<< HEAD
    # fault tolerance fields
    enable_fault_tolerance: bool = FaultToleranceConfig.enable_fault_tolerance
    engine_recovery_timeout: int = FaultToleranceConfig.engine_recovery_timeout
    internal_fault_report_port: int = FaultToleranceConfig.internal_fault_report_port
    external_fault_notify_port: int = FaultToleranceConfig.external_fault_notify_port
    gloo_comm_timeout: int = FaultToleranceConfig.gloo_comm_timeout
=======
    kv_offloading_size: float | None = CacheConfig.kv_offloading_size
    kv_offloading_backend: KVOffloadingBackend | None = (
        CacheConfig.kv_offloading_backend
    )
>>>>>>> 1bf43ae3

    def __post_init__(self):
        # support `EngineArgs(compilation_config={...})`
        # without having to manually construct a
        # CompilationConfig object
        if isinstance(self.compilation_config, dict):
            self.compilation_config = CompilationConfig(**self.compilation_config)
        if isinstance(self.eplb_config, dict):
            self.eplb_config = EPLBConfig(**self.eplb_config)
        # Setup plugins
        from vllm.plugins import load_general_plugins

        load_general_plugins()
        # when use hf offline,replace model id to local model path
        if huggingface_hub.constants.HF_HUB_OFFLINE:
            model_id = self.model
            self.model = get_model_path(self.model, self.revision)
            logger.info(
                "HF_HUB_OFFLINE is True, replace model_id [%s] to model_path [%s]",
                model_id,
                self.model,
            )

    @staticmethod
    def add_cli_args(parser: FlexibleArgumentParser) -> FlexibleArgumentParser:
        """Shared CLI arguments for vLLM engine."""

        # Model arguments
        model_kwargs = get_kwargs(ModelConfig)
        model_group = parser.add_argument_group(
            title="ModelConfig",
            description=ModelConfig.__doc__,
        )
        if not ("serve" in sys.argv[1:] and "--help" in sys.argv[1:]):
            model_group.add_argument("--model", **model_kwargs["model"])
        model_group.add_argument("--runner", **model_kwargs["runner"])
        model_group.add_argument("--convert", **model_kwargs["convert"])
        model_group.add_argument("--task", **model_kwargs["task"], deprecated=True)
        model_group.add_argument("--tokenizer", **model_kwargs["tokenizer"])
        model_group.add_argument("--tokenizer-mode", **model_kwargs["tokenizer_mode"])
        model_group.add_argument(
            "--trust-remote-code", **model_kwargs["trust_remote_code"]
        )
        model_group.add_argument("--dtype", **model_kwargs["dtype"])
        model_group.add_argument("--seed", **model_kwargs["seed"])
        model_group.add_argument("--hf-config-path", **model_kwargs["hf_config_path"])
        model_group.add_argument(
            "--allowed-local-media-path", **model_kwargs["allowed_local_media_path"]
        )
        model_group.add_argument(
            "--allowed-media-domains", **model_kwargs["allowed_media_domains"]
        )
        model_group.add_argument("--revision", **model_kwargs["revision"])
        model_group.add_argument("--code-revision", **model_kwargs["code_revision"])
        model_group.add_argument("--rope-scaling", **model_kwargs["rope_scaling"])
        model_group.add_argument("--rope-theta", **model_kwargs["rope_theta"])
        model_group.add_argument(
            "--tokenizer-revision", **model_kwargs["tokenizer_revision"]
        )
        model_group.add_argument("--max-model-len", **model_kwargs["max_model_len"])
        model_group.add_argument("--quantization", "-q", **model_kwargs["quantization"])
        model_group.add_argument("--enforce-eager", **model_kwargs["enforce_eager"])
        model_group.add_argument("--max-logprobs", **model_kwargs["max_logprobs"])
        model_group.add_argument("--logprobs-mode", **model_kwargs["logprobs_mode"])
        model_group.add_argument(
            "--disable-sliding-window", **model_kwargs["disable_sliding_window"]
        )
        model_group.add_argument(
            "--disable-cascade-attn", **model_kwargs["disable_cascade_attn"]
        )
        model_group.add_argument(
            "--skip-tokenizer-init", **model_kwargs["skip_tokenizer_init"]
        )
        model_group.add_argument(
            "--enable-prompt-embeds", **model_kwargs["enable_prompt_embeds"]
        )
        model_group.add_argument(
            "--served-model-name", **model_kwargs["served_model_name"]
        )
        model_group.add_argument("--config-format", **model_kwargs["config_format"])
        # This one is a special case because it can bool
        # or str. TODO: Handle this in get_kwargs
        model_group.add_argument(
            "--hf-token",
            type=str,
            nargs="?",
            const=True,
            default=model_kwargs["hf_token"]["default"],
            help=model_kwargs["hf_token"]["help"],
        )
        model_group.add_argument("--hf-overrides", **model_kwargs["hf_overrides"])
        model_group.add_argument("--pooler-config", **model_kwargs["pooler_config"])
        model_group.add_argument(
            "--override-pooler-config",
            **model_kwargs["override_pooler_config"],
            deprecated=True,
        )
        model_group.add_argument(
            "--logits-processor-pattern", **model_kwargs["logits_processor_pattern"]
        )
        model_group.add_argument(
            "--generation-config", **model_kwargs["generation_config"]
        )
        model_group.add_argument(
            "--override-generation-config", **model_kwargs["override_generation_config"]
        )
        model_group.add_argument(
            "--enable-sleep-mode", **model_kwargs["enable_sleep_mode"]
        )
        model_group.add_argument("--model-impl", **model_kwargs["model_impl"])
        model_group.add_argument(
            "--override-attention-dtype", **model_kwargs["override_attention_dtype"]
        )
        model_group.add_argument(
            "--logits-processors", **model_kwargs["logits_processors"]
        )
        model_group.add_argument(
            "--io-processor-plugin", **model_kwargs["io_processor_plugin"]
        )

        # Model loading arguments
        load_kwargs = get_kwargs(LoadConfig)
        load_group = parser.add_argument_group(
            title="LoadConfig",
            description=LoadConfig.__doc__,
        )
        load_group.add_argument("--load-format", **load_kwargs["load_format"])
        load_group.add_argument("--download-dir", **load_kwargs["download_dir"])
        load_group.add_argument(
            "--safetensors-load-strategy", **load_kwargs["safetensors_load_strategy"]
        )
        load_group.add_argument(
            "--model-loader-extra-config", **load_kwargs["model_loader_extra_config"]
        )
        load_group.add_argument("--ignore-patterns", **load_kwargs["ignore_patterns"])
        load_group.add_argument("--use-tqdm-on-load", **load_kwargs["use_tqdm_on_load"])
        load_group.add_argument(
            "--pt-load-map-location", **load_kwargs["pt_load_map_location"]
        )

        # Structured outputs arguments
        structured_outputs_kwargs = get_kwargs(StructuredOutputsConfig)
        structured_outputs_group = parser.add_argument_group(
            title="StructuredOutputsConfig",
            description=StructuredOutputsConfig.__doc__,
        )
        structured_outputs_group.add_argument(
            "--reasoning-parser",
            # This choice is a special case because it's not static
            choices=list(ReasoningParserManager.reasoning_parsers),
            **structured_outputs_kwargs["reasoning_parser"],
        )
        # Deprecated guided decoding arguments
        for arg, type in [
            ("--guided-decoding-backend", str),
            ("--guided-decoding-disable-fallback", bool),
            ("--guided-decoding-disable-any-whitespace", bool),
            ("--guided-decoding-disable-additional-properties", bool),
        ]:
            structured_outputs_group.add_argument(
                arg,
                type=type,
                help=(f"[DEPRECATED] {arg} will be removed in v0.12.0."),
                deprecated=True,
            )

        # Parallel arguments
        parallel_kwargs = get_kwargs(ParallelConfig)
        parallel_group = parser.add_argument_group(
            title="ParallelConfig",
            description=ParallelConfig.__doc__,
        )
        parallel_group.add_argument(
            "--distributed-executor-backend",
            **parallel_kwargs["distributed_executor_backend"],
        )
        parallel_group.add_argument(
            "--pipeline-parallel-size",
            "-pp",
            **parallel_kwargs["pipeline_parallel_size"],
        )
        parallel_group.add_argument(
            "--tensor-parallel-size", "-tp", **parallel_kwargs["tensor_parallel_size"]
        )
        parallel_group.add_argument(
            "--decode-context-parallel-size",
            "-dcp",
            **parallel_kwargs["decode_context_parallel_size"],
        )
        parallel_group.add_argument(
            "--data-parallel-size", "-dp", **parallel_kwargs["data_parallel_size"]
        )
        parallel_group.add_argument(
            "--data-parallel-rank",
            "-dpn",
            type=int,
            help="Data parallel rank of this instance. "
            "When set, enables external load balancer mode.",
        )
        parallel_group.add_argument(
            "--data-parallel-start-rank",
            "-dpr",
            type=int,
            help="Starting data parallel rank for secondary nodes.",
        )
        parallel_group.add_argument(
            "--data-parallel-size-local",
            "-dpl",
            type=int,
            help="Number of data parallel replicas to run on this node.",
        )
        parallel_group.add_argument(
            "--data-parallel-address",
            "-dpa",
            type=str,
            help="Address of data parallel cluster head-node.",
        )
        parallel_group.add_argument(
            "--data-parallel-rpc-port",
            "-dpp",
            type=int,
            help="Port for data parallel RPC communication.",
        )
        parallel_group.add_argument(
            "--data-parallel-backend",
            "-dpb",
            type=str,
            default="mp",
            help='Backend for data parallel, either "mp" or "ray".',
        )
        parallel_group.add_argument(
            "--data-parallel-hybrid-lb", **parallel_kwargs["data_parallel_hybrid_lb"]
        )
        parallel_group.add_argument(
            "--enable-expert-parallel", **parallel_kwargs["enable_expert_parallel"]
        )
        parallel_group.add_argument(
            "--all2all-backend", **parallel_kwargs["all2all_backend"]
        )
        parallel_group.add_argument("--enable-dbo", **parallel_kwargs["enable_dbo"])
        parallel_group.add_argument(
            "--dbo-decode-token-threshold",
            **parallel_kwargs["dbo_decode_token_threshold"],
        )
        parallel_group.add_argument(
            "--dbo-prefill-token-threshold",
            **parallel_kwargs["dbo_prefill_token_threshold"],
        )
        parallel_group.add_argument(
            "--disable-nccl-for-dp-synchronization",
            **parallel_kwargs["disable_nccl_for_dp_synchronization"],
        )
        parallel_group.add_argument("--enable-eplb", **parallel_kwargs["enable_eplb"])
        parallel_group.add_argument("--eplb-config", **parallel_kwargs["eplb_config"])
        parallel_group.add_argument(
            "--expert-placement-strategy",
            **parallel_kwargs["expert_placement_strategy"],
        )
        parallel_group.add_argument(
            "--num-redundant-experts",
            type=int,
            help="[DEPRECATED] --num-redundant-experts will be removed in v0.12.0.",
            deprecated=True,
        )
        parallel_group.add_argument(
            "--eplb-window-size",
            type=int,
            help="[DEPRECATED] --eplb-window-size will be removed in v0.12.0.",
            deprecated=True,
        )
        parallel_group.add_argument(
            "--eplb-step-interval",
            type=int,
            help="[DEPRECATED] --eplb-step-interval will be removed in v0.12.0.",
            deprecated=True,
        )
        parallel_group.add_argument(
            "--eplb-log-balancedness",
            action=argparse.BooleanOptionalAction,
            help="[DEPRECATED] --eplb-log-balancedness will be removed in v0.12.0.",
            deprecated=True,
        )

        parallel_group.add_argument(
            "--max-parallel-loading-workers",
            **parallel_kwargs["max_parallel_loading_workers"],
        )
        parallel_group.add_argument(
            "--ray-workers-use-nsight", **parallel_kwargs["ray_workers_use_nsight"]
        )
        parallel_group.add_argument(
            "--disable-custom-all-reduce",
            **parallel_kwargs["disable_custom_all_reduce"],
        )
        parallel_group.add_argument("--worker-cls", **parallel_kwargs["worker_cls"])
        parallel_group.add_argument(
            "--worker-extension-cls", **parallel_kwargs["worker_extension_cls"]
        )
        parallel_group.add_argument(
            "--enable-multimodal-encoder-data-parallel",
            action="store_true",
            deprecated=True,
        )

        # KV cache arguments
        cache_kwargs = get_kwargs(CacheConfig)
        cache_group = parser.add_argument_group(
            title="CacheConfig",
            description=CacheConfig.__doc__,
        )
        cache_group.add_argument("--block-size", **cache_kwargs["block_size"])
        cache_group.add_argument(
            "--gpu-memory-utilization", **cache_kwargs["gpu_memory_utilization"]
        )
        cache_group.add_argument(
            "--kv-cache-memory-bytes", **cache_kwargs["kv_cache_memory_bytes"]
        )
        cache_group.add_argument("--swap-space", **cache_kwargs["swap_space"])
        cache_group.add_argument("--kv-cache-dtype", **cache_kwargs["cache_dtype"])
        cache_group.add_argument(
            "--num-gpu-blocks-override", **cache_kwargs["num_gpu_blocks_override"]
        )
        cache_group.add_argument(
            "--enable-prefix-caching", **cache_kwargs["enable_prefix_caching"]
        )
        cache_group.add_argument(
            "--prefix-caching-hash-algo", **cache_kwargs["prefix_caching_hash_algo"]
        )
        cache_group.add_argument("--cpu-offload-gb", **cache_kwargs["cpu_offload_gb"])
        cache_group.add_argument(
            "--calculate-kv-scales", **cache_kwargs["calculate_kv_scales"]
        )
        cache_group.add_argument(
            "--kv-sharing-fast-prefill", **cache_kwargs["kv_sharing_fast_prefill"]
        )
        cache_group.add_argument(
            "--mamba-cache-dtype", **cache_kwargs["mamba_cache_dtype"]
        )
        cache_group.add_argument(
            "--mamba-ssm-cache-dtype", **cache_kwargs["mamba_ssm_cache_dtype"]
        )
        cache_group.add_argument(
            "--mamba-block-size", **cache_kwargs["mamba_block_size"]
        )
        cache_group.add_argument(
            "--kv-offloading-size", **cache_kwargs["kv_offloading_size"]
        )
        cache_group.add_argument(
            "--kv-offloading-backend", **cache_kwargs["kv_offloading_backend"]
        )

        # Multimodal related configs
        multimodal_kwargs = get_kwargs(MultiModalConfig)
        multimodal_group = parser.add_argument_group(
            title="MultiModalConfig",
            description=MultiModalConfig.__doc__,
        )
        multimodal_group.add_argument(
            "--limit-mm-per-prompt", **multimodal_kwargs["limit_per_prompt"]
        )
        multimodal_group.add_argument(
            "--enable-mm-embeds", **multimodal_kwargs["enable_mm_embeds"]
        )
        multimodal_group.add_argument(
            "--media-io-kwargs", **multimodal_kwargs["media_io_kwargs"]
        )
        multimodal_group.add_argument(
            "--mm-processor-kwargs", **multimodal_kwargs["mm_processor_kwargs"]
        )
        multimodal_group.add_argument(
            "--mm-processor-cache-gb", **multimodal_kwargs["mm_processor_cache_gb"]
        )
        multimodal_group.add_argument(
            "--disable-mm-preprocessor-cache", action="store_true", deprecated=True
        )
        multimodal_group.add_argument(
            "--mm-processor-cache-type", **multimodal_kwargs["mm_processor_cache_type"]
        )
        multimodal_group.add_argument(
            "--mm-shm-cache-max-object-size-mb",
            **multimodal_kwargs["mm_shm_cache_max_object_size_mb"],
        )
        multimodal_group.add_argument(
            "--mm-encoder-tp-mode", **multimodal_kwargs["mm_encoder_tp_mode"]
        )
        multimodal_group.add_argument(
            "--mm-encoder-attn-backend",
            **multimodal_kwargs["mm_encoder_attn_backend"],
        )
        multimodal_group.add_argument(
            "--interleave-mm-strings", **multimodal_kwargs["interleave_mm_strings"]
        )
        multimodal_group.add_argument(
            "--skip-mm-profiling", **multimodal_kwargs["skip_mm_profiling"]
        )

        multimodal_group.add_argument(
            "--video-pruning-rate", **multimodal_kwargs["video_pruning_rate"]
        )

        # LoRA related configs
        lora_kwargs = get_kwargs(LoRAConfig)
        lora_group = parser.add_argument_group(
            title="LoRAConfig",
            description=LoRAConfig.__doc__,
        )
        lora_group.add_argument(
            "--enable-lora",
            action=argparse.BooleanOptionalAction,
            help="If True, enable handling of LoRA adapters.",
        )
        lora_group.add_argument("--max-loras", **lora_kwargs["max_loras"])
        lora_group.add_argument("--max-lora-rank", **lora_kwargs["max_lora_rank"])
        lora_group.add_argument(
            "--lora-extra-vocab-size", **lora_kwargs["lora_extra_vocab_size"]
        )
        lora_group.add_argument(
            "--lora-dtype",
            **lora_kwargs["lora_dtype"],
        )
        lora_group.add_argument("--max-cpu-loras", **lora_kwargs["max_cpu_loras"])
        lora_group.add_argument(
            "--fully-sharded-loras", **lora_kwargs["fully_sharded_loras"]
        )
        lora_group.add_argument("--default-mm-loras", **lora_kwargs["default_mm_loras"])

        # Observability arguments
        observability_kwargs = get_kwargs(ObservabilityConfig)
        observability_group = parser.add_argument_group(
            title="ObservabilityConfig",
            description=ObservabilityConfig.__doc__,
        )
        observability_group.add_argument(
            "--show-hidden-metrics-for-version",
            **observability_kwargs["show_hidden_metrics_for_version"],
        )
        observability_group.add_argument(
            "--otlp-traces-endpoint", **observability_kwargs["otlp_traces_endpoint"]
        )
        # TODO: generalise this special case
        choices = observability_kwargs["collect_detailed_traces"]["choices"]
        metavar = f"{{{','.join(choices)}}}"
        observability_kwargs["collect_detailed_traces"]["metavar"] = metavar
        observability_kwargs["collect_detailed_traces"]["choices"] += [
            ",".join(p) for p in permutations(get_args(DetailedTraceModules), r=2)
        ]
        observability_group.add_argument(
            "--collect-detailed-traces",
            **observability_kwargs["collect_detailed_traces"],
        )

        # Scheduler arguments
        scheduler_kwargs = get_kwargs(SchedulerConfig)
        scheduler_group = parser.add_argument_group(
            title="SchedulerConfig",
            description=SchedulerConfig.__doc__,
        )
        scheduler_group.add_argument(
            "--max-num-batched-tokens", **scheduler_kwargs["max_num_batched_tokens"]
        )
        scheduler_group.add_argument(
            "--max-num-seqs", **scheduler_kwargs["max_num_seqs"]
        )
        scheduler_group.add_argument(
            "--max-num-partial-prefills", **scheduler_kwargs["max_num_partial_prefills"]
        )
        scheduler_group.add_argument(
            "--max-long-partial-prefills",
            **scheduler_kwargs["max_long_partial_prefills"],
        )
        scheduler_group.add_argument(
            "--long-prefill-token-threshold",
            **scheduler_kwargs["long_prefill_token_threshold"],
        )
        scheduler_group.add_argument(
            "--num-lookahead-slots", **scheduler_kwargs["num_lookahead_slots"]
        )
        # multi-step scheduling has been removed; corresponding arguments
        # are no longer supported.
        scheduler_group.add_argument(
            "--scheduling-policy", **scheduler_kwargs["policy"]
        )
        scheduler_group.add_argument(
            "--enable-chunked-prefill", **scheduler_kwargs["enable_chunked_prefill"]
        )
        scheduler_group.add_argument(
            "--disable-chunked-mm-input", **scheduler_kwargs["disable_chunked_mm_input"]
        )
        scheduler_group.add_argument(
            "--scheduler-cls", **scheduler_kwargs["scheduler_cls"]
        )
        scheduler_group.add_argument(
            "--disable-hybrid-kv-cache-manager",
            **scheduler_kwargs["disable_hybrid_kv_cache_manager"],
        )
        scheduler_group.add_argument(
            "--async-scheduling", **scheduler_kwargs["async_scheduling"]
        )

        # Compilation arguments
        compilation_kwargs = get_kwargs(CompilationConfig)
        compilation_group = parser.add_argument_group(
            title="CompilationConfig",
            description=CompilationConfig.__doc__,
        )
        compilation_group.add_argument(
            "--cudagraph-capture-sizes", **compilation_kwargs["cudagraph_capture_sizes"]
        )
        compilation_kwargs["cudagraph_capture_sizes"]["help"] = (
            "--cuda-graph-sizes is deprecated and will be removed in v0.13.0 or v1.0.0,"
            " whichever is soonest. Please use --cudagraph-capture-sizes instead."
        )
        compilation_group.add_argument(
            "--cuda-graph-sizes",
            **compilation_kwargs["cudagraph_capture_sizes"],
            deprecated=True,
        )
        compilation_group.add_argument(
            "--max-cudagraph-capture-size",
            **compilation_kwargs["max_cudagraph_capture_size"],
        )

        # vLLM arguments
        vllm_kwargs = get_kwargs(VllmConfig)
        vllm_group = parser.add_argument_group(
            title="VllmConfig",
            description=VllmConfig.__doc__,
        )
        # We construct SpeculativeConfig using fields from other configs in
        # create_engine_config. So we set the type to a JSON string here to
        # delay the Pydantic validation that comes with SpeculativeConfig.
        vllm_kwargs["speculative_config"]["type"] = optional_type(json.loads)
        vllm_group.add_argument(
            "--speculative-config", **vllm_kwargs["speculative_config"]
        )
        vllm_group.add_argument(
            "--kv-transfer-config", **vllm_kwargs["kv_transfer_config"]
        )
        vllm_group.add_argument("--kv-events-config", **vllm_kwargs["kv_events_config"])
        vllm_group.add_argument(
            "--compilation-config", "-O", **vllm_kwargs["compilation_config"]
        )
        vllm_group.add_argument(
            "--additional-config", **vllm_kwargs["additional_config"]
        )
        vllm_group.add_argument(
            "--structured-outputs-config", **vllm_kwargs["structured_outputs_config"]
        )

        # fault tolerance arguments
        fault_tolerance_kwargs = get_kwargs(FaultToleranceConfig)
        fault_tolerance_group = parser.add_argument_group(
            title="FaultToleranceConfig",
            description=FaultToleranceConfig.__doc__,
        )
        fault_tolerance_group.add_argument(
            "--enable-fault-tolerance",
            **fault_tolerance_kwargs["enable_fault_tolerance"],
        )
        fault_tolerance_group.add_argument(
            "--engine-recovery-timeout",
            **fault_tolerance_kwargs["engine_recovery_timeout"],
        )
        fault_tolerance_group.add_argument(
            "--internal-fault-report-port",
            **fault_tolerance_kwargs["internal_fault_report_port"],
        )
        fault_tolerance_group.add_argument(
            "--external-fault-notify-port",
            **fault_tolerance_kwargs["external_fault_notify_port"],
        )
        fault_tolerance_group.add_argument(
            "--gloo-comm-timeout",
            **fault_tolerance_kwargs["gloo_comm_timeout"],
        )
        # Other arguments
        parser.add_argument(
            "--disable-log-stats",
            action="store_true",
            help="Disable logging statistics.",
        )

        parser.add_argument(
            "--aggregate-engine-logging",
            action="store_true",
            help="Log aggregate rather than per-engine statistics "
            "when using data parallelism.",
        )
        return parser

    @classmethod
    def from_cli_args(cls, args: argparse.Namespace):
        # Get the list of attributes of this dataclass.
        attrs = [attr.name for attr in dataclasses.fields(cls)]
        # Set the attributes from the parsed arguments.
        engine_args = cls(
            **{attr: getattr(args, attr) for attr in attrs if hasattr(args, attr)}
        )
        return engine_args

    def create_model_config(self) -> ModelConfig:
        # gguf file needs a specific model loader and doesn't use hf_repo
        if check_gguf_file(self.model):
            self.quantization = self.load_format = "gguf"

        if self.disable_mm_preprocessor_cache:
            logger.warning(
                "`--disable-mm-preprocessor-cache` is deprecated "
                "and will be removed in v0.13. "
                "Please use `--mm-processor-cache-gb 0` instead.",
            )

            self.mm_processor_cache_gb = 0
        elif envs.VLLM_MM_INPUT_CACHE_GIB != 4:
            logger.warning(
                "VLLM_MM_INPUT_CACHE_GIB` is deprecated "
                "and will be removed in v0.13. "
                "Please use `--mm-processor-cache-gb %d` instead.",
                envs.VLLM_MM_INPUT_CACHE_GIB,
            )

            self.mm_processor_cache_gb = envs.VLLM_MM_INPUT_CACHE_GIB

        if self.enable_multimodal_encoder_data_parallel:
            logger.warning(
                "--enable-multimodal-encoder-data-parallel` is deprecated "
                "and will be removed in v0.13. "
                "Please use `--mm-encoder-tp-mode data` instead."
            )

            self.mm_encoder_tp_mode = "data"

        return ModelConfig(
            model=self.model,
            hf_config_path=self.hf_config_path,
            runner=self.runner,
            convert=self.convert,
            task=self.task,
            tokenizer=self.tokenizer,
            tokenizer_mode=self.tokenizer_mode,
            trust_remote_code=self.trust_remote_code,
            allowed_local_media_path=self.allowed_local_media_path,
            allowed_media_domains=self.allowed_media_domains,
            dtype=self.dtype,
            seed=self.seed,
            revision=self.revision,
            code_revision=self.code_revision,
            rope_scaling=self.rope_scaling,
            rope_theta=self.rope_theta,
            hf_token=self.hf_token,
            hf_overrides=self.hf_overrides,
            tokenizer_revision=self.tokenizer_revision,
            max_model_len=self.max_model_len,
            quantization=self.quantization,
            enforce_eager=self.enforce_eager,
            max_logprobs=self.max_logprobs,
            logprobs_mode=self.logprobs_mode,
            disable_sliding_window=self.disable_sliding_window,
            disable_cascade_attn=self.disable_cascade_attn,
            skip_tokenizer_init=self.skip_tokenizer_init,
            enable_prompt_embeds=self.enable_prompt_embeds,
            served_model_name=self.served_model_name,
            limit_mm_per_prompt=self.limit_mm_per_prompt,
            enable_mm_embeds=self.enable_mm_embeds,
            interleave_mm_strings=self.interleave_mm_strings,
            media_io_kwargs=self.media_io_kwargs,
            skip_mm_profiling=self.skip_mm_profiling,
            config_format=self.config_format,
            mm_processor_kwargs=self.mm_processor_kwargs,
            mm_processor_cache_gb=self.mm_processor_cache_gb,
            mm_processor_cache_type=self.mm_processor_cache_type,
            mm_shm_cache_max_object_size_mb=self.mm_shm_cache_max_object_size_mb,
            mm_encoder_tp_mode=self.mm_encoder_tp_mode,
            mm_encoder_attn_backend=self.mm_encoder_attn_backend,
            pooler_config=self.pooler_config,
            override_pooler_config=self.override_pooler_config,
            logits_processor_pattern=self.logits_processor_pattern,
            generation_config=self.generation_config,
            override_generation_config=self.override_generation_config,
            enable_sleep_mode=self.enable_sleep_mode,
            model_impl=self.model_impl,
            override_attention_dtype=self.override_attention_dtype,
            logits_processors=self.logits_processors,
            video_pruning_rate=self.video_pruning_rate,
            io_processor_plugin=self.io_processor_plugin,
        )

    def validate_tensorizer_args(self):
        from vllm.model_executor.model_loader.tensorizer import TensorizerConfig

        for key in self.model_loader_extra_config:
            if key in TensorizerConfig._fields:
                self.model_loader_extra_config["tensorizer_config"][key] = (
                    self.model_loader_extra_config[key]
                )

    def create_load_config(self) -> LoadConfig:
        if self.quantization == "bitsandbytes":
            self.load_format = "bitsandbytes"

        if self.load_format == "tensorizer":
            if hasattr(self.model_loader_extra_config, "to_serializable"):
                self.model_loader_extra_config = (
                    self.model_loader_extra_config.to_serializable()
                )
            self.model_loader_extra_config["tensorizer_config"] = {}
            self.model_loader_extra_config["tensorizer_config"]["tensorizer_dir"] = (
                self.model
            )
            self.validate_tensorizer_args()

        return LoadConfig(
            load_format=self.load_format,
            download_dir=self.download_dir,
            safetensors_load_strategy=self.safetensors_load_strategy,
            device="cpu" if is_online_quantization(self.quantization) else None,
            model_loader_extra_config=self.model_loader_extra_config,
            ignore_patterns=self.ignore_patterns,
            use_tqdm_on_load=self.use_tqdm_on_load,
            pt_load_map_location=self.pt_load_map_location,
        )

    def create_speculative_config(
        self,
        target_model_config: ModelConfig,
        target_parallel_config: ParallelConfig,
    ) -> SpeculativeConfig | None:
        """Initializes and returns a SpeculativeConfig object based on
        `speculative_config`.

        This function utilizes `speculative_config` to create a
        SpeculativeConfig object. The `speculative_config` can either be
        provided as a JSON string input via CLI arguments or directly as a
        dictionary from the engine.
        """
        if self.speculative_config is None:
            return None

        # Note(Shangming): These parameters are not obtained from the cli arg
        # '--speculative-config' and must be passed in when creating the engine
        # config.
        self.speculative_config.update(
            {
                "target_model_config": target_model_config,
                "target_parallel_config": target_parallel_config,
            }
        )
        return SpeculativeConfig(**self.speculative_config)

    def create_engine_config(
        self,
        usage_context: UsageContext | None = None,
        headless: bool = False,
    ) -> VllmConfig:
        """
        Create the VllmConfig.

        NOTE: for autoselection of V0 vs V1 engine, we need to
        create the ModelConfig first, since ModelConfig's attrs
        (e.g. the model arch) are needed to make the decision.

        This function set VLLM_USE_V1=X if VLLM_USE_V1 is
        unspecified by the user.

        If VLLM_USE_V1 is specified by the user but the VllmConfig
        is incompatible, we raise an error.
        """
        current_platform.pre_register_and_update()

        device_config = DeviceConfig(device=cast(Device, current_platform.device_type))

        # Check if the model is a speculator and override model/tokenizer/config
        # BEFORE creating ModelConfig, so the config is created with the target model
        # Skip speculator detection for S3 models since HuggingFace cannot load
        # configs directly from S3 URLs. S3 models can still use speculators with
        # explicit --speculative-config.
        if not is_s3(self.model):
            (self.model, self.tokenizer, self.speculative_config) = (
                maybe_override_with_speculators(
                    model=self.model,
                    tokenizer=self.tokenizer,
                    revision=self.revision,
                    trust_remote_code=self.trust_remote_code,
                    vllm_speculative_config=self.speculative_config,
                )
            )

        model_config = self.create_model_config()
        self.model = model_config.model
        self.tokenizer = model_config.tokenizer

        # * If VLLM_USE_V1 is unset, we enable V1 for "supported features"
        #   and fall back to V0 for experimental or unsupported features.
        # * If VLLM_USE_V1=1, we enable V1 for supported + experimental
        #   features and raise error for unsupported features.
        # * If VLLM_USE_V1=0, we disable V1.
        use_v1 = False
        try_v1 = envs.VLLM_USE_V1 or not envs.is_set("VLLM_USE_V1")
        if try_v1 and self._is_v1_supported_oracle(model_config):
            use_v1 = True

        # If user explicitly set VLLM_USE_V1, sanity check we respect it.
        if envs.is_set("VLLM_USE_V1"):
            assert use_v1 == envs.VLLM_USE_V1
        # Otherwise, set the VLLM_USE_V1 variable globally.
        else:
            envs.set_vllm_use_v1(use_v1)

        # Set default arguments for V1 Engine.
        self._set_default_args(usage_context, model_config)
        # Disable chunked prefill and prefix caching for:
        # POWER (ppc64le)/ARM/s390x/RISCV CPUs in V1
        if current_platform.is_cpu() and current_platform.get_cpu_architecture() in (
            CpuArchEnum.POWERPC,
            CpuArchEnum.S390X,
            CpuArchEnum.ARM,
            CpuArchEnum.RISCV,
        ):
            logger.info(
                "Chunked prefill is not supported for ARM and POWER, "
                "S390X and RISC-V CPUs; "
                "disabling it for V1 backend."
            )
            self.enable_chunked_prefill = False
            logger.info(
                "Prefix caching is not supported for ARM and POWER, "
                "S390X and RISC-V CPUs; "
                "disabling it for V1 backend."
            )
            self.enable_prefix_caching = False

        assert self.enable_chunked_prefill is not None

        sliding_window: int | None = None
        if not is_interleaved(model_config.hf_text_config):
            # Only set CacheConfig.sliding_window if the model is all sliding
            # window. Otherwise CacheConfig.sliding_window will override the
            # global layers in interleaved sliding window models.
            sliding_window = model_config.get_sliding_window()

        # Note(hc): In the current implementation of decode context
        # parallel(DCP), tp_size needs to be divisible by dcp_size,
        # because the world size does not change by dcp, it simply
        # reuses the GPUs of TP group, and split one TP group into
        # tp_size//dcp_size DCP groups.
        assert self.tensor_parallel_size % self.decode_context_parallel_size == 0, (
            f"tp_size={self.tensor_parallel_size} must be divisible by"
            f"dcp_size={self.decode_context_parallel_size}."
        )

        cache_config = CacheConfig(
            block_size=self.block_size,
            gpu_memory_utilization=self.gpu_memory_utilization,
            kv_cache_memory_bytes=self.kv_cache_memory_bytes,
            swap_space=self.swap_space,
            cache_dtype=self.kv_cache_dtype,
            is_attention_free=model_config.is_attention_free,
            num_gpu_blocks_override=self.num_gpu_blocks_override,
            sliding_window=sliding_window,
            enable_prefix_caching=self.enable_prefix_caching,
            prefix_caching_hash_algo=self.prefix_caching_hash_algo,
            cpu_offload_gb=self.cpu_offload_gb,
            calculate_kv_scales=self.calculate_kv_scales,
            kv_sharing_fast_prefill=self.kv_sharing_fast_prefill,
            mamba_cache_dtype=self.mamba_cache_dtype,
            mamba_ssm_cache_dtype=self.mamba_ssm_cache_dtype,
            mamba_block_size=self.mamba_block_size,
            kv_offloading_size=self.kv_offloading_size,
            kv_offloading_backend=self.kv_offloading_backend,
        )

        ray_runtime_env = None
        if is_ray_initialized():
            # Ray Serve LLM calls `create_engine_config` in the context
            # of a Ray task, therefore we check is_ray_initialized()
            # as opposed to is_in_ray_actor().
            import ray

            ray_runtime_env = ray.get_runtime_context().runtime_env
            # Avoid logging sensitive environment variables
            sanitized_env = ray_runtime_env.to_dict() if ray_runtime_env else {}
            if "env_vars" in sanitized_env:
                sanitized_env["env_vars"] = {
                    k: "***" for k in sanitized_env["env_vars"]
                }
            logger.info("Using ray runtime env (env vars redacted): %s", sanitized_env)

        # Get the current placement group if Ray is initialized and
        # we are in a Ray actor. If so, then the placement group will be
        # passed to spawned processes.
        placement_group = None
        if is_in_ray_actor():
            import ray

            # This call initializes Ray automatically if it is not initialized,
            # but we should not do this here.
            placement_group = ray.util.get_current_placement_group()

        assert not headless or not self.data_parallel_hybrid_lb, (
            "data_parallel_hybrid_lb is not applicable in headless mode"
        )

        data_parallel_external_lb = self.data_parallel_rank is not None
        # Local DP rank = 1, use pure-external LB.
        if data_parallel_external_lb:
            assert self.data_parallel_size_local in (1, None), (
                "data_parallel_size_local must be 1 when data_parallel_rank is set"
            )
            data_parallel_size_local = 1
            # Use full external lb if we have local_size of 1.
            self.data_parallel_hybrid_lb = False
        elif self.data_parallel_size_local is not None:
            data_parallel_size_local = self.data_parallel_size_local

            if self.data_parallel_start_rank and not headless:
                # Infer hybrid LB mode.
                self.data_parallel_hybrid_lb = True

            if self.data_parallel_hybrid_lb and data_parallel_size_local == 1:
                # Use full external lb if we have local_size of 1.
                data_parallel_external_lb = True
                self.data_parallel_hybrid_lb = False

            if data_parallel_size_local == self.data_parallel_size:
                # Disable hybrid LB mode if set for a single node
                self.data_parallel_hybrid_lb = False

            self.data_parallel_rank = self.data_parallel_start_rank or 0
        else:
            assert not self.data_parallel_hybrid_lb, (
                "data_parallel_size_local must be set to use data_parallel_hybrid_lb."
            )

            if self.data_parallel_backend == "ray" and (
                envs.VLLM_RAY_DP_PACK_STRATEGY == "span"
            ):
                # Data parallel size defaults to 1 if DP ranks are spanning
                # multiple nodes
                data_parallel_size_local = 1
            else:
                # Otherwise local DP size defaults to global DP size if not set
                data_parallel_size_local = self.data_parallel_size

        # DP address, used in multi-node case for torch distributed group
        # and ZMQ sockets.
        if self.data_parallel_address is None:
            if self.data_parallel_backend == "ray":
                host_ip = get_ip()
                logger.info(
                    "Using host IP %s as ray-based data parallel address", host_ip
                )
                data_parallel_address = host_ip
            else:
                assert self.data_parallel_backend == "mp", (
                    "data_parallel_backend can only be ray or mp, got %s",
                    self.data_parallel_backend,
                )
                data_parallel_address = ParallelConfig.data_parallel_master_ip
        else:
            data_parallel_address = self.data_parallel_address

        # This port is only used when there are remote data parallel engines,
        # otherwise the local IPC transport is used.
        data_parallel_rpc_port = (
            self.data_parallel_rpc_port
            if (self.data_parallel_rpc_port is not None)
            else ParallelConfig.data_parallel_rpc_port
        )

        if self.async_scheduling:
            if self.pipeline_parallel_size > 1:
                raise ValueError(
                    "Async scheduling is not supported with pipeline-parallel-size > 1."
                )

            # Currently, async scheduling does not support speculative decoding.
            # TODO(woosuk): Support it.
            if self.speculative_config is not None:
                raise ValueError(
                    "Currently, speculative decoding is not supported with "
                    "async scheduling."
                )

        # Forward the deprecated CLI args to the EPLB config.
        if self.num_redundant_experts is not None:
            self.eplb_config.num_redundant_experts = self.num_redundant_experts
        if self.eplb_window_size is not None:
            self.eplb_config.window_size = self.eplb_window_size
        if self.eplb_step_interval is not None:
            self.eplb_config.step_interval = self.eplb_step_interval
        if self.eplb_log_balancedness is not None:
            self.eplb_config.log_balancedness = self.eplb_log_balancedness

        parallel_config = ParallelConfig(
            pipeline_parallel_size=self.pipeline_parallel_size,
            tensor_parallel_size=self.tensor_parallel_size,
            data_parallel_size=self.data_parallel_size,
            data_parallel_rank=self.data_parallel_rank or 0,
            data_parallel_external_lb=data_parallel_external_lb,
            data_parallel_size_local=data_parallel_size_local,
            data_parallel_master_ip=data_parallel_address,
            data_parallel_rpc_port=data_parallel_rpc_port,
            data_parallel_backend=self.data_parallel_backend,
            data_parallel_hybrid_lb=self.data_parallel_hybrid_lb,
            enable_expert_parallel=self.enable_expert_parallel,
            all2all_backend=self.all2all_backend,
            enable_dbo=self.enable_dbo,
            dbo_decode_token_threshold=self.dbo_decode_token_threshold,
            dbo_prefill_token_threshold=self.dbo_prefill_token_threshold,
            disable_nccl_for_dp_synchronization=self.disable_nccl_for_dp_synchronization,
            enable_eplb=self.enable_eplb,
            eplb_config=self.eplb_config,
            expert_placement_strategy=self.expert_placement_strategy,
            max_parallel_loading_workers=self.max_parallel_loading_workers,
            disable_custom_all_reduce=self.disable_custom_all_reduce,
            ray_workers_use_nsight=self.ray_workers_use_nsight,
            ray_runtime_env=ray_runtime_env,
            placement_group=placement_group,
            distributed_executor_backend=self.distributed_executor_backend,
            worker_cls=self.worker_cls,
            worker_extension_cls=self.worker_extension_cls,
            decode_context_parallel_size=self.decode_context_parallel_size,
            _api_process_count=self._api_process_count,
            _api_process_rank=self._api_process_rank,
        )

        if self.async_scheduling and (
            parallel_config.distributed_executor_backend
            not in ("mp", "uni", "external_launcher")
        ):
            raise ValueError(
                "Currently, async scheduling only supports `mp`, `uni` or "
                "`external_launcher` distributed executor backend, but you choose "
                f"`{parallel_config.distributed_executor_backend}`."
            )

        speculative_config = self.create_speculative_config(
            target_model_config=model_config,
            target_parallel_config=parallel_config,
        )

        # make sure num_lookahead_slots is set appropriately depending on
        # whether speculative decoding is enabled
        num_lookahead_slots = self.num_lookahead_slots
        if speculative_config is not None:
            num_lookahead_slots = speculative_config.num_lookahead_slots

        scheduler_config = SchedulerConfig(
            runner_type=model_config.runner_type,
            max_num_batched_tokens=self.max_num_batched_tokens,
            max_num_seqs=self.max_num_seqs,
            max_model_len=model_config.max_model_len,
            num_lookahead_slots=num_lookahead_slots,
            enable_chunked_prefill=self.enable_chunked_prefill,
            disable_chunked_mm_input=self.disable_chunked_mm_input,
            is_multimodal_model=model_config.is_multimodal_model,
            is_encoder_decoder=model_config.is_encoder_decoder,
            policy=self.scheduling_policy,
            scheduler_cls=self.scheduler_cls,
            max_num_partial_prefills=self.max_num_partial_prefills,
            max_long_partial_prefills=self.max_long_partial_prefills,
            long_prefill_token_threshold=self.long_prefill_token_threshold,
            disable_hybrid_kv_cache_manager=self.disable_hybrid_kv_cache_manager,
            async_scheduling=self.async_scheduling,
        )

        if not model_config.is_multimodal_model and self.default_mm_loras:
            raise ValueError(
                "Default modality-specific LoRA(s) were provided for a "
                "non multimodal model"
            )

        lora_config = (
            LoRAConfig(
                max_lora_rank=self.max_lora_rank,
                max_loras=self.max_loras,
                default_mm_loras=self.default_mm_loras,
                fully_sharded_loras=self.fully_sharded_loras,
                lora_extra_vocab_size=self.lora_extra_vocab_size,
                lora_dtype=self.lora_dtype,
                max_cpu_loras=self.max_cpu_loras
                if self.max_cpu_loras and self.max_cpu_loras > 0
                else None,
            )
            if self.enable_lora
            else None
        )

        # bitsandbytes pre-quantized model need a specific model loader
        if model_config.quantization == "bitsandbytes":
            self.quantization = self.load_format = "bitsandbytes"

        load_config = self.create_load_config()

        # Pass reasoning_parser into StructuredOutputsConfig
        if self.reasoning_parser:
            self.structured_outputs_config.reasoning_parser = self.reasoning_parser

        # Forward the deprecated CLI args to the StructuredOutputsConfig
        so_config = self.structured_outputs_config
        if self.guided_decoding_backend is not None:
            so_config.guided_decoding_backend = self.guided_decoding_backend
        if self.guided_decoding_disable_fallback is not None:
            so_config.disable_fallback = self.guided_decoding_disable_fallback
        if self.guided_decoding_disable_any_whitespace is not None:
            so_config.disable_any_whitespace = (
                self.guided_decoding_disable_any_whitespace
            )
        if self.guided_decoding_disable_additional_properties is not None:
            so_config.disable_additional_properties = (
                self.guided_decoding_disable_additional_properties
            )

        observability_config = ObservabilityConfig(
            show_hidden_metrics_for_version=(self.show_hidden_metrics_for_version),
            otlp_traces_endpoint=self.otlp_traces_endpoint,
            collect_detailed_traces=self.collect_detailed_traces,
        )

        fault_tolerance_config = FaultToleranceConfig(
            enable_fault_tolerance=self.enable_fault_tolerance,
            engine_recovery_timeout=self.engine_recovery_timeout,
            internal_fault_report_port=self.internal_fault_report_port
            or FaultToleranceConfig.internal_fault_report_port,
            external_fault_notify_port=self.external_fault_notify_port
            or FaultToleranceConfig.external_fault_notify_port,
            gloo_comm_timeout=self.gloo_comm_timeout,
        )

        # Compilation config overrides
        if self.cuda_graph_sizes is not None:
            logger.warning(
                "--cuda-graph-sizes is deprecated and will be removed in v0.13.0 or "
                "v1.0.0, whichever is soonest. Please use --cudagraph-capture-sizes "
                "instead."
            )
            if self.compilation_config.cudagraph_capture_sizes is not None:
                raise ValueError(
                    "cuda_graph_sizes and compilation_config."
                    "cudagraph_capture_sizes are mutually exclusive"
                )
            self.compilation_config.cudagraph_capture_sizes = self.cuda_graph_sizes
        if self.cudagraph_capture_sizes is not None:
            if self.compilation_config.cudagraph_capture_sizes is not None:
                raise ValueError(
                    "cudagraph_capture_sizes and compilation_config."
                    "cudagraph_capture_sizes are mutually exclusive"
                )
            self.compilation_config.cudagraph_capture_sizes = (
                self.cudagraph_capture_sizes
            )
        if self.max_cudagraph_capture_size is not None:
            if self.compilation_config.max_cudagraph_capture_size is not None:
                raise ValueError(
                    "max_cudagraph_capture_size and compilation_config."
                    "max_cudagraph_capture_size are mutually exclusive"
                )
            self.compilation_config.max_cudagraph_capture_size = (
                self.max_cudagraph_capture_size
            )

        config = VllmConfig(
            model_config=model_config,
            cache_config=cache_config,
            parallel_config=parallel_config,
            scheduler_config=scheduler_config,
            device_config=device_config,
            lora_config=lora_config,
            speculative_config=speculative_config,
            load_config=load_config,
            structured_outputs_config=self.structured_outputs_config,
            observability_config=observability_config,
            compilation_config=self.compilation_config,
            kv_transfer_config=self.kv_transfer_config,
            kv_events_config=self.kv_events_config,
            fault_tolerance_config=fault_tolerance_config,
            additional_config=self.additional_config,
        )

        return config

    def _is_v1_supported_oracle(self, model_config: ModelConfig) -> bool:
        """Oracle for whether to use V0 or V1 Engine by default."""

        #############################################################
        # Unsupported Feature Flags on V1.

        if self.logits_processor_pattern != EngineArgs.logits_processor_pattern:
            _raise_or_fallback(
                feature_name="--logits-processor-pattern", recommend_to_remove=False
            )
            return False

        # No Concurrent Partial Prefills so far.
        if (
            self.max_num_partial_prefills != SchedulerConfig.max_num_partial_prefills
            or self.max_long_partial_prefills
            != SchedulerConfig.max_long_partial_prefills
        ):
            _raise_or_fallback(
                feature_name="Concurrent Partial Prefill", recommend_to_remove=False
            )
            return False

        # V1 supports N-gram, Medusa, and Eagle speculative decoding.
        if self.speculative_config is not None:
            # speculative_config could still be a dict at this point
            if isinstance(self.speculative_config, dict):
                method = self.speculative_config.get("method", None)
            else:
                method = self.speculative_config.method

            if method == "draft_model":
                raise NotImplementedError(
                    "Draft model speculative decoding is not supported yet. "
                    "Please consider using other speculative decoding methods "
                    "such as ngram, medusa, eagle, or mtp."
                )

        V1_BACKENDS = [
            "FLASH_ATTN",
            "PALLAS",
            "TRITON_ATTN",
            "TRITON_MLA",
            "CUTLASS_MLA",
            "FLASHMLA",
            "FLASH_ATTN_MLA",
            "FLASHINFER",
            "FLASHINFER_MLA",
            "ROCM_AITER_MLA",
            "TORCH_SDPA",
            "FLEX_ATTENTION",
            "TREE_ATTN",
            "XFORMERS",
            "ROCM_ATTN",
            "ROCM_AITER_UNIFIED_ATTN",
        ]
        if (
            envs.is_set("VLLM_ATTENTION_BACKEND")
            and envs.VLLM_ATTENTION_BACKEND not in V1_BACKENDS
        ):
            name = f"VLLM_ATTENTION_BACKEND={envs.VLLM_ATTENTION_BACKEND}"
            _raise_or_fallback(feature_name=name, recommend_to_remove=True)
            return False

        #############################################################
        # Experimental Features - allow users to opt in.

        if self.pipeline_parallel_size > 1:
            supports_pp = getattr(
                self.distributed_executor_backend, "supports_pp", False
            )
            if not supports_pp and self.distributed_executor_backend not in (
                ParallelConfig.distributed_executor_backend,
                "ray",
                "mp",
                "external_launcher",
            ):
                name = (
                    "Pipeline Parallelism without Ray distributed "
                    "executor or multiprocessing executor or external "
                    "launcher"
                )
                _raise_or_fallback(feature_name=name, recommend_to_remove=False)
                return False

        if current_platform.is_cpu() and model_config.get_sliding_window() is not None:
            _raise_or_fallback(
                feature_name="sliding window (CPU backend)", recommend_to_remove=False
            )
            return False

        #############################################################

        return True

    def _set_default_args(
        self, usage_context: UsageContext, model_config: ModelConfig
    ) -> None:
        """Set Default Arguments for V1 Engine."""

        # V1 uses chunked prefills and prefix caching by default
        # for non-pooling tasks.
        # For pooling tasks the default is False
        if model_config.runner_type != "pooling":
            self.enable_chunked_prefill = True

            if self.enable_prefix_caching is None:
                # Disable prefix caching default for hybrid models
                # since the feature is still experimental.
                if model_config.is_hybrid:
                    self.enable_prefix_caching = False
                else:
                    self.enable_prefix_caching = True
        else:
            pooling_type = model_config.pooler_config.pooling_type
            is_causal = getattr(model_config.hf_config, "is_causal", True)
            incremental_prefill_supported = (
                pooling_type is not None
                and pooling_type.lower() == "last"
                and bool(is_causal)
            )

            action = "Enabling" if incremental_prefill_supported else "Disabling"

            if self.enable_chunked_prefill is None:
                self.enable_chunked_prefill = incremental_prefill_supported
                logger.info("(%s) chunked prefill by default", action)
            if self.enable_prefix_caching is None:
                self.enable_prefix_caching = incremental_prefill_supported
                logger.info("(%s) prefix caching by default", action)

        # When no user override, set the default values based on the usage
        # context.
        # Use different default values for different hardware.

        # Try to query the device name on the current platform. If it fails,
        # it may be because the platform that imports vLLM is not the same
        # as the platform that vLLM is running on (e.g. the case of scaling
        # vLLM with Ray) and has no GPUs. In this case we use the default
        # values for non-H100/H200 GPUs.
        try:
            device_memory = current_platform.get_device_total_memory()
            device_name = current_platform.get_device_name().lower()
        except Exception:
            # This is only used to set default_max_num_batched_tokens
            device_memory = 0

        # NOTE(Kuntai): Setting large `max_num_batched_tokens` for A100 reduces
        # throughput, see PR #17885 for more details.
        # So here we do an extra device name check to prevent such regression.
        from vllm.usage.usage_lib import UsageContext

        if device_memory >= 70 * GiB_bytes and "a100" not in device_name:
            # For GPUs like H100 and MI300x, use larger default values.
            default_max_num_batched_tokens = {
                UsageContext.LLM_CLASS: 16384,
                UsageContext.OPENAI_API_SERVER: 8192,
            }
            default_max_num_seqs = {
                UsageContext.LLM_CLASS: 1024,
                UsageContext.OPENAI_API_SERVER: 1024,
            }
        else:
            # TODO(woosuk): Tune the default values for other hardware.
            default_max_num_batched_tokens = {
                UsageContext.LLM_CLASS: 8192,
                UsageContext.OPENAI_API_SERVER: 2048,
            }
            default_max_num_seqs = {
                UsageContext.LLM_CLASS: 256,
                UsageContext.OPENAI_API_SERVER: 256,
            }

        # tpu specific default values.
        if current_platform.is_tpu():
            default_max_num_batched_tokens_tpu = {
                UsageContext.LLM_CLASS: {
                    "V6E": 2048,
                    "V5E": 1024,
                    "V5P": 512,
                },
                UsageContext.OPENAI_API_SERVER: {
                    "V6E": 1024,
                    "V5E": 512,
                    "V5P": 256,
                },
            }

        # cpu specific default values.
        if current_platform.is_cpu():
            world_size = self.pipeline_parallel_size * self.tensor_parallel_size
            default_max_num_batched_tokens = {
                UsageContext.LLM_CLASS: 4096 * world_size,
                UsageContext.OPENAI_API_SERVER: 2048 * world_size,
            }
            default_max_num_seqs = {
                UsageContext.LLM_CLASS: 256 * world_size,
                UsageContext.OPENAI_API_SERVER: 128 * world_size,
            }

        use_context_value = usage_context.value if usage_context else None
        if (
            self.max_num_batched_tokens is None
            and usage_context in default_max_num_batched_tokens
        ):
            if current_platform.is_tpu():
                chip_name = current_platform.get_device_name()
                if chip_name in default_max_num_batched_tokens_tpu[usage_context]:
                    self.max_num_batched_tokens = default_max_num_batched_tokens_tpu[
                        usage_context
                    ][chip_name]
                else:
                    self.max_num_batched_tokens = default_max_num_batched_tokens[
                        usage_context
                    ]
            else:
                if not self.enable_chunked_prefill:
                    self.max_num_batched_tokens = model_config.max_model_len
                else:
                    self.max_num_batched_tokens = default_max_num_batched_tokens[
                        usage_context
                    ]
            logger.debug(
                "Setting max_num_batched_tokens to %d for %s usage context.",
                self.max_num_batched_tokens,
                use_context_value,
            )

        if self.max_num_seqs is None and usage_context in default_max_num_seqs:
            self.max_num_seqs = min(
                default_max_num_seqs[usage_context],
                self.max_num_batched_tokens or sys.maxsize,
            )

            logger.debug(
                "Setting max_num_seqs to %d for %s usage context.",
                self.max_num_seqs,
                use_context_value,
            )


@dataclass
class AsyncEngineArgs(EngineArgs):
    """Arguments for asynchronous vLLM engine."""

    enable_log_requests: bool = False

    @property
    @deprecated(
        "`disable_log_requests` is deprecated and has been replaced with "
        "`enable_log_requests`. This will be removed in v0.12.0. Please use "
        "`enable_log_requests` instead."
    )
    def disable_log_requests(self) -> bool:
        return not self.enable_log_requests

    @disable_log_requests.setter
    @deprecated(
        "`disable_log_requests` is deprecated and has been replaced with "
        "`enable_log_requests`. This will be removed in v0.12.0. Please use "
        "`enable_log_requests` instead."
    )
    def disable_log_requests(self, value: bool):
        self.enable_log_requests = not value

    @staticmethod
    def add_cli_args(
        parser: FlexibleArgumentParser, async_args_only: bool = False
    ) -> FlexibleArgumentParser:
        # Initialize plugin to update the parser, for example, The plugin may
        # add a new kind of quantization method to --quantization argument or
        # a new device to --device argument.
        load_general_plugins()
        if not async_args_only:
            parser = EngineArgs.add_cli_args(parser)
        parser.add_argument(
            "--enable-log-requests",
            action=argparse.BooleanOptionalAction,
            default=AsyncEngineArgs.enable_log_requests,
            help="Enable logging requests.",
        )
        parser.add_argument(
            "--disable-log-requests",
            action=argparse.BooleanOptionalAction,
            default=not AsyncEngineArgs.enable_log_requests,
            help="[DEPRECATED] Disable logging requests.",
            deprecated=True,
        )
        current_platform.pre_register_and_update(parser)
        return parser


def _raise_or_fallback(feature_name: str, recommend_to_remove: bool):
    if envs.is_set("VLLM_USE_V1") and envs.VLLM_USE_V1:
        raise NotImplementedError(
            f"VLLM_USE_V1=1 is not supported with {feature_name}."
        )
    msg = f"{feature_name} is not supported by the V1 Engine. "
    msg += "Falling back to V0. "
    if recommend_to_remove:
        msg += f"We recommend to remove {feature_name} from your config "
        msg += "in favor of the V1 Engine."
    logger.warning(msg)


def human_readable_int(value):
    """Parse human-readable integers like '1k', '2M', etc.
    Including decimal values with decimal multipliers.

    Examples:
    - '1k' -> 1,000
    - '1K' -> 1,024
    - '25.6k' -> 25,600
    """
    value = value.strip()
    match = re.fullmatch(r"(\d+(?:\.\d+)?)([kKmMgGtT])", value)
    if match:
        decimal_multiplier = {
            "k": 10**3,
            "m": 10**6,
            "g": 10**9,
        }
        binary_multiplier = {
            "K": 2**10,
            "M": 2**20,
            "G": 2**30,
        }

        number, suffix = match.groups()
        if suffix in decimal_multiplier:
            mult = decimal_multiplier[suffix]
            return int(float(number) * mult)
        elif suffix in binary_multiplier:
            mult = binary_multiplier[suffix]
            # Do not allow decimals with binary multipliers
            try:
                return int(number) * mult
            except ValueError as e:
                raise argparse.ArgumentTypeError(
                    "Decimals are not allowed "
                    f"with binary suffixes like {suffix}. Did you mean to use "
                    f"{number}{suffix.lower()} instead?"
                ) from e

    # Regular plain number.
    return int(value)<|MERGE_RESOLUTION|>--- conflicted
+++ resolved
@@ -560,19 +560,17 @@
 
     kv_sharing_fast_prefill: bool = CacheConfig.kv_sharing_fast_prefill
 
-<<<<<<< HEAD
     # fault tolerance fields
     enable_fault_tolerance: bool = FaultToleranceConfig.enable_fault_tolerance
     engine_recovery_timeout: int = FaultToleranceConfig.engine_recovery_timeout
     internal_fault_report_port: int = FaultToleranceConfig.internal_fault_report_port
     external_fault_notify_port: int = FaultToleranceConfig.external_fault_notify_port
     gloo_comm_timeout: int = FaultToleranceConfig.gloo_comm_timeout
-=======
+
     kv_offloading_size: float | None = CacheConfig.kv_offloading_size
     kv_offloading_backend: KVOffloadingBackend | None = (
         CacheConfig.kv_offloading_backend
     )
->>>>>>> 1bf43ae3
 
     def __post_init__(self):
         # support `EngineArgs(compilation_config={...})`
