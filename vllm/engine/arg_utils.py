--- conflicted
+++ resolved
@@ -440,11 +440,8 @@
     logits_processors: Optional[list[Union[str, type[LogitsProcessor]]]] = None
     """Custom logitproc types"""
 
-<<<<<<< HEAD
     async_scheduling: bool = SchedulerConfig.async_scheduling
 
-=======
->>>>>>> d08a89d3
     def __post_init__(self):
         # support `EngineArgs(compilation_config={...})`
         # without having to manually construct a
@@ -452,27 +449,12 @@
         if isinstance(self.compilation_config, (int, dict)):
             self.compilation_config = CompilationConfig.from_cli(
                 str(self.compilation_config))
-<<<<<<< HEAD
         # Setup plugins
-=======
-        if self.qlora_adapter_name_or_path is not None:
-            warnings.warn(
-                "The `qlora_adapter_name_or_path` is deprecated "
-                "and will be removed in v0.10.0. ",
-                DeprecationWarning,
-                stacklevel=2,
-            )
-        # Setup general plugins
->>>>>>> d08a89d3
         from vllm.plugins import load_general_plugins
         load_general_plugins()
         if envs.VLLM_USE_V1:
             # Setup V1 custom logitsprocs. Load plugins & any logitsprocs
-<<<<<<< HEAD
-            # specified by FQN
-=======
             # specified by FQCN
->>>>>>> d08a89d3
             self.logits_processors = load_custom_logitsprocs(
                 self.logits_processors)
         elif self.logits_processors is not None:
