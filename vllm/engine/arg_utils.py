--- conflicted
+++ resolved
@@ -355,21 +355,15 @@
     config_format: str = ModelConfig.config_format
     dtype: ModelDType = ModelConfig.dtype
     kv_cache_dtype: CacheDType = CacheConfig.cache_dtype
-<<<<<<< HEAD
-    seed: Optional[int] = ModelConfig.seed
-    max_model_len: Optional[int] = ModelConfig.max_model_len
-    cuda_graph_sizes: Optional[list[int]] = CompilationConfig.cudagraph_capture_sizes
-    cudagraph_capture_sizes: Optional[list[int]] = (
+    seed: int | None = ModelConfig.seed
+    max_model_len: int | None = ModelConfig.max_model_len
+    cuda_graph_sizes: list[int] | None = CompilationConfig.cudagraph_capture_sizes
+    cudagraph_capture_sizes: list[int] | None = (
         CompilationConfig.cudagraph_capture_sizes
     )
-    max_cudagraph_capture_size: Optional[int] = (
+    max_cudagraph_capture_size: int | None = (
         CompilationConfig.max_cudagraph_capture_size
     )
-=======
-    seed: int | None = ModelConfig.seed
-    max_model_len: int | None = ModelConfig.max_model_len
-    cuda_graph_sizes: list[int] = get_field(SchedulerConfig, "cuda_graph_sizes")
->>>>>>> 767c3ab8
     # Note: Specifying a custom executor backend by passing a class
     # is intended for expert use only. The API may change without
     # notice.
