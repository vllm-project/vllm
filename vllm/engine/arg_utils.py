# SPDX-License-Identifier: Apache-2.0
# SPDX-FileCopyrightText: Copyright contributors to the vLLM project

# yapf: disable
import argparse
import copy
import dataclasses
import functools
import json
import sys
import threading
import warnings
from dataclasses import MISSING, dataclass, fields, is_dataclass
from itertools import permutations
from typing import (Annotated, Any, Callable, Dict, List, Literal, Optional,
                    Type, TypeVar, Union, cast, get_args, get_origin)

import regex as re
import torch
from pydantic import TypeAdapter, ValidationError
from typing_extensions import TypeIs, deprecated

import vllm.envs as envs
from vllm.config import (BlockSize, CacheConfig, CacheDType, CompilationConfig,
                         ConfigFormat, ConfigType, DecodingConfig,
                         DetailedTraceModules, Device, DeviceConfig,
                         DistributedExecutorBackend, GuidedDecodingBackend,
                         GuidedDecodingBackendV1, HfOverrides, KVEventsConfig,
                         KVTransferConfig, LoadConfig, LoadFormat, LoRAConfig,
                         ModelConfig, ModelDType, ModelImpl, MultiModalConfig,
                         ObservabilityConfig, ParallelConfig, PoolerConfig,
                         PrefixCachingHashAlgo, PromptAdapterConfig,
                         SchedulerConfig, SchedulerPolicy, SpeculativeConfig,
                         TaskOption, TokenizerMode, TokenizerPoolConfig,
                         VllmConfig, get_attr_docs, get_field)
from vllm.executor.executor_base import ExecutorBase
from vllm.logger import init_logger
from vllm.model_executor.layers.quantization import QuantizationMethods
from vllm.plugins import load_general_plugins
from vllm.reasoning import ReasoningParserManager
from vllm.test_utils import MODEL_WEIGHTS_S3_BUCKET, MODELS_ON_S3
from vllm.transformers_utils.utils import check_gguf_file
from vllm.usage.usage_lib import UsageContext
from vllm.utils import (STR_DUAL_CHUNK_FLASH_ATTN_VAL, FlexibleArgumentParser,
                        GiB_bytes, get_ip, is_in_ray_actor)

# yapf: enable

logger = init_logger(__name__)

# object is used to allow for special typing forms
T = TypeVar("T")
TypeHint = Union[type[Any], object]
TypeHintT = Union[type[T], object]


def parse_type(return_type: Callable[[str], T]) -> Callable[[str], T]:

    def _parse_type(val: str) -> T:
        try:
            if return_type is json.loads and not re.match("^{.*}$", val):
                return cast(T, nullable_kvs(val))
            return return_type(val)
        except ValueError as e:
            raise argparse.ArgumentTypeError(
                f"Value {val} cannot be converted to {return_type}.") from e

    return _parse_type


def optional_type(
        return_type: Callable[[str], T]) -> Callable[[str], Optional[T]]:

    def _optional_type(val: str) -> Optional[T]:
        if val == "" or val == "None":
            return None
        return parse_type(return_type)(val)

    return _optional_type


def union_dict_and_str(val: str) -> Optional[Union[str, dict[str, str]]]:
    if not re.match("^{.*}$", val):
        return str(val)
    return optional_type(json.loads)(val)


@deprecated(
    "Passing a JSON argument as a string containing comma separated key=value "
    "pairs is deprecated. This will be removed in v0.10.0. Please use a JSON "
    "string instead.")
def nullable_kvs(val: str) -> dict[str, int]:
    """Parses a string containing comma separate key [str] to value [int]
    pairs into a dictionary.

    Args:
        val: String value to be parsed.

    Returns:
        Dictionary with parsed values.
    """
    out_dict: dict[str, int] = {}
    for item in val.split(","):
        kv_parts = [part.lower().strip() for part in item.split("=")]
        if len(kv_parts) != 2:
            raise argparse.ArgumentTypeError(
                "Each item should be in the form KEY=VALUE")
        key, value = kv_parts

        try:
            parsed_value = int(value)
        except ValueError as exc:
            msg = f"Failed to parse value of item {key}={value}"
            raise argparse.ArgumentTypeError(msg) from exc

        if key in out_dict and out_dict[key] != parsed_value:
            raise argparse.ArgumentTypeError(
                f"Conflicting values specified for key: {key}")
        out_dict[key] = parsed_value

    return out_dict


def is_type(type_hint: TypeHint, type: TypeHintT) -> TypeIs[TypeHintT]:
    """Check if the type hint is a specific type."""
    return type_hint is type or get_origin(type_hint) is type


def contains_type(type_hints: set[TypeHint], type: TypeHintT) -> bool:
    """Check if the type hints contain a specific type."""
    return any(is_type(type_hint, type) for type_hint in type_hints)


def get_type(type_hints: set[TypeHint], type: TypeHintT) -> TypeHintT:
    """Get the specific type from the type hints."""
    return next((th for th in type_hints if is_type(th, type)), None)


def literal_to_kwargs(type_hints: set[TypeHint]) -> dict[str, Any]:
    """Convert Literal type hints to argparse kwargs."""
    type_hint = get_type(type_hints, Literal)
    choices = get_args(type_hint)
    choice_type = type(choices[0])
    if not all(isinstance(choice, choice_type) for choice in choices):
        raise ValueError(
            "All choices must be of the same type. "
            f"Got {choices} with types {[type(c) for c in choices]}")
    return {"type": choice_type, "choices": sorted(choices)}


def is_not_builtin(type_hint: TypeHint) -> bool:
    """Check if the class is not a built-in type."""
    return type_hint.__module__ != "builtins"


def get_type_hints(type_hint: TypeHint) -> set[TypeHint]:
    """Extract type hints from Annotated or Union type hints."""
    type_hints: set[TypeHint] = set()
    origin = get_origin(type_hint)
    args = get_args(type_hint)

    if origin is Annotated:
        type_hints.update(get_type_hints(args[0]))
    elif origin is Union:
        for arg in args:
            type_hints.update(get_type_hints(arg))
    else:
        type_hints.add(type_hint)

    return type_hints


@functools.lru_cache(maxsize=30)
def _compute_kwargs(cls: ConfigType) -> dict[str, Any]:
    cls_docs = get_attr_docs(cls)
    kwargs = {}
    for field in fields(cls):
        # Get the set of possible types for the field
        type_hints: set[TypeHint] = get_type_hints(field.type)

        # If the field is a dataclass, we can use the model_validate_json
        generator = (th for th in type_hints if is_dataclass(th))
        dataclass_cls = next(generator, None)

        # Get the default value of the field
        if field.default is not MISSING:
            default = field.default
        elif field.default_factory is not MISSING:
            default = field.default_factory()

        # Get the help text for the field
        name = field.name
        help = cls_docs[name].strip()
        # Escape % for argparse
        help = help.replace("%", "%%")

        # Initialise the kwargs dictionary for the field
        kwargs[name] = {"default": default, "help": help}

        # Set other kwargs based on the type hints
        json_tip = """\n\nShould either be a valid JSON string or JSON keys
        passed individually. For example, the following sets of arguments are
        equivalent:\n\n
        - `--json-arg '{"key1": "value1", "key2": {"key3": "value2"}}'`\n
        - `--json-arg.key1 value1 --json-arg.key2.key3 value2`\n
        Additionally, list elements can be passed individually using '+':
        - `--json-arg '{"key4": ["value3", "value4", "value5"]}'`\n
        - `--json-arg.key4+ value3 --json-arg.key4+='value4,value5'`\n\n"""
        if dataclass_cls is not None:

            def parse_dataclass(val: str, cls=dataclass_cls) -> Any:
                try:
                    if hasattr(cls, "from_cli"):
                        return cls.from_cli(val)
                    return TypeAdapter(cls).validate_json(val)
                except ValidationError as e:
                    raise argparse.ArgumentTypeError(repr(e)) from e

            kwargs[name]["type"] = parse_dataclass
            kwargs[name]["help"] += json_tip
        elif contains_type(type_hints, bool):
            # Creates --no-<name> and --<name> flags
            kwargs[name]["action"] = argparse.BooleanOptionalAction
        elif contains_type(type_hints, Literal):
            kwargs[name].update(literal_to_kwargs(type_hints))
        elif contains_type(type_hints, tuple):
            type_hint = get_type(type_hints, tuple)
            types = get_args(type_hint)
            tuple_type = types[0]
            assert all(t is tuple_type for t in types if t is not Ellipsis), (
                "All non-Ellipsis tuple elements must be of the same "
                f"type. Got {types}.")
            kwargs[name]["type"] = tuple_type
            kwargs[name]["nargs"] = "+" if Ellipsis in types else len(types)
        elif contains_type(type_hints, list):
            type_hint = get_type(type_hints, list)
            types = get_args(type_hint)
            assert len(types) == 1, (
                "List type must have exactly one type. Got "
                f"{type_hint} with types {types}")
            kwargs[name]["type"] = types[0]
            kwargs[name]["nargs"] = "+"
        elif contains_type(type_hints, int):
            kwargs[name]["type"] = int
            # Special case for large integers
            if name in {"max_model_len", "max_num_batched_tokens"}:
                kwargs[name]["type"] = human_readable_int
        elif contains_type(type_hints, float):
            kwargs[name]["type"] = float
        elif (contains_type(type_hints, dict)
              and (contains_type(type_hints, str)
                   or any(is_not_builtin(th) for th in type_hints))):
            kwargs[name]["type"] = union_dict_and_str
        elif contains_type(type_hints, dict):
            kwargs[name]["type"] = parse_type(json.loads)
            kwargs[name]["help"] += json_tip
        elif (contains_type(type_hints, str)
              or any(is_not_builtin(th) for th in type_hints)):
            kwargs[name]["type"] = str
        else:
            raise ValueError(
                f"Unsupported type {type_hints} for argument {name}.")

        # If the type hint was a sequence of literals, use the helper function
        # to update the type and choices
        if get_origin(kwargs[name].get("type")) is Literal:
            kwargs[name].update(literal_to_kwargs({kwargs[name]["type"]}))

        # If None is in type_hints, make the argument optional.
        # But not if it's a bool, argparse will handle this better.
        if type(None) in type_hints and not contains_type(type_hints, bool):
            kwargs[name]["type"] = optional_type(kwargs[name]["type"])
            if kwargs[name].get("choices"):
                kwargs[name]["choices"].append("None")
    return kwargs


def get_kwargs(cls: ConfigType) -> dict[str, Any]:
    """Return argparse kwargs for the given Config dataclass.

    The heavy computation is cached via functools.lru_cache, and a deep copy
    is returned so callers can mutate the dictionary without affecting the
    cached version.
    """
    return copy.deepcopy(_compute_kwargs(cls))


@dataclass
class EngineArgs:
    """Arguments for vLLM engine."""
    model: str = ModelConfig.model
    served_model_name: Optional[Union[
        str, List[str]]] = ModelConfig.served_model_name
    tokenizer: Optional[str] = ModelConfig.tokenizer
    hf_config_path: Optional[str] = ModelConfig.hf_config_path
    task: TaskOption = ModelConfig.task
    skip_tokenizer_init: bool = ModelConfig.skip_tokenizer_init
    enable_prompt_embeds: bool = ModelConfig.enable_prompt_embeds
    tokenizer_mode: TokenizerMode = ModelConfig.tokenizer_mode
    trust_remote_code: bool = ModelConfig.trust_remote_code
    allowed_local_media_path: str = ModelConfig.allowed_local_media_path
    download_dir: Optional[str] = LoadConfig.download_dir
    load_format: str = LoadConfig.load_format
    config_format: str = ModelConfig.config_format
    dtype: ModelDType = ModelConfig.dtype
    kv_cache_dtype: CacheDType = CacheConfig.cache_dtype
    seed: Optional[int] = ModelConfig.seed
    max_model_len: Optional[int] = ModelConfig.max_model_len
    cuda_graph_sizes: list[int] = get_field(SchedulerConfig,
                                            "cuda_graph_sizes")
    # Note: Specifying a custom executor backend by passing a class
    # is intended for expert use only. The API may change without
    # notice.
    distributed_executor_backend: Optional[Union[
        DistributedExecutorBackend,
        Type[ExecutorBase]]] = ParallelConfig.distributed_executor_backend
    # number of P/D disaggregation (or other disaggregation) workers
    pipeline_parallel_size: int = ParallelConfig.pipeline_parallel_size
    tensor_parallel_size: int = ParallelConfig.tensor_parallel_size
    data_parallel_size: int = ParallelConfig.data_parallel_size
    data_parallel_size_local: Optional[int] = None
    data_parallel_address: Optional[str] = None
    data_parallel_rpc_port: Optional[int] = None
    data_parallel_backend: str = ParallelConfig.data_parallel_backend
    enable_expert_parallel: bool = ParallelConfig.enable_expert_parallel
<<<<<<< HEAD
    enable_microbatching: bool = ParallelConfig.enable_microbatching
=======
    enable_eplb: bool = ParallelConfig.enable_eplb
    num_redundant_experts: int = ParallelConfig.num_redundant_experts
    eplb_window_size: int = ParallelConfig.eplb_window_size
    eplb_step_interval: int = ParallelConfig.eplb_step_interval
    eplb_log_balancedness: bool = ParallelConfig.eplb_log_balancedness
>>>>>>> e28533a1
    max_parallel_loading_workers: Optional[
        int] = ParallelConfig.max_parallel_loading_workers
    block_size: Optional[BlockSize] = CacheConfig.block_size
    enable_prefix_caching: Optional[bool] = CacheConfig.enable_prefix_caching
    prefix_caching_hash_algo: PrefixCachingHashAlgo = \
        CacheConfig.prefix_caching_hash_algo
    disable_sliding_window: bool = ModelConfig.disable_sliding_window
    disable_cascade_attn: bool = ModelConfig.disable_cascade_attn
    use_v2_block_manager: bool = True
    swap_space: float = CacheConfig.swap_space
    cpu_offload_gb: float = CacheConfig.cpu_offload_gb
    gpu_memory_utilization: float = CacheConfig.gpu_memory_utilization
    max_num_batched_tokens: Optional[
        int] = SchedulerConfig.max_num_batched_tokens
    max_num_partial_prefills: int = SchedulerConfig.max_num_partial_prefills
    max_long_partial_prefills: int = SchedulerConfig.max_long_partial_prefills
    long_prefill_token_threshold: int = \
        SchedulerConfig.long_prefill_token_threshold
    max_num_seqs: Optional[int] = SchedulerConfig.max_num_seqs
    max_logprobs: int = ModelConfig.max_logprobs
    disable_log_stats: bool = False
    revision: Optional[str] = ModelConfig.revision
    code_revision: Optional[str] = ModelConfig.code_revision
    rope_scaling: dict[str, Any] = get_field(ModelConfig, "rope_scaling")
    rope_theta: Optional[float] = ModelConfig.rope_theta
    hf_token: Optional[Union[bool, str]] = ModelConfig.hf_token
    hf_overrides: HfOverrides = get_field(ModelConfig, "hf_overrides")
    tokenizer_revision: Optional[str] = ModelConfig.tokenizer_revision
    quantization: Optional[QuantizationMethods] = ModelConfig.quantization
    enforce_eager: bool = ModelConfig.enforce_eager
    max_seq_len_to_capture: int = ModelConfig.max_seq_len_to_capture
    disable_custom_all_reduce: bool = ParallelConfig.disable_custom_all_reduce
    # The following three fields are deprecated and will be removed in a future
    # release. Setting them will have no effect. Please remove them from your
    # configurations.
    tokenizer_pool_size: int = TokenizerPoolConfig.pool_size
    tokenizer_pool_type: str = TokenizerPoolConfig.pool_type
    tokenizer_pool_extra_config: dict = \
        get_field(TokenizerPoolConfig, "extra_config")
    limit_mm_per_prompt: dict[str, int] = \
        get_field(MultiModalConfig, "limit_per_prompt")
    mm_processor_kwargs: Optional[Dict[str, Any]] = \
        MultiModalConfig.mm_processor_kwargs
    disable_mm_preprocessor_cache: bool = \
        MultiModalConfig.disable_mm_preprocessor_cache
    # LoRA fields
    enable_lora: bool = False
    enable_lora_bias: bool = LoRAConfig.bias_enabled
    max_loras: int = LoRAConfig.max_loras
    max_lora_rank: int = LoRAConfig.max_lora_rank
    fully_sharded_loras: bool = LoRAConfig.fully_sharded_loras
    max_cpu_loras: Optional[int] = LoRAConfig.max_cpu_loras
    lora_dtype: Optional[Union[str, torch.dtype]] = LoRAConfig.lora_dtype
    lora_extra_vocab_size: int = LoRAConfig.lora_extra_vocab_size
    long_lora_scaling_factors: Optional[tuple[float, ...]] = \
        LoRAConfig.long_lora_scaling_factors
    # PromptAdapter fields
    enable_prompt_adapter: bool = False
    max_prompt_adapters: int = PromptAdapterConfig.max_prompt_adapters
    max_prompt_adapter_token: int = \
        PromptAdapterConfig.max_prompt_adapter_token

    device: Device = DeviceConfig.device
    num_scheduler_steps: int = SchedulerConfig.num_scheduler_steps
    multi_step_stream_outputs: bool = SchedulerConfig.multi_step_stream_outputs
    ray_workers_use_nsight: bool = ParallelConfig.ray_workers_use_nsight
    num_gpu_blocks_override: Optional[
        int] = CacheConfig.num_gpu_blocks_override
    num_lookahead_slots: int = SchedulerConfig.num_lookahead_slots
    model_loader_extra_config: dict = \
        get_field(LoadConfig, "model_loader_extra_config")
    ignore_patterns: Optional[Union[str,
                                    List[str]]] = LoadConfig.ignore_patterns
    preemption_mode: Optional[str] = SchedulerConfig.preemption_mode

    scheduler_delay_factor: float = SchedulerConfig.delay_factor
    enable_chunked_prefill: Optional[
        bool] = SchedulerConfig.enable_chunked_prefill
    disable_chunked_mm_input: bool = SchedulerConfig.disable_chunked_mm_input

    disable_hybrid_kv_cache_manager: bool = (
        SchedulerConfig.disable_hybrid_kv_cache_manager)

    guided_decoding_backend: GuidedDecodingBackend = DecodingConfig.backend
    guided_decoding_disable_fallback: bool = DecodingConfig.disable_fallback
    guided_decoding_disable_any_whitespace: bool = \
        DecodingConfig.disable_any_whitespace
    guided_decoding_disable_additional_properties: bool = \
        DecodingConfig.disable_additional_properties
    logits_processor_pattern: Optional[
        str] = ModelConfig.logits_processor_pattern

    speculative_config: Optional[Dict[str, Any]] = None

    qlora_adapter_name_or_path: Optional[str] = None
    show_hidden_metrics_for_version: Optional[str] = \
        ObservabilityConfig.show_hidden_metrics_for_version
    otlp_traces_endpoint: Optional[str] = \
        ObservabilityConfig.otlp_traces_endpoint
    collect_detailed_traces: Optional[list[DetailedTraceModules]] = \
        ObservabilityConfig.collect_detailed_traces
    disable_async_output_proc: bool = not ModelConfig.use_async_output_proc
    scheduling_policy: SchedulerPolicy = SchedulerConfig.policy
    scheduler_cls: Union[str, Type[object]] = SchedulerConfig.scheduler_cls

    override_neuron_config: dict[str, Any] = \
        get_field(ModelConfig, "override_neuron_config")
    override_pooler_config: Optional[Union[dict, PoolerConfig]] = \
        ModelConfig.override_pooler_config
    compilation_config: CompilationConfig = \
        get_field(VllmConfig, "compilation_config")
    worker_cls: str = ParallelConfig.worker_cls
    worker_extension_cls: str = ParallelConfig.worker_extension_cls

    kv_transfer_config: Optional[KVTransferConfig] = None
    kv_events_config: Optional[KVEventsConfig] = None

    generation_config: str = ModelConfig.generation_config
    enable_sleep_mode: bool = ModelConfig.enable_sleep_mode
    override_generation_config: dict[str, Any] = \
        get_field(ModelConfig, "override_generation_config")
    model_impl: str = ModelConfig.model_impl
    override_attention_dtype: str = ModelConfig.override_attention_dtype

    calculate_kv_scales: bool = CacheConfig.calculate_kv_scales

    additional_config: dict[str, Any] = \
        get_field(VllmConfig, "additional_config")
    enable_reasoning: Optional[bool] = None  # DEPRECATED
    reasoning_parser: str = DecodingConfig.reasoning_backend

    use_tqdm_on_load: bool = LoadConfig.use_tqdm_on_load
    pt_load_map_location: str = LoadConfig.pt_load_map_location

    enable_multimodal_encoder_data_parallel: bool = \
        ParallelConfig.enable_multimodal_encoder_data_parallel

    def __post_init__(self):
        # support `EngineArgs(compilation_config={...})`
        # without having to manually construct a
        # CompilationConfig object
        if isinstance(self.compilation_config, (int, dict)):
            self.compilation_config = CompilationConfig.from_cli(
                str(self.compilation_config))
        if self.qlora_adapter_name_or_path is not None:
            warnings.warn(
                "The `qlora_adapter_name_or_path` is deprecated "
                "and will be removed in v0.10.0. ",
                DeprecationWarning,
                stacklevel=2,
            )
        # Setup plugins
        from vllm.plugins import load_general_plugins
        load_general_plugins()

    @staticmethod
    def add_cli_args(parser: FlexibleArgumentParser) -> FlexibleArgumentParser:
        """Shared CLI arguments for vLLM engine."""

        # Model arguments
        model_kwargs = get_kwargs(ModelConfig)
        model_group = parser.add_argument_group(
            title="ModelConfig",
            description=ModelConfig.__doc__,
        )
        if not ('serve' in sys.argv[1:] and '--help' in sys.argv[1:]):
            model_group.add_argument("--model", **model_kwargs["model"])
        model_group.add_argument("--task", **model_kwargs["task"])
        model_group.add_argument("--tokenizer", **model_kwargs["tokenizer"])
        model_group.add_argument("--tokenizer-mode",
                                 **model_kwargs["tokenizer_mode"])
        model_group.add_argument("--trust-remote-code",
                                 **model_kwargs["trust_remote_code"])
        model_group.add_argument("--dtype", **model_kwargs["dtype"])
        model_group.add_argument("--seed", **model_kwargs["seed"])
        model_group.add_argument("--hf-config-path",
                                 **model_kwargs["hf_config_path"])
        model_group.add_argument("--allowed-local-media-path",
                                 **model_kwargs["allowed_local_media_path"])
        model_group.add_argument("--revision", **model_kwargs["revision"])
        model_group.add_argument("--code-revision",
                                 **model_kwargs["code_revision"])
        model_group.add_argument("--rope-scaling",
                                 **model_kwargs["rope_scaling"])
        model_group.add_argument("--rope-theta", **model_kwargs["rope_theta"])
        model_group.add_argument("--tokenizer-revision",
                                 **model_kwargs["tokenizer_revision"])
        model_group.add_argument("--max-model-len",
                                 **model_kwargs["max_model_len"])
        model_group.add_argument("--quantization", "-q",
                                 **model_kwargs["quantization"])
        model_group.add_argument("--enforce-eager",
                                 **model_kwargs["enforce_eager"])
        model_group.add_argument("--max-seq-len-to-capture",
                                 **model_kwargs["max_seq_len_to_capture"])
        model_group.add_argument("--max-logprobs",
                                 **model_kwargs["max_logprobs"])
        model_group.add_argument("--disable-sliding-window",
                                 **model_kwargs["disable_sliding_window"])
        model_group.add_argument("--disable-cascade-attn",
                                 **model_kwargs["disable_cascade_attn"])
        model_group.add_argument("--skip-tokenizer-init",
                                 **model_kwargs["skip_tokenizer_init"])
        model_group.add_argument("--enable-prompt-embeds",
                                 **model_kwargs["enable_prompt_embeds"])
        model_group.add_argument("--served-model-name",
                                 **model_kwargs["served_model_name"])
        # This one is a special case because it is the
        # opposite of ModelConfig.use_async_output_proc
        model_group.add_argument(
            "--disable-async-output-proc",
            action="store_true",
            default=EngineArgs.disable_async_output_proc,
            help="Disable async output processing. This may result in "
            "lower performance.")
        model_group.add_argument("--config-format",
                                 choices=[f.value for f in ConfigFormat],
                                 **model_kwargs["config_format"])
        # This one is a special case because it can bool
        # or str. TODO: Handle this in get_kwargs
        model_group.add_argument("--hf-token",
                                 type=str,
                                 nargs="?",
                                 const=True,
                                 default=model_kwargs["hf_token"]["default"],
                                 help=model_kwargs["hf_token"]["help"])
        model_group.add_argument("--hf-overrides",
                                 **model_kwargs["hf_overrides"])
        model_group.add_argument("--override-neuron-config",
                                 **model_kwargs["override_neuron_config"])
        model_group.add_argument("--override-pooler-config",
                                 **model_kwargs["override_pooler_config"])
        model_group.add_argument("--logits-processor-pattern",
                                 **model_kwargs["logits_processor_pattern"])
        model_group.add_argument("--generation-config",
                                 **model_kwargs["generation_config"])
        model_group.add_argument("--override-generation-config",
                                 **model_kwargs["override_generation_config"])
        model_group.add_argument("--enable-sleep-mode",
                                 **model_kwargs["enable_sleep_mode"])
        model_group.add_argument("--model-impl",
                                 choices=[f.value for f in ModelImpl],
                                 **model_kwargs["model_impl"])
        model_group.add_argument("--override-attention-dtype",
                                 **model_kwargs["override_attention_dtype"])

        # Model loading arguments
        load_kwargs = get_kwargs(LoadConfig)
        load_group = parser.add_argument_group(
            title="LoadConfig",
            description=LoadConfig.__doc__,
        )
        load_group.add_argument("--load-format",
                                choices=[f.value for f in LoadFormat],
                                **load_kwargs["load_format"])
        load_group.add_argument("--download-dir",
                                **load_kwargs["download_dir"])
        load_group.add_argument("--model-loader-extra-config",
                                **load_kwargs["model_loader_extra_config"])
        load_group.add_argument("--ignore-patterns",
                                **load_kwargs["ignore_patterns"])
        load_group.add_argument("--use-tqdm-on-load",
                                **load_kwargs["use_tqdm_on_load"])
        load_group.add_argument(
            "--qlora-adapter-name-or-path",
            type=str,
            default=None,
            help="The `--qlora-adapter-name-or-path` has no effect, do not set"
            " it, and it  will be removed in v0.10.0.",
            deprecated=True,
        )
        load_group.add_argument('--pt-load-map-location',
                                **load_kwargs["pt_load_map_location"])

        # Guided decoding arguments
        guided_decoding_kwargs = get_kwargs(DecodingConfig)
        guided_decoding_group = parser.add_argument_group(
            title="DecodingConfig",
            description=DecodingConfig.__doc__,
        )
        guided_decoding_group.add_argument("--guided-decoding-backend",
                                           **guided_decoding_kwargs["backend"])
        guided_decoding_group.add_argument(
            "--guided-decoding-disable-fallback",
            **guided_decoding_kwargs["disable_fallback"])
        guided_decoding_group.add_argument(
            "--guided-decoding-disable-any-whitespace",
            **guided_decoding_kwargs["disable_any_whitespace"])
        guided_decoding_group.add_argument(
            "--guided-decoding-disable-additional-properties",
            **guided_decoding_kwargs["disable_additional_properties"])
        guided_decoding_group.add_argument(
            "--enable-reasoning",
            action=argparse.BooleanOptionalAction,
            deprecated=True,
            help="[DEPRECATED] The `--enable-reasoning` flag is deprecated as "
            "of v0.9.0. Use `--reasoning-parser` to specify the reasoning "
            "parser backend instead. This flag (`--enable-reasoning`) will be "
            "removed in v0.10.0. When `--reasoning-parser` is specified, "
            "reasoning mode is automatically enabled.")
        guided_decoding_group.add_argument(
            "--reasoning-parser",
            # This choices is a special case because it's not static
            choices=list(ReasoningParserManager.reasoning_parsers),
            **guided_decoding_kwargs["reasoning_backend"])

        # Parallel arguments
        parallel_kwargs = get_kwargs(ParallelConfig)
        parallel_group = parser.add_argument_group(
            title="ParallelConfig",
            description=ParallelConfig.__doc__,
        )
        parallel_group.add_argument(
            "--distributed-executor-backend",
            **parallel_kwargs["distributed_executor_backend"])
        parallel_group.add_argument(
            "--pipeline-parallel-size", "-pp",
            **parallel_kwargs["pipeline_parallel_size"])
        parallel_group.add_argument("--tensor-parallel-size", "-tp",
                                    **parallel_kwargs["tensor_parallel_size"])
        parallel_group.add_argument("--data-parallel-size", "-dp",
                                    **parallel_kwargs["data_parallel_size"])
        parallel_group.add_argument('--data-parallel-size-local',
                                    '-dpl',
                                    type=int,
                                    help='Number of data parallel replicas '
                                    'to run on this node.')
        parallel_group.add_argument('--data-parallel-address',
                                    '-dpa',
                                    type=str,
                                    help='Address of data parallel cluster '
                                    'head-node.')
        parallel_group.add_argument('--data-parallel-rpc-port',
                                    '-dpp',
                                    type=int,
                                    help='Port for data parallel RPC '
                                    'communication.')
        parallel_group.add_argument('--data-parallel-backend',
                                    '-dpb',
                                    type=str,
                                    default='mp',
                                    help='Backend for data parallel, either '
                                    '"mp" or "ray".')
        parallel_group.add_argument(
            "--enable-expert-parallel",
            **parallel_kwargs["enable_expert_parallel"])
<<<<<<< HEAD
        parallel_group.add_argument("--enable-microbatching",
                                    **parallel_kwargs["enable_microbatching"])
=======
        parallel_group.add_argument("--enable-eplb",
                                    **parallel_kwargs["enable_eplb"])
        parallel_group.add_argument("--num-redundant-experts",
                                    **parallel_kwargs["num_redundant_experts"])
        parallel_group.add_argument("--eplb-window-size",
                                    **parallel_kwargs["eplb_window_size"])
        parallel_group.add_argument("--eplb-step-interval",
                                    **parallel_kwargs["eplb_step_interval"])
        parallel_group.add_argument("--eplb-log-balancedness",
                                    **parallel_kwargs["eplb_log_balancedness"])
>>>>>>> e28533a1
        parallel_group.add_argument(
            "--max-parallel-loading-workers",
            **parallel_kwargs["max_parallel_loading_workers"])
        parallel_group.add_argument(
            "--ray-workers-use-nsight",
            **parallel_kwargs["ray_workers_use_nsight"])
        parallel_group.add_argument(
            "--disable-custom-all-reduce",
            **parallel_kwargs["disable_custom_all_reduce"])
        parallel_group.add_argument("--worker-cls",
                                    **parallel_kwargs["worker_cls"])
        parallel_group.add_argument("--worker-extension-cls",
                                    **parallel_kwargs["worker_extension_cls"])
        parallel_group.add_argument(
            "--enable-multimodal-encoder-data-parallel",
            **parallel_kwargs["enable_multimodal_encoder_data_parallel"])

        # KV cache arguments
        cache_kwargs = get_kwargs(CacheConfig)
        cache_group = parser.add_argument_group(
            title="CacheConfig",
            description=CacheConfig.__doc__,
        )
        cache_group.add_argument("--block-size", **cache_kwargs["block_size"])
        cache_group.add_argument("--gpu-memory-utilization",
                                 **cache_kwargs["gpu_memory_utilization"])
        cache_group.add_argument("--swap-space", **cache_kwargs["swap_space"])
        cache_group.add_argument("--kv-cache-dtype",
                                 **cache_kwargs["cache_dtype"])
        cache_group.add_argument("--num-gpu-blocks-override",
                                 **cache_kwargs["num_gpu_blocks_override"])
        cache_group.add_argument("--enable-prefix-caching",
                                 **cache_kwargs["enable_prefix_caching"])
        cache_group.add_argument("--prefix-caching-hash-algo",
                                 **cache_kwargs["prefix_caching_hash_algo"])
        cache_group.add_argument("--cpu-offload-gb",
                                 **cache_kwargs["cpu_offload_gb"])
        cache_group.add_argument("--calculate-kv-scales",
                                 **cache_kwargs["calculate_kv_scales"])

        # Tokenizer arguments
        tokenizer_kwargs = get_kwargs(TokenizerPoolConfig)
        tokenizer_group = parser.add_argument_group(
            title="TokenizerPoolConfig",
            description=TokenizerPoolConfig.__doc__,
        )
        tokenizer_group.add_argument("--tokenizer-pool-size",
                                     **tokenizer_kwargs["pool_size"])
        tokenizer_group.add_argument("--tokenizer-pool-type",
                                     **tokenizer_kwargs["pool_type"])
        tokenizer_group.add_argument("--tokenizer-pool-extra-config",
                                     **tokenizer_kwargs["extra_config"])

        # Multimodal related configs
        multimodal_kwargs = get_kwargs(MultiModalConfig)
        multimodal_group = parser.add_argument_group(
            title="MultiModalConfig",
            description=MultiModalConfig.__doc__,
        )
        multimodal_group.add_argument("--limit-mm-per-prompt",
                                      **multimodal_kwargs["limit_per_prompt"])
        multimodal_group.add_argument(
            "--mm-processor-kwargs",
            **multimodal_kwargs["mm_processor_kwargs"])
        multimodal_group.add_argument(
            "--disable-mm-preprocessor-cache",
            **multimodal_kwargs["disable_mm_preprocessor_cache"])

        # LoRA related configs
        lora_kwargs = get_kwargs(LoRAConfig)
        lora_group = parser.add_argument_group(
            title="LoRAConfig",
            description=LoRAConfig.__doc__,
        )
        lora_group.add_argument(
            "--enable-lora",
            action=argparse.BooleanOptionalAction,
            help="If True, enable handling of LoRA adapters.")
        lora_group.add_argument("--enable-lora-bias",
                                **lora_kwargs["bias_enabled"])
        lora_group.add_argument("--max-loras", **lora_kwargs["max_loras"])
        lora_group.add_argument("--max-lora-rank",
                                **lora_kwargs["max_lora_rank"])
        lora_group.add_argument("--lora-extra-vocab-size",
                                **lora_kwargs["lora_extra_vocab_size"])
        lora_group.add_argument(
            "--lora-dtype",
            **lora_kwargs["lora_dtype"],
        )
        lora_group.add_argument("--long-lora-scaling-factors",
                                **lora_kwargs["long_lora_scaling_factors"])
        lora_group.add_argument("--max-cpu-loras",
                                **lora_kwargs["max_cpu_loras"])
        lora_group.add_argument("--fully-sharded-loras",
                                **lora_kwargs["fully_sharded_loras"])

        # PromptAdapter related configs
        prompt_adapter_kwargs = get_kwargs(PromptAdapterConfig)
        prompt_adapter_group = parser.add_argument_group(
            title="PromptAdapterConfig",
            description=PromptAdapterConfig.__doc__,
        )
        prompt_adapter_group.add_argument(
            "--enable-prompt-adapter",
            action=argparse.BooleanOptionalAction,
            help="If True, enable handling of PromptAdapters.")
        prompt_adapter_group.add_argument(
            "--max-prompt-adapters",
            **prompt_adapter_kwargs["max_prompt_adapters"])
        prompt_adapter_group.add_argument(
            "--max-prompt-adapter-token",
            **prompt_adapter_kwargs["max_prompt_adapter_token"])

        # Device arguments
        device_kwargs = get_kwargs(DeviceConfig)
        device_group = parser.add_argument_group(
            title="DeviceConfig",
            description=DeviceConfig.__doc__,
        )
        device_group.add_argument("--device",
                                  **device_kwargs["device"],
                                  deprecated=True)

        # Speculative arguments
        speculative_group = parser.add_argument_group(
            title="SpeculativeConfig",
            description=SpeculativeConfig.__doc__,
        )
        speculative_group.add_argument(
            "--speculative-config",
            type=json.loads,
            default=None,
            help="The configurations for speculative decoding. Should be a "
            "JSON string.")

        # Observability arguments
        observability_kwargs = get_kwargs(ObservabilityConfig)
        observability_group = parser.add_argument_group(
            title="ObservabilityConfig",
            description=ObservabilityConfig.__doc__,
        )
        observability_group.add_argument(
            "--show-hidden-metrics-for-version",
            **observability_kwargs["show_hidden_metrics_for_version"])
        observability_group.add_argument(
            "--otlp-traces-endpoint",
            **observability_kwargs["otlp_traces_endpoint"])
        # TODO: generalise this special case
        choices = observability_kwargs["collect_detailed_traces"]["choices"]
        metavar = f"{{{','.join(choices)}}}"
        observability_kwargs["collect_detailed_traces"]["metavar"] = metavar
        observability_kwargs["collect_detailed_traces"]["choices"] += [
            ",".join(p)
            for p in permutations(get_args(DetailedTraceModules), r=2)
        ]
        observability_group.add_argument(
            "--collect-detailed-traces",
            **observability_kwargs["collect_detailed_traces"])

        # Scheduler arguments
        scheduler_kwargs = get_kwargs(SchedulerConfig)
        scheduler_group = parser.add_argument_group(
            title="SchedulerConfig",
            description=SchedulerConfig.__doc__,
        )
        scheduler_group.add_argument(
            "--max-num-batched-tokens",
            **scheduler_kwargs["max_num_batched_tokens"])
        scheduler_group.add_argument("--max-num-seqs",
                                     **scheduler_kwargs["max_num_seqs"])
        scheduler_group.add_argument(
            "--max-num-partial-prefills",
            **scheduler_kwargs["max_num_partial_prefills"])
        scheduler_group.add_argument(
            "--max-long-partial-prefills",
            **scheduler_kwargs["max_long_partial_prefills"])
        scheduler_group.add_argument('--cuda-graph-sizes',
                                     **scheduler_kwargs["cuda_graph_sizes"])
        scheduler_group.add_argument(
            "--long-prefill-token-threshold",
            **scheduler_kwargs["long_prefill_token_threshold"])
        scheduler_group.add_argument("--num-lookahead-slots",
                                     **scheduler_kwargs["num_lookahead_slots"])
        scheduler_group.add_argument("--scheduler-delay-factor",
                                     **scheduler_kwargs["delay_factor"])
        scheduler_group.add_argument("--preemption-mode",
                                     **scheduler_kwargs["preemption_mode"])
        scheduler_group.add_argument("--num-scheduler-steps",
                                     **scheduler_kwargs["num_scheduler_steps"])
        scheduler_group.add_argument(
            "--multi-step-stream-outputs",
            **scheduler_kwargs["multi_step_stream_outputs"])
        scheduler_group.add_argument("--scheduling-policy",
                                     **scheduler_kwargs["policy"])
        scheduler_group.add_argument(
            "--enable-chunked-prefill",
            **scheduler_kwargs["enable_chunked_prefill"])
        scheduler_group.add_argument(
            "--disable-chunked-mm-input",
            **scheduler_kwargs["disable_chunked_mm_input"])
        scheduler_group.add_argument("--scheduler-cls",
                                     **scheduler_kwargs["scheduler_cls"])
        scheduler_group.add_argument(
            "--disable-hybrid-kv-cache-manager",
            **scheduler_kwargs["disable_hybrid_kv_cache_manager"])

        # vLLM arguments
        vllm_kwargs = get_kwargs(VllmConfig)
        vllm_group = parser.add_argument_group(
            title="VllmConfig",
            description=VllmConfig.__doc__,
        )
        vllm_group.add_argument("--kv-transfer-config",
                                **vllm_kwargs["kv_transfer_config"])
        vllm_group.add_argument('--kv-events-config',
                                **vllm_kwargs["kv_events_config"])
        vllm_group.add_argument("--compilation-config", "-O",
                                **vllm_kwargs["compilation_config"])
        vllm_group.add_argument("--additional-config",
                                **vllm_kwargs["additional_config"])

        # Other arguments
        parser.add_argument('--use-v2-block-manager',
                            action='store_true',
                            default=True,
                            deprecated=True,
                            help='[DEPRECATED] block manager v1 has been '
                            'removed and SelfAttnBlockSpaceManager (i.e. '
                            'block manager v2) is now the default. '
                            'Setting this flag to True or False'
                            ' has no effect on vLLM behavior.')
        parser.add_argument('--disable-log-stats',
                            action='store_true',
                            help='Disable logging statistics.')

        return parser

    @classmethod
    def from_cli_args(cls, args: argparse.Namespace):
        # Get the list of attributes of this dataclass.
        attrs = [attr.name for attr in dataclasses.fields(cls)]
        # Set the attributes from the parsed arguments.
        engine_args = cls(**{attr: getattr(args, attr) for attr in attrs})
        return engine_args

    def create_model_config(self) -> ModelConfig:
        # gguf file needs a specific model loader and doesn't use hf_repo
        if check_gguf_file(self.model):
            self.quantization = self.load_format = "gguf"

        # NOTE: This is to allow model loading from S3 in CI
        if (not isinstance(self, AsyncEngineArgs) and envs.VLLM_CI_USE_S3
                and self.model in MODELS_ON_S3
                and self.load_format == LoadFormat.AUTO):  # noqa: E501
            self.model = f"{MODEL_WEIGHTS_S3_BUCKET}/{self.model}"
            self.load_format = LoadFormat.RUNAI_STREAMER

        return ModelConfig(
            model=self.model,
            hf_config_path=self.hf_config_path,
            task=self.task,
            tokenizer=self.tokenizer,
            tokenizer_mode=self.tokenizer_mode,
            trust_remote_code=self.trust_remote_code,
            allowed_local_media_path=self.allowed_local_media_path,
            dtype=self.dtype,
            seed=self.seed,
            revision=self.revision,
            code_revision=self.code_revision,
            rope_scaling=self.rope_scaling,
            rope_theta=self.rope_theta,
            hf_token=self.hf_token,
            hf_overrides=self.hf_overrides,
            tokenizer_revision=self.tokenizer_revision,
            max_model_len=self.max_model_len,
            quantization=self.quantization,
            enforce_eager=self.enforce_eager,
            max_seq_len_to_capture=self.max_seq_len_to_capture,
            max_logprobs=self.max_logprobs,
            disable_sliding_window=self.disable_sliding_window,
            disable_cascade_attn=self.disable_cascade_attn,
            skip_tokenizer_init=self.skip_tokenizer_init,
            enable_prompt_embeds=self.enable_prompt_embeds,
            served_model_name=self.served_model_name,
            limit_mm_per_prompt=self.limit_mm_per_prompt,
            use_async_output_proc=not self.disable_async_output_proc,
            config_format=self.config_format,
            mm_processor_kwargs=self.mm_processor_kwargs,
            disable_mm_preprocessor_cache=self.disable_mm_preprocessor_cache,
            override_neuron_config=self.override_neuron_config,
            override_pooler_config=self.override_pooler_config,
            logits_processor_pattern=self.logits_processor_pattern,
            generation_config=self.generation_config,
            override_generation_config=self.override_generation_config,
            enable_sleep_mode=self.enable_sleep_mode,
            model_impl=self.model_impl,
            override_attention_dtype=self.override_attention_dtype,
        )

    def create_load_config(self) -> LoadConfig:

        if self.quantization == "bitsandbytes":
            self.load_format = "bitsandbytes"

        return LoadConfig(
            load_format=self.load_format,
            download_dir=self.download_dir,
            model_loader_extra_config=self.model_loader_extra_config,
            ignore_patterns=self.ignore_patterns,
            use_tqdm_on_load=self.use_tqdm_on_load,
            pt_load_map_location=self.pt_load_map_location,
        )

    def create_speculative_config(
        self,
        target_model_config: ModelConfig,
        target_parallel_config: ParallelConfig,
        enable_chunked_prefill: bool,
        disable_log_stats: bool,
    ) -> Optional["SpeculativeConfig"]:
        """Initializes and returns a SpeculativeConfig object based on
        `speculative_config`.

        This function utilizes `speculative_config` to create a
        SpeculativeConfig object. The `speculative_config` can either be
        provided as a JSON string input via CLI arguments or directly as a
        dictionary from the engine.
        """
        if self.speculative_config is None:
            return None

        # Note(Shangming): These parameters are not obtained from the cli arg
        # '--speculative-config' and must be passed in when creating the engine
        # config.
        self.speculative_config.update({
            "target_model_config": target_model_config,
            "target_parallel_config": target_parallel_config,
            "enable_chunked_prefill": enable_chunked_prefill,
            "disable_log_stats": disable_log_stats,
        })
        speculative_config = SpeculativeConfig.from_dict(
            self.speculative_config)

        return speculative_config

    def create_engine_config(
        self,
        usage_context: Optional[UsageContext] = None,
    ) -> VllmConfig:
        """
        Create the VllmConfig.

        NOTE: for autoselection of V0 vs V1 engine, we need to
        create the ModelConfig first, since ModelConfig's attrs
        (e.g. the model arch) are needed to make the decision.

        This function set VLLM_USE_V1=X if VLLM_USE_V1 is
        unspecified by the user.

        If VLLM_USE_V1 is specified by the user but the VllmConfig
        is incompatible, we raise an error.
        """
        from vllm.platforms import current_platform
        current_platform.pre_register_and_update()

        device_config = DeviceConfig(
            device=cast(Device, current_platform.device_type))
        model_config = self.create_model_config()

        # * If VLLM_USE_V1 is unset, we enable V1 for "supported features"
        #   and fall back to V0 for experimental or unsupported features.
        # * If VLLM_USE_V1=1, we enable V1 for supported + experimental
        #   features and raise error for unsupported features.
        # * If VLLM_USE_V1=0, we disable V1.
        use_v1 = False
        try_v1 = envs.VLLM_USE_V1 or not envs.is_set("VLLM_USE_V1")
        if try_v1 and self._is_v1_supported_oracle(model_config):
            use_v1 = True

        # If user explicitly set VLLM_USE_V1, sanity check we respect it.
        if envs.is_set("VLLM_USE_V1"):
            assert use_v1 == envs.VLLM_USE_V1
        # Otherwise, set the VLLM_USE_V1 variable globally.
        else:
            envs.set_vllm_use_v1(use_v1)

        # Set default arguments for V0 or V1 Engine.
        if use_v1:
            self._set_default_args_v1(usage_context, model_config)
        else:
            self._set_default_args_v0(model_config)

        assert self.enable_chunked_prefill is not None

        if envs.VLLM_ATTENTION_BACKEND in [STR_DUAL_CHUNK_FLASH_ATTN_VAL]:
            assert self.enforce_eager, (
                "Cuda graph is not supported with DualChunkFlashAttention. "
                "To run the model in eager mode, set 'enforce_eager=True' "
                "or use '--enforce-eager' in the CLI.")
            assert current_platform.is_cuda(), (
                "DualChunkFlashAttention is only supported on CUDA platform.")
            assert not use_v1, (
                "DualChunkFlashAttention is not supported on V1 engine. "
                "To run the model in V0 engine, try set 'VLLM_USE_V1=0'")

        cache_config = CacheConfig(
            block_size=self.block_size,
            gpu_memory_utilization=self.gpu_memory_utilization,
            swap_space=self.swap_space,
            cache_dtype=self.kv_cache_dtype,
            is_attention_free=model_config.is_attention_free,
            num_gpu_blocks_override=self.num_gpu_blocks_override,
            sliding_window=model_config.get_sliding_window(),
            enable_prefix_caching=self.enable_prefix_caching,
            prefix_caching_hash_algo=self.prefix_caching_hash_algo,
            cpu_offload_gb=self.cpu_offload_gb,
            calculate_kv_scales=self.calculate_kv_scales,
        )

        # Get the current placement group if Ray is initialized and
        # we are in a Ray actor. If so, then the placement group will be
        # passed to spawned processes.
        placement_group = None
        if is_in_ray_actor():
            import ray

            # This call initializes Ray automatically if it is not initialized,
            # but we should not do this here.
            placement_group = ray.util.get_current_placement_group()

        # Local DP size defaults to global DP size if not set.
        data_parallel_size_local = self.data_parallel_size if (
            self.data_parallel_size_local
            is None) else self.data_parallel_size_local

        # DP address, used in multi-node case for torch distributed group
        # and ZMQ sockets.
        if self.data_parallel_address is None:
            if self.data_parallel_backend == "ray":
                host_ip = get_ip()
                logger.info(
                    "Using host IP %s as ray-based data parallel address",
                    host_ip)
                data_parallel_address = host_ip
            else:
                assert self.data_parallel_backend == "mp", (
                    "data_parallel_backend can only be ray or mp, got %s",
                    self.data_parallel_backend)
                data_parallel_address = ParallelConfig.data_parallel_master_ip
        else:
            data_parallel_address = self.data_parallel_address

        # This port is only used when there are remote data parallel engines,
        # otherwise the local IPC transport is used.
        data_parallel_rpc_port = self.data_parallel_rpc_port if (
            self.data_parallel_rpc_port
            is not None) else ParallelConfig.data_parallel_rpc_port

        data_parallel_backend = self.data_parallel_backend

        parallel_config = ParallelConfig(
            pipeline_parallel_size=self.pipeline_parallel_size,
            tensor_parallel_size=self.tensor_parallel_size,
            data_parallel_size=self.data_parallel_size,
            data_parallel_size_local=data_parallel_size_local,
            data_parallel_master_ip=data_parallel_address,
            data_parallel_rpc_port=data_parallel_rpc_port,
            data_parallel_backend=data_parallel_backend,
            enable_expert_parallel=self.enable_expert_parallel,
<<<<<<< HEAD
            enable_microbatching=self.enable_microbatching,
=======
            enable_eplb=self.enable_eplb,
            num_redundant_experts=self.num_redundant_experts,
            eplb_window_size=self.eplb_window_size,
            eplb_step_interval=self.eplb_step_interval,
            eplb_log_balancedness=self.eplb_log_balancedness,
>>>>>>> e28533a1
            max_parallel_loading_workers=self.max_parallel_loading_workers,
            disable_custom_all_reduce=self.disable_custom_all_reduce,
            ray_workers_use_nsight=self.ray_workers_use_nsight,
            placement_group=placement_group,
            distributed_executor_backend=self.distributed_executor_backend,
            worker_cls=self.worker_cls,
            worker_extension_cls=self.worker_extension_cls,
            enable_multimodal_encoder_data_parallel=self.
            enable_multimodal_encoder_data_parallel,
        )

        speculative_config = self.create_speculative_config(
            target_model_config=model_config,
            target_parallel_config=parallel_config,
            enable_chunked_prefill=self.enable_chunked_prefill,
            disable_log_stats=self.disable_log_stats,
        )

        # Reminder: Please update docs/features/compatibility_matrix.md
        # If the feature combo become valid
        if self.num_scheduler_steps > 1:
            if speculative_config is not None:
                raise ValueError("Speculative decoding is not supported with "
                                 "multi-step (--num-scheduler-steps > 1)")
            if self.enable_chunked_prefill and self.pipeline_parallel_size > 1:
                raise ValueError("Multi-Step Chunked-Prefill is not supported "
                                 "for pipeline-parallel-size > 1")
            from vllm.platforms import current_platform
            if current_platform.is_cpu():
                logger.warning("Multi-Step (--num-scheduler-steps > 1) is "
                               "currently not supported for CPUs and has been "
                               "disabled.")
                self.num_scheduler_steps = 1

        # make sure num_lookahead_slots is set the higher value depending on
        # if we are using speculative decoding or multi-step
        num_lookahead_slots = max(self.num_lookahead_slots,
                                  self.num_scheduler_steps - 1)
        num_lookahead_slots = num_lookahead_slots \
            if speculative_config is None \
            else speculative_config.num_lookahead_slots

        scheduler_config = SchedulerConfig(
            runner_type=model_config.runner_type,
            max_num_batched_tokens=self.max_num_batched_tokens,
            max_num_seqs=self.max_num_seqs,
            max_model_len=model_config.max_model_len,
            cuda_graph_sizes=self.cuda_graph_sizes,
            num_lookahead_slots=num_lookahead_slots,
            delay_factor=self.scheduler_delay_factor,
            enable_chunked_prefill=self.enable_chunked_prefill,
            disable_chunked_mm_input=self.disable_chunked_mm_input,
            is_multimodal_model=model_config.is_multimodal_model,
            preemption_mode=self.preemption_mode,
            num_scheduler_steps=self.num_scheduler_steps,
            multi_step_stream_outputs=self.multi_step_stream_outputs,
            send_delta_data=(envs.VLLM_USE_RAY_SPMD_WORKER
                             and parallel_config.use_ray),
            policy=self.scheduling_policy,
            scheduler_cls=self.scheduler_cls,
            max_num_partial_prefills=self.max_num_partial_prefills,
            max_long_partial_prefills=self.max_long_partial_prefills,
            long_prefill_token_threshold=self.long_prefill_token_threshold,
            disable_hybrid_kv_cache_manager=self.
            disable_hybrid_kv_cache_manager,
        )

        lora_config = LoRAConfig(
            bias_enabled=self.enable_lora_bias,
            max_lora_rank=self.max_lora_rank,
            max_loras=self.max_loras,
            fully_sharded_loras=self.fully_sharded_loras,
            lora_extra_vocab_size=self.lora_extra_vocab_size,
            long_lora_scaling_factors=self.long_lora_scaling_factors,
            lora_dtype=self.lora_dtype,
            max_cpu_loras=self.max_cpu_loras if self.max_cpu_loras
            and self.max_cpu_loras > 0 else None) if self.enable_lora else None

        # bitsandbytes pre-quantized model need a specific model loader
        if model_config.quantization == "bitsandbytes":
            self.quantization = self.load_format = "bitsandbytes"

        load_config = self.create_load_config()

        prompt_adapter_config = PromptAdapterConfig(
            max_prompt_adapters=self.max_prompt_adapters,
            max_prompt_adapter_token=self.max_prompt_adapter_token) \
                                        if self.enable_prompt_adapter else None

        decoding_config = DecodingConfig(
            backend=self.guided_decoding_backend,
            disable_fallback=self.guided_decoding_disable_fallback,
            disable_any_whitespace=self.guided_decoding_disable_any_whitespace,
            disable_additional_properties=\
                self.guided_decoding_disable_additional_properties,
            reasoning_backend=self.reasoning_parser
        )

        observability_config = ObservabilityConfig(
            show_hidden_metrics_for_version=self.
            show_hidden_metrics_for_version,
            otlp_traces_endpoint=self.otlp_traces_endpoint,
            collect_detailed_traces=self.collect_detailed_traces,
        )

        config = VllmConfig(
            model_config=model_config,
            cache_config=cache_config,
            parallel_config=parallel_config,
            scheduler_config=scheduler_config,
            device_config=device_config,
            lora_config=lora_config,
            speculative_config=speculative_config,
            load_config=load_config,
            decoding_config=decoding_config,
            observability_config=observability_config,
            prompt_adapter_config=prompt_adapter_config,
            compilation_config=self.compilation_config,
            kv_transfer_config=self.kv_transfer_config,
            kv_events_config=self.kv_events_config,
            additional_config=self.additional_config,
        )

        return config

    def _is_v1_supported_oracle(self, model_config: ModelConfig) -> bool:
        """Oracle for whether to use V0 or V1 Engine by default."""

        #############################################################
        # Unsupported Feature Flags on V1.

        if self.load_format == LoadFormat.SHARDED_STATE.value:
            _raise_or_fallback(
                feature_name=f"--load_format {self.load_format}",
                recommend_to_remove=False)
            return False

        if (self.logits_processor_pattern
                != EngineArgs.logits_processor_pattern):
            _raise_or_fallback(feature_name="--logits-processor-pattern",
                               recommend_to_remove=False)
            return False

        if self.preemption_mode != SchedulerConfig.preemption_mode:
            _raise_or_fallback(feature_name="--preemption-mode",
                               recommend_to_remove=True)
            return False

        if (self.disable_async_output_proc
                != EngineArgs.disable_async_output_proc):
            _raise_or_fallback(feature_name="--disable-async-output-proc",
                               recommend_to_remove=True)
            return False

        if self.num_scheduler_steps != SchedulerConfig.num_scheduler_steps:
            _raise_or_fallback(feature_name="--num-scheduler-steps",
                               recommend_to_remove=True)
            return False

        if self.scheduler_delay_factor != SchedulerConfig.delay_factor:
            _raise_or_fallback(feature_name="--scheduler-delay-factor",
                               recommend_to_remove=True)
            return False

        if self.guided_decoding_backend not in get_args(
                GuidedDecodingBackendV1):
            _raise_or_fallback(
                feature_name=
                f"--guided-decoding-backend={self.guided_decoding_backend}",
                recommend_to_remove=False)
            return False

        # Need at least Ampere for now (FA support required).
        # Skip this check if we are running on a non-GPU platform,
        # or if the device capability is not available
        # (e.g. in a Ray actor without GPUs).
        from vllm.platforms import current_platform
        if (current_platform.is_cuda()
                and current_platform.get_device_capability()
                and current_platform.get_device_capability().major < 8):
            _raise_or_fallback(feature_name="Compute Capability < 8.0",
                               recommend_to_remove=False)
            return False

        # No Fp8 KV cache so far.
        if self.kv_cache_dtype != "auto":
            fp8_attention = self.kv_cache_dtype.startswith("fp8")
            will_use_fa = (
                current_platform.is_cuda()
                and not envs.is_set("VLLM_ATTENTION_BACKEND")
            ) or envs.VLLM_ATTENTION_BACKEND == "FLASH_ATTN_VLLM_V1"
            supported = False
            if current_platform.is_rocm():
                supported = True
            elif fp8_attention and will_use_fa:
                from vllm.attention.utils.fa_utils import (
                    flash_attn_supports_fp8)
                supported = flash_attn_supports_fp8()
            if not supported:
                _raise_or_fallback(feature_name="--kv-cache-dtype",
                                   recommend_to_remove=False)
                return False

        # No Prompt Adapter so far.
        if self.enable_prompt_adapter:
            _raise_or_fallback(feature_name="--enable-prompt-adapter",
                               recommend_to_remove=False)
            return False

        # No text embedding inputs so far.
        if self.enable_prompt_embeds:
            _raise_or_fallback(feature_name="--enable-prompt-embeds",
                               recommend_to_remove=False)
            return False

        # Only Fp16 and Bf16 dtypes since we only support FA.
        V1_SUPPORTED_DTYPES = [torch.bfloat16, torch.float16]
        if model_config.dtype not in V1_SUPPORTED_DTYPES:
            _raise_or_fallback(feature_name=f"--dtype {model_config.dtype}",
                               recommend_to_remove=False)
            return False

        # No Mamba or Encoder-Decoder so far.
        if not model_config.is_v1_compatible:
            _raise_or_fallback(feature_name=model_config.architectures,
                               recommend_to_remove=False)
            return False

        # V1 mamba models are unoptimized.
        if model_config.has_inner_state and _warn_or_fallback(
                feature_name="Mamba"):
            return False

        # No Concurrent Partial Prefills so far.
        if (self.max_num_partial_prefills
                != SchedulerConfig.max_num_partial_prefills
                or self.max_long_partial_prefills
                != SchedulerConfig.max_long_partial_prefills):
            _raise_or_fallback(feature_name="Concurrent Partial Prefill",
                               recommend_to_remove=False)
            return False

        # No OTLP observability so far.
        if (self.otlp_traces_endpoint or self.collect_detailed_traces):
            _raise_or_fallback(feature_name="--otlp-traces-endpoint",
                               recommend_to_remove=False)
            return False

        # V1 supports N-gram, Medusa, and Eagle speculative decoding.
        is_ngram_enabled = False
        is_eagle_enabled = False
        is_medusa_enabled = False
        if self.speculative_config is not None:
            # This is supported but experimental (handled below).
            speculative_method = self.speculative_config.get("method")
            if speculative_method:
                if speculative_method in ("ngram", "[ngram]"):
                    is_ngram_enabled = True
                elif speculative_method == "medusa":
                    is_medusa_enabled = True
                elif speculative_method in ("eagle", "eagle3", "deepseek_mtp"):
                    is_eagle_enabled = True
            else:
                speculative_model = self.speculative_config.get("model")
                if speculative_model in ("ngram", "[ngram]"):
                    is_ngram_enabled = True
            if not (is_ngram_enabled or is_eagle_enabled or is_medusa_enabled):
                # Other speculative decoding methods are not supported yet.
                _raise_or_fallback(feature_name="Speculative Decoding",
                                   recommend_to_remove=False)
                return False

        # No XFormers so far.
        V1_BACKENDS = [
            "FLASH_ATTN_VLLM_V1",
            "FLASH_ATTN",
            "PALLAS",
            "PALLAS_VLLM_V1",
            "TRITON_ATTN_VLLM_V1",
            "TRITON_MLA",
            "CUTLASS_MLA_VLLM_V1",
            "FLASHMLA",
            "FLASHINFER",
            "FLASHINFER_VLLM_V1",
            "ROCM_AITER_MLA",
            "TORCH_SDPA_VLLM_V1",
            "FLEX_ATTENTION",
        ]
        if (envs.is_set("VLLM_ATTENTION_BACKEND")
                and envs.VLLM_ATTENTION_BACKEND not in V1_BACKENDS):
            name = f"VLLM_ATTENTION_BACKEND={envs.VLLM_ATTENTION_BACKEND}"
            _raise_or_fallback(feature_name=name, recommend_to_remove=True)
            return False

        # Platforms must decide if they can support v1 for this model
        if not current_platform.supports_v1(model_config=model_config):
            _raise_or_fallback(
                feature_name=f"device type={current_platform.device_type}",
                recommend_to_remove=False)
            return False
        #############################################################
        # Experimental Features - allow users to opt in.

        # Signal Handlers requires running in main thread.
        if (threading.current_thread() != threading.main_thread()
                and _warn_or_fallback("Engine in background thread")):
            return False

        if (self.pipeline_parallel_size > 1
                and self.distributed_executor_backend
                not in (ParallelConfig.distributed_executor_backend, "ray",
                        "mp", "external_launcher")):
            name = "Pipeline Parallelism without Ray distributed executor " \
                    "or multiprocessing executor or external launcher"
            _raise_or_fallback(feature_name=name, recommend_to_remove=False)
            return False

        # The platform may be supported on V1, but off by default for now.
        if not current_platform.default_v1(  # noqa: SIM103
                model_config=model_config) and _warn_or_fallback(
                    current_platform.device_name):
            return False

        if (current_platform.is_cpu()
                and model_config.get_sliding_window() is not None):
            _raise_or_fallback(feature_name="sliding window (CPU backend)",
                               recommend_to_remove=False)
            return False

        #############################################################

        return True

    def _set_default_args_v0(self, model_config: ModelConfig) -> None:
        """Set Default Arguments for V0 Engine."""

        max_model_len = model_config.max_model_len
        use_long_context = max_model_len > 32768
        if self.enable_chunked_prefill is None:
            # Chunked prefill not supported for Multimodal or MLA in V0.
            if model_config.is_multimodal_model or model_config.use_mla:
                self.enable_chunked_prefill = False

            # Enable chunked prefill by default for long context (> 32K)
            # models to avoid OOM errors in initial memory profiling phase.
            elif use_long_context:
                from vllm.platforms import current_platform
                is_gpu = current_platform.is_cuda()
                use_sliding_window = (model_config.get_sliding_window()
                                      is not None)
                use_spec_decode = self.speculative_config is not None

                if (is_gpu and not use_sliding_window and not use_spec_decode
                        and not self.enable_lora
                        and not self.enable_prompt_adapter
                        and model_config.runner_type != "pooling"):
                    self.enable_chunked_prefill = True
                    logger.warning(
                        "Chunked prefill is enabled by default for models "
                        "with max_model_len > 32K. Chunked prefill might "
                        "not work with some features or models. If you "
                        "encounter any issues, please disable by launching "
                        "with --enable-chunked-prefill=False.")

            if self.enable_chunked_prefill is None:
                self.enable_chunked_prefill = False

        if not self.enable_chunked_prefill and use_long_context:
            logger.warning(
                "The model has a long context length (%s). This may cause"
                "OOM during the initial memory profiling phase, or result "
                "in low performance due to small KV cache size. Consider "
                "setting --max-model-len to a smaller value.", max_model_len)
        elif (self.enable_chunked_prefill
              and model_config.runner_type == "pooling"):
            msg = "Chunked prefill is not supported for pooling models"
            raise ValueError(msg)

        # if using prefix caching, we must set a hash algo
        if self.enable_prefix_caching:
            # Disable prefix caching for multimodal models for VLLM_V0.
            if model_config.is_multimodal_model:
                logger.warning(
                    "--enable-prefix-caching is not supported for multimodal "
                    "models in V0 and has been disabled.")
                self.enable_prefix_caching = False

            # VLLM_V0 only supports builtin hash algo for prefix caching.
            if self.prefix_caching_hash_algo == "sha256":
                raise ValueError(
                    "sha256 is not supported for prefix caching in V0 engine. "
                    "Please use 'builtin'.")

        # Set max_num_seqs to 256 for VLLM_V0.
        if self.max_num_seqs is None:
            self.max_num_seqs = 256

    def _set_default_args_v1(self, usage_context: UsageContext,
                             model_config: ModelConfig) -> None:
        """Set Default Arguments for V1 Engine."""

        # V1 always uses chunked prefills and prefix caching
        # for non-pooling tasks.
        # For pooling tasks the default is False
        if model_config.runner_type != "pooling":
            self.enable_chunked_prefill = True
            if self.enable_prefix_caching is None:
                self.enable_prefix_caching = True
        else:

            pooling_type = model_config.pooler_config.pooling_type

            # TODO: when encoder models are supported we'll have to
            # check for causal attention here.
            incremental_prefill_supported = (pooling_type is not None and
                                             pooling_type.lower() == "last")

            action = "Enabling" if \
                incremental_prefill_supported else "Disabling"

            if self.enable_chunked_prefill is None:
                self.enable_chunked_prefill = incremental_prefill_supported
                logger.info("(%s) chunked prefill by default", action)
            if self.enable_prefix_caching is None:
                self.enable_prefix_caching = incremental_prefill_supported
                logger.info("(%s) prefix caching by default", action)

        if not self.enable_chunked_prefill:
            self.max_num_batched_tokens = model_config.max_model_len

        # V1 should use the new scheduler by default.
        # Swap it only if this arg is set to the original V0 default
        if self.scheduler_cls == EngineArgs.scheduler_cls:
            self.scheduler_cls = "vllm.v1.core.sched.scheduler.Scheduler"

        # When no user override, set the default values based on the usage
        # context.
        # Use different default values for different hardware.

        # Try to query the device name on the current platform. If it fails,
        # it may be because the platform that imports vLLM is not the same
        # as the platform that vLLM is running on (e.g. the case of scaling
        # vLLM with Ray) and has no GPUs. In this case we use the default
        # values for non-H100/H200 GPUs.
        from vllm.platforms import current_platform
        try:
            device_memory = current_platform.get_device_total_memory()
            device_name = current_platform.get_device_name().lower()
        except Exception:
            # This is only used to set default_max_num_batched_tokens
            device_memory = 0

        # NOTE(Kuntai): Setting large `max_num_batched_tokens` for A100 reduces
        # throughput, see PR #17885 for more details.
        # So here we do an extra device name check to prevent such regression.
        if device_memory >= 70 * GiB_bytes and "a100" not in device_name:
            # For GPUs like H100 and MI300x, use larger default values.
            default_max_num_batched_tokens = {
                UsageContext.LLM_CLASS: 16384,
                UsageContext.OPENAI_API_SERVER: 8192,
            }
            default_max_num_seqs = {
                UsageContext.LLM_CLASS: 1024,
                UsageContext.OPENAI_API_SERVER: 1024,
            }
        else:
            # TODO(woosuk): Tune the default values for other hardware.
            default_max_num_batched_tokens = {
                UsageContext.LLM_CLASS: 8192,
                UsageContext.OPENAI_API_SERVER: 2048,
            }
            default_max_num_seqs = {
                UsageContext.LLM_CLASS: 256,
                UsageContext.OPENAI_API_SERVER: 256,
            }

        # tpu specific default values.
        if current_platform.is_tpu():
            default_max_num_batched_tokens_tpu = {
                UsageContext.LLM_CLASS: {
                    'V6E': 2048,
                    'V5E': 1024,
                    'V5P': 512,
                },
                UsageContext.OPENAI_API_SERVER: {
                    'V6E': 1024,
                    'V5E': 512,
                    'V5P': 256,
                }
            }

        # cpu specific default values.
        if current_platform.is_cpu():
            default_max_num_batched_tokens = {
                UsageContext.LLM_CLASS: 4096,
                UsageContext.OPENAI_API_SERVER: 2048,
            }
            default_max_num_seqs = {
                UsageContext.LLM_CLASS: 128,
                UsageContext.OPENAI_API_SERVER: 32,
            }

        use_context_value = usage_context.value if usage_context else None
        if (self.max_num_batched_tokens is None
                and usage_context in default_max_num_batched_tokens):
            if current_platform.is_tpu():
                chip_name = current_platform.get_device_name()
                if chip_name in default_max_num_batched_tokens_tpu[
                        usage_context]:
                    self.max_num_batched_tokens = \
                        default_max_num_batched_tokens_tpu[
                            usage_context][chip_name]
                else:
                    self.max_num_batched_tokens = \
                        default_max_num_batched_tokens[usage_context]
            else:
                self.max_num_batched_tokens = default_max_num_batched_tokens[
                    usage_context]
            logger.debug(
                "Setting max_num_batched_tokens to %d for %s usage context.",
                self.max_num_batched_tokens, use_context_value)

        if (self.max_num_seqs is None
                and usage_context in default_max_num_seqs):
            self.max_num_seqs = default_max_num_seqs[usage_context]

            logger.debug("Setting max_num_seqs to %d for %s usage context.",
                         self.max_num_seqs, use_context_value)


@dataclass
class AsyncEngineArgs(EngineArgs):
    """Arguments for asynchronous vLLM engine."""
    disable_log_requests: bool = False

    @staticmethod
    def add_cli_args(parser: FlexibleArgumentParser,
                     async_args_only: bool = False) -> FlexibleArgumentParser:
        # Initialize plugin to update the parser, for example, The plugin may
        # adding a new kind of quantization method to --quantization argument or
        # a new device to --device argument.
        load_general_plugins()
        if not async_args_only:
            parser = EngineArgs.add_cli_args(parser)
        parser.add_argument('--disable-log-requests',
                            action='store_true',
                            help='Disable logging requests.')
        from vllm.platforms import current_platform
        current_platform.pre_register_and_update(parser)
        return parser


def _raise_or_fallback(feature_name: str, recommend_to_remove: bool):
    if envs.is_set("VLLM_USE_V1") and envs.VLLM_USE_V1:
        raise NotImplementedError(
            f"VLLM_USE_V1=1 is not supported with {feature_name}.")
    msg = f"{feature_name} is not supported by the V1 Engine. "
    msg += "Falling back to V0. "
    if recommend_to_remove:
        msg += f"We recommend to remove {feature_name} from your config "
        msg += "in favor of the V1 Engine."
    logger.warning(msg)


def _warn_or_fallback(feature_name: str) -> bool:
    if envs.is_set("VLLM_USE_V1") and envs.VLLM_USE_V1:
        logger.warning(
            "Detected VLLM_USE_V1=1 with %s. Usage should "
            "be considered experimental. Please report any "
            "issues on Github.", feature_name)
        should_exit = False
    else:
        logger.info(
            "%s is experimental on VLLM_USE_V1=1. "
            "Falling back to V0 Engine.", feature_name)
        should_exit = True
    return should_exit


def human_readable_int(value):
    """Parse human-readable integers like '1k', '2M', etc.
    Including decimal values with decimal multipliers.

    Examples:
    - '1k' -> 1,000
    - '1K' -> 1,024
    - '25.6k' -> 25,600
    """
    value = value.strip()
    match = re.fullmatch(r'(\d+(?:\.\d+)?)([kKmMgGtT])', value)
    if match:
        decimal_multiplier = {
            'k': 10**3,
            'm': 10**6,
            'g': 10**9,
        }
        binary_multiplier = {
            'K': 2**10,
            'M': 2**20,
            'G': 2**30,
        }

        number, suffix = match.groups()
        if suffix in decimal_multiplier:
            mult = decimal_multiplier[suffix]
            return int(float(number) * mult)
        elif suffix in binary_multiplier:
            mult = binary_multiplier[suffix]
            # Do not allow decimals with binary multipliers
            try:
                return int(number) * mult
            except ValueError as e:
                raise argparse.ArgumentTypeError("Decimals are not allowed " \
                f"with binary suffixes like {suffix}. Did you mean to use " \
                f"{number}{suffix.lower()} instead?") from e

    # Regular plain number.
    return int(value)


# These functions are used by sphinx to build the documentation
def _engine_args_parser():
    return EngineArgs.add_cli_args(FlexibleArgumentParser())


def _async_engine_args_parser():
    return AsyncEngineArgs.add_cli_args(FlexibleArgumentParser(),
                                        async_args_only=True)<|MERGE_RESOLUTION|>--- conflicted
+++ resolved
@@ -323,15 +323,12 @@
     data_parallel_rpc_port: Optional[int] = None
     data_parallel_backend: str = ParallelConfig.data_parallel_backend
     enable_expert_parallel: bool = ParallelConfig.enable_expert_parallel
-<<<<<<< HEAD
     enable_microbatching: bool = ParallelConfig.enable_microbatching
-=======
     enable_eplb: bool = ParallelConfig.enable_eplb
     num_redundant_experts: int = ParallelConfig.num_redundant_experts
     eplb_window_size: int = ParallelConfig.eplb_window_size
     eplb_step_interval: int = ParallelConfig.eplb_step_interval
     eplb_log_balancedness: bool = ParallelConfig.eplb_log_balancedness
->>>>>>> e28533a1
     max_parallel_loading_workers: Optional[
         int] = ParallelConfig.max_parallel_loading_workers
     block_size: Optional[BlockSize] = CacheConfig.block_size
@@ -678,10 +675,8 @@
         parallel_group.add_argument(
             "--enable-expert-parallel",
             **parallel_kwargs["enable_expert_parallel"])
-<<<<<<< HEAD
         parallel_group.add_argument("--enable-microbatching",
                                     **parallel_kwargs["enable_microbatching"])
-=======
         parallel_group.add_argument("--enable-eplb",
                                     **parallel_kwargs["enable_eplb"])
         parallel_group.add_argument("--num-redundant-experts",
@@ -692,7 +687,6 @@
                                     **parallel_kwargs["eplb_step_interval"])
         parallel_group.add_argument("--eplb-log-balancedness",
                                     **parallel_kwargs["eplb_log_balancedness"])
->>>>>>> e28533a1
         parallel_group.add_argument(
             "--max-parallel-loading-workers",
             **parallel_kwargs["max_parallel_loading_workers"])
@@ -1162,15 +1156,12 @@
             data_parallel_rpc_port=data_parallel_rpc_port,
             data_parallel_backend=data_parallel_backend,
             enable_expert_parallel=self.enable_expert_parallel,
-<<<<<<< HEAD
             enable_microbatching=self.enable_microbatching,
-=======
             enable_eplb=self.enable_eplb,
             num_redundant_experts=self.num_redundant_experts,
             eplb_window_size=self.eplb_window_size,
             eplb_step_interval=self.eplb_step_interval,
             eplb_log_balancedness=self.eplb_log_balancedness,
->>>>>>> e28533a1
             max_parallel_loading_workers=self.max_parallel_loading_workers,
             disable_custom_all_reduce=self.disable_custom_all_reduce,
             ray_workers_use_nsight=self.ray_workers_use_nsight,
