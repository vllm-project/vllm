import argparse
import dataclasses
<<<<<<< HEAD
import warnings
=======
import json
>>>>>>> f17a1a8f
from dataclasses import dataclass
from typing import List, Optional, Tuple, Union

from vllm.config import (CacheConfig, DecodingConfig, DeviceConfig,
                         EngineConfig, LoadConfig, LoRAConfig, ModelConfig,
                         ParallelConfig, SchedulerConfig, SpeculativeConfig,
                         TokenizerPoolConfig, VisionLanguageConfig)
from vllm.model_executor.layers.quantization import QUANTIZATION_METHODS
from vllm.utils import str_to_int_tuple


def nullable_str(val: str):
    if not val or val == "None":
        return None
    return val


@dataclass
class EngineArgs:
    """Arguments for vLLM engine."""
    model: str
    served_model_name: Optional[Union[List[str]]] = None
    tokenizer: Optional[str] = None
    skip_tokenizer_init: bool = False
    tokenizer_mode: str = 'auto'
    trust_remote_code: bool = False
    download_dir: Optional[str] = None
    load_format: str = 'auto'
    dtype: str = 'auto'
    kv_cache_dtype: str = 'auto'
    quantization_param_path: Optional[str] = None
    seed: int = 0
    max_model_len: Optional[int] = None
    worker_use_ray: bool = False
    distributed_executor_backend: Optional[str] = None
    pipeline_parallel_size: int = 1
    tensor_parallel_size: int = 1
    max_parallel_loading_workers: Optional[int] = None
    block_size: int = 16
    enable_prefix_caching: bool = False
    use_v2_block_manager: bool = False
    swap_space: int = 4  # GiB
    gpu_memory_utilization: float = 0.90
    max_num_batched_tokens: Optional[int] = None
    max_num_seqs: int = 256
    max_logprobs: int = 5  # OpenAI default value
    disable_log_stats: bool = False
    revision: Optional[str] = None
    code_revision: Optional[str] = None
    rope_scaling: Optional[dict] = None
    tokenizer_revision: Optional[str] = None
    quantization: Optional[str] = None
    enforce_eager: bool = False
    max_context_len_to_capture: Optional[int] = None
    max_seq_len_to_capture: int = 8192
    disable_custom_all_reduce: bool = False
    tokenizer_pool_size: int = 0
    tokenizer_pool_type: str = "ray"
    tokenizer_pool_extra_config: Optional[dict] = None
    enable_lora: bool = False
    max_loras: int = 1
    max_lora_rank: int = 16
    fully_sharded_loras: bool = False
    lora_extra_vocab_size: int = 256
    long_lora_scaling_factors: Optional[Tuple[float]] = None
    lora_dtype = 'auto'
    max_cpu_loras: Optional[int] = None
    device: str = 'auto'
    ray_workers_use_nsight: bool = False
    num_gpu_blocks_override: Optional[int] = None
    num_lookahead_slots: int = 0
    model_loader_extra_config: Optional[dict] = None

    # Related to Vision-language models such as llava
    image_input_type: Optional[str] = None
    image_token_id: Optional[int] = None
    image_input_shape: Optional[str] = None
    image_feature_size: Optional[int] = None
    image_processor: Optional[str] = None
    image_processor_revision: Optional[str] = None
    disable_image_processor: bool = False

    scheduler_delay_factor: float = 0.0
    enable_chunked_prefill: bool = False

    guided_decoding_backend: str = 'outlines'
    # Speculative decoding configuration.
    speculative_model: Optional[str] = None
    num_speculative_tokens: Optional[int] = None
    speculative_max_model_len: Optional[int] = None
    speculative_disable_by_batch_size: Optional[int] = None
    ngram_prompt_lookup_max: Optional[int] = None
    ngram_prompt_lookup_min: Optional[int] = None

    def __post_init__(self):
        if self.tokenizer is None:
            self.tokenizer = self.model

    @staticmethod
    def add_cli_args_for_vlm(
            parser: argparse.ArgumentParser) -> argparse.ArgumentParser:
        parser.add_argument('--image-input-type',
                            type=nullable_str,
                            default=None,
                            choices=[
                                t.name.lower()
                                for t in VisionLanguageConfig.ImageInputType
                            ],
                            help=('The image input type passed into vLLM.'))
        parser.add_argument('--image-token-id',
                            type=int,
                            default=None,
                            help=('Input id for image token.'))
        parser.add_argument(
            '--image-input-shape',
            type=nullable_str,
            default=None,
            help=('The biggest image input shape (worst for memory footprint) '
                  'given an input type. Only used for vLLM\'s profile_run.'))
        parser.add_argument(
            '--image-feature-size',
            type=int,
            default=None,
            help=('The image feature size along the context dimension.'))
        parser.add_argument(
            '--image-processor',
            type=str,
            default=EngineArgs.image_processor,
            help='Name or path of the huggingface image processor to use. '
            'If unspecified, model name or path will be used.')
        parser.add_argument(
            '--image-processor-revision',
            type=str,
            default=None,
            help='Revision of the huggingface image processor version to use. '
            'It can be a branch name, a tag name, or a commit id. '
            'If unspecified, will use the default version.')
        parser.add_argument(
            '--disable-image-processor',
            action='store_true',
            help='Disables the use of image processor, even if one is defined '
            'for the model on huggingface.')

        return parser

    @staticmethod
    def add_cli_args(
            parser: argparse.ArgumentParser) -> argparse.ArgumentParser:
        """Shared CLI arguments for vLLM engine."""

        # Model arguments
        parser.add_argument(
            '--model',
            type=str,
            default='facebook/opt-125m',
            help='Name or path of the huggingface model to use.')
        parser.add_argument(
            '--tokenizer',
            type=nullable_str,
            default=EngineArgs.tokenizer,
            help='Name or path of the huggingface tokenizer to use. '
            'If unspecified, model name or path will be used.')
        parser.add_argument(
            '--skip-tokenizer-init',
            action='store_true',
            help='Skip initialization of tokenizer and detokenizer')
        parser.add_argument(
            '--revision',
            type=nullable_str,
            default=None,
            help='The specific model version to use. It can be a branch '
            'name, a tag name, or a commit id. If unspecified, will use '
            'the default version.')
        parser.add_argument(
            '--code-revision',
            type=nullable_str,
            default=None,
            help='The specific revision to use for the model code on '
            'Hugging Face Hub. It can be a branch name, a tag name, or a '
            'commit id. If unspecified, will use the default version.')
        parser.add_argument(
            '--tokenizer-revision',
            type=nullable_str,
            default=None,
            help='Revision of the huggingface tokenizer to use. '
            'It can be a branch name, a tag name, or a commit id. '
            'If unspecified, will use the default version.')
        parser.add_argument(
            '--tokenizer-mode',
            type=str,
            default=EngineArgs.tokenizer_mode,
            choices=['auto', 'slow'],
            help='The tokenizer mode.\n\n* "auto" will use the '
            'fast tokenizer if available.\n* "slow" will '
            'always use the slow tokenizer.')
        parser.add_argument('--trust-remote-code',
                            action='store_true',
                            help='Trust remote code from huggingface.')
        parser.add_argument('--download-dir',
                            type=nullable_str,
                            default=EngineArgs.download_dir,
                            help='Directory to download and load the weights, '
                            'default to the default cache dir of '
                            'huggingface.')
        parser.add_argument(
            '--load-format',
            type=str,
            default=EngineArgs.load_format,
            choices=[
                'auto', 'pt', 'safetensors', 'npcache', 'dummy', 'tensorizer'
            ],
            help='The format of the model weights to load.\n\n'
            '* "auto" will try to load the weights in the safetensors format '
            'and fall back to the pytorch bin format if safetensors format '
            'is not available.\n'
            '* "pt" will load the weights in the pytorch bin format.\n'
            '* "safetensors" will load the weights in the safetensors format.\n'
            '* "npcache" will load the weights in pytorch format and store '
            'a numpy cache to speed up the loading.\n'
            '* "dummy" will initialize the weights with random values, '
            'which is mainly for profiling.\n'
            '* "tensorizer" will load the weights using tensorizer from '
            'CoreWeave. See the Tensorize vLLM Model script in the Examples'
            'section for more information.\n')
        parser.add_argument(
            '--dtype',
            type=str,
            default=EngineArgs.dtype,
            choices=[
                'auto', 'half', 'float16', 'bfloat16', 'float', 'float32'
            ],
            help='Data type for model weights and activations.\n\n'
            '* "auto" will use FP16 precision for FP32 and FP16 models, and '
            'BF16 precision for BF16 models.\n'
            '* "half" for FP16. Recommended for AWQ quantization.\n'
            '* "float16" is the same as "half".\n'
            '* "bfloat16" for a balance between precision and range.\n'
            '* "float" is shorthand for FP32 precision.\n'
            '* "float32" for FP32 precision.')
        parser.add_argument(
            '--kv-cache-dtype',
            type=str,
            choices=['auto', 'fp8', 'fp8_e5m2', 'fp8_e4m3'],
            default=EngineArgs.kv_cache_dtype,
            help='Data type for kv cache storage. If "auto", will use model '
            'data type. CUDA 11.8+ supports fp8 (=fp8_e4m3) and fp8_e5m2. '
            'ROCm (AMD GPU) supports fp8 (=fp8_e4m3)')
        parser.add_argument(
            '--quantization-param-path',
            type=nullable_str,
            default=None,
            help='Path to the JSON file containing the KV cache '
            'scaling factors. This should generally be supplied, when '
            'KV cache dtype is FP8. Otherwise, KV cache scaling factors '
            'default to 1.0, which may cause accuracy issues. '
            'FP8_E5M2 (without scaling) is only supported on cuda version'
            'greater than 11.8. On ROCm (AMD GPU), FP8_E4M3 is instead '
            'supported for common inference criteria.')
        parser.add_argument('--max-model-len',
                            type=int,
                            default=EngineArgs.max_model_len,
                            help='Model context length. If unspecified, will '
                            'be automatically derived from the model config.')
        parser.add_argument(
            '--guided-decoding-backend',
            type=str,
            default='outlines',
            choices=['outlines', 'lm-format-enforcer'],
            help='Which engine will be used for guided decoding'
            ' (JSON schema / regex etc) by default. Currently support '
            'https://github.com/outlines-dev/outlines and '
            'https://github.com/noamgat/lm-format-enforcer.'
            ' Can be overridden per request via guided_decoding_backend'
            ' parameter.')
        # Parallel arguments
        parser.add_argument(
            '--distributed-executor-backend',
            choices=['ray', 'mp'],
            default=EngineArgs.distributed_executor_backend,
            help='Backend to use for distributed serving. When more than 1 GPU '
            'is used, will be automatically set to "ray" if installed '
            'or "mp" (multiprocessing) otherwise.')
        parser.add_argument(
            '--worker-use-ray',
            action='store_true',
            help='Deprecated, use --distributed-executor-backend=ray.')
        parser.add_argument('--pipeline-parallel-size',
                            '-pp',
                            type=int,
                            default=EngineArgs.pipeline_parallel_size,
                            help='Number of pipeline stages.')
        parser.add_argument('--tensor-parallel-size',
                            '-tp',
                            type=int,
                            default=EngineArgs.tensor_parallel_size,
                            help='Number of tensor parallel replicas.')
        parser.add_argument(
            '--max-parallel-loading-workers',
            type=int,
            default=EngineArgs.max_parallel_loading_workers,
            help='Load model sequentially in multiple batches, '
            'to avoid RAM OOM when using tensor '
            'parallel and large models.')
        parser.add_argument(
            '--ray-workers-use-nsight',
            action='store_true',
            help='If specified, use nsight to profile Ray workers.')
        # KV cache arguments
        parser.add_argument('--block-size',
                            type=int,
                            default=EngineArgs.block_size,
                            choices=[8, 16, 32],
                            help='Token block size for contiguous chunks of '
                            'tokens.')

        parser.add_argument('--enable-prefix-caching',
                            action='store_true',
                            help='Enables automatic prefix caching.')
        parser.add_argument('--use-v2-block-manager',
                            action='store_true',
                            help='Use BlockSpaceMangerV2.')
        parser.add_argument(
            '--num-lookahead-slots',
            type=int,
            default=EngineArgs.num_lookahead_slots,
            help='Experimental scheduling config necessary for '
            'speculative decoding. This will be replaced by '
            'speculative config in the future; it is present '
            'to enable correctness tests until then.')

        parser.add_argument('--seed',
                            type=int,
                            default=EngineArgs.seed,
                            help='Random seed for operations.')
        parser.add_argument('--swap-space',
                            type=int,
                            default=EngineArgs.swap_space,
                            help='CPU swap space size (GiB) per GPU.')
        parser.add_argument(
            '--gpu-memory-utilization',
            type=float,
            default=EngineArgs.gpu_memory_utilization,
            help='The fraction of GPU memory to be used for the model '
            'executor, which can range from 0 to 1. For example, a value of '
            '0.5 would imply 50%% GPU memory utilization. If unspecified, '
            'will use the default value of 0.9.')
        parser.add_argument(
            '--num-gpu-blocks-override',
            type=int,
            default=None,
            help='If specified, ignore GPU profiling result and use this number'
            'of GPU blocks. Used for testing preemption.')
        parser.add_argument('--max-num-batched-tokens',
                            type=int,
                            default=EngineArgs.max_num_batched_tokens,
                            help='Maximum number of batched tokens per '
                            'iteration.')
        parser.add_argument('--max-num-seqs',
                            type=int,
                            default=EngineArgs.max_num_seqs,
                            help='Maximum number of sequences per iteration.')
        parser.add_argument(
            '--max-logprobs',
            type=int,
            default=EngineArgs.max_logprobs,
            help=('Max number of log probs to return logprobs is specified in'
                  ' SamplingParams.'))
        parser.add_argument('--disable-log-stats',
                            action='store_true',
                            help='Disable logging statistics.')
        # Quantization settings.
        parser.add_argument('--quantization',
                            '-q',
                            type=nullable_str,
                            choices=[*QUANTIZATION_METHODS, None],
                            default=EngineArgs.quantization,
                            help='Method used to quantize the weights. If '
                            'None, we first check the `quantization_config` '
                            'attribute in the model config file. If that is '
                            'None, we assume the model weights are not '
                            'quantized and use `dtype` to determine the data '
                            'type of the weights.')
        parser.add_argument('--rope-scaling',
                            default=None,
                            type=json.loads,
                            help='RoPE scaling configuration in JSON format. '
                            'For example, {"type":"dynamic","factor":2.0}')
        parser.add_argument('--enforce-eager',
                            action='store_true',
                            help='Always use eager-mode PyTorch. If False, '
                            'will use eager mode and CUDA graph in hybrid '
                            'for maximal performance and flexibility.')
        parser.add_argument('--max-context-len-to-capture',
                            type=int,
                            default=EngineArgs.max_context_len_to_capture,
                            help='Maximum context length covered by CUDA '
                            'graphs. When a sequence has context length '
                            'larger than this, we fall back to eager mode. '
                            '(DEPRECATED. Use --max-seq-len-to-capture instead'
                            ')')
        parser.add_argument('--max-seq-len-to-capture',
                            type=int,
                            default=EngineArgs.max_seq_len_to_capture,
                            help='Maximum sequence length covered by CUDA '
                            'graphs. When a sequence has context length '
                            'larger than this, we fall back to eager mode.')
        parser.add_argument('--disable-custom-all-reduce',
                            action='store_true',
                            default=EngineArgs.disable_custom_all_reduce,
                            help='See ParallelConfig.')
        parser.add_argument('--tokenizer-pool-size',
                            type=int,
                            default=EngineArgs.tokenizer_pool_size,
                            help='Size of tokenizer pool to use for '
                            'asynchronous tokenization. If 0, will '
                            'use synchronous tokenization.')
        parser.add_argument('--tokenizer-pool-type',
                            type=str,
                            default=EngineArgs.tokenizer_pool_type,
                            help='Type of tokenizer pool to use for '
                            'asynchronous tokenization. Ignored '
                            'if tokenizer_pool_size is 0.')
        parser.add_argument('--tokenizer-pool-extra-config',
                            type=nullable_str,
                            default=EngineArgs.tokenizer_pool_extra_config,
                            help='Extra config for tokenizer pool. '
                            'This should be a JSON string that will be '
                            'parsed into a dictionary. Ignored if '
                            'tokenizer_pool_size is 0.')
        # LoRA related configs
        parser.add_argument('--enable-lora',
                            action='store_true',
                            help='If True, enable handling of LoRA adapters.')
        parser.add_argument('--max-loras',
                            type=int,
                            default=EngineArgs.max_loras,
                            help='Max number of LoRAs in a single batch.')
        parser.add_argument('--max-lora-rank',
                            type=int,
                            default=EngineArgs.max_lora_rank,
                            help='Max LoRA rank.')
        parser.add_argument(
            '--lora-extra-vocab-size',
            type=int,
            default=EngineArgs.lora_extra_vocab_size,
            help=('Maximum size of extra vocabulary that can be '
                  'present in a LoRA adapter (added to the base '
                  'model vocabulary).'))
        parser.add_argument(
            '--lora-dtype',
            type=str,
            default=EngineArgs.lora_dtype,
            choices=['auto', 'float16', 'bfloat16', 'float32'],
            help=('Data type for LoRA. If auto, will default to '
                  'base model dtype.'))
        parser.add_argument(
            '--long-lora-scaling-factors',
            type=nullable_str,
            default=EngineArgs.long_lora_scaling_factors,
            help=('Specify multiple scaling factors (which can '
                  'be different from base model scaling factor '
                  '- see eg. Long LoRA) to allow for multiple '
                  'LoRA adapters trained with those scaling '
                  'factors to be used at the same time. If not '
                  'specified, only adapters trained with the '
                  'base model scaling factor are allowed.'))
        parser.add_argument(
            '--max-cpu-loras',
            type=int,
            default=EngineArgs.max_cpu_loras,
            help=('Maximum number of LoRAs to store in CPU memory. '
                  'Must be >= than max_num_seqs. '
                  'Defaults to max_num_seqs.'))
        parser.add_argument(
            '--fully-sharded-loras',
            action='store_true',
            help=('By default, only half of the LoRA computation is '
                  'sharded with tensor parallelism. '
                  'Enabling this will use the fully sharded layers. '
                  'At high sequence length, max rank or '
                  'tensor parallel size, this is likely faster.'))
        parser.add_argument("--device",
                            type=str,
                            default=EngineArgs.device,
                            choices=["auto", "cuda", "neuron", "cpu"],
                            help='Device type for vLLM execution.')

        # Related to Vision-language models such as llava
        parser = EngineArgs.add_cli_args_for_vlm(parser)

        parser.add_argument(
            '--scheduler-delay-factor',
            type=float,
            default=EngineArgs.scheduler_delay_factor,
            help='Apply a delay (of delay factor multiplied by previous'
            'prompt latency) before scheduling next prompt.')
        parser.add_argument(
            '--enable-chunked-prefill',
            action='store_true',
            help='If set, the prefill requests can be chunked based on the '
            'max_num_batched_tokens.')

        parser.add_argument(
            '--speculative-model',
            type=nullable_str,
            default=EngineArgs.speculative_model,
            help=
            'The name of the draft model to be used in speculative decoding.')
        parser.add_argument(
            '--num-speculative-tokens',
            type=int,
            default=EngineArgs.num_speculative_tokens,
            help='The number of speculative tokens to sample from '
            'the draft model in speculative decoding.')

        parser.add_argument(
            '--speculative-max-model-len',
            type=int,
            default=EngineArgs.speculative_max_model_len,
            help='The maximum sequence length supported by the '
            'draft model. Sequences over this length will skip '
            'speculation.')

        parser.add_argument(
            '--speculative-disable-by-batch-size',
            type=int,
            default=EngineArgs.speculative_disable_by_batch_size,
            help='Disable speculative decoding for new incoming requests '
            'if the number of enqueue requests is larger than this value.')

        parser.add_argument(
            '--ngram-prompt-lookup-max',
            type=int,
            default=EngineArgs.ngram_prompt_lookup_max,
            help='Max size of window for ngram prompt lookup in speculative '
            'decoding.')

        parser.add_argument(
            '--ngram-prompt-lookup-min',
            type=int,
            default=EngineArgs.ngram_prompt_lookup_min,
            help='Min size of window for ngram prompt lookup in speculative '
            'decoding.')

        parser.add_argument('--model-loader-extra-config',
                            type=nullable_str,
                            default=EngineArgs.model_loader_extra_config,
                            help='Extra config for model loader. '
                            'This will be passed to the model loader '
                            'corresponding to the chosen load_format. '
                            'This should be a JSON string that will be '
                            'parsed into a dictionary.')

        parser.add_argument(
            "--served-model-name",
            nargs="+",
            type=str,
            default=None,
            help="The model name(s) used in the API. If multiple "
            "names are provided, the server will respond to any "
            "of the provided names. The model name in the model "
            "field of a response will be the first name in this "
            "list. If not specified, the model name will be the "
            "same as the `--model` argument. Noted that this name(s)"
            "will also be used in `model_name` tag content of "
            "prometheus metrics, if multiple names provided, metrics"
            "tag will take the first one.")

        return parser

    @classmethod
    def from_cli_args(cls, args: argparse.Namespace):
        # Get the list of attributes of this dataclass.
        attrs = [attr.name for attr in dataclasses.fields(cls)]
        # Set the attributes from the parsed arguments.
        engine_args = cls(**{attr: getattr(args, attr) for attr in attrs})
        return engine_args

    def create_engine_config(self, ) -> EngineConfig:
        device_config = DeviceConfig(self.device)
        model_config = ModelConfig(
            self.model, self.tokenizer, self.tokenizer_mode,
            self.trust_remote_code, self.dtype, self.seed, self.revision,
            self.code_revision, self.rope_scaling, self.tokenizer_revision,
            self.max_model_len, self.quantization,
            self.quantization_param_path, self.enforce_eager,
            self.max_context_len_to_capture, self.max_seq_len_to_capture,
            self.max_logprobs, self.skip_tokenizer_init,
            self.served_model_name)
        cache_config = CacheConfig(self.block_size,
                                   self.gpu_memory_utilization,
                                   self.swap_space, self.kv_cache_dtype,
                                   self.num_gpu_blocks_override,
                                   model_config.get_sliding_window(),
                                   self.enable_prefix_caching)
        parallel_config = ParallelConfig(
            self.pipeline_parallel_size,
            self.tensor_parallel_size,
            self.worker_use_ray,
            self.max_parallel_loading_workers,
            self.disable_custom_all_reduce,
            TokenizerPoolConfig.create_config(
                self.tokenizer_pool_size,
                self.tokenizer_pool_type,
                self.tokenizer_pool_extra_config,
            ),
            self.ray_workers_use_nsight,
            distributed_executor_backend=self.distributed_executor_backend)

        speculative_config = SpeculativeConfig.maybe_create_spec_config(
            target_model_config=model_config,
            target_parallel_config=parallel_config,
            target_dtype=self.dtype,
            speculative_model=self.speculative_model,
            num_speculative_tokens=self.num_speculative_tokens,
            speculative_disable_by_batch_size=self.
            speculative_disable_by_batch_size,
            speculative_max_model_len=self.speculative_max_model_len,
            enable_chunked_prefill=self.enable_chunked_prefill,
            use_v2_block_manager=self.use_v2_block_manager,
            ngram_prompt_lookup_max=self.ngram_prompt_lookup_max,
            ngram_prompt_lookup_min=self.ngram_prompt_lookup_min,
        )

        scheduler_config = SchedulerConfig(
            self.max_num_batched_tokens,
            self.max_num_seqs,
            model_config.max_model_len,
            self.use_v2_block_manager,
            num_lookahead_slots=(self.num_lookahead_slots
                                 if speculative_config is None else
                                 speculative_config.num_lookahead_slots),
            delay_factor=self.scheduler_delay_factor,
            enable_chunked_prefill=self.enable_chunked_prefill,
            embedding_mode=model_config.embedding_mode,
        )
        lora_config = LoRAConfig(
            max_lora_rank=self.max_lora_rank,
            max_loras=self.max_loras,
            fully_sharded_loras=self.fully_sharded_loras,
            lora_extra_vocab_size=self.lora_extra_vocab_size,
            long_lora_scaling_factors=self.long_lora_scaling_factors,
            lora_dtype=self.lora_dtype,
            max_cpu_loras=self.max_cpu_loras if self.max_cpu_loras
            and self.max_cpu_loras > 0 else None) if self.enable_lora else None

        load_config = LoadConfig(
            load_format=self.load_format,
            download_dir=self.download_dir,
            model_loader_extra_config=self.model_loader_extra_config,
        )

        if self.image_input_type:
            if (not self.image_token_id or not self.image_input_shape
                    or not self.image_feature_size):
                raise ValueError(
                    'Specify `image_token_id`, `image_input_shape` and '
                    '`image_feature_size` together with `image_input_type`.')

            if self.image_processor is None:
                self.image_processor = self.model
            if self.disable_image_processor:
                if self.image_processor != self.model:
                    warnings.warn(
                        "You've specified an image processor "
                        f"({self.image_processor}) but also disabled "
                        "it via `--disable-image-processor`.",
                        stacklevel=2)

                self.image_processor = None

            vision_language_config = VisionLanguageConfig(
                image_input_type=VisionLanguageConfig.
                get_image_input_enum_type(self.image_input_type),
                image_token_id=self.image_token_id,
                image_input_shape=str_to_int_tuple(self.image_input_shape),
                image_feature_size=self.image_feature_size,
                image_processor=self.image_processor,
                image_processor_revision=self.image_processor_revision,
            )
        else:
            vision_language_config = None

        decoding_config = DecodingConfig(
            guided_decoding_backend=self.guided_decoding_backend)

        if (model_config.get_sliding_window() is not None
                and scheduler_config.chunked_prefill_enabled):
            raise ValueError(
                "Chunked prefill is not supported with sliding window.")

        return EngineConfig(model_config=model_config,
                            cache_config=cache_config,
                            parallel_config=parallel_config,
                            scheduler_config=scheduler_config,
                            device_config=device_config,
                            lora_config=lora_config,
                            vision_language_config=vision_language_config,
                            speculative_config=speculative_config,
                            load_config=load_config,
                            decoding_config=decoding_config)


@dataclass
class AsyncEngineArgs(EngineArgs):
    """Arguments for asynchronous vLLM engine."""
    engine_use_ray: bool = False
    disable_log_requests: bool = False
    max_log_len: Optional[int] = None

    @staticmethod
    def add_cli_args(parser: argparse.ArgumentParser,
                     async_args_only: bool = False) -> argparse.ArgumentParser:
        if not async_args_only:
            parser = EngineArgs.add_cli_args(parser)
        parser.add_argument('--engine-use-ray',
                            action='store_true',
                            help='Use Ray to start the LLM engine in a '
                            'separate process as the server process.')
        parser.add_argument('--disable-log-requests',
                            action='store_true',
                            help='Disable logging requests.')
        parser.add_argument('--max-log-len',
                            type=int,
                            default=None,
                            help='Max number of prompt characters or prompt '
                            'ID numbers being printed in log.'
                            '\n\nDefault: Unlimited')
        return parser


# These functions are used by sphinx to build the documentation
def _engine_args_parser():
    return EngineArgs.add_cli_args(argparse.ArgumentParser())


def _async_engine_args_parser():
    return AsyncEngineArgs.add_cli_args(argparse.ArgumentParser(),
                                        async_args_only=True)


def _vlm_engine_args_parser():
    return EngineArgs.add_cli_args_for_vlm(argparse.ArgumentParser())<|MERGE_RESOLUTION|>--- conflicted
+++ resolved
@@ -1,10 +1,7 @@
 import argparse
 import dataclasses
-<<<<<<< HEAD
 import warnings
-=======
 import json
->>>>>>> f17a1a8f
 from dataclasses import dataclass
 from typing import List, Optional, Tuple, Union
 
