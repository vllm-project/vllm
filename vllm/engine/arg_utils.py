# SPDX-License-Identifier: Apache-2.0
# SPDX-FileCopyrightText: Copyright contributors to the vLLM project

# yapf: disable
import argparse
import copy
import dataclasses
import functools
import json
import sys
import threading
from dataclasses import MISSING, dataclass, fields, is_dataclass
from itertools import permutations
from typing import (TYPE_CHECKING, Annotated, Any, Callable, Dict, List,
                    Literal, Optional, Type, TypeVar, Union, cast, get_args,
                    get_origin)

import regex as re
import torch
from pydantic import TypeAdapter, ValidationError
from typing_extensions import TypeIs

import vllm.envs as envs
from vllm.config import (BlockSize, CacheConfig, CacheDType, CompilationConfig,
<<<<<<< HEAD
                         ConfigFormat, ConfigType, ConvertOption,
                         DecodingConfig, DetailedTraceModules, Device,
                         DeviceConfig, DistributedExecutorBackend,
                         GuidedDecodingBackend, GuidedDecodingBackendV1,
                         HfOverrides, KVEventsConfig, KVTransferConfig,
                         LoadConfig, LoadFormat, LogprobsMode, LoRAConfig,
                         ModelConfig, ModelDType, ModelImpl, MultiModalConfig,
                         ObservabilityConfig, ParallelConfig, PoolerConfig,
                         PrefixCachingHashAlgo, PromptAdapterConfig,
                         RunnerOption, SchedulerConfig, SchedulerPolicy,
                         SpeculativeConfig, TaskOption, TokenizerMode,
                         VllmConfig, get_attr_docs, get_field)
=======
                         ConfigFormat, ConfigType, DecodingConfig,
                         DetailedTraceModules, Device, DeviceConfig,
                         DistributedExecutorBackend, GuidedDecodingBackend,
                         GuidedDecodingBackendV1, HfOverrides, KVEventsConfig,
                         KVTransferConfig, LoadConfig, LoadFormat,
                         LogprobsMode, LoRAConfig, ModelConfig, ModelDType,
                         ModelImpl, MultiModalConfig, ObservabilityConfig,
                         ParallelConfig, PoolerConfig, PrefixCachingHashAlgo,
                         SchedulerConfig, SchedulerPolicy, SpeculativeConfig,
                         TaskOption, TokenizerMode, VllmConfig, get_attr_docs,
                         get_field)
>>>>>>> 13e4ee1d
from vllm.logger import init_logger
from vllm.platforms import CpuArchEnum, current_platform
from vllm.plugins import load_general_plugins
from vllm.reasoning import ReasoningParserManager
from vllm.test_utils import MODEL_WEIGHTS_S3_BUCKET, MODELS_ON_S3
from vllm.transformers_utils.utils import check_gguf_file
from vllm.utils import (STR_DUAL_CHUNK_FLASH_ATTN_VAL, FlexibleArgumentParser,
                        GiB_bytes, get_ip, is_in_ray_actor)

# yapf: enable

if TYPE_CHECKING:
    from vllm.executor.executor_base import ExecutorBase
    from vllm.model_executor.layers.quantization import QuantizationMethods
    from vllm.usage.usage_lib import UsageContext
else:
    ExecutorBase = Any
    QuantizationMethods = Any
    UsageContext = Any

logger = init_logger(__name__)

# object is used to allow for special typing forms
T = TypeVar("T")
TypeHint = Union[type[Any], object]
TypeHintT = Union[type[T], object]


def parse_type(return_type: Callable[[str], T]) -> Callable[[str], T]:

    def _parse_type(val: str) -> T:
        try:
            return return_type(val)
        except ValueError as e:
            raise argparse.ArgumentTypeError(
                f"Value {val} cannot be converted to {return_type}.") from e

    return _parse_type


def optional_type(
        return_type: Callable[[str], T]) -> Callable[[str], Optional[T]]:

    def _optional_type(val: str) -> Optional[T]:
        if val == "" or val == "None":
            return None
        return parse_type(return_type)(val)

    return _optional_type


def union_dict_and_str(val: str) -> Optional[Union[str, dict[str, str]]]:
    if not re.match(r"(?s)^\s*{.*}\s*$", val):
        return str(val)
    return optional_type(json.loads)(val)


def is_type(type_hint: TypeHint, type: TypeHintT) -> TypeIs[TypeHintT]:
    """Check if the type hint is a specific type."""
    return type_hint is type or get_origin(type_hint) is type


def contains_type(type_hints: set[TypeHint], type: TypeHintT) -> bool:
    """Check if the type hints contain a specific type."""
    return any(is_type(type_hint, type) for type_hint in type_hints)


def get_type(type_hints: set[TypeHint], type: TypeHintT) -> TypeHintT:
    """Get the specific type from the type hints."""
    return next((th for th in type_hints if is_type(th, type)), None)


def literal_to_kwargs(type_hints: set[TypeHint]) -> dict[str, Any]:
    """Convert Literal type hints to argparse kwargs."""
    type_hint = get_type(type_hints, Literal)
    choices = get_args(type_hint)
    choice_type = type(choices[0])
    if not all(isinstance(choice, choice_type) for choice in choices):
        raise ValueError(
            "All choices must be of the same type. "
            f"Got {choices} with types {[type(c) for c in choices]}")
    return {"type": choice_type, "choices": sorted(choices)}


def is_not_builtin(type_hint: TypeHint) -> bool:
    """Check if the class is not a built-in type."""
    return type_hint.__module__ != "builtins"


def get_type_hints(type_hint: TypeHint) -> set[TypeHint]:
    """Extract type hints from Annotated or Union type hints."""
    type_hints: set[TypeHint] = set()
    origin = get_origin(type_hint)
    args = get_args(type_hint)

    if origin is Annotated:
        type_hints.update(get_type_hints(args[0]))
    elif origin is Union:
        for arg in args:
            type_hints.update(get_type_hints(arg))
    else:
        type_hints.add(type_hint)

    return type_hints


def is_online_quantization(quantization: Any) -> bool:
    return quantization in ["inc"]


@functools.lru_cache(maxsize=30)
def _compute_kwargs(cls: ConfigType) -> dict[str, Any]:
    cls_docs = get_attr_docs(cls)
    kwargs = {}
    for field in fields(cls):
        # Get the set of possible types for the field
        type_hints: set[TypeHint] = get_type_hints(field.type)

        # If the field is a dataclass, we can use the model_validate_json
        generator = (th for th in type_hints if is_dataclass(th))
        dataclass_cls = next(generator, None)

        # Get the default value of the field
        if field.default is not MISSING:
            default = field.default
        elif field.default_factory is not MISSING:
            default = field.default_factory()

        # Get the help text for the field
        name = field.name
        help = cls_docs[name].strip()
        # Escape % for argparse
        help = help.replace("%", "%%")

        # Initialise the kwargs dictionary for the field
        kwargs[name] = {"default": default, "help": help}

        # Set other kwargs based on the type hints
        json_tip = """Should either be a valid JSON string or JSON keys
passed individually. For example, the following sets of arguments are
equivalent:

- `--json-arg '{"key1": "value1", "key2": {"key3": "value2"}}'`\n
- `--json-arg.key1 value1 --json-arg.key2.key3 value2`

Additionally, list elements can be passed individually using `+`:

- `--json-arg '{"key4": ["value3", "value4", "value5"]}'`\n
- `--json-arg.key4+ value3 --json-arg.key4+='value4,value5'`"""
        if dataclass_cls is not None:

            def parse_dataclass(val: str, cls=dataclass_cls) -> Any:
                try:
                    if hasattr(cls, "from_cli"):
                        return cls.from_cli(val)
                    return TypeAdapter(cls).validate_json(val)
                except ValidationError as e:
                    raise argparse.ArgumentTypeError(repr(e)) from e

            kwargs[name]["type"] = parse_dataclass
            kwargs[name]["help"] += f"\n\n{json_tip}"
        elif contains_type(type_hints, bool):
            # Creates --no-<name> and --<name> flags
            kwargs[name]["action"] = argparse.BooleanOptionalAction
        elif contains_type(type_hints, Literal):
            kwargs[name].update(literal_to_kwargs(type_hints))
        elif contains_type(type_hints, tuple):
            type_hint = get_type(type_hints, tuple)
            types = get_args(type_hint)
            tuple_type = types[0]
            assert all(t is tuple_type for t in types if t is not Ellipsis), (
                "All non-Ellipsis tuple elements must be of the same "
                f"type. Got {types}.")
            kwargs[name]["type"] = tuple_type
            kwargs[name]["nargs"] = "+" if Ellipsis in types else len(types)
        elif contains_type(type_hints, list):
            type_hint = get_type(type_hints, list)
            types = get_args(type_hint)
            assert len(types) == 1, (
                "List type must have exactly one type. Got "
                f"{type_hint} with types {types}")
            kwargs[name]["type"] = types[0]
            kwargs[name]["nargs"] = "+"
        elif contains_type(type_hints, int):
            kwargs[name]["type"] = int
            # Special case for large integers
            if name in {"max_model_len", "max_num_batched_tokens"}:
                kwargs[name]["type"] = human_readable_int
        elif contains_type(type_hints, float):
            kwargs[name]["type"] = float
        elif (contains_type(type_hints, dict)
              and (contains_type(type_hints, str)
                   or any(is_not_builtin(th) for th in type_hints))):
            kwargs[name]["type"] = union_dict_and_str
        elif contains_type(type_hints, dict):
            kwargs[name]["type"] = parse_type(json.loads)
            kwargs[name]["help"] += f"\n\n{json_tip}"
        elif (contains_type(type_hints, str)
              or any(is_not_builtin(th) for th in type_hints)):
            kwargs[name]["type"] = str
        else:
            raise ValueError(
                f"Unsupported type {type_hints} for argument {name}.")

        # If the type hint was a sequence of literals, use the helper function
        # to update the type and choices
        if get_origin(kwargs[name].get("type")) is Literal:
            kwargs[name].update(literal_to_kwargs({kwargs[name]["type"]}))

        # If None is in type_hints, make the argument optional.
        # But not if it's a bool, argparse will handle this better.
        if type(None) in type_hints and not contains_type(type_hints, bool):
            kwargs[name]["type"] = optional_type(kwargs[name]["type"])
            if kwargs[name].get("choices"):
                kwargs[name]["choices"].append("None")
    return kwargs


def get_kwargs(cls: ConfigType) -> dict[str, Any]:
    """Return argparse kwargs for the given Config dataclass.

    The heavy computation is cached via functools.lru_cache, and a deep copy
    is returned so callers can mutate the dictionary without affecting the
    cached version.
    """
    return copy.deepcopy(_compute_kwargs(cls))


@dataclass
class EngineArgs:
    """Arguments for vLLM engine."""
    model: str = ModelConfig.model
    served_model_name: Optional[Union[
        str, List[str]]] = ModelConfig.served_model_name
    tokenizer: Optional[str] = ModelConfig.tokenizer
    hf_config_path: Optional[str] = ModelConfig.hf_config_path
    runner: RunnerOption = ModelConfig.runner
    convert: ConvertOption = ModelConfig.convert
    task: Optional[TaskOption] = ModelConfig.task
    skip_tokenizer_init: bool = ModelConfig.skip_tokenizer_init
    enable_prompt_embeds: bool = ModelConfig.enable_prompt_embeds
    tokenizer_mode: TokenizerMode = ModelConfig.tokenizer_mode
    trust_remote_code: bool = ModelConfig.trust_remote_code
    allowed_local_media_path: str = ModelConfig.allowed_local_media_path
    download_dir: Optional[str] = LoadConfig.download_dir
    load_format: str = LoadConfig.load_format
    config_format: str = ModelConfig.config_format
    dtype: ModelDType = ModelConfig.dtype
    kv_cache_dtype: CacheDType = CacheConfig.cache_dtype
    seed: Optional[int] = ModelConfig.seed
    max_model_len: Optional[int] = ModelConfig.max_model_len
    cuda_graph_sizes: list[int] = get_field(SchedulerConfig,
                                            "cuda_graph_sizes")
    # Note: Specifying a custom executor backend by passing a class
    # is intended for expert use only. The API may change without
    # notice.
    distributed_executor_backend: Optional[Union[
        DistributedExecutorBackend,
        Type[ExecutorBase]]] = ParallelConfig.distributed_executor_backend
    # number of P/D disaggregation (or other disaggregation) workers
    pipeline_parallel_size: int = ParallelConfig.pipeline_parallel_size
    tensor_parallel_size: int = ParallelConfig.tensor_parallel_size
    data_parallel_size: int = ParallelConfig.data_parallel_size
    data_parallel_rank: Optional[int] = None
    data_parallel_size_local: Optional[int] = None
    data_parallel_address: Optional[str] = None
    data_parallel_rpc_port: Optional[int] = None
    data_parallel_backend: str = ParallelConfig.data_parallel_backend
    enable_expert_parallel: bool = ParallelConfig.enable_expert_parallel
    enable_eplb: bool = ParallelConfig.enable_eplb
    num_redundant_experts: int = ParallelConfig.num_redundant_experts
    eplb_window_size: int = ParallelConfig.eplb_window_size
    eplb_step_interval: int = ParallelConfig.eplb_step_interval
    eplb_log_balancedness: bool = ParallelConfig.eplb_log_balancedness
    max_parallel_loading_workers: Optional[
        int] = ParallelConfig.max_parallel_loading_workers
    block_size: Optional[BlockSize] = CacheConfig.block_size
    enable_prefix_caching: Optional[bool] = CacheConfig.enable_prefix_caching
    prefix_caching_hash_algo: PrefixCachingHashAlgo = \
        CacheConfig.prefix_caching_hash_algo
    disable_sliding_window: bool = ModelConfig.disable_sliding_window
    disable_cascade_attn: bool = ModelConfig.disable_cascade_attn
    swap_space: float = CacheConfig.swap_space
    cpu_offload_gb: float = CacheConfig.cpu_offload_gb
    gpu_memory_utilization: float = CacheConfig.gpu_memory_utilization
    max_num_batched_tokens: Optional[
        int] = SchedulerConfig.max_num_batched_tokens
    max_num_partial_prefills: int = SchedulerConfig.max_num_partial_prefills
    max_long_partial_prefills: int = SchedulerConfig.max_long_partial_prefills
    long_prefill_token_threshold: int = \
        SchedulerConfig.long_prefill_token_threshold
    max_num_seqs: Optional[int] = SchedulerConfig.max_num_seqs
    max_logprobs: int = ModelConfig.max_logprobs
    logprobs_mode: LogprobsMode = ModelConfig.logprobs_mode
    disable_log_stats: bool = False
    revision: Optional[str] = ModelConfig.revision
    code_revision: Optional[str] = ModelConfig.code_revision
    rope_scaling: dict[str, Any] = get_field(ModelConfig, "rope_scaling")
    rope_theta: Optional[float] = ModelConfig.rope_theta
    hf_token: Optional[Union[bool, str]] = ModelConfig.hf_token
    hf_overrides: HfOverrides = get_field(ModelConfig, "hf_overrides")
    tokenizer_revision: Optional[str] = ModelConfig.tokenizer_revision
    quantization: Optional[QuantizationMethods] = ModelConfig.quantization
    enforce_eager: bool = ModelConfig.enforce_eager
    max_seq_len_to_capture: int = ModelConfig.max_seq_len_to_capture
    disable_custom_all_reduce: bool = ParallelConfig.disable_custom_all_reduce
    limit_mm_per_prompt: dict[str, int] = \
        get_field(MultiModalConfig, "limit_per_prompt")
    interleave_mm_strings: bool = MultiModalConfig.interleave_mm_strings
    media_io_kwargs: dict[str, dict[str,
                                    Any]] = get_field(MultiModalConfig,
                                                      "media_io_kwargs")
    mm_processor_kwargs: Optional[Dict[str, Any]] = \
        MultiModalConfig.mm_processor_kwargs
    disable_mm_preprocessor_cache: bool = \
        MultiModalConfig.disable_mm_preprocessor_cache
    # LoRA fields
    enable_lora: bool = False
    enable_lora_bias: bool = LoRAConfig.bias_enabled
    max_loras: int = LoRAConfig.max_loras
    max_lora_rank: int = LoRAConfig.max_lora_rank
    default_mm_loras: Optional[Dict[str, str]] = \
        LoRAConfig.default_mm_loras
    fully_sharded_loras: bool = LoRAConfig.fully_sharded_loras
    max_cpu_loras: Optional[int] = LoRAConfig.max_cpu_loras
    lora_dtype: Optional[Union[str, torch.dtype]] = LoRAConfig.lora_dtype
    lora_extra_vocab_size: int = LoRAConfig.lora_extra_vocab_size

    num_scheduler_steps: int = SchedulerConfig.num_scheduler_steps
    multi_step_stream_outputs: bool = SchedulerConfig.multi_step_stream_outputs
    ray_workers_use_nsight: bool = ParallelConfig.ray_workers_use_nsight
    num_gpu_blocks_override: Optional[
        int] = CacheConfig.num_gpu_blocks_override
    num_lookahead_slots: int = SchedulerConfig.num_lookahead_slots
    model_loader_extra_config: dict = \
        get_field(LoadConfig, "model_loader_extra_config")
    ignore_patterns: Optional[Union[str,
                                    List[str]]] = LoadConfig.ignore_patterns
    preemption_mode: Optional[str] = SchedulerConfig.preemption_mode

    scheduler_delay_factor: float = SchedulerConfig.delay_factor
    enable_chunked_prefill: Optional[
        bool] = SchedulerConfig.enable_chunked_prefill
    disable_chunked_mm_input: bool = SchedulerConfig.disable_chunked_mm_input

    disable_hybrid_kv_cache_manager: bool = (
        SchedulerConfig.disable_hybrid_kv_cache_manager)

    guided_decoding_backend: GuidedDecodingBackend = DecodingConfig.backend
    guided_decoding_disable_fallback: bool = DecodingConfig.disable_fallback
    guided_decoding_disable_any_whitespace: bool = \
        DecodingConfig.disable_any_whitespace
    guided_decoding_disable_additional_properties: bool = \
        DecodingConfig.disable_additional_properties
    logits_processor_pattern: Optional[
        str] = ModelConfig.logits_processor_pattern

    speculative_config: Optional[Dict[str, Any]] = None

    show_hidden_metrics_for_version: Optional[str] = \
        ObservabilityConfig.show_hidden_metrics_for_version
    otlp_traces_endpoint: Optional[str] = \
        ObservabilityConfig.otlp_traces_endpoint
    collect_detailed_traces: Optional[list[DetailedTraceModules]] = \
        ObservabilityConfig.collect_detailed_traces
    disable_async_output_proc: bool = not ModelConfig.use_async_output_proc
    scheduling_policy: SchedulerPolicy = SchedulerConfig.policy
    scheduler_cls: Union[str, Type[object]] = SchedulerConfig.scheduler_cls

    override_neuron_config: dict[str, Any] = \
        get_field(ModelConfig, "override_neuron_config")
    override_pooler_config: Optional[Union[dict, PoolerConfig]] = \
        ModelConfig.override_pooler_config
    compilation_config: CompilationConfig = \
        get_field(VllmConfig, "compilation_config")
    worker_cls: str = ParallelConfig.worker_cls
    worker_extension_cls: str = ParallelConfig.worker_extension_cls

    kv_transfer_config: Optional[KVTransferConfig] = None
    kv_events_config: Optional[KVEventsConfig] = None

    generation_config: str = ModelConfig.generation_config
    enable_sleep_mode: bool = ModelConfig.enable_sleep_mode
    override_generation_config: dict[str, Any] = \
        get_field(ModelConfig, "override_generation_config")
    model_impl: str = ModelConfig.model_impl
    override_attention_dtype: str = ModelConfig.override_attention_dtype

    calculate_kv_scales: bool = CacheConfig.calculate_kv_scales

    additional_config: dict[str, Any] = \
        get_field(VllmConfig, "additional_config")
    reasoning_parser: str = DecodingConfig.reasoning_backend

    use_tqdm_on_load: bool = LoadConfig.use_tqdm_on_load
    pt_load_map_location: str = LoadConfig.pt_load_map_location

    enable_multimodal_encoder_data_parallel: bool = \
        ParallelConfig.enable_multimodal_encoder_data_parallel

    async_scheduling: bool = SchedulerConfig.async_scheduling
    # DEPRECATED
    enable_prompt_adapter: bool = False

    def __post_init__(self):
        # support `EngineArgs(compilation_config={...})`
        # without having to manually construct a
        # CompilationConfig object
        if isinstance(self.compilation_config, (int, dict)):
            self.compilation_config = CompilationConfig.from_cli(
                str(self.compilation_config))
        # Setup plugins
        from vllm.plugins import load_general_plugins
        load_general_plugins()

    @staticmethod
    def add_cli_args(parser: FlexibleArgumentParser) -> FlexibleArgumentParser:
        """Shared CLI arguments for vLLM engine."""

        # Model arguments
        model_kwargs = get_kwargs(ModelConfig)
        model_group = parser.add_argument_group(
            title="ModelConfig",
            description=ModelConfig.__doc__,
        )
        if not ('serve' in sys.argv[1:] and '--help' in sys.argv[1:]):
            model_group.add_argument("--model", **model_kwargs["model"])
        model_group.add_argument("--runner", **model_kwargs["runner"])
        model_group.add_argument("--convert", **model_kwargs["convert"])
        model_group.add_argument("--task",
                                 **model_kwargs["task"],
                                 deprecated=True)
        model_group.add_argument("--tokenizer", **model_kwargs["tokenizer"])
        model_group.add_argument("--tokenizer-mode",
                                 **model_kwargs["tokenizer_mode"])
        model_group.add_argument("--trust-remote-code",
                                 **model_kwargs["trust_remote_code"])
        model_group.add_argument("--dtype", **model_kwargs["dtype"])
        model_group.add_argument("--seed", **model_kwargs["seed"])
        model_group.add_argument("--hf-config-path",
                                 **model_kwargs["hf_config_path"])
        model_group.add_argument("--allowed-local-media-path",
                                 **model_kwargs["allowed_local_media_path"])
        model_group.add_argument("--revision", **model_kwargs["revision"])
        model_group.add_argument("--code-revision",
                                 **model_kwargs["code_revision"])
        model_group.add_argument("--rope-scaling",
                                 **model_kwargs["rope_scaling"])
        model_group.add_argument("--rope-theta", **model_kwargs["rope_theta"])
        model_group.add_argument("--tokenizer-revision",
                                 **model_kwargs["tokenizer_revision"])
        model_group.add_argument("--max-model-len",
                                 **model_kwargs["max_model_len"])
        model_group.add_argument("--quantization", "-q",
                                 **model_kwargs["quantization"])
        model_group.add_argument("--enforce-eager",
                                 **model_kwargs["enforce_eager"])
        model_group.add_argument("--max-seq-len-to-capture",
                                 **model_kwargs["max_seq_len_to_capture"])
        model_group.add_argument("--max-logprobs",
                                 **model_kwargs["max_logprobs"])
        model_group.add_argument("--logprobs-mode",
                                 **model_kwargs["logprobs_mode"])
        model_group.add_argument("--disable-sliding-window",
                                 **model_kwargs["disable_sliding_window"])
        model_group.add_argument("--disable-cascade-attn",
                                 **model_kwargs["disable_cascade_attn"])
        model_group.add_argument("--skip-tokenizer-init",
                                 **model_kwargs["skip_tokenizer_init"])
        model_group.add_argument("--enable-prompt-embeds",
                                 **model_kwargs["enable_prompt_embeds"])
        model_group.add_argument("--served-model-name",
                                 **model_kwargs["served_model_name"])
        # This one is a special case because it is the
        # opposite of ModelConfig.use_async_output_proc
        model_group.add_argument(
            "--disable-async-output-proc",
            action="store_true",
            default=EngineArgs.disable_async_output_proc,
            help="Disable async output processing. This may result in "
            "lower performance.")
        model_group.add_argument("--config-format",
                                 choices=[f.value for f in ConfigFormat],
                                 **model_kwargs["config_format"])
        # This one is a special case because it can bool
        # or str. TODO: Handle this in get_kwargs
        model_group.add_argument("--hf-token",
                                 type=str,
                                 nargs="?",
                                 const=True,
                                 default=model_kwargs["hf_token"]["default"],
                                 help=model_kwargs["hf_token"]["help"])
        model_group.add_argument("--hf-overrides",
                                 **model_kwargs["hf_overrides"])
        model_group.add_argument("--override-neuron-config",
                                 **model_kwargs["override_neuron_config"])
        model_group.add_argument("--override-pooler-config",
                                 **model_kwargs["override_pooler_config"])
        model_group.add_argument("--logits-processor-pattern",
                                 **model_kwargs["logits_processor_pattern"])
        model_group.add_argument("--generation-config",
                                 **model_kwargs["generation_config"])
        model_group.add_argument("--override-generation-config",
                                 **model_kwargs["override_generation_config"])
        model_group.add_argument("--enable-sleep-mode",
                                 **model_kwargs["enable_sleep_mode"])
        model_group.add_argument("--model-impl",
                                 choices=[f.value for f in ModelImpl],
                                 **model_kwargs["model_impl"])
        model_group.add_argument("--override-attention-dtype",
                                 **model_kwargs["override_attention_dtype"])

        # Model loading arguments
        load_kwargs = get_kwargs(LoadConfig)
        load_group = parser.add_argument_group(
            title="LoadConfig",
            description=LoadConfig.__doc__,
        )
        load_group.add_argument("--load-format",
                                choices=[f.value for f in LoadFormat],
                                **load_kwargs["load_format"])
        load_group.add_argument("--download-dir",
                                **load_kwargs["download_dir"])
        load_group.add_argument("--model-loader-extra-config",
                                **load_kwargs["model_loader_extra_config"])
        load_group.add_argument("--ignore-patterns",
                                **load_kwargs["ignore_patterns"])
        load_group.add_argument("--use-tqdm-on-load",
                                **load_kwargs["use_tqdm_on_load"])
        load_group.add_argument('--pt-load-map-location',
                                **load_kwargs["pt_load_map_location"])

        # Guided decoding arguments
        guided_decoding_kwargs = get_kwargs(DecodingConfig)
        guided_decoding_group = parser.add_argument_group(
            title="DecodingConfig",
            description=DecodingConfig.__doc__,
        )
        guided_decoding_group.add_argument("--guided-decoding-backend",
                                           **guided_decoding_kwargs["backend"])
        guided_decoding_group.add_argument(
            "--guided-decoding-disable-fallback",
            **guided_decoding_kwargs["disable_fallback"])
        guided_decoding_group.add_argument(
            "--guided-decoding-disable-any-whitespace",
            **guided_decoding_kwargs["disable_any_whitespace"])
        guided_decoding_group.add_argument(
            "--guided-decoding-disable-additional-properties",
            **guided_decoding_kwargs["disable_additional_properties"])
        guided_decoding_group.add_argument(
            "--reasoning-parser",
            # This choices is a special case because it's not static
            choices=list(ReasoningParserManager.reasoning_parsers),
            **guided_decoding_kwargs["reasoning_backend"])

        # Parallel arguments
        parallel_kwargs = get_kwargs(ParallelConfig)
        parallel_group = parser.add_argument_group(
            title="ParallelConfig",
            description=ParallelConfig.__doc__,
        )
        parallel_group.add_argument(
            "--distributed-executor-backend",
            **parallel_kwargs["distributed_executor_backend"])
        parallel_group.add_argument(
            "--pipeline-parallel-size", "-pp",
            **parallel_kwargs["pipeline_parallel_size"])
        parallel_group.add_argument("--tensor-parallel-size", "-tp",
                                    **parallel_kwargs["tensor_parallel_size"])
        parallel_group.add_argument("--data-parallel-size", "-dp",
                                    **parallel_kwargs["data_parallel_size"])
        parallel_group.add_argument(
            '--data-parallel-rank',
            '-dpn',
            type=int,
            help='Data parallel rank of this instance. '
            'When set, enables external load balancer mode.')
        parallel_group.add_argument('--data-parallel-size-local',
                                    '-dpl',
                                    type=int,
                                    help='Number of data parallel replicas '
                                    'to run on this node.')
        parallel_group.add_argument('--data-parallel-address',
                                    '-dpa',
                                    type=str,
                                    help='Address of data parallel cluster '
                                    'head-node.')
        parallel_group.add_argument('--data-parallel-rpc-port',
                                    '-dpp',
                                    type=int,
                                    help='Port for data parallel RPC '
                                    'communication.')
        parallel_group.add_argument('--data-parallel-backend',
                                    '-dpb',
                                    type=str,
                                    default='mp',
                                    help='Backend for data parallel, either '
                                    '"mp" or "ray".')
        parallel_group.add_argument(
            "--enable-expert-parallel",
            **parallel_kwargs["enable_expert_parallel"])
        parallel_group.add_argument("--enable-eplb",
                                    **parallel_kwargs["enable_eplb"])
        parallel_group.add_argument("--num-redundant-experts",
                                    **parallel_kwargs["num_redundant_experts"])
        parallel_group.add_argument("--eplb-window-size",
                                    **parallel_kwargs["eplb_window_size"])
        parallel_group.add_argument("--eplb-step-interval",
                                    **parallel_kwargs["eplb_step_interval"])
        parallel_group.add_argument("--eplb-log-balancedness",
                                    **parallel_kwargs["eplb_log_balancedness"])
        parallel_group.add_argument(
            "--max-parallel-loading-workers",
            **parallel_kwargs["max_parallel_loading_workers"])
        parallel_group.add_argument(
            "--ray-workers-use-nsight",
            **parallel_kwargs["ray_workers_use_nsight"])
        parallel_group.add_argument(
            "--disable-custom-all-reduce",
            **parallel_kwargs["disable_custom_all_reduce"])
        parallel_group.add_argument("--worker-cls",
                                    **parallel_kwargs["worker_cls"])
        parallel_group.add_argument("--worker-extension-cls",
                                    **parallel_kwargs["worker_extension_cls"])
        parallel_group.add_argument(
            "--enable-multimodal-encoder-data-parallel",
            **parallel_kwargs["enable_multimodal_encoder_data_parallel"])

        # KV cache arguments
        cache_kwargs = get_kwargs(CacheConfig)
        cache_group = parser.add_argument_group(
            title="CacheConfig",
            description=CacheConfig.__doc__,
        )
        cache_group.add_argument("--block-size", **cache_kwargs["block_size"])
        cache_group.add_argument("--gpu-memory-utilization",
                                 **cache_kwargs["gpu_memory_utilization"])
        cache_group.add_argument("--swap-space", **cache_kwargs["swap_space"])
        cache_group.add_argument("--kv-cache-dtype",
                                 **cache_kwargs["cache_dtype"])
        cache_group.add_argument("--num-gpu-blocks-override",
                                 **cache_kwargs["num_gpu_blocks_override"])
        cache_group.add_argument("--enable-prefix-caching",
                                 **cache_kwargs["enable_prefix_caching"])
        cache_group.add_argument("--prefix-caching-hash-algo",
                                 **cache_kwargs["prefix_caching_hash_algo"])
        cache_group.add_argument("--cpu-offload-gb",
                                 **cache_kwargs["cpu_offload_gb"])
        cache_group.add_argument("--calculate-kv-scales",
                                 **cache_kwargs["calculate_kv_scales"])

        # Multimodal related configs
        multimodal_kwargs = get_kwargs(MultiModalConfig)
        multimodal_group = parser.add_argument_group(
            title="MultiModalConfig",
            description=MultiModalConfig.__doc__,
        )
        multimodal_group.add_argument("--limit-mm-per-prompt",
                                      **multimodal_kwargs["limit_per_prompt"])
        multimodal_group.add_argument("--media-io-kwargs",
                                      **multimodal_kwargs["media_io_kwargs"])
        multimodal_group.add_argument(
            "--mm-processor-kwargs",
            **multimodal_kwargs["mm_processor_kwargs"])
        multimodal_group.add_argument(
            "--disable-mm-preprocessor-cache",
            **multimodal_kwargs["disable_mm_preprocessor_cache"])
        multimodal_group.add_argument(
            "--interleave-mm-strings",
            **multimodal_kwargs["interleave_mm_strings"])

        # LoRA related configs
        lora_kwargs = get_kwargs(LoRAConfig)
        lora_group = parser.add_argument_group(
            title="LoRAConfig",
            description=LoRAConfig.__doc__,
        )
        lora_group.add_argument(
            "--enable-lora",
            action=argparse.BooleanOptionalAction,
            help="If True, enable handling of LoRA adapters.")
        lora_group.add_argument("--enable-lora-bias",
                                **lora_kwargs["bias_enabled"])
        lora_group.add_argument("--max-loras", **lora_kwargs["max_loras"])
        lora_group.add_argument("--max-lora-rank",
                                **lora_kwargs["max_lora_rank"])
        lora_group.add_argument("--lora-extra-vocab-size",
                                **lora_kwargs["lora_extra_vocab_size"])
        lora_group.add_argument(
            "--lora-dtype",
            **lora_kwargs["lora_dtype"],
        )
        lora_group.add_argument("--max-cpu-loras",
                                **lora_kwargs["max_cpu_loras"])
        lora_group.add_argument("--fully-sharded-loras",
                                **lora_kwargs["fully_sharded_loras"])
        lora_group.add_argument("--default-mm-loras",
                                **lora_kwargs["default_mm_loras"])

        # Speculative arguments
        speculative_group = parser.add_argument_group(
            title="SpeculativeConfig",
            description=SpeculativeConfig.__doc__,
        )
        speculative_group.add_argument(
            "--speculative-config",
            type=json.loads,
            default=None,
            help="The configurations for speculative decoding. Should be a "
            "JSON string.")

        # Observability arguments
        observability_kwargs = get_kwargs(ObservabilityConfig)
        observability_group = parser.add_argument_group(
            title="ObservabilityConfig",
            description=ObservabilityConfig.__doc__,
        )
        observability_group.add_argument(
            "--show-hidden-metrics-for-version",
            **observability_kwargs["show_hidden_metrics_for_version"])
        observability_group.add_argument(
            "--otlp-traces-endpoint",
            **observability_kwargs["otlp_traces_endpoint"])
        # TODO: generalise this special case
        choices = observability_kwargs["collect_detailed_traces"]["choices"]
        metavar = f"{{{','.join(choices)}}}"
        observability_kwargs["collect_detailed_traces"]["metavar"] = metavar
        observability_kwargs["collect_detailed_traces"]["choices"] += [
            ",".join(p)
            for p in permutations(get_args(DetailedTraceModules), r=2)
        ]
        observability_group.add_argument(
            "--collect-detailed-traces",
            **observability_kwargs["collect_detailed_traces"])

        # Scheduler arguments
        scheduler_kwargs = get_kwargs(SchedulerConfig)
        scheduler_group = parser.add_argument_group(
            title="SchedulerConfig",
            description=SchedulerConfig.__doc__,
        )
        scheduler_group.add_argument(
            "--max-num-batched-tokens",
            **scheduler_kwargs["max_num_batched_tokens"])
        scheduler_group.add_argument("--max-num-seqs",
                                     **scheduler_kwargs["max_num_seqs"])
        scheduler_group.add_argument(
            "--max-num-partial-prefills",
            **scheduler_kwargs["max_num_partial_prefills"])
        scheduler_group.add_argument(
            "--max-long-partial-prefills",
            **scheduler_kwargs["max_long_partial_prefills"])
        scheduler_group.add_argument('--cuda-graph-sizes',
                                     **scheduler_kwargs["cuda_graph_sizes"])
        scheduler_group.add_argument(
            "--long-prefill-token-threshold",
            **scheduler_kwargs["long_prefill_token_threshold"])
        scheduler_group.add_argument("--num-lookahead-slots",
                                     **scheduler_kwargs["num_lookahead_slots"])
        scheduler_group.add_argument("--scheduler-delay-factor",
                                     **scheduler_kwargs["delay_factor"])
        scheduler_group.add_argument("--preemption-mode",
                                     **scheduler_kwargs["preemption_mode"])
        scheduler_group.add_argument("--num-scheduler-steps",
                                     **scheduler_kwargs["num_scheduler_steps"])
        scheduler_group.add_argument(
            "--multi-step-stream-outputs",
            **scheduler_kwargs["multi_step_stream_outputs"])
        scheduler_group.add_argument("--scheduling-policy",
                                     **scheduler_kwargs["policy"])
        scheduler_group.add_argument(
            "--enable-chunked-prefill",
            **scheduler_kwargs["enable_chunked_prefill"])
        scheduler_group.add_argument(
            "--disable-chunked-mm-input",
            **scheduler_kwargs["disable_chunked_mm_input"])
        scheduler_group.add_argument("--scheduler-cls",
                                     **scheduler_kwargs["scheduler_cls"])
        scheduler_group.add_argument(
            "--disable-hybrid-kv-cache-manager",
            **scheduler_kwargs["disable_hybrid_kv_cache_manager"])
        scheduler_group.add_argument("--async-scheduling",
                                     **scheduler_kwargs["async_scheduling"])

        # vLLM arguments
        vllm_kwargs = get_kwargs(VllmConfig)
        vllm_group = parser.add_argument_group(
            title="VllmConfig",
            description=VllmConfig.__doc__,
        )
        vllm_group.add_argument("--kv-transfer-config",
                                **vllm_kwargs["kv_transfer_config"])
        vllm_group.add_argument('--kv-events-config',
                                **vllm_kwargs["kv_events_config"])
        vllm_group.add_argument("--compilation-config", "-O",
                                **vllm_kwargs["compilation_config"])
        vllm_group.add_argument("--additional-config",
                                **vllm_kwargs["additional_config"])

        # Other arguments
        parser.add_argument('--disable-log-stats',
                            action='store_true',
                            help='Disable logging statistics.')
        parser.add_argument('--enable-prompt-adapter',
                            action='store_true',
                            deprecated=True,
                            help='[DEPRECATED] Prompt adapter has been '
                            'removed. Setting this flag to True or False'
                            ' has no effect on vLLM behavior.')

        return parser

    @classmethod
    def from_cli_args(cls, args: argparse.Namespace):
        # Get the list of attributes of this dataclass.
        attrs = [attr.name for attr in dataclasses.fields(cls)]
        # Set the attributes from the parsed arguments.
        engine_args = cls(**{attr: getattr(args, attr) for attr in attrs})
        return engine_args

    def create_model_config(self) -> ModelConfig:
        # gguf file needs a specific model loader and doesn't use hf_repo
        if check_gguf_file(self.model):
            self.quantization = self.load_format = "gguf"

        # NOTE: This is to allow model loading from S3 in CI
        if (not isinstance(self, AsyncEngineArgs) and envs.VLLM_CI_USE_S3
                and self.model in MODELS_ON_S3
                and self.load_format == LoadFormat.AUTO):  # noqa: E501
            self.model = f"{MODEL_WEIGHTS_S3_BUCKET}/{self.model}"
            self.load_format = LoadFormat.RUNAI_STREAMER

        return ModelConfig(
            model=self.model,
            hf_config_path=self.hf_config_path,
            runner=self.runner,
            convert=self.convert,
            task=self.task,
            tokenizer=self.tokenizer,
            tokenizer_mode=self.tokenizer_mode,
            trust_remote_code=self.trust_remote_code,
            allowed_local_media_path=self.allowed_local_media_path,
            dtype=self.dtype,
            seed=self.seed,
            revision=self.revision,
            code_revision=self.code_revision,
            rope_scaling=self.rope_scaling,
            rope_theta=self.rope_theta,
            hf_token=self.hf_token,
            hf_overrides=self.hf_overrides,
            tokenizer_revision=self.tokenizer_revision,
            max_model_len=self.max_model_len,
            quantization=self.quantization,
            enforce_eager=self.enforce_eager,
            max_seq_len_to_capture=self.max_seq_len_to_capture,
            max_logprobs=self.max_logprobs,
            logprobs_mode=self.logprobs_mode,
            disable_sliding_window=self.disable_sliding_window,
            disable_cascade_attn=self.disable_cascade_attn,
            skip_tokenizer_init=self.skip_tokenizer_init,
            enable_prompt_embeds=self.enable_prompt_embeds,
            served_model_name=self.served_model_name,
            limit_mm_per_prompt=self.limit_mm_per_prompt,
            interleave_mm_strings=self.interleave_mm_strings,
            media_io_kwargs=self.media_io_kwargs,
            use_async_output_proc=not self.disable_async_output_proc,
            config_format=self.config_format,
            mm_processor_kwargs=self.mm_processor_kwargs,
            disable_mm_preprocessor_cache=self.disable_mm_preprocessor_cache,
            override_neuron_config=self.override_neuron_config,
            override_pooler_config=self.override_pooler_config,
            logits_processor_pattern=self.logits_processor_pattern,
            generation_config=self.generation_config,
            override_generation_config=self.override_generation_config,
            enable_sleep_mode=self.enable_sleep_mode,
            model_impl=self.model_impl,
            override_attention_dtype=self.override_attention_dtype,
        )

    def validate_tensorizer_args(self):
        from vllm.model_executor.model_loader.tensorizer import (
            TensorizerConfig)
        for key in self.model_loader_extra_config:
            if key in TensorizerConfig._fields:
                self.model_loader_extra_config["tensorizer_config"][
                    key] = self.model_loader_extra_config[key]

    def create_load_config(self) -> LoadConfig:

        if self.quantization == "bitsandbytes":
            self.load_format = "bitsandbytes"

        if self.load_format == "tensorizer":
            if hasattr(self.model_loader_extra_config, "to_serializable"):
                self.model_loader_extra_config = (
                    self.model_loader_extra_config.to_serializable())
            self.model_loader_extra_config["tensorizer_config"] = {}
            self.model_loader_extra_config["tensorizer_config"][
                "tensorizer_dir"] = self.model
            self.validate_tensorizer_args()

        return LoadConfig(
            load_format=self.load_format,
            download_dir=self.download_dir,
            device="cpu"
            if is_online_quantization(self.quantization) else None,
            model_loader_extra_config=self.model_loader_extra_config,
            ignore_patterns=self.ignore_patterns,
            use_tqdm_on_load=self.use_tqdm_on_load,
            pt_load_map_location=self.pt_load_map_location,
        )

    def create_speculative_config(
        self,
        target_model_config: ModelConfig,
        target_parallel_config: ParallelConfig,
        enable_chunked_prefill: bool,
        disable_log_stats: bool,
    ) -> Optional["SpeculativeConfig"]:
        """Initializes and returns a SpeculativeConfig object based on
        `speculative_config`.

        This function utilizes `speculative_config` to create a
        SpeculativeConfig object. The `speculative_config` can either be
        provided as a JSON string input via CLI arguments or directly as a
        dictionary from the engine.
        """
        if self.speculative_config is None:
            return None

        # Note(Shangming): These parameters are not obtained from the cli arg
        # '--speculative-config' and must be passed in when creating the engine
        # config.
        self.speculative_config.update({
            "target_model_config": target_model_config,
            "target_parallel_config": target_parallel_config,
            "enable_chunked_prefill": enable_chunked_prefill,
            "disable_log_stats": disable_log_stats,
        })
        speculative_config = SpeculativeConfig.from_dict(
            self.speculative_config)

        return speculative_config

    def create_engine_config(
        self,
        usage_context: Optional[UsageContext] = None,
    ) -> VllmConfig:
        """
        Create the VllmConfig.

        NOTE: for autoselection of V0 vs V1 engine, we need to
        create the ModelConfig first, since ModelConfig's attrs
        (e.g. the model arch) are needed to make the decision.

        This function set VLLM_USE_V1=X if VLLM_USE_V1 is
        unspecified by the user.

        If VLLM_USE_V1 is specified by the user but the VllmConfig
        is incompatible, we raise an error.
        """
        current_platform.pre_register_and_update()

        device_config = DeviceConfig(
            device=cast(Device, current_platform.device_type))
        model_config = self.create_model_config()

        # * If VLLM_USE_V1 is unset, we enable V1 for "supported features"
        #   and fall back to V0 for experimental or unsupported features.
        # * If VLLM_USE_V1=1, we enable V1 for supported + experimental
        #   features and raise error for unsupported features.
        # * If VLLM_USE_V1=0, we disable V1.
        use_v1 = False
        try_v1 = envs.VLLM_USE_V1 or not envs.is_set("VLLM_USE_V1")
        if try_v1 and self._is_v1_supported_oracle(model_config):
            use_v1 = True

        # If user explicitly set VLLM_USE_V1, sanity check we respect it.
        if envs.is_set("VLLM_USE_V1"):
            assert use_v1 == envs.VLLM_USE_V1
        # Otherwise, set the VLLM_USE_V1 variable globally.
        else:
            envs.set_vllm_use_v1(use_v1)

        # Set default arguments for V0 or V1 Engine.
        if use_v1:
            self._set_default_args_v1(usage_context, model_config)
            # Disable chunked prefill for POWER (ppc64le)/ARM CPUs in V1
            if current_platform.is_cpu(
            ) and current_platform.get_cpu_architecture() in (
                    CpuArchEnum.POWERPC, CpuArchEnum.ARM):
                logger.info(
                    "Chunked prefill is not supported for ARM and POWER CPUs; "
                    "disabling it for V1 backend.")
                self.enable_chunked_prefill = False
        else:
            self._set_default_args_v0(model_config)
        assert self.enable_chunked_prefill is not None

        if envs.VLLM_ATTENTION_BACKEND in [STR_DUAL_CHUNK_FLASH_ATTN_VAL]:
            assert self.enforce_eager, (
                "Cuda graph is not supported with DualChunkFlashAttention. "
                "To run the model in eager mode, set 'enforce_eager=True' "
                "or use '--enforce-eager' in the CLI.")
            assert current_platform.is_cuda(), (
                "DualChunkFlashAttention is only supported on CUDA platform.")
            assert not use_v1, (
                "DualChunkFlashAttention is not supported on V1 engine. "
                "To run the model in V0 engine, try set 'VLLM_USE_V1=0'")

        cache_config = CacheConfig(
            block_size=self.block_size,
            gpu_memory_utilization=self.gpu_memory_utilization,
            swap_space=self.swap_space,
            cache_dtype=self.kv_cache_dtype,
            is_attention_free=model_config.is_attention_free,
            num_gpu_blocks_override=self.num_gpu_blocks_override,
            sliding_window=model_config.get_sliding_window(),
            enable_prefix_caching=self.enable_prefix_caching,
            prefix_caching_hash_algo=self.prefix_caching_hash_algo,
            cpu_offload_gb=self.cpu_offload_gb,
            calculate_kv_scales=self.calculate_kv_scales,
        )

        # Get the current placement group if Ray is initialized and
        # we are in a Ray actor. If so, then the placement group will be
        # passed to spawned processes.
        placement_group = None
        if is_in_ray_actor():
            import ray

            # This call initializes Ray automatically if it is not initialized,
            # but we should not do this here.
            placement_group = ray.util.get_current_placement_group()

        data_parallel_external_lb = self.data_parallel_rank is not None
        if data_parallel_external_lb:
            assert self.data_parallel_size_local in (1, None), (
                "data_parallel_size_local must be 1 when data_parallel_rank "
                "is set")
            data_parallel_size_local = 1
        elif self.data_parallel_size_local is not None:
            data_parallel_size_local = self.data_parallel_size_local
        else:
            # Local DP size defaults to global DP size if not set.
            data_parallel_size_local = self.data_parallel_size

        # DP address, used in multi-node case for torch distributed group
        # and ZMQ sockets.
        if self.data_parallel_address is None:
            if self.data_parallel_backend == "ray":
                host_ip = get_ip()
                logger.info(
                    "Using host IP %s as ray-based data parallel address",
                    host_ip)
                data_parallel_address = host_ip
            else:
                assert self.data_parallel_backend == "mp", (
                    "data_parallel_backend can only be ray or mp, got %s",
                    self.data_parallel_backend)
                data_parallel_address = ParallelConfig.data_parallel_master_ip
        else:
            data_parallel_address = self.data_parallel_address

        # This port is only used when there are remote data parallel engines,
        # otherwise the local IPC transport is used.
        data_parallel_rpc_port = self.data_parallel_rpc_port if (
            self.data_parallel_rpc_port
            is not None) else ParallelConfig.data_parallel_rpc_port

        if self.async_scheduling:
            # Async scheduling does not work with the uniprocess backend.
            if self.distributed_executor_backend is None:
                self.distributed_executor_backend = "mp"
                logger.info("Using mp-based distributed executor backend "
                            "for async scheduling.")
            if self.distributed_executor_backend == "uni":
                raise ValueError("Async scheduling is not supported with "
                                 "uni-process backend.")
            if self.pipeline_parallel_size > 1:
                raise ValueError("Async scheduling is not supported with "
                                 "pipeline-parallel-size > 1.")

            # Currently, async scheduling does not support speculative decoding.
            # TODO(woosuk): Support it.
            if self.speculative_config is not None:
                raise ValueError(
                    "Currently, speculative decoding is not supported with "
                    "async scheduling.")

        parallel_config = ParallelConfig(
            pipeline_parallel_size=self.pipeline_parallel_size,
            tensor_parallel_size=self.tensor_parallel_size,
            data_parallel_size=self.data_parallel_size,
            data_parallel_rank=self.data_parallel_rank or 0,
            data_parallel_external_lb=data_parallel_external_lb,
            data_parallel_size_local=data_parallel_size_local,
            data_parallel_master_ip=data_parallel_address,
            data_parallel_rpc_port=data_parallel_rpc_port,
            data_parallel_backend=self.data_parallel_backend,
            enable_expert_parallel=self.enable_expert_parallel,
            enable_eplb=self.enable_eplb,
            num_redundant_experts=self.num_redundant_experts,
            eplb_window_size=self.eplb_window_size,
            eplb_step_interval=self.eplb_step_interval,
            eplb_log_balancedness=self.eplb_log_balancedness,
            max_parallel_loading_workers=self.max_parallel_loading_workers,
            disable_custom_all_reduce=self.disable_custom_all_reduce,
            ray_workers_use_nsight=self.ray_workers_use_nsight,
            placement_group=placement_group,
            distributed_executor_backend=self.distributed_executor_backend,
            worker_cls=self.worker_cls,
            worker_extension_cls=self.worker_extension_cls,
            enable_multimodal_encoder_data_parallel=self.
            enable_multimodal_encoder_data_parallel,
        )

        speculative_config = self.create_speculative_config(
            target_model_config=model_config,
            target_parallel_config=parallel_config,
            enable_chunked_prefill=self.enable_chunked_prefill,
            disable_log_stats=self.disable_log_stats,
        )

        # Reminder: Please update docs/features/compatibility_matrix.md
        # If the feature combo become valid
        if self.num_scheduler_steps > 1:
            if speculative_config is not None:
                raise ValueError("Speculative decoding is not supported with "
                                 "multi-step (--num-scheduler-steps > 1)")
            if self.enable_chunked_prefill and self.pipeline_parallel_size > 1:
                raise ValueError("Multi-Step Chunked-Prefill is not supported "
                                 "for pipeline-parallel-size > 1")
            if current_platform.is_cpu():
                logger.warning("Multi-Step (--num-scheduler-steps > 1) is "
                               "currently not supported for CPUs and has been "
                               "disabled.")
                self.num_scheduler_steps = 1

        # make sure num_lookahead_slots is set the higher value depending on
        # if we are using speculative decoding or multi-step
        num_lookahead_slots = max(self.num_lookahead_slots,
                                  self.num_scheduler_steps - 1)
        num_lookahead_slots = num_lookahead_slots \
            if speculative_config is None \
            else speculative_config.num_lookahead_slots

        scheduler_config = SchedulerConfig(
            runner_type=model_config.runner_type,
            max_num_batched_tokens=self.max_num_batched_tokens,
            max_num_seqs=self.max_num_seqs,
            max_model_len=model_config.max_model_len,
            cuda_graph_sizes=self.cuda_graph_sizes,
            num_lookahead_slots=num_lookahead_slots,
            delay_factor=self.scheduler_delay_factor,
            enable_chunked_prefill=self.enable_chunked_prefill,
            disable_chunked_mm_input=self.disable_chunked_mm_input,
            is_multimodal_model=model_config.is_multimodal_model,
            preemption_mode=self.preemption_mode,
            num_scheduler_steps=self.num_scheduler_steps,
            multi_step_stream_outputs=self.multi_step_stream_outputs,
            send_delta_data=(envs.VLLM_USE_RAY_SPMD_WORKER
                             and parallel_config.use_ray),
            policy=self.scheduling_policy,
            scheduler_cls=self.scheduler_cls,
            max_num_partial_prefills=self.max_num_partial_prefills,
            max_long_partial_prefills=self.max_long_partial_prefills,
            long_prefill_token_threshold=self.long_prefill_token_threshold,
            disable_hybrid_kv_cache_manager=self.
            disable_hybrid_kv_cache_manager,
            async_scheduling=self.async_scheduling,
        )

        if not model_config.is_multimodal_model and self.default_mm_loras:
            raise ValueError(
                "Default modality-specific LoRA(s) were provided for a "
                "non multimodal model")

        lora_config = LoRAConfig(
            bias_enabled=self.enable_lora_bias,
            max_lora_rank=self.max_lora_rank,
            max_loras=self.max_loras,
            default_mm_loras=self.default_mm_loras,
            fully_sharded_loras=self.fully_sharded_loras,
            lora_extra_vocab_size=self.lora_extra_vocab_size,
            lora_dtype=self.lora_dtype,
            max_cpu_loras=self.max_cpu_loras if self.max_cpu_loras
            and self.max_cpu_loras > 0 else None) if self.enable_lora else None

        # bitsandbytes pre-quantized model need a specific model loader
        if model_config.quantization == "bitsandbytes":
            self.quantization = self.load_format = "bitsandbytes"

        load_config = self.create_load_config()

        decoding_config = DecodingConfig(
            backend=self.guided_decoding_backend,
            disable_fallback=self.guided_decoding_disable_fallback,
            disable_any_whitespace=self.guided_decoding_disable_any_whitespace,
            disable_additional_properties=\
                self.guided_decoding_disable_additional_properties,
            reasoning_backend=self.reasoning_parser
        )

        observability_config = ObservabilityConfig(
            show_hidden_metrics_for_version=(
                self.show_hidden_metrics_for_version),
            otlp_traces_endpoint=self.otlp_traces_endpoint,
            collect_detailed_traces=self.collect_detailed_traces,
        )

        config = VllmConfig(
            model_config=model_config,
            cache_config=cache_config,
            parallel_config=parallel_config,
            scheduler_config=scheduler_config,
            device_config=device_config,
            lora_config=lora_config,
            speculative_config=speculative_config,
            load_config=load_config,
            decoding_config=decoding_config,
            observability_config=observability_config,
            compilation_config=self.compilation_config,
            kv_transfer_config=self.kv_transfer_config,
            kv_events_config=self.kv_events_config,
            additional_config=self.additional_config,
        )

        return config

    def _is_v1_supported_oracle(self, model_config: ModelConfig) -> bool:
        """Oracle for whether to use V0 or V1 Engine by default."""

        #############################################################
        # Unsupported Feature Flags on V1.

        if self.load_format == LoadFormat.SHARDED_STATE.value:
            _raise_or_fallback(
                feature_name=f"--load_format {self.load_format}",
                recommend_to_remove=False)
            return False

        if (self.logits_processor_pattern
                != EngineArgs.logits_processor_pattern):
            _raise_or_fallback(feature_name="--logits-processor-pattern",
                               recommend_to_remove=False)
            return False

        if self.preemption_mode != SchedulerConfig.preemption_mode:
            _raise_or_fallback(feature_name="--preemption-mode",
                               recommend_to_remove=True)
            return False

        if (self.disable_async_output_proc
                != EngineArgs.disable_async_output_proc):
            _raise_or_fallback(feature_name="--disable-async-output-proc",
                               recommend_to_remove=True)
            return False

        if self.num_scheduler_steps != SchedulerConfig.num_scheduler_steps:
            _raise_or_fallback(feature_name="--num-scheduler-steps",
                               recommend_to_remove=True)
            return False

        if self.scheduler_delay_factor != SchedulerConfig.delay_factor:
            _raise_or_fallback(feature_name="--scheduler-delay-factor",
                               recommend_to_remove=True)
            return False

        if self.guided_decoding_backend not in get_args(
                GuidedDecodingBackendV1):
            _raise_or_fallback(
                feature_name=
                f"--guided-decoding-backend={self.guided_decoding_backend}",
                recommend_to_remove=False)
            return False

        # Need at least Ampere for now (FA support required).
        # Skip this check if we are running on a non-GPU platform,
        # or if the device capability is not available
        # (e.g. in a Ray actor without GPUs).
        if (current_platform.is_cuda()
                and current_platform.get_device_capability()
                and current_platform.get_device_capability().major < 8):
            _raise_or_fallback(feature_name="Compute Capability < 8.0",
                               recommend_to_remove=False)
            return False

        # No Fp8 KV cache so far.
        if self.kv_cache_dtype != "auto":
            supported = current_platform.is_kv_cache_dtype_supported(
                self.kv_cache_dtype)
            if not supported:
                _raise_or_fallback(feature_name="--kv-cache-dtype",
                                   recommend_to_remove=False)
                return False

        # No text embedding inputs so far.
        if self.enable_prompt_embeds:
            _raise_or_fallback(feature_name="--enable-prompt-embeds",
                               recommend_to_remove=False)
            return False

        # No Mamba or Encoder-Decoder so far.
        if not model_config.is_v1_compatible:
            _raise_or_fallback(feature_name=model_config.architectures,
                               recommend_to_remove=False)
            return False

        # V1 mamba models are unoptimized.
        if model_config.has_inner_state and _warn_or_fallback(
                feature_name="Mamba"):
            return False

        # No Concurrent Partial Prefills so far.
        if (self.max_num_partial_prefills
                != SchedulerConfig.max_num_partial_prefills
                or self.max_long_partial_prefills
                != SchedulerConfig.max_long_partial_prefills):
            _raise_or_fallback(feature_name="Concurrent Partial Prefill",
                               recommend_to_remove=False)
            return False

        # No OTLP observability so far.
        if (self.otlp_traces_endpoint or self.collect_detailed_traces):
            _raise_or_fallback(feature_name="--otlp-traces-endpoint",
                               recommend_to_remove=False)
            return False

        # V1 supports N-gram, Medusa, and Eagle speculative decoding.
        if (self.speculative_config is not None
                and self.speculative_config.get("method") == "draft_model"):
            raise NotImplementedError(
                "Speculative decoding with draft model is not supported yet. "
                "Please consider using other speculative decoding methods "
                "such as ngram, medusa, eagle, or deepseek_mtp.")

        # No XFormers so far.
        V1_BACKENDS = [
            "FLASH_ATTN_VLLM_V1",
            "FLASH_ATTN",
            "PALLAS",
            "PALLAS_VLLM_V1",
            "TRITON_ATTN_VLLM_V1",
            "TRITON_MLA",
            "CUTLASS_MLA_VLLM_V1",
            "FLASHMLA",
            "FLASHINFER",
            "FLASHINFER_VLLM_V1",
            "ROCM_AITER_MLA",
            "TORCH_SDPA_VLLM_V1",
            "FLEX_ATTENTION",
        ]
        if (envs.is_set("VLLM_ATTENTION_BACKEND")
                and envs.VLLM_ATTENTION_BACKEND not in V1_BACKENDS):
            name = f"VLLM_ATTENTION_BACKEND={envs.VLLM_ATTENTION_BACKEND}"
            _raise_or_fallback(feature_name=name, recommend_to_remove=True)
            return False

        # Platforms must decide if they can support v1 for this model
        if not current_platform.supports_v1(model_config=model_config):
            _raise_or_fallback(
                feature_name=f"device type={current_platform.device_type}",
                recommend_to_remove=False)
            return False
        #############################################################
        # Experimental Features - allow users to opt in.

        # Signal Handlers requires running in main thread.
        if (threading.current_thread() != threading.main_thread()
                and _warn_or_fallback("Engine in background thread")):
            return False

        if (self.pipeline_parallel_size > 1
                and self.distributed_executor_backend
                not in (ParallelConfig.distributed_executor_backend, "ray",
                        "mp", "external_launcher")):
            name = "Pipeline Parallelism without Ray distributed executor " \
                    "or multiprocessing executor or external launcher"
            _raise_or_fallback(feature_name=name, recommend_to_remove=False)
            return False

        # The platform may be supported on V1, but off by default for now.
        if not current_platform.default_v1(  # noqa: SIM103
                model_config=model_config) and _warn_or_fallback(
                    current_platform.device_name):
            return False

        if (current_platform.is_cpu()
                and model_config.get_sliding_window() is not None):
            _raise_or_fallback(feature_name="sliding window (CPU backend)",
                               recommend_to_remove=False)
            return False

        #############################################################

        return True

    def _set_default_args_v0(self, model_config: ModelConfig) -> None:
        """Set Default Arguments for V0 Engine."""

        max_model_len = model_config.max_model_len
        use_long_context = max_model_len > 32768
        if self.enable_chunked_prefill is None:
            # Chunked prefill not supported for Multimodal or MLA in V0.
            if model_config.is_multimodal_model or model_config.use_mla:
                self.enable_chunked_prefill = False

            # Enable chunked prefill by default for long context (> 32K)
            # models to avoid OOM errors in initial memory profiling phase.
            elif use_long_context:
                is_gpu = current_platform.is_cuda()
                use_sliding_window = (model_config.get_sliding_window()
                                      is not None)
                use_spec_decode = self.speculative_config is not None

                if (is_gpu and not use_sliding_window and not use_spec_decode
                        and not self.enable_lora
                        and model_config.runner_type != "pooling"):
                    self.enable_chunked_prefill = True
                    logger.warning(
                        "Chunked prefill is enabled by default for models "
                        "with max_model_len > 32K. Chunked prefill might "
                        "not work with some features or models. If you "
                        "encounter any issues, please disable by launching "
                        "with --enable-chunked-prefill=False.")

            if self.enable_chunked_prefill is None:
                self.enable_chunked_prefill = False

        if not self.enable_chunked_prefill and use_long_context:
            logger.warning(
                "The model has a long context length (%s). This may cause"
                "OOM during the initial memory profiling phase, or result "
                "in low performance due to small KV cache size. Consider "
                "setting --max-model-len to a smaller value.", max_model_len)
        elif (self.enable_chunked_prefill
              and model_config.runner_type == "pooling"):
            msg = "Chunked prefill is not supported for pooling models"
            raise ValueError(msg)

        # if using prefix caching, we must set a hash algo
        if self.enable_prefix_caching:
            # Disable prefix caching for multimodal models for VLLM_V0.
            if model_config.is_multimodal_model:
                logger.warning(
                    "--enable-prefix-caching is not supported for multimodal "
                    "models in V0 and has been disabled.")
                self.enable_prefix_caching = False

            # VLLM_V0 only supports builtin hash algo for prefix caching.
            if self.prefix_caching_hash_algo == "sha256":
                raise ValueError(
                    "sha256 is not supported for prefix caching in V0 engine. "
                    "Please use 'builtin'.")

        # Set max_num_seqs to 256 for VLLM_V0.
        if self.max_num_seqs is None:
            self.max_num_seqs = 256

    def _set_default_args_v1(self, usage_context: UsageContext,
                             model_config: ModelConfig) -> None:
        """Set Default Arguments for V1 Engine."""

        # V1 always uses chunked prefills and prefix caching
        # for non-pooling tasks.
        # For pooling tasks the default is False
        if model_config.runner_type != "pooling":
            self.enable_chunked_prefill = True
            if self.enable_prefix_caching is None:
                self.enable_prefix_caching = True
        else:

            pooling_type = model_config.pooler_config.pooling_type

            # TODO: when encoder models are supported we'll have to
            # check for causal attention here.
            incremental_prefill_supported = (pooling_type is not None and
                                             pooling_type.lower() == "last")

            action = "Enabling" if \
                incremental_prefill_supported else "Disabling"

            if self.enable_chunked_prefill is None:
                self.enable_chunked_prefill = incremental_prefill_supported
                logger.info("(%s) chunked prefill by default", action)
            if self.enable_prefix_caching is None:
                self.enable_prefix_caching = incremental_prefill_supported
                logger.info("(%s) prefix caching by default", action)

        if not self.enable_chunked_prefill:
            self.max_num_batched_tokens = model_config.max_model_len

        # V1 should use the new scheduler by default.
        # Swap it only if this arg is set to the original V0 default
        if self.scheduler_cls == EngineArgs.scheduler_cls:
            self.scheduler_cls = "vllm.v1.core.sched.scheduler.Scheduler"

        # When no user override, set the default values based on the usage
        # context.
        # Use different default values for different hardware.

        # Try to query the device name on the current platform. If it fails,
        # it may be because the platform that imports vLLM is not the same
        # as the platform that vLLM is running on (e.g. the case of scaling
        # vLLM with Ray) and has no GPUs. In this case we use the default
        # values for non-H100/H200 GPUs.
        try:
            device_memory = current_platform.get_device_total_memory()
            device_name = current_platform.get_device_name().lower()
        except Exception:
            # This is only used to set default_max_num_batched_tokens
            device_memory = 0

        # NOTE(Kuntai): Setting large `max_num_batched_tokens` for A100 reduces
        # throughput, see PR #17885 for more details.
        # So here we do an extra device name check to prevent such regression.
        from vllm.usage.usage_lib import UsageContext
        if device_memory >= 70 * GiB_bytes and "a100" not in device_name:
            # For GPUs like H100 and MI300x, use larger default values.
            default_max_num_batched_tokens = {
                UsageContext.LLM_CLASS: 16384,
                UsageContext.OPENAI_API_SERVER: 8192,
            }
            default_max_num_seqs = {
                UsageContext.LLM_CLASS: 1024,
                UsageContext.OPENAI_API_SERVER: 1024,
            }
        else:
            # TODO(woosuk): Tune the default values for other hardware.
            default_max_num_batched_tokens = {
                UsageContext.LLM_CLASS: 8192,
                UsageContext.OPENAI_API_SERVER: 2048,
            }
            default_max_num_seqs = {
                UsageContext.LLM_CLASS: 256,
                UsageContext.OPENAI_API_SERVER: 256,
            }

        # tpu specific default values.
        if current_platform.is_tpu():
            default_max_num_batched_tokens_tpu = {
                UsageContext.LLM_CLASS: {
                    'V6E': 2048,
                    'V5E': 1024,
                    'V5P': 512,
                },
                UsageContext.OPENAI_API_SERVER: {
                    'V6E': 1024,
                    'V5E': 512,
                    'V5P': 256,
                }
            }

        # cpu specific default values.
        if current_platform.is_cpu():
            world_size = self.pipeline_parallel_size * self.tensor_parallel_size
            default_max_num_batched_tokens = {
                UsageContext.LLM_CLASS: 4096 * world_size,
                UsageContext.OPENAI_API_SERVER: 2048 * world_size,
            }
            default_max_num_seqs = {
                UsageContext.LLM_CLASS: 256 * world_size,
                UsageContext.OPENAI_API_SERVER: 128 * world_size,
            }

        use_context_value = usage_context.value if usage_context else None
        if (self.max_num_batched_tokens is None
                and usage_context in default_max_num_batched_tokens):
            if current_platform.is_tpu():
                chip_name = current_platform.get_device_name()
                if chip_name in default_max_num_batched_tokens_tpu[
                        usage_context]:
                    self.max_num_batched_tokens = \
                        default_max_num_batched_tokens_tpu[
                            usage_context][chip_name]
                else:
                    self.max_num_batched_tokens = \
                        default_max_num_batched_tokens[usage_context]
            else:
                self.max_num_batched_tokens = default_max_num_batched_tokens[
                    usage_context]
            logger.debug(
                "Setting max_num_batched_tokens to %d for %s usage context.",
                self.max_num_batched_tokens, use_context_value)

        if (self.max_num_seqs is None
                and usage_context in default_max_num_seqs):
            self.max_num_seqs = default_max_num_seqs[usage_context]

            logger.debug("Setting max_num_seqs to %d for %s usage context.",
                         self.max_num_seqs, use_context_value)


@dataclass
class AsyncEngineArgs(EngineArgs):
    """Arguments for asynchronous vLLM engine."""
    disable_log_requests: bool = False

    @staticmethod
    def add_cli_args(parser: FlexibleArgumentParser,
                     async_args_only: bool = False) -> FlexibleArgumentParser:
        # Initialize plugin to update the parser, for example, The plugin may
        # adding a new kind of quantization method to --quantization argument or
        # a new device to --device argument.
        load_general_plugins()
        if not async_args_only:
            parser = EngineArgs.add_cli_args(parser)
        parser.add_argument('--disable-log-requests',
                            action='store_true',
                            help='Disable logging requests.')
        current_platform.pre_register_and_update(parser)
        return parser


def _raise_or_fallback(feature_name: str, recommend_to_remove: bool):
    if envs.is_set("VLLM_USE_V1") and envs.VLLM_USE_V1:
        raise NotImplementedError(
            f"VLLM_USE_V1=1 is not supported with {feature_name}.")
    msg = f"{feature_name} is not supported by the V1 Engine. "
    msg += "Falling back to V0. "
    if recommend_to_remove:
        msg += f"We recommend to remove {feature_name} from your config "
        msg += "in favor of the V1 Engine."
    logger.warning(msg)


def _warn_or_fallback(feature_name: str) -> bool:
    if envs.is_set("VLLM_USE_V1") and envs.VLLM_USE_V1:
        logger.warning(
            "Detected VLLM_USE_V1=1 with %s. Usage should "
            "be considered experimental. Please report any "
            "issues on Github.", feature_name)
        should_exit = False
    else:
        logger.info(
            "%s is experimental on VLLM_USE_V1=1. "
            "Falling back to V0 Engine.", feature_name)
        should_exit = True
    return should_exit


def human_readable_int(value):
    """Parse human-readable integers like '1k', '2M', etc.
    Including decimal values with decimal multipliers.

    Examples:
    - '1k' -> 1,000
    - '1K' -> 1,024
    - '25.6k' -> 25,600
    """
    value = value.strip()
    match = re.fullmatch(r'(\d+(?:\.\d+)?)([kKmMgGtT])', value)
    if match:
        decimal_multiplier = {
            'k': 10**3,
            'm': 10**6,
            'g': 10**9,
        }
        binary_multiplier = {
            'K': 2**10,
            'M': 2**20,
            'G': 2**30,
        }

        number, suffix = match.groups()
        if suffix in decimal_multiplier:
            mult = decimal_multiplier[suffix]
            return int(float(number) * mult)
        elif suffix in binary_multiplier:
            mult = binary_multiplier[suffix]
            # Do not allow decimals with binary multipliers
            try:
                return int(number) * mult
            except ValueError as e:
                raise argparse.ArgumentTypeError("Decimals are not allowed " \
                f"with binary suffixes like {suffix}. Did you mean to use " \
                f"{number}{suffix.lower()} instead?") from e

    # Regular plain number.
    return int(value)


# These functions are used by sphinx to build the documentation
def _engine_args_parser():
    return EngineArgs.add_cli_args(FlexibleArgumentParser())


def _async_engine_args_parser():
    return AsyncEngineArgs.add_cli_args(FlexibleArgumentParser(),
                                        async_args_only=True)<|MERGE_RESOLUTION|>--- conflicted
+++ resolved
@@ -22,7 +22,6 @@
 
 import vllm.envs as envs
 from vllm.config import (BlockSize, CacheConfig, CacheDType, CompilationConfig,
-<<<<<<< HEAD
                          ConfigFormat, ConfigType, ConvertOption,
                          DecodingConfig, DetailedTraceModules, Device,
                          DeviceConfig, DistributedExecutorBackend,
@@ -31,23 +30,9 @@
                          LoadConfig, LoadFormat, LogprobsMode, LoRAConfig,
                          ModelConfig, ModelDType, ModelImpl, MultiModalConfig,
                          ObservabilityConfig, ParallelConfig, PoolerConfig,
-                         PrefixCachingHashAlgo, PromptAdapterConfig,
-                         RunnerOption, SchedulerConfig, SchedulerPolicy,
-                         SpeculativeConfig, TaskOption, TokenizerMode,
-                         VllmConfig, get_attr_docs, get_field)
-=======
-                         ConfigFormat, ConfigType, DecodingConfig,
-                         DetailedTraceModules, Device, DeviceConfig,
-                         DistributedExecutorBackend, GuidedDecodingBackend,
-                         GuidedDecodingBackendV1, HfOverrides, KVEventsConfig,
-                         KVTransferConfig, LoadConfig, LoadFormat,
-                         LogprobsMode, LoRAConfig, ModelConfig, ModelDType,
-                         ModelImpl, MultiModalConfig, ObservabilityConfig,
-                         ParallelConfig, PoolerConfig, PrefixCachingHashAlgo,
-                         SchedulerConfig, SchedulerPolicy, SpeculativeConfig,
-                         TaskOption, TokenizerMode, VllmConfig, get_attr_docs,
-                         get_field)
->>>>>>> 13e4ee1d
+                         PrefixCachingHashAlgo, RunnerOption, SchedulerConfig,
+                         SchedulerPolicy, SpeculativeConfig, TaskOption,
+                         TokenizerMode, VllmConfig, get_attr_docs, get_field)
 from vllm.logger import init_logger
 from vllm.platforms import CpuArchEnum, current_platform
 from vllm.plugins import load_general_plugins
