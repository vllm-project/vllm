--- conflicted
+++ resolved
@@ -4,11 +4,8 @@
 import argparse
 import dataclasses
 import json
-<<<<<<< HEAD
 import os
-=======
 import re
->>>>>>> fc966e9c
 import threading
 from dataclasses import MISSING, dataclass, fields
 from typing import (Any, Callable, Dict, List, Literal, Optional, Type,
@@ -136,14 +133,9 @@
     tokenizer_mode: str = 'auto'
     trust_remote_code: bool = False
     allowed_local_media_path: str = ""
-<<<<<<< HEAD
     download_dir: Optional[str] = None
     load_format: str = 'auto'
     weights_load_device: Optional[str] = None
-=======
-    download_dir: Optional[str] = LoadConfig.download_dir
-    load_format: str = LoadConfig.load_format
->>>>>>> fc966e9c
     config_format: ConfigFormat = ConfigFormat.AUTO
     dtype: str = 'auto'
     kv_cache_dtype: CacheDType = CacheConfig.cache_dtype
@@ -169,20 +161,9 @@
     disable_sliding_window: bool = False
     disable_cascade_attn: bool = False
     use_v2_block_manager: bool = True
-<<<<<<< HEAD
     use_padding_aware_scheduling: bool = (
         current_platform.is_hpu() and not bool(envs.VLLM_USE_V1)
         and (os.environ.get('VLLM_MERGED_PREFILL', 'false').lower() != 'true'))
-    swap_space: float = 4  # GiB
-    cpu_offload_gb: float = 0  # GiB
-    gpu_memory_utilization: float = 0.90
-    max_num_batched_tokens: Optional[int] = None
-    max_num_partial_prefills: Optional[int] = 1
-    max_long_partial_prefills: Optional[int] = 1
-    long_prefill_token_threshold: Optional[int] = 0
-    max_num_seqs: Optional[int] = None
-    max_num_prefill_seqs: Optional[int] = None
-=======
     swap_space: float = CacheConfig.swap_space
     cpu_offload_gb: float = CacheConfig.cpu_offload_gb
     gpu_memory_utilization: float = CacheConfig.gpu_memory_utilization
@@ -193,7 +174,6 @@
     long_prefill_token_threshold: int = \
         SchedulerConfig.long_prefill_token_threshold
     max_num_seqs: Optional[int] = SchedulerConfig.max_num_seqs
->>>>>>> fc966e9c
     max_logprobs: int = 20  # Default value for OpenAI Chat Completions API
     disable_log_stats: bool = False
     revision: Optional[str] = None
@@ -279,12 +259,8 @@
     enable_sleep_mode: bool = False
     model_impl: str = "auto"
 
-<<<<<<< HEAD
-    calculate_kv_scales: Optional[bool] = None
     split_qkv: Optional[bool] = False
-=======
     calculate_kv_scales: bool = CacheConfig.calculate_kv_scales
->>>>>>> fc966e9c
 
     additional_config: Optional[Dict[str, Any]] = None
     enable_reasoning: Optional[bool] = None
@@ -479,46 +455,12 @@
             "from directories specified by the server file system. "
             "This is a security risk. "
             "Should only be enabled in trusted environments.")
-<<<<<<< HEAD
-        parser.add_argument('--download-dir',
-                            type=nullable_str,
-                            default=EngineArgs.download_dir,
-                            help='Directory to download and load the weights.')
-        parser.add_argument(
-            '--load-format',
-            type=str,
-            default=EngineArgs.load_format,
-            choices=[f.value for f in LoadFormat],
-            help='The format of the model weights to load.\n\n'
-            '* "auto" will try to load the weights in the safetensors format '
-            'and fall back to the pytorch bin format if safetensors format '
-            'is not available.\n'
-            '* "pt" will load the weights in the pytorch bin format.\n'
-            '* "safetensors" will load the weights in the safetensors format.\n'
-            '* "npcache" will load the weights in pytorch format and store '
-            'a numpy cache to speed up the loading.\n'
-            '* "dummy" will initialize the weights with random values, '
-            'which is mainly for profiling.\n'
-            '* "tensorizer" will load the weights using tensorizer from '
-            'CoreWeave. See the Tensorize vLLM Model script in the Examples '
-            'section for more information.\n'
-            '* "runai_streamer" will load the Safetensors weights using Run:ai'
-            'Model Streamer.\n'
-            '* "bitsandbytes" will load the weights using bitsandbytes '
-            'quantization.\n'
-            '* "sharded_state" will load weights from pre-sharded checkpoint '
-            'files, supporting efficient loading of tensor-parallel models\n'
-            '* "gguf" will load weights from GGUF format files (details '
-            'specified in https://github.com/ggml-org/ggml/blob/master/docs/gguf.md).\n'
-            '* "mistral" will load weights from consolidated safetensors files '
-            'used by Mistral models.\n')
         parser.add_argument("--weights-load-device",
                             type=str,
                             default=EngineArgs.weights_load_device,
                             choices=DEVICE_OPTIONS,
                             help=('Device to which model weights '
                                   'will be loaded.'))
-=======
         # Model loading arguments
         load_kwargs = get_kwargs(LoadConfig)
         load_group = parser.add_argument_group(
@@ -535,7 +477,6 @@
         load_group.add_argument('--use-tqdm-on-load',
                                 **load_kwargs["use_tqdm_on_load"])
 
->>>>>>> fc966e9c
         parser.add_argument(
             '--config-format',
             default=EngineArgs.config_format,
@@ -558,29 +499,6 @@
             '* "bfloat16" for a balance between precision and range.\n'
             '* "float" is shorthand for FP32 precision.\n'
             '* "float32" for FP32 precision.')
-<<<<<<< HEAD
-        parser.add_argument(
-            '--kv-cache-dtype',
-            type=str,
-            choices=['auto', 'fp8', 'fp8_e5m2', 'fp8_e4m3', 'fp8_inc'],
-            default=EngineArgs.kv_cache_dtype,
-            help='Data type for kv cache storage. If "auto", will use model '
-            'data type. CUDA 11.8+ supports fp8 (=fp8_e4m3) and fp8_e5m2. '
-            'ROCm (AMD GPU) supports fp8 (=fp8_e4m3). '
-            'Intel Gaudi (HPU) supports fp8 (using fp8_inc).')
-        parser.add_argument(
-            '--quantization-param-path',
-            type=nullable_str,
-            default=None,
-            help='Path to the JSON file containing the KV cache '
-            'scaling factors. This should generally be supplied, when '
-            'KV cache dtype is FP8. Otherwise, KV cache scaling factors '
-            'default to 1.0, which may cause accuracy issues. '
-            'FP8_E5M2 (without scaling) is only supported on cuda version '
-            'greater than 11.8. On ROCm (AMD GPU), FP8_E4M3 is instead '
-            'supported for common inference criteria.')
-=======
->>>>>>> fc966e9c
         parser.add_argument('--max-model-len',
                             type=human_readable_int,
                             default=EngineArgs.max_model_len,
@@ -650,10 +568,11 @@
             **parallel_kwargs["max_parallel_loading_workers"])
         parallel_group.add_argument(
             '--ray-workers-use-nsight',
-<<<<<<< HEAD
-            action='store_true',
-            help='If specified, use nsight to profile Ray workers.')
-        # KV cache arguments
+            **parallel_kwargs["ray_workers_use_nsight"])
+        parallel_group.add_argument(
+            '--disable-custom-all-reduce',
+            **parallel_kwargs["disable_custom_all_reduce"])
+
         parser.add_argument('--block-size',
                             type=int,
                             default=EngineArgs.block_size,
@@ -663,12 +582,6 @@
                             'set to ``--max-model-len``. On CUDA devices, '
                             'only block sizes up to 32 are supported. '
                             'On HPU devices, block size defaults to 128.')
-=======
-            **parallel_kwargs["ray_workers_use_nsight"])
-        parallel_group.add_argument(
-            '--disable-custom-all-reduce',
-            **parallel_kwargs["disable_custom_all_reduce"])
->>>>>>> fc966e9c
 
         # KV cache arguments
         cache_kwargs = get_kwargs(CacheConfig)
@@ -705,7 +618,6 @@
                             'block manager v2) is now the default. '
                             'Setting this flag to True or False'
                             ' has no effect on vLLM behavior.')
-<<<<<<< HEAD
         parser.add_argument(
             '--use-padding-aware-scheduling',
             default=EngineArgs.use_padding_aware_scheduling,
@@ -723,8 +635,6 @@
             'speculative decoding. This will be replaced by '
             'speculative config in the future; it is present '
             'to enable correctness tests until then.')
-=======
->>>>>>> fc966e9c
 
         parser.add_argument('--seed',
                             type=int,
@@ -1086,7 +996,6 @@
                             "(only cuda platform is supported)")
 
         parser.add_argument(
-<<<<<<< HEAD
             '--calculate-kv-scales',
             action='store_true',
             help='This enables dynamic calculation of '
@@ -1102,8 +1011,6 @@
             help='Whether to separate q, k and v calculations.')
 
         parser.add_argument(
-=======
->>>>>>> fc966e9c
             "--additional-config",
             type=json.loads,
             default=None,
@@ -1632,10 +1539,6 @@
 
         # No XFormers so far.
         V1_BACKENDS = [
-<<<<<<< HEAD
-            "FLASH_ATTN_VLLM_V1", "FLASH_ATTN", "PALLAS", "PALLAS_VLLM_V1",
-            "TRITON_ATTN_VLLM_V1", "TRITON_MLA", "FLASHMLA", "HPU_ATTN_V1"
-=======
             "FLASH_ATTN_VLLM_V1",
             "FLASH_ATTN",
             "PALLAS",
@@ -1643,9 +1546,9 @@
             "TRITON_ATTN_VLLM_V1",
             "TRITON_MLA",
             "FLASHMLA",
+            "HPU_ATTN_V1",
             "FLASHINFER",
             "FLASHINFER_VLLM_V1",
->>>>>>> fc966e9c
         ]
         if (envs.is_set("VLLM_ATTENTION_BACKEND")
                 and envs.VLLM_ATTENTION_BACKEND not in V1_BACKENDS):
