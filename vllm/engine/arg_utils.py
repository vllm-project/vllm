# SPDX-License-Identifier: Apache-2.0
# SPDX-FileCopyrightText: Copyright contributors to the vLLM project

# yapf: disable
import argparse
import copy
import dataclasses
import functools
import json
import sys
from dataclasses import MISSING, dataclass, fields, is_dataclass
from itertools import permutations
from typing import (TYPE_CHECKING, Annotated, Any, Callable, Dict, List,
                    Literal, Optional, Type, TypeVar, Union, cast, get_args,
                    get_origin)

import huggingface_hub
import regex as re
import torch
from pydantic import TypeAdapter, ValidationError
from typing_extensions import TypeIs, deprecated

import vllm.envs as envs
from vllm.config import (BlockSize, CacheConfig, CacheDType, CompilationConfig,
                         ConfigFormat, ConfigType, ConvertOption,
                         DecodingConfig, DetailedTraceModules, Device,
                         DeviceConfig, DistributedExecutorBackend, EPLBConfig,
                         GuidedDecodingBackend, HfOverrides, KVEventsConfig,
                         KVTransferConfig, LoadConfig, LogprobsMode,
                         LoRAConfig, MambaDType, MMEncoderTPMode, ModelConfig,
                         ModelDType, ModelImpl, MultiModalConfig,
                         ObservabilityConfig, ParallelConfig, PoolerConfig,
                         PrefixCachingHashAlgo, RunnerOption, SchedulerConfig,
                         SchedulerPolicy, SpeculativeConfig, TaskOption,
                         TokenizerMode, VllmConfig, get_attr_docs, get_field)
from vllm.logger import init_logger
from vllm.platforms import CpuArchEnum, current_platform
from vllm.plugins import load_general_plugins
from vllm.ray.lazy_utils import is_ray_initialized
from vllm.reasoning import ReasoningParserManager
from vllm.test_utils import MODEL_WEIGHTS_S3_BUCKET, MODELS_ON_S3
from vllm.transformers_utils.config import get_model_path, is_interleaved
from vllm.transformers_utils.utils import check_gguf_file
from vllm.utils import (STR_DUAL_CHUNK_FLASH_ATTN_VAL, FlexibleArgumentParser,
                        GiB_bytes, get_ip, is_in_ray_actor)
from vllm.v1.sample.logits_processor import LogitsProcessor

# yapf: enable

if TYPE_CHECKING:
    from vllm.executor.executor_base import ExecutorBase
    from vllm.model_executor.layers.quantization import QuantizationMethods
    from vllm.model_executor.model_loader import LoadFormats
    from vllm.usage.usage_lib import UsageContext
else:
    ExecutorBase = Any
    QuantizationMethods = Any
    LoadFormats = Any
    UsageContext = Any

logger = init_logger(__name__)

# object is used to allow for special typing forms
T = TypeVar("T")
TypeHint = Union[type[Any], object]
TypeHintT = Union[type[T], object]


def parse_type(return_type: Callable[[str], T]) -> Callable[[str], T]:

    def _parse_type(val: str) -> T:
        try:
            return return_type(val)
        except ValueError as e:
            raise argparse.ArgumentTypeError(
                f"Value {val} cannot be converted to {return_type}.") from e

    return _parse_type


def optional_type(
        return_type: Callable[[str], T]) -> Callable[[str], Optional[T]]:

    def _optional_type(val: str) -> Optional[T]:
        if val == "" or val == "None":
            return None
        return parse_type(return_type)(val)

    return _optional_type


def union_dict_and_str(val: str) -> Optional[Union[str, dict[str, str]]]:
    if not re.match(r"(?s)^\s*{.*}\s*$", val):
        return str(val)
    return optional_type(json.loads)(val)


def is_type(type_hint: TypeHint, type: TypeHintT) -> TypeIs[TypeHintT]:
    """Check if the type hint is a specific type."""
    return type_hint is type or get_origin(type_hint) is type


def contains_type(type_hints: set[TypeHint], type: TypeHintT) -> bool:
    """Check if the type hints contain a specific type."""
    return any(is_type(type_hint, type) for type_hint in type_hints)


def get_type(type_hints: set[TypeHint], type: TypeHintT) -> TypeHintT:
    """Get the specific type from the type hints."""
    return next((th for th in type_hints if is_type(th, type)), None)


def literal_to_kwargs(type_hints: set[TypeHint]) -> dict[str, Any]:
    """Get the `type` and `choices` from a `Literal` type hint in `type_hints`.

    If `type_hints` also contains `str`, we use `metavar` instead of `choices`.
    """
    type_hint = get_type(type_hints, Literal)
    options = get_args(type_hint)
    option_type = type(options[0])
    if not all(isinstance(option, option_type) for option in options):
        raise ValueError(
            "All options must be of the same type. "
            f"Got {options} with types {[type(c) for c in options]}")
    kwarg = "metavar" if contains_type(type_hints, str) else "choices"
    return {"type": option_type, kwarg: sorted(options)}


def is_not_builtin(type_hint: TypeHint) -> bool:
    """Check if the class is not a built-in type."""
    return type_hint.__module__ != "builtins"


def get_type_hints(type_hint: TypeHint) -> set[TypeHint]:
    """Extract type hints from Annotated or Union type hints."""
    type_hints: set[TypeHint] = set()
    origin = get_origin(type_hint)
    args = get_args(type_hint)

    if origin is Annotated:
        type_hints.update(get_type_hints(args[0]))
    elif origin is Union:
        for arg in args:
            type_hints.update(get_type_hints(arg))
    else:
        type_hints.add(type_hint)

    return type_hints


def is_online_quantization(quantization: Any) -> bool:
    return quantization in ["inc"]


NEEDS_HELP = (
    "--help" in (argv := sys.argv)  # vllm SUBCOMMAND --help
    or (argv0 := argv[0]).endswith("mkdocs")  # mkdocs SUBCOMMAND
    or argv0.endswith("mkdocs/__main__.py")  # python -m mkdocs SUBCOMMAND
)


@functools.lru_cache(maxsize=30)
def _compute_kwargs(cls: ConfigType) -> dict[str, Any]:
    # Save time only getting attr docs if we're generating help text
    cls_docs = get_attr_docs(cls) if NEEDS_HELP else {}
    kwargs = {}
    for field in fields(cls):
        # Get the set of possible types for the field
        type_hints: set[TypeHint] = get_type_hints(field.type)

        # If the field is a dataclass, we can use the model_validate_json
        generator = (th for th in type_hints if is_dataclass(th))
        dataclass_cls = next(generator, None)

        # Get the default value of the field
        if field.default is not MISSING:
            default = field.default
        elif field.default_factory is not MISSING:
            default = field.default_factory()

        # Get the help text for the field
        name = field.name
        help = cls_docs.get(name, "").strip()
        # Escape % for argparse
        help = help.replace("%", "%%")

        # Initialise the kwargs dictionary for the field
        kwargs[name] = {"default": default, "help": help}

        # Set other kwargs based on the type hints
        json_tip = ("Should either be a valid JSON string or JSON keys passed "
                    "individually.")
        if dataclass_cls is not None:

            def parse_dataclass(val: str, cls=dataclass_cls) -> Any:
                try:
                    return TypeAdapter(cls).validate_json(val)
                except ValidationError as e:
                    raise argparse.ArgumentTypeError(repr(e)) from e

            kwargs[name]["type"] = parse_dataclass
            kwargs[name]["help"] += f"\n\n{json_tip}"
        elif contains_type(type_hints, bool):
            # Creates --no-<name> and --<name> flags
            kwargs[name]["action"] = argparse.BooleanOptionalAction
        elif contains_type(type_hints, Literal):
            kwargs[name].update(literal_to_kwargs(type_hints))
        elif contains_type(type_hints, tuple):
            type_hint = get_type(type_hints, tuple)
            types = get_args(type_hint)
            tuple_type = types[0]
            assert all(t is tuple_type for t in types if t is not Ellipsis), (
                "All non-Ellipsis tuple elements must be of the same "
                f"type. Got {types}.")
            kwargs[name]["type"] = tuple_type
            kwargs[name]["nargs"] = "+" if Ellipsis in types else len(types)
        elif contains_type(type_hints, list):
            type_hint = get_type(type_hints, list)
            types = get_args(type_hint)
            list_type = types[0]
            if get_origin(list_type) is Union:
                msg = "List type must contain str if it is a Union."
                assert str in get_args(list_type), msg
                list_type = str
            kwargs[name]["type"] = list_type
            kwargs[name]["nargs"] = "+"
        elif contains_type(type_hints, int):
            kwargs[name]["type"] = int
            # Special case for large integers
            if name in {"max_model_len", "max_num_batched_tokens"}:
                kwargs[name]["type"] = human_readable_int
        elif contains_type(type_hints, float):
            kwargs[name]["type"] = float
        elif (contains_type(type_hints, dict)
              and (contains_type(type_hints, str)
                   or any(is_not_builtin(th) for th in type_hints))):
            kwargs[name]["type"] = union_dict_and_str
        elif contains_type(type_hints, dict):
            kwargs[name]["type"] = parse_type(json.loads)
            kwargs[name]["help"] += f"\n\n{json_tip}"
        elif (contains_type(type_hints, str)
              or any(is_not_builtin(th) for th in type_hints)):
            kwargs[name]["type"] = str
        else:
            raise ValueError(
                f"Unsupported type {type_hints} for argument {name}.")

        # If the type hint was a sequence of literals, use the helper function
        # to update the type and choices
        if get_origin(kwargs[name].get("type")) is Literal:
            kwargs[name].update(literal_to_kwargs({kwargs[name]["type"]}))

        # If None is in type_hints, make the argument optional.
        # But not if it's a bool, argparse will handle this better.
        if type(None) in type_hints and not contains_type(type_hints, bool):
            kwargs[name]["type"] = optional_type(kwargs[name]["type"])
            if kwargs[name].get("choices"):
                kwargs[name]["choices"].append("None")
    return kwargs


def get_kwargs(cls: ConfigType) -> dict[str, Any]:
    """Return argparse kwargs for the given Config dataclass.

    If `--help` or `mkdocs` are not present in the command line command, the
    attribute documentation will not be included in the help output.

    The heavy computation is cached via functools.lru_cache, and a deep copy
    is returned so callers can mutate the dictionary without affecting the
    cached version.
    """
    return copy.deepcopy(_compute_kwargs(cls))


@dataclass
class EngineArgs:
    """Arguments for vLLM engine."""
    model: str = ModelConfig.model
    served_model_name: Optional[Union[
        str, List[str]]] = ModelConfig.served_model_name
    tokenizer: Optional[str] = ModelConfig.tokenizer
    hf_config_path: Optional[str] = ModelConfig.hf_config_path
    runner: RunnerOption = ModelConfig.runner
    convert: ConvertOption = ModelConfig.convert
    task: Optional[TaskOption] = ModelConfig.task
    skip_tokenizer_init: bool = ModelConfig.skip_tokenizer_init
    enable_prompt_embeds: bool = ModelConfig.enable_prompt_embeds
    tokenizer_mode: TokenizerMode = ModelConfig.tokenizer_mode
    trust_remote_code: bool = ModelConfig.trust_remote_code
    allowed_local_media_path: str = ModelConfig.allowed_local_media_path
    download_dir: Optional[str] = LoadConfig.download_dir
    load_format: Union[str, LoadFormats] = LoadConfig.load_format
    config_format: str = ModelConfig.config_format
    dtype: ModelDType = ModelConfig.dtype
    kv_cache_dtype: CacheDType = CacheConfig.cache_dtype
    seed: Optional[int] = ModelConfig.seed
    max_model_len: Optional[int] = ModelConfig.max_model_len
    cuda_graph_sizes: list[int] = get_field(SchedulerConfig,
                                            "cuda_graph_sizes")
    # Note: Specifying a custom executor backend by passing a class
    # is intended for expert use only. The API may change without
    # notice.
    distributed_executor_backend: Optional[Union[
        str, DistributedExecutorBackend,
        Type[ExecutorBase]]] = ParallelConfig.distributed_executor_backend
    # number of P/D disaggregation (or other disaggregation) workers
    pipeline_parallel_size: int = ParallelConfig.pipeline_parallel_size
    tensor_parallel_size: int = ParallelConfig.tensor_parallel_size
    data_parallel_size: int = ParallelConfig.data_parallel_size
    data_parallel_rank: Optional[int] = None
    data_parallel_start_rank: Optional[int] = None
    data_parallel_size_local: Optional[int] = None
    data_parallel_address: Optional[str] = None
    data_parallel_rpc_port: Optional[int] = None
    data_parallel_hybrid_lb: bool = False
    data_parallel_backend: str = ParallelConfig.data_parallel_backend
    enable_expert_parallel: bool = ParallelConfig.enable_expert_parallel
<<<<<<< HEAD
    enable_microbatching: bool = ParallelConfig.enable_microbatching
    enable_async_comms: bool = ParallelConfig.enable_async_comms
=======
    eplb_config: EPLBConfig = get_field(ParallelConfig, "eplb_config")
>>>>>>> 3af47c3c
    enable_eplb: bool = ParallelConfig.enable_eplb
    num_redundant_experts: int = EPLBConfig.num_redundant_experts
    eplb_window_size: int = EPLBConfig.window_size
    eplb_step_interval: int = EPLBConfig.step_interval
    eplb_log_balancedness: bool = EPLBConfig.log_balancedness
    max_parallel_loading_workers: Optional[
        int] = ParallelConfig.max_parallel_loading_workers
    block_size: Optional[BlockSize] = CacheConfig.block_size
    enable_prefix_caching: Optional[bool] = CacheConfig.enable_prefix_caching
    prefix_caching_hash_algo: PrefixCachingHashAlgo = \
        CacheConfig.prefix_caching_hash_algo
    disable_sliding_window: bool = ModelConfig.disable_sliding_window
    disable_cascade_attn: bool = ModelConfig.disable_cascade_attn
    swap_space: float = CacheConfig.swap_space
    cpu_offload_gb: float = CacheConfig.cpu_offload_gb
    gpu_memory_utilization: float = CacheConfig.gpu_memory_utilization
    max_num_batched_tokens: Optional[
        int] = SchedulerConfig.max_num_batched_tokens
    max_num_partial_prefills: int = SchedulerConfig.max_num_partial_prefills
    max_long_partial_prefills: int = SchedulerConfig.max_long_partial_prefills
    long_prefill_token_threshold: int = \
        SchedulerConfig.long_prefill_token_threshold
    max_num_seqs: Optional[int] = SchedulerConfig.max_num_seqs
    max_logprobs: int = ModelConfig.max_logprobs
    logprobs_mode: LogprobsMode = ModelConfig.logprobs_mode
    disable_log_stats: bool = False
    revision: Optional[str] = ModelConfig.revision
    code_revision: Optional[str] = ModelConfig.code_revision
    rope_scaling: dict[str, Any] = get_field(ModelConfig, "rope_scaling")
    rope_theta: Optional[float] = ModelConfig.rope_theta
    hf_token: Optional[Union[bool, str]] = ModelConfig.hf_token
    hf_overrides: HfOverrides = get_field(ModelConfig, "hf_overrides")
    tokenizer_revision: Optional[str] = ModelConfig.tokenizer_revision
    quantization: Optional[QuantizationMethods] = ModelConfig.quantization
    enforce_eager: bool = ModelConfig.enforce_eager
    max_seq_len_to_capture: int = ModelConfig.max_seq_len_to_capture
    disable_custom_all_reduce: bool = ParallelConfig.disable_custom_all_reduce
    limit_mm_per_prompt: dict[str, int] = \
        get_field(MultiModalConfig, "limit_per_prompt")
    interleave_mm_strings: bool = MultiModalConfig.interleave_mm_strings
    media_io_kwargs: dict[str, dict[str,
                                    Any]] = get_field(MultiModalConfig,
                                                      "media_io_kwargs")
    mm_processor_kwargs: Optional[Dict[str, Any]] = \
        MultiModalConfig.mm_processor_kwargs
    disable_mm_preprocessor_cache: bool = False  # DEPRECATED
    mm_processor_cache_gb: float = MultiModalConfig.mm_processor_cache_gb
    mm_encoder_tp_mode: MMEncoderTPMode = MultiModalConfig.mm_encoder_tp_mode
    skip_mm_profiling: bool = MultiModalConfig.skip_mm_profiling
    # LoRA fields
    enable_lora: bool = False
    enable_lora_bias: bool = LoRAConfig.bias_enabled
    max_loras: int = LoRAConfig.max_loras
    max_lora_rank: int = LoRAConfig.max_lora_rank
    default_mm_loras: Optional[Dict[str, str]] = \
        LoRAConfig.default_mm_loras
    fully_sharded_loras: bool = LoRAConfig.fully_sharded_loras
    max_cpu_loras: Optional[int] = LoRAConfig.max_cpu_loras
    lora_dtype: Optional[Union[str, torch.dtype]] = LoRAConfig.lora_dtype
    lora_extra_vocab_size: int = LoRAConfig.lora_extra_vocab_size

    ray_workers_use_nsight: bool = ParallelConfig.ray_workers_use_nsight
    num_gpu_blocks_override: Optional[
        int] = CacheConfig.num_gpu_blocks_override
    num_lookahead_slots: int = SchedulerConfig.num_lookahead_slots
    model_loader_extra_config: dict = \
        get_field(LoadConfig, "model_loader_extra_config")
    ignore_patterns: Optional[Union[str,
                                    List[str]]] = LoadConfig.ignore_patterns
    preemption_mode: Optional[str] = SchedulerConfig.preemption_mode

    scheduler_delay_factor: float = SchedulerConfig.delay_factor
    enable_chunked_prefill: Optional[
        bool] = SchedulerConfig.enable_chunked_prefill
    disable_chunked_mm_input: bool = SchedulerConfig.disable_chunked_mm_input

    disable_hybrid_kv_cache_manager: bool = (
        SchedulerConfig.disable_hybrid_kv_cache_manager)

    guided_decoding_backend: GuidedDecodingBackend = DecodingConfig.backend
    guided_decoding_disable_fallback: bool = DecodingConfig.disable_fallback
    guided_decoding_disable_any_whitespace: bool = \
        DecodingConfig.disable_any_whitespace
    guided_decoding_disable_additional_properties: bool = \
        DecodingConfig.disable_additional_properties
    logits_processor_pattern: Optional[
        str] = ModelConfig.logits_processor_pattern

    speculative_config: Optional[Dict[str, Any]] = None

    show_hidden_metrics_for_version: Optional[str] = \
        ObservabilityConfig.show_hidden_metrics_for_version
    otlp_traces_endpoint: Optional[str] = \
        ObservabilityConfig.otlp_traces_endpoint
    collect_detailed_traces: Optional[list[DetailedTraceModules]] = \
        ObservabilityConfig.collect_detailed_traces
    disable_async_output_proc: bool = not ModelConfig.use_async_output_proc
    scheduling_policy: SchedulerPolicy = SchedulerConfig.policy
    scheduler_cls: Union[str, Type[object]] = SchedulerConfig.scheduler_cls

    override_neuron_config: dict[str, Any] = \
        get_field(ModelConfig, "override_neuron_config")
    override_pooler_config: Optional[Union[dict, PoolerConfig]] = \
        ModelConfig.override_pooler_config
    compilation_config: CompilationConfig = \
        get_field(VllmConfig, "compilation_config")
    worker_cls: str = ParallelConfig.worker_cls
    worker_extension_cls: str = ParallelConfig.worker_extension_cls

    kv_transfer_config: Optional[KVTransferConfig] = None
    kv_events_config: Optional[KVEventsConfig] = None

    generation_config: str = ModelConfig.generation_config
    enable_sleep_mode: bool = ModelConfig.enable_sleep_mode
    override_generation_config: dict[str, Any] = \
        get_field(ModelConfig, "override_generation_config")
    model_impl: str = ModelConfig.model_impl
    override_attention_dtype: str = ModelConfig.override_attention_dtype

    calculate_kv_scales: bool = CacheConfig.calculate_kv_scales
    mamba_cache_dtype: MambaDType = CacheConfig.mamba_cache_dtype
    mamba_ssm_cache_dtype: MambaDType = CacheConfig.mamba_ssm_cache_dtype

    additional_config: dict[str, Any] = \
        get_field(VllmConfig, "additional_config")
    reasoning_parser: str = DecodingConfig.reasoning_backend

    use_tqdm_on_load: bool = LoadConfig.use_tqdm_on_load
    pt_load_map_location: str = LoadConfig.pt_load_map_location

    # DEPRECATED
    enable_multimodal_encoder_data_parallel: bool = False

    logits_processors: Optional[list[Union[
        str, type[LogitsProcessor]]]] = ModelConfig.logits_processors
    """Custom logitproc types"""

    async_scheduling: bool = SchedulerConfig.async_scheduling

    kv_sharing_fast_prefill: bool = \
        CacheConfig.kv_sharing_fast_prefill

    def __post_init__(self):
        # support `EngineArgs(compilation_config={...})`
        # without having to manually construct a
        # CompilationConfig object
        if isinstance(self.compilation_config, dict):
            self.compilation_config = CompilationConfig(
                **self.compilation_config)
        if isinstance(self.eplb_config, dict):
            self.eplb_config = EPLBConfig(**self.eplb_config)
        # Setup plugins
        from vllm.plugins import load_general_plugins
        load_general_plugins()
        # when use hf offline,replace model id to local model path
        if huggingface_hub.constants.HF_HUB_OFFLINE:
            model_id = self.model
            self.model = get_model_path(self.model, self.revision)
            logger.info(
                "HF_HUB_OFFLINE is True, replace model_id [%s] " \
                "to model_path [%s]",model_id, self.model)

    @staticmethod
    def add_cli_args(parser: FlexibleArgumentParser) -> FlexibleArgumentParser:
        """Shared CLI arguments for vLLM engine."""

        # Model arguments
        model_kwargs = get_kwargs(ModelConfig)
        model_group = parser.add_argument_group(
            title="ModelConfig",
            description=ModelConfig.__doc__,
        )
        if not ('serve' in sys.argv[1:] and '--help' in sys.argv[1:]):
            model_group.add_argument("--model", **model_kwargs["model"])
        model_group.add_argument("--runner", **model_kwargs["runner"])
        model_group.add_argument("--convert", **model_kwargs["convert"])
        model_group.add_argument("--task",
                                 **model_kwargs["task"],
                                 deprecated=True)
        model_group.add_argument("--tokenizer", **model_kwargs["tokenizer"])
        model_group.add_argument("--tokenizer-mode",
                                 **model_kwargs["tokenizer_mode"])
        model_group.add_argument("--trust-remote-code",
                                 **model_kwargs["trust_remote_code"])
        model_group.add_argument("--dtype", **model_kwargs["dtype"])
        model_group.add_argument("--seed", **model_kwargs["seed"])
        model_group.add_argument("--hf-config-path",
                                 **model_kwargs["hf_config_path"])
        model_group.add_argument("--allowed-local-media-path",
                                 **model_kwargs["allowed_local_media_path"])
        model_group.add_argument("--revision", **model_kwargs["revision"])
        model_group.add_argument("--code-revision",
                                 **model_kwargs["code_revision"])
        model_group.add_argument("--rope-scaling",
                                 **model_kwargs["rope_scaling"])
        model_group.add_argument("--rope-theta", **model_kwargs["rope_theta"])
        model_group.add_argument("--tokenizer-revision",
                                 **model_kwargs["tokenizer_revision"])
        model_group.add_argument("--max-model-len",
                                 **model_kwargs["max_model_len"])
        model_group.add_argument("--quantization", "-q",
                                 **model_kwargs["quantization"])
        model_group.add_argument("--enforce-eager",
                                 **model_kwargs["enforce_eager"])
        model_group.add_argument("--max-seq-len-to-capture",
                                 **model_kwargs["max_seq_len_to_capture"])
        model_group.add_argument("--max-logprobs",
                                 **model_kwargs["max_logprobs"])
        model_group.add_argument("--logprobs-mode",
                                 choices=[f.value for f in LogprobsMode],
                                 **model_kwargs["logprobs_mode"])
        model_group.add_argument("--disable-sliding-window",
                                 **model_kwargs["disable_sliding_window"])
        model_group.add_argument("--disable-cascade-attn",
                                 **model_kwargs["disable_cascade_attn"])
        model_group.add_argument("--skip-tokenizer-init",
                                 **model_kwargs["skip_tokenizer_init"])
        model_group.add_argument("--enable-prompt-embeds",
                                 **model_kwargs["enable_prompt_embeds"])
        model_group.add_argument("--served-model-name",
                                 **model_kwargs["served_model_name"])
        # This one is a special case because it is the
        # opposite of ModelConfig.use_async_output_proc
        model_group.add_argument(
            "--disable-async-output-proc",
            action="store_true",
            default=EngineArgs.disable_async_output_proc,
            help="Disable async output processing. This may result in "
            "lower performance.")
        model_group.add_argument("--config-format",
                                 choices=[f.value for f in ConfigFormat],
                                 **model_kwargs["config_format"])
        # This one is a special case because it can bool
        # or str. TODO: Handle this in get_kwargs
        model_group.add_argument("--hf-token",
                                 type=str,
                                 nargs="?",
                                 const=True,
                                 default=model_kwargs["hf_token"]["default"],
                                 help=model_kwargs["hf_token"]["help"])
        model_group.add_argument("--hf-overrides",
                                 **model_kwargs["hf_overrides"])
        model_group.add_argument("--override-neuron-config",
                                 **model_kwargs["override_neuron_config"])
        model_group.add_argument("--override-pooler-config",
                                 **model_kwargs["override_pooler_config"])
        model_group.add_argument("--logits-processor-pattern",
                                 **model_kwargs["logits_processor_pattern"])
        model_group.add_argument("--generation-config",
                                 **model_kwargs["generation_config"])
        model_group.add_argument("--override-generation-config",
                                 **model_kwargs["override_generation_config"])
        model_group.add_argument("--enable-sleep-mode",
                                 **model_kwargs["enable_sleep_mode"])
        model_group.add_argument("--model-impl",
                                 choices=[f.value for f in ModelImpl],
                                 **model_kwargs["model_impl"])
        model_group.add_argument("--override-attention-dtype",
                                 **model_kwargs["override_attention_dtype"])
        model_group.add_argument("--logits-processors",
                                 **model_kwargs["logits_processors"])

        # Model loading arguments
        load_kwargs = get_kwargs(LoadConfig)
        load_group = parser.add_argument_group(
            title="LoadConfig",
            description=LoadConfig.__doc__,
        )
        load_group.add_argument("--load-format", **load_kwargs["load_format"])
        load_group.add_argument("--download-dir",
                                **load_kwargs["download_dir"])
        load_group.add_argument("--model-loader-extra-config",
                                **load_kwargs["model_loader_extra_config"])
        load_group.add_argument("--ignore-patterns",
                                **load_kwargs["ignore_patterns"])
        load_group.add_argument("--use-tqdm-on-load",
                                **load_kwargs["use_tqdm_on_load"])
        load_group.add_argument('--pt-load-map-location',
                                **load_kwargs["pt_load_map_location"])

        # Guided decoding arguments
        guided_decoding_kwargs = get_kwargs(DecodingConfig)
        guided_decoding_group = parser.add_argument_group(
            title="DecodingConfig",
            description=DecodingConfig.__doc__,
        )
        guided_decoding_group.add_argument("--guided-decoding-backend",
                                           **guided_decoding_kwargs["backend"])
        guided_decoding_group.add_argument(
            "--guided-decoding-disable-fallback",
            **guided_decoding_kwargs["disable_fallback"])
        guided_decoding_group.add_argument(
            "--guided-decoding-disable-any-whitespace",
            **guided_decoding_kwargs["disable_any_whitespace"])
        guided_decoding_group.add_argument(
            "--guided-decoding-disable-additional-properties",
            **guided_decoding_kwargs["disable_additional_properties"])
        guided_decoding_group.add_argument(
            "--reasoning-parser",
            # This choice is a special case because it's not static
            choices=list(ReasoningParserManager.reasoning_parsers),
            **guided_decoding_kwargs["reasoning_backend"])

        # Parallel arguments
        parallel_kwargs = get_kwargs(ParallelConfig)
        parallel_group = parser.add_argument_group(
            title="ParallelConfig",
            description=ParallelConfig.__doc__,
        )
        parallel_group.add_argument(
            "--distributed-executor-backend",
            **parallel_kwargs["distributed_executor_backend"])
        parallel_group.add_argument(
            "--pipeline-parallel-size", "-pp",
            **parallel_kwargs["pipeline_parallel_size"])
        parallel_group.add_argument("--tensor-parallel-size", "-tp",
                                    **parallel_kwargs["tensor_parallel_size"])
        parallel_group.add_argument("--data-parallel-size", "-dp",
                                    **parallel_kwargs["data_parallel_size"])
        parallel_group.add_argument(
            '--data-parallel-rank',
            '-dpn',
            type=int,
            help='Data parallel rank of this instance. '
            'When set, enables external load balancer mode.')
        parallel_group.add_argument('--data-parallel-start-rank',
                                    '-dpr',
                                    type=int,
                                    help='Starting data parallel rank '
                                    'for secondary nodes.')
        parallel_group.add_argument('--data-parallel-size-local',
                                    '-dpl',
                                    type=int,
                                    help='Number of data parallel replicas '
                                    'to run on this node.')
        parallel_group.add_argument('--data-parallel-address',
                                    '-dpa',
                                    type=str,
                                    help='Address of data parallel cluster '
                                    'head-node.')
        parallel_group.add_argument('--data-parallel-rpc-port',
                                    '-dpp',
                                    type=int,
                                    help='Port for data parallel RPC '
                                    'communication.')
        parallel_group.add_argument('--data-parallel-backend',
                                    '-dpb',
                                    type=str,
                                    default='mp',
                                    help='Backend for data parallel, either '
                                    '"mp" or "ray".')
        parallel_group.add_argument(
            "--data-parallel-hybrid-lb",
            **parallel_kwargs["data_parallel_hybrid_lb"])
        parallel_group.add_argument(
            "--enable-expert-parallel",
            **parallel_kwargs["enable_expert_parallel"])
        parallel_group.add_argument("--enable-microbatching",
                                    **parallel_kwargs["enable_microbatching"])
        parallel_group.add_argument("--enable-async-comms",
                                    **parallel_kwargs["enable_async_comms"])
        parallel_group.add_argument("--enable-eplb",
                                    **parallel_kwargs["enable_eplb"])
        parallel_group.add_argument("--eplb-config",
                                    **parallel_kwargs["eplb_config"])
        parallel_group.add_argument(
            "--num-redundant-experts",
            type=int,
            help=
            "[DEPRECATED] --num-redundant-experts will be removed in v0.12.0.",
            deprecated=True)
        parallel_group.add_argument(
            "--eplb-window-size",
            type=int,
            help="[DEPRECATED] --eplb-window-size will be removed in v0.12.0.",
            deprecated=True)
        parallel_group.add_argument(
            "--eplb-step-interval",
            type=int,
            help=
            "[DEPRECATED] --eplb-step-interval will be removed in v0.12.0.",
            deprecated=True)
        parallel_group.add_argument(
            "--eplb-log-balancedness",
            action=argparse.BooleanOptionalAction,
            help=
            "[DEPRECATED] --eplb-log-balancedness will be removed in v0.12.0.",
            deprecated=True)

        parallel_group.add_argument(
            "--max-parallel-loading-workers",
            **parallel_kwargs["max_parallel_loading_workers"])
        parallel_group.add_argument(
            "--ray-workers-use-nsight",
            **parallel_kwargs["ray_workers_use_nsight"])
        parallel_group.add_argument(
            "--disable-custom-all-reduce",
            **parallel_kwargs["disable_custom_all_reduce"])
        parallel_group.add_argument("--worker-cls",
                                    **parallel_kwargs["worker_cls"])
        parallel_group.add_argument("--worker-extension-cls",
                                    **parallel_kwargs["worker_extension_cls"])
        parallel_group.add_argument(
            "--enable-multimodal-encoder-data-parallel",
            action="store_true",
            deprecated=True)

        # KV cache arguments
        cache_kwargs = get_kwargs(CacheConfig)
        cache_group = parser.add_argument_group(
            title="CacheConfig",
            description=CacheConfig.__doc__,
        )
        cache_group.add_argument("--block-size", **cache_kwargs["block_size"])
        cache_group.add_argument("--gpu-memory-utilization",
                                 **cache_kwargs["gpu_memory_utilization"])
        cache_group.add_argument("--swap-space", **cache_kwargs["swap_space"])
        cache_group.add_argument("--kv-cache-dtype",
                                 **cache_kwargs["cache_dtype"])
        cache_group.add_argument("--num-gpu-blocks-override",
                                 **cache_kwargs["num_gpu_blocks_override"])
        cache_group.add_argument("--enable-prefix-caching",
                                 **cache_kwargs["enable_prefix_caching"])
        cache_group.add_argument("--prefix-caching-hash-algo",
                                 **cache_kwargs["prefix_caching_hash_algo"])
        cache_group.add_argument("--cpu-offload-gb",
                                 **cache_kwargs["cpu_offload_gb"])
        cache_group.add_argument("--calculate-kv-scales",
                                 **cache_kwargs["calculate_kv_scales"])
        cache_group.add_argument("--kv-sharing-fast-prefill",
                                 **cache_kwargs["kv_sharing_fast_prefill"])
        cache_group.add_argument("--mamba-cache-dtype",
                                 **cache_kwargs["mamba_cache_dtype"])
        cache_group.add_argument("--mamba-ssm-cache-dtype",
                                 **cache_kwargs["mamba_ssm_cache_dtype"])

        # Multimodal related configs
        multimodal_kwargs = get_kwargs(MultiModalConfig)
        multimodal_group = parser.add_argument_group(
            title="MultiModalConfig",
            description=MultiModalConfig.__doc__,
        )
        multimodal_group.add_argument("--limit-mm-per-prompt",
                                      **multimodal_kwargs["limit_per_prompt"])
        multimodal_group.add_argument("--media-io-kwargs",
                                      **multimodal_kwargs["media_io_kwargs"])
        multimodal_group.add_argument(
            "--mm-processor-kwargs",
            **multimodal_kwargs["mm_processor_kwargs"])
        multimodal_group.add_argument(
            "--mm-processor-cache-gb",
            **multimodal_kwargs["mm_processor_cache_gb"])
        multimodal_group.add_argument("--disable-mm-preprocessor-cache",
                                      action="store_true",
                                      deprecated=True)
        multimodal_group.add_argument(
            "--mm-encoder-tp-mode", **multimodal_kwargs["mm_encoder_tp_mode"])
        multimodal_group.add_argument(
            "--interleave-mm-strings",
            **multimodal_kwargs["interleave_mm_strings"])
        multimodal_group.add_argument("--skip-mm-profiling",
                                      **multimodal_kwargs["skip_mm_profiling"])

        # LoRA related configs
        lora_kwargs = get_kwargs(LoRAConfig)
        lora_group = parser.add_argument_group(
            title="LoRAConfig",
            description=LoRAConfig.__doc__,
        )
        lora_group.add_argument(
            "--enable-lora",
            action=argparse.BooleanOptionalAction,
            help="If True, enable handling of LoRA adapters.")
        lora_group.add_argument("--enable-lora-bias",
                                **lora_kwargs["bias_enabled"])
        lora_group.add_argument("--max-loras", **lora_kwargs["max_loras"])
        lora_group.add_argument("--max-lora-rank",
                                **lora_kwargs["max_lora_rank"])
        lora_group.add_argument("--lora-extra-vocab-size",
                                **lora_kwargs["lora_extra_vocab_size"])
        lora_group.add_argument(
            "--lora-dtype",
            **lora_kwargs["lora_dtype"],
        )
        lora_group.add_argument("--max-cpu-loras",
                                **lora_kwargs["max_cpu_loras"])
        lora_group.add_argument("--fully-sharded-loras",
                                **lora_kwargs["fully_sharded_loras"])
        lora_group.add_argument("--default-mm-loras",
                                **lora_kwargs["default_mm_loras"])

        # Observability arguments
        observability_kwargs = get_kwargs(ObservabilityConfig)
        observability_group = parser.add_argument_group(
            title="ObservabilityConfig",
            description=ObservabilityConfig.__doc__,
        )
        observability_group.add_argument(
            "--show-hidden-metrics-for-version",
            **observability_kwargs["show_hidden_metrics_for_version"])
        observability_group.add_argument(
            "--otlp-traces-endpoint",
            **observability_kwargs["otlp_traces_endpoint"])
        # TODO: generalise this special case
        choices = observability_kwargs["collect_detailed_traces"]["choices"]
        metavar = f"{{{','.join(choices)}}}"
        observability_kwargs["collect_detailed_traces"]["metavar"] = metavar
        observability_kwargs["collect_detailed_traces"]["choices"] += [
            ",".join(p)
            for p in permutations(get_args(DetailedTraceModules), r=2)
        ]
        observability_group.add_argument(
            "--collect-detailed-traces",
            **observability_kwargs["collect_detailed_traces"])

        # Scheduler arguments
        scheduler_kwargs = get_kwargs(SchedulerConfig)
        scheduler_group = parser.add_argument_group(
            title="SchedulerConfig",
            description=SchedulerConfig.__doc__,
        )
        scheduler_group.add_argument(
            "--max-num-batched-tokens",
            **scheduler_kwargs["max_num_batched_tokens"])
        scheduler_group.add_argument("--max-num-seqs",
                                     **scheduler_kwargs["max_num_seqs"])
        scheduler_group.add_argument(
            "--max-num-partial-prefills",
            **scheduler_kwargs["max_num_partial_prefills"])
        scheduler_group.add_argument(
            "--max-long-partial-prefills",
            **scheduler_kwargs["max_long_partial_prefills"])
        scheduler_group.add_argument('--cuda-graph-sizes',
                                     **scheduler_kwargs["cuda_graph_sizes"])
        scheduler_group.add_argument(
            "--long-prefill-token-threshold",
            **scheduler_kwargs["long_prefill_token_threshold"])
        scheduler_group.add_argument("--num-lookahead-slots",
                                     **scheduler_kwargs["num_lookahead_slots"])
        scheduler_group.add_argument("--scheduler-delay-factor",
                                     **scheduler_kwargs["delay_factor"])
        scheduler_group.add_argument("--preemption-mode",
                                     **scheduler_kwargs["preemption_mode"])
        # multi-step scheduling has been removed; corresponding arguments
        # are no longer supported.
        scheduler_group.add_argument("--scheduling-policy",
                                     **scheduler_kwargs["policy"])
        scheduler_group.add_argument(
            "--enable-chunked-prefill",
            **scheduler_kwargs["enable_chunked_prefill"])
        scheduler_group.add_argument(
            "--disable-chunked-mm-input",
            **scheduler_kwargs["disable_chunked_mm_input"])
        scheduler_group.add_argument("--scheduler-cls",
                                     **scheduler_kwargs["scheduler_cls"])
        scheduler_group.add_argument(
            "--disable-hybrid-kv-cache-manager",
            **scheduler_kwargs["disable_hybrid_kv_cache_manager"])
        scheduler_group.add_argument("--async-scheduling",
                                     **scheduler_kwargs["async_scheduling"])

        # vLLM arguments
        vllm_kwargs = get_kwargs(VllmConfig)
        vllm_group = parser.add_argument_group(
            title="VllmConfig",
            description=VllmConfig.__doc__,
        )
        # We construct SpeculativeConfig using fields from other configs in
        # create_engine_config. So we set the type to a JSON string here to
        # delay the Pydantic validation that comes with SpeculativeConfig.
        vllm_kwargs["speculative_config"]["type"] = optional_type(json.loads)
        vllm_group.add_argument("--speculative-config",
                                **vllm_kwargs["speculative_config"])
        vllm_group.add_argument("--kv-transfer-config",
                                **vllm_kwargs["kv_transfer_config"])
        vllm_group.add_argument('--kv-events-config',
                                **vllm_kwargs["kv_events_config"])
        vllm_group.add_argument("--compilation-config", "-O",
                                **vllm_kwargs["compilation_config"])
        vllm_group.add_argument("--additional-config",
                                **vllm_kwargs["additional_config"])

        # Other arguments
        parser.add_argument('--disable-log-stats',
                            action='store_true',
                            help='Disable logging statistics.')

        return parser

    @classmethod
    def from_cli_args(cls, args: argparse.Namespace):
        # Get the list of attributes of this dataclass.
        attrs = [attr.name for attr in dataclasses.fields(cls)]
        # Set the attributes from the parsed arguments.
        engine_args = cls(**{attr: getattr(args, attr) for attr in attrs})
        return engine_args

    def create_model_config(self) -> ModelConfig:
        # gguf file needs a specific model loader and doesn't use hf_repo
        if check_gguf_file(self.model):
            self.quantization = self.load_format = "gguf"

        # NOTE: This is to allow model loading from S3 in CI
        if (not isinstance(self, AsyncEngineArgs) and envs.VLLM_CI_USE_S3
                and self.model in MODELS_ON_S3 and self.load_format == "auto"):
            self.model = f"{MODEL_WEIGHTS_S3_BUCKET}/{self.model}"
            self.load_format = "runai_streamer"

        if self.disable_mm_preprocessor_cache:
            logger.warning(
                "`--disable-mm-preprocessor-cache` is deprecated "
                "and will be removed in v0.13. "
                "Please use `--mm-processor-cache-gb 0` instead.", )

            self.mm_processor_cache_gb = 0
        elif envs.VLLM_MM_INPUT_CACHE_GIB != 4:
            logger.warning(
                "VLLM_MM_INPUT_CACHE_GIB` is deprecated "
                "and will be removed in v0.13. "
                "Please use `--mm-processor-cache-gb %d` instead.",
                envs.VLLM_MM_INPUT_CACHE_GIB,
            )

            self.mm_processor_cache_gb = envs.VLLM_MM_INPUT_CACHE_GIB

        if self.enable_multimodal_encoder_data_parallel:
            logger.warning(
                "--enable-multimodal-encoder-data-parallel` is deprecated "
                "and will be removed in v0.13. "
                "Please use `--mm-encoder-tp-mode data` instead.")

            self.mm_encoder_tp_mode = "data"

        return ModelConfig(
            model=self.model,
            hf_config_path=self.hf_config_path,
            runner=self.runner,
            convert=self.convert,
            task=self.task,
            tokenizer=self.tokenizer,
            tokenizer_mode=self.tokenizer_mode,
            trust_remote_code=self.trust_remote_code,
            allowed_local_media_path=self.allowed_local_media_path,
            dtype=self.dtype,
            seed=self.seed,
            revision=self.revision,
            code_revision=self.code_revision,
            rope_scaling=self.rope_scaling,
            rope_theta=self.rope_theta,
            hf_token=self.hf_token,
            hf_overrides=self.hf_overrides,
            tokenizer_revision=self.tokenizer_revision,
            max_model_len=self.max_model_len,
            quantization=self.quantization,
            enforce_eager=self.enforce_eager,
            max_seq_len_to_capture=self.max_seq_len_to_capture,
            max_logprobs=self.max_logprobs,
            logprobs_mode=self.logprobs_mode,
            disable_sliding_window=self.disable_sliding_window,
            disable_cascade_attn=self.disable_cascade_attn,
            skip_tokenizer_init=self.skip_tokenizer_init,
            enable_prompt_embeds=self.enable_prompt_embeds,
            served_model_name=self.served_model_name,
            limit_mm_per_prompt=self.limit_mm_per_prompt,
            interleave_mm_strings=self.interleave_mm_strings,
            media_io_kwargs=self.media_io_kwargs,
            skip_mm_profiling=self.skip_mm_profiling,
            use_async_output_proc=not self.disable_async_output_proc,
            config_format=self.config_format,
            mm_processor_kwargs=self.mm_processor_kwargs,
            mm_processor_cache_gb=self.mm_processor_cache_gb,
            mm_encoder_tp_mode=self.mm_encoder_tp_mode,
            override_neuron_config=self.override_neuron_config,
            override_pooler_config=self.override_pooler_config,
            logits_processor_pattern=self.logits_processor_pattern,
            generation_config=self.generation_config,
            override_generation_config=self.override_generation_config,
            enable_sleep_mode=self.enable_sleep_mode,
            model_impl=self.model_impl,
            override_attention_dtype=self.override_attention_dtype,
            logits_processors=self.logits_processors,
        )

    def validate_tensorizer_args(self):
        from vllm.model_executor.model_loader.tensorizer import (
            TensorizerConfig)
        for key in self.model_loader_extra_config:
            if key in TensorizerConfig._fields:
                self.model_loader_extra_config["tensorizer_config"][
                    key] = self.model_loader_extra_config[key]

    def create_load_config(self) -> LoadConfig:

        if self.quantization == "bitsandbytes":
            self.load_format = "bitsandbytes"

        if self.load_format == "tensorizer":
            if hasattr(self.model_loader_extra_config, "to_serializable"):
                self.model_loader_extra_config = (
                    self.model_loader_extra_config.to_serializable())
            self.model_loader_extra_config["tensorizer_config"] = {}
            self.model_loader_extra_config["tensorizer_config"][
                "tensorizer_dir"] = self.model
            self.validate_tensorizer_args()

        return LoadConfig(
            load_format=self.load_format,
            download_dir=self.download_dir,
            device="cpu"
            if is_online_quantization(self.quantization) else None,
            model_loader_extra_config=self.model_loader_extra_config,
            ignore_patterns=self.ignore_patterns,
            use_tqdm_on_load=self.use_tqdm_on_load,
            pt_load_map_location=self.pt_load_map_location,
        )

    def create_speculative_config(
        self,
        target_model_config: ModelConfig,
        target_parallel_config: ParallelConfig,
        enable_chunked_prefill: bool,
        disable_log_stats: bool,
    ) -> Optional["SpeculativeConfig"]:
        """Initializes and returns a SpeculativeConfig object based on
        `speculative_config`.

        This function utilizes `speculative_config` to create a
        SpeculativeConfig object. The `speculative_config` can either be
        provided as a JSON string input via CLI arguments or directly as a
        dictionary from the engine.
        """

        from vllm.transformers_utils.config import get_config
        from vllm.transformers_utils.configs.speculators.base import (
            SpeculatorsConfig)

        if self.speculative_config is None:
            hf_config = get_config(self.hf_config_path or self.model,
                                   self.trust_remote_code, self.revision,
                                   self.code_revision, self.config_format)

            # if loading a SpeculatorsConfig, load the specualtive_config
            # details from the config directly
            # no user input required / expected
            if isinstance(hf_config, SpeculatorsConfig):
                # We create one since we don't create one
                self.speculative_config = {}
                self.speculative_config[
                    "num_speculative_tokens"] = hf_config.num_lookahead_tokens
                self.speculative_config["model"] = self.model
                self.speculative_config["method"] = hf_config.method
            else:
                return None

        # Note(Shangming): These parameters are not obtained from the cli arg
        # '--speculative-config' and must be passed in when creating the engine
        # config.
        self.speculative_config.update({
            "target_model_config": target_model_config,
            "target_parallel_config": target_parallel_config,
            "enable_chunked_prefill": enable_chunked_prefill,
            "disable_log_stats": disable_log_stats,
        })
        return SpeculativeConfig(**self.speculative_config)

    def create_engine_config(
        self,
        usage_context: Optional[UsageContext] = None,
        headless: bool = False,
    ) -> VllmConfig:
        """
        Create the VllmConfig.

        NOTE: for autoselection of V0 vs V1 engine, we need to
        create the ModelConfig first, since ModelConfig's attrs
        (e.g. the model arch) are needed to make the decision.

        This function set VLLM_USE_V1=X if VLLM_USE_V1 is
        unspecified by the user.

        If VLLM_USE_V1 is specified by the user but the VllmConfig
        is incompatible, we raise an error.
        """
        current_platform.pre_register_and_update()

        device_config = DeviceConfig(
            device=cast(Device, current_platform.device_type))
        model_config = self.create_model_config()

        # * If VLLM_USE_V1 is unset, we enable V1 for "supported features"
        #   and fall back to V0 for experimental or unsupported features.
        # * If VLLM_USE_V1=1, we enable V1 for supported + experimental
        #   features and raise error for unsupported features.
        # * If VLLM_USE_V1=0, we disable V1.
        use_v1 = False
        try_v1 = envs.VLLM_USE_V1 or not envs.is_set("VLLM_USE_V1")
        if try_v1 and self._is_v1_supported_oracle(model_config):
            use_v1 = True

        # If user explicitly set VLLM_USE_V1, sanity check we respect it.
        if envs.is_set("VLLM_USE_V1"):
            assert use_v1 == envs.VLLM_USE_V1
        # Otherwise, set the VLLM_USE_V1 variable globally.
        else:
            envs.set_vllm_use_v1(use_v1)

        # Set default arguments for V0 or V1 Engine.
        if use_v1:
            self._set_default_args_v1(usage_context, model_config)
            # Disable chunked prefill for POWER (ppc64le)/ARM/s390x CPUs in V1
            if current_platform.is_cpu(
            ) and current_platform.get_cpu_architecture() in (
                    CpuArchEnum.POWERPC, CpuArchEnum.S390X, CpuArchEnum.ARM):
                logger.info(
                    "Chunked prefill is not supported for ARM and POWER "
                    "and S390X CPUs; "
                    "disabling it for V1 backend.")
                self.enable_chunked_prefill = False
        else:
            self._set_default_args_v0(model_config)
        assert self.enable_chunked_prefill is not None

        if envs.VLLM_ATTENTION_BACKEND in [STR_DUAL_CHUNK_FLASH_ATTN_VAL]:
            assert self.enforce_eager, (
                "Cuda graph is not supported with DualChunkFlashAttention. "
                "To run the model in eager mode, set 'enforce_eager=True' "
                "or use '--enforce-eager' in the CLI.")
            assert current_platform.is_cuda(), (
                "DualChunkFlashAttention is only supported on CUDA platform.")
            assert not use_v1, (
                "DualChunkFlashAttention is not supported on V1 engine. "
                "To run the model in V0 engine, try set 'VLLM_USE_V1=0'")

        sliding_window: Optional[int] = None
        if not is_interleaved(model_config.hf_text_config):
            # Only set CacheConfig.sliding_window if the model is all sliding
            # window. Otherwise CacheConfig.sliding_window will override the
            # global layers in interleaved sliding window models.
            sliding_window = model_config.get_sliding_window()

        cache_config = CacheConfig(
            block_size=self.block_size,
            gpu_memory_utilization=self.gpu_memory_utilization,
            swap_space=self.swap_space,
            cache_dtype=self.kv_cache_dtype,
            is_attention_free=model_config.is_attention_free,
            num_gpu_blocks_override=self.num_gpu_blocks_override,
            sliding_window=sliding_window,
            enable_prefix_caching=self.enable_prefix_caching,
            prefix_caching_hash_algo=self.prefix_caching_hash_algo,
            cpu_offload_gb=self.cpu_offload_gb,
            calculate_kv_scales=self.calculate_kv_scales,
            kv_sharing_fast_prefill=self.kv_sharing_fast_prefill,
            mamba_cache_dtype=self.mamba_cache_dtype,
            mamba_ssm_cache_dtype=self.mamba_ssm_cache_dtype,
        )

        ray_runtime_env = None
        if is_ray_initialized():
            # Ray Serve LLM calls `create_engine_config` in the context
            # of a Ray task, therefore we check is_ray_initialized()
            # as opposed to is_in_ray_actor().
            import ray
            ray_runtime_env = ray.get_runtime_context().runtime_env
            logger.info("Using ray runtime env: %s", ray_runtime_env)

        # Get the current placement group if Ray is initialized and
        # we are in a Ray actor. If so, then the placement group will be
        # passed to spawned processes.
        placement_group = None
        if is_in_ray_actor():
            import ray

            # This call initializes Ray automatically if it is not initialized,
            # but we should not do this here.
            placement_group = ray.util.get_current_placement_group()

        assert not headless or not self.data_parallel_hybrid_lb, (
            "data_parallel_hybrid_lb is not applicable in "
            "headless mode")

        data_parallel_external_lb = self.data_parallel_rank is not None
        # Local DP rank = 1, use pure-external LB.
        if data_parallel_external_lb:
            assert self.data_parallel_size_local in (1, None), (
                "data_parallel_size_local must be 1 when data_parallel_rank "
                "is set")
            data_parallel_size_local = 1
            # Use full external lb if we have local_size of 1.
            self.data_parallel_hybrid_lb = False
        elif self.data_parallel_size_local is not None:
            data_parallel_size_local = self.data_parallel_size_local

            if self.data_parallel_start_rank and not headless:
                # Infer hybrid LB mode.
                self.data_parallel_hybrid_lb = True

            if self.data_parallel_hybrid_lb and data_parallel_size_local == 1:
                # Use full external lb if we have local_size of 1.
                data_parallel_external_lb = True
                self.data_parallel_hybrid_lb = False

            if data_parallel_size_local == self.data_parallel_size:
                # Disable hybrid LB mode if set for a single node
                self.data_parallel_hybrid_lb = False

            self.data_parallel_rank = self.data_parallel_start_rank or 0
        else:
            assert not self.data_parallel_hybrid_lb, (
                "data_parallel_size_local must be set to use "
                "data_parallel_hybrid_lb.")

            # Local DP size defaults to global DP size if not set.
            data_parallel_size_local = self.data_parallel_size

        # DP address, used in multi-node case for torch distributed group
        # and ZMQ sockets.
        if self.data_parallel_address is None:
            if self.data_parallel_backend == "ray":
                host_ip = get_ip()
                logger.info(
                    "Using host IP %s as ray-based data parallel address",
                    host_ip)
                data_parallel_address = host_ip
            else:
                assert self.data_parallel_backend == "mp", (
                    "data_parallel_backend can only be ray or mp, got %s",
                    self.data_parallel_backend)
                data_parallel_address = ParallelConfig.data_parallel_master_ip
        else:
            data_parallel_address = self.data_parallel_address

        # This port is only used when there are remote data parallel engines,
        # otherwise the local IPC transport is used.
        data_parallel_rpc_port = self.data_parallel_rpc_port if (
            self.data_parallel_rpc_port
            is not None) else ParallelConfig.data_parallel_rpc_port

        if self.async_scheduling:
            # Async scheduling does not work with the uniprocess backend.
            if self.distributed_executor_backend is None:
                self.distributed_executor_backend = "mp"
                logger.info("Using mp-based distributed executor backend "
                            "for async scheduling.")
            if self.distributed_executor_backend == "uni":
                raise ValueError("Async scheduling is not supported with "
                                 "uni-process backend.")
            if self.pipeline_parallel_size > 1:
                raise ValueError("Async scheduling is not supported with "
                                 "pipeline-parallel-size > 1.")

            # Currently, async scheduling does not support speculative decoding.
            # TODO(woosuk): Support it.
            if self.speculative_config is not None:
                raise ValueError(
                    "Currently, speculative decoding is not supported with "
                    "async scheduling.")

        # Forward the deprecated CLI args to the EPLB config.
        if self.num_redundant_experts is not None:
            self.eplb_config.num_redundant_experts = self.num_redundant_experts
        if self.eplb_window_size is not None:
            self.eplb_config.window_size = self.eplb_window_size
        if self.eplb_step_interval is not None:
            self.eplb_config.step_interval = self.eplb_step_interval
        if self.eplb_log_balancedness is not None:
            self.eplb_config.log_balancedness = self.eplb_log_balancedness

        parallel_config = ParallelConfig(
            pipeline_parallel_size=self.pipeline_parallel_size,
            tensor_parallel_size=self.tensor_parallel_size,
            data_parallel_size=self.data_parallel_size,
            data_parallel_rank=self.data_parallel_rank or 0,
            data_parallel_external_lb=data_parallel_external_lb,
            data_parallel_size_local=data_parallel_size_local,
            data_parallel_master_ip=data_parallel_address,
            data_parallel_rpc_port=data_parallel_rpc_port,
            data_parallel_backend=self.data_parallel_backend,
            data_parallel_hybrid_lb=self.data_parallel_hybrid_lb,
            enable_expert_parallel=self.enable_expert_parallel,
            enable_microbatching=self.enable_microbatching,
            enable_async_comms=self.enable_async_comms,
            enable_eplb=self.enable_eplb,
            eplb_config=self.eplb_config,
            max_parallel_loading_workers=self.max_parallel_loading_workers,
            disable_custom_all_reduce=self.disable_custom_all_reduce,
            ray_workers_use_nsight=self.ray_workers_use_nsight,
            ray_runtime_env=ray_runtime_env,
            placement_group=placement_group,
            distributed_executor_backend=self.distributed_executor_backend,
            worker_cls=self.worker_cls,
            worker_extension_cls=self.worker_extension_cls,
        )

        speculative_config = self.create_speculative_config(
            target_model_config=model_config,
            target_parallel_config=parallel_config,
            enable_chunked_prefill=self.enable_chunked_prefill,
            disable_log_stats=self.disable_log_stats,
        )

        # make sure num_lookahead_slots is set appropriately depending on
        # whether speculative decoding is enabled
        num_lookahead_slots = self.num_lookahead_slots
        if speculative_config is not None:
            num_lookahead_slots = speculative_config.num_lookahead_slots

        scheduler_config = SchedulerConfig(
            runner_type=model_config.runner_type,
            max_num_batched_tokens=self.max_num_batched_tokens,
            max_num_seqs=self.max_num_seqs,
            max_model_len=model_config.max_model_len,
            cuda_graph_sizes=self.cuda_graph_sizes,
            num_lookahead_slots=num_lookahead_slots,
            delay_factor=self.scheduler_delay_factor,
            enable_chunked_prefill=self.enable_chunked_prefill,
            disable_chunked_mm_input=self.disable_chunked_mm_input,
            is_multimodal_model=model_config.is_multimodal_model,
            preemption_mode=self.preemption_mode,
            send_delta_data=(envs.VLLM_USE_RAY_SPMD_WORKER
                             and parallel_config.use_ray),
            policy=self.scheduling_policy,
            scheduler_cls=self.scheduler_cls,
            max_num_partial_prefills=self.max_num_partial_prefills,
            max_long_partial_prefills=self.max_long_partial_prefills,
            long_prefill_token_threshold=self.long_prefill_token_threshold,
            disable_hybrid_kv_cache_manager=self.
            disable_hybrid_kv_cache_manager,
            async_scheduling=self.async_scheduling,
        )

        if not model_config.is_multimodal_model and self.default_mm_loras:
            raise ValueError(
                "Default modality-specific LoRA(s) were provided for a "
                "non multimodal model")

        lora_config = LoRAConfig(
            bias_enabled=self.enable_lora_bias,
            max_lora_rank=self.max_lora_rank,
            max_loras=self.max_loras,
            default_mm_loras=self.default_mm_loras,
            fully_sharded_loras=self.fully_sharded_loras,
            lora_extra_vocab_size=self.lora_extra_vocab_size,
            lora_dtype=self.lora_dtype,
            max_cpu_loras=self.max_cpu_loras if self.max_cpu_loras
            and self.max_cpu_loras > 0 else None) if self.enable_lora else None

        # bitsandbytes pre-quantized model need a specific model loader
        if model_config.quantization == "bitsandbytes":
            self.quantization = self.load_format = "bitsandbytes"

        load_config = self.create_load_config()

        decoding_config = DecodingConfig(
            backend=self.guided_decoding_backend,
            disable_fallback=self.guided_decoding_disable_fallback,
            disable_any_whitespace=self.guided_decoding_disable_any_whitespace,
            disable_additional_properties=\
                self.guided_decoding_disable_additional_properties,
            reasoning_backend=self.reasoning_parser
        )

        observability_config = ObservabilityConfig(
            show_hidden_metrics_for_version=(
                self.show_hidden_metrics_for_version),
            otlp_traces_endpoint=self.otlp_traces_endpoint,
            collect_detailed_traces=self.collect_detailed_traces,
        )

        config = VllmConfig(
            model_config=model_config,
            cache_config=cache_config,
            parallel_config=parallel_config,
            scheduler_config=scheduler_config,
            device_config=device_config,
            lora_config=lora_config,
            speculative_config=speculative_config,
            load_config=load_config,
            decoding_config=decoding_config,
            observability_config=observability_config,
            compilation_config=self.compilation_config,
            kv_transfer_config=self.kv_transfer_config,
            kv_events_config=self.kv_events_config,
            additional_config=self.additional_config,
        )

        return config

    def _is_v1_supported_oracle(self, model_config: ModelConfig) -> bool:
        """Oracle for whether to use V0 or V1 Engine by default."""

        #############################################################
        # Unsupported Feature Flags on V1.

        if self.load_format == "sharded_state":
            _raise_or_fallback(
                feature_name=f"--load_format {self.load_format}",
                recommend_to_remove=False)
            return False

        if (self.logits_processor_pattern
                != EngineArgs.logits_processor_pattern):
            _raise_or_fallback(feature_name="--logits-processor-pattern",
                               recommend_to_remove=False)
            return False

        if self.preemption_mode != SchedulerConfig.preemption_mode:
            _raise_or_fallback(feature_name="--preemption-mode",
                               recommend_to_remove=True)
            return False

        if (self.disable_async_output_proc
                != EngineArgs.disable_async_output_proc):
            _raise_or_fallback(feature_name="--disable-async-output-proc",
                               recommend_to_remove=True)
            return False

        if self.scheduler_delay_factor != SchedulerConfig.delay_factor:
            _raise_or_fallback(feature_name="--scheduler-delay-factor",
                               recommend_to_remove=True)
            return False

        # Triton v3.3 has f16 conversion regression issue on Turing and Volta,
        # which broke fp16 inference
        # see: https://github.com/triton-lang/triton/issues/6698
        if (current_platform.is_cuda()
                and not current_platform.has_device_capability(80)
                and model_config.dtype == torch.float16):
            _raise_or_fallback(
                feature_name="Compute Capability < 8.0 with FP16",
                recommend_to_remove=False)
            return False

        if self.kv_cache_dtype != "auto":
            supported = current_platform.is_kv_cache_dtype_supported(
                self.kv_cache_dtype, model_config)
            if not supported:
                _raise_or_fallback(feature_name="--kv-cache-dtype",
                                   recommend_to_remove=False)
                return False

        # No text embedding inputs so far.
        if self.enable_prompt_embeds:
            _raise_or_fallback(feature_name="--enable-prompt-embeds",
                               recommend_to_remove=False)
            return False

        # No Mamba or Encoder-Decoder so far.
        if not model_config.is_v1_compatible:
            _raise_or_fallback(feature_name=model_config.architectures,
                               recommend_to_remove=False)
            return False

        # V1 mamba models are unoptimized.
        if model_config.has_inner_state and _warn_or_fallback(
                feature_name="Mamba"):
            return False

        # No Concurrent Partial Prefills so far.
        if (self.max_num_partial_prefills
                != SchedulerConfig.max_num_partial_prefills
                or self.max_long_partial_prefills
                != SchedulerConfig.max_long_partial_prefills):
            _raise_or_fallback(feature_name="Concurrent Partial Prefill",
                               recommend_to_remove=False)
            return False

        # No OTLP observability so far.
        if (self.otlp_traces_endpoint or self.collect_detailed_traces):
            _raise_or_fallback(feature_name="--otlp-traces-endpoint",
                               recommend_to_remove=False)
            return False

        # V1 supports N-gram, Medusa, and Eagle speculative decoding.
        if (self.speculative_config is not None
                and self.speculative_config.get("method") == "draft_model"):
            raise NotImplementedError(
                "Speculative decoding with draft model is not supported yet. "
                "Please consider using other speculative decoding methods "
                "such as ngram, medusa, eagle, or deepseek_mtp.")

        V1_BACKENDS = [
            "FLASH_ATTN_VLLM_V1",
            "FLASH_ATTN",
            "PALLAS",
            "PALLAS_VLLM_V1",
            "TRITON_ATTN_VLLM_V1",
            "TRITON_MLA",
            "CUTLASS_MLA",
            "FLASHMLA",
            "FLASHINFER",
            "FLASHINFER_VLLM_V1",
            "ROCM_AITER_MLA",
            "TORCH_SDPA_VLLM_V1",
            "FLEX_ATTENTION",
            "TREE_ATTN",
            "XFORMERS_VLLM_V1",
        ]
        if (envs.is_set("VLLM_ATTENTION_BACKEND")
                and envs.VLLM_ATTENTION_BACKEND not in V1_BACKENDS):
            name = f"VLLM_ATTENTION_BACKEND={envs.VLLM_ATTENTION_BACKEND}"
            _raise_or_fallback(feature_name=name, recommend_to_remove=True)
            return False

        # Platforms must decide if they can support v1 for this model
        if not current_platform.supports_v1(model_config=model_config):
            _raise_or_fallback(
                feature_name=f"device type={current_platform.device_type}",
                recommend_to_remove=False)
            return False
        #############################################################
        # Experimental Features - allow users to opt in.

        if self.pipeline_parallel_size > 1:
            supports_pp = getattr(self.distributed_executor_backend,
                                  'supports_pp', False)
            if not supports_pp and self.distributed_executor_backend not in (
                    ParallelConfig.distributed_executor_backend, "ray", "mp",
                    "external_launcher"):
                name = "Pipeline Parallelism without Ray distributed " \
                        "executor or multiprocessing executor or external " \
                        "launcher"
                _raise_or_fallback(feature_name=name,
                                   recommend_to_remove=False)
                return False

        # The platform may be supported on V1, but off by default for now.
        if not current_platform.default_v1(  # noqa: SIM103
                model_config=model_config) and _warn_or_fallback(
                    current_platform.device_name):
            return False

        if (current_platform.is_cpu()
                and model_config.get_sliding_window() is not None):
            _raise_or_fallback(feature_name="sliding window (CPU backend)",
                               recommend_to_remove=False)
            return False

        #############################################################

        return True

    def _set_default_args_v0(self, model_config: ModelConfig) -> None:
        """Set Default Arguments for V0 Engine."""

        max_model_len = model_config.max_model_len
        use_long_context = max_model_len > 32768
        if self.enable_chunked_prefill is None:
            # Chunked prefill not supported for Multimodal or MLA in V0.
            if model_config.is_multimodal_model or model_config.use_mla:
                self.enable_chunked_prefill = False

            # Enable chunked prefill by default for long context (> 32K)
            # models to avoid OOM errors in initial memory profiling phase.
            elif use_long_context:
                is_gpu = current_platform.is_cuda()
                use_sliding_window = (model_config.get_sliding_window()
                                      is not None)
                use_spec_decode = self.speculative_config is not None

                if (is_gpu and not use_sliding_window and not use_spec_decode
                        and not self.enable_lora
                        and model_config.runner_type != "pooling"):
                    self.enable_chunked_prefill = True
                    logger.warning(
                        "Chunked prefill is enabled by default for models "
                        "with max_model_len > 32K. Chunked prefill might "
                        "not work with some features or models. If you "
                        "encounter any issues, please disable by launching "
                        "with --enable-chunked-prefill=False.")

            if self.enable_chunked_prefill is None:
                self.enable_chunked_prefill = False

        if not self.enable_chunked_prefill and use_long_context:
            logger.warning(
                "The model has a long context length (%s). This may cause"
                "OOM during the initial memory profiling phase, or result "
                "in low performance due to small KV cache size. Consider "
                "setting --max-model-len to a smaller value.", max_model_len)
        elif (self.enable_chunked_prefill
              and model_config.runner_type == "pooling"):
            msg = "Chunked prefill is not supported for pooling models"
            raise ValueError(msg)

        # if using prefix caching, we must set a hash algo
        if self.enable_prefix_caching:
            # Disable prefix caching for multimodal models for VLLM_V0.
            if model_config.is_multimodal_model:
                logger.warning(
                    "--enable-prefix-caching is not supported for multimodal "
                    "models in V0 and has been disabled.")
                self.enable_prefix_caching = False

            # VLLM_V0 only supports builtin hash algo for prefix caching.
            if self.prefix_caching_hash_algo == "sha256":
                raise ValueError(
                    "sha256 is not supported for prefix caching in V0 engine. "
                    "Please use 'builtin'.")

        # Set max_num_seqs to 256 for VLLM_V0.
        if self.max_num_seqs is None:
            self.max_num_seqs = 256

    def _set_default_args_v1(self, usage_context: UsageContext,
                             model_config: ModelConfig) -> None:
        """Set Default Arguments for V1 Engine."""

        # V1 always uses chunked prefills and prefix caching
        # for non-pooling tasks.
        # For pooling tasks the default is False
        if model_config.runner_type != "pooling":
            self.enable_chunked_prefill = True
            if self.enable_prefix_caching is None:
                self.enable_prefix_caching = True
        else:

            pooling_type = model_config.pooler_config.pooling_type
            is_causal = getattr(model_config.hf_config, "is_causal", True)
            incremental_prefill_supported = (pooling_type is not None
                                             and pooling_type.lower() == "last"
                                             and is_causal)

            action = "Enabling" if \
                incremental_prefill_supported else "Disabling"

            if self.enable_chunked_prefill is None:
                self.enable_chunked_prefill = incremental_prefill_supported
                logger.info("(%s) chunked prefill by default", action)
            if self.enable_prefix_caching is None:
                self.enable_prefix_caching = incremental_prefill_supported
                logger.info("(%s) prefix caching by default", action)

        # V1 should use the new scheduler by default.
        # Swap it only if this arg is set to the original V0 default
        if self.scheduler_cls == EngineArgs.scheduler_cls:
            self.scheduler_cls = "vllm.v1.core.sched.scheduler.Scheduler"

        # When no user override, set the default values based on the usage
        # context.
        # Use different default values for different hardware.

        # Try to query the device name on the current platform. If it fails,
        # it may be because the platform that imports vLLM is not the same
        # as the platform that vLLM is running on (e.g. the case of scaling
        # vLLM with Ray) and has no GPUs. In this case we use the default
        # values for non-H100/H200 GPUs.
        try:
            device_memory = current_platform.get_device_total_memory()
            device_name = current_platform.get_device_name().lower()
        except Exception:
            # This is only used to set default_max_num_batched_tokens
            device_memory = 0

        # NOTE(Kuntai): Setting large `max_num_batched_tokens` for A100 reduces
        # throughput, see PR #17885 for more details.
        # So here we do an extra device name check to prevent such regression.
        from vllm.usage.usage_lib import UsageContext
        if device_memory >= 70 * GiB_bytes and "a100" not in device_name:
            # For GPUs like H100 and MI300x, use larger default values.
            default_max_num_batched_tokens = {
                UsageContext.LLM_CLASS: 16384,
                UsageContext.OPENAI_API_SERVER: 8192,
            }
            default_max_num_seqs = {
                UsageContext.LLM_CLASS: 1024,
                UsageContext.OPENAI_API_SERVER: 1024,
            }
        else:
            # TODO(woosuk): Tune the default values for other hardware.
            default_max_num_batched_tokens = {
                UsageContext.LLM_CLASS: 8192,
                UsageContext.OPENAI_API_SERVER: 2048,
            }
            default_max_num_seqs = {
                UsageContext.LLM_CLASS: 256,
                UsageContext.OPENAI_API_SERVER: 256,
            }

        # tpu specific default values.
        if current_platform.is_tpu():
            default_max_num_batched_tokens_tpu = {
                UsageContext.LLM_CLASS: {
                    'V6E': 2048,
                    'V5E': 1024,
                    'V5P': 512,
                },
                UsageContext.OPENAI_API_SERVER: {
                    'V6E': 1024,
                    'V5E': 512,
                    'V5P': 256,
                }
            }

        # cpu specific default values.
        if current_platform.is_cpu():
            world_size = self.pipeline_parallel_size * self.tensor_parallel_size
            default_max_num_batched_tokens = {
                UsageContext.LLM_CLASS: 4096 * world_size,
                UsageContext.OPENAI_API_SERVER: 2048 * world_size,
            }
            default_max_num_seqs = {
                UsageContext.LLM_CLASS: 256 * world_size,
                UsageContext.OPENAI_API_SERVER: 128 * world_size,
            }

        use_context_value = usage_context.value if usage_context else None
        if (self.max_num_batched_tokens is None
                and usage_context in default_max_num_batched_tokens):
            if current_platform.is_tpu():
                chip_name = current_platform.get_device_name()
                if chip_name in default_max_num_batched_tokens_tpu[
                        usage_context]:
                    self.max_num_batched_tokens = \
                        default_max_num_batched_tokens_tpu[
                            usage_context][chip_name]
                else:
                    self.max_num_batched_tokens = \
                        default_max_num_batched_tokens[usage_context]
            else:
                if not self.enable_chunked_prefill:
                    self.max_num_batched_tokens = model_config.max_model_len
                else:
                    self.max_num_batched_tokens = \
                        default_max_num_batched_tokens[usage_context]
            logger.debug(
                "Setting max_num_batched_tokens to %d for %s usage context.",
                self.max_num_batched_tokens, use_context_value)

        if (self.max_num_seqs is None
                and usage_context in default_max_num_seqs):
            self.max_num_seqs = min(default_max_num_seqs[usage_context],
                                    self.max_num_batched_tokens or sys.maxsize)

            logger.debug("Setting max_num_seqs to %d for %s usage context.",
                         self.max_num_seqs, use_context_value)


@dataclass
class AsyncEngineArgs(EngineArgs):
    """Arguments for asynchronous vLLM engine."""
    enable_log_requests: bool = False

    @property
    @deprecated(
        "`disable_log_requests` is deprecated and has been replaced with "
        "`enable_log_requests`. This will be removed in v0.12.0. Please use "
        "`enable_log_requests` instead.")
    def disable_log_requests(self) -> bool:
        return not self.enable_log_requests

    @disable_log_requests.setter
    @deprecated(
        "`disable_log_requests` is deprecated and has been replaced with "
        "`enable_log_requests`. This will be removed in v0.12.0. Please use "
        "`enable_log_requests` instead.")
    def disable_log_requests(self, value: bool):
        self.enable_log_requests = not value

    @staticmethod
    def add_cli_args(parser: FlexibleArgumentParser,
                     async_args_only: bool = False) -> FlexibleArgumentParser:
        # Initialize plugin to update the parser, for example, The plugin may
        # add a new kind of quantization method to --quantization argument or
        # a new device to --device argument.
        load_general_plugins()
        if not async_args_only:
            parser = EngineArgs.add_cli_args(parser)
        parser.add_argument('--enable-log-requests',
                            action=argparse.BooleanOptionalAction,
                            default=AsyncEngineArgs.enable_log_requests,
                            help='Enable logging requests.')
        parser.add_argument('--disable-log-requests',
                            action=argparse.BooleanOptionalAction,
                            default=not AsyncEngineArgs.enable_log_requests,
                            help='[DEPRECATED] Disable logging requests.',
                            deprecated=True)
        current_platform.pre_register_and_update(parser)
        return parser


def _raise_or_fallback(feature_name: str, recommend_to_remove: bool):
    if envs.is_set("VLLM_USE_V1") and envs.VLLM_USE_V1:
        raise NotImplementedError(
            f"VLLM_USE_V1=1 is not supported with {feature_name}.")
    msg = f"{feature_name} is not supported by the V1 Engine. "
    msg += "Falling back to V0. "
    if recommend_to_remove:
        msg += f"We recommend to remove {feature_name} from your config "
        msg += "in favor of the V1 Engine."
    logger.warning(msg)


def _warn_or_fallback(feature_name: str) -> bool:
    if envs.is_set("VLLM_USE_V1") and envs.VLLM_USE_V1:
        logger.warning(
            "Detected VLLM_USE_V1=1 with %s. Usage should "
            "be considered experimental. Please report any "
            "issues on Github.", feature_name)
        should_exit = False
    else:
        logger.info(
            "%s is experimental on VLLM_USE_V1=1. "
            "Falling back to V0 Engine.", feature_name)
        should_exit = True
    return should_exit


def human_readable_int(value):
    """Parse human-readable integers like '1k', '2M', etc.
    Including decimal values with decimal multipliers.

    Examples:
    - '1k' -> 1,000
    - '1K' -> 1,024
    - '25.6k' -> 25,600
    """
    value = value.strip()
    match = re.fullmatch(r'(\d+(?:\.\d+)?)([kKmMgGtT])', value)
    if match:
        decimal_multiplier = {
            'k': 10**3,
            'm': 10**6,
            'g': 10**9,
        }
        binary_multiplier = {
            'K': 2**10,
            'M': 2**20,
            'G': 2**30,
        }

        number, suffix = match.groups()
        if suffix in decimal_multiplier:
            mult = decimal_multiplier[suffix]
            return int(float(number) * mult)
        elif suffix in binary_multiplier:
            mult = binary_multiplier[suffix]
            # Do not allow decimals with binary multipliers
            try:
                return int(number) * mult
            except ValueError as e:
                raise argparse.ArgumentTypeError("Decimals are not allowed " \
                f"with binary suffixes like {suffix}. Did you mean to use " \
                f"{number}{suffix.lower()} instead?") from e

    # Regular plain number.
    return int(value)<|MERGE_RESOLUTION|>--- conflicted
+++ resolved
@@ -315,12 +315,9 @@
     data_parallel_hybrid_lb: bool = False
     data_parallel_backend: str = ParallelConfig.data_parallel_backend
     enable_expert_parallel: bool = ParallelConfig.enable_expert_parallel
-<<<<<<< HEAD
     enable_microbatching: bool = ParallelConfig.enable_microbatching
     enable_async_comms: bool = ParallelConfig.enable_async_comms
-=======
     eplb_config: EPLBConfig = get_field(ParallelConfig, "eplb_config")
->>>>>>> 3af47c3c
     enable_eplb: bool = ParallelConfig.enable_eplb
     num_redundant_experts: int = EPLBConfig.num_redundant_experts
     eplb_window_size: int = EPLBConfig.window_size
