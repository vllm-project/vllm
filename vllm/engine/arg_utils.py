--- conflicted
+++ resolved
@@ -356,16 +356,6 @@
     max_cpu_loras: Optional[int] = LoRAConfig.max_cpu_loras
     lora_dtype: Optional[Union[str, torch.dtype]] = LoRAConfig.lora_dtype
     lora_extra_vocab_size: int = LoRAConfig.lora_extra_vocab_size
-<<<<<<< HEAD
-    long_lora_scaling_factors: Optional[tuple[float, ...]] = \
-        LoRAConfig.long_lora_scaling_factors
-=======
-    # PromptAdapter fields
-    enable_prompt_adapter: bool = False
-    max_prompt_adapters: int = PromptAdapterConfig.max_prompt_adapters
-    max_prompt_adapter_token: int = \
-        PromptAdapterConfig.max_prompt_adapter_token
->>>>>>> 35366ae5
 
     num_scheduler_steps: int = SchedulerConfig.num_scheduler_steps
     multi_step_stream_outputs: bool = SchedulerConfig.multi_step_stream_outputs
@@ -730,35 +720,6 @@
         lora_group.add_argument("--default-mm-loras",
                                 **lora_kwargs["default_mm_loras"])
 
-<<<<<<< HEAD
-        # Device arguments
-        device_kwargs = get_kwargs(DeviceConfig)
-        device_group = parser.add_argument_group(
-            title="DeviceConfig",
-            description=DeviceConfig.__doc__,
-        )
-        device_group.add_argument("--device",
-                                  **device_kwargs["device"],
-                                  deprecated=True)
-=======
-        # PromptAdapter related configs
-        prompt_adapter_kwargs = get_kwargs(PromptAdapterConfig)
-        prompt_adapter_group = parser.add_argument_group(
-            title="PromptAdapterConfig",
-            description=PromptAdapterConfig.__doc__,
-        )
-        prompt_adapter_group.add_argument(
-            "--enable-prompt-adapter",
-            action=argparse.BooleanOptionalAction,
-            help="If True, enable handling of PromptAdapters.")
-        prompt_adapter_group.add_argument(
-            "--max-prompt-adapters",
-            **prompt_adapter_kwargs["max_prompt_adapters"])
-        prompt_adapter_group.add_argument(
-            "--max-prompt-adapter-token",
-            **prompt_adapter_kwargs["max_prompt_adapter_token"])
->>>>>>> 35366ae5
-
         # Speculative arguments
         speculative_group = parser.add_argument_group(
             title="SpeculativeConfig",
