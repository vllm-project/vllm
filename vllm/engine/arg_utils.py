# SPDX-License-Identifier: Apache-2.0
# SPDX-FileCopyrightText: Copyright contributors to the vLLM project

# yapf: disable
import argparse
import copy
import dataclasses
import functools
import json
import sys
import threading
from dataclasses import MISSING, dataclass, fields, is_dataclass
from itertools import permutations
from typing import (TYPE_CHECKING, Annotated, Any, Callable, Dict, List,
                    Literal, Optional, Type, TypeVar, Union, cast, get_args,
                    get_origin)

import huggingface_hub
import regex as re
import torch
from pydantic import TypeAdapter, ValidationError
from typing_extensions import TypeIs, deprecated

import vllm.envs as envs
from vllm.config import (BlockSize, CacheConfig, CacheDType, CompilationConfig,
                         ConfigFormat, ConfigType, ConvertOption,
                         DecodingConfig, DetailedTraceModules, Device,
                         DeviceConfig, DistributedExecutorBackend,
                         GuidedDecodingBackend, HfOverrides, KVEventsConfig,
                         KVTransferConfig, LoadConfig, LogprobsMode,
                         LoRAConfig, MambaDType, MMEncoderTPMode, ModelConfig,
                         ModelDType, ModelImpl, MultiModalConfig,
                         ObservabilityConfig, ParallelConfig, PoolerConfig,
                         PrefixCachingHashAlgo, RunnerOption, SchedulerConfig,
                         SchedulerPolicy, SpeculativeConfig, TaskOption,
                         TokenizerMode, VllmConfig, get_attr_docs, get_field)
from vllm.logger import init_logger
from vllm.platforms import CpuArchEnum, current_platform
from vllm.plugins import load_general_plugins
from vllm.ray.lazy_utils import is_ray_initialized
from vllm.reasoning import ReasoningParserManager
from vllm.test_utils import MODEL_WEIGHTS_S3_BUCKET, MODELS_ON_S3
from vllm.transformers_utils.config import get_model_path, is_interleaved
from vllm.transformers_utils.utils import check_gguf_file
from vllm.utils import (STR_DUAL_CHUNK_FLASH_ATTN_VAL, FlexibleArgumentParser,
                        GiB_bytes, get_ip, is_in_ray_actor)
from vllm.v1.sample.logits_processor import LogitsProcessor

# yapf: enable

if TYPE_CHECKING:
    from vllm.executor.executor_base import ExecutorBase
    from vllm.model_executor.layers.quantization import QuantizationMethods
    from vllm.model_executor.model_loader import LoadFormats
    from vllm.usage.usage_lib import UsageContext
else:
    ExecutorBase = Any
    QuantizationMethods = Any
    LoadFormats = Any
    UsageContext = Any

logger = init_logger(__name__)

# object is used to allow for special typing forms
T = TypeVar("T")
TypeHint = Union[type[Any], object]
TypeHintT = Union[type[T], object]


def parse_type(return_type: Callable[[str], T]) -> Callable[[str], T]:

    def _parse_type(val: str) -> T:
        try:
            return return_type(val)
        except ValueError as e:
            raise argparse.ArgumentTypeError(
                f"Value {val} cannot be converted to {return_type}.") from e

    return _parse_type


def optional_type(
        return_type: Callable[[str], T]) -> Callable[[str], Optional[T]]:

    def _optional_type(val: str) -> Optional[T]:
        if val == "" or val == "None":
            return None
        return parse_type(return_type)(val)

    return _optional_type


def union_dict_and_str(val: str) -> Optional[Union[str, dict[str, str]]]:
    if not re.match(r"(?s)^\s*{.*}\s*$", val):
        return str(val)
    return optional_type(json.loads)(val)


def is_type(type_hint: TypeHint, type: TypeHintT) -> TypeIs[TypeHintT]:
    """Check if the type hint is a specific type."""
    return type_hint is type or get_origin(type_hint) is type


def contains_type(type_hints: set[TypeHint], type: TypeHintT) -> bool:
    """Check if the type hints contain a specific type."""
    return any(is_type(type_hint, type) for type_hint in type_hints)


def get_type(type_hints: set[TypeHint], type: TypeHintT) -> TypeHintT:
    """Get the specific type from the type hints."""
    return next((th for th in type_hints if is_type(th, type)), None)


def literal_to_kwargs(type_hints: set[TypeHint]) -> dict[str, Any]:
    """Get the `type` and `choices` from a `Literal` type hint in `type_hints`.

    If `type_hints` also contains `str`, we use `metavar` instead of `choices`.
    """
    type_hint = get_type(type_hints, Literal)
    options = get_args(type_hint)
    option_type = type(options[0])
    if not all(isinstance(option, option_type) for option in options):
        raise ValueError(
            "All options must be of the same type. "
            f"Got {options} with types {[type(c) for c in options]}")
    kwarg = "metavar" if contains_type(type_hints, str) else "choices"
    return {"type": option_type, kwarg: sorted(options)}


def is_not_builtin(type_hint: TypeHint) -> bool:
    """Check if the class is not a built-in type."""
    return type_hint.__module__ != "builtins"


def get_type_hints(type_hint: TypeHint) -> set[TypeHint]:
    """Extract type hints from Annotated or Union type hints."""
    type_hints: set[TypeHint] = set()
    origin = get_origin(type_hint)
    args = get_args(type_hint)

    if origin is Annotated:
        type_hints.update(get_type_hints(args[0]))
    elif origin is Union:
        for arg in args:
            type_hints.update(get_type_hints(arg))
    else:
        type_hints.add(type_hint)

    return type_hints


def is_online_quantization(quantization: Any) -> bool:
    return quantization in ["inc"]


@functools.lru_cache(maxsize=30)
def _compute_kwargs(cls: ConfigType) -> dict[str, Any]:
    cls_docs = get_attr_docs(cls)
    kwargs = {}
    for field in fields(cls):
        # Get the set of possible types for the field
        type_hints: set[TypeHint] = get_type_hints(field.type)

        # If the field is a dataclass, we can use the model_validate_json
        generator = (th for th in type_hints if is_dataclass(th))
        dataclass_cls = next(generator, None)

        # Get the default value of the field
        if field.default is not MISSING:
            default = field.default
        elif field.default_factory is not MISSING:
            default = field.default_factory()

        # Get the help text for the field
        name = field.name
        help = cls_docs[name].strip()
        # Escape % for argparse
        help = help.replace("%", "%%")

        # Initialise the kwargs dictionary for the field
        kwargs[name] = {"default": default, "help": help}

        # Set other kwargs based on the type hints
        json_tip = ("Should either be a valid JSON string or JSON keys passed "
                    "individually.")
        if dataclass_cls is not None:

            def parse_dataclass(val: str, cls=dataclass_cls) -> Any:
                try:
                    return TypeAdapter(cls).validate_json(val)
                except ValidationError as e:
                    raise argparse.ArgumentTypeError(repr(e)) from e

            kwargs[name]["type"] = parse_dataclass
            kwargs[name]["help"] += f"\n\n{json_tip}"
        elif contains_type(type_hints, bool):
            # Creates --no-<name> and --<name> flags
            kwargs[name]["action"] = argparse.BooleanOptionalAction
        elif contains_type(type_hints, Literal):
            kwargs[name].update(literal_to_kwargs(type_hints))
        elif contains_type(type_hints, tuple):
            type_hint = get_type(type_hints, tuple)
            types = get_args(type_hint)
            tuple_type = types[0]
            assert all(t is tuple_type for t in types if t is not Ellipsis), (
                "All non-Ellipsis tuple elements must be of the same "
                f"type. Got {types}.")
            kwargs[name]["type"] = tuple_type
            kwargs[name]["nargs"] = "+" if Ellipsis in types else len(types)
        elif contains_type(type_hints, list):
            type_hint = get_type(type_hints, list)
            types = get_args(type_hint)
            list_type = types[0]
            if get_origin(list_type) is Union:
                msg = "List type must contain str if it is a Union."
                assert str in get_args(list_type), msg
                list_type = str
            kwargs[name]["type"] = list_type
            kwargs[name]["nargs"] = "+"
        elif contains_type(type_hints, int):
            kwargs[name]["type"] = int
            # Special case for large integers
            if name in {"max_model_len", "max_num_batched_tokens"}:
                kwargs[name]["type"] = human_readable_int
        elif contains_type(type_hints, float):
            kwargs[name]["type"] = float
        elif (contains_type(type_hints, dict)
              and (contains_type(type_hints, str)
                   or any(is_not_builtin(th) for th in type_hints))):
            kwargs[name]["type"] = union_dict_and_str
        elif contains_type(type_hints, dict):
            kwargs[name]["type"] = parse_type(json.loads)
            kwargs[name]["help"] += f"\n\n{json_tip}"
        elif (contains_type(type_hints, str)
              or any(is_not_builtin(th) for th in type_hints)):
            kwargs[name]["type"] = str
        else:
            raise ValueError(
                f"Unsupported type {type_hints} for argument {name}.")

        # If the type hint was a sequence of literals, use the helper function
        # to update the type and choices
        if get_origin(kwargs[name].get("type")) is Literal:
            kwargs[name].update(literal_to_kwargs({kwargs[name]["type"]}))

        # If None is in type_hints, make the argument optional.
        # But not if it's a bool, argparse will handle this better.
        if type(None) in type_hints and not contains_type(type_hints, bool):
            kwargs[name]["type"] = optional_type(kwargs[name]["type"])
            if kwargs[name].get("choices"):
                kwargs[name]["choices"].append("None")
    return kwargs


def get_kwargs(cls: ConfigType) -> dict[str, Any]:
    """Return argparse kwargs for the given Config dataclass.

    The heavy computation is cached via functools.lru_cache, and a deep copy
    is returned so callers can mutate the dictionary without affecting the
    cached version.
    """
    return copy.deepcopy(_compute_kwargs(cls))


@dataclass
class EngineArgs:
    """Arguments for vLLM engine."""
    model: str = ModelConfig.model
    served_model_name: Optional[Union[
        str, List[str]]] = ModelConfig.served_model_name
    tokenizer: Optional[str] = ModelConfig.tokenizer
    hf_config_path: Optional[str] = ModelConfig.hf_config_path
    runner: RunnerOption = ModelConfig.runner
    convert: ConvertOption = ModelConfig.convert
    task: Optional[TaskOption] = ModelConfig.task
    skip_tokenizer_init: bool = ModelConfig.skip_tokenizer_init
    enable_prompt_embeds: bool = ModelConfig.enable_prompt_embeds
    tokenizer_mode: TokenizerMode = ModelConfig.tokenizer_mode
    trust_remote_code: bool = ModelConfig.trust_remote_code
    allowed_local_media_path: str = ModelConfig.allowed_local_media_path
    download_dir: Optional[str] = LoadConfig.download_dir
    load_format: Union[str, LoadFormats] = LoadConfig.load_format
    config_format: str = ModelConfig.config_format
    dtype: ModelDType = ModelConfig.dtype
    kv_cache_dtype: CacheDType = CacheConfig.cache_dtype
    seed: Optional[int] = ModelConfig.seed
    max_model_len: Optional[int] = ModelConfig.max_model_len
    cuda_graph_sizes: list[int] = get_field(SchedulerConfig,
                                            "cuda_graph_sizes")
    # Note: Specifying a custom executor backend by passing a class
    # is intended for expert use only. The API may change without
    # notice.
    distributed_executor_backend: Optional[Union[
        DistributedExecutorBackend,
        Type[ExecutorBase]]] = ParallelConfig.distributed_executor_backend
    # number of P/D disaggregation (or other disaggregation) workers
    pipeline_parallel_size: int = ParallelConfig.pipeline_parallel_size
    tensor_parallel_size: int = ParallelConfig.tensor_parallel_size
    data_parallel_size: int = ParallelConfig.data_parallel_size
    data_parallel_rank: Optional[int] = None
    data_parallel_start_rank: Optional[int] = None
    data_parallel_size_local: Optional[int] = None
    data_parallel_address: Optional[str] = None
    data_parallel_rpc_port: Optional[int] = None
    data_parallel_hybrid_lb: bool = False
    data_parallel_backend: str = ParallelConfig.data_parallel_backend
    enable_expert_parallel: bool = ParallelConfig.enable_expert_parallel
    enable_eplb: bool = ParallelConfig.enable_eplb
    num_redundant_experts: int = ParallelConfig.num_redundant_experts
    eplb_window_size: int = ParallelConfig.eplb_window_size
    eplb_step_interval: int = ParallelConfig.eplb_step_interval
    eplb_log_balancedness: bool = ParallelConfig.eplb_log_balancedness
    max_parallel_loading_workers: Optional[
        int] = ParallelConfig.max_parallel_loading_workers
    block_size: Optional[BlockSize] = CacheConfig.block_size
    enable_prefix_caching: Optional[bool] = CacheConfig.enable_prefix_caching
    prefix_caching_hash_algo: PrefixCachingHashAlgo = \
        CacheConfig.prefix_caching_hash_algo
    disable_sliding_window: bool = ModelConfig.disable_sliding_window
    disable_cascade_attn: bool = ModelConfig.disable_cascade_attn
    swap_space: float = CacheConfig.swap_space
    cpu_offload_gb: float = CacheConfig.cpu_offload_gb
    gpu_memory_utilization: float = CacheConfig.gpu_memory_utilization
    max_num_batched_tokens: Optional[
        int] = SchedulerConfig.max_num_batched_tokens
    max_num_partial_prefills: int = SchedulerConfig.max_num_partial_prefills
    max_long_partial_prefills: int = SchedulerConfig.max_long_partial_prefills
    long_prefill_token_threshold: int = \
        SchedulerConfig.long_prefill_token_threshold
    max_num_seqs: Optional[int] = SchedulerConfig.max_num_seqs
    max_logprobs: int = ModelConfig.max_logprobs
    logprobs_mode: LogprobsMode = ModelConfig.logprobs_mode
    disable_log_stats: bool = False
    revision: Optional[str] = ModelConfig.revision
    code_revision: Optional[str] = ModelConfig.code_revision
    rope_scaling: dict[str, Any] = get_field(ModelConfig, "rope_scaling")
    rope_theta: Optional[float] = ModelConfig.rope_theta
    hf_token: Optional[Union[bool, str]] = ModelConfig.hf_token
    hf_overrides: HfOverrides = get_field(ModelConfig, "hf_overrides")
    tokenizer_revision: Optional[str] = ModelConfig.tokenizer_revision
    quantization: Optional[QuantizationMethods] = ModelConfig.quantization
    enforce_eager: bool = ModelConfig.enforce_eager
    max_seq_len_to_capture: int = ModelConfig.max_seq_len_to_capture
    disable_custom_all_reduce: bool = ParallelConfig.disable_custom_all_reduce
    limit_mm_per_prompt: dict[str, int] = \
        get_field(MultiModalConfig, "limit_per_prompt")
    interleave_mm_strings: bool = MultiModalConfig.interleave_mm_strings
    media_io_kwargs: dict[str, dict[str,
                                    Any]] = get_field(MultiModalConfig,
                                                      "media_io_kwargs")
    mm_processor_kwargs: Optional[Dict[str, Any]] = \
        MultiModalConfig.mm_processor_kwargs
    disable_mm_preprocessor_cache: bool = False  # DEPRECATED
<<<<<<< HEAD
    mm_processor_cache_gb: float = MultiModalConfig.mm_processor_cache_gb
=======
    mm_processor_cache_gb: int = MultiModalConfig.mm_processor_cache_gb
    mm_encoder_tp_mode: MMEncoderTPMode = MultiModalConfig.mm_encoder_tp_mode
>>>>>>> 5efd6905
    skip_mm_profiling: bool = MultiModalConfig.skip_mm_profiling
    # LoRA fields
    enable_lora: bool = False
    enable_lora_bias: bool = LoRAConfig.bias_enabled
    max_loras: int = LoRAConfig.max_loras
    max_lora_rank: int = LoRAConfig.max_lora_rank
    default_mm_loras: Optional[Dict[str, str]] = \
        LoRAConfig.default_mm_loras
    fully_sharded_loras: bool = LoRAConfig.fully_sharded_loras
    max_cpu_loras: Optional[int] = LoRAConfig.max_cpu_loras
    lora_dtype: Optional[Union[str, torch.dtype]] = LoRAConfig.lora_dtype
    lora_extra_vocab_size: int = LoRAConfig.lora_extra_vocab_size

    ray_workers_use_nsight: bool = ParallelConfig.ray_workers_use_nsight
    num_gpu_blocks_override: Optional[
        int] = CacheConfig.num_gpu_blocks_override
    num_lookahead_slots: int = SchedulerConfig.num_lookahead_slots
    model_loader_extra_config: dict = \
        get_field(LoadConfig, "model_loader_extra_config")
    ignore_patterns: Optional[Union[str,
                                    List[str]]] = LoadConfig.ignore_patterns
    preemption_mode: Optional[str] = SchedulerConfig.preemption_mode

    scheduler_delay_factor: float = SchedulerConfig.delay_factor
    enable_chunked_prefill: Optional[
        bool] = SchedulerConfig.enable_chunked_prefill
    disable_chunked_mm_input: bool = SchedulerConfig.disable_chunked_mm_input

    disable_hybrid_kv_cache_manager: bool = (
        SchedulerConfig.disable_hybrid_kv_cache_manager)

    guided_decoding_backend: GuidedDecodingBackend = DecodingConfig.backend
    guided_decoding_disable_fallback: bool = DecodingConfig.disable_fallback
    guided_decoding_disable_any_whitespace: bool = \
        DecodingConfig.disable_any_whitespace
    guided_decoding_disable_additional_properties: bool = \
        DecodingConfig.disable_additional_properties
    logits_processor_pattern: Optional[
        str] = ModelConfig.logits_processor_pattern

    speculative_config: Optional[Dict[str, Any]] = None

    show_hidden_metrics_for_version: Optional[str] = \
        ObservabilityConfig.show_hidden_metrics_for_version
    otlp_traces_endpoint: Optional[str] = \
        ObservabilityConfig.otlp_traces_endpoint
    collect_detailed_traces: Optional[list[DetailedTraceModules]] = \
        ObservabilityConfig.collect_detailed_traces
    disable_async_output_proc: bool = not ModelConfig.use_async_output_proc
    scheduling_policy: SchedulerPolicy = SchedulerConfig.policy
    scheduler_cls: Union[str, Type[object]] = SchedulerConfig.scheduler_cls

    override_neuron_config: dict[str, Any] = \
        get_field(ModelConfig, "override_neuron_config")
    override_pooler_config: Optional[Union[dict, PoolerConfig]] = \
        ModelConfig.override_pooler_config
    compilation_config: CompilationConfig = \
        get_field(VllmConfig, "compilation_config")
    worker_cls: str = ParallelConfig.worker_cls
    worker_extension_cls: str = ParallelConfig.worker_extension_cls

    kv_transfer_config: Optional[KVTransferConfig] = None
    kv_events_config: Optional[KVEventsConfig] = None

    generation_config: str = ModelConfig.generation_config
    enable_sleep_mode: bool = ModelConfig.enable_sleep_mode
    override_generation_config: dict[str, Any] = \
        get_field(ModelConfig, "override_generation_config")
    model_impl: str = ModelConfig.model_impl
    override_attention_dtype: str = ModelConfig.override_attention_dtype

    calculate_kv_scales: bool = CacheConfig.calculate_kv_scales
    mamba_cache_dtype: MambaDType = CacheConfig.mamba_cache_dtype
    mamba_ssm_cache_dtype: MambaDType = CacheConfig.mamba_ssm_cache_dtype

    additional_config: dict[str, Any] = \
        get_field(VllmConfig, "additional_config")
    reasoning_parser: str = DecodingConfig.reasoning_backend

    use_tqdm_on_load: bool = LoadConfig.use_tqdm_on_load
    pt_load_map_location: str = LoadConfig.pt_load_map_location

    # DEPRECATED
    enable_multimodal_encoder_data_parallel: bool = False

    logits_processors: Optional[list[Union[
        str, type[LogitsProcessor]]]] = ModelConfig.logits_processors
    """Custom logitproc types"""

    async_scheduling: bool = SchedulerConfig.async_scheduling

    kv_sharing_fast_prefill: bool = \
        CacheConfig.kv_sharing_fast_prefill

    def __post_init__(self):
        # support `EngineArgs(compilation_config={...})`
        # without having to manually construct a
        # CompilationConfig object
        if isinstance(self.compilation_config, dict):
            self.compilation_config = CompilationConfig(
                **self.compilation_config)
        # Setup plugins
        from vllm.plugins import load_general_plugins
        load_general_plugins()
        # when use hf offline,replace model id to local model path
        if huggingface_hub.constants.HF_HUB_OFFLINE:
            model_id = self.model
            self.model = get_model_path(self.model, self.revision)
            logger.info(
                "HF_HUB_OFFLINE is True, replace model_id [%s] " \
                "to model_path [%s]",model_id, self.model)

    @staticmethod
    def add_cli_args(parser: FlexibleArgumentParser) -> FlexibleArgumentParser:
        """Shared CLI arguments for vLLM engine."""

        # Model arguments
        model_kwargs = get_kwargs(ModelConfig)
        model_group = parser.add_argument_group(
            title="ModelConfig",
            description=ModelConfig.__doc__,
        )
        if not ('serve' in sys.argv[1:] and '--help' in sys.argv[1:]):
            model_group.add_argument("--model", **model_kwargs["model"])
        model_group.add_argument("--runner", **model_kwargs["runner"])
        model_group.add_argument("--convert", **model_kwargs["convert"])
        model_group.add_argument("--task",
                                 **model_kwargs["task"],
                                 deprecated=True)
        model_group.add_argument("--tokenizer", **model_kwargs["tokenizer"])
        model_group.add_argument("--tokenizer-mode",
                                 **model_kwargs["tokenizer_mode"])
        model_group.add_argument("--trust-remote-code",
                                 **model_kwargs["trust_remote_code"])
        model_group.add_argument("--dtype", **model_kwargs["dtype"])
        model_group.add_argument("--seed", **model_kwargs["seed"])
        model_group.add_argument("--hf-config-path",
                                 **model_kwargs["hf_config_path"])
        model_group.add_argument("--allowed-local-media-path",
                                 **model_kwargs["allowed_local_media_path"])
        model_group.add_argument("--revision", **model_kwargs["revision"])
        model_group.add_argument("--code-revision",
                                 **model_kwargs["code_revision"])
        model_group.add_argument("--rope-scaling",
                                 **model_kwargs["rope_scaling"])
        model_group.add_argument("--rope-theta", **model_kwargs["rope_theta"])
        model_group.add_argument("--tokenizer-revision",
                                 **model_kwargs["tokenizer_revision"])
        model_group.add_argument("--max-model-len",
                                 **model_kwargs["max_model_len"])
        model_group.add_argument("--quantization", "-q",
                                 **model_kwargs["quantization"])
        model_group.add_argument("--enforce-eager",
                                 **model_kwargs["enforce_eager"])
        model_group.add_argument("--max-seq-len-to-capture",
                                 **model_kwargs["max_seq_len_to_capture"])
        model_group.add_argument("--max-logprobs",
                                 **model_kwargs["max_logprobs"])
        model_group.add_argument("--logprobs-mode",
                                 **model_kwargs["logprobs_mode"])
        model_group.add_argument("--disable-sliding-window",
                                 **model_kwargs["disable_sliding_window"])
        model_group.add_argument("--disable-cascade-attn",
                                 **model_kwargs["disable_cascade_attn"])
        model_group.add_argument("--skip-tokenizer-init",
                                 **model_kwargs["skip_tokenizer_init"])
        model_group.add_argument("--enable-prompt-embeds",
                                 **model_kwargs["enable_prompt_embeds"])
        model_group.add_argument("--served-model-name",
                                 **model_kwargs["served_model_name"])
        # This one is a special case because it is the
        # opposite of ModelConfig.use_async_output_proc
        model_group.add_argument(
            "--disable-async-output-proc",
            action="store_true",
            default=EngineArgs.disable_async_output_proc,
            help="Disable async output processing. This may result in "
            "lower performance.")
        model_group.add_argument("--config-format",
                                 choices=[f.value for f in ConfigFormat],
                                 **model_kwargs["config_format"])
        # This one is a special case because it can bool
        # or str. TODO: Handle this in get_kwargs
        model_group.add_argument("--hf-token",
                                 type=str,
                                 nargs="?",
                                 const=True,
                                 default=model_kwargs["hf_token"]["default"],
                                 help=model_kwargs["hf_token"]["help"])
        model_group.add_argument("--hf-overrides",
                                 **model_kwargs["hf_overrides"])
        model_group.add_argument("--override-neuron-config",
                                 **model_kwargs["override_neuron_config"])
        model_group.add_argument("--override-pooler-config",
                                 **model_kwargs["override_pooler_config"])
        model_group.add_argument("--logits-processor-pattern",
                                 **model_kwargs["logits_processor_pattern"])
        model_group.add_argument("--generation-config",
                                 **model_kwargs["generation_config"])
        model_group.add_argument("--override-generation-config",
                                 **model_kwargs["override_generation_config"])
        model_group.add_argument("--enable-sleep-mode",
                                 **model_kwargs["enable_sleep_mode"])
        model_group.add_argument("--model-impl",
                                 choices=[f.value for f in ModelImpl],
                                 **model_kwargs["model_impl"])
        model_group.add_argument("--override-attention-dtype",
                                 **model_kwargs["override_attention_dtype"])
        model_group.add_argument("--logits-processors",
                                 **model_kwargs["logits_processors"])

        # Model loading arguments
        load_kwargs = get_kwargs(LoadConfig)
        load_group = parser.add_argument_group(
            title="LoadConfig",
            description=LoadConfig.__doc__,
        )
        load_group.add_argument("--load-format", **load_kwargs["load_format"])
        load_group.add_argument("--download-dir",
                                **load_kwargs["download_dir"])
        load_group.add_argument("--model-loader-extra-config",
                                **load_kwargs["model_loader_extra_config"])
        load_group.add_argument("--ignore-patterns",
                                **load_kwargs["ignore_patterns"])
        load_group.add_argument("--use-tqdm-on-load",
                                **load_kwargs["use_tqdm_on_load"])
        load_group.add_argument('--pt-load-map-location',
                                **load_kwargs["pt_load_map_location"])

        # Guided decoding arguments
        guided_decoding_kwargs = get_kwargs(DecodingConfig)
        guided_decoding_group = parser.add_argument_group(
            title="DecodingConfig",
            description=DecodingConfig.__doc__,
        )
        guided_decoding_group.add_argument("--guided-decoding-backend",
                                           **guided_decoding_kwargs["backend"])
        guided_decoding_group.add_argument(
            "--guided-decoding-disable-fallback",
            **guided_decoding_kwargs["disable_fallback"])
        guided_decoding_group.add_argument(
            "--guided-decoding-disable-any-whitespace",
            **guided_decoding_kwargs["disable_any_whitespace"])
        guided_decoding_group.add_argument(
            "--guided-decoding-disable-additional-properties",
            **guided_decoding_kwargs["disable_additional_properties"])
        guided_decoding_group.add_argument(
            "--reasoning-parser",
            # This choices is a special case because it's not static
            choices=list(ReasoningParserManager.reasoning_parsers),
            **guided_decoding_kwargs["reasoning_backend"])

        # Parallel arguments
        parallel_kwargs = get_kwargs(ParallelConfig)
        parallel_group = parser.add_argument_group(
            title="ParallelConfig",
            description=ParallelConfig.__doc__,
        )
        parallel_group.add_argument(
            "--distributed-executor-backend",
            **parallel_kwargs["distributed_executor_backend"])
        parallel_group.add_argument(
            "--pipeline-parallel-size", "-pp",
            **parallel_kwargs["pipeline_parallel_size"])
        parallel_group.add_argument("--tensor-parallel-size", "-tp",
                                    **parallel_kwargs["tensor_parallel_size"])
        parallel_group.add_argument("--data-parallel-size", "-dp",
                                    **parallel_kwargs["data_parallel_size"])
        parallel_group.add_argument(
            '--data-parallel-rank',
            '-dpn',
            type=int,
            help='Data parallel rank of this instance. '
            'When set, enables external load balancer mode.')
        parallel_group.add_argument('--data-parallel-start-rank',
                                    '-dpr',
                                    type=int,
                                    help='Starting data parallel rank '
                                    'for secondary nodes.')
        parallel_group.add_argument('--data-parallel-size-local',
                                    '-dpl',
                                    type=int,
                                    help='Number of data parallel replicas '
                                    'to run on this node.')
        parallel_group.add_argument('--data-parallel-address',
                                    '-dpa',
                                    type=str,
                                    help='Address of data parallel cluster '
                                    'head-node.')
        parallel_group.add_argument('--data-parallel-rpc-port',
                                    '-dpp',
                                    type=int,
                                    help='Port for data parallel RPC '
                                    'communication.')
        parallel_group.add_argument('--data-parallel-backend',
                                    '-dpb',
                                    type=str,
                                    default='mp',
                                    help='Backend for data parallel, either '
                                    '"mp" or "ray".')
        parallel_group.add_argument(
            "--data-parallel-hybrid-lb",
            **parallel_kwargs["data_parallel_hybrid_lb"])
        parallel_group.add_argument(
            "--enable-expert-parallel",
            **parallel_kwargs["enable_expert_parallel"])
        parallel_group.add_argument("--enable-eplb",
                                    **parallel_kwargs["enable_eplb"])
        parallel_group.add_argument("--num-redundant-experts",
                                    **parallel_kwargs["num_redundant_experts"])
        parallel_group.add_argument("--eplb-window-size",
                                    **parallel_kwargs["eplb_window_size"])
        parallel_group.add_argument("--eplb-step-interval",
                                    **parallel_kwargs["eplb_step_interval"])
        parallel_group.add_argument("--eplb-log-balancedness",
                                    **parallel_kwargs["eplb_log_balancedness"])
        parallel_group.add_argument(
            "--max-parallel-loading-workers",
            **parallel_kwargs["max_parallel_loading_workers"])
        parallel_group.add_argument(
            "--ray-workers-use-nsight",
            **parallel_kwargs["ray_workers_use_nsight"])
        parallel_group.add_argument(
            "--disable-custom-all-reduce",
            **parallel_kwargs["disable_custom_all_reduce"])
        parallel_group.add_argument("--worker-cls",
                                    **parallel_kwargs["worker_cls"])
        parallel_group.add_argument("--worker-extension-cls",
                                    **parallel_kwargs["worker_extension_cls"])
        parallel_group.add_argument(
            "--enable-multimodal-encoder-data-parallel",
            action="store_true",
            deprecated=True)

        # KV cache arguments
        cache_kwargs = get_kwargs(CacheConfig)
        cache_group = parser.add_argument_group(
            title="CacheConfig",
            description=CacheConfig.__doc__,
        )
        cache_group.add_argument("--block-size", **cache_kwargs["block_size"])
        cache_group.add_argument("--gpu-memory-utilization",
                                 **cache_kwargs["gpu_memory_utilization"])
        cache_group.add_argument("--swap-space", **cache_kwargs["swap_space"])
        cache_group.add_argument("--kv-cache-dtype",
                                 **cache_kwargs["cache_dtype"])
        cache_group.add_argument("--num-gpu-blocks-override",
                                 **cache_kwargs["num_gpu_blocks_override"])
        cache_group.add_argument("--enable-prefix-caching",
                                 **cache_kwargs["enable_prefix_caching"])
        cache_group.add_argument("--prefix-caching-hash-algo",
                                 **cache_kwargs["prefix_caching_hash_algo"])
        cache_group.add_argument("--cpu-offload-gb",
                                 **cache_kwargs["cpu_offload_gb"])
        cache_group.add_argument("--calculate-kv-scales",
                                 **cache_kwargs["calculate_kv_scales"])
        cache_group.add_argument("--kv-sharing-fast-prefill",
                                 **cache_kwargs["kv_sharing_fast_prefill"])
        cache_group.add_argument("--mamba-cache-dtype",
                                 **cache_kwargs["mamba_cache_dtype"])
        cache_group.add_argument("--mamba-ssm-cache-dtype",
                                 **cache_kwargs["mamba_ssm_cache_dtype"])

        # Multimodal related configs
        multimodal_kwargs = get_kwargs(MultiModalConfig)
        multimodal_group = parser.add_argument_group(
            title="MultiModalConfig",
            description=MultiModalConfig.__doc__,
        )
        multimodal_group.add_argument("--limit-mm-per-prompt",
                                      **multimodal_kwargs["limit_per_prompt"])
        multimodal_group.add_argument("--media-io-kwargs",
                                      **multimodal_kwargs["media_io_kwargs"])
        multimodal_group.add_argument(
            "--mm-processor-kwargs",
            **multimodal_kwargs["mm_processor_kwargs"])
        multimodal_group.add_argument(
            "--mm-processor-cache-gb",
            **multimodal_kwargs["mm_processor_cache_gb"])
        multimodal_group.add_argument("--disable-mm-preprocessor-cache",
                                      action="store_true",
                                      deprecated=True)
        multimodal_group.add_argument(
            "--mm-encoder-tp-mode", **multimodal_kwargs["mm_encoder_tp_mode"])
        multimodal_group.add_argument(
            "--interleave-mm-strings",
            **multimodal_kwargs["interleave_mm_strings"])
        multimodal_group.add_argument("--skip-mm-profiling",
                                      **multimodal_kwargs["skip_mm_profiling"])

        # LoRA related configs
        lora_kwargs = get_kwargs(LoRAConfig)
        lora_group = parser.add_argument_group(
            title="LoRAConfig",
            description=LoRAConfig.__doc__,
        )
        lora_group.add_argument(
            "--enable-lora",
            action=argparse.BooleanOptionalAction,
            help="If True, enable handling of LoRA adapters.")
        lora_group.add_argument("--enable-lora-bias",
                                **lora_kwargs["bias_enabled"])
        lora_group.add_argument("--max-loras", **lora_kwargs["max_loras"])
        lora_group.add_argument("--max-lora-rank",
                                **lora_kwargs["max_lora_rank"])
        lora_group.add_argument("--lora-extra-vocab-size",
                                **lora_kwargs["lora_extra_vocab_size"])
        lora_group.add_argument(
            "--lora-dtype",
            **lora_kwargs["lora_dtype"],
        )
        lora_group.add_argument("--max-cpu-loras",
                                **lora_kwargs["max_cpu_loras"])
        lora_group.add_argument("--fully-sharded-loras",
                                **lora_kwargs["fully_sharded_loras"])
        lora_group.add_argument("--default-mm-loras",
                                **lora_kwargs["default_mm_loras"])

        # Observability arguments
        observability_kwargs = get_kwargs(ObservabilityConfig)
        observability_group = parser.add_argument_group(
            title="ObservabilityConfig",
            description=ObservabilityConfig.__doc__,
        )
        observability_group.add_argument(
            "--show-hidden-metrics-for-version",
            **observability_kwargs["show_hidden_metrics_for_version"])
        observability_group.add_argument(
            "--otlp-traces-endpoint",
            **observability_kwargs["otlp_traces_endpoint"])
        # TODO: generalise this special case
        choices = observability_kwargs["collect_detailed_traces"]["choices"]
        metavar = f"{{{','.join(choices)}}}"
        observability_kwargs["collect_detailed_traces"]["metavar"] = metavar
        observability_kwargs["collect_detailed_traces"]["choices"] += [
            ",".join(p)
            for p in permutations(get_args(DetailedTraceModules), r=2)
        ]
        observability_group.add_argument(
            "--collect-detailed-traces",
            **observability_kwargs["collect_detailed_traces"])

        # Scheduler arguments
        scheduler_kwargs = get_kwargs(SchedulerConfig)
        scheduler_group = parser.add_argument_group(
            title="SchedulerConfig",
            description=SchedulerConfig.__doc__,
        )
        scheduler_group.add_argument(
            "--max-num-batched-tokens",
            **scheduler_kwargs["max_num_batched_tokens"])
        scheduler_group.add_argument("--max-num-seqs",
                                     **scheduler_kwargs["max_num_seqs"])
        scheduler_group.add_argument(
            "--max-num-partial-prefills",
            **scheduler_kwargs["max_num_partial_prefills"])
        scheduler_group.add_argument(
            "--max-long-partial-prefills",
            **scheduler_kwargs["max_long_partial_prefills"])
        scheduler_group.add_argument('--cuda-graph-sizes',
                                     **scheduler_kwargs["cuda_graph_sizes"])
        scheduler_group.add_argument(
            "--long-prefill-token-threshold",
            **scheduler_kwargs["long_prefill_token_threshold"])
        scheduler_group.add_argument("--num-lookahead-slots",
                                     **scheduler_kwargs["num_lookahead_slots"])
        scheduler_group.add_argument("--scheduler-delay-factor",
                                     **scheduler_kwargs["delay_factor"])
        scheduler_group.add_argument("--preemption-mode",
                                     **scheduler_kwargs["preemption_mode"])
        # multi-step scheduling has been removed; corresponding arguments
        # are no longer supported.
        scheduler_group.add_argument("--scheduling-policy",
                                     **scheduler_kwargs["policy"])
        scheduler_group.add_argument(
            "--enable-chunked-prefill",
            **scheduler_kwargs["enable_chunked_prefill"])
        scheduler_group.add_argument(
            "--disable-chunked-mm-input",
            **scheduler_kwargs["disable_chunked_mm_input"])
        scheduler_group.add_argument("--scheduler-cls",
                                     **scheduler_kwargs["scheduler_cls"])
        scheduler_group.add_argument(
            "--disable-hybrid-kv-cache-manager",
            **scheduler_kwargs["disable_hybrid_kv_cache_manager"])
        scheduler_group.add_argument("--async-scheduling",
                                     **scheduler_kwargs["async_scheduling"])

        # vLLM arguments
        vllm_kwargs = get_kwargs(VllmConfig)
        vllm_group = parser.add_argument_group(
            title="VllmConfig",
            description=VllmConfig.__doc__,
        )
        # We construct SpeculativeConfig using fields from other configs in
        # create_engine_config. So we set the type to a JSON string here to
        # delay the Pydantic validation that comes with SpeculativeConfig.
        vllm_kwargs["speculative_config"]["type"] = optional_type(json.loads)
        vllm_group.add_argument("--speculative-config",
                                **vllm_kwargs["speculative_config"])
        vllm_group.add_argument("--kv-transfer-config",
                                **vllm_kwargs["kv_transfer_config"])
        vllm_group.add_argument('--kv-events-config',
                                **vllm_kwargs["kv_events_config"])
        vllm_group.add_argument("--compilation-config", "-O",
                                **vllm_kwargs["compilation_config"])
        vllm_group.add_argument("--additional-config",
                                **vllm_kwargs["additional_config"])

        # Other arguments
        parser.add_argument('--disable-log-stats',
                            action='store_true',
                            help='Disable logging statistics.')
        parser.add_argument('--enable-prompt-adapter',
                            action='store_true',
                            deprecated=True,
                            help='[DEPRECATED] Prompt adapter has been '
                            'removed. Setting this flag to True or False'
                            ' has no effect on vLLM behavior.')

        return parser

    @classmethod
    def from_cli_args(cls, args: argparse.Namespace):
        # Get the list of attributes of this dataclass.
        attrs = [attr.name for attr in dataclasses.fields(cls)]
        # Set the attributes from the parsed arguments.
        engine_args = cls(**{attr: getattr(args, attr) for attr in attrs})
        return engine_args

    def create_model_config(self) -> ModelConfig:
        # gguf file needs a specific model loader and doesn't use hf_repo
        if check_gguf_file(self.model):
            self.quantization = self.load_format = "gguf"

        # NOTE: This is to allow model loading from S3 in CI
        if (not isinstance(self, AsyncEngineArgs) and envs.VLLM_CI_USE_S3
                and self.model in MODELS_ON_S3 and self.load_format == "auto"):
            self.model = f"{MODEL_WEIGHTS_S3_BUCKET}/{self.model}"
            self.load_format = "runai_streamer"

        if self.disable_mm_preprocessor_cache:
            logger.warning(
                "`--disable-mm-preprocessor-cache` is deprecated "
                "and will be removed in v0.13. "
                "Please use `--mm-processor-cache-gb 0` instead.", )

            self.mm_processor_cache_gb = 0
        elif envs.VLLM_MM_INPUT_CACHE_GIB != 4:
            logger.warning(
                "VLLM_MM_INPUT_CACHE_GIB` is deprecated "
                "and will be removed in v0.13. "
                "Please use `--mm-processor-cache-gb %d` instead.",
                envs.VLLM_MM_INPUT_CACHE_GIB,
            )

            self.mm_processor_cache_gb = envs.VLLM_MM_INPUT_CACHE_GIB

        if self.enable_multimodal_encoder_data_parallel:
            logger.warning(
                "--enable-multimodal-encoder-data-parallel` is deprecated "
                "and will be removed in v0.13. "
                "Please use `--mm-encoder-tp-mode data` instead.")

            self.mm_encoder_tp_mode = "data"

        return ModelConfig(
            model=self.model,
            hf_config_path=self.hf_config_path,
            runner=self.runner,
            convert=self.convert,
            task=self.task,
            tokenizer=self.tokenizer,
            tokenizer_mode=self.tokenizer_mode,
            trust_remote_code=self.trust_remote_code,
            allowed_local_media_path=self.allowed_local_media_path,
            dtype=self.dtype,
            seed=self.seed,
            revision=self.revision,
            code_revision=self.code_revision,
            rope_scaling=self.rope_scaling,
            rope_theta=self.rope_theta,
            hf_token=self.hf_token,
            hf_overrides=self.hf_overrides,
            tokenizer_revision=self.tokenizer_revision,
            max_model_len=self.max_model_len,
            quantization=self.quantization,
            enforce_eager=self.enforce_eager,
            max_seq_len_to_capture=self.max_seq_len_to_capture,
            max_logprobs=self.max_logprobs,
            logprobs_mode=self.logprobs_mode,
            disable_sliding_window=self.disable_sliding_window,
            disable_cascade_attn=self.disable_cascade_attn,
            skip_tokenizer_init=self.skip_tokenizer_init,
            enable_prompt_embeds=self.enable_prompt_embeds,
            served_model_name=self.served_model_name,
            limit_mm_per_prompt=self.limit_mm_per_prompt,
            interleave_mm_strings=self.interleave_mm_strings,
            media_io_kwargs=self.media_io_kwargs,
            skip_mm_profiling=self.skip_mm_profiling,
            use_async_output_proc=not self.disable_async_output_proc,
            config_format=self.config_format,
            mm_processor_kwargs=self.mm_processor_kwargs,
            mm_processor_cache_gb=self.mm_processor_cache_gb,
            mm_encoder_tp_mode=self.mm_encoder_tp_mode,
            override_neuron_config=self.override_neuron_config,
            override_pooler_config=self.override_pooler_config,
            logits_processor_pattern=self.logits_processor_pattern,
            generation_config=self.generation_config,
            override_generation_config=self.override_generation_config,
            enable_sleep_mode=self.enable_sleep_mode,
            model_impl=self.model_impl,
            override_attention_dtype=self.override_attention_dtype,
            logits_processors=self.logits_processors,
        )

    def validate_tensorizer_args(self):
        from vllm.model_executor.model_loader.tensorizer import (
            TensorizerConfig)
        for key in self.model_loader_extra_config:
            if key in TensorizerConfig._fields:
                self.model_loader_extra_config["tensorizer_config"][
                    key] = self.model_loader_extra_config[key]

    def create_load_config(self) -> LoadConfig:

        if self.quantization == "bitsandbytes":
            self.load_format = "bitsandbytes"

        if self.load_format == "tensorizer":
            if hasattr(self.model_loader_extra_config, "to_serializable"):
                self.model_loader_extra_config = (
                    self.model_loader_extra_config.to_serializable())
            self.model_loader_extra_config["tensorizer_config"] = {}
            self.model_loader_extra_config["tensorizer_config"][
                "tensorizer_dir"] = self.model
            self.validate_tensorizer_args()

        return LoadConfig(
            load_format=self.load_format,
            download_dir=self.download_dir,
            device="cpu"
            if is_online_quantization(self.quantization) else None,
            model_loader_extra_config=self.model_loader_extra_config,
            ignore_patterns=self.ignore_patterns,
            use_tqdm_on_load=self.use_tqdm_on_load,
            pt_load_map_location=self.pt_load_map_location,
        )

    def create_speculative_config(
        self,
        target_model_config: ModelConfig,
        target_parallel_config: ParallelConfig,
        enable_chunked_prefill: bool,
        disable_log_stats: bool,
    ) -> Optional["SpeculativeConfig"]:
        """Initializes and returns a SpeculativeConfig object based on
        `speculative_config`.

        This function utilizes `speculative_config` to create a
        SpeculativeConfig object. The `speculative_config` can either be
        provided as a JSON string input via CLI arguments or directly as a
        dictionary from the engine.
        """

        from vllm.transformers_utils.config import get_config
        from vllm.transformers_utils.configs.speculators.base import (
            SpeculatorsConfig)

        if self.speculative_config is None:
            hf_config = get_config(self.hf_config_path or self.model,
                                   self.trust_remote_code, self.revision,
                                   self.code_revision, self.config_format)

            # if loading a SpeculatorsConfig, load the specualtive_config
            # details from the config directly
            # no user input required / expected
            if isinstance(hf_config, SpeculatorsConfig):
                # We create one since we dont create one
                self.speculative_config = {}
                self.speculative_config[
                    "num_speculative_tokens"] = hf_config.num_lookahead_tokens
                self.speculative_config["model"] = self.model
                self.speculative_config["method"] = hf_config.method
            else:
                return None

        # Note(Shangming): These parameters are not obtained from the cli arg
        # '--speculative-config' and must be passed in when creating the engine
        # config.
        self.speculative_config.update({
            "target_model_config": target_model_config,
            "target_parallel_config": target_parallel_config,
            "enable_chunked_prefill": enable_chunked_prefill,
            "disable_log_stats": disable_log_stats,
        })
        return SpeculativeConfig(**self.speculative_config)

    def create_engine_config(
        self,
        usage_context: Optional[UsageContext] = None,
        headless: bool = False,
    ) -> VllmConfig:
        """
        Create the VllmConfig.

        NOTE: for autoselection of V0 vs V1 engine, we need to
        create the ModelConfig first, since ModelConfig's attrs
        (e.g. the model arch) are needed to make the decision.

        This function set VLLM_USE_V1=X if VLLM_USE_V1 is
        unspecified by the user.

        If VLLM_USE_V1 is specified by the user but the VllmConfig
        is incompatible, we raise an error.
        """
        current_platform.pre_register_and_update()

        device_config = DeviceConfig(
            device=cast(Device, current_platform.device_type))
        model_config = self.create_model_config()

        # * If VLLM_USE_V1 is unset, we enable V1 for "supported features"
        #   and fall back to V0 for experimental or unsupported features.
        # * If VLLM_USE_V1=1, we enable V1 for supported + experimental
        #   features and raise error for unsupported features.
        # * If VLLM_USE_V1=0, we disable V1.
        use_v1 = False
        try_v1 = envs.VLLM_USE_V1 or not envs.is_set("VLLM_USE_V1")
        if try_v1 and self._is_v1_supported_oracle(model_config):
            use_v1 = True

        # If user explicitly set VLLM_USE_V1, sanity check we respect it.
        if envs.is_set("VLLM_USE_V1"):
            assert use_v1 == envs.VLLM_USE_V1
        # Otherwise, set the VLLM_USE_V1 variable globally.
        else:
            envs.set_vllm_use_v1(use_v1)

        # Set default arguments for V0 or V1 Engine.
        if use_v1:
            self._set_default_args_v1(usage_context, model_config)
            # Disable chunked prefill for POWER (ppc64le)/ARM/s390x CPUs in V1
            if current_platform.is_cpu(
            ) and current_platform.get_cpu_architecture() in (
                    CpuArchEnum.POWERPC, CpuArchEnum.S390X, CpuArchEnum.ARM):
                logger.info(
                    "Chunked prefill is not supported for ARM and POWER "
                    "and S390X CPUs; "
                    "disabling it for V1 backend.")
                self.enable_chunked_prefill = False
        else:
            self._set_default_args_v0(model_config)
        assert self.enable_chunked_prefill is not None

        if envs.VLLM_ATTENTION_BACKEND in [STR_DUAL_CHUNK_FLASH_ATTN_VAL]:
            assert self.enforce_eager, (
                "Cuda graph is not supported with DualChunkFlashAttention. "
                "To run the model in eager mode, set 'enforce_eager=True' "
                "or use '--enforce-eager' in the CLI.")
            assert current_platform.is_cuda(), (
                "DualChunkFlashAttention is only supported on CUDA platform.")
            assert not use_v1, (
                "DualChunkFlashAttention is not supported on V1 engine. "
                "To run the model in V0 engine, try set 'VLLM_USE_V1=0'")

        sliding_window: Optional[int] = None
        if not is_interleaved(model_config.hf_text_config):
            # Only set CacheConfig.sliding_window if the model is all sliding
            # window. Otherwise CacheConfig.sliding_window will override the
            # global layers in interleaved sliding window models.
            sliding_window = model_config.get_sliding_window()

        cache_config = CacheConfig(
            block_size=self.block_size,
            gpu_memory_utilization=self.gpu_memory_utilization,
            swap_space=self.swap_space,
            cache_dtype=self.kv_cache_dtype,
            is_attention_free=model_config.is_attention_free,
            num_gpu_blocks_override=self.num_gpu_blocks_override,
            sliding_window=sliding_window,
            enable_prefix_caching=self.enable_prefix_caching,
            prefix_caching_hash_algo=self.prefix_caching_hash_algo,
            cpu_offload_gb=self.cpu_offload_gb,
            calculate_kv_scales=self.calculate_kv_scales,
            kv_sharing_fast_prefill=self.kv_sharing_fast_prefill,
            mamba_cache_dtype=self.mamba_cache_dtype,
            mamba_ssm_cache_dtype=self.mamba_ssm_cache_dtype,
        )

        ray_runtime_env = None
        if is_ray_initialized():
            # Ray Serve LLM calls `create_engine_config` in the context
            # of a Ray task, therefore we check is_ray_initialized()
            # as opposed to is_in_ray_actor().
            import ray
            ray_runtime_env = ray.get_runtime_context().runtime_env
            logger.info("Using ray runtime env: %s", ray_runtime_env)

        # Get the current placement group if Ray is initialized and
        # we are in a Ray actor. If so, then the placement group will be
        # passed to spawned processes.
        placement_group = None
        if is_in_ray_actor():
            import ray

            # This call initializes Ray automatically if it is not initialized,
            # but we should not do this here.
            placement_group = ray.util.get_current_placement_group()

        assert not headless or not self.data_parallel_hybrid_lb, (
            "data_parallel_hybrid_lb is not applicable in "
            "headless mode")

        data_parallel_external_lb = self.data_parallel_rank is not None
        # Local DP rank = 1, use pure-external LB.
        if data_parallel_external_lb:
            assert self.data_parallel_size_local in (1, None), (
                "data_parallel_size_local must be 1 when data_parallel_rank "
                "is set")
            data_parallel_size_local = 1
            # Use full external lb if we have local_size of 1.
            self.data_parallel_hybrid_lb = False
        elif self.data_parallel_size_local is not None:
            data_parallel_size_local = self.data_parallel_size_local

            if self.data_parallel_start_rank and not headless:
                # Infer hybrid LB mode.
                self.data_parallel_hybrid_lb = True

            if self.data_parallel_hybrid_lb and data_parallel_size_local == 1:
                # Use full external lb if we have local_size of 1.
                data_parallel_external_lb = True
                self.data_parallel_hybrid_lb = False

            if data_parallel_size_local == self.data_parallel_size:
                # Disable hybrid LB mode if set for a single node
                self.data_parallel_hybrid_lb = False

            self.data_parallel_rank = self.data_parallel_start_rank or 0
        else:
            assert not self.data_parallel_hybrid_lb, (
                "data_parallel_size_local must be set to use "
                "data_parallel_hybrid_lb.")

            # Local DP size defaults to global DP size if not set.
            data_parallel_size_local = self.data_parallel_size

        # DP address, used in multi-node case for torch distributed group
        # and ZMQ sockets.
        if self.data_parallel_address is None:
            if self.data_parallel_backend == "ray":
                host_ip = get_ip()
                logger.info(
                    "Using host IP %s as ray-based data parallel address",
                    host_ip)
                data_parallel_address = host_ip
            else:
                assert self.data_parallel_backend == "mp", (
                    "data_parallel_backend can only be ray or mp, got %s",
                    self.data_parallel_backend)
                data_parallel_address = ParallelConfig.data_parallel_master_ip
        else:
            data_parallel_address = self.data_parallel_address

        # This port is only used when there are remote data parallel engines,
        # otherwise the local IPC transport is used.
        data_parallel_rpc_port = self.data_parallel_rpc_port if (
            self.data_parallel_rpc_port
            is not None) else ParallelConfig.data_parallel_rpc_port

        if self.async_scheduling:
            # Async scheduling does not work with the uniprocess backend.
            if self.distributed_executor_backend is None:
                self.distributed_executor_backend = "mp"
                logger.info("Using mp-based distributed executor backend "
                            "for async scheduling.")
            if self.distributed_executor_backend == "uni":
                raise ValueError("Async scheduling is not supported with "
                                 "uni-process backend.")
            if self.pipeline_parallel_size > 1:
                raise ValueError("Async scheduling is not supported with "
                                 "pipeline-parallel-size > 1.")

            # Currently, async scheduling does not support speculative decoding.
            # TODO(woosuk): Support it.
            if self.speculative_config is not None:
                raise ValueError(
                    "Currently, speculative decoding is not supported with "
                    "async scheduling.")

        parallel_config = ParallelConfig(
            pipeline_parallel_size=self.pipeline_parallel_size,
            tensor_parallel_size=self.tensor_parallel_size,
            data_parallel_size=self.data_parallel_size,
            data_parallel_rank=self.data_parallel_rank or 0,
            data_parallel_external_lb=data_parallel_external_lb,
            data_parallel_size_local=data_parallel_size_local,
            data_parallel_master_ip=data_parallel_address,
            data_parallel_rpc_port=data_parallel_rpc_port,
            data_parallel_backend=self.data_parallel_backend,
            data_parallel_hybrid_lb=self.data_parallel_hybrid_lb,
            enable_expert_parallel=self.enable_expert_parallel,
            enable_eplb=self.enable_eplb,
            num_redundant_experts=self.num_redundant_experts,
            eplb_window_size=self.eplb_window_size,
            eplb_step_interval=self.eplb_step_interval,
            eplb_log_balancedness=self.eplb_log_balancedness,
            max_parallel_loading_workers=self.max_parallel_loading_workers,
            disable_custom_all_reduce=self.disable_custom_all_reduce,
            ray_workers_use_nsight=self.ray_workers_use_nsight,
            ray_runtime_env=ray_runtime_env,
            placement_group=placement_group,
            distributed_executor_backend=self.distributed_executor_backend,
            worker_cls=self.worker_cls,
            worker_extension_cls=self.worker_extension_cls,
        )

        speculative_config = self.create_speculative_config(
            target_model_config=model_config,
            target_parallel_config=parallel_config,
            enable_chunked_prefill=self.enable_chunked_prefill,
            disable_log_stats=self.disable_log_stats,
        )

        # make sure num_lookahead_slots is set appropriately depending on
        # whether speculative decoding is enabled
        num_lookahead_slots = self.num_lookahead_slots
        if speculative_config is not None:
            num_lookahead_slots = speculative_config.num_lookahead_slots

        scheduler_config = SchedulerConfig(
            runner_type=model_config.runner_type,
            max_num_batched_tokens=self.max_num_batched_tokens,
            max_num_seqs=self.max_num_seqs,
            max_model_len=model_config.max_model_len,
            cuda_graph_sizes=self.cuda_graph_sizes,
            num_lookahead_slots=num_lookahead_slots,
            delay_factor=self.scheduler_delay_factor,
            enable_chunked_prefill=self.enable_chunked_prefill,
            disable_chunked_mm_input=self.disable_chunked_mm_input,
            is_multimodal_model=model_config.is_multimodal_model,
            preemption_mode=self.preemption_mode,
            send_delta_data=(envs.VLLM_USE_RAY_SPMD_WORKER
                             and parallel_config.use_ray),
            policy=self.scheduling_policy,
            scheduler_cls=self.scheduler_cls,
            max_num_partial_prefills=self.max_num_partial_prefills,
            max_long_partial_prefills=self.max_long_partial_prefills,
            long_prefill_token_threshold=self.long_prefill_token_threshold,
            disable_hybrid_kv_cache_manager=self.
            disable_hybrid_kv_cache_manager,
            async_scheduling=self.async_scheduling,
        )

        if not model_config.is_multimodal_model and self.default_mm_loras:
            raise ValueError(
                "Default modality-specific LoRA(s) were provided for a "
                "non multimodal model")

        lora_config = LoRAConfig(
            bias_enabled=self.enable_lora_bias,
            max_lora_rank=self.max_lora_rank,
            max_loras=self.max_loras,
            default_mm_loras=self.default_mm_loras,
            fully_sharded_loras=self.fully_sharded_loras,
            lora_extra_vocab_size=self.lora_extra_vocab_size,
            lora_dtype=self.lora_dtype,
            max_cpu_loras=self.max_cpu_loras if self.max_cpu_loras
            and self.max_cpu_loras > 0 else None) if self.enable_lora else None

        # bitsandbytes pre-quantized model need a specific model loader
        if model_config.quantization == "bitsandbytes":
            self.quantization = self.load_format = "bitsandbytes"

        load_config = self.create_load_config()

        decoding_config = DecodingConfig(
            backend=self.guided_decoding_backend,
            disable_fallback=self.guided_decoding_disable_fallback,
            disable_any_whitespace=self.guided_decoding_disable_any_whitespace,
            disable_additional_properties=\
                self.guided_decoding_disable_additional_properties,
            reasoning_backend=self.reasoning_parser
        )

        observability_config = ObservabilityConfig(
            show_hidden_metrics_for_version=(
                self.show_hidden_metrics_for_version),
            otlp_traces_endpoint=self.otlp_traces_endpoint,
            collect_detailed_traces=self.collect_detailed_traces,
        )

        config = VllmConfig(
            model_config=model_config,
            cache_config=cache_config,
            parallel_config=parallel_config,
            scheduler_config=scheduler_config,
            device_config=device_config,
            lora_config=lora_config,
            speculative_config=speculative_config,
            load_config=load_config,
            decoding_config=decoding_config,
            observability_config=observability_config,
            compilation_config=self.compilation_config,
            kv_transfer_config=self.kv_transfer_config,
            kv_events_config=self.kv_events_config,
            additional_config=self.additional_config,
        )

        return config

    def _is_v1_supported_oracle(self, model_config: ModelConfig) -> bool:
        """Oracle for whether to use V0 or V1 Engine by default."""

        #############################################################
        # Unsupported Feature Flags on V1.

        if self.load_format == "sharded_state":
            _raise_or_fallback(
                feature_name=f"--load_format {self.load_format}",
                recommend_to_remove=False)
            return False

        if (self.logits_processor_pattern
                != EngineArgs.logits_processor_pattern):
            _raise_or_fallback(feature_name="--logits-processor-pattern",
                               recommend_to_remove=False)
            return False

        if self.preemption_mode != SchedulerConfig.preemption_mode:
            _raise_or_fallback(feature_name="--preemption-mode",
                               recommend_to_remove=True)
            return False

        if (self.disable_async_output_proc
                != EngineArgs.disable_async_output_proc):
            _raise_or_fallback(feature_name="--disable-async-output-proc",
                               recommend_to_remove=True)
            return False

        if self.scheduler_delay_factor != SchedulerConfig.delay_factor:
            _raise_or_fallback(feature_name="--scheduler-delay-factor",
                               recommend_to_remove=True)
            return False

        # Need at least Ampere for now (FA support required).
        # Skip this check if we are running on a non-GPU platform,
        # or if the device capability is not available
        # (e.g. in a Ray actor without GPUs).
        if (current_platform.is_cuda()
                and current_platform.get_device_capability()
                and current_platform.get_device_capability().major < 8):
            _raise_or_fallback(feature_name="Compute Capability < 8.0",
                               recommend_to_remove=False)
            return False

        # No Fp8 KV cache so far.
        if self.kv_cache_dtype != "auto":
            supported = current_platform.is_kv_cache_dtype_supported(
                self.kv_cache_dtype)
            if not supported:
                _raise_or_fallback(feature_name="--kv-cache-dtype",
                                   recommend_to_remove=False)
                return False

        # No text embedding inputs so far.
        if self.enable_prompt_embeds:
            _raise_or_fallback(feature_name="--enable-prompt-embeds",
                               recommend_to_remove=False)
            return False

        # No Mamba or Encoder-Decoder so far.
        if not model_config.is_v1_compatible:
            _raise_or_fallback(feature_name=model_config.architectures,
                               recommend_to_remove=False)
            return False

        # V1 mamba models are unoptimized.
        if model_config.has_inner_state and _warn_or_fallback(
                feature_name="Mamba"):
            return False

        # No Concurrent Partial Prefills so far.
        if (self.max_num_partial_prefills
                != SchedulerConfig.max_num_partial_prefills
                or self.max_long_partial_prefills
                != SchedulerConfig.max_long_partial_prefills):
            _raise_or_fallback(feature_name="Concurrent Partial Prefill",
                               recommend_to_remove=False)
            return False

        # No OTLP observability so far.
        if (self.otlp_traces_endpoint or self.collect_detailed_traces):
            _raise_or_fallback(feature_name="--otlp-traces-endpoint",
                               recommend_to_remove=False)
            return False

        # V1 supports N-gram, Medusa, and Eagle speculative decoding.
        if (self.speculative_config is not None
                and self.speculative_config.get("method") == "draft_model"):
            raise NotImplementedError(
                "Speculative decoding with draft model is not supported yet. "
                "Please consider using other speculative decoding methods "
                "such as ngram, medusa, eagle, or deepseek_mtp.")

        V1_BACKENDS = [
            "FLASH_ATTN_VLLM_V1",
            "FLASH_ATTN",
            "PALLAS",
            "PALLAS_VLLM_V1",
            "TRITON_ATTN_VLLM_V1",
            "TRITON_MLA",
            "CUTLASS_MLA",
            "FLASHMLA",
            "FLASHINFER",
            "FLASHINFER_VLLM_V1",
            "ROCM_AITER_MLA",
            "TORCH_SDPA_VLLM_V1",
            "FLEX_ATTENTION",
            "TREE_ATTN",
            "XFORMERS_VLLM_V1",
        ]
        if (envs.is_set("VLLM_ATTENTION_BACKEND")
                and envs.VLLM_ATTENTION_BACKEND not in V1_BACKENDS):
            name = f"VLLM_ATTENTION_BACKEND={envs.VLLM_ATTENTION_BACKEND}"
            _raise_or_fallback(feature_name=name, recommend_to_remove=True)
            return False

        # Platforms must decide if they can support v1 for this model
        if not current_platform.supports_v1(model_config=model_config):
            _raise_or_fallback(
                feature_name=f"device type={current_platform.device_type}",
                recommend_to_remove=False)
            return False
        #############################################################
        # Experimental Features - allow users to opt in.

        # Signal Handlers requires running in main thread.
        if (threading.current_thread() != threading.main_thread()
                and _warn_or_fallback("Engine in background thread")):
            return False

        if self.pipeline_parallel_size > 1:
            supports_pp = getattr(self.distributed_executor_backend,
                                  'supports_pp', False)
            if not supports_pp and self.distributed_executor_backend not in (
                    ParallelConfig.distributed_executor_backend, "ray", "mp",
                    "external_launcher"):
                name = "Pipeline Parallelism without Ray distributed " \
                        "executor or multiprocessing executor or external " \
                        "launcher"
                _raise_or_fallback(feature_name=name,
                                   recommend_to_remove=False)
                return False

        # The platform may be supported on V1, but off by default for now.
        if not current_platform.default_v1(  # noqa: SIM103
                model_config=model_config) and _warn_or_fallback(
                    current_platform.device_name):
            return False

        if (current_platform.is_cpu()
                and model_config.get_sliding_window() is not None):
            _raise_or_fallback(feature_name="sliding window (CPU backend)",
                               recommend_to_remove=False)
            return False

        #############################################################

        return True

    def _set_default_args_v0(self, model_config: ModelConfig) -> None:
        """Set Default Arguments for V0 Engine."""

        max_model_len = model_config.max_model_len
        use_long_context = max_model_len > 32768
        if self.enable_chunked_prefill is None:
            # Chunked prefill not supported for Multimodal or MLA in V0.
            if model_config.is_multimodal_model or model_config.use_mla:
                self.enable_chunked_prefill = False

            # Enable chunked prefill by default for long context (> 32K)
            # models to avoid OOM errors in initial memory profiling phase.
            elif use_long_context:
                is_gpu = current_platform.is_cuda()
                use_sliding_window = (model_config.get_sliding_window()
                                      is not None)
                use_spec_decode = self.speculative_config is not None

                if (is_gpu and not use_sliding_window and not use_spec_decode
                        and not self.enable_lora
                        and model_config.runner_type != "pooling"):
                    self.enable_chunked_prefill = True
                    logger.warning(
                        "Chunked prefill is enabled by default for models "
                        "with max_model_len > 32K. Chunked prefill might "
                        "not work with some features or models. If you "
                        "encounter any issues, please disable by launching "
                        "with --enable-chunked-prefill=False.")

            if self.enable_chunked_prefill is None:
                self.enable_chunked_prefill = False

        if not self.enable_chunked_prefill and use_long_context:
            logger.warning(
                "The model has a long context length (%s). This may cause"
                "OOM during the initial memory profiling phase, or result "
                "in low performance due to small KV cache size. Consider "
                "setting --max-model-len to a smaller value.", max_model_len)
        elif (self.enable_chunked_prefill
              and model_config.runner_type == "pooling"):
            msg = "Chunked prefill is not supported for pooling models"
            raise ValueError(msg)

        # if using prefix caching, we must set a hash algo
        if self.enable_prefix_caching:
            # Disable prefix caching for multimodal models for VLLM_V0.
            if model_config.is_multimodal_model:
                logger.warning(
                    "--enable-prefix-caching is not supported for multimodal "
                    "models in V0 and has been disabled.")
                self.enable_prefix_caching = False

            # VLLM_V0 only supports builtin hash algo for prefix caching.
            if self.prefix_caching_hash_algo == "sha256":
                raise ValueError(
                    "sha256 is not supported for prefix caching in V0 engine. "
                    "Please use 'builtin'.")

        # Set max_num_seqs to 256 for VLLM_V0.
        if self.max_num_seqs is None:
            self.max_num_seqs = 256

    def _set_default_args_v1(self, usage_context: UsageContext,
                             model_config: ModelConfig) -> None:
        """Set Default Arguments for V1 Engine."""

        # V1 always uses chunked prefills and prefix caching
        # for non-pooling tasks.
        # For pooling tasks the default is False
        if model_config.runner_type != "pooling":
            self.enable_chunked_prefill = True
            if self.enable_prefix_caching is None:
                self.enable_prefix_caching = True
        else:

            pooling_type = model_config.pooler_config.pooling_type
            is_causal = getattr(model_config.hf_config, "is_causal", True)
            incremental_prefill_supported = (pooling_type is not None
                                             and pooling_type.lower() == "last"
                                             and is_causal)

            action = "Enabling" if \
                incremental_prefill_supported else "Disabling"

            if self.enable_chunked_prefill is None:
                self.enable_chunked_prefill = incremental_prefill_supported
                logger.info("(%s) chunked prefill by default", action)
            if self.enable_prefix_caching is None:
                self.enable_prefix_caching = incremental_prefill_supported
                logger.info("(%s) prefix caching by default", action)

        # V1 should use the new scheduler by default.
        # Swap it only if this arg is set to the original V0 default
        if self.scheduler_cls == EngineArgs.scheduler_cls:
            self.scheduler_cls = "vllm.v1.core.sched.scheduler.Scheduler"

        # When no user override, set the default values based on the usage
        # context.
        # Use different default values for different hardware.

        # Try to query the device name on the current platform. If it fails,
        # it may be because the platform that imports vLLM is not the same
        # as the platform that vLLM is running on (e.g. the case of scaling
        # vLLM with Ray) and has no GPUs. In this case we use the default
        # values for non-H100/H200 GPUs.
        try:
            device_memory = current_platform.get_device_total_memory()
            device_name = current_platform.get_device_name().lower()
        except Exception:
            # This is only used to set default_max_num_batched_tokens
            device_memory = 0

        # NOTE(Kuntai): Setting large `max_num_batched_tokens` for A100 reduces
        # throughput, see PR #17885 for more details.
        # So here we do an extra device name check to prevent such regression.
        from vllm.usage.usage_lib import UsageContext
        if device_memory >= 70 * GiB_bytes and "a100" not in device_name:
            # For GPUs like H100 and MI300x, use larger default values.
            default_max_num_batched_tokens = {
                UsageContext.LLM_CLASS: 16384,
                UsageContext.OPENAI_API_SERVER: 8192,
            }
            default_max_num_seqs = {
                UsageContext.LLM_CLASS: 1024,
                UsageContext.OPENAI_API_SERVER: 1024,
            }
        else:
            # TODO(woosuk): Tune the default values for other hardware.
            default_max_num_batched_tokens = {
                UsageContext.LLM_CLASS: 8192,
                UsageContext.OPENAI_API_SERVER: 2048,
            }
            default_max_num_seqs = {
                UsageContext.LLM_CLASS: 256,
                UsageContext.OPENAI_API_SERVER: 256,
            }

        # tpu specific default values.
        if current_platform.is_tpu():
            default_max_num_batched_tokens_tpu = {
                UsageContext.LLM_CLASS: {
                    'V6E': 2048,
                    'V5E': 1024,
                    'V5P': 512,
                },
                UsageContext.OPENAI_API_SERVER: {
                    'V6E': 1024,
                    'V5E': 512,
                    'V5P': 256,
                }
            }

        # cpu specific default values.
        if current_platform.is_cpu():
            world_size = self.pipeline_parallel_size * self.tensor_parallel_size
            default_max_num_batched_tokens = {
                UsageContext.LLM_CLASS: 4096 * world_size,
                UsageContext.OPENAI_API_SERVER: 2048 * world_size,
            }
            default_max_num_seqs = {
                UsageContext.LLM_CLASS: 256 * world_size,
                UsageContext.OPENAI_API_SERVER: 128 * world_size,
            }

        use_context_value = usage_context.value if usage_context else None
        if (self.max_num_batched_tokens is None
                and usage_context in default_max_num_batched_tokens):
            if current_platform.is_tpu():
                chip_name = current_platform.get_device_name()
                if chip_name in default_max_num_batched_tokens_tpu[
                        usage_context]:
                    self.max_num_batched_tokens = \
                        default_max_num_batched_tokens_tpu[
                            usage_context][chip_name]
                else:
                    self.max_num_batched_tokens = \
                        default_max_num_batched_tokens[usage_context]
            else:
                if not self.enable_chunked_prefill:
                    self.max_num_batched_tokens = model_config.max_model_len
                else:
                    self.max_num_batched_tokens = \
                        default_max_num_batched_tokens[usage_context]
            logger.debug(
                "Setting max_num_batched_tokens to %d for %s usage context.",
                self.max_num_batched_tokens, use_context_value)

        if (self.max_num_seqs is None
                and usage_context in default_max_num_seqs):
            self.max_num_seqs = min(default_max_num_seqs[usage_context],
                                    self.max_num_batched_tokens or sys.maxsize)

            logger.debug("Setting max_num_seqs to %d for %s usage context.",
                         self.max_num_seqs, use_context_value)


@dataclass
class AsyncEngineArgs(EngineArgs):
    """Arguments for asynchronous vLLM engine."""
    enable_log_requests: bool = False

    @property
    @deprecated(
        "`disable_log_requests` is deprecated and has been replaced with "
        "`enable_log_requests`. This will be removed in v0.12.0. Please use "
        "`enable_log_requests` instead.")
    def disable_log_requests(self) -> bool:
        return not self.enable_log_requests

    @disable_log_requests.setter
    @deprecated(
        "`disable_log_requests` is deprecated and has been replaced with "
        "`enable_log_requests`. This will be removed in v0.12.0. Please use "
        "`enable_log_requests` instead.")
    def disable_log_requests(self, value: bool):
        self.enable_log_requests = not value

    @staticmethod
    def add_cli_args(parser: FlexibleArgumentParser,
                     async_args_only: bool = False) -> FlexibleArgumentParser:
        # Initialize plugin to update the parser, for example, The plugin may
        # adding a new kind of quantization method to --quantization argument or
        # a new device to --device argument.
        load_general_plugins()
        if not async_args_only:
            parser = EngineArgs.add_cli_args(parser)
        parser.add_argument('--enable-log-requests',
                            action=argparse.BooleanOptionalAction,
                            default=AsyncEngineArgs.enable_log_requests,
                            help='Enable logging requests.')
        parser.add_argument('--disable-log-requests',
                            action=argparse.BooleanOptionalAction,
                            default=not AsyncEngineArgs.enable_log_requests,
                            help='[DEPRECATED] Disable logging requests.',
                            deprecated=True)
        current_platform.pre_register_and_update(parser)
        return parser


def _raise_or_fallback(feature_name: str, recommend_to_remove: bool):
    if envs.is_set("VLLM_USE_V1") and envs.VLLM_USE_V1:
        raise NotImplementedError(
            f"VLLM_USE_V1=1 is not supported with {feature_name}.")
    msg = f"{feature_name} is not supported by the V1 Engine. "
    msg += "Falling back to V0. "
    if recommend_to_remove:
        msg += f"We recommend to remove {feature_name} from your config "
        msg += "in favor of the V1 Engine."
    logger.warning(msg)


def _warn_or_fallback(feature_name: str) -> bool:
    if envs.is_set("VLLM_USE_V1") and envs.VLLM_USE_V1:
        logger.warning(
            "Detected VLLM_USE_V1=1 with %s. Usage should "
            "be considered experimental. Please report any "
            "issues on Github.", feature_name)
        should_exit = False
    else:
        logger.info(
            "%s is experimental on VLLM_USE_V1=1. "
            "Falling back to V0 Engine.", feature_name)
        should_exit = True
    return should_exit


def human_readable_int(value):
    """Parse human-readable integers like '1k', '2M', etc.
    Including decimal values with decimal multipliers.

    Examples:
    - '1k' -> 1,000
    - '1K' -> 1,024
    - '25.6k' -> 25,600
    """
    value = value.strip()
    match = re.fullmatch(r'(\d+(?:\.\d+)?)([kKmMgGtT])', value)
    if match:
        decimal_multiplier = {
            'k': 10**3,
            'm': 10**6,
            'g': 10**9,
        }
        binary_multiplier = {
            'K': 2**10,
            'M': 2**20,
            'G': 2**30,
        }

        number, suffix = match.groups()
        if suffix in decimal_multiplier:
            mult = decimal_multiplier[suffix]
            return int(float(number) * mult)
        elif suffix in binary_multiplier:
            mult = binary_multiplier[suffix]
            # Do not allow decimals with binary multipliers
            try:
                return int(number) * mult
            except ValueError as e:
                raise argparse.ArgumentTypeError("Decimals are not allowed " \
                f"with binary suffixes like {suffix}. Did you mean to use " \
                f"{number}{suffix.lower()} instead?") from e

    # Regular plain number.
    return int(value)<|MERGE_RESOLUTION|>--- conflicted
+++ resolved
@@ -351,12 +351,8 @@
     mm_processor_kwargs: Optional[Dict[str, Any]] = \
         MultiModalConfig.mm_processor_kwargs
     disable_mm_preprocessor_cache: bool = False  # DEPRECATED
-<<<<<<< HEAD
     mm_processor_cache_gb: float = MultiModalConfig.mm_processor_cache_gb
-=======
-    mm_processor_cache_gb: int = MultiModalConfig.mm_processor_cache_gb
     mm_encoder_tp_mode: MMEncoderTPMode = MultiModalConfig.mm_encoder_tp_mode
->>>>>>> 5efd6905
     skip_mm_profiling: bool = MultiModalConfig.skip_mm_profiling
     # LoRA fields
     enable_lora: bool = False
