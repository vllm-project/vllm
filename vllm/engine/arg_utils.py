# SPDX-License-Identifier: Apache-2.0
# SPDX-FileCopyrightText: Copyright contributors to the vLLM project

# yapf: disable
import argparse
import copy
import dataclasses
import functools
import json
import sys
from dataclasses import MISSING, dataclass, fields, is_dataclass
from itertools import permutations
from typing import (TYPE_CHECKING, Annotated, Any, Callable, Dict, List,
                    Literal, Optional, Type, TypeVar, Union, cast, get_args,
                    get_origin)

import huggingface_hub
import regex as re
import torch
from pydantic import TypeAdapter, ValidationError
from typing_extensions import TypeIs, deprecated

import vllm.envs as envs
from vllm.config import (BlockSize, CacheConfig, CacheDType, CompilationConfig,
                         ConfigFormat, ConfigType, ConvertOption,
                         DecodingConfig, DetailedTraceModules, Device,
                         DeviceConfig, DistributedExecutorBackend, EPLBConfig,
                         GuidedDecodingBackend, HfOverrides, KVEventsConfig,
                         KVTransferConfig, LoadConfig, LogprobsMode,
                         LoRAConfig, MambaDType, MMEncoderTPMode, ModelConfig,
                         ModelDType, ModelImpl, MultiModalConfig,
                         ObservabilityConfig, ParallelConfig, PoolerConfig,
                         PrefixCachingHashAlgo, RunnerOption, SchedulerConfig,
                         SchedulerPolicy, SpeculativeConfig, TaskOption,
                         TokenizerMode, VllmConfig, get_attr_docs, get_field)
from vllm.logger import init_logger
from vllm.platforms import CpuArchEnum, current_platform
from vllm.plugins import load_general_plugins
from vllm.ray.lazy_utils import is_ray_initialized
from vllm.reasoning import ReasoningParserManager
from vllm.test_utils import MODEL_WEIGHTS_S3_BUCKET, MODELS_ON_S3
from vllm.transformers_utils.config import get_model_path, is_interleaved
from vllm.transformers_utils.utils import check_gguf_file
from vllm.utils import (STR_DUAL_CHUNK_FLASH_ATTN_VAL, FlexibleArgumentParser,
                        GiB_bytes, get_ip, is_in_ray_actor)
from vllm.v1.sample.logits_processor import LogitsProcessor

# yapf: enable

if TYPE_CHECKING:
    from vllm.executor.executor_base import ExecutorBase
    from vllm.model_executor.layers.quantization import QuantizationMethods
    from vllm.model_executor.model_loader import LoadFormats
    from vllm.usage.usage_lib import UsageContext
else:
    ExecutorBase = Any
    QuantizationMethods = Any
    LoadFormats = Any
    UsageContext = Any

logger = init_logger(__name__)

# object is used to allow for special typing forms
T = TypeVar("T")
TypeHint = Union[type[Any], object]
TypeHintT = Union[type[T], object]


def parse_type(return_type: Callable[[str], T]) -> Callable[[str], T]:

    def _parse_type(val: str) -> T:
        try:
            return return_type(val)
        except ValueError as e:
            raise argparse.ArgumentTypeError(
                f"Value {val} cannot be converted to {return_type}.") from e

    return _parse_type


def optional_type(
        return_type: Callable[[str], T]) -> Callable[[str], Optional[T]]:

    def _optional_type(val: str) -> Optional[T]:
        if val == "" or val == "None":
            return None
        return parse_type(return_type)(val)

    return _optional_type


def union_dict_and_str(val: str) -> Optional[Union[str, dict[str, str]]]:
    if not re.match(r"(?s)^\s*{.*}\s*$", val):
        return str(val)
    return optional_type(json.loads)(val)


def is_type(type_hint: TypeHint, type: TypeHintT) -> TypeIs[TypeHintT]:
    """Check if the type hint is a specific type."""
    return type_hint is type or get_origin(type_hint) is type


def contains_type(type_hints: set[TypeHint], type: TypeHintT) -> bool:
    """Check if the type hints contain a specific type."""
    return any(is_type(type_hint, type) for type_hint in type_hints)


def get_type(type_hints: set[TypeHint], type: TypeHintT) -> TypeHintT:
    """Get the specific type from the type hints."""
    return next((th for th in type_hints if is_type(th, type)), None)


def literal_to_kwargs(type_hints: set[TypeHint]) -> dict[str, Any]:
    """Get the `type` and `choices` from a `Literal` type hint in `type_hints`.

    If `type_hints` also contains `str`, we use `metavar` instead of `choices`.
    """
    type_hint = get_type(type_hints, Literal)
    options = get_args(type_hint)
    option_type = type(options[0])
    if not all(isinstance(option, option_type) for option in options):
        raise ValueError(
            "All options must be of the same type. "
            f"Got {options} with types {[type(c) for c in options]}")
    kwarg = "metavar" if contains_type(type_hints, str) else "choices"
    return {"type": option_type, kwarg: sorted(options)}


def is_not_builtin(type_hint: TypeHint) -> bool:
    """Check if the class is not a built-in type."""
    return type_hint.__module__ != "builtins"


def get_type_hints(type_hint: TypeHint) -> set[TypeHint]:
    """Extract type hints from Annotated or Union type hints."""
    type_hints: set[TypeHint] = set()
    origin = get_origin(type_hint)
    args = get_args(type_hint)

    if origin is Annotated:
        type_hints.update(get_type_hints(args[0]))
    elif origin is Union:
        for arg in args:
            type_hints.update(get_type_hints(arg))
    else:
        type_hints.add(type_hint)

    return type_hints


def is_online_quantization(quantization: Any) -> bool:
    return quantization in ["inc"]


@functools.lru_cache(maxsize=30)
def _compute_kwargs(cls: ConfigType) -> dict[str, Any]:
    cls_docs = get_attr_docs(cls)
    kwargs = {}
    for field in fields(cls):
        # Get the set of possible types for the field
        type_hints: set[TypeHint] = get_type_hints(field.type)

        # If the field is a dataclass, we can use the model_validate_json
        generator = (th for th in type_hints if is_dataclass(th))
        dataclass_cls = next(generator, None)

        # Get the default value of the field
        if field.default is not MISSING:
            default = field.default
        elif field.default_factory is not MISSING:
            default = field.default_factory()

        # Get the help text for the field
        name = field.name
        help = cls_docs[name].strip()
        # Escape % for argparse
        help = help.replace("%", "%%")

        # Initialise the kwargs dictionary for the field
        kwargs[name] = {"default": default, "help": help}

        # Set other kwargs based on the type hints
        json_tip = ("Should either be a valid JSON string or JSON keys passed "
                    "individually.")
        if dataclass_cls is not None:

            def parse_dataclass(val: str, cls=dataclass_cls) -> Any:
                try:
                    return TypeAdapter(cls).validate_json(val)
                except ValidationError as e:
                    raise argparse.ArgumentTypeError(repr(e)) from e

            kwargs[name]["type"] = parse_dataclass
            kwargs[name]["help"] += f"\n\n{json_tip}"
        elif contains_type(type_hints, bool):
            # Creates --no-<name> and --<name> flags
            kwargs[name]["action"] = argparse.BooleanOptionalAction
        elif contains_type(type_hints, Literal):
            kwargs[name].update(literal_to_kwargs(type_hints))
        elif contains_type(type_hints, tuple):
            type_hint = get_type(type_hints, tuple)
            types = get_args(type_hint)
            tuple_type = types[0]
            assert all(t is tuple_type for t in types if t is not Ellipsis), (
                "All non-Ellipsis tuple elements must be of the same "
                f"type. Got {types}.")
            kwargs[name]["type"] = tuple_type
            kwargs[name]["nargs"] = "+" if Ellipsis in types else len(types)
        elif contains_type(type_hints, list):
            type_hint = get_type(type_hints, list)
            types = get_args(type_hint)
            list_type = types[0]
            if get_origin(list_type) is Union:
                msg = "List type must contain str if it is a Union."
                assert str in get_args(list_type), msg
                list_type = str
            kwargs[name]["type"] = list_type
            kwargs[name]["nargs"] = "+"
        elif contains_type(type_hints, int):
            kwargs[name]["type"] = int
            # Special case for large integers
            if name in {"max_model_len", "max_num_batched_tokens"}:
                kwargs[name]["type"] = human_readable_int
        elif contains_type(type_hints, float):
            kwargs[name]["type"] = float
        elif (contains_type(type_hints, dict)
              and (contains_type(type_hints, str)
                   or any(is_not_builtin(th) for th in type_hints))):
            kwargs[name]["type"] = union_dict_and_str
        elif contains_type(type_hints, dict):
            kwargs[name]["type"] = parse_type(json.loads)
            kwargs[name]["help"] += f"\n\n{json_tip}"
        elif (contains_type(type_hints, str)
              or any(is_not_builtin(th) for th in type_hints)):
            kwargs[name]["type"] = str
        else:
            raise ValueError(
                f"Unsupported type {type_hints} for argument {name}.")

        # If the type hint was a sequence of literals, use the helper function
        # to update the type and choices
        if get_origin(kwargs[name].get("type")) is Literal:
            kwargs[name].update(literal_to_kwargs({kwargs[name]["type"]}))

        # If None is in type_hints, make the argument optional.
        # But not if it's a bool, argparse will handle this better.
        if type(None) in type_hints and not contains_type(type_hints, bool):
            kwargs[name]["type"] = optional_type(kwargs[name]["type"])
            if kwargs[name].get("choices"):
                kwargs[name]["choices"].append("None")
    return kwargs


def get_kwargs(cls: ConfigType) -> dict[str, Any]:
    """Return argparse kwargs for the given Config dataclass.

    The heavy computation is cached via functools.lru_cache, and a deep copy
    is returned so callers can mutate the dictionary without affecting the
    cached version.
    """
    return copy.deepcopy(_compute_kwargs(cls))


@dataclass
class EngineArgs:
    """Arguments for vLLM engine."""
    model: str = ModelConfig.model
    served_model_name: Optional[Union[
        str, List[str]]] = ModelConfig.served_model_name
    tokenizer: Optional[str] = ModelConfig.tokenizer
    hf_config_path: Optional[str] = ModelConfig.hf_config_path
    runner: RunnerOption = ModelConfig.runner
    convert: ConvertOption = ModelConfig.convert
    task: Optional[TaskOption] = ModelConfig.task
    skip_tokenizer_init: bool = ModelConfig.skip_tokenizer_init
    enable_prompt_embeds: bool = ModelConfig.enable_prompt_embeds
    tokenizer_mode: TokenizerMode = ModelConfig.tokenizer_mode
    trust_remote_code: bool = ModelConfig.trust_remote_code
    allowed_local_media_path: str = ModelConfig.allowed_local_media_path
    download_dir: Optional[str] = LoadConfig.download_dir
    load_format: Union[str, LoadFormats] = LoadConfig.load_format
    config_format: str = ModelConfig.config_format
    dtype: ModelDType = ModelConfig.dtype
    kv_cache_dtype: CacheDType = CacheConfig.cache_dtype
    seed: Optional[int] = ModelConfig.seed
    max_model_len: Optional[int] = ModelConfig.max_model_len
    cuda_graph_sizes: list[int] = get_field(SchedulerConfig,
                                            "cuda_graph_sizes")
    # Note: Specifying a custom executor backend by passing a class
    # is intended for expert use only. The API may change without
    # notice.
    distributed_executor_backend: Optional[Union[
        str, DistributedExecutorBackend,
        Type[ExecutorBase]]] = ParallelConfig.distributed_executor_backend
    # number of P/D disaggregation (or other disaggregation) workers
    pipeline_parallel_size: int = ParallelConfig.pipeline_parallel_size
    tensor_parallel_size: int = ParallelConfig.tensor_parallel_size
    data_parallel_size: int = ParallelConfig.data_parallel_size
    data_parallel_rank: Optional[int] = None
    data_parallel_start_rank: Optional[int] = None
    data_parallel_size_local: Optional[int] = None
    data_parallel_address: Optional[str] = None
    data_parallel_rpc_port: Optional[int] = None
    data_parallel_hybrid_lb: bool = False
    data_parallel_backend: str = ParallelConfig.data_parallel_backend
    enable_expert_parallel: bool = ParallelConfig.enable_expert_parallel
    eplb_config: EPLBConfig = get_field(ParallelConfig, "eplb_config")
    enable_eplb: bool = ParallelConfig.enable_eplb
    num_redundant_experts: int = EPLBConfig.num_redundant_experts
    eplb_window_size: int = EPLBConfig.window_size
    eplb_step_interval: int = EPLBConfig.step_interval
    eplb_log_balancedness: bool = EPLBConfig.log_balancedness
    max_parallel_loading_workers: Optional[
        int] = ParallelConfig.max_parallel_loading_workers
    block_size: Optional[BlockSize] = CacheConfig.block_size
    enable_prefix_caching: Optional[bool] = CacheConfig.enable_prefix_caching
    prefix_caching_hash_algo: PrefixCachingHashAlgo = \
        CacheConfig.prefix_caching_hash_algo
    disable_sliding_window: bool = ModelConfig.disable_sliding_window
    disable_cascade_attn: bool = ModelConfig.disable_cascade_attn
    swap_space: float = CacheConfig.swap_space
    cpu_offload_gb: float = CacheConfig.cpu_offload_gb
    gpu_memory_utilization: float = CacheConfig.gpu_memory_utilization
    max_num_batched_tokens: Optional[
        int] = SchedulerConfig.max_num_batched_tokens
    max_num_partial_prefills: int = SchedulerConfig.max_num_partial_prefills
    max_long_partial_prefills: int = SchedulerConfig.max_long_partial_prefills
    long_prefill_token_threshold: int = \
        SchedulerConfig.long_prefill_token_threshold
    max_num_seqs: Optional[int] = SchedulerConfig.max_num_seqs
    max_logprobs: int = ModelConfig.max_logprobs
    logprobs_mode: LogprobsMode = ModelConfig.logprobs_mode
    disable_log_stats: bool = False
    revision: Optional[str] = ModelConfig.revision
    code_revision: Optional[str] = ModelConfig.code_revision
    rope_scaling: dict[str, Any] = get_field(ModelConfig, "rope_scaling")
    rope_theta: Optional[float] = ModelConfig.rope_theta
    hf_token: Optional[Union[bool, str]] = ModelConfig.hf_token
    hf_overrides: HfOverrides = get_field(ModelConfig, "hf_overrides")
    tokenizer_revision: Optional[str] = ModelConfig.tokenizer_revision
    quantization: Optional[QuantizationMethods] = ModelConfig.quantization
    enforce_eager: bool = ModelConfig.enforce_eager
    max_seq_len_to_capture: int = ModelConfig.max_seq_len_to_capture
    disable_custom_all_reduce: bool = ParallelConfig.disable_custom_all_reduce
    limit_mm_per_prompt: dict[str, int] = \
        get_field(MultiModalConfig, "limit_per_prompt")
    interleave_mm_strings: bool = MultiModalConfig.interleave_mm_strings
    media_io_kwargs: dict[str, dict[str,
                                    Any]] = get_field(MultiModalConfig,
                                                      "media_io_kwargs")
    mm_processor_kwargs: Optional[Dict[str, Any]] = \
        MultiModalConfig.mm_processor_kwargs
    disable_mm_preprocessor_cache: bool = False  # DEPRECATED
    mm_processor_cache_gb: int = MultiModalConfig.mm_processor_cache_gb
    mm_encoder_tp_mode: MMEncoderTPMode = MultiModalConfig.mm_encoder_tp_mode
    skip_mm_profiling: bool = MultiModalConfig.skip_mm_profiling
    # LoRA fields
    enable_lora: bool = False
    enable_lora_bias: bool = LoRAConfig.bias_enabled
    max_loras: int = LoRAConfig.max_loras
    max_lora_rank: int = LoRAConfig.max_lora_rank
    default_mm_loras: Optional[Dict[str, str]] = \
        LoRAConfig.default_mm_loras
    fully_sharded_loras: bool = LoRAConfig.fully_sharded_loras
    max_cpu_loras: Optional[int] = LoRAConfig.max_cpu_loras
    lora_dtype: Optional[Union[str, torch.dtype]] = LoRAConfig.lora_dtype
    lora_extra_vocab_size: int = LoRAConfig.lora_extra_vocab_size

    ray_workers_use_nsight: bool = ParallelConfig.ray_workers_use_nsight
    num_gpu_blocks_override: Optional[
        int] = CacheConfig.num_gpu_blocks_override
    num_lookahead_slots: int = SchedulerConfig.num_lookahead_slots
    model_loader_extra_config: dict = \
        get_field(LoadConfig, "model_loader_extra_config")
    ignore_patterns: Optional[Union[str,
                                    List[str]]] = LoadConfig.ignore_patterns
    preemption_mode: Optional[str] = SchedulerConfig.preemption_mode

    scheduler_delay_factor: float = SchedulerConfig.delay_factor
    enable_chunked_prefill: Optional[
        bool] = SchedulerConfig.enable_chunked_prefill
    disable_chunked_mm_input: bool = SchedulerConfig.disable_chunked_mm_input

    disable_hybrid_kv_cache_manager: bool = (
        SchedulerConfig.disable_hybrid_kv_cache_manager)

    guided_decoding_backend: GuidedDecodingBackend = DecodingConfig.backend
    guided_decoding_disable_fallback: bool = DecodingConfig.disable_fallback
    guided_decoding_disable_any_whitespace: bool = \
        DecodingConfig.disable_any_whitespace
    guided_decoding_disable_additional_properties: bool = \
        DecodingConfig.disable_additional_properties
    logits_processor_pattern: Optional[
        str] = ModelConfig.logits_processor_pattern

    speculative_config: Optional[Dict[str, Any]] = None

    show_hidden_metrics_for_version: Optional[str] = \
        ObservabilityConfig.show_hidden_metrics_for_version
    otlp_traces_endpoint: Optional[str] = \
        ObservabilityConfig.otlp_traces_endpoint
    collect_detailed_traces: Optional[list[DetailedTraceModules]] = \
        ObservabilityConfig.collect_detailed_traces
    disable_async_output_proc: bool = not ModelConfig.use_async_output_proc
    scheduling_policy: SchedulerPolicy = SchedulerConfig.policy
    scheduler_cls: Union[str, Type[object]] = SchedulerConfig.scheduler_cls

    override_neuron_config: dict[str, Any] = \
        get_field(ModelConfig, "override_neuron_config")
    override_pooler_config: Optional[Union[dict, PoolerConfig]] = \
        ModelConfig.override_pooler_config
    compilation_config: CompilationConfig = \
        get_field(VllmConfig, "compilation_config")
    worker_cls: str = ParallelConfig.worker_cls
    worker_extension_cls: str = ParallelConfig.worker_extension_cls

    kv_transfer_config: Optional[KVTransferConfig] = None
    kv_events_config: Optional[KVEventsConfig] = None

    generation_config: str = ModelConfig.generation_config
    enable_sleep_mode: bool = ModelConfig.enable_sleep_mode
    override_generation_config: dict[str, Any] = \
        get_field(ModelConfig, "override_generation_config")
    model_impl: str = ModelConfig.model_impl
    override_attention_dtype: str = ModelConfig.override_attention_dtype
    enable_nano_batch_split: bool = ModelConfig.enable_nano_batch_split
    max_num_nano_batches: int = ModelConfig.max_num_nano_batches
    min_nano_split_tokens: int = ModelConfig.min_nano_split_tokens

    calculate_kv_scales: bool = CacheConfig.calculate_kv_scales
    mamba_cache_dtype: MambaDType = CacheConfig.mamba_cache_dtype
    mamba_ssm_cache_dtype: MambaDType = CacheConfig.mamba_ssm_cache_dtype

    additional_config: dict[str, Any] = \
        get_field(VllmConfig, "additional_config")
    reasoning_parser: str = DecodingConfig.reasoning_backend

    use_tqdm_on_load: bool = LoadConfig.use_tqdm_on_load
    pt_load_map_location: str = LoadConfig.pt_load_map_location

    # DEPRECATED
    enable_multimodal_encoder_data_parallel: bool = False

    logits_processors: Optional[list[Union[
        str, type[LogitsProcessor]]]] = ModelConfig.logits_processors
    """Custom logitproc types"""

    async_scheduling: bool = SchedulerConfig.async_scheduling

    kv_sharing_fast_prefill: bool = \
        CacheConfig.kv_sharing_fast_prefill

    def __post_init__(self):
        # support `EngineArgs(compilation_config={...})`
        # without having to manually construct a
        # CompilationConfig object
        if isinstance(self.compilation_config, dict):
            self.compilation_config = CompilationConfig(
                **self.compilation_config)
        if isinstance(self.eplb_config, dict):
            self.eplb_config = EPLBConfig(**self.eplb_config)
        # Setup plugins
        from vllm.plugins import load_general_plugins
        load_general_plugins()
        # when use hf offline,replace model id to local model path
        if huggingface_hub.constants.HF_HUB_OFFLINE:
            model_id = self.model
            self.model = get_model_path(self.model, self.revision)
            logger.info(
                "HF_HUB_OFFLINE is True, replace model_id [%s] " \
                "to model_path [%s]",model_id, self.model)

    @staticmethod
    def add_cli_args(parser: FlexibleArgumentParser) -> FlexibleArgumentParser:
        """Shared CLI arguments for vLLM engine."""

        # Model arguments
        model_kwargs = get_kwargs(ModelConfig)
        model_group = parser.add_argument_group(
            title="ModelConfig",
            description=ModelConfig.__doc__,
        )
        if not ('serve' in sys.argv[1:] and '--help' in sys.argv[1:]):
            model_group.add_argument("--model", **model_kwargs["model"])
        model_group.add_argument("--runner", **model_kwargs["runner"])
        model_group.add_argument("--convert", **model_kwargs["convert"])
        model_group.add_argument("--task",
                                 **model_kwargs["task"],
                                 deprecated=True)
        model_group.add_argument("--tokenizer", **model_kwargs["tokenizer"])
        model_group.add_argument("--tokenizer-mode",
                                 **model_kwargs["tokenizer_mode"])
        model_group.add_argument("--trust-remote-code",
                                 **model_kwargs["trust_remote_code"])
        model_group.add_argument("--dtype", **model_kwargs["dtype"])
        model_group.add_argument("--seed", **model_kwargs["seed"])
        model_group.add_argument("--hf-config-path",
                                 **model_kwargs["hf_config_path"])
        model_group.add_argument("--allowed-local-media-path",
                                 **model_kwargs["allowed_local_media_path"])
        model_group.add_argument("--revision", **model_kwargs["revision"])
        model_group.add_argument("--code-revision",
                                 **model_kwargs["code_revision"])
        model_group.add_argument("--rope-scaling",
                                 **model_kwargs["rope_scaling"])
        model_group.add_argument("--rope-theta", **model_kwargs["rope_theta"])
        model_group.add_argument("--tokenizer-revision",
                                 **model_kwargs["tokenizer_revision"])
        model_group.add_argument("--max-model-len",
                                 **model_kwargs["max_model_len"])
        model_group.add_argument("--quantization", "-q",
                                 **model_kwargs["quantization"])
        model_group.add_argument("--enforce-eager",
                                 **model_kwargs["enforce_eager"])
        model_group.add_argument("--max-seq-len-to-capture",
                                 **model_kwargs["max_seq_len_to_capture"])
        model_group.add_argument("--max-logprobs",
                                 **model_kwargs["max_logprobs"])
        model_group.add_argument("--logprobs-mode",
                                 choices=[f.value for f in LogprobsMode],
                                 **model_kwargs["logprobs_mode"])
        model_group.add_argument("--disable-sliding-window",
                                 **model_kwargs["disable_sliding_window"])
        model_group.add_argument("--disable-cascade-attn",
                                 **model_kwargs["disable_cascade_attn"])
        model_group.add_argument("--skip-tokenizer-init",
                                 **model_kwargs["skip_tokenizer_init"])
        model_group.add_argument("--enable-prompt-embeds",
                                 **model_kwargs["enable_prompt_embeds"])
        model_group.add_argument("--served-model-name",
                                 **model_kwargs["served_model_name"])
        # This one is a special case because it is the
        # opposite of ModelConfig.use_async_output_proc
        model_group.add_argument(
            "--disable-async-output-proc",
            action="store_true",
            default=EngineArgs.disable_async_output_proc,
            help="Disable async output processing. This may result in "
            "lower performance.")
        model_group.add_argument("--config-format",
                                 choices=[f.value for f in ConfigFormat],
                                 **model_kwargs["config_format"])
        # This one is a special case because it can bool
        # or str. TODO: Handle this in get_kwargs
        model_group.add_argument("--hf-token",
                                 type=str,
                                 nargs="?",
                                 const=True,
                                 default=model_kwargs["hf_token"]["default"],
                                 help=model_kwargs["hf_token"]["help"])
        model_group.add_argument("--hf-overrides",
                                 **model_kwargs["hf_overrides"])
        model_group.add_argument("--override-neuron-config",
                                 **model_kwargs["override_neuron_config"])
        model_group.add_argument("--override-pooler-config",
                                 **model_kwargs["override_pooler_config"])
        model_group.add_argument("--logits-processor-pattern",
                                 **model_kwargs["logits_processor_pattern"])
        model_group.add_argument("--generation-config",
                                 **model_kwargs["generation_config"])
        model_group.add_argument("--override-generation-config",
                                 **model_kwargs["override_generation_config"])
        model_group.add_argument("--enable-sleep-mode",
                                 **model_kwargs["enable_sleep_mode"])
        model_group.add_argument("--model-impl",
                                 choices=[f.value for f in ModelImpl],
                                 **model_kwargs["model_impl"])
        model_group.add_argument("--override-attention-dtype",
                                 **model_kwargs["override_attention_dtype"])
<<<<<<< HEAD
        model_group.add_argument("--enable-nano-batch-split",
                                 **model_kwargs["enable_nano_batch_split"])
        model_group.add_argument("--max-num-nano-batches",
                                 **model_kwargs["max_num_nano_batches"])
        model_group.add_argument("--min-nano-split-tokens",
                                 **model_kwargs["min_nano_split_tokens"])
=======
        model_group.add_argument("--logits-processors",
                                 **model_kwargs["logits_processors"])

>>>>>>> 7b6a8372
        # Model loading arguments
        load_kwargs = get_kwargs(LoadConfig)
        load_group = parser.add_argument_group(
            title="LoadConfig",
            description=LoadConfig.__doc__,
        )
        load_group.add_argument("--load-format", **load_kwargs["load_format"])
        load_group.add_argument("--download-dir",
                                **load_kwargs["download_dir"])
        load_group.add_argument("--model-loader-extra-config",
                                **load_kwargs["model_loader_extra_config"])
        load_group.add_argument("--ignore-patterns",
                                **load_kwargs["ignore_patterns"])
        load_group.add_argument("--use-tqdm-on-load",
                                **load_kwargs["use_tqdm_on_load"])
        load_group.add_argument('--pt-load-map-location',
                                **load_kwargs["pt_load_map_location"])

        # Guided decoding arguments
        guided_decoding_kwargs = get_kwargs(DecodingConfig)
        guided_decoding_group = parser.add_argument_group(
            title="DecodingConfig",
            description=DecodingConfig.__doc__,
        )
        guided_decoding_group.add_argument("--guided-decoding-backend",
                                           **guided_decoding_kwargs["backend"])
        guided_decoding_group.add_argument(
            "--guided-decoding-disable-fallback",
            **guided_decoding_kwargs["disable_fallback"])
        guided_decoding_group.add_argument(
            "--guided-decoding-disable-any-whitespace",
            **guided_decoding_kwargs["disable_any_whitespace"])
        guided_decoding_group.add_argument(
            "--guided-decoding-disable-additional-properties",
            **guided_decoding_kwargs["disable_additional_properties"])
        guided_decoding_group.add_argument(
            "--reasoning-parser",
            # This choice is a special case because it's not static
            choices=list(ReasoningParserManager.reasoning_parsers),
            **guided_decoding_kwargs["reasoning_backend"])

        # Parallel arguments
        parallel_kwargs = get_kwargs(ParallelConfig)
        parallel_group = parser.add_argument_group(
            title="ParallelConfig",
            description=ParallelConfig.__doc__,
        )
        parallel_group.add_argument(
            "--distributed-executor-backend",
            **parallel_kwargs["distributed_executor_backend"])
        parallel_group.add_argument(
            "--pipeline-parallel-size", "-pp",
            **parallel_kwargs["pipeline_parallel_size"])
        parallel_group.add_argument("--tensor-parallel-size", "-tp",
                                    **parallel_kwargs["tensor_parallel_size"])
        parallel_group.add_argument("--data-parallel-size", "-dp",
                                    **parallel_kwargs["data_parallel_size"])
        parallel_group.add_argument(
            '--data-parallel-rank',
            '-dpn',
            type=int,
            help='Data parallel rank of this instance. '
            'When set, enables external load balancer mode.')
        parallel_group.add_argument('--data-parallel-start-rank',
                                    '-dpr',
                                    type=int,
                                    help='Starting data parallel rank '
                                    'for secondary nodes.')
        parallel_group.add_argument('--data-parallel-size-local',
                                    '-dpl',
                                    type=int,
                                    help='Number of data parallel replicas '
                                    'to run on this node.')
        parallel_group.add_argument('--data-parallel-address',
                                    '-dpa',
                                    type=str,
                                    help='Address of data parallel cluster '
                                    'head-node.')
        parallel_group.add_argument('--data-parallel-rpc-port',
                                    '-dpp',
                                    type=int,
                                    help='Port for data parallel RPC '
                                    'communication.')
        parallel_group.add_argument('--data-parallel-backend',
                                    '-dpb',
                                    type=str,
                                    default='mp',
                                    help='Backend for data parallel, either '
                                    '"mp" or "ray".')
        parallel_group.add_argument(
            "--data-parallel-hybrid-lb",
            **parallel_kwargs["data_parallel_hybrid_lb"])
        parallel_group.add_argument(
            "--enable-expert-parallel",
            **parallel_kwargs["enable_expert_parallel"])
        parallel_group.add_argument("--enable-eplb",
                                    **parallel_kwargs["enable_eplb"])
        parallel_group.add_argument("--eplb-config",
                                    **parallel_kwargs["eplb_config"])
        parallel_group.add_argument(
            "--num-redundant-experts",
            type=int,
            help=
            "[DEPRECATED] --num-redundant-experts will be removed in v0.12.0.",
            deprecated=True)
        parallel_group.add_argument(
            "--eplb-window-size",
            type=int,
            help="[DEPRECATED] --eplb-window-size will be removed in v0.12.0.",
            deprecated=True)
        parallel_group.add_argument(
            "--eplb-step-interval",
            type=int,
            help=
            "[DEPRECATED] --eplb-step-interval will be removed in v0.12.0.",
            deprecated=True)
        parallel_group.add_argument(
            "--eplb-log-balancedness",
            action=argparse.BooleanOptionalAction,
            help=
            "[DEPRECATED] --eplb-log-balancedness will be removed in v0.12.0.",
            deprecated=True)

        parallel_group.add_argument(
            "--max-parallel-loading-workers",
            **parallel_kwargs["max_parallel_loading_workers"])
        parallel_group.add_argument(
            "--ray-workers-use-nsight",
            **parallel_kwargs["ray_workers_use_nsight"])
        parallel_group.add_argument(
            "--disable-custom-all-reduce",
            **parallel_kwargs["disable_custom_all_reduce"])
        parallel_group.add_argument("--worker-cls",
                                    **parallel_kwargs["worker_cls"])
        parallel_group.add_argument("--worker-extension-cls",
                                    **parallel_kwargs["worker_extension_cls"])
        parallel_group.add_argument(
            "--enable-multimodal-encoder-data-parallel",
            action="store_true",
            deprecated=True)

        # KV cache arguments
        cache_kwargs = get_kwargs(CacheConfig)
        cache_group = parser.add_argument_group(
            title="CacheConfig",
            description=CacheConfig.__doc__,
        )
        cache_group.add_argument("--block-size", **cache_kwargs["block_size"])
        cache_group.add_argument("--gpu-memory-utilization",
                                 **cache_kwargs["gpu_memory_utilization"])
        cache_group.add_argument("--swap-space", **cache_kwargs["swap_space"])
        cache_group.add_argument("--kv-cache-dtype",
                                 **cache_kwargs["cache_dtype"])
        cache_group.add_argument("--num-gpu-blocks-override",
                                 **cache_kwargs["num_gpu_blocks_override"])
        cache_group.add_argument("--enable-prefix-caching",
                                 **cache_kwargs["enable_prefix_caching"])
        cache_group.add_argument("--prefix-caching-hash-algo",
                                 **cache_kwargs["prefix_caching_hash_algo"])
        cache_group.add_argument("--cpu-offload-gb",
                                 **cache_kwargs["cpu_offload_gb"])
        cache_group.add_argument("--calculate-kv-scales",
                                 **cache_kwargs["calculate_kv_scales"])
        cache_group.add_argument("--kv-sharing-fast-prefill",
                                 **cache_kwargs["kv_sharing_fast_prefill"])
        cache_group.add_argument("--mamba-cache-dtype",
                                 **cache_kwargs["mamba_cache_dtype"])
        cache_group.add_argument("--mamba-ssm-cache-dtype",
                                 **cache_kwargs["mamba_ssm_cache_dtype"])

        # Multimodal related configs
        multimodal_kwargs = get_kwargs(MultiModalConfig)
        multimodal_group = parser.add_argument_group(
            title="MultiModalConfig",
            description=MultiModalConfig.__doc__,
        )
        multimodal_group.add_argument("--limit-mm-per-prompt",
                                      **multimodal_kwargs["limit_per_prompt"])
        multimodal_group.add_argument("--media-io-kwargs",
                                      **multimodal_kwargs["media_io_kwargs"])
        multimodal_group.add_argument(
            "--mm-processor-kwargs",
            **multimodal_kwargs["mm_processor_kwargs"])
        multimodal_group.add_argument(
            "--mm-processor-cache-gb",
            **multimodal_kwargs["mm_processor_cache_gb"])
        multimodal_group.add_argument("--disable-mm-preprocessor-cache",
                                      action="store_true",
                                      deprecated=True)
        multimodal_group.add_argument(
            "--mm-encoder-tp-mode", **multimodal_kwargs["mm_encoder_tp_mode"])
        multimodal_group.add_argument(
            "--interleave-mm-strings",
            **multimodal_kwargs["interleave_mm_strings"])
        multimodal_group.add_argument("--skip-mm-profiling",
                                      **multimodal_kwargs["skip_mm_profiling"])

        # LoRA related configs
        lora_kwargs = get_kwargs(LoRAConfig)
        lora_group = parser.add_argument_group(
            title="LoRAConfig",
            description=LoRAConfig.__doc__,
        )
        lora_group.add_argument(
            "--enable-lora",
            action=argparse.BooleanOptionalAction,
            help="If True, enable handling of LoRA adapters.")
        lora_group.add_argument("--enable-lora-bias",
                                **lora_kwargs["bias_enabled"])
        lora_group.add_argument("--max-loras", **lora_kwargs["max_loras"])
        lora_group.add_argument("--max-lora-rank",
                                **lora_kwargs["max_lora_rank"])
        lora_group.add_argument("--lora-extra-vocab-size",
                                **lora_kwargs["lora_extra_vocab_size"])
        lora_group.add_argument(
            "--lora-dtype",
            **lora_kwargs["lora_dtype"],
        )
        lora_group.add_argument("--max-cpu-loras",
                                **lora_kwargs["max_cpu_loras"])
        lora_group.add_argument("--fully-sharded-loras",
                                **lora_kwargs["fully_sharded_loras"])
        lora_group.add_argument("--default-mm-loras",
                                **lora_kwargs["default_mm_loras"])

        # Observability arguments
        observability_kwargs = get_kwargs(ObservabilityConfig)
        observability_group = parser.add_argument_group(
            title="ObservabilityConfig",
            description=ObservabilityConfig.__doc__,
        )
        observability_group.add_argument(
            "--show-hidden-metrics-for-version",
            **observability_kwargs["show_hidden_metrics_for_version"])
        observability_group.add_argument(
            "--otlp-traces-endpoint",
            **observability_kwargs["otlp_traces_endpoint"])
        # TODO: generalise this special case
        choices = observability_kwargs["collect_detailed_traces"]["choices"]
        metavar = f"{{{','.join(choices)}}}"
        observability_kwargs["collect_detailed_traces"]["metavar"] = metavar
        observability_kwargs["collect_detailed_traces"]["choices"] += [
            ",".join(p)
            for p in permutations(get_args(DetailedTraceModules), r=2)
        ]
        observability_group.add_argument(
            "--collect-detailed-traces",
            **observability_kwargs["collect_detailed_traces"])

        # Scheduler arguments
        scheduler_kwargs = get_kwargs(SchedulerConfig)
        scheduler_group = parser.add_argument_group(
            title="SchedulerConfig",
            description=SchedulerConfig.__doc__,
        )
        scheduler_group.add_argument(
            "--max-num-batched-tokens",
            **scheduler_kwargs["max_num_batched_tokens"])
        scheduler_group.add_argument("--max-num-seqs",
                                     **scheduler_kwargs["max_num_seqs"])
        scheduler_group.add_argument(
            "--max-num-partial-prefills",
            **scheduler_kwargs["max_num_partial_prefills"])
        scheduler_group.add_argument(
            "--max-long-partial-prefills",
            **scheduler_kwargs["max_long_partial_prefills"])
        scheduler_group.add_argument('--cuda-graph-sizes',
                                     **scheduler_kwargs["cuda_graph_sizes"])
        scheduler_group.add_argument(
            "--long-prefill-token-threshold",
            **scheduler_kwargs["long_prefill_token_threshold"])
        scheduler_group.add_argument("--num-lookahead-slots",
                                     **scheduler_kwargs["num_lookahead_slots"])
        scheduler_group.add_argument("--scheduler-delay-factor",
                                     **scheduler_kwargs["delay_factor"])
        scheduler_group.add_argument("--preemption-mode",
                                     **scheduler_kwargs["preemption_mode"])
        # multi-step scheduling has been removed; corresponding arguments
        # are no longer supported.
        scheduler_group.add_argument("--scheduling-policy",
                                     **scheduler_kwargs["policy"])
        scheduler_group.add_argument(
            "--enable-chunked-prefill",
            **scheduler_kwargs["enable_chunked_prefill"])
        scheduler_group.add_argument(
            "--disable-chunked-mm-input",
            **scheduler_kwargs["disable_chunked_mm_input"])
        scheduler_group.add_argument("--scheduler-cls",
                                     **scheduler_kwargs["scheduler_cls"])
        scheduler_group.add_argument(
            "--disable-hybrid-kv-cache-manager",
            **scheduler_kwargs["disable_hybrid_kv_cache_manager"])
        scheduler_group.add_argument("--async-scheduling",
                                     **scheduler_kwargs["async_scheduling"])

        # vLLM arguments
        vllm_kwargs = get_kwargs(VllmConfig)
        vllm_group = parser.add_argument_group(
            title="VllmConfig",
            description=VllmConfig.__doc__,
        )
        # We construct SpeculativeConfig using fields from other configs in
        # create_engine_config. So we set the type to a JSON string here to
        # delay the Pydantic validation that comes with SpeculativeConfig.
        vllm_kwargs["speculative_config"]["type"] = optional_type(json.loads)
        vllm_group.add_argument("--speculative-config",
                                **vllm_kwargs["speculative_config"])
        vllm_group.add_argument("--kv-transfer-config",
                                **vllm_kwargs["kv_transfer_config"])
        vllm_group.add_argument('--kv-events-config',
                                **vllm_kwargs["kv_events_config"])
        vllm_group.add_argument("--compilation-config", "-O",
                                **vllm_kwargs["compilation_config"])
        vllm_group.add_argument("--additional-config",
                                **vllm_kwargs["additional_config"])

        # Other arguments
        parser.add_argument('--disable-log-stats',
                            action='store_true',
                            help='Disable logging statistics.')

        return parser

    @classmethod
    def from_cli_args(cls, args: argparse.Namespace):
        # Get the list of attributes of this dataclass.
        attrs = [attr.name for attr in dataclasses.fields(cls)]
        # Set the attributes from the parsed arguments.
        engine_args = cls(**{attr: getattr(args, attr) for attr in attrs})
        return engine_args

    def create_model_config(self) -> ModelConfig:
        # gguf file needs a specific model loader and doesn't use hf_repo
        if check_gguf_file(self.model):
            self.quantization = self.load_format = "gguf"

        # NOTE: This is to allow model loading from S3 in CI
        if (not isinstance(self, AsyncEngineArgs) and envs.VLLM_CI_USE_S3
                and self.model in MODELS_ON_S3 and self.load_format == "auto"):
            self.model = f"{MODEL_WEIGHTS_S3_BUCKET}/{self.model}"
            self.load_format = "runai_streamer"

        if self.disable_mm_preprocessor_cache:
            logger.warning(
                "`--disable-mm-preprocessor-cache` is deprecated "
                "and will be removed in v0.13. "
                "Please use `--mm-processor-cache-gb 0` instead.", )

            self.mm_processor_cache_gb = 0
        elif envs.VLLM_MM_INPUT_CACHE_GIB != 4:
            logger.warning(
                "VLLM_MM_INPUT_CACHE_GIB` is deprecated "
                "and will be removed in v0.13. "
                "Please use `--mm-processor-cache-gb %d` instead.",
                envs.VLLM_MM_INPUT_CACHE_GIB,
            )

            self.mm_processor_cache_gb = envs.VLLM_MM_INPUT_CACHE_GIB

        if self.enable_multimodal_encoder_data_parallel:
            logger.warning(
                "--enable-multimodal-encoder-data-parallel` is deprecated "
                "and will be removed in v0.13. "
                "Please use `--mm-encoder-tp-mode data` instead.")

            self.mm_encoder_tp_mode = "data"

        return ModelConfig(
            model=self.model,
            hf_config_path=self.hf_config_path,
            runner=self.runner,
            convert=self.convert,
            task=self.task,
            tokenizer=self.tokenizer,
            tokenizer_mode=self.tokenizer_mode,
            trust_remote_code=self.trust_remote_code,
            allowed_local_media_path=self.allowed_local_media_path,
            dtype=self.dtype,
            seed=self.seed,
            revision=self.revision,
            code_revision=self.code_revision,
            rope_scaling=self.rope_scaling,
            rope_theta=self.rope_theta,
            hf_token=self.hf_token,
            hf_overrides=self.hf_overrides,
            tokenizer_revision=self.tokenizer_revision,
            max_model_len=self.max_model_len,
            quantization=self.quantization,
            enforce_eager=self.enforce_eager,
            max_seq_len_to_capture=self.max_seq_len_to_capture,
            max_logprobs=self.max_logprobs,
            logprobs_mode=self.logprobs_mode,
            disable_sliding_window=self.disable_sliding_window,
            disable_cascade_attn=self.disable_cascade_attn,
            skip_tokenizer_init=self.skip_tokenizer_init,
            enable_prompt_embeds=self.enable_prompt_embeds,
            served_model_name=self.served_model_name,
            limit_mm_per_prompt=self.limit_mm_per_prompt,
            interleave_mm_strings=self.interleave_mm_strings,
            media_io_kwargs=self.media_io_kwargs,
            skip_mm_profiling=self.skip_mm_profiling,
            use_async_output_proc=not self.disable_async_output_proc,
            config_format=self.config_format,
            mm_processor_kwargs=self.mm_processor_kwargs,
            mm_processor_cache_gb=self.mm_processor_cache_gb,
            mm_encoder_tp_mode=self.mm_encoder_tp_mode,
            override_neuron_config=self.override_neuron_config,
            override_pooler_config=self.override_pooler_config,
            logits_processor_pattern=self.logits_processor_pattern,
            generation_config=self.generation_config,
            override_generation_config=self.override_generation_config,
            enable_sleep_mode=self.enable_sleep_mode,
            model_impl=self.model_impl,
            override_attention_dtype=self.override_attention_dtype,
<<<<<<< HEAD
            enable_nano_batch_split=self.enable_nano_batch_split,
            max_num_nano_batches=self.max_num_nano_batches,
            min_nano_split_tokens=self.min_nano_split_tokens,
=======
            logits_processors=self.logits_processors,
>>>>>>> 7b6a8372
        )

    def validate_tensorizer_args(self):
        from vllm.model_executor.model_loader.tensorizer import (
            TensorizerConfig)
        for key in self.model_loader_extra_config:
            if key in TensorizerConfig._fields:
                self.model_loader_extra_config["tensorizer_config"][
                    key] = self.model_loader_extra_config[key]

    def create_load_config(self) -> LoadConfig:

        if self.quantization == "bitsandbytes":
            self.load_format = "bitsandbytes"

        if self.load_format == "tensorizer":
            if hasattr(self.model_loader_extra_config, "to_serializable"):
                self.model_loader_extra_config = (
                    self.model_loader_extra_config.to_serializable())
            self.model_loader_extra_config["tensorizer_config"] = {}
            self.model_loader_extra_config["tensorizer_config"][
                "tensorizer_dir"] = self.model
            self.validate_tensorizer_args()

        return LoadConfig(
            load_format=self.load_format,
            download_dir=self.download_dir,
            device="cpu"
            if is_online_quantization(self.quantization) else None,
            model_loader_extra_config=self.model_loader_extra_config,
            ignore_patterns=self.ignore_patterns,
            use_tqdm_on_load=self.use_tqdm_on_load,
            pt_load_map_location=self.pt_load_map_location,
        )

    def create_speculative_config(
        self,
        target_model_config: ModelConfig,
        target_parallel_config: ParallelConfig,
        enable_chunked_prefill: bool,
        disable_log_stats: bool,
    ) -> Optional["SpeculativeConfig"]:
        """Initializes and returns a SpeculativeConfig object based on
        `speculative_config`.

        This function utilizes `speculative_config` to create a
        SpeculativeConfig object. The `speculative_config` can either be
        provided as a JSON string input via CLI arguments or directly as a
        dictionary from the engine.
        """

        from vllm.transformers_utils.config import get_config
        from vllm.transformers_utils.configs.speculators.base import (
            SpeculatorsConfig)

        if self.speculative_config is None:
            hf_config = get_config(self.hf_config_path or self.model,
                                   self.trust_remote_code, self.revision,
                                   self.code_revision, self.config_format)

            # if loading a SpeculatorsConfig, load the specualtive_config
            # details from the config directly
            # no user input required / expected
            if isinstance(hf_config, SpeculatorsConfig):
                # We create one since we don't create one
                self.speculative_config = {}
                self.speculative_config[
                    "num_speculative_tokens"] = hf_config.num_lookahead_tokens
                self.speculative_config["model"] = self.model
                self.speculative_config["method"] = hf_config.method
            else:
                return None

        # Note(Shangming): These parameters are not obtained from the cli arg
        # '--speculative-config' and must be passed in when creating the engine
        # config.
        self.speculative_config.update({
            "target_model_config": target_model_config,
            "target_parallel_config": target_parallel_config,
            "enable_chunked_prefill": enable_chunked_prefill,
            "disable_log_stats": disable_log_stats,
        })
        return SpeculativeConfig(**self.speculative_config)

    def create_engine_config(
        self,
        usage_context: Optional[UsageContext] = None,
        headless: bool = False,
    ) -> VllmConfig:
        """
        Create the VllmConfig.

        NOTE: for autoselection of V0 vs V1 engine, we need to
        create the ModelConfig first, since ModelConfig's attrs
        (e.g. the model arch) are needed to make the decision.

        This function set VLLM_USE_V1=X if VLLM_USE_V1 is
        unspecified by the user.

        If VLLM_USE_V1 is specified by the user but the VllmConfig
        is incompatible, we raise an error.
        """
        current_platform.pre_register_and_update()

        device_config = DeviceConfig(
            device=cast(Device, current_platform.device_type))
        model_config = self.create_model_config()

        # * If VLLM_USE_V1 is unset, we enable V1 for "supported features"
        #   and fall back to V0 for experimental or unsupported features.
        # * If VLLM_USE_V1=1, we enable V1 for supported + experimental
        #   features and raise error for unsupported features.
        # * If VLLM_USE_V1=0, we disable V1.
        use_v1 = False
        try_v1 = envs.VLLM_USE_V1 or not envs.is_set("VLLM_USE_V1")
        if try_v1 and self._is_v1_supported_oracle(model_config):
            use_v1 = True

        # If user explicitly set VLLM_USE_V1, sanity check we respect it.
        if envs.is_set("VLLM_USE_V1"):
            assert use_v1 == envs.VLLM_USE_V1
        # Otherwise, set the VLLM_USE_V1 variable globally.
        else:
            envs.set_vllm_use_v1(use_v1)

        # Set default arguments for V0 or V1 Engine.
        if use_v1:
            self._set_default_args_v1(usage_context, model_config)
            # Disable chunked prefill for POWER (ppc64le)/ARM/s390x CPUs in V1
            if current_platform.is_cpu(
            ) and current_platform.get_cpu_architecture() in (
                    CpuArchEnum.POWERPC, CpuArchEnum.S390X, CpuArchEnum.ARM):
                logger.info(
                    "Chunked prefill is not supported for ARM and POWER "
                    "and S390X CPUs; "
                    "disabling it for V1 backend.")
                self.enable_chunked_prefill = False
        else:
            self._set_default_args_v0(model_config)
        assert self.enable_chunked_prefill is not None

        if envs.VLLM_ATTENTION_BACKEND in [STR_DUAL_CHUNK_FLASH_ATTN_VAL]:
            assert self.enforce_eager, (
                "Cuda graph is not supported with DualChunkFlashAttention. "
                "To run the model in eager mode, set 'enforce_eager=True' "
                "or use '--enforce-eager' in the CLI.")
            assert current_platform.is_cuda(), (
                "DualChunkFlashAttention is only supported on CUDA platform.")
            assert not use_v1, (
                "DualChunkFlashAttention is not supported on V1 engine. "
                "To run the model in V0 engine, try set 'VLLM_USE_V1=0'")

        sliding_window: Optional[int] = None
        if not is_interleaved(model_config.hf_text_config):
            # Only set CacheConfig.sliding_window if the model is all sliding
            # window. Otherwise CacheConfig.sliding_window will override the
            # global layers in interleaved sliding window models.
            sliding_window = model_config.get_sliding_window()

        cache_config = CacheConfig(
            block_size=self.block_size,
            gpu_memory_utilization=self.gpu_memory_utilization,
            swap_space=self.swap_space,
            cache_dtype=self.kv_cache_dtype,
            is_attention_free=model_config.is_attention_free,
            num_gpu_blocks_override=self.num_gpu_blocks_override,
            sliding_window=sliding_window,
            enable_prefix_caching=self.enable_prefix_caching,
            prefix_caching_hash_algo=self.prefix_caching_hash_algo,
            cpu_offload_gb=self.cpu_offload_gb,
            calculate_kv_scales=self.calculate_kv_scales,
            kv_sharing_fast_prefill=self.kv_sharing_fast_prefill,
            mamba_cache_dtype=self.mamba_cache_dtype,
            mamba_ssm_cache_dtype=self.mamba_ssm_cache_dtype,
        )

        ray_runtime_env = None
        if is_ray_initialized():
            # Ray Serve LLM calls `create_engine_config` in the context
            # of a Ray task, therefore we check is_ray_initialized()
            # as opposed to is_in_ray_actor().
            import ray
            ray_runtime_env = ray.get_runtime_context().runtime_env
            logger.info("Using ray runtime env: %s", ray_runtime_env)

        # Get the current placement group if Ray is initialized and
        # we are in a Ray actor. If so, then the placement group will be
        # passed to spawned processes.
        placement_group = None
        if is_in_ray_actor():
            import ray

            # This call initializes Ray automatically if it is not initialized,
            # but we should not do this here.
            placement_group = ray.util.get_current_placement_group()

        assert not headless or not self.data_parallel_hybrid_lb, (
            "data_parallel_hybrid_lb is not applicable in "
            "headless mode")

        data_parallel_external_lb = self.data_parallel_rank is not None
        # Local DP rank = 1, use pure-external LB.
        if data_parallel_external_lb:
            assert self.data_parallel_size_local in (1, None), (
                "data_parallel_size_local must be 1 when data_parallel_rank "
                "is set")
            data_parallel_size_local = 1
            # Use full external lb if we have local_size of 1.
            self.data_parallel_hybrid_lb = False
        elif self.data_parallel_size_local is not None:
            data_parallel_size_local = self.data_parallel_size_local

            if self.data_parallel_start_rank and not headless:
                # Infer hybrid LB mode.
                self.data_parallel_hybrid_lb = True

            if self.data_parallel_hybrid_lb and data_parallel_size_local == 1:
                # Use full external lb if we have local_size of 1.
                data_parallel_external_lb = True
                self.data_parallel_hybrid_lb = False

            if data_parallel_size_local == self.data_parallel_size:
                # Disable hybrid LB mode if set for a single node
                self.data_parallel_hybrid_lb = False

            self.data_parallel_rank = self.data_parallel_start_rank or 0
        else:
            assert not self.data_parallel_hybrid_lb, (
                "data_parallel_size_local must be set to use "
                "data_parallel_hybrid_lb.")

            # Local DP size defaults to global DP size if not set.
            data_parallel_size_local = self.data_parallel_size

        # DP address, used in multi-node case for torch distributed group
        # and ZMQ sockets.
        if self.data_parallel_address is None:
            if self.data_parallel_backend == "ray":
                host_ip = get_ip()
                logger.info(
                    "Using host IP %s as ray-based data parallel address",
                    host_ip)
                data_parallel_address = host_ip
            else:
                assert self.data_parallel_backend == "mp", (
                    "data_parallel_backend can only be ray or mp, got %s",
                    self.data_parallel_backend)
                data_parallel_address = ParallelConfig.data_parallel_master_ip
        else:
            data_parallel_address = self.data_parallel_address

        # This port is only used when there are remote data parallel engines,
        # otherwise the local IPC transport is used.
        data_parallel_rpc_port = self.data_parallel_rpc_port if (
            self.data_parallel_rpc_port
            is not None) else ParallelConfig.data_parallel_rpc_port

        if self.async_scheduling:
            # Async scheduling does not work with the uniprocess backend.
            if self.distributed_executor_backend is None:
                self.distributed_executor_backend = "mp"
                logger.info("Using mp-based distributed executor backend "
                            "for async scheduling.")
            if self.distributed_executor_backend == "uni":
                raise ValueError("Async scheduling is not supported with "
                                 "uni-process backend.")
            if self.pipeline_parallel_size > 1:
                raise ValueError("Async scheduling is not supported with "
                                 "pipeline-parallel-size > 1.")

            # Currently, async scheduling does not support speculative decoding.
            # TODO(woosuk): Support it.
            if self.speculative_config is not None:
                raise ValueError(
                    "Currently, speculative decoding is not supported with "
                    "async scheduling.")

        # Forward the deprecated CLI args to the EPLB config.
        if self.num_redundant_experts is not None:
            self.eplb_config.num_redundant_experts = self.num_redundant_experts
        if self.eplb_window_size is not None:
            self.eplb_config.window_size = self.eplb_window_size
        if self.eplb_step_interval is not None:
            self.eplb_config.step_interval = self.eplb_step_interval
        if self.eplb_log_balancedness is not None:
            self.eplb_config.log_balancedness = self.eplb_log_balancedness

        parallel_config = ParallelConfig(
            pipeline_parallel_size=self.pipeline_parallel_size,
            tensor_parallel_size=self.tensor_parallel_size,
            data_parallel_size=self.data_parallel_size,
            data_parallel_rank=self.data_parallel_rank or 0,
            data_parallel_external_lb=data_parallel_external_lb,
            data_parallel_size_local=data_parallel_size_local,
            data_parallel_master_ip=data_parallel_address,
            data_parallel_rpc_port=data_parallel_rpc_port,
            data_parallel_backend=self.data_parallel_backend,
            data_parallel_hybrid_lb=self.data_parallel_hybrid_lb,
            enable_expert_parallel=self.enable_expert_parallel,
            enable_eplb=self.enable_eplb,
            eplb_config=self.eplb_config,
            max_parallel_loading_workers=self.max_parallel_loading_workers,
            disable_custom_all_reduce=self.disable_custom_all_reduce,
            ray_workers_use_nsight=self.ray_workers_use_nsight,
            ray_runtime_env=ray_runtime_env,
            placement_group=placement_group,
            distributed_executor_backend=self.distributed_executor_backend,
            worker_cls=self.worker_cls,
            worker_extension_cls=self.worker_extension_cls,
        )

        if model_config.is_multimodal_model:
            dp_supports_mm_processor_cache = (self.data_parallel_size == 1
                                              or data_parallel_external_lb)
            if (not dp_supports_mm_processor_cache
                    and model_config.mm_processor_cache_gb > 0):
                logger.warning(
                    "Multi-modal processor cache is disabled because "
                    "it is not compatible with data parallelism when "
                    "there does not exist a one-to-one correspondance "
                    "between API and engine core processes.")
                model_config.set_mm_processor_cache_gb(0)

        speculative_config = self.create_speculative_config(
            target_model_config=model_config,
            target_parallel_config=parallel_config,
            enable_chunked_prefill=self.enable_chunked_prefill,
            disable_log_stats=self.disable_log_stats,
        )

        # make sure num_lookahead_slots is set appropriately depending on
        # whether speculative decoding is enabled
        num_lookahead_slots = self.num_lookahead_slots
        if speculative_config is not None:
            num_lookahead_slots = speculative_config.num_lookahead_slots

        scheduler_config = SchedulerConfig(
            runner_type=model_config.runner_type,
            max_num_batched_tokens=self.max_num_batched_tokens,
            max_num_seqs=self.max_num_seqs,
            max_model_len=model_config.max_model_len,
            cuda_graph_sizes=self.cuda_graph_sizes,
            num_lookahead_slots=num_lookahead_slots,
            delay_factor=self.scheduler_delay_factor,
            enable_chunked_prefill=self.enable_chunked_prefill,
            disable_chunked_mm_input=self.disable_chunked_mm_input,
            is_multimodal_model=model_config.is_multimodal_model,
            preemption_mode=self.preemption_mode,
            send_delta_data=(envs.VLLM_USE_RAY_SPMD_WORKER
                             and parallel_config.use_ray),
            policy=self.scheduling_policy,
            scheduler_cls=self.scheduler_cls,
            max_num_partial_prefills=self.max_num_partial_prefills,
            max_long_partial_prefills=self.max_long_partial_prefills,
            long_prefill_token_threshold=self.long_prefill_token_threshold,
            disable_hybrid_kv_cache_manager=self.
            disable_hybrid_kv_cache_manager,
            async_scheduling=self.async_scheduling,
        )

        if not model_config.is_multimodal_model and self.default_mm_loras:
            raise ValueError(
                "Default modality-specific LoRA(s) were provided for a "
                "non multimodal model")

        lora_config = LoRAConfig(
            bias_enabled=self.enable_lora_bias,
            max_lora_rank=self.max_lora_rank,
            max_loras=self.max_loras,
            default_mm_loras=self.default_mm_loras,
            fully_sharded_loras=self.fully_sharded_loras,
            lora_extra_vocab_size=self.lora_extra_vocab_size,
            lora_dtype=self.lora_dtype,
            max_cpu_loras=self.max_cpu_loras if self.max_cpu_loras
            and self.max_cpu_loras > 0 else None) if self.enable_lora else None

        # bitsandbytes pre-quantized model need a specific model loader
        if model_config.quantization == "bitsandbytes":
            self.quantization = self.load_format = "bitsandbytes"

        load_config = self.create_load_config()

        decoding_config = DecodingConfig(
            backend=self.guided_decoding_backend,
            disable_fallback=self.guided_decoding_disable_fallback,
            disable_any_whitespace=self.guided_decoding_disable_any_whitespace,
            disable_additional_properties=\
                self.guided_decoding_disable_additional_properties,
            reasoning_backend=self.reasoning_parser
        )

        observability_config = ObservabilityConfig(
            show_hidden_metrics_for_version=(
                self.show_hidden_metrics_for_version),
            otlp_traces_endpoint=self.otlp_traces_endpoint,
            collect_detailed_traces=self.collect_detailed_traces,
        )

        config = VllmConfig(
            model_config=model_config,
            cache_config=cache_config,
            parallel_config=parallel_config,
            scheduler_config=scheduler_config,
            device_config=device_config,
            lora_config=lora_config,
            speculative_config=speculative_config,
            load_config=load_config,
            decoding_config=decoding_config,
            observability_config=observability_config,
            compilation_config=self.compilation_config,
            kv_transfer_config=self.kv_transfer_config,
            kv_events_config=self.kv_events_config,
            additional_config=self.additional_config,
        )

        return config

    def _is_v1_supported_oracle(self, model_config: ModelConfig) -> bool:
        """Oracle for whether to use V0 or V1 Engine by default."""

        #############################################################
        # Unsupported Feature Flags on V1.

        if self.load_format == "sharded_state":
            _raise_or_fallback(
                feature_name=f"--load_format {self.load_format}",
                recommend_to_remove=False)
            return False

        if (self.logits_processor_pattern
                != EngineArgs.logits_processor_pattern):
            _raise_or_fallback(feature_name="--logits-processor-pattern",
                               recommend_to_remove=False)
            return False

        if self.preemption_mode != SchedulerConfig.preemption_mode:
            _raise_or_fallback(feature_name="--preemption-mode",
                               recommend_to_remove=True)
            return False

        if (self.disable_async_output_proc
                != EngineArgs.disable_async_output_proc):
            _raise_or_fallback(feature_name="--disable-async-output-proc",
                               recommend_to_remove=True)
            return False

        if self.scheduler_delay_factor != SchedulerConfig.delay_factor:
            _raise_or_fallback(feature_name="--scheduler-delay-factor",
                               recommend_to_remove=True)
            return False

        # Need at least Ampere for now (FA support required).
        # Skip this check if we are running on a non-GPU platform,
        # or if the device capability is not available
        # (e.g. in a Ray actor without GPUs).
        if (current_platform.is_cuda()
                and current_platform.get_device_capability()
                and current_platform.get_device_capability().major < 8):
            _raise_or_fallback(feature_name="Compute Capability < 8.0",
                               recommend_to_remove=False)
            return False

        if self.kv_cache_dtype != "auto":
            supported = current_platform.is_kv_cache_dtype_supported(
                self.kv_cache_dtype, model_config)
            if not supported:
                _raise_or_fallback(feature_name="--kv-cache-dtype",
                                   recommend_to_remove=False)
                return False

        # No text embedding inputs so far.
        if self.enable_prompt_embeds:
            _raise_or_fallback(feature_name="--enable-prompt-embeds",
                               recommend_to_remove=False)
            return False

        # No Mamba or Encoder-Decoder so far.
        if not model_config.is_v1_compatible:
            _raise_or_fallback(feature_name=model_config.architectures,
                               recommend_to_remove=False)
            return False

        # V1 mamba models are unoptimized.
        if model_config.has_inner_state and _warn_or_fallback(
                feature_name="Mamba"):
            return False

        # No Concurrent Partial Prefills so far.
        if (self.max_num_partial_prefills
                != SchedulerConfig.max_num_partial_prefills
                or self.max_long_partial_prefills
                != SchedulerConfig.max_long_partial_prefills):
            _raise_or_fallback(feature_name="Concurrent Partial Prefill",
                               recommend_to_remove=False)
            return False

        # No OTLP observability so far.
        if (self.otlp_traces_endpoint or self.collect_detailed_traces):
            _raise_or_fallback(feature_name="--otlp-traces-endpoint",
                               recommend_to_remove=False)
            return False

        # V1 supports N-gram, Medusa, and Eagle speculative decoding.
        if (self.speculative_config is not None
                and self.speculative_config.get("method") == "draft_model"):
            raise NotImplementedError(
                "Speculative decoding with draft model is not supported yet. "
                "Please consider using other speculative decoding methods "
                "such as ngram, medusa, eagle, or deepseek_mtp.")

        V1_BACKENDS = [
            "FLASH_ATTN_VLLM_V1",
            "FLASH_ATTN",
            "PALLAS",
            "PALLAS_VLLM_V1",
            "TRITON_ATTN_VLLM_V1",
            "TRITON_MLA",
            "CUTLASS_MLA",
            "FLASHMLA",
            "FLASHINFER",
            "FLASHINFER_VLLM_V1",
            "ROCM_AITER_MLA",
            "TORCH_SDPA_VLLM_V1",
            "FLEX_ATTENTION",
            "TREE_ATTN",
            "XFORMERS_VLLM_V1",
        ]
        if (envs.is_set("VLLM_ATTENTION_BACKEND")
                and envs.VLLM_ATTENTION_BACKEND not in V1_BACKENDS):
            name = f"VLLM_ATTENTION_BACKEND={envs.VLLM_ATTENTION_BACKEND}"
            _raise_or_fallback(feature_name=name, recommend_to_remove=True)
            return False

        # Platforms must decide if they can support v1 for this model
        if not current_platform.supports_v1(model_config=model_config):
            _raise_or_fallback(
                feature_name=f"device type={current_platform.device_type}",
                recommend_to_remove=False)
            return False
        #############################################################
        # Experimental Features - allow users to opt in.

        if self.pipeline_parallel_size > 1:
            supports_pp = getattr(self.distributed_executor_backend,
                                  'supports_pp', False)
            if not supports_pp and self.distributed_executor_backend not in (
                    ParallelConfig.distributed_executor_backend, "ray", "mp",
                    "external_launcher"):
                name = "Pipeline Parallelism without Ray distributed " \
                        "executor or multiprocessing executor or external " \
                        "launcher"
                _raise_or_fallback(feature_name=name,
                                   recommend_to_remove=False)
                return False

        # The platform may be supported on V1, but off by default for now.
        if not current_platform.default_v1(  # noqa: SIM103
                model_config=model_config) and _warn_or_fallback(
                    current_platform.device_name):
            return False

        if (current_platform.is_cpu()
                and model_config.get_sliding_window() is not None):
            _raise_or_fallback(feature_name="sliding window (CPU backend)",
                               recommend_to_remove=False)
            return False

        #############################################################

        return True

    def _set_default_args_v0(self, model_config: ModelConfig) -> None:
        """Set Default Arguments for V0 Engine."""

        max_model_len = model_config.max_model_len
        use_long_context = max_model_len > 32768
        if self.enable_chunked_prefill is None:
            # Chunked prefill not supported for Multimodal or MLA in V0.
            if model_config.is_multimodal_model or model_config.use_mla:
                self.enable_chunked_prefill = False

            # Enable chunked prefill by default for long context (> 32K)
            # models to avoid OOM errors in initial memory profiling phase.
            elif use_long_context:
                is_gpu = current_platform.is_cuda()
                use_sliding_window = (model_config.get_sliding_window()
                                      is not None)
                use_spec_decode = self.speculative_config is not None

                if (is_gpu and not use_sliding_window and not use_spec_decode
                        and not self.enable_lora
                        and model_config.runner_type != "pooling"):
                    self.enable_chunked_prefill = True
                    logger.warning(
                        "Chunked prefill is enabled by default for models "
                        "with max_model_len > 32K. Chunked prefill might "
                        "not work with some features or models. If you "
                        "encounter any issues, please disable by launching "
                        "with --enable-chunked-prefill=False.")

            if self.enable_chunked_prefill is None:
                self.enable_chunked_prefill = False

        if not self.enable_chunked_prefill and use_long_context:
            logger.warning(
                "The model has a long context length (%s). This may cause"
                "OOM during the initial memory profiling phase, or result "
                "in low performance due to small KV cache size. Consider "
                "setting --max-model-len to a smaller value.", max_model_len)
        elif (self.enable_chunked_prefill
              and model_config.runner_type == "pooling"):
            msg = "Chunked prefill is not supported for pooling models"
            raise ValueError(msg)

        # if using prefix caching, we must set a hash algo
        if self.enable_prefix_caching:
            # Disable prefix caching for multimodal models for VLLM_V0.
            if model_config.is_multimodal_model:
                logger.warning(
                    "--enable-prefix-caching is not supported for multimodal "
                    "models in V0 and has been disabled.")
                self.enable_prefix_caching = False

            # VLLM_V0 only supports builtin hash algo for prefix caching.
            if self.prefix_caching_hash_algo == "sha256":
                raise ValueError(
                    "sha256 is not supported for prefix caching in V0 engine. "
                    "Please use 'builtin'.")

        # Set max_num_seqs to 256 for VLLM_V0.
        if self.max_num_seqs is None:
            self.max_num_seqs = 256

    def _set_default_args_v1(self, usage_context: UsageContext,
                             model_config: ModelConfig) -> None:
        """Set Default Arguments for V1 Engine."""

        # V1 always uses chunked prefills and prefix caching
        # for non-pooling tasks.
        # For pooling tasks the default is False
        if model_config.runner_type != "pooling":
            self.enable_chunked_prefill = True
            if self.enable_prefix_caching is None:
                self.enable_prefix_caching = True
        else:

            pooling_type = model_config.pooler_config.pooling_type
            is_causal = getattr(model_config.hf_config, "is_causal", True)
            incremental_prefill_supported = (pooling_type is not None
                                             and pooling_type.lower() == "last"
                                             and is_causal)

            action = "Enabling" if \
                incremental_prefill_supported else "Disabling"

            if self.enable_chunked_prefill is None:
                self.enable_chunked_prefill = incremental_prefill_supported
                logger.info("(%s) chunked prefill by default", action)
            if self.enable_prefix_caching is None:
                self.enable_prefix_caching = incremental_prefill_supported
                logger.info("(%s) prefix caching by default", action)

        # V1 should use the new scheduler by default.
        # Swap it only if this arg is set to the original V0 default
        if self.scheduler_cls == EngineArgs.scheduler_cls:
            self.scheduler_cls = "vllm.v1.core.sched.scheduler.Scheduler"

        # When no user override, set the default values based on the usage
        # context.
        # Use different default values for different hardware.

        # Try to query the device name on the current platform. If it fails,
        # it may be because the platform that imports vLLM is not the same
        # as the platform that vLLM is running on (e.g. the case of scaling
        # vLLM with Ray) and has no GPUs. In this case we use the default
        # values for non-H100/H200 GPUs.
        try:
            device_memory = current_platform.get_device_total_memory()
            device_name = current_platform.get_device_name().lower()
        except Exception:
            # This is only used to set default_max_num_batched_tokens
            device_memory = 0

        # NOTE(Kuntai): Setting large `max_num_batched_tokens` for A100 reduces
        # throughput, see PR #17885 for more details.
        # So here we do an extra device name check to prevent such regression.
        from vllm.usage.usage_lib import UsageContext
        if device_memory >= 70 * GiB_bytes and "a100" not in device_name:
            # For GPUs like H100 and MI300x, use larger default values.
            default_max_num_batched_tokens = {
                UsageContext.LLM_CLASS: 16384,
                UsageContext.OPENAI_API_SERVER: 8192,
            }
            default_max_num_seqs = {
                UsageContext.LLM_CLASS: 1024,
                UsageContext.OPENAI_API_SERVER: 1024,
            }
        else:
            # TODO(woosuk): Tune the default values for other hardware.
            default_max_num_batched_tokens = {
                UsageContext.LLM_CLASS: 8192,
                UsageContext.OPENAI_API_SERVER: 2048,
            }
            default_max_num_seqs = {
                UsageContext.LLM_CLASS: 256,
                UsageContext.OPENAI_API_SERVER: 256,
            }

        # tpu specific default values.
        if current_platform.is_tpu():
            default_max_num_batched_tokens_tpu = {
                UsageContext.LLM_CLASS: {
                    'V6E': 2048,
                    'V5E': 1024,
                    'V5P': 512,
                },
                UsageContext.OPENAI_API_SERVER: {
                    'V6E': 1024,
                    'V5E': 512,
                    'V5P': 256,
                }
            }

        # cpu specific default values.
        if current_platform.is_cpu():
            world_size = self.pipeline_parallel_size * self.tensor_parallel_size
            default_max_num_batched_tokens = {
                UsageContext.LLM_CLASS: 4096 * world_size,
                UsageContext.OPENAI_API_SERVER: 2048 * world_size,
            }
            default_max_num_seqs = {
                UsageContext.LLM_CLASS: 256 * world_size,
                UsageContext.OPENAI_API_SERVER: 128 * world_size,
            }

        use_context_value = usage_context.value if usage_context else None
        if (self.max_num_batched_tokens is None
                and usage_context in default_max_num_batched_tokens):
            if current_platform.is_tpu():
                chip_name = current_platform.get_device_name()
                if chip_name in default_max_num_batched_tokens_tpu[
                        usage_context]:
                    self.max_num_batched_tokens = \
                        default_max_num_batched_tokens_tpu[
                            usage_context][chip_name]
                else:
                    self.max_num_batched_tokens = \
                        default_max_num_batched_tokens[usage_context]
            else:
                if not self.enable_chunked_prefill:
                    self.max_num_batched_tokens = model_config.max_model_len
                else:
                    self.max_num_batched_tokens = \
                        default_max_num_batched_tokens[usage_context]
            logger.debug(
                "Setting max_num_batched_tokens to %d for %s usage context.",
                self.max_num_batched_tokens, use_context_value)

        if (self.max_num_seqs is None
                and usage_context in default_max_num_seqs):
            self.max_num_seqs = min(default_max_num_seqs[usage_context],
                                    self.max_num_batched_tokens or sys.maxsize)

            logger.debug("Setting max_num_seqs to %d for %s usage context.",
                         self.max_num_seqs, use_context_value)


@dataclass
class AsyncEngineArgs(EngineArgs):
    """Arguments for asynchronous vLLM engine."""
    enable_log_requests: bool = False

    @property
    @deprecated(
        "`disable_log_requests` is deprecated and has been replaced with "
        "`enable_log_requests`. This will be removed in v0.12.0. Please use "
        "`enable_log_requests` instead.")
    def disable_log_requests(self) -> bool:
        return not self.enable_log_requests

    @disable_log_requests.setter
    @deprecated(
        "`disable_log_requests` is deprecated and has been replaced with "
        "`enable_log_requests`. This will be removed in v0.12.0. Please use "
        "`enable_log_requests` instead.")
    def disable_log_requests(self, value: bool):
        self.enable_log_requests = not value

    @staticmethod
    def add_cli_args(parser: FlexibleArgumentParser,
                     async_args_only: bool = False) -> FlexibleArgumentParser:
        # Initialize plugin to update the parser, for example, The plugin may
        # add a new kind of quantization method to --quantization argument or
        # a new device to --device argument.
        load_general_plugins()
        if not async_args_only:
            parser = EngineArgs.add_cli_args(parser)
        parser.add_argument('--enable-log-requests',
                            action=argparse.BooleanOptionalAction,
                            default=AsyncEngineArgs.enable_log_requests,
                            help='Enable logging requests.')
        parser.add_argument('--disable-log-requests',
                            action=argparse.BooleanOptionalAction,
                            default=not AsyncEngineArgs.enable_log_requests,
                            help='[DEPRECATED] Disable logging requests.',
                            deprecated=True)
        current_platform.pre_register_and_update(parser)
        return parser


def _raise_or_fallback(feature_name: str, recommend_to_remove: bool):
    if envs.is_set("VLLM_USE_V1") and envs.VLLM_USE_V1:
        raise NotImplementedError(
            f"VLLM_USE_V1=1 is not supported with {feature_name}.")
    msg = f"{feature_name} is not supported by the V1 Engine. "
    msg += "Falling back to V0. "
    if recommend_to_remove:
        msg += f"We recommend to remove {feature_name} from your config "
        msg += "in favor of the V1 Engine."
    logger.warning(msg)


def _warn_or_fallback(feature_name: str) -> bool:
    if envs.is_set("VLLM_USE_V1") and envs.VLLM_USE_V1:
        logger.warning(
            "Detected VLLM_USE_V1=1 with %s. Usage should "
            "be considered experimental. Please report any "
            "issues on Github.", feature_name)
        should_exit = False
    else:
        logger.info(
            "%s is experimental on VLLM_USE_V1=1. "
            "Falling back to V0 Engine.", feature_name)
        should_exit = True
    return should_exit


def human_readable_int(value):
    """Parse human-readable integers like '1k', '2M', etc.
    Including decimal values with decimal multipliers.

    Examples:
    - '1k' -> 1,000
    - '1K' -> 1,024
    - '25.6k' -> 25,600
    """
    value = value.strip()
    match = re.fullmatch(r'(\d+(?:\.\d+)?)([kKmMgGtT])', value)
    if match:
        decimal_multiplier = {
            'k': 10**3,
            'm': 10**6,
            'g': 10**9,
        }
        binary_multiplier = {
            'K': 2**10,
            'M': 2**20,
            'G': 2**30,
        }

        number, suffix = match.groups()
        if suffix in decimal_multiplier:
            mult = decimal_multiplier[suffix]
            return int(float(number) * mult)
        elif suffix in binary_multiplier:
            mult = binary_multiplier[suffix]
            # Do not allow decimals with binary multipliers
            try:
                return int(number) * mult
            except ValueError as e:
                raise argparse.ArgumentTypeError("Decimals are not allowed " \
                f"with binary suffixes like {suffix}. Did you mean to use " \
                f"{number}{suffix.lower()} instead?") from e

    # Regular plain number.
    return int(value)<|MERGE_RESOLUTION|>--- conflicted
+++ resolved
@@ -567,18 +567,14 @@
                                  **model_kwargs["model_impl"])
         model_group.add_argument("--override-attention-dtype",
                                  **model_kwargs["override_attention_dtype"])
-<<<<<<< HEAD
+        model_group.add_argument("--logits-processors",
+                                 **model_kwargs["logits_processors"])
         model_group.add_argument("--enable-nano-batch-split",
                                  **model_kwargs["enable_nano_batch_split"])
         model_group.add_argument("--max-num-nano-batches",
                                  **model_kwargs["max_num_nano_batches"])
         model_group.add_argument("--min-nano-split-tokens",
                                  **model_kwargs["min_nano_split_tokens"])
-=======
-        model_group.add_argument("--logits-processors",
-                                 **model_kwargs["logits_processors"])
-
->>>>>>> 7b6a8372
         # Model loading arguments
         load_kwargs = get_kwargs(LoadConfig)
         load_group = parser.add_argument_group(
@@ -993,13 +989,10 @@
             enable_sleep_mode=self.enable_sleep_mode,
             model_impl=self.model_impl,
             override_attention_dtype=self.override_attention_dtype,
-<<<<<<< HEAD
+            logits_processors=self.logits_processors,
             enable_nano_batch_split=self.enable_nano_batch_split,
             max_num_nano_batches=self.max_num_nano_batches,
             min_nano_split_tokens=self.min_nano_split_tokens,
-=======
-            logits_processors=self.logits_processors,
->>>>>>> 7b6a8372
         )
 
     def validate_tensorizer_args(self):
