--- conflicted
+++ resolved
@@ -22,21 +22,6 @@
 
 import vllm.envs as envs
 from vllm.config import (BlockSize, CacheConfig, CacheDType, CompilationConfig,
-<<<<<<< HEAD
-                         ConfigFormat, ConfigType, DecodingConfig,
-                         DetailedTraceModules, Device, DeviceConfig,
-                         DistributedExecutorBackend, GuidedDecodingBackend,
-                         GuidedDecodingBackendV1, HfOverrides, KVEventsConfig,
-                         KVTransferConfig, LoadConfig, LoadFormat, LoRAConfig,
-                         ModelConfig, ModelDType, ModelImpl, MultiModalConfig,
-                         ObservabilityConfig, ParallelConfig,
-                         ParallelProcessorBackend, PoolerConfig,
-                         PrefixCachingHashAlgo, PromptAdapterConfig,
-                         SchedulerConfig, SchedulerPolicy, SpeculativeConfig,
-                         TaskOption, TokenizerMode, TokenizerPoolConfig,
-                         VllmConfig, get_attr_docs, get_field)
-from vllm.executor.executor_base import ExecutorBase
-=======
                          ConfigFormat, ConfigType, ConvertOption,
                          DecodingConfig, DetailedTraceModules, Device,
                          DeviceConfig, DistributedExecutorBackend,
@@ -44,11 +29,11 @@
                          HfOverrides, KVEventsConfig, KVTransferConfig,
                          LoadConfig, LogprobsMode, LoRAConfig, ModelConfig,
                          ModelDType, ModelImpl, MultiModalConfig,
-                         ObservabilityConfig, ParallelConfig, PoolerConfig,
+                         ObservabilityConfig, ParallelConfig,
+                         ParallelProcessorBackend, PoolerConfig,
                          PrefixCachingHashAlgo, RunnerOption, SchedulerConfig,
                          SchedulerPolicy, SpeculativeConfig, TaskOption,
                          TokenizerMode, VllmConfig, get_attr_docs, get_field)
->>>>>>> 7234fe26
 from vllm.logger import init_logger
 from vllm.platforms import CpuArchEnum, current_platform
 from vllm.plugins import load_general_plugins
@@ -733,13 +718,11 @@
             "--disable-mm-preprocessor-cache",
             **multimodal_kwargs["disable_mm_preprocessor_cache"])
         multimodal_group.add_argument(
-<<<<<<< HEAD
             '--parallel-processor-backend',
             **multimodal_kwargs["parallel_processor_backend"])
-=======
+        multimodal_group.add_argument(
             "--interleave-mm-strings",
             **multimodal_kwargs["interleave_mm_strings"])
->>>>>>> 7234fe26
 
         # LoRA related configs
         lora_kwargs = get_kwargs(LoRAConfig)
