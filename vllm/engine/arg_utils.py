# SPDX-License-Identifier: Apache-2.0
# SPDX-FileCopyrightText: Copyright contributors to the vLLM project

# yapf: disable
import argparse
import copy
import dataclasses
import functools
import json
import sys
from dataclasses import MISSING, dataclass, fields, is_dataclass
from itertools import permutations
from typing import (TYPE_CHECKING, Annotated, Any, Callable, Dict, List,
                    Literal, Optional, Type, TypeVar, Union, cast, get_args,
                    get_origin)

import huggingface_hub
import regex as re
import torch
from pydantic import TypeAdapter, ValidationError
from typing_extensions import TypeIs, deprecated

import vllm.envs as envs
from vllm.config import (BlockSize, CacheConfig, CacheDType, CompilationConfig,
                         ConfigFormat, ConfigType, ConvertOption,
                         DecodingConfig, DetailedTraceModules, Device,
                         DeviceConfig, DistributedExecutorBackend, EPLBConfig,
                         GuidedDecodingBackend, HfOverrides, KVEventsConfig,
                         KVTransferConfig, LoadConfig, LogprobsMode,
                         LoRAConfig, MambaDType, MMEncoderTPMode, ModelConfig,
                         ModelDType, ModelImpl, MultiModalConfig,
                         ObservabilityConfig, ParallelConfig, PoolerConfig,
                         PrefixCachingHashAlgo, RunnerOption, SchedulerConfig,
                         SchedulerPolicy, SpeculativeConfig, TaskOption,
                         TokenizerMode, VllmConfig, get_attr_docs, get_field)
from vllm.logger import init_logger
from vllm.platforms import CpuArchEnum, current_platform
from vllm.plugins import load_general_plugins
from vllm.ray.lazy_utils import is_ray_initialized
from vllm.reasoning import ReasoningParserManager
from vllm.test_utils import MODEL_WEIGHTS_S3_BUCKET, MODELS_ON_S3
from vllm.transformers_utils.config import get_model_path, is_interleaved
from vllm.transformers_utils.utils import check_gguf_file
from vllm.utils import (STR_DUAL_CHUNK_FLASH_ATTN_VAL, FlexibleArgumentParser,
                        GiB_bytes, get_ip, is_in_ray_actor)
from vllm.v1.sample.logits_processor import LogitsProcessor

# yapf: enable

if TYPE_CHECKING:
    from vllm.executor.executor_base import ExecutorBase
    from vllm.model_executor.layers.quantization import QuantizationMethods
    from vllm.model_executor.model_loader import LoadFormats
    from vllm.usage.usage_lib import UsageContext
else:
    ExecutorBase = Any
    QuantizationMethods = Any
    LoadFormats = Any
    UsageContext = Any

logger = init_logger(__name__)

# object is used to allow for special typing forms
T = TypeVar("T")
TypeHint = Union[type[Any], object]
TypeHintT = Union[type[T], object]


def parse_type(return_type: Callable[[str], T]) -> Callable[[str], T]:

    def _parse_type(val: str) -> T:
        try:
            return return_type(val)
        except ValueError as e:
            raise argparse.ArgumentTypeError(
                f"Value {val} cannot be converted to {return_type}.") from e

    return _parse_type


def optional_type(
        return_type: Callable[[str], T]) -> Callable[[str], Optional[T]]:

    def _optional_type(val: str) -> Optional[T]:
        if val == "" or val == "None":
            return None
        return parse_type(return_type)(val)

    return _optional_type


def union_dict_and_str(val: str) -> Optional[Union[str, dict[str, str]]]:
    if not re.match(r"(?s)^\s*{.*}\s*$", val):
        return str(val)
    return optional_type(json.loads)(val)


def is_type(type_hint: TypeHint, type: TypeHintT) -> TypeIs[TypeHintT]:
    """Check if the type hint is a specific type."""
    return type_hint is type or get_origin(type_hint) is type


def contains_type(type_hints: set[TypeHint], type: TypeHintT) -> bool:
    """Check if the type hints contain a specific type."""
    return any(is_type(type_hint, type) for type_hint in type_hints)


def get_type(type_hints: set[TypeHint], type: TypeHintT) -> TypeHintT:
    """Get the specific type from the type hints."""
    return next((th for th in type_hints if is_type(th, type)), None)


def literal_to_kwargs(type_hints: set[TypeHint]) -> dict[str, Any]:
    """Get the `type` and `choices` from a `Literal` type hint in `type_hints`.

    If `type_hints` also contains `str`, we use `metavar` instead of `choices`.
    """
    type_hint = get_type(type_hints, Literal)
    options = get_args(type_hint)
    option_type = type(options[0])
    if not all(isinstance(option, option_type) for option in options):
        raise ValueError(
            "All options must be of the same type. "
            f"Got {options} with types {[type(c) for c in options]}")
    kwarg = "metavar" if contains_type(type_hints, str) else "choices"
    return {"type": option_type, kwarg: sorted(options)}


def is_not_builtin(type_hint: TypeHint) -> bool:
    """Check if the class is not a built-in type."""
    return type_hint.__module__ != "builtins"


def get_type_hints(type_hint: TypeHint) -> set[TypeHint]:
    """Extract type hints from Annotated or Union type hints."""
    type_hints: set[TypeHint] = set()
    origin = get_origin(type_hint)
    args = get_args(type_hint)

    if origin is Annotated:
        type_hints.update(get_type_hints(args[0]))
    elif origin is Union:
        for arg in args:
            type_hints.update(get_type_hints(arg))
    else:
        type_hints.add(type_hint)

    return type_hints


def is_online_quantization(quantization: Any) -> bool:
    return quantization in ["inc"]


@functools.lru_cache(maxsize=30)
def _compute_kwargs(cls: ConfigType) -> dict[str, Any]:
    cls_docs = get_attr_docs(cls)
    kwargs = {}
    for field in fields(cls):
        # Get the set of possible types for the field
        type_hints: set[TypeHint] = get_type_hints(field.type)

        # If the field is a dataclass, we can use the model_validate_json
        generator = (th for th in type_hints if is_dataclass(th))
        dataclass_cls = next(generator, None)

        # Get the default value of the field
        if field.default is not MISSING:
            default = field.default
        elif field.default_factory is not MISSING:
            default = field.default_factory()

        # Get the help text for the field
        name = field.name
        help = cls_docs[name].strip()
        # Escape % for argparse
        help = help.replace("%", "%%")

        # Initialise the kwargs dictionary for the field
        kwargs[name] = {"default": default, "help": help}

        # Set other kwargs based on the type hints
        json_tip = ("Should either be a valid JSON string or JSON keys passed "
                    "individually.")
        if dataclass_cls is not None:

            def parse_dataclass(val: str, cls=dataclass_cls) -> Any:
                try:
                    return TypeAdapter(cls).validate_json(val)
                except ValidationError as e:
                    raise argparse.ArgumentTypeError(repr(e)) from e

            kwargs[name]["type"] = parse_dataclass
            kwargs[name]["help"] += f"\n\n{json_tip}"
        elif contains_type(type_hints, bool):
            # Creates --no-<name> and --<name> flags
            kwargs[name]["action"] = argparse.BooleanOptionalAction
        elif contains_type(type_hints, Literal):
            kwargs[name].update(literal_to_kwargs(type_hints))
        elif contains_type(type_hints, tuple):
            type_hint = get_type(type_hints, tuple)
            types = get_args(type_hint)
            tuple_type = types[0]
            assert all(t is tuple_type for t in types if t is not Ellipsis), (
                "All non-Ellipsis tuple elements must be of the same "
                f"type. Got {types}.")
            kwargs[name]["type"] = tuple_type
            kwargs[name]["nargs"] = "+" if Ellipsis in types else len(types)
        elif contains_type(type_hints, list):
            type_hint = get_type(type_hints, list)
            types = get_args(type_hint)
            list_type = types[0]
            if get_origin(list_type) is Union:
                msg = "List type must contain str if it is a Union."
                assert str in get_args(list_type), msg
                list_type = str
            kwargs[name]["type"] = list_type
            kwargs[name]["nargs"] = "+"
        elif contains_type(type_hints, int):
            kwargs[name]["type"] = int
            # Special case for large integers
            if name in {"max_model_len", "max_num_batched_tokens"}:
                kwargs[name]["type"] = human_readable_int
        elif contains_type(type_hints, float):
            kwargs[name]["type"] = float
        elif (contains_type(type_hints, dict)
              and (contains_type(type_hints, str)
                   or any(is_not_builtin(th) for th in type_hints))):
            kwargs[name]["type"] = union_dict_and_str
        elif contains_type(type_hints, dict):
            kwargs[name]["type"] = parse_type(json.loads)
            kwargs[name]["help"] += f"\n\n{json_tip}"
        elif (contains_type(type_hints, str)
              or any(is_not_builtin(th) for th in type_hints)):
            kwargs[name]["type"] = str
        else:
            raise ValueError(
                f"Unsupported type {type_hints} for argument {name}.")

        # If the type hint was a sequence of literals, use the helper function
        # to update the type and choices
        if get_origin(kwargs[name].get("type")) is Literal:
            kwargs[name].update(literal_to_kwargs({kwargs[name]["type"]}))

        # If None is in type_hints, make the argument optional.
        # But not if it's a bool, argparse will handle this better.
        if type(None) in type_hints and not contains_type(type_hints, bool):
            kwargs[name]["type"] = optional_type(kwargs[name]["type"])
            if kwargs[name].get("choices"):
                kwargs[name]["choices"].append("None")
    return kwargs


def get_kwargs(cls: ConfigType) -> dict[str, Any]:
    """Return argparse kwargs for the given Config dataclass.

    The heavy computation is cached via functools.lru_cache, and a deep copy
    is returned so callers can mutate the dictionary without affecting the
    cached version.
    """
    return copy.deepcopy(_compute_kwargs(cls))


@dataclass
class EngineArgs:
    """Arguments for vLLM engine."""
    model: str = ModelConfig.model
    served_model_name: Optional[Union[
        str, List[str]]] = ModelConfig.served_model_name
    tokenizer: Optional[str] = ModelConfig.tokenizer
    hf_config_path: Optional[str] = ModelConfig.hf_config_path
    runner: RunnerOption = ModelConfig.runner
    convert: ConvertOption = ModelConfig.convert
    task: Optional[TaskOption] = ModelConfig.task
    skip_tokenizer_init: bool = ModelConfig.skip_tokenizer_init
    enable_prompt_embeds: bool = ModelConfig.enable_prompt_embeds
    tokenizer_mode: TokenizerMode = ModelConfig.tokenizer_mode
    trust_remote_code: bool = ModelConfig.trust_remote_code
    allowed_local_media_path: str = ModelConfig.allowed_local_media_path
    download_dir: Optional[str] = LoadConfig.download_dir
    load_format: Union[str, LoadFormats] = LoadConfig.load_format
    config_format: str = ModelConfig.config_format
    dtype: ModelDType = ModelConfig.dtype
    kv_cache_dtype: CacheDType = CacheConfig.cache_dtype
    seed: Optional[int] = ModelConfig.seed
    max_model_len: Optional[int] = ModelConfig.max_model_len
    cuda_graph_sizes: list[int] = get_field(SchedulerConfig,
                                            "cuda_graph_sizes")
    # Note: Specifying a custom executor backend by passing a class
    # is intended for expert use only. The API may change without
    # notice.
    distributed_executor_backend: Optional[Union[
        str, DistributedExecutorBackend,
        Type[ExecutorBase]]] = ParallelConfig.distributed_executor_backend
    # number of P/D disaggregation (or other disaggregation) workers
    pipeline_parallel_size: int = ParallelConfig.pipeline_parallel_size
    tensor_parallel_size: int = ParallelConfig.tensor_parallel_size
    data_parallel_size: int = ParallelConfig.data_parallel_size
    data_parallel_rank: Optional[int] = None
    data_parallel_start_rank: Optional[int] = None
    data_parallel_size_local: Optional[int] = None
    data_parallel_address: Optional[str] = None
    data_parallel_rpc_port: Optional[int] = None
    data_parallel_hybrid_lb: bool = False
    data_parallel_backend: str = ParallelConfig.data_parallel_backend
    api_process_count: int = ParallelConfig.api_process_count
    api_process_rank: int = ParallelConfig.api_process_rank
    enable_expert_parallel: bool = ParallelConfig.enable_expert_parallel
    eplb_config: EPLBConfig = get_field(ParallelConfig, "eplb_config")
    enable_eplb: bool = ParallelConfig.enable_eplb
    num_redundant_experts: int = EPLBConfig.num_redundant_experts
    eplb_window_size: int = EPLBConfig.window_size
    eplb_step_interval: int = EPLBConfig.step_interval
    eplb_log_balancedness: bool = EPLBConfig.log_balancedness
    max_parallel_loading_workers: Optional[
        int] = ParallelConfig.max_parallel_loading_workers
    block_size: Optional[BlockSize] = CacheConfig.block_size
    enable_prefix_caching: Optional[bool] = CacheConfig.enable_prefix_caching
    prefix_caching_hash_algo: PrefixCachingHashAlgo = \
        CacheConfig.prefix_caching_hash_algo
    disable_sliding_window: bool = ModelConfig.disable_sliding_window
    disable_cascade_attn: bool = ModelConfig.disable_cascade_attn
    swap_space: float = CacheConfig.swap_space
    cpu_offload_gb: float = CacheConfig.cpu_offload_gb
    gpu_memory_utilization: float = CacheConfig.gpu_memory_utilization
    max_num_batched_tokens: Optional[
        int] = SchedulerConfig.max_num_batched_tokens
    max_num_partial_prefills: int = SchedulerConfig.max_num_partial_prefills
    max_long_partial_prefills: int = SchedulerConfig.max_long_partial_prefills
    long_prefill_token_threshold: int = \
        SchedulerConfig.long_prefill_token_threshold
    max_num_seqs: Optional[int] = SchedulerConfig.max_num_seqs
    max_logprobs: int = ModelConfig.max_logprobs
    logprobs_mode: LogprobsMode = ModelConfig.logprobs_mode
    disable_log_stats: bool = False
    revision: Optional[str] = ModelConfig.revision
    code_revision: Optional[str] = ModelConfig.code_revision
    rope_scaling: dict[str, Any] = get_field(ModelConfig, "rope_scaling")
    rope_theta: Optional[float] = ModelConfig.rope_theta
    hf_token: Optional[Union[bool, str]] = ModelConfig.hf_token
    hf_overrides: HfOverrides = get_field(ModelConfig, "hf_overrides")
    tokenizer_revision: Optional[str] = ModelConfig.tokenizer_revision
    quantization: Optional[QuantizationMethods] = ModelConfig.quantization
    enforce_eager: bool = ModelConfig.enforce_eager
    max_seq_len_to_capture: int = ModelConfig.max_seq_len_to_capture
    disable_custom_all_reduce: bool = ParallelConfig.disable_custom_all_reduce
    limit_mm_per_prompt: dict[str, int] = \
        get_field(MultiModalConfig, "limit_per_prompt")
    interleave_mm_strings: bool = MultiModalConfig.interleave_mm_strings
    media_io_kwargs: dict[str, dict[str,
                                    Any]] = get_field(MultiModalConfig,
                                                      "media_io_kwargs")
    mm_processor_kwargs: Optional[Dict[str, Any]] = \
        MultiModalConfig.mm_processor_kwargs
    disable_mm_preprocessor_cache: bool = False  # DEPRECATED
    mm_processor_cache_gb: float = MultiModalConfig.mm_processor_cache_gb
    mm_encoder_tp_mode: MMEncoderTPMode = MultiModalConfig.mm_encoder_tp_mode
    skip_mm_profiling: bool = MultiModalConfig.skip_mm_profiling
    # LoRA fields
    enable_lora: bool = False
    enable_lora_bias: bool = LoRAConfig.bias_enabled
    max_loras: int = LoRAConfig.max_loras
    max_lora_rank: int = LoRAConfig.max_lora_rank
    default_mm_loras: Optional[Dict[str, str]] = \
        LoRAConfig.default_mm_loras
    fully_sharded_loras: bool = LoRAConfig.fully_sharded_loras
    max_cpu_loras: Optional[int] = LoRAConfig.max_cpu_loras
    lora_dtype: Optional[Union[str, torch.dtype]] = LoRAConfig.lora_dtype
    lora_extra_vocab_size: int = LoRAConfig.lora_extra_vocab_size

    ray_workers_use_nsight: bool = ParallelConfig.ray_workers_use_nsight
    num_gpu_blocks_override: Optional[
        int] = CacheConfig.num_gpu_blocks_override
    num_lookahead_slots: int = SchedulerConfig.num_lookahead_slots
    model_loader_extra_config: dict = \
        get_field(LoadConfig, "model_loader_extra_config")
    ignore_patterns: Optional[Union[str,
                                    List[str]]] = LoadConfig.ignore_patterns
    preemption_mode: Optional[str] = SchedulerConfig.preemption_mode

    scheduler_delay_factor: float = SchedulerConfig.delay_factor
    enable_chunked_prefill: Optional[
        bool] = SchedulerConfig.enable_chunked_prefill
    disable_chunked_mm_input: bool = SchedulerConfig.disable_chunked_mm_input

    disable_hybrid_kv_cache_manager: bool = (
        SchedulerConfig.disable_hybrid_kv_cache_manager)

    guided_decoding_backend: GuidedDecodingBackend = DecodingConfig.backend
    guided_decoding_disable_fallback: bool = DecodingConfig.disable_fallback
    guided_decoding_disable_any_whitespace: bool = \
        DecodingConfig.disable_any_whitespace
    guided_decoding_disable_additional_properties: bool = \
        DecodingConfig.disable_additional_properties
    logits_processor_pattern: Optional[
        str] = ModelConfig.logits_processor_pattern

    speculative_config: Optional[Dict[str, Any]] = None

    show_hidden_metrics_for_version: Optional[str] = \
        ObservabilityConfig.show_hidden_metrics_for_version
    otlp_traces_endpoint: Optional[str] = \
        ObservabilityConfig.otlp_traces_endpoint
    collect_detailed_traces: Optional[list[DetailedTraceModules]] = \
        ObservabilityConfig.collect_detailed_traces
    disable_async_output_proc: bool = not ModelConfig.use_async_output_proc
    scheduling_policy: SchedulerPolicy = SchedulerConfig.policy
    scheduler_cls: Union[str, Type[object]] = SchedulerConfig.scheduler_cls

    override_neuron_config: dict[str, Any] = \
        get_field(ModelConfig, "override_neuron_config")
    override_pooler_config: Optional[Union[dict, PoolerConfig]] = \
        ModelConfig.override_pooler_config
    compilation_config: CompilationConfig = \
        get_field(VllmConfig, "compilation_config")
    worker_cls: str = ParallelConfig.worker_cls
    worker_extension_cls: str = ParallelConfig.worker_extension_cls

    kv_transfer_config: Optional[KVTransferConfig] = None
    kv_events_config: Optional[KVEventsConfig] = None

    generation_config: str = ModelConfig.generation_config
    enable_sleep_mode: bool = ModelConfig.enable_sleep_mode
    override_generation_config: dict[str, Any] = \
        get_field(ModelConfig, "override_generation_config")
    model_impl: str = ModelConfig.model_impl
    override_attention_dtype: str = ModelConfig.override_attention_dtype

    calculate_kv_scales: bool = CacheConfig.calculate_kv_scales
    mamba_cache_dtype: MambaDType = CacheConfig.mamba_cache_dtype
    mamba_ssm_cache_dtype: MambaDType = CacheConfig.mamba_ssm_cache_dtype

    additional_config: dict[str, Any] = \
        get_field(VllmConfig, "additional_config")
    reasoning_parser: str = DecodingConfig.reasoning_backend

    use_tqdm_on_load: bool = LoadConfig.use_tqdm_on_load
    pt_load_map_location: str = LoadConfig.pt_load_map_location

    # DEPRECATED
    enable_multimodal_encoder_data_parallel: bool = False

    logits_processors: Optional[list[Union[
        str, type[LogitsProcessor]]]] = ModelConfig.logits_processors
    """Custom logitproc types"""

    async_scheduling: bool = SchedulerConfig.async_scheduling

    kv_sharing_fast_prefill: bool = \
        CacheConfig.kv_sharing_fast_prefill

    def __post_init__(self):
        # support `EngineArgs(compilation_config={...})`
        # without having to manually construct a
        # CompilationConfig object
        if isinstance(self.compilation_config, dict):
            self.compilation_config = CompilationConfig(
                **self.compilation_config)
        if isinstance(self.eplb_config, dict):
            self.eplb_config = EPLBConfig(**self.eplb_config)
        # Setup plugins
        from vllm.plugins import load_general_plugins
        load_general_plugins()
        # when use hf offline,replace model id to local model path
        if huggingface_hub.constants.HF_HUB_OFFLINE:
            model_id = self.model
            self.model = get_model_path(self.model, self.revision)
            logger.info(
                "HF_HUB_OFFLINE is True, replace model_id [%s] " \
                "to model_path [%s]",model_id, self.model)

    @staticmethod
    def add_cli_args(parser: FlexibleArgumentParser) -> FlexibleArgumentParser:
        """Shared CLI arguments for vLLM engine."""

        # Model arguments
        model_kwargs = get_kwargs(ModelConfig)
        model_group = parser.add_argument_group(
            title="ModelConfig",
            description=ModelConfig.__doc__,
        )
        if not ('serve' in sys.argv[1:] and '--help' in sys.argv[1:]):
            model_group.add_argument("--model", **model_kwargs["model"])
        model_group.add_argument("--runner", **model_kwargs["runner"])
        model_group.add_argument("--convert", **model_kwargs["convert"])
        model_group.add_argument("--task",
                                 **model_kwargs["task"],
                                 deprecated=True)
        model_group.add_argument("--tokenizer", **model_kwargs["tokenizer"])
        model_group.add_argument("--tokenizer-mode",
                                 **model_kwargs["tokenizer_mode"])
        model_group.add_argument("--trust-remote-code",
                                 **model_kwargs["trust_remote_code"])
        model_group.add_argument("--dtype", **model_kwargs["dtype"])
        model_group.add_argument("--seed", **model_kwargs["seed"])
        model_group.add_argument("--hf-config-path",
                                 **model_kwargs["hf_config_path"])
        model_group.add_argument("--allowed-local-media-path",
                                 **model_kwargs["allowed_local_media_path"])
        model_group.add_argument("--revision", **model_kwargs["revision"])
        model_group.add_argument("--code-revision",
                                 **model_kwargs["code_revision"])
        model_group.add_argument("--rope-scaling",
                                 **model_kwargs["rope_scaling"])
        model_group.add_argument("--rope-theta", **model_kwargs["rope_theta"])
        model_group.add_argument("--tokenizer-revision",
                                 **model_kwargs["tokenizer_revision"])
        model_group.add_argument("--max-model-len",
                                 **model_kwargs["max_model_len"])
        model_group.add_argument("--quantization", "-q",
                                 **model_kwargs["quantization"])
        model_group.add_argument("--enforce-eager",
                                 **model_kwargs["enforce_eager"])
        model_group.add_argument("--max-seq-len-to-capture",
                                 **model_kwargs["max_seq_len_to_capture"])
        model_group.add_argument("--max-logprobs",
                                 **model_kwargs["max_logprobs"])
        model_group.add_argument("--logprobs-mode",
                                 choices=[f.value for f in LogprobsMode],
                                 **model_kwargs["logprobs_mode"])
        model_group.add_argument("--disable-sliding-window",
                                 **model_kwargs["disable_sliding_window"])
        model_group.add_argument("--disable-cascade-attn",
                                 **model_kwargs["disable_cascade_attn"])
        model_group.add_argument("--skip-tokenizer-init",
                                 **model_kwargs["skip_tokenizer_init"])
        model_group.add_argument("--enable-prompt-embeds",
                                 **model_kwargs["enable_prompt_embeds"])
        model_group.add_argument("--served-model-name",
                                 **model_kwargs["served_model_name"])
        # This one is a special case because it is the
        # opposite of ModelConfig.use_async_output_proc
        model_group.add_argument(
            "--disable-async-output-proc",
            action="store_true",
            default=EngineArgs.disable_async_output_proc,
            help="Disable async output processing. This may result in "
            "lower performance.")
        model_group.add_argument("--config-format",
                                 choices=[f.value for f in ConfigFormat],
                                 **model_kwargs["config_format"])
        # This one is a special case because it can bool
        # or str. TODO: Handle this in get_kwargs
        model_group.add_argument("--hf-token",
                                 type=str,
                                 nargs="?",
                                 const=True,
                                 default=model_kwargs["hf_token"]["default"],
                                 help=model_kwargs["hf_token"]["help"])
        model_group.add_argument("--hf-overrides",
                                 **model_kwargs["hf_overrides"])
        model_group.add_argument("--override-neuron-config",
                                 **model_kwargs["override_neuron_config"])
        model_group.add_argument("--override-pooler-config",
                                 **model_kwargs["override_pooler_config"])
        model_group.add_argument("--logits-processor-pattern",
                                 **model_kwargs["logits_processor_pattern"])
        model_group.add_argument("--generation-config",
                                 **model_kwargs["generation_config"])
        model_group.add_argument("--override-generation-config",
                                 **model_kwargs["override_generation_config"])
        model_group.add_argument("--enable-sleep-mode",
                                 **model_kwargs["enable_sleep_mode"])
        model_group.add_argument("--model-impl",
                                 choices=[f.value for f in ModelImpl],
                                 **model_kwargs["model_impl"])
        model_group.add_argument("--override-attention-dtype",
                                 **model_kwargs["override_attention_dtype"])
        model_group.add_argument("--logits-processors",
                                 **model_kwargs["logits_processors"])

        # Model loading arguments
        load_kwargs = get_kwargs(LoadConfig)
        load_group = parser.add_argument_group(
            title="LoadConfig",
            description=LoadConfig.__doc__,
        )
        load_group.add_argument("--load-format", **load_kwargs["load_format"])
        load_group.add_argument("--download-dir",
                                **load_kwargs["download_dir"])
        load_group.add_argument("--model-loader-extra-config",
                                **load_kwargs["model_loader_extra_config"])
        load_group.add_argument("--ignore-patterns",
                                **load_kwargs["ignore_patterns"])
        load_group.add_argument("--use-tqdm-on-load",
                                **load_kwargs["use_tqdm_on_load"])
        load_group.add_argument('--pt-load-map-location',
                                **load_kwargs["pt_load_map_location"])

        # Guided decoding arguments
        guided_decoding_kwargs = get_kwargs(DecodingConfig)
        guided_decoding_group = parser.add_argument_group(
            title="DecodingConfig",
            description=DecodingConfig.__doc__,
        )
        guided_decoding_group.add_argument("--guided-decoding-backend",
                                           **guided_decoding_kwargs["backend"])
        guided_decoding_group.add_argument(
            "--guided-decoding-disable-fallback",
            **guided_decoding_kwargs["disable_fallback"])
        guided_decoding_group.add_argument(
            "--guided-decoding-disable-any-whitespace",
            **guided_decoding_kwargs["disable_any_whitespace"])
        guided_decoding_group.add_argument(
            "--guided-decoding-disable-additional-properties",
            **guided_decoding_kwargs["disable_additional_properties"])
        guided_decoding_group.add_argument(
            "--reasoning-parser",
            # This choice is a special case because it's not static
            choices=list(ReasoningParserManager.reasoning_parsers),
            **guided_decoding_kwargs["reasoning_backend"])

        # Parallel arguments
        parallel_kwargs = get_kwargs(ParallelConfig)
        parallel_group = parser.add_argument_group(
            title="ParallelConfig",
            description=ParallelConfig.__doc__,
        )
        parallel_group.add_argument(
            "--distributed-executor-backend",
            **parallel_kwargs["distributed_executor_backend"])
        parallel_group.add_argument(
            "--pipeline-parallel-size", "-pp",
            **parallel_kwargs["pipeline_parallel_size"])
        parallel_group.add_argument("--tensor-parallel-size", "-tp",
                                    **parallel_kwargs["tensor_parallel_size"])
        parallel_group.add_argument("--data-parallel-size", "-dp",
                                    **parallel_kwargs["data_parallel_size"])
        parallel_group.add_argument(
            '--data-parallel-rank',
            '-dpn',
            type=int,
            help='Data parallel rank of this instance. '
            'When set, enables external load balancer mode.')
        parallel_group.add_argument('--data-parallel-start-rank',
                                    '-dpr',
                                    type=int,
                                    help='Starting data parallel rank '
                                    'for secondary nodes.')
        parallel_group.add_argument('--data-parallel-size-local',
                                    '-dpl',
                                    type=int,
                                    help='Number of data parallel replicas '
                                    'to run on this node.')
        parallel_group.add_argument('--data-parallel-address',
                                    '-dpa',
                                    type=str,
                                    help='Address of data parallel cluster '
                                    'head-node.')
        parallel_group.add_argument('--data-parallel-rpc-port',
                                    '-dpp',
                                    type=int,
                                    help='Port for data parallel RPC '
                                    'communication.')
        parallel_group.add_argument('--data-parallel-backend',
                                    '-dpb',
                                    type=str,
                                    default='mp',
                                    help='Backend for data parallel, either '
                                    '"mp" or "ray".')
        parallel_group.add_argument(
            "--data-parallel-hybrid-lb",
            **parallel_kwargs["data_parallel_hybrid_lb"])
        parallel_group.add_argument(
            "--enable-expert-parallel",
            **parallel_kwargs["enable_expert_parallel"])
        parallel_group.add_argument("--enable-eplb",
                                    **parallel_kwargs["enable_eplb"])
        parallel_group.add_argument("--eplb-config",
                                    **parallel_kwargs["eplb_config"])
        parallel_group.add_argument(
            "--num-redundant-experts",
            type=int,
            help=
            "[DEPRECATED] --num-redundant-experts will be removed in v0.12.0.",
            deprecated=True)
        parallel_group.add_argument(
            "--eplb-window-size",
            type=int,
            help="[DEPRECATED] --eplb-window-size will be removed in v0.12.0.",
            deprecated=True)
        parallel_group.add_argument(
            "--eplb-step-interval",
            type=int,
            help=
            "[DEPRECATED] --eplb-step-interval will be removed in v0.12.0.",
            deprecated=True)
        parallel_group.add_argument(
            "--eplb-log-balancedness",
            action=argparse.BooleanOptionalAction,
            help=
            "[DEPRECATED] --eplb-log-balancedness will be removed in v0.12.0.",
            deprecated=True)

        parallel_group.add_argument(
            "--max-parallel-loading-workers",
            **parallel_kwargs["max_parallel_loading_workers"])
        parallel_group.add_argument(
            "--ray-workers-use-nsight",
            **parallel_kwargs["ray_workers_use_nsight"])
        parallel_group.add_argument(
            "--disable-custom-all-reduce",
            **parallel_kwargs["disable_custom_all_reduce"])
        parallel_group.add_argument("--worker-cls",
                                    **parallel_kwargs["worker_cls"])
        parallel_group.add_argument("--worker-extension-cls",
                                    **parallel_kwargs["worker_extension_cls"])
        parallel_group.add_argument(
            "--enable-multimodal-encoder-data-parallel",
            action="store_true",
            deprecated=True)

        # KV cache arguments
        cache_kwargs = get_kwargs(CacheConfig)
        cache_group = parser.add_argument_group(
            title="CacheConfig",
            description=CacheConfig.__doc__,
        )
        cache_group.add_argument("--block-size", **cache_kwargs["block_size"])
        cache_group.add_argument("--gpu-memory-utilization",
                                 **cache_kwargs["gpu_memory_utilization"])
        cache_group.add_argument("--swap-space", **cache_kwargs["swap_space"])
        cache_group.add_argument("--kv-cache-dtype",
                                 **cache_kwargs["cache_dtype"])
        cache_group.add_argument("--num-gpu-blocks-override",
                                 **cache_kwargs["num_gpu_blocks_override"])
        cache_group.add_argument("--enable-prefix-caching",
                                 **cache_kwargs["enable_prefix_caching"])
        cache_group.add_argument("--prefix-caching-hash-algo",
                                 **cache_kwargs["prefix_caching_hash_algo"])
        cache_group.add_argument("--cpu-offload-gb",
                                 **cache_kwargs["cpu_offload_gb"])
        cache_group.add_argument("--calculate-kv-scales",
                                 **cache_kwargs["calculate_kv_scales"])
        cache_group.add_argument("--kv-sharing-fast-prefill",
                                 **cache_kwargs["kv_sharing_fast_prefill"])
        cache_group.add_argument("--mamba-cache-dtype",
                                 **cache_kwargs["mamba_cache_dtype"])
        cache_group.add_argument("--mamba-ssm-cache-dtype",
                                 **cache_kwargs["mamba_ssm_cache_dtype"])

        # Multimodal related configs
        multimodal_kwargs = get_kwargs(MultiModalConfig)
        multimodal_group = parser.add_argument_group(
            title="MultiModalConfig",
            description=MultiModalConfig.__doc__,
        )
        multimodal_group.add_argument("--limit-mm-per-prompt",
                                      **multimodal_kwargs["limit_per_prompt"])
        multimodal_group.add_argument("--media-io-kwargs",
                                      **multimodal_kwargs["media_io_kwargs"])
        multimodal_group.add_argument(
            "--mm-processor-kwargs",
            **multimodal_kwargs["mm_processor_kwargs"])
        multimodal_group.add_argument(
            "--mm-processor-cache-gb",
            **multimodal_kwargs["mm_processor_cache_gb"])
        multimodal_group.add_argument("--disable-mm-preprocessor-cache",
                                      action="store_true",
                                      deprecated=True)
        multimodal_group.add_argument(
            "--mm-encoder-tp-mode", **multimodal_kwargs["mm_encoder_tp_mode"])
        multimodal_group.add_argument(
            "--interleave-mm-strings",
            **multimodal_kwargs["interleave_mm_strings"])
        multimodal_group.add_argument("--skip-mm-profiling",
                                      **multimodal_kwargs["skip_mm_profiling"])

        # LoRA related configs
        lora_kwargs = get_kwargs(LoRAConfig)
        lora_group = parser.add_argument_group(
            title="LoRAConfig",
            description=LoRAConfig.__doc__,
        )
        lora_group.add_argument(
            "--enable-lora",
            action=argparse.BooleanOptionalAction,
            help="If True, enable handling of LoRA adapters.")
        lora_group.add_argument("--enable-lora-bias",
                                **lora_kwargs["bias_enabled"])
        lora_group.add_argument("--max-loras", **lora_kwargs["max_loras"])
        lora_group.add_argument("--max-lora-rank",
                                **lora_kwargs["max_lora_rank"])
        lora_group.add_argument("--lora-extra-vocab-size",
                                **lora_kwargs["lora_extra_vocab_size"])
        lora_group.add_argument(
            "--lora-dtype",
            **lora_kwargs["lora_dtype"],
        )
        lora_group.add_argument("--max-cpu-loras",
                                **lora_kwargs["max_cpu_loras"])
        lora_group.add_argument("--fully-sharded-loras",
                                **lora_kwargs["fully_sharded_loras"])
        lora_group.add_argument("--default-mm-loras",
                                **lora_kwargs["default_mm_loras"])

        # Observability arguments
        observability_kwargs = get_kwargs(ObservabilityConfig)
        observability_group = parser.add_argument_group(
            title="ObservabilityConfig",
            description=ObservabilityConfig.__doc__,
        )
        observability_group.add_argument(
            "--show-hidden-metrics-for-version",
            **observability_kwargs["show_hidden_metrics_for_version"])
        observability_group.add_argument(
            "--otlp-traces-endpoint",
            **observability_kwargs["otlp_traces_endpoint"])
        # TODO: generalise this special case
        choices = observability_kwargs["collect_detailed_traces"]["choices"]
        metavar = f"{{{','.join(choices)}}}"
        observability_kwargs["collect_detailed_traces"]["metavar"] = metavar
        observability_kwargs["collect_detailed_traces"]["choices"] += [
            ",".join(p)
            for p in permutations(get_args(DetailedTraceModules), r=2)
        ]
        observability_group.add_argument(
            "--collect-detailed-traces",
            **observability_kwargs["collect_detailed_traces"])

        # Scheduler arguments
        scheduler_kwargs = get_kwargs(SchedulerConfig)
        scheduler_group = parser.add_argument_group(
            title="SchedulerConfig",
            description=SchedulerConfig.__doc__,
        )
        scheduler_group.add_argument(
            "--max-num-batched-tokens",
            **scheduler_kwargs["max_num_batched_tokens"])
        scheduler_group.add_argument("--max-num-seqs",
                                     **scheduler_kwargs["max_num_seqs"])
        scheduler_group.add_argument(
            "--max-num-partial-prefills",
            **scheduler_kwargs["max_num_partial_prefills"])
        scheduler_group.add_argument(
            "--max-long-partial-prefills",
            **scheduler_kwargs["max_long_partial_prefills"])
        scheduler_group.add_argument('--cuda-graph-sizes',
                                     **scheduler_kwargs["cuda_graph_sizes"])
        scheduler_group.add_argument(
            "--long-prefill-token-threshold",
            **scheduler_kwargs["long_prefill_token_threshold"])
        scheduler_group.add_argument("--num-lookahead-slots",
                                     **scheduler_kwargs["num_lookahead_slots"])
        scheduler_group.add_argument("--scheduler-delay-factor",
                                     **scheduler_kwargs["delay_factor"])
        scheduler_group.add_argument("--preemption-mode",
                                     **scheduler_kwargs["preemption_mode"])
        # multi-step scheduling has been removed; corresponding arguments
        # are no longer supported.
        scheduler_group.add_argument("--scheduling-policy",
                                     **scheduler_kwargs["policy"])
        scheduler_group.add_argument(
            "--enable-chunked-prefill",
            **scheduler_kwargs["enable_chunked_prefill"])
        scheduler_group.add_argument(
            "--disable-chunked-mm-input",
            **scheduler_kwargs["disable_chunked_mm_input"])
        scheduler_group.add_argument("--scheduler-cls",
                                     **scheduler_kwargs["scheduler_cls"])
        scheduler_group.add_argument(
            "--disable-hybrid-kv-cache-manager",
            **scheduler_kwargs["disable_hybrid_kv_cache_manager"])
        scheduler_group.add_argument("--async-scheduling",
                                     **scheduler_kwargs["async_scheduling"])

        # vLLM arguments
        vllm_kwargs = get_kwargs(VllmConfig)
        vllm_group = parser.add_argument_group(
            title="VllmConfig",
            description=VllmConfig.__doc__,
        )
        # We construct SpeculativeConfig using fields from other configs in
        # create_engine_config. So we set the type to a JSON string here to
        # delay the Pydantic validation that comes with SpeculativeConfig.
        vllm_kwargs["speculative_config"]["type"] = optional_type(json.loads)
        vllm_group.add_argument("--speculative-config",
                                **vllm_kwargs["speculative_config"])
        vllm_group.add_argument("--kv-transfer-config",
                                **vllm_kwargs["kv_transfer_config"])
        vllm_group.add_argument('--kv-events-config',
                                **vllm_kwargs["kv_events_config"])
        vllm_group.add_argument("--compilation-config", "-O",
                                **vllm_kwargs["compilation_config"])
        vllm_group.add_argument("--additional-config",
                                **vllm_kwargs["additional_config"])

        # Other arguments
        parser.add_argument('--disable-log-stats',
                            action='store_true',
                            help='Disable logging statistics.')

        return parser

    @classmethod
    def from_cli_args(cls, args: argparse.Namespace):
        # Get the list of attributes of this dataclass.
        attrs = [attr.name for attr in dataclasses.fields(cls)]
        # Set the attributes from the parsed arguments.
        engine_args = cls(**{
            attr: getattr(args, attr)
            for attr in attrs if hasattr(args, attr)
        })
        return engine_args

    def create_model_config(self) -> ModelConfig:
        # gguf file needs a specific model loader and doesn't use hf_repo
        if check_gguf_file(self.model):
            self.quantization = self.load_format = "gguf"

        # NOTE: This is to allow model loading from S3 in CI
        if (not isinstance(self, AsyncEngineArgs) and envs.VLLM_CI_USE_S3
                and self.model in MODELS_ON_S3 and self.load_format == "auto"):
            self.model = f"{MODEL_WEIGHTS_S3_BUCKET}/{self.model}"
            self.load_format = "runai_streamer"

        if self.disable_mm_preprocessor_cache:
            logger.warning(
                "`--disable-mm-preprocessor-cache` is deprecated "
                "and will be removed in v0.13. "
                "Please use `--mm-processor-cache-gb 0` instead.", )

            self.mm_processor_cache_gb = 0
        elif envs.VLLM_MM_INPUT_CACHE_GIB != 4:
            logger.warning(
                "VLLM_MM_INPUT_CACHE_GIB` is deprecated "
                "and will be removed in v0.13. "
                "Please use `--mm-processor-cache-gb %d` instead.",
                envs.VLLM_MM_INPUT_CACHE_GIB,
            )

            self.mm_processor_cache_gb = envs.VLLM_MM_INPUT_CACHE_GIB

        if self.enable_multimodal_encoder_data_parallel:
            logger.warning(
                "--enable-multimodal-encoder-data-parallel` is deprecated "
                "and will be removed in v0.13. "
                "Please use `--mm-encoder-tp-mode data` instead.")

            self.mm_encoder_tp_mode = "data"

        return ModelConfig(
            model=self.model,
            hf_config_path=self.hf_config_path,
            runner=self.runner,
            convert=self.convert,
            task=self.task,
            tokenizer=self.tokenizer,
            tokenizer_mode=self.tokenizer_mode,
            trust_remote_code=self.trust_remote_code,
            allowed_local_media_path=self.allowed_local_media_path,
            dtype=self.dtype,
            seed=self.seed,
            revision=self.revision,
            code_revision=self.code_revision,
            rope_scaling=self.rope_scaling,
            rope_theta=self.rope_theta,
            hf_token=self.hf_token,
            hf_overrides=self.hf_overrides,
            tokenizer_revision=self.tokenizer_revision,
            max_model_len=self.max_model_len,
            quantization=self.quantization,
            enforce_eager=self.enforce_eager,
            max_seq_len_to_capture=self.max_seq_len_to_capture,
            max_logprobs=self.max_logprobs,
            logprobs_mode=self.logprobs_mode,
            disable_sliding_window=self.disable_sliding_window,
            disable_cascade_attn=self.disable_cascade_attn,
            skip_tokenizer_init=self.skip_tokenizer_init,
            enable_prompt_embeds=self.enable_prompt_embeds,
            served_model_name=self.served_model_name,
            limit_mm_per_prompt=self.limit_mm_per_prompt,
            interleave_mm_strings=self.interleave_mm_strings,
            media_io_kwargs=self.media_io_kwargs,
            skip_mm_profiling=self.skip_mm_profiling,
            use_async_output_proc=not self.disable_async_output_proc,
            config_format=self.config_format,
            mm_processor_kwargs=self.mm_processor_kwargs,
            mm_processor_cache_gb=self.mm_processor_cache_gb,
            mm_encoder_tp_mode=self.mm_encoder_tp_mode,
            override_neuron_config=self.override_neuron_config,
            override_pooler_config=self.override_pooler_config,
            logits_processor_pattern=self.logits_processor_pattern,
            generation_config=self.generation_config,
            override_generation_config=self.override_generation_config,
            enable_sleep_mode=self.enable_sleep_mode,
            model_impl=self.model_impl,
            override_attention_dtype=self.override_attention_dtype,
            logits_processors=self.logits_processors,
        )

    def validate_tensorizer_args(self):
        from vllm.model_executor.model_loader.tensorizer import (
            TensorizerConfig)
        for key in self.model_loader_extra_config:
            if key in TensorizerConfig._fields:
                self.model_loader_extra_config["tensorizer_config"][
                    key] = self.model_loader_extra_config[key]

    def create_load_config(self) -> LoadConfig:

        if self.quantization == "bitsandbytes":
            self.load_format = "bitsandbytes"

        if self.load_format == "tensorizer":
            if hasattr(self.model_loader_extra_config, "to_serializable"):
                self.model_loader_extra_config = (
                    self.model_loader_extra_config.to_serializable())
            self.model_loader_extra_config["tensorizer_config"] = {}
            self.model_loader_extra_config["tensorizer_config"][
                "tensorizer_dir"] = self.model
            self.validate_tensorizer_args()

        return LoadConfig(
            load_format=self.load_format,
            download_dir=self.download_dir,
            device="cpu"
            if is_online_quantization(self.quantization) else None,
            model_loader_extra_config=self.model_loader_extra_config,
            ignore_patterns=self.ignore_patterns,
            use_tqdm_on_load=self.use_tqdm_on_load,
            pt_load_map_location=self.pt_load_map_location,
        )

    def create_speculative_config(
        self,
        target_model_config: ModelConfig,
        target_parallel_config: ParallelConfig,
        enable_chunked_prefill: bool,
        disable_log_stats: bool,
    ) -> Optional["SpeculativeConfig"]:
        """Initializes and returns a SpeculativeConfig object based on
        `speculative_config`.

        This function utilizes `speculative_config` to create a
        SpeculativeConfig object. The `speculative_config` can either be
        provided as a JSON string input via CLI arguments or directly as a
        dictionary from the engine.
        """

        from vllm.transformers_utils.config import get_config
        from vllm.transformers_utils.configs.speculators.base import (
            SpeculatorsConfig)

        if self.speculative_config is None:
            hf_config = get_config(self.hf_config_path or self.model,
                                   self.trust_remote_code, self.revision,
                                   self.code_revision, self.config_format)

            # if loading a SpeculatorsConfig, load the specualtive_config
            # details from the config directly
            # no user input required / expected
            if isinstance(hf_config, SpeculatorsConfig):
                # We create one since we don't create one
                self.speculative_config = {}
                self.speculative_config[
                    "num_speculative_tokens"] = hf_config.num_lookahead_tokens
                self.speculative_config["model"] = self.model
                self.speculative_config["method"] = hf_config.method
            else:
                return None

        # Note(Shangming): These parameters are not obtained from the cli arg
        # '--speculative-config' and must be passed in when creating the engine
        # config.
        self.speculative_config.update({
            "target_model_config": target_model_config,
            "target_parallel_config": target_parallel_config,
            "enable_chunked_prefill": enable_chunked_prefill,
            "disable_log_stats": disable_log_stats,
        })
        return SpeculativeConfig(**self.speculative_config)

    def create_engine_config(
        self,
        usage_context: Optional[UsageContext] = None,
        headless: bool = False,
    ) -> VllmConfig:
        """
        Create the VllmConfig.

        NOTE: for autoselection of V0 vs V1 engine, we need to
        create the ModelConfig first, since ModelConfig's attrs
        (e.g. the model arch) are needed to make the decision.

        This function set VLLM_USE_V1=X if VLLM_USE_V1 is
        unspecified by the user.

        If VLLM_USE_V1 is specified by the user but the VllmConfig
        is incompatible, we raise an error.
        """
        current_platform.pre_register_and_update()

        device_config = DeviceConfig(
            device=cast(Device, current_platform.device_type))
        model_config = self.create_model_config()

        # * If VLLM_USE_V1 is unset, we enable V1 for "supported features"
        #   and fall back to V0 for experimental or unsupported features.
        # * If VLLM_USE_V1=1, we enable V1 for supported + experimental
        #   features and raise error for unsupported features.
        # * If VLLM_USE_V1=0, we disable V1.
        use_v1 = False
        try_v1 = envs.VLLM_USE_V1 or not envs.is_set("VLLM_USE_V1")
        if try_v1 and self._is_v1_supported_oracle(model_config):
            use_v1 = True

        # If user explicitly set VLLM_USE_V1, sanity check we respect it.
        if envs.is_set("VLLM_USE_V1"):
            assert use_v1 == envs.VLLM_USE_V1
        # Otherwise, set the VLLM_USE_V1 variable globally.
        else:
            envs.set_vllm_use_v1(use_v1)

        # Set default arguments for V0 or V1 Engine.
        if use_v1:
            self._set_default_args_v1(usage_context, model_config)
            # Disable chunked prefill for POWER (ppc64le)/ARM/s390x CPUs in V1
            if current_platform.is_cpu(
            ) and current_platform.get_cpu_architecture() in (
                    CpuArchEnum.POWERPC, CpuArchEnum.S390X, CpuArchEnum.ARM):
                logger.info(
                    "Chunked prefill is not supported for ARM and POWER "
                    "and S390X CPUs; "
                    "disabling it for V1 backend.")
                self.enable_chunked_prefill = False
        else:
            self._set_default_args_v0(model_config)
        assert self.enable_chunked_prefill is not None

        if envs.VLLM_ATTENTION_BACKEND in [STR_DUAL_CHUNK_FLASH_ATTN_VAL]:
            assert self.enforce_eager, (
                "Cuda graph is not supported with DualChunkFlashAttention. "
                "To run the model in eager mode, set 'enforce_eager=True' "
                "or use '--enforce-eager' in the CLI.")
            assert current_platform.is_cuda(), (
                "DualChunkFlashAttention is only supported on CUDA platform.")
            assert not use_v1, (
                "DualChunkFlashAttention is not supported on V1 engine. "
                "To run the model in V0 engine, try set 'VLLM_USE_V1=0'")

        sliding_window: Optional[int] = None
        if not is_interleaved(model_config.hf_text_config):
            # Only set CacheConfig.sliding_window if the model is all sliding
            # window. Otherwise CacheConfig.sliding_window will override the
            # global layers in interleaved sliding window models.
            sliding_window = model_config.get_sliding_window()

        cache_config = CacheConfig(
            block_size=self.block_size,
            gpu_memory_utilization=self.gpu_memory_utilization,
            swap_space=self.swap_space,
            cache_dtype=self.kv_cache_dtype,
            is_attention_free=model_config.is_attention_free,
            num_gpu_blocks_override=self.num_gpu_blocks_override,
            sliding_window=sliding_window,
            enable_prefix_caching=self.enable_prefix_caching,
            prefix_caching_hash_algo=self.prefix_caching_hash_algo,
            cpu_offload_gb=self.cpu_offload_gb,
            calculate_kv_scales=self.calculate_kv_scales,
            kv_sharing_fast_prefill=self.kv_sharing_fast_prefill,
            mamba_cache_dtype=self.mamba_cache_dtype,
            mamba_ssm_cache_dtype=self.mamba_ssm_cache_dtype,
        )

        ray_runtime_env = None
        if is_ray_initialized():
            # Ray Serve LLM calls `create_engine_config` in the context
            # of a Ray task, therefore we check is_ray_initialized()
            # as opposed to is_in_ray_actor().
            import ray
            ray_runtime_env = ray.get_runtime_context().runtime_env
            logger.info("Using ray runtime env: %s", ray_runtime_env)

        # Get the current placement group if Ray is initialized and
        # we are in a Ray actor. If so, then the placement group will be
        # passed to spawned processes.
        placement_group = None
        if is_in_ray_actor():
            import ray

            # This call initializes Ray automatically if it is not initialized,
            # but we should not do this here.
            placement_group = ray.util.get_current_placement_group()

        assert not headless or not self.data_parallel_hybrid_lb, (
            "data_parallel_hybrid_lb is not applicable in "
            "headless mode")

        data_parallel_external_lb = self.data_parallel_rank is not None
        # Local DP rank = 1, use pure-external LB.
        if data_parallel_external_lb:
            assert self.data_parallel_size_local in (1, None), (
                "data_parallel_size_local must be 1 when data_parallel_rank "
                "is set")
            data_parallel_size_local = 1
            # Use full external lb if we have local_size of 1.
            self.data_parallel_hybrid_lb = False
        elif self.data_parallel_size_local is not None:
            data_parallel_size_local = self.data_parallel_size_local

            if self.data_parallel_start_rank and not headless:
                # Infer hybrid LB mode.
                self.data_parallel_hybrid_lb = True

            if self.data_parallel_hybrid_lb and data_parallel_size_local == 1:
                # Use full external lb if we have local_size of 1.
                data_parallel_external_lb = True
                self.data_parallel_hybrid_lb = False

            if data_parallel_size_local == self.data_parallel_size:
                # Disable hybrid LB mode if set for a single node
                self.data_parallel_hybrid_lb = False

            self.data_parallel_rank = self.data_parallel_start_rank or 0
        else:
            assert not self.data_parallel_hybrid_lb, (
                "data_parallel_size_local must be set to use "
                "data_parallel_hybrid_lb.")

            # Local DP size defaults to global DP size if not set.
            data_parallel_size_local = self.data_parallel_size

        # DP address, used in multi-node case for torch distributed group
        # and ZMQ sockets.
        if self.data_parallel_address is None:
            if self.data_parallel_backend == "ray":
                host_ip = get_ip()
                logger.info(
                    "Using host IP %s as ray-based data parallel address",
                    host_ip)
                data_parallel_address = host_ip
            else:
                assert self.data_parallel_backend == "mp", (
                    "data_parallel_backend can only be ray or mp, got %s",
                    self.data_parallel_backend)
                data_parallel_address = ParallelConfig.data_parallel_master_ip
        else:
            data_parallel_address = self.data_parallel_address

        # This port is only used when there are remote data parallel engines,
        # otherwise the local IPC transport is used.
        data_parallel_rpc_port = self.data_parallel_rpc_port if (
            self.data_parallel_rpc_port
            is not None) else ParallelConfig.data_parallel_rpc_port

        if self.async_scheduling:
            # Async scheduling does not work with the uniprocess backend.
            if self.distributed_executor_backend is None:
                self.distributed_executor_backend = "mp"
                logger.info("Using mp-based distributed executor backend "
                            "for async scheduling.")
            if self.distributed_executor_backend == "uni":
                raise ValueError("Async scheduling is not supported with "
                                 "uni-process backend.")
            if self.pipeline_parallel_size > 1:
                raise ValueError("Async scheduling is not supported with "
                                 "pipeline-parallel-size > 1.")

            # Currently, async scheduling does not support speculative decoding.
            # TODO(woosuk): Support it.
            if self.speculative_config is not None:
                raise ValueError(
                    "Currently, speculative decoding is not supported with "
                    "async scheduling.")

        # Forward the deprecated CLI args to the EPLB config.
        if self.num_redundant_experts is not None:
            self.eplb_config.num_redundant_experts = self.num_redundant_experts
        if self.eplb_window_size is not None:
            self.eplb_config.window_size = self.eplb_window_size
        if self.eplb_step_interval is not None:
            self.eplb_config.step_interval = self.eplb_step_interval
        if self.eplb_log_balancedness is not None:
            self.eplb_config.log_balancedness = self.eplb_log_balancedness

        parallel_config = ParallelConfig(
            pipeline_parallel_size=self.pipeline_parallel_size,
            tensor_parallel_size=self.tensor_parallel_size,
            data_parallel_size=self.data_parallel_size,
            data_parallel_rank=self.data_parallel_rank or 0,
            data_parallel_external_lb=data_parallel_external_lb,
            data_parallel_size_local=data_parallel_size_local,
            data_parallel_master_ip=data_parallel_address,
            data_parallel_rpc_port=data_parallel_rpc_port,
            data_parallel_backend=self.data_parallel_backend,
            data_parallel_hybrid_lb=self.data_parallel_hybrid_lb,
            api_process_count=self.api_process_count,
            api_process_rank=self.api_process_rank,
            enable_expert_parallel=self.enable_expert_parallel,
            enable_eplb=self.enable_eplb,
            eplb_config=self.eplb_config,
            max_parallel_loading_workers=self.max_parallel_loading_workers,
            disable_custom_all_reduce=self.disable_custom_all_reduce,
            ray_workers_use_nsight=self.ray_workers_use_nsight,
            ray_runtime_env=ray_runtime_env,
            placement_group=placement_group,
            distributed_executor_backend=self.distributed_executor_backend,
            worker_cls=self.worker_cls,
            worker_extension_cls=self.worker_extension_cls,
        )

<<<<<<< HEAD
        if model_config.is_multimodal_model:
            supports_mm_processor_cache = self.api_process_count == 1 and (
                self.data_parallel_size == 1 or data_parallel_external_lb)
            if (not supports_mm_processor_cache
                    and model_config.mm_processor_cache_gb > 0):
                logger.warning(
                    "Multi-modal processor cache is disabled because "
                    "there does not exist a one-to-one correspondance "
                    "between API and engine core processes.")
                model_config.set_mm_processor_cache_gb(0)

=======
>>>>>>> 69244e67
        speculative_config = self.create_speculative_config(
            target_model_config=model_config,
            target_parallel_config=parallel_config,
            enable_chunked_prefill=self.enable_chunked_prefill,
            disable_log_stats=self.disable_log_stats,
        )

        # make sure num_lookahead_slots is set appropriately depending on
        # whether speculative decoding is enabled
        num_lookahead_slots = self.num_lookahead_slots
        if speculative_config is not None:
            num_lookahead_slots = speculative_config.num_lookahead_slots

        scheduler_config = SchedulerConfig(
            runner_type=model_config.runner_type,
            max_num_batched_tokens=self.max_num_batched_tokens,
            max_num_seqs=self.max_num_seqs,
            max_model_len=model_config.max_model_len,
            cuda_graph_sizes=self.cuda_graph_sizes,
            num_lookahead_slots=num_lookahead_slots,
            delay_factor=self.scheduler_delay_factor,
            enable_chunked_prefill=self.enable_chunked_prefill,
            disable_chunked_mm_input=self.disable_chunked_mm_input,
            is_multimodal_model=model_config.is_multimodal_model,
            preemption_mode=self.preemption_mode,
            send_delta_data=(envs.VLLM_USE_RAY_SPMD_WORKER
                             and parallel_config.use_ray),
            policy=self.scheduling_policy,
            scheduler_cls=self.scheduler_cls,
            max_num_partial_prefills=self.max_num_partial_prefills,
            max_long_partial_prefills=self.max_long_partial_prefills,
            long_prefill_token_threshold=self.long_prefill_token_threshold,
            disable_hybrid_kv_cache_manager=self.
            disable_hybrid_kv_cache_manager,
            async_scheduling=self.async_scheduling,
        )

        if not model_config.is_multimodal_model and self.default_mm_loras:
            raise ValueError(
                "Default modality-specific LoRA(s) were provided for a "
                "non multimodal model")

        lora_config = LoRAConfig(
            bias_enabled=self.enable_lora_bias,
            max_lora_rank=self.max_lora_rank,
            max_loras=self.max_loras,
            default_mm_loras=self.default_mm_loras,
            fully_sharded_loras=self.fully_sharded_loras,
            lora_extra_vocab_size=self.lora_extra_vocab_size,
            lora_dtype=self.lora_dtype,
            max_cpu_loras=self.max_cpu_loras if self.max_cpu_loras
            and self.max_cpu_loras > 0 else None) if self.enable_lora else None

        # bitsandbytes pre-quantized model need a specific model loader
        if model_config.quantization == "bitsandbytes":
            self.quantization = self.load_format = "bitsandbytes"

        load_config = self.create_load_config()

        decoding_config = DecodingConfig(
            backend=self.guided_decoding_backend,
            disable_fallback=self.guided_decoding_disable_fallback,
            disable_any_whitespace=self.guided_decoding_disable_any_whitespace,
            disable_additional_properties=\
                self.guided_decoding_disable_additional_properties,
            reasoning_backend=self.reasoning_parser
        )

        observability_config = ObservabilityConfig(
            show_hidden_metrics_for_version=(
                self.show_hidden_metrics_for_version),
            otlp_traces_endpoint=self.otlp_traces_endpoint,
            collect_detailed_traces=self.collect_detailed_traces,
        )

        config = VllmConfig(
            model_config=model_config,
            cache_config=cache_config,
            parallel_config=parallel_config,
            scheduler_config=scheduler_config,
            device_config=device_config,
            lora_config=lora_config,
            speculative_config=speculative_config,
            load_config=load_config,
            decoding_config=decoding_config,
            observability_config=observability_config,
            compilation_config=self.compilation_config,
            kv_transfer_config=self.kv_transfer_config,
            kv_events_config=self.kv_events_config,
            additional_config=self.additional_config,
        )

        return config

    def _is_v1_supported_oracle(self, model_config: ModelConfig) -> bool:
        """Oracle for whether to use V0 or V1 Engine by default."""

        #############################################################
        # Unsupported Feature Flags on V1.

        if self.load_format == "sharded_state":
            _raise_or_fallback(
                feature_name=f"--load_format {self.load_format}",
                recommend_to_remove=False)
            return False

        if (self.logits_processor_pattern
                != EngineArgs.logits_processor_pattern):
            _raise_or_fallback(feature_name="--logits-processor-pattern",
                               recommend_to_remove=False)
            return False

        if self.preemption_mode != SchedulerConfig.preemption_mode:
            _raise_or_fallback(feature_name="--preemption-mode",
                               recommend_to_remove=True)
            return False

        if (self.disable_async_output_proc
                != EngineArgs.disable_async_output_proc):
            _raise_or_fallback(feature_name="--disable-async-output-proc",
                               recommend_to_remove=True)
            return False

        if self.scheduler_delay_factor != SchedulerConfig.delay_factor:
            _raise_or_fallback(feature_name="--scheduler-delay-factor",
                               recommend_to_remove=True)
            return False

        # Triton v3.3 has f16 conversion regression issue on Turing and Volta,
        # which broke fp16 inference
        # see: https://github.com/triton-lang/triton/issues/6698
        if (current_platform.is_cuda()
                and not current_platform.has_device_capability(80)
                and model_config.dtype == torch.float16):
            _raise_or_fallback(
                feature_name="Compute Capability < 8.0 with FP16",
                recommend_to_remove=False)
            return False

        if self.kv_cache_dtype != "auto":
            supported = current_platform.is_kv_cache_dtype_supported(
                self.kv_cache_dtype, model_config)
            if not supported:
                _raise_or_fallback(feature_name="--kv-cache-dtype",
                                   recommend_to_remove=False)
                return False

        # No text embedding inputs so far.
        if self.enable_prompt_embeds:
            _raise_or_fallback(feature_name="--enable-prompt-embeds",
                               recommend_to_remove=False)
            return False

        # No Mamba or Encoder-Decoder so far.
        if not model_config.is_v1_compatible:
            _raise_or_fallback(feature_name=model_config.architectures,
                               recommend_to_remove=False)
            return False

        # V1 mamba models are unoptimized.
        if model_config.has_inner_state and _warn_or_fallback(
                feature_name="Mamba"):
            return False

        # No Concurrent Partial Prefills so far.
        if (self.max_num_partial_prefills
                != SchedulerConfig.max_num_partial_prefills
                or self.max_long_partial_prefills
                != SchedulerConfig.max_long_partial_prefills):
            _raise_or_fallback(feature_name="Concurrent Partial Prefill",
                               recommend_to_remove=False)
            return False

        # No OTLP observability so far.
        if (self.otlp_traces_endpoint or self.collect_detailed_traces):
            _raise_or_fallback(feature_name="--otlp-traces-endpoint",
                               recommend_to_remove=False)
            return False

        # V1 supports N-gram, Medusa, and Eagle speculative decoding.
        if (self.speculative_config is not None
                and self.speculative_config.get("method") == "draft_model"):
            raise NotImplementedError(
                "Speculative decoding with draft model is not supported yet. "
                "Please consider using other speculative decoding methods "
                "such as ngram, medusa, eagle, or deepseek_mtp.")

        V1_BACKENDS = [
            "FLASH_ATTN_VLLM_V1",
            "FLASH_ATTN",
            "PALLAS",
            "PALLAS_VLLM_V1",
            "TRITON_ATTN_VLLM_V1",
            "TRITON_MLA",
            "CUTLASS_MLA",
            "FLASHMLA",
            "FLASHINFER",
            "FLASHINFER_VLLM_V1",
            "ROCM_AITER_MLA",
            "TORCH_SDPA_VLLM_V1",
            "FLEX_ATTENTION",
            "TREE_ATTN",
            "XFORMERS_VLLM_V1",
        ]
        if (envs.is_set("VLLM_ATTENTION_BACKEND")
                and envs.VLLM_ATTENTION_BACKEND not in V1_BACKENDS):
            name = f"VLLM_ATTENTION_BACKEND={envs.VLLM_ATTENTION_BACKEND}"
            _raise_or_fallback(feature_name=name, recommend_to_remove=True)
            return False

        # Platforms must decide if they can support v1 for this model
        if not current_platform.supports_v1(model_config=model_config):
            _raise_or_fallback(
                feature_name=f"device type={current_platform.device_type}",
                recommend_to_remove=False)
            return False
        #############################################################
        # Experimental Features - allow users to opt in.

        if self.pipeline_parallel_size > 1:
            supports_pp = getattr(self.distributed_executor_backend,
                                  'supports_pp', False)
            if not supports_pp and self.distributed_executor_backend not in (
                    ParallelConfig.distributed_executor_backend, "ray", "mp",
                    "external_launcher"):
                name = "Pipeline Parallelism without Ray distributed " \
                        "executor or multiprocessing executor or external " \
                        "launcher"
                _raise_or_fallback(feature_name=name,
                                   recommend_to_remove=False)
                return False

        # The platform may be supported on V1, but off by default for now.
        if not current_platform.default_v1(  # noqa: SIM103
                model_config=model_config) and _warn_or_fallback(
                    current_platform.device_name):
            return False

        if (current_platform.is_cpu()
                and model_config.get_sliding_window() is not None):
            _raise_or_fallback(feature_name="sliding window (CPU backend)",
                               recommend_to_remove=False)
            return False

        #############################################################

        return True

    def _set_default_args_v0(self, model_config: ModelConfig) -> None:
        """Set Default Arguments for V0 Engine."""

        max_model_len = model_config.max_model_len
        use_long_context = max_model_len > 32768
        if self.enable_chunked_prefill is None:
            # Chunked prefill not supported for Multimodal or MLA in V0.
            if model_config.is_multimodal_model or model_config.use_mla:
                self.enable_chunked_prefill = False

            # Enable chunked prefill by default for long context (> 32K)
            # models to avoid OOM errors in initial memory profiling phase.
            elif use_long_context:
                is_gpu = current_platform.is_cuda()
                use_sliding_window = (model_config.get_sliding_window()
                                      is not None)
                use_spec_decode = self.speculative_config is not None

                if (is_gpu and not use_sliding_window and not use_spec_decode
                        and not self.enable_lora
                        and model_config.runner_type != "pooling"):
                    self.enable_chunked_prefill = True
                    logger.warning(
                        "Chunked prefill is enabled by default for models "
                        "with max_model_len > 32K. Chunked prefill might "
                        "not work with some features or models. If you "
                        "encounter any issues, please disable by launching "
                        "with --enable-chunked-prefill=False.")

            if self.enable_chunked_prefill is None:
                self.enable_chunked_prefill = False

        if not self.enable_chunked_prefill and use_long_context:
            logger.warning(
                "The model has a long context length (%s). This may cause"
                "OOM during the initial memory profiling phase, or result "
                "in low performance due to small KV cache size. Consider "
                "setting --max-model-len to a smaller value.", max_model_len)
        elif (self.enable_chunked_prefill
              and model_config.runner_type == "pooling"):
            msg = "Chunked prefill is not supported for pooling models"
            raise ValueError(msg)

        # if using prefix caching, we must set a hash algo
        if self.enable_prefix_caching:
            # Disable prefix caching for multimodal models for VLLM_V0.
            if model_config.is_multimodal_model:
                logger.warning(
                    "--enable-prefix-caching is not supported for multimodal "
                    "models in V0 and has been disabled.")
                self.enable_prefix_caching = False

            # VLLM_V0 only supports builtin hash algo for prefix caching.
            if self.prefix_caching_hash_algo == "sha256":
                raise ValueError(
                    "sha256 is not supported for prefix caching in V0 engine. "
                    "Please use 'builtin'.")

        # Set max_num_seqs to 256 for VLLM_V0.
        if self.max_num_seqs is None:
            self.max_num_seqs = 256

    def _set_default_args_v1(self, usage_context: UsageContext,
                             model_config: ModelConfig) -> None:
        """Set Default Arguments for V1 Engine."""

        # V1 always uses chunked prefills and prefix caching
        # for non-pooling tasks.
        # For pooling tasks the default is False
        if model_config.runner_type != "pooling":
            self.enable_chunked_prefill = True
            if self.enable_prefix_caching is None:
                self.enable_prefix_caching = True
        else:

            pooling_type = model_config.pooler_config.pooling_type
            is_causal = getattr(model_config.hf_config, "is_causal", True)
            incremental_prefill_supported = (pooling_type is not None
                                             and pooling_type.lower() == "last"
                                             and is_causal)

            action = "Enabling" if \
                incremental_prefill_supported else "Disabling"

            if self.enable_chunked_prefill is None:
                self.enable_chunked_prefill = incremental_prefill_supported
                logger.info("(%s) chunked prefill by default", action)
            if self.enable_prefix_caching is None:
                self.enable_prefix_caching = incremental_prefill_supported
                logger.info("(%s) prefix caching by default", action)

        # V1 should use the new scheduler by default.
        # Swap it only if this arg is set to the original V0 default
        if self.scheduler_cls == EngineArgs.scheduler_cls:
            self.scheduler_cls = "vllm.v1.core.sched.scheduler.Scheduler"

        # When no user override, set the default values based on the usage
        # context.
        # Use different default values for different hardware.

        # Try to query the device name on the current platform. If it fails,
        # it may be because the platform that imports vLLM is not the same
        # as the platform that vLLM is running on (e.g. the case of scaling
        # vLLM with Ray) and has no GPUs. In this case we use the default
        # values for non-H100/H200 GPUs.
        try:
            device_memory = current_platform.get_device_total_memory()
            device_name = current_platform.get_device_name().lower()
        except Exception:
            # This is only used to set default_max_num_batched_tokens
            device_memory = 0

        # NOTE(Kuntai): Setting large `max_num_batched_tokens` for A100 reduces
        # throughput, see PR #17885 for more details.
        # So here we do an extra device name check to prevent such regression.
        from vllm.usage.usage_lib import UsageContext
        if device_memory >= 70 * GiB_bytes and "a100" not in device_name:
            # For GPUs like H100 and MI300x, use larger default values.
            default_max_num_batched_tokens = {
                UsageContext.LLM_CLASS: 16384,
                UsageContext.OPENAI_API_SERVER: 8192,
            }
            default_max_num_seqs = {
                UsageContext.LLM_CLASS: 1024,
                UsageContext.OPENAI_API_SERVER: 1024,
            }
        else:
            # TODO(woosuk): Tune the default values for other hardware.
            default_max_num_batched_tokens = {
                UsageContext.LLM_CLASS: 8192,
                UsageContext.OPENAI_API_SERVER: 2048,
            }
            default_max_num_seqs = {
                UsageContext.LLM_CLASS: 256,
                UsageContext.OPENAI_API_SERVER: 256,
            }

        # tpu specific default values.
        if current_platform.is_tpu():
            default_max_num_batched_tokens_tpu = {
                UsageContext.LLM_CLASS: {
                    'V6E': 2048,
                    'V5E': 1024,
                    'V5P': 512,
                },
                UsageContext.OPENAI_API_SERVER: {
                    'V6E': 1024,
                    'V5E': 512,
                    'V5P': 256,
                }
            }

        # cpu specific default values.
        if current_platform.is_cpu():
            world_size = self.pipeline_parallel_size * self.tensor_parallel_size
            default_max_num_batched_tokens = {
                UsageContext.LLM_CLASS: 4096 * world_size,
                UsageContext.OPENAI_API_SERVER: 2048 * world_size,
            }
            default_max_num_seqs = {
                UsageContext.LLM_CLASS: 256 * world_size,
                UsageContext.OPENAI_API_SERVER: 128 * world_size,
            }

        use_context_value = usage_context.value if usage_context else None
        if (self.max_num_batched_tokens is None
                and usage_context in default_max_num_batched_tokens):
            if current_platform.is_tpu():
                chip_name = current_platform.get_device_name()
                if chip_name in default_max_num_batched_tokens_tpu[
                        usage_context]:
                    self.max_num_batched_tokens = \
                        default_max_num_batched_tokens_tpu[
                            usage_context][chip_name]
                else:
                    self.max_num_batched_tokens = \
                        default_max_num_batched_tokens[usage_context]
            else:
                if not self.enable_chunked_prefill:
                    self.max_num_batched_tokens = model_config.max_model_len
                else:
                    self.max_num_batched_tokens = \
                        default_max_num_batched_tokens[usage_context]
            logger.debug(
                "Setting max_num_batched_tokens to %d for %s usage context.",
                self.max_num_batched_tokens, use_context_value)

        if (self.max_num_seqs is None
                and usage_context in default_max_num_seqs):
            self.max_num_seqs = min(default_max_num_seqs[usage_context],
                                    self.max_num_batched_tokens or sys.maxsize)

            logger.debug("Setting max_num_seqs to %d for %s usage context.",
                         self.max_num_seqs, use_context_value)


@dataclass
class AsyncEngineArgs(EngineArgs):
    """Arguments for asynchronous vLLM engine."""
    enable_log_requests: bool = False

    @property
    @deprecated(
        "`disable_log_requests` is deprecated and has been replaced with "
        "`enable_log_requests`. This will be removed in v0.12.0. Please use "
        "`enable_log_requests` instead.")
    def disable_log_requests(self) -> bool:
        return not self.enable_log_requests

    @disable_log_requests.setter
    @deprecated(
        "`disable_log_requests` is deprecated and has been replaced with "
        "`enable_log_requests`. This will be removed in v0.12.0. Please use "
        "`enable_log_requests` instead.")
    def disable_log_requests(self, value: bool):
        self.enable_log_requests = not value

    @staticmethod
    def add_cli_args(parser: FlexibleArgumentParser,
                     async_args_only: bool = False) -> FlexibleArgumentParser:
        # Initialize plugin to update the parser, for example, The plugin may
        # add a new kind of quantization method to --quantization argument or
        # a new device to --device argument.
        load_general_plugins()
        if not async_args_only:
            parser = EngineArgs.add_cli_args(parser)
        parser.add_argument('--enable-log-requests',
                            action=argparse.BooleanOptionalAction,
                            default=AsyncEngineArgs.enable_log_requests,
                            help='Enable logging requests.')
        parser.add_argument('--disable-log-requests',
                            action=argparse.BooleanOptionalAction,
                            default=not AsyncEngineArgs.enable_log_requests,
                            help='[DEPRECATED] Disable logging requests.',
                            deprecated=True)
        current_platform.pre_register_and_update(parser)
        return parser


def _raise_or_fallback(feature_name: str, recommend_to_remove: bool):
    if envs.is_set("VLLM_USE_V1") and envs.VLLM_USE_V1:
        raise NotImplementedError(
            f"VLLM_USE_V1=1 is not supported with {feature_name}.")
    msg = f"{feature_name} is not supported by the V1 Engine. "
    msg += "Falling back to V0. "
    if recommend_to_remove:
        msg += f"We recommend to remove {feature_name} from your config "
        msg += "in favor of the V1 Engine."
    logger.warning(msg)


def _warn_or_fallback(feature_name: str) -> bool:
    if envs.is_set("VLLM_USE_V1") and envs.VLLM_USE_V1:
        logger.warning(
            "Detected VLLM_USE_V1=1 with %s. Usage should "
            "be considered experimental. Please report any "
            "issues on Github.", feature_name)
        should_exit = False
    else:
        logger.info(
            "%s is experimental on VLLM_USE_V1=1. "
            "Falling back to V0 Engine.", feature_name)
        should_exit = True
    return should_exit


def human_readable_int(value):
    """Parse human-readable integers like '1k', '2M', etc.
    Including decimal values with decimal multipliers.

    Examples:
    - '1k' -> 1,000
    - '1K' -> 1,024
    - '25.6k' -> 25,600
    """
    value = value.strip()
    match = re.fullmatch(r'(\d+(?:\.\d+)?)([kKmMgGtT])', value)
    if match:
        decimal_multiplier = {
            'k': 10**3,
            'm': 10**6,
            'g': 10**9,
        }
        binary_multiplier = {
            'K': 2**10,
            'M': 2**20,
            'G': 2**30,
        }

        number, suffix = match.groups()
        if suffix in decimal_multiplier:
            mult = decimal_multiplier[suffix]
            return int(float(number) * mult)
        elif suffix in binary_multiplier:
            mult = binary_multiplier[suffix]
            # Do not allow decimals with binary multipliers
            try:
                return int(number) * mult
            except ValueError as e:
                raise argparse.ArgumentTypeError("Decimals are not allowed " \
                f"with binary suffixes like {suffix}. Did you mean to use " \
                f"{number}{suffix.lower()} instead?") from e

    # Regular plain number.
    return int(value)<|MERGE_RESOLUTION|>--- conflicted
+++ resolved
@@ -1300,20 +1300,6 @@
             worker_extension_cls=self.worker_extension_cls,
         )
 
-<<<<<<< HEAD
-        if model_config.is_multimodal_model:
-            supports_mm_processor_cache = self.api_process_count == 1 and (
-                self.data_parallel_size == 1 or data_parallel_external_lb)
-            if (not supports_mm_processor_cache
-                    and model_config.mm_processor_cache_gb > 0):
-                logger.warning(
-                    "Multi-modal processor cache is disabled because "
-                    "there does not exist a one-to-one correspondance "
-                    "between API and engine core processes.")
-                model_config.set_mm_processor_cache_gb(0)
-
-=======
->>>>>>> 69244e67
         speculative_config = self.create_speculative_config(
             target_model_config=model_config,
             target_parallel_config=parallel_config,
