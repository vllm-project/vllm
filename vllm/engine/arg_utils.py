# SPDX-License-Identifier: Apache-2.0
# SPDX-FileCopyrightText: Copyright contributors to the vLLM project

# yapf: disable
import argparse
import copy
import dataclasses
import functools
import json
import sys
from dataclasses import MISSING, dataclass, fields, is_dataclass
from itertools import permutations
from typing import (TYPE_CHECKING, Annotated, Any, Callable, Dict, List,
                    Literal, Optional, Type, TypeVar, Union, cast, get_args,
                    get_origin)

import huggingface_hub
import regex as re
import torch
from pydantic import TypeAdapter, ValidationError
from typing_extensions import TypeIs, deprecated

import vllm.envs as envs
from vllm.config import (BlockSize, CacheConfig, CacheDType, CompilationConfig,
<<<<<<< HEAD
                         ConfigFormat, ConfigType, ConvertOption,
                         DetailedTraceModules, Device, DeviceConfig,
                         DistributedExecutorBackend, EPLBConfig, HfOverrides,
                         KVEventsConfig, KVTransferConfig, LoadConfig,
                         LogprobsMode, LoRAConfig, MambaDType, MMEncoderTPMode,
                         ModelConfig, ModelDType, ModelImpl, MultiModalConfig,
                         ObservabilityConfig, ParallelConfig, PoolerConfig,
                         PrefixCachingHashAlgo, RunnerOption, SchedulerConfig,
                         SchedulerPolicy, SpeculativeConfig,
                         StructuredOutputsConfig, TaskOption, TokenizerMode,
                         VllmConfig, get_attr_docs, get_field)
=======
                         ConfigType, ConvertOption, DecodingConfig,
                         DetailedTraceModules, Device, DeviceConfig,
                         DistributedExecutorBackend, EPLBConfig,
                         GuidedDecodingBackend, HfOverrides, KVEventsConfig,
                         KVTransferConfig, LoadConfig, LogprobsMode,
                         LoRAConfig, MambaDType, MMEncoderTPMode, ModelConfig,
                         ModelDType, ModelImpl, ObservabilityConfig,
                         ParallelConfig, PoolerConfig, PrefixCachingHashAlgo,
                         RunnerOption, SchedulerConfig, SchedulerPolicy,
                         SpeculativeConfig, TaskOption, TokenizerMode,
                         VllmConfig, get_attr_docs)
from vllm.config.multimodal import MMCacheType, MultiModalConfig
from vllm.config.parallel import ExpertPlacementStrategy
from vllm.config.utils import get_field
>>>>>>> 0faf3cc3
from vllm.logger import init_logger
from vllm.platforms import CpuArchEnum, current_platform
from vllm.plugins import load_general_plugins
from vllm.ray.lazy_utils import is_ray_initialized
from vllm.test_utils import MODEL_WEIGHTS_S3_BUCKET, MODELS_ON_S3
from vllm.transformers_utils.config import get_model_path, is_interleaved
from vllm.transformers_utils.utils import check_gguf_file
from vllm.utils import (STR_DUAL_CHUNK_FLASH_ATTN_VAL, FlexibleArgumentParser,
                        GiB_bytes, get_ip, is_in_ray_actor)
from vllm.v1.sample.logits_processor import LogitsProcessor

# yapf: enable

if TYPE_CHECKING:
    from vllm.executor.executor_base import ExecutorBase
    from vllm.model_executor.layers.quantization import QuantizationMethods
    from vllm.model_executor.model_loader import LoadFormats
    from vllm.usage.usage_lib import UsageContext
else:
    ExecutorBase = Any
    QuantizationMethods = Any
    LoadFormats = Any
    UsageContext = Any

logger = init_logger(__name__)

# object is used to allow for special typing forms
T = TypeVar("T")
TypeHint = Union[type[Any], object]
TypeHintT = Union[type[T], object]


def parse_type(return_type: Callable[[str], T]) -> Callable[[str], T]:

    def _parse_type(val: str) -> T:
        try:
            return return_type(val)
        except ValueError as e:
            raise argparse.ArgumentTypeError(
                f"Value {val} cannot be converted to {return_type}.") from e

    return _parse_type


def optional_type(
        return_type: Callable[[str], T]) -> Callable[[str], Optional[T]]:

    def _optional_type(val: str) -> Optional[T]:
        if val == "" or val == "None":
            return None
        return parse_type(return_type)(val)

    return _optional_type


def union_dict_and_str(val: str) -> Optional[Union[str, dict[str, str]]]:
    if not re.match(r"(?s)^\s*{.*}\s*$", val):
        return str(val)
    return optional_type(json.loads)(val)


def is_type(type_hint: TypeHint, type: TypeHintT) -> TypeIs[TypeHintT]:
    """Check if the type hint is a specific type."""
    return type_hint is type or get_origin(type_hint) is type


def contains_type(type_hints: set[TypeHint], type: TypeHintT) -> bool:
    """Check if the type hints contain a specific type."""
    return any(is_type(type_hint, type) for type_hint in type_hints)


def get_type(type_hints: set[TypeHint], type: TypeHintT) -> TypeHintT:
    """Get the specific type from the type hints."""
    return next((th for th in type_hints if is_type(th, type)), None)


def literal_to_kwargs(type_hints: set[TypeHint]) -> dict[str, Any]:
    """Get the `type` and `choices` from a `Literal` type hint in `type_hints`.

    If `type_hints` also contains `str`, we use `metavar` instead of `choices`.
    """
    type_hint = get_type(type_hints, Literal)
    options = get_args(type_hint)
    option_type = type(options[0])
    if not all(isinstance(option, option_type) for option in options):
        raise ValueError(
            "All options must be of the same type. "
            f"Got {options} with types {[type(c) for c in options]}")
    kwarg = "metavar" if contains_type(type_hints, str) else "choices"
    return {"type": option_type, kwarg: sorted(options)}


def is_not_builtin(type_hint: TypeHint) -> bool:
    """Check if the class is not a built-in type."""
    return type_hint.__module__ != "builtins"


def get_type_hints(type_hint: TypeHint) -> set[TypeHint]:
    """Extract type hints from Annotated or Union type hints."""
    type_hints: set[TypeHint] = set()
    origin = get_origin(type_hint)
    args = get_args(type_hint)

    if origin is Annotated:
        type_hints.update(get_type_hints(args[0]))
    elif origin is Union:
        for arg in args:
            type_hints.update(get_type_hints(arg))
    else:
        type_hints.add(type_hint)

    return type_hints


def is_online_quantization(quantization: Any) -> bool:
    return quantization in ["inc"]


NEEDS_HELP = (
    "--help" in (argv := sys.argv)  # vllm SUBCOMMAND --help
    or (argv0 := argv[0]).endswith("mkdocs")  # mkdocs SUBCOMMAND
    or argv0.endswith("mkdocs/__main__.py")  # python -m mkdocs SUBCOMMAND
)


@functools.lru_cache(maxsize=30)
def _compute_kwargs(cls: ConfigType) -> dict[str, Any]:
    # Save time only getting attr docs if we're generating help text
    cls_docs = get_attr_docs(cls) if NEEDS_HELP else {}
    kwargs = {}
    for field in fields(cls):
        # Get the set of possible types for the field
        type_hints: set[TypeHint] = get_type_hints(field.type)

        # If the field is a dataclass, we can use the model_validate_json
        generator = (th for th in type_hints if is_dataclass(th))
        dataclass_cls = next(generator, None)

        # Get the default value of the field
        if field.default is not MISSING:
            default = field.default
        elif field.default_factory is not MISSING:
            default = field.default_factory()

        # Get the help text for the field
        name = field.name
        help = cls_docs.get(name, "").strip()
        # Escape % for argparse
        help = help.replace("%", "%%")

        # Initialise the kwargs dictionary for the field
        kwargs[name] = {"default": default, "help": help}

        # Set other kwargs based on the type hints
        json_tip = ("Should either be a valid JSON string or JSON keys passed "
                    "individually.")
        if dataclass_cls is not None:

            def parse_dataclass(val: str, cls=dataclass_cls) -> Any:
                try:
                    return TypeAdapter(cls).validate_json(val)
                except ValidationError as e:
                    raise argparse.ArgumentTypeError(repr(e)) from e

            kwargs[name]["type"] = parse_dataclass
            kwargs[name]["help"] += f"\n\n{json_tip}"
        elif contains_type(type_hints, bool):
            # Creates --no-<name> and --<name> flags
            kwargs[name]["action"] = argparse.BooleanOptionalAction
        elif contains_type(type_hints, Literal):
            kwargs[name].update(literal_to_kwargs(type_hints))
        elif contains_type(type_hints, tuple):
            type_hint = get_type(type_hints, tuple)
            types = get_args(type_hint)
            tuple_type = types[0]
            assert all(t is tuple_type for t in types if t is not Ellipsis), (
                "All non-Ellipsis tuple elements must be of the same "
                f"type. Got {types}.")
            kwargs[name]["type"] = tuple_type
            kwargs[name]["nargs"] = "+" if Ellipsis in types else len(types)
        elif contains_type(type_hints, list):
            type_hint = get_type(type_hints, list)
            types = get_args(type_hint)
            list_type = types[0]
            if get_origin(list_type) is Union:
                msg = "List type must contain str if it is a Union."
                assert str in get_args(list_type), msg
                list_type = str
            kwargs[name]["type"] = list_type
            kwargs[name]["nargs"] = "+"
        elif contains_type(type_hints, int):
            kwargs[name]["type"] = int
            # Special case for large integers
            human_readable_ints = {
                "max_model_len",
                "max_num_batched_tokens",
                "kv_cache_memory_bytes",
            }
            if name in human_readable_ints:
                kwargs[name]["type"] = human_readable_int
                kwargs[name]["help"] += f"\n\n{human_readable_int.__doc__}"
        elif contains_type(type_hints, float):
            kwargs[name]["type"] = float
        elif (contains_type(type_hints, dict)
              and (contains_type(type_hints, str)
                   or any(is_not_builtin(th) for th in type_hints))):
            kwargs[name]["type"] = union_dict_and_str
        elif contains_type(type_hints, dict):
            kwargs[name]["type"] = parse_type(json.loads)
            kwargs[name]["help"] += f"\n\n{json_tip}"
        elif (contains_type(type_hints, str)
              or any(is_not_builtin(th) for th in type_hints)):
            kwargs[name]["type"] = str
        else:
            raise ValueError(
                f"Unsupported type {type_hints} for argument {name}.")

        # If the type hint was a sequence of literals, use the helper function
        # to update the type and choices
        if get_origin(kwargs[name].get("type")) is Literal:
            kwargs[name].update(literal_to_kwargs({kwargs[name]["type"]}))

        # If None is in type_hints, make the argument optional.
        # But not if it's a bool, argparse will handle this better.
        if type(None) in type_hints and not contains_type(type_hints, bool):
            kwargs[name]["type"] = optional_type(kwargs[name]["type"])
            if kwargs[name].get("choices"):
                kwargs[name]["choices"].append("None")
    return kwargs


def get_kwargs(cls: ConfigType) -> dict[str, Any]:
    """Return argparse kwargs for the given Config dataclass.

    If `--help` or `mkdocs` are not present in the command line command, the
    attribute documentation will not be included in the help output.

    The heavy computation is cached via functools.lru_cache, and a deep copy
    is returned so callers can mutate the dictionary without affecting the
    cached version.
    """
    return copy.deepcopy(_compute_kwargs(cls))


@dataclass
class EngineArgs:
    """Arguments for vLLM engine."""
    model: str = ModelConfig.model
    served_model_name: Optional[Union[
        str, List[str]]] = ModelConfig.served_model_name
    tokenizer: Optional[str] = ModelConfig.tokenizer
    hf_config_path: Optional[str] = ModelConfig.hf_config_path
    runner: RunnerOption = ModelConfig.runner
    convert: ConvertOption = ModelConfig.convert
    task: Optional[TaskOption] = ModelConfig.task
    skip_tokenizer_init: bool = ModelConfig.skip_tokenizer_init
    enable_prompt_embeds: bool = ModelConfig.enable_prompt_embeds
    tokenizer_mode: TokenizerMode = ModelConfig.tokenizer_mode
    trust_remote_code: bool = ModelConfig.trust_remote_code
    allowed_local_media_path: str = ModelConfig.allowed_local_media_path
    download_dir: Optional[str] = LoadConfig.download_dir
    safetensors_load_strategy: str = LoadConfig.safetensors_load_strategy
    load_format: Union[str, LoadFormats] = LoadConfig.load_format
    config_format: str = ModelConfig.config_format
    dtype: ModelDType = ModelConfig.dtype
    kv_cache_dtype: CacheDType = CacheConfig.cache_dtype
    seed: Optional[int] = ModelConfig.seed
    max_model_len: Optional[int] = ModelConfig.max_model_len
    cuda_graph_sizes: list[int] = get_field(SchedulerConfig,
                                            "cuda_graph_sizes")
    # Note: Specifying a custom executor backend by passing a class
    # is intended for expert use only. The API may change without
    # notice.
    distributed_executor_backend: Optional[Union[
        str, DistributedExecutorBackend,
        Type[ExecutorBase]]] = ParallelConfig.distributed_executor_backend
    # number of P/D disaggregation (or other disaggregation) workers
    pipeline_parallel_size: int = ParallelConfig.pipeline_parallel_size
    tensor_parallel_size: int = ParallelConfig.tensor_parallel_size
    decode_context_parallel_size: int = \
        ParallelConfig.decode_context_parallel_size
    data_parallel_size: int = ParallelConfig.data_parallel_size
    data_parallel_rank: Optional[int] = None
    data_parallel_start_rank: Optional[int] = None
    data_parallel_size_local: Optional[int] = None
    data_parallel_address: Optional[str] = None
    data_parallel_rpc_port: Optional[int] = None
    data_parallel_hybrid_lb: bool = False
    data_parallel_backend: str = ParallelConfig.data_parallel_backend
    enable_expert_parallel: bool = ParallelConfig.enable_expert_parallel
    eplb_config: EPLBConfig = get_field(ParallelConfig, "eplb_config")
    enable_eplb: bool = ParallelConfig.enable_eplb
    expert_placement_strategy: ExpertPlacementStrategy = \
        ParallelConfig.expert_placement_strategy
    num_redundant_experts: int = EPLBConfig.num_redundant_experts
    eplb_window_size: int = EPLBConfig.window_size
    eplb_step_interval: int = EPLBConfig.step_interval
    eplb_log_balancedness: bool = EPLBConfig.log_balancedness
    max_parallel_loading_workers: Optional[
        int] = ParallelConfig.max_parallel_loading_workers
    block_size: Optional[BlockSize] = CacheConfig.block_size
    enable_prefix_caching: Optional[bool] = CacheConfig.enable_prefix_caching
    prefix_caching_hash_algo: PrefixCachingHashAlgo = \
        CacheConfig.prefix_caching_hash_algo
    disable_sliding_window: bool = ModelConfig.disable_sliding_window
    disable_cascade_attn: bool = ModelConfig.disable_cascade_attn
    swap_space: float = CacheConfig.swap_space
    cpu_offload_gb: float = CacheConfig.cpu_offload_gb
    gpu_memory_utilization: float = CacheConfig.gpu_memory_utilization
    kv_cache_memory_bytes: Optional[int] = CacheConfig.kv_cache_memory_bytes
    max_num_batched_tokens: Optional[
        int] = SchedulerConfig.max_num_batched_tokens
    max_num_partial_prefills: int = SchedulerConfig.max_num_partial_prefills
    max_long_partial_prefills: int = SchedulerConfig.max_long_partial_prefills
    long_prefill_token_threshold: int = \
        SchedulerConfig.long_prefill_token_threshold
    max_num_seqs: Optional[int] = SchedulerConfig.max_num_seqs
    max_logprobs: int = ModelConfig.max_logprobs
    logprobs_mode: LogprobsMode = ModelConfig.logprobs_mode
    disable_log_stats: bool = False
    revision: Optional[str] = ModelConfig.revision
    code_revision: Optional[str] = ModelConfig.code_revision
    rope_scaling: dict[str, Any] = get_field(ModelConfig, "rope_scaling")
    rope_theta: Optional[float] = ModelConfig.rope_theta
    hf_token: Optional[Union[bool, str]] = ModelConfig.hf_token
    hf_overrides: HfOverrides = get_field(ModelConfig, "hf_overrides")
    tokenizer_revision: Optional[str] = ModelConfig.tokenizer_revision
    quantization: Optional[QuantizationMethods] = ModelConfig.quantization
    enforce_eager: bool = ModelConfig.enforce_eager
    max_seq_len_to_capture: int = ModelConfig.max_seq_len_to_capture
    disable_custom_all_reduce: bool = ParallelConfig.disable_custom_all_reduce
    limit_mm_per_prompt: dict[str, int] = \
        get_field(MultiModalConfig, "limit_per_prompt")
    interleave_mm_strings: bool = MultiModalConfig.interleave_mm_strings
    media_io_kwargs: dict[str, dict[str,
                                    Any]] = get_field(MultiModalConfig,
                                                      "media_io_kwargs")
    mm_processor_kwargs: Optional[Dict[str, Any]] = \
        MultiModalConfig.mm_processor_kwargs
    disable_mm_preprocessor_cache: bool = False  # DEPRECATED
    mm_processor_cache_gb: float = MultiModalConfig.mm_processor_cache_gb
    mm_processor_cache_type: Optional[MMCacheType] = \
        MultiModalConfig.mm_processor_cache_type
    mm_shm_cache_max_object_size_mb: int = \
        MultiModalConfig.mm_shm_cache_max_object_size_mb
    mm_encoder_tp_mode: MMEncoderTPMode = MultiModalConfig.mm_encoder_tp_mode
    io_processor_plugin: Optional[str] = None
    skip_mm_profiling: bool = MultiModalConfig.skip_mm_profiling
    # LoRA fields
    enable_lora: bool = False
    enable_lora_bias: bool = LoRAConfig.bias_enabled
    max_loras: int = LoRAConfig.max_loras
    max_lora_rank: int = LoRAConfig.max_lora_rank
    default_mm_loras: Optional[Dict[str, str]] = \
        LoRAConfig.default_mm_loras
    fully_sharded_loras: bool = LoRAConfig.fully_sharded_loras
    max_cpu_loras: Optional[int] = LoRAConfig.max_cpu_loras
    lora_dtype: Optional[Union[str, torch.dtype]] = LoRAConfig.lora_dtype
    lora_extra_vocab_size: int = LoRAConfig.lora_extra_vocab_size

    ray_workers_use_nsight: bool = ParallelConfig.ray_workers_use_nsight
    num_gpu_blocks_override: Optional[
        int] = CacheConfig.num_gpu_blocks_override
    num_lookahead_slots: int = SchedulerConfig.num_lookahead_slots
    model_loader_extra_config: dict = \
        get_field(LoadConfig, "model_loader_extra_config")
    ignore_patterns: Optional[Union[str,
                                    List[str]]] = LoadConfig.ignore_patterns
    preemption_mode: Optional[str] = SchedulerConfig.preemption_mode

    scheduler_delay_factor: float = SchedulerConfig.delay_factor
    enable_chunked_prefill: Optional[
        bool] = SchedulerConfig.enable_chunked_prefill
    disable_chunked_mm_input: bool = SchedulerConfig.disable_chunked_mm_input

    disable_hybrid_kv_cache_manager: bool = (
        SchedulerConfig.disable_hybrid_kv_cache_manager)

    structured_outputs_config: StructuredOutputsConfig = get_field(
        VllmConfig, "structured_outputs_config")

    logits_processor_pattern: Optional[
        str] = ModelConfig.logits_processor_pattern

    speculative_config: Optional[Dict[str, Any]] = None

    show_hidden_metrics_for_version: Optional[str] = \
        ObservabilityConfig.show_hidden_metrics_for_version
    otlp_traces_endpoint: Optional[str] = \
        ObservabilityConfig.otlp_traces_endpoint
    collect_detailed_traces: Optional[list[DetailedTraceModules]] = \
        ObservabilityConfig.collect_detailed_traces
    disable_async_output_proc: bool = not ModelConfig.use_async_output_proc
    scheduling_policy: SchedulerPolicy = SchedulerConfig.policy
    scheduler_cls: Union[str, Type[object]] = SchedulerConfig.scheduler_cls

    override_pooler_config: Optional[Union[dict, PoolerConfig]] = \
        ModelConfig.override_pooler_config
    compilation_config: CompilationConfig = \
        get_field(VllmConfig, "compilation_config")
    worker_cls: str = ParallelConfig.worker_cls
    worker_extension_cls: str = ParallelConfig.worker_extension_cls

    kv_transfer_config: Optional[KVTransferConfig] = None
    kv_events_config: Optional[KVEventsConfig] = None

    generation_config: str = ModelConfig.generation_config
    enable_sleep_mode: bool = ModelConfig.enable_sleep_mode
    override_generation_config: dict[str, Any] = \
        get_field(ModelConfig, "override_generation_config")
    model_impl: str = ModelConfig.model_impl
    override_attention_dtype: str = ModelConfig.override_attention_dtype

    calculate_kv_scales: bool = CacheConfig.calculate_kv_scales
    mamba_cache_dtype: MambaDType = CacheConfig.mamba_cache_dtype
    mamba_ssm_cache_dtype: MambaDType = CacheConfig.mamba_ssm_cache_dtype

    additional_config: dict[str, Any] = \
        get_field(VllmConfig, "additional_config")

    use_tqdm_on_load: bool = LoadConfig.use_tqdm_on_load
    pt_load_map_location: str = LoadConfig.pt_load_map_location

    # DEPRECATED
    enable_multimodal_encoder_data_parallel: bool = False

    logits_processors: Optional[list[Union[
        str, type[LogitsProcessor]]]] = ModelConfig.logits_processors
    """Custom logitproc types"""

    async_scheduling: bool = SchedulerConfig.async_scheduling

    kv_sharing_fast_prefill: bool = \
        CacheConfig.kv_sharing_fast_prefill

    def __post_init__(self):
        # support `EngineArgs(compilation_config={...})`
        # without having to manually construct a
        # CompilationConfig object
        if isinstance(self.compilation_config, dict):
            self.compilation_config = CompilationConfig(
                **self.compilation_config)
        if isinstance(self.eplb_config, dict):
            self.eplb_config = EPLBConfig(**self.eplb_config)
        # Setup plugins
        from vllm.plugins import load_general_plugins
        load_general_plugins()
        # when use hf offline,replace model id to local model path
        if huggingface_hub.constants.HF_HUB_OFFLINE:
            model_id = self.model
            self.model = get_model_path(self.model, self.revision)
            logger.info(
                "HF_HUB_OFFLINE is True, replace model_id [%s] " \
                "to model_path [%s]",model_id, self.model)

    @staticmethod
    def add_cli_args(parser: FlexibleArgumentParser) -> FlexibleArgumentParser:
        """Shared CLI arguments for vLLM engine."""

        # Model arguments
        model_kwargs = get_kwargs(ModelConfig)
        model_group = parser.add_argument_group(
            title="ModelConfig",
            description=ModelConfig.__doc__,
        )
        if not ('serve' in sys.argv[1:] and '--help' in sys.argv[1:]):
            model_group.add_argument("--model", **model_kwargs["model"])
        model_group.add_argument("--runner", **model_kwargs["runner"])
        model_group.add_argument("--convert", **model_kwargs["convert"])
        model_group.add_argument("--task",
                                 **model_kwargs["task"],
                                 deprecated=True)
        model_group.add_argument("--tokenizer", **model_kwargs["tokenizer"])
        model_group.add_argument("--tokenizer-mode",
                                 **model_kwargs["tokenizer_mode"])
        model_group.add_argument("--trust-remote-code",
                                 **model_kwargs["trust_remote_code"])
        model_group.add_argument("--dtype", **model_kwargs["dtype"])
        model_group.add_argument("--seed", **model_kwargs["seed"])
        model_group.add_argument("--hf-config-path",
                                 **model_kwargs["hf_config_path"])
        model_group.add_argument("--allowed-local-media-path",
                                 **model_kwargs["allowed_local_media_path"])
        model_group.add_argument("--revision", **model_kwargs["revision"])
        model_group.add_argument("--code-revision",
                                 **model_kwargs["code_revision"])
        model_group.add_argument("--rope-scaling",
                                 **model_kwargs["rope_scaling"])
        model_group.add_argument("--rope-theta", **model_kwargs["rope_theta"])
        model_group.add_argument("--tokenizer-revision",
                                 **model_kwargs["tokenizer_revision"])
        model_group.add_argument("--max-model-len",
                                 **model_kwargs["max_model_len"])
        model_group.add_argument("--quantization", "-q",
                                 **model_kwargs["quantization"])
        model_group.add_argument("--enforce-eager",
                                 **model_kwargs["enforce_eager"])
        model_group.add_argument("--max-seq-len-to-capture",
                                 **model_kwargs["max_seq_len_to_capture"])
        model_group.add_argument("--max-logprobs",
                                 **model_kwargs["max_logprobs"])
        model_group.add_argument("--logprobs-mode",
                                 choices=[f.value for f in LogprobsMode],
                                 **model_kwargs["logprobs_mode"])
        model_group.add_argument("--disable-sliding-window",
                                 **model_kwargs["disable_sliding_window"])
        model_group.add_argument("--disable-cascade-attn",
                                 **model_kwargs["disable_cascade_attn"])
        model_group.add_argument("--skip-tokenizer-init",
                                 **model_kwargs["skip_tokenizer_init"])
        model_group.add_argument("--enable-prompt-embeds",
                                 **model_kwargs["enable_prompt_embeds"])
        model_group.add_argument("--served-model-name",
                                 **model_kwargs["served_model_name"])
        # This one is a special case because it is the
        # opposite of ModelConfig.use_async_output_proc
        model_group.add_argument(
            "--disable-async-output-proc",
            action="store_true",
            default=EngineArgs.disable_async_output_proc,
            help="Disable async output processing. This may result in "
            "lower performance.")
        model_group.add_argument("--config-format",
                                 **model_kwargs["config_format"])
        # This one is a special case because it can bool
        # or str. TODO: Handle this in get_kwargs
        model_group.add_argument("--hf-token",
                                 type=str,
                                 nargs="?",
                                 const=True,
                                 default=model_kwargs["hf_token"]["default"],
                                 help=model_kwargs["hf_token"]["help"])
        model_group.add_argument("--hf-overrides",
                                 **model_kwargs["hf_overrides"])
        model_group.add_argument("--override-pooler-config",
                                 **model_kwargs["override_pooler_config"])
        model_group.add_argument("--logits-processor-pattern",
                                 **model_kwargs["logits_processor_pattern"])
        model_group.add_argument("--generation-config",
                                 **model_kwargs["generation_config"])
        model_group.add_argument("--override-generation-config",
                                 **model_kwargs["override_generation_config"])
        model_group.add_argument("--enable-sleep-mode",
                                 **model_kwargs["enable_sleep_mode"])
        model_group.add_argument("--model-impl",
                                 choices=[f.value for f in ModelImpl],
                                 **model_kwargs["model_impl"])
        model_group.add_argument("--override-attention-dtype",
                                 **model_kwargs["override_attention_dtype"])
        model_group.add_argument("--logits-processors",
                                 **model_kwargs["logits_processors"])
        model_group.add_argument("--io-processor-plugin",
                                 **model_kwargs["io_processor_plugin"])

        # Model loading arguments
        load_kwargs = get_kwargs(LoadConfig)
        load_group = parser.add_argument_group(
            title="LoadConfig",
            description=LoadConfig.__doc__,
        )
        load_group.add_argument("--load-format", **load_kwargs["load_format"])
        load_group.add_argument("--download-dir",
                                **load_kwargs["download_dir"])
        load_group.add_argument("--safetensors-load-strategy",
                                **load_kwargs["safetensors_load_strategy"])
        load_group.add_argument("--model-loader-extra-config",
                                **load_kwargs["model_loader_extra_config"])
        load_group.add_argument("--ignore-patterns",
                                **load_kwargs["ignore_patterns"])
        load_group.add_argument("--use-tqdm-on-load",
                                **load_kwargs["use_tqdm_on_load"])
        load_group.add_argument('--pt-load-map-location',
                                **load_kwargs["pt_load_map_location"])

        # Parallel arguments
        parallel_kwargs = get_kwargs(ParallelConfig)
        parallel_group = parser.add_argument_group(
            title="ParallelConfig",
            description=ParallelConfig.__doc__,
        )
        parallel_group.add_argument(
            "--distributed-executor-backend",
            **parallel_kwargs["distributed_executor_backend"])
        parallel_group.add_argument(
            "--pipeline-parallel-size", "-pp",
            **parallel_kwargs["pipeline_parallel_size"])
        parallel_group.add_argument("--tensor-parallel-size", "-tp",
                                    **parallel_kwargs["tensor_parallel_size"])
        parallel_group.add_argument(
            "--decode-context-parallel-size", "-dcp",
            **parallel_kwargs["decode_context_parallel_size"])
        parallel_group.add_argument("--data-parallel-size", "-dp",
                                    **parallel_kwargs["data_parallel_size"])
        parallel_group.add_argument(
            '--data-parallel-rank',
            '-dpn',
            type=int,
            help='Data parallel rank of this instance. '
            'When set, enables external load balancer mode.')
        parallel_group.add_argument('--data-parallel-start-rank',
                                    '-dpr',
                                    type=int,
                                    help='Starting data parallel rank '
                                    'for secondary nodes.')
        parallel_group.add_argument('--data-parallel-size-local',
                                    '-dpl',
                                    type=int,
                                    help='Number of data parallel replicas '
                                    'to run on this node.')
        parallel_group.add_argument('--data-parallel-address',
                                    '-dpa',
                                    type=str,
                                    help='Address of data parallel cluster '
                                    'head-node.')
        parallel_group.add_argument('--data-parallel-rpc-port',
                                    '-dpp',
                                    type=int,
                                    help='Port for data parallel RPC '
                                    'communication.')
        parallel_group.add_argument('--data-parallel-backend',
                                    '-dpb',
                                    type=str,
                                    default='mp',
                                    help='Backend for data parallel, either '
                                    '"mp" or "ray".')
        parallel_group.add_argument(
            "--data-parallel-hybrid-lb",
            **parallel_kwargs["data_parallel_hybrid_lb"])
        parallel_group.add_argument(
            "--enable-expert-parallel",
            **parallel_kwargs["enable_expert_parallel"])
        parallel_group.add_argument("--enable-eplb",
                                    **parallel_kwargs["enable_eplb"])
        parallel_group.add_argument("--eplb-config",
                                    **parallel_kwargs["eplb_config"])
        parallel_group.add_argument(
            "--expert-placement-strategy",
            **parallel_kwargs["expert_placement_strategy"])
        parallel_group.add_argument(
            "--num-redundant-experts",
            type=int,
            help=
            "[DEPRECATED] --num-redundant-experts will be removed in v0.12.0.",
            deprecated=True)
        parallel_group.add_argument(
            "--eplb-window-size",
            type=int,
            help="[DEPRECATED] --eplb-window-size will be removed in v0.12.0.",
            deprecated=True)
        parallel_group.add_argument(
            "--eplb-step-interval",
            type=int,
            help=
            "[DEPRECATED] --eplb-step-interval will be removed in v0.12.0.",
            deprecated=True)
        parallel_group.add_argument(
            "--eplb-log-balancedness",
            action=argparse.BooleanOptionalAction,
            help=
            "[DEPRECATED] --eplb-log-balancedness will be removed in v0.12.0.",
            deprecated=True)

        parallel_group.add_argument(
            "--max-parallel-loading-workers",
            **parallel_kwargs["max_parallel_loading_workers"])
        parallel_group.add_argument(
            "--ray-workers-use-nsight",
            **parallel_kwargs["ray_workers_use_nsight"])
        parallel_group.add_argument(
            "--disable-custom-all-reduce",
            **parallel_kwargs["disable_custom_all_reduce"])
        parallel_group.add_argument("--worker-cls",
                                    **parallel_kwargs["worker_cls"])
        parallel_group.add_argument("--worker-extension-cls",
                                    **parallel_kwargs["worker_extension_cls"])
        parallel_group.add_argument(
            "--enable-multimodal-encoder-data-parallel",
            action="store_true",
            deprecated=True)

        # KV cache arguments
        cache_kwargs = get_kwargs(CacheConfig)
        cache_group = parser.add_argument_group(
            title="CacheConfig",
            description=CacheConfig.__doc__,
        )
        cache_group.add_argument("--block-size", **cache_kwargs["block_size"])
        cache_group.add_argument("--gpu-memory-utilization",
                                 **cache_kwargs["gpu_memory_utilization"])
        cache_group.add_argument("--kv-cache-memory-bytes",
                                 **cache_kwargs["kv_cache_memory_bytes"])
        cache_group.add_argument("--swap-space", **cache_kwargs["swap_space"])
        cache_group.add_argument("--kv-cache-dtype",
                                 **cache_kwargs["cache_dtype"])
        cache_group.add_argument("--num-gpu-blocks-override",
                                 **cache_kwargs["num_gpu_blocks_override"])
        cache_group.add_argument("--enable-prefix-caching",
                                 **cache_kwargs["enable_prefix_caching"])
        cache_group.add_argument("--prefix-caching-hash-algo",
                                 **cache_kwargs["prefix_caching_hash_algo"])
        cache_group.add_argument("--cpu-offload-gb",
                                 **cache_kwargs["cpu_offload_gb"])
        cache_group.add_argument("--calculate-kv-scales",
                                 **cache_kwargs["calculate_kv_scales"])
        cache_group.add_argument("--kv-sharing-fast-prefill",
                                 **cache_kwargs["kv_sharing_fast_prefill"])
        cache_group.add_argument("--mamba-cache-dtype",
                                 **cache_kwargs["mamba_cache_dtype"])
        cache_group.add_argument("--mamba-ssm-cache-dtype",
                                 **cache_kwargs["mamba_ssm_cache_dtype"])

        # Multimodal related configs
        multimodal_kwargs = get_kwargs(MultiModalConfig)
        multimodal_group = parser.add_argument_group(
            title="MultiModalConfig",
            description=MultiModalConfig.__doc__,
        )
        multimodal_group.add_argument("--limit-mm-per-prompt",
                                      **multimodal_kwargs["limit_per_prompt"])
        multimodal_group.add_argument("--media-io-kwargs",
                                      **multimodal_kwargs["media_io_kwargs"])
        multimodal_group.add_argument(
            "--mm-processor-kwargs",
            **multimodal_kwargs["mm_processor_kwargs"])
        multimodal_group.add_argument(
            "--mm-processor-cache-gb",
            **multimodal_kwargs["mm_processor_cache_gb"])
        multimodal_group.add_argument("--disable-mm-preprocessor-cache",
                                      action="store_true",
                                      deprecated=True)
        multimodal_group.add_argument(
            "--mm-processor-cache-type",
            **multimodal_kwargs["mm_processor_cache_type"])
        multimodal_group.add_argument(
            "--mm-shm-cache-max-object-size-mb",
            **multimodal_kwargs["mm_shm_cache_max_object_size_mb"])
        multimodal_group.add_argument(
            "--mm-encoder-tp-mode", **multimodal_kwargs["mm_encoder_tp_mode"])
        multimodal_group.add_argument(
            "--interleave-mm-strings",
            **multimodal_kwargs["interleave_mm_strings"])
        multimodal_group.add_argument("--skip-mm-profiling",
                                      **multimodal_kwargs["skip_mm_profiling"])

        # LoRA related configs
        lora_kwargs = get_kwargs(LoRAConfig)
        lora_group = parser.add_argument_group(
            title="LoRAConfig",
            description=LoRAConfig.__doc__,
        )
        lora_group.add_argument(
            "--enable-lora",
            action=argparse.BooleanOptionalAction,
            help="If True, enable handling of LoRA adapters.")
        lora_group.add_argument("--enable-lora-bias",
                                **lora_kwargs["bias_enabled"])
        lora_group.add_argument("--max-loras", **lora_kwargs["max_loras"])
        lora_group.add_argument("--max-lora-rank",
                                **lora_kwargs["max_lora_rank"])
        lora_group.add_argument("--lora-extra-vocab-size",
                                **lora_kwargs["lora_extra_vocab_size"])
        lora_group.add_argument(
            "--lora-dtype",
            **lora_kwargs["lora_dtype"],
        )
        lora_group.add_argument("--max-cpu-loras",
                                **lora_kwargs["max_cpu_loras"])
        lora_group.add_argument("--fully-sharded-loras",
                                **lora_kwargs["fully_sharded_loras"])
        lora_group.add_argument("--default-mm-loras",
                                **lora_kwargs["default_mm_loras"])

        # Observability arguments
        observability_kwargs = get_kwargs(ObservabilityConfig)
        observability_group = parser.add_argument_group(
            title="ObservabilityConfig",
            description=ObservabilityConfig.__doc__,
        )
        observability_group.add_argument(
            "--show-hidden-metrics-for-version",
            **observability_kwargs["show_hidden_metrics_for_version"])
        observability_group.add_argument(
            "--otlp-traces-endpoint",
            **observability_kwargs["otlp_traces_endpoint"])
        # TODO: generalise this special case
        choices = observability_kwargs["collect_detailed_traces"]["choices"]
        metavar = f"{{{','.join(choices)}}}"
        observability_kwargs["collect_detailed_traces"]["metavar"] = metavar
        observability_kwargs["collect_detailed_traces"]["choices"] += [
            ",".join(p)
            for p in permutations(get_args(DetailedTraceModules), r=2)
        ]
        observability_group.add_argument(
            "--collect-detailed-traces",
            **observability_kwargs["collect_detailed_traces"])

        # Scheduler arguments
        scheduler_kwargs = get_kwargs(SchedulerConfig)
        scheduler_group = parser.add_argument_group(
            title="SchedulerConfig",
            description=SchedulerConfig.__doc__,
        )
        scheduler_group.add_argument(
            "--max-num-batched-tokens",
            **scheduler_kwargs["max_num_batched_tokens"])
        scheduler_group.add_argument("--max-num-seqs",
                                     **scheduler_kwargs["max_num_seqs"])
        scheduler_group.add_argument(
            "--max-num-partial-prefills",
            **scheduler_kwargs["max_num_partial_prefills"])
        scheduler_group.add_argument(
            "--max-long-partial-prefills",
            **scheduler_kwargs["max_long_partial_prefills"])
        scheduler_group.add_argument('--cuda-graph-sizes',
                                     **scheduler_kwargs["cuda_graph_sizes"])
        scheduler_group.add_argument(
            "--long-prefill-token-threshold",
            **scheduler_kwargs["long_prefill_token_threshold"])
        scheduler_group.add_argument("--num-lookahead-slots",
                                     **scheduler_kwargs["num_lookahead_slots"])
        scheduler_group.add_argument("--scheduler-delay-factor",
                                     **scheduler_kwargs["delay_factor"])
        scheduler_group.add_argument("--preemption-mode",
                                     **scheduler_kwargs["preemption_mode"])
        # multi-step scheduling has been removed; corresponding arguments
        # are no longer supported.
        scheduler_group.add_argument("--scheduling-policy",
                                     **scheduler_kwargs["policy"])
        scheduler_group.add_argument(
            "--enable-chunked-prefill",
            **scheduler_kwargs["enable_chunked_prefill"])
        scheduler_group.add_argument(
            "--disable-chunked-mm-input",
            **scheduler_kwargs["disable_chunked_mm_input"])
        scheduler_group.add_argument("--scheduler-cls",
                                     **scheduler_kwargs["scheduler_cls"])
        scheduler_group.add_argument(
            "--disable-hybrid-kv-cache-manager",
            **scheduler_kwargs["disable_hybrid_kv_cache_manager"])
        scheduler_group.add_argument("--async-scheduling",
                                     **scheduler_kwargs["async_scheduling"])

        # vLLM arguments
        vllm_kwargs = get_kwargs(VllmConfig)
        vllm_group = parser.add_argument_group(
            title="VllmConfig",
            description=VllmConfig.__doc__,
        )
        # We construct SpeculativeConfig using fields from other configs in
        # create_engine_config. So we set the type to a JSON string here to
        # delay the Pydantic validation that comes with SpeculativeConfig.
        vllm_kwargs["speculative_config"]["type"] = optional_type(json.loads)
        vllm_group.add_argument("--speculative-config",
                                **vllm_kwargs["speculative_config"])
        vllm_group.add_argument("--kv-transfer-config",
                                **vllm_kwargs["kv_transfer_config"])
        vllm_group.add_argument('--kv-events-config',
                                **vllm_kwargs["kv_events_config"])
        vllm_group.add_argument("--compilation-config", "-O",
                                **vllm_kwargs["compilation_config"])
        vllm_group.add_argument("--additional-config",
                                **vllm_kwargs["additional_config"])
        vllm_group.add_argument('--structured-outputs-config',
                                **vllm_kwargs["structured_outputs_config"])

        # Other arguments
        parser.add_argument('--disable-log-stats',
                            action='store_true',
                            help='Disable logging statistics.')

        return parser

    @classmethod
    def from_cli_args(cls, args: argparse.Namespace):
        # Get the list of attributes of this dataclass.
        attrs = [attr.name for attr in dataclasses.fields(cls)]
        # Set the attributes from the parsed arguments.
        engine_args = cls(**{attr: getattr(args, attr) for attr in attrs})
        return engine_args

    def create_model_config(self) -> ModelConfig:
        # gguf file needs a specific model loader and doesn't use hf_repo
        if check_gguf_file(self.model):
            self.quantization = self.load_format = "gguf"

        # NOTE: This is to allow model loading from S3 in CI
        if (not isinstance(self, AsyncEngineArgs) and envs.VLLM_CI_USE_S3
                and self.model in MODELS_ON_S3 and self.load_format == "auto"):
            self.model = f"{MODEL_WEIGHTS_S3_BUCKET}/{self.model}"
            self.load_format = "runai_streamer"

        if self.disable_mm_preprocessor_cache:
            logger.warning(
                "`--disable-mm-preprocessor-cache` is deprecated "
                "and will be removed in v0.13. "
                "Please use `--mm-processor-cache-gb 0` instead.", )

            self.mm_processor_cache_gb = 0
        elif envs.VLLM_MM_INPUT_CACHE_GIB != 4:
            logger.warning(
                "VLLM_MM_INPUT_CACHE_GIB` is deprecated "
                "and will be removed in v0.13. "
                "Please use `--mm-processor-cache-gb %d` instead.",
                envs.VLLM_MM_INPUT_CACHE_GIB,
            )

            self.mm_processor_cache_gb = envs.VLLM_MM_INPUT_CACHE_GIB

        if self.enable_multimodal_encoder_data_parallel:
            logger.warning(
                "--enable-multimodal-encoder-data-parallel` is deprecated "
                "and will be removed in v0.13. "
                "Please use `--mm-encoder-tp-mode data` instead.")

            self.mm_encoder_tp_mode = "data"

        return ModelConfig(
            model=self.model,
            hf_config_path=self.hf_config_path,
            runner=self.runner,
            convert=self.convert,
            task=self.task,
            tokenizer=self.tokenizer,
            tokenizer_mode=self.tokenizer_mode,
            trust_remote_code=self.trust_remote_code,
            allowed_local_media_path=self.allowed_local_media_path,
            dtype=self.dtype,
            seed=self.seed,
            revision=self.revision,
            code_revision=self.code_revision,
            rope_scaling=self.rope_scaling,
            rope_theta=self.rope_theta,
            hf_token=self.hf_token,
            hf_overrides=self.hf_overrides,
            tokenizer_revision=self.tokenizer_revision,
            max_model_len=self.max_model_len,
            quantization=self.quantization,
            enforce_eager=self.enforce_eager,
            max_seq_len_to_capture=self.max_seq_len_to_capture,
            max_logprobs=self.max_logprobs,
            logprobs_mode=self.logprobs_mode,
            disable_sliding_window=self.disable_sliding_window,
            disable_cascade_attn=self.disable_cascade_attn,
            skip_tokenizer_init=self.skip_tokenizer_init,
            enable_prompt_embeds=self.enable_prompt_embeds,
            served_model_name=self.served_model_name,
            limit_mm_per_prompt=self.limit_mm_per_prompt,
            interleave_mm_strings=self.interleave_mm_strings,
            media_io_kwargs=self.media_io_kwargs,
            skip_mm_profiling=self.skip_mm_profiling,
            use_async_output_proc=not self.disable_async_output_proc,
            config_format=self.config_format,
            mm_processor_kwargs=self.mm_processor_kwargs,
            mm_processor_cache_gb=self.mm_processor_cache_gb,
            mm_processor_cache_type=self.mm_processor_cache_type,
            mm_shm_cache_max_object_size_mb=self.
            mm_shm_cache_max_object_size_mb,
            mm_encoder_tp_mode=self.mm_encoder_tp_mode,
            override_pooler_config=self.override_pooler_config,
            logits_processor_pattern=self.logits_processor_pattern,
            generation_config=self.generation_config,
            override_generation_config=self.override_generation_config,
            enable_sleep_mode=self.enable_sleep_mode,
            model_impl=self.model_impl,
            override_attention_dtype=self.override_attention_dtype,
            logits_processors=self.logits_processors,
            io_processor_plugin=self.io_processor_plugin,
        )

    def validate_tensorizer_args(self):
        from vllm.model_executor.model_loader.tensorizer import (
            TensorizerConfig)
        for key in self.model_loader_extra_config:
            if key in TensorizerConfig._fields:
                self.model_loader_extra_config["tensorizer_config"][
                    key] = self.model_loader_extra_config[key]

    def create_load_config(self) -> LoadConfig:

        if self.quantization == "bitsandbytes":
            self.load_format = "bitsandbytes"

        if self.load_format == "tensorizer":
            if hasattr(self.model_loader_extra_config, "to_serializable"):
                self.model_loader_extra_config = (
                    self.model_loader_extra_config.to_serializable())
            self.model_loader_extra_config["tensorizer_config"] = {}
            self.model_loader_extra_config["tensorizer_config"][
                "tensorizer_dir"] = self.model
            self.validate_tensorizer_args()

        return LoadConfig(
            load_format=self.load_format,
            download_dir=self.download_dir,
            safetensors_load_strategy=self.safetensors_load_strategy,
            device="cpu"
            if is_online_quantization(self.quantization) else None,
            model_loader_extra_config=self.model_loader_extra_config,
            ignore_patterns=self.ignore_patterns,
            use_tqdm_on_load=self.use_tqdm_on_load,
            pt_load_map_location=self.pt_load_map_location,
        )

    def create_speculative_config(
        self,
        target_model_config: ModelConfig,
        target_parallel_config: ParallelConfig,
        enable_chunked_prefill: bool,
        disable_log_stats: bool,
    ) -> Optional["SpeculativeConfig"]:
        """Initializes and returns a SpeculativeConfig object based on
        `speculative_config`.

        This function utilizes `speculative_config` to create a
        SpeculativeConfig object. The `speculative_config` can either be
        provided as a JSON string input via CLI arguments or directly as a
        dictionary from the engine.
        """

        from vllm.transformers_utils.config import get_config
        from vllm.transformers_utils.configs.speculators.base import (
            SpeculatorsConfig)

        if self.speculative_config is None:
            hf_config = get_config(
                self.hf_config_path or target_model_config.model,
                self.trust_remote_code, self.revision, self.code_revision,
                self.config_format)

            # if loading a SpeculatorsConfig, load the speculative_config
            # details from the config directly
            # no user input required / expected
            if isinstance(hf_config, SpeculatorsConfig):
                # We create one since we don't create one
                self.speculative_config = {}
                self.speculative_config[
                    "num_speculative_tokens"] = hf_config.num_lookahead_tokens
                self.speculative_config["model"] = target_model_config.model
                self.speculative_config["method"] = hf_config.method
            else:
                return None

        # Note(Shangming): These parameters are not obtained from the cli arg
        # '--speculative-config' and must be passed in when creating the engine
        # config.
        self.speculative_config.update({
            "target_model_config": target_model_config,
            "target_parallel_config": target_parallel_config,
            "enable_chunked_prefill": enable_chunked_prefill,
            "disable_log_stats": disable_log_stats,
        })
        return SpeculativeConfig(**self.speculative_config)

    def create_engine_config(
        self,
        usage_context: Optional[UsageContext] = None,
        headless: bool = False,
    ) -> VllmConfig:
        """
        Create the VllmConfig.

        NOTE: for autoselection of V0 vs V1 engine, we need to
        create the ModelConfig first, since ModelConfig's attrs
        (e.g. the model arch) are needed to make the decision.

        This function set VLLM_USE_V1=X if VLLM_USE_V1 is
        unspecified by the user.

        If VLLM_USE_V1 is specified by the user but the VllmConfig
        is incompatible, we raise an error.
        """
        current_platform.pre_register_and_update()

        device_config = DeviceConfig(
            device=cast(Device, current_platform.device_type))
        model_config = self.create_model_config()

        # * If VLLM_USE_V1 is unset, we enable V1 for "supported features"
        #   and fall back to V0 for experimental or unsupported features.
        # * If VLLM_USE_V1=1, we enable V1 for supported + experimental
        #   features and raise error for unsupported features.
        # * If VLLM_USE_V1=0, we disable V1.
        use_v1 = False
        try_v1 = envs.VLLM_USE_V1 or not envs.is_set("VLLM_USE_V1")
        if try_v1 and self._is_v1_supported_oracle(model_config):
            use_v1 = True

        # If user explicitly set VLLM_USE_V1, sanity check we respect it.
        if envs.is_set("VLLM_USE_V1"):
            assert use_v1 == envs.VLLM_USE_V1
        # Otherwise, set the VLLM_USE_V1 variable globally.
        else:
            envs.set_vllm_use_v1(use_v1)

        # Set default arguments for V0 or V1 Engine.
        if use_v1:
            self._set_default_args_v1(usage_context, model_config)
            # Disable chunked prefill for POWER (ppc64le)/ARM/s390x CPUs in V1
            if current_platform.is_cpu(
            ) and current_platform.get_cpu_architecture() in (
                    CpuArchEnum.POWERPC, CpuArchEnum.S390X, CpuArchEnum.ARM):
                logger.info(
                    "Chunked prefill is not supported for ARM and POWER "
                    "and S390X CPUs; "
                    "disabling it for V1 backend.")
                self.enable_chunked_prefill = False
        else:
            self._set_default_args_v0(model_config)
        assert self.enable_chunked_prefill is not None

        if envs.VLLM_ATTENTION_BACKEND in [STR_DUAL_CHUNK_FLASH_ATTN_VAL]:
            assert self.enforce_eager, (
                "Cuda graph is not supported with DualChunkFlashAttention. "
                "To run the model in eager mode, set 'enforce_eager=True' "
                "or use '--enforce-eager' in the CLI.")
            assert current_platform.is_cuda(), (
                "DualChunkFlashAttention is only supported on CUDA platform.")
            assert not use_v1, (
                "DualChunkFlashAttention is not supported on V1 engine. "
                "To run the model in V0 engine, try set 'VLLM_USE_V1=0'")

        sliding_window: Optional[int] = None
        if not is_interleaved(model_config.hf_text_config):
            # Only set CacheConfig.sliding_window if the model is all sliding
            # window. Otherwise CacheConfig.sliding_window will override the
            # global layers in interleaved sliding window models.
            sliding_window = model_config.get_sliding_window()

        # Note(hc): In the current implementation of decode context
        # parallel(DCP), tp_size needs to be divisible by dcp_size,
        # because the world size does not change by dcp, it simply
        # reuses the GPUs of TP group, and split one TP group into
        # tp_size//dcp_size DCP groups.
        assert self.tensor_parallel_size % self.decode_context_parallel_size \
            == 0, (
            f"tp_size={self.tensor_parallel_size} must be divisible by"
            f"dcp_size={self.decode_context_parallel_size}."
        )

        cache_config = CacheConfig(
            block_size=self.block_size,
            gpu_memory_utilization=self.gpu_memory_utilization,
            kv_cache_memory_bytes=self.kv_cache_memory_bytes,
            swap_space=self.swap_space,
            cache_dtype=self.kv_cache_dtype,
            is_attention_free=model_config.is_attention_free,
            num_gpu_blocks_override=self.num_gpu_blocks_override,
            sliding_window=sliding_window,
            enable_prefix_caching=self.enable_prefix_caching,
            prefix_caching_hash_algo=self.prefix_caching_hash_algo,
            cpu_offload_gb=self.cpu_offload_gb,
            calculate_kv_scales=self.calculate_kv_scales,
            kv_sharing_fast_prefill=self.kv_sharing_fast_prefill,
            mamba_cache_dtype=self.mamba_cache_dtype,
            mamba_ssm_cache_dtype=self.mamba_ssm_cache_dtype,
        )

        ray_runtime_env = None
        if is_ray_initialized():
            # Ray Serve LLM calls `create_engine_config` in the context
            # of a Ray task, therefore we check is_ray_initialized()
            # as opposed to is_in_ray_actor().
            import ray
            ray_runtime_env = ray.get_runtime_context().runtime_env
            logger.info("Using ray runtime env: %s", ray_runtime_env)

        # Get the current placement group if Ray is initialized and
        # we are in a Ray actor. If so, then the placement group will be
        # passed to spawned processes.
        placement_group = None
        if is_in_ray_actor():
            import ray

            # This call initializes Ray automatically if it is not initialized,
            # but we should not do this here.
            placement_group = ray.util.get_current_placement_group()

        assert not headless or not self.data_parallel_hybrid_lb, (
            "data_parallel_hybrid_lb is not applicable in "
            "headless mode")

        data_parallel_external_lb = self.data_parallel_rank is not None
        # Local DP rank = 1, use pure-external LB.
        if data_parallel_external_lb:
            assert self.data_parallel_size_local in (1, None), (
                "data_parallel_size_local must be 1 when data_parallel_rank "
                "is set")
            data_parallel_size_local = 1
            # Use full external lb if we have local_size of 1.
            self.data_parallel_hybrid_lb = False
        elif self.data_parallel_size_local is not None:
            data_parallel_size_local = self.data_parallel_size_local

            if self.data_parallel_start_rank and not headless:
                # Infer hybrid LB mode.
                self.data_parallel_hybrid_lb = True

            if self.data_parallel_hybrid_lb and data_parallel_size_local == 1:
                # Use full external lb if we have local_size of 1.
                data_parallel_external_lb = True
                self.data_parallel_hybrid_lb = False

            if data_parallel_size_local == self.data_parallel_size:
                # Disable hybrid LB mode if set for a single node
                self.data_parallel_hybrid_lb = False

            self.data_parallel_rank = self.data_parallel_start_rank or 0
        else:
            assert not self.data_parallel_hybrid_lb, (
                "data_parallel_size_local must be set to use "
                "data_parallel_hybrid_lb.")

            # Local DP size defaults to global DP size if not set.
            data_parallel_size_local = self.data_parallel_size

        # DP address, used in multi-node case for torch distributed group
        # and ZMQ sockets.
        if self.data_parallel_address is None:
            if self.data_parallel_backend == "ray":
                host_ip = get_ip()
                logger.info(
                    "Using host IP %s as ray-based data parallel address",
                    host_ip)
                data_parallel_address = host_ip
            else:
                assert self.data_parallel_backend == "mp", (
                    "data_parallel_backend can only be ray or mp, got %s",
                    self.data_parallel_backend)
                data_parallel_address = ParallelConfig.data_parallel_master_ip
        else:
            data_parallel_address = self.data_parallel_address

        # This port is only used when there are remote data parallel engines,
        # otherwise the local IPC transport is used.
        data_parallel_rpc_port = self.data_parallel_rpc_port if (
            self.data_parallel_rpc_port
            is not None) else ParallelConfig.data_parallel_rpc_port

        if self.async_scheduling:
            # Async scheduling does not work with the uniprocess backend.
            if self.distributed_executor_backend is None:
                self.distributed_executor_backend = "mp"
                logger.info("Defaulting to mp-based distributed executor "
                            "backend for async scheduling.")
            if self.pipeline_parallel_size > 1:
                raise ValueError("Async scheduling is not supported with "
                                 "pipeline-parallel-size > 1.")

            # Currently, async scheduling does not support speculative decoding.
            # TODO(woosuk): Support it.
            if self.speculative_config is not None:
                raise ValueError(
                    "Currently, speculative decoding is not supported with "
                    "async scheduling.")

        # Forward the deprecated CLI args to the EPLB config.
        if self.num_redundant_experts is not None:
            self.eplb_config.num_redundant_experts = self.num_redundant_experts
        if self.eplb_window_size is not None:
            self.eplb_config.window_size = self.eplb_window_size
        if self.eplb_step_interval is not None:
            self.eplb_config.step_interval = self.eplb_step_interval
        if self.eplb_log_balancedness is not None:
            self.eplb_config.log_balancedness = self.eplb_log_balancedness

        parallel_config = ParallelConfig(
            pipeline_parallel_size=self.pipeline_parallel_size,
            tensor_parallel_size=self.tensor_parallel_size,
            data_parallel_size=self.data_parallel_size,
            data_parallel_rank=self.data_parallel_rank or 0,
            data_parallel_external_lb=data_parallel_external_lb,
            data_parallel_size_local=data_parallel_size_local,
            data_parallel_master_ip=data_parallel_address,
            data_parallel_rpc_port=data_parallel_rpc_port,
            data_parallel_backend=self.data_parallel_backend,
            data_parallel_hybrid_lb=self.data_parallel_hybrid_lb,
            enable_expert_parallel=self.enable_expert_parallel,
            enable_eplb=self.enable_eplb,
            eplb_config=self.eplb_config,
            expert_placement_strategy=self.expert_placement_strategy,
            max_parallel_loading_workers=self.max_parallel_loading_workers,
            disable_custom_all_reduce=self.disable_custom_all_reduce,
            ray_workers_use_nsight=self.ray_workers_use_nsight,
            ray_runtime_env=ray_runtime_env,
            placement_group=placement_group,
            distributed_executor_backend=self.distributed_executor_backend,
            worker_cls=self.worker_cls,
            worker_extension_cls=self.worker_extension_cls,
            decode_context_parallel_size=self.decode_context_parallel_size,
        )

        speculative_config = self.create_speculative_config(
            target_model_config=model_config,
            target_parallel_config=parallel_config,
            enable_chunked_prefill=self.enable_chunked_prefill,
            disable_log_stats=self.disable_log_stats,
        )

        # make sure num_lookahead_slots is set appropriately depending on
        # whether speculative decoding is enabled
        num_lookahead_slots = self.num_lookahead_slots
        if speculative_config is not None:
            num_lookahead_slots = speculative_config.num_lookahead_slots

        scheduler_config = SchedulerConfig(
            runner_type=model_config.runner_type,
            max_num_batched_tokens=self.max_num_batched_tokens,
            max_num_seqs=self.max_num_seqs,
            max_model_len=model_config.max_model_len,
            cuda_graph_sizes=self.cuda_graph_sizes,
            num_lookahead_slots=num_lookahead_slots,
            delay_factor=self.scheduler_delay_factor,
            enable_chunked_prefill=self.enable_chunked_prefill,
            disable_chunked_mm_input=self.disable_chunked_mm_input,
            is_multimodal_model=model_config.is_multimodal_model,
            preemption_mode=self.preemption_mode,
            send_delta_data=(envs.VLLM_USE_RAY_SPMD_WORKER
                             and parallel_config.use_ray),
            policy=self.scheduling_policy,
            scheduler_cls=self.scheduler_cls,
            max_num_partial_prefills=self.max_num_partial_prefills,
            max_long_partial_prefills=self.max_long_partial_prefills,
            long_prefill_token_threshold=self.long_prefill_token_threshold,
            disable_hybrid_kv_cache_manager=self.
            disable_hybrid_kv_cache_manager,
            async_scheduling=self.async_scheduling,
        )

        if not model_config.is_multimodal_model and self.default_mm_loras:
            raise ValueError(
                "Default modality-specific LoRA(s) were provided for a "
                "non multimodal model")

        lora_config = LoRAConfig(
            bias_enabled=self.enable_lora_bias,
            max_lora_rank=self.max_lora_rank,
            max_loras=self.max_loras,
            default_mm_loras=self.default_mm_loras,
            fully_sharded_loras=self.fully_sharded_loras,
            lora_extra_vocab_size=self.lora_extra_vocab_size,
            lora_dtype=self.lora_dtype,
            max_cpu_loras=self.max_cpu_loras if self.max_cpu_loras
            and self.max_cpu_loras > 0 else None) if self.enable_lora else None

        # bitsandbytes pre-quantized model need a specific model loader
        if model_config.quantization == "bitsandbytes":
            self.quantization = self.load_format = "bitsandbytes"

        load_config = self.create_load_config()

        observability_config = ObservabilityConfig(
            show_hidden_metrics_for_version=(
                self.show_hidden_metrics_for_version),
            otlp_traces_endpoint=self.otlp_traces_endpoint,
            collect_detailed_traces=self.collect_detailed_traces,
        )

        config = VllmConfig(
            model_config=model_config,
            cache_config=cache_config,
            parallel_config=parallel_config,
            scheduler_config=scheduler_config,
            device_config=device_config,
            lora_config=lora_config,
            speculative_config=speculative_config,
            load_config=load_config,
            structured_outputs_config=self.structured_outputs_config,
            observability_config=observability_config,
            compilation_config=self.compilation_config,
            kv_transfer_config=self.kv_transfer_config,
            kv_events_config=self.kv_events_config,
            additional_config=self.additional_config,
        )

        return config

    def _is_v1_supported_oracle(self, model_config: ModelConfig) -> bool:
        """Oracle for whether to use V0 or V1 Engine by default."""

        #############################################################
        # Unsupported Feature Flags on V1.

        if self.load_format == "sharded_state":
            _raise_or_fallback(
                feature_name=f"--load_format {self.load_format}",
                recommend_to_remove=False)
            return False

        if (self.logits_processor_pattern
                != EngineArgs.logits_processor_pattern):
            _raise_or_fallback(feature_name="--logits-processor-pattern",
                               recommend_to_remove=False)
            return False

        if self.preemption_mode != SchedulerConfig.preemption_mode:
            _raise_or_fallback(feature_name="--preemption-mode",
                               recommend_to_remove=True)
            return False

        if (self.disable_async_output_proc
                != EngineArgs.disable_async_output_proc):
            _raise_or_fallback(feature_name="--disable-async-output-proc",
                               recommend_to_remove=True)
            return False

        if self.scheduler_delay_factor != SchedulerConfig.delay_factor:
            _raise_or_fallback(feature_name="--scheduler-delay-factor",
                               recommend_to_remove=True)
            return False

        if self.kv_cache_dtype != "auto":
            supported = current_platform.is_kv_cache_dtype_supported(
                self.kv_cache_dtype, model_config)
            if not supported:
                _raise_or_fallback(feature_name="--kv-cache-dtype",
                                   recommend_to_remove=False)
                return False

        # No text embedding inputs so far.
        if self.enable_prompt_embeds:
            _raise_or_fallback(feature_name="--enable-prompt-embeds",
                               recommend_to_remove=False)
            return False

        # No Mamba or Encoder-Decoder so far.
        if not model_config.is_v1_compatible:
            _raise_or_fallback(feature_name=model_config.architectures,
                               recommend_to_remove=False)
            return False

        # No Concurrent Partial Prefills so far.
        if (self.max_num_partial_prefills
                != SchedulerConfig.max_num_partial_prefills
                or self.max_long_partial_prefills
                != SchedulerConfig.max_long_partial_prefills):
            _raise_or_fallback(feature_name="Concurrent Partial Prefill",
                               recommend_to_remove=False)
            return False

        # V1 supports N-gram, Medusa, and Eagle speculative decoding.
        if (self.speculative_config is not None
                and self.speculative_config.get("method") == "draft_model"):
            raise NotImplementedError(
                "Speculative decoding with draft model is not supported yet. "
                "Please consider using other speculative decoding methods "
                "such as ngram, medusa, eagle, or deepseek_mtp.")

        V1_BACKENDS = [
            "FLASH_ATTN_VLLM_V1",
            "FLASH_ATTN",
            "PALLAS",
            "PALLAS_VLLM_V1",
            "TRITON_ATTN_VLLM_V1",
            "TRITON_MLA",
            "CUTLASS_MLA",
            "FLASHMLA",
            "FLASHMLA_VLLM_V1",
            "FLASH_ATTN_MLA",
            "FLASHINFER",
            "FLASHINFER_VLLM_V1",
            "FLASHINFER_MLA",
            "ROCM_AITER_MLA",
            "TORCH_SDPA_VLLM_V1",
            "FLEX_ATTENTION",
            "TREE_ATTN",
            "XFORMERS_VLLM_V1",
        ]
        if (envs.is_set("VLLM_ATTENTION_BACKEND")
                and envs.VLLM_ATTENTION_BACKEND not in V1_BACKENDS):
            name = f"VLLM_ATTENTION_BACKEND={envs.VLLM_ATTENTION_BACKEND}"
            _raise_or_fallback(feature_name=name, recommend_to_remove=True)
            return False

        # Platforms must decide if they can support v1 for this model
        if not current_platform.supports_v1(model_config=model_config):
            _raise_or_fallback(
                feature_name=f"device type={current_platform.device_type}",
                recommend_to_remove=False)
            return False
        #############################################################
        # Experimental Features - allow users to opt in.

        if self.pipeline_parallel_size > 1:
            supports_pp = getattr(self.distributed_executor_backend,
                                  'supports_pp', False)
            if not supports_pp and self.distributed_executor_backend not in (
                    ParallelConfig.distributed_executor_backend, "ray", "mp",
                    "external_launcher"):
                name = "Pipeline Parallelism without Ray distributed " \
                        "executor or multiprocessing executor or external " \
                        "launcher"
                _raise_or_fallback(feature_name=name,
                                   recommend_to_remove=False)
                return False

        # The platform may be supported on V1, but off by default for now.
        if not current_platform.default_v1(  # noqa: SIM103
                model_config=model_config) and _warn_or_fallback(
                    current_platform.device_name):
            return False

        if (current_platform.is_cpu()
                and model_config.get_sliding_window() is not None):
            _raise_or_fallback(feature_name="sliding window (CPU backend)",
                               recommend_to_remove=False)
            return False

        #############################################################

        return True

    def _set_default_args_v0(self, model_config: ModelConfig) -> None:
        """Set Default Arguments for V0 Engine."""

        max_model_len = model_config.max_model_len
        use_long_context = max_model_len > 32768
        if self.enable_chunked_prefill is None:
            # Chunked prefill not supported for Multimodal or MLA in V0.
            if model_config.is_multimodal_model or model_config.use_mla:
                self.enable_chunked_prefill = False

            # Enable chunked prefill by default for long context (> 32K)
            # models to avoid OOM errors in initial memory profiling phase.
            elif use_long_context:
                is_gpu = current_platform.is_cuda()
                use_sliding_window = (model_config.get_sliding_window()
                                      is not None)
                use_spec_decode = self.speculative_config is not None

                if (is_gpu and not use_sliding_window and not use_spec_decode
                        and not self.enable_lora):
                    self.enable_chunked_prefill = True
                    logger.warning(
                        "Chunked prefill is enabled by default for models "
                        "with max_model_len > 32K. Chunked prefill might "
                        "not work with some features or models. If you "
                        "encounter any issues, please disable by launching "
                        "with --enable-chunked-prefill=False.")

            if self.enable_chunked_prefill is None:
                self.enable_chunked_prefill = False

        if not self.enable_chunked_prefill and use_long_context:
            logger.warning(
                "The model has a long context length (%s). This may cause"
                "OOM during the initial memory profiling phase, or result "
                "in low performance due to small KV cache size. Consider "
                "setting --max-model-len to a smaller value.", max_model_len)

        # Disable prefix caching for multimodal models for VLLM_V0.
        if self.enable_prefix_caching and model_config.is_multimodal_model:
            logger.warning(
                "--enable-prefix-caching is not supported for multimodal "
                "models in V0 and has been disabled.")
            self.enable_prefix_caching = False

        # Set max_num_seqs to 256 for VLLM_V0.
        if self.max_num_seqs is None:
            self.max_num_seqs = 256

    def _set_default_args_v1(self, usage_context: UsageContext,
                             model_config: ModelConfig) -> None:
        """Set Default Arguments for V1 Engine."""

        # V1 always uses chunked prefills and prefix caching
        # for non-pooling tasks.
        # For pooling tasks the default is False
        if model_config.runner_type != "pooling":
            self.enable_chunked_prefill = True
            if self.enable_prefix_caching is None:
                self.enable_prefix_caching = True
        else:

            pooling_type = model_config.pooler_config.pooling_type
            is_causal = getattr(model_config.hf_config, "is_causal", True)
            incremental_prefill_supported = (pooling_type is not None
                                             and pooling_type.lower() == "last"
                                             and is_causal)

            action = "Enabling" if \
                incremental_prefill_supported else "Disabling"

            if self.enable_chunked_prefill is None:
                self.enable_chunked_prefill = incremental_prefill_supported
                logger.info("(%s) chunked prefill by default", action)
            if self.enable_prefix_caching is None:
                self.enable_prefix_caching = incremental_prefill_supported
                logger.info("(%s) prefix caching by default", action)

        # V1 should use the new scheduler by default.
        # Swap it only if this arg is set to the original V0 default
        if self.scheduler_cls == EngineArgs.scheduler_cls:
            self.scheduler_cls = "vllm.v1.core.sched.scheduler.Scheduler"

        # When no user override, set the default values based on the usage
        # context.
        # Use different default values for different hardware.

        # Try to query the device name on the current platform. If it fails,
        # it may be because the platform that imports vLLM is not the same
        # as the platform that vLLM is running on (e.g. the case of scaling
        # vLLM with Ray) and has no GPUs. In this case we use the default
        # values for non-H100/H200 GPUs.
        try:
            device_memory = current_platform.get_device_total_memory()
            device_name = current_platform.get_device_name().lower()
        except Exception:
            # This is only used to set default_max_num_batched_tokens
            device_memory = 0

        # NOTE(Kuntai): Setting large `max_num_batched_tokens` for A100 reduces
        # throughput, see PR #17885 for more details.
        # So here we do an extra device name check to prevent such regression.
        from vllm.usage.usage_lib import UsageContext
        if device_memory >= 70 * GiB_bytes and "a100" not in device_name:
            # For GPUs like H100 and MI300x, use larger default values.
            default_max_num_batched_tokens = {
                UsageContext.LLM_CLASS: 16384,
                UsageContext.OPENAI_API_SERVER: 8192,
            }
            default_max_num_seqs = {
                UsageContext.LLM_CLASS: 1024,
                UsageContext.OPENAI_API_SERVER: 1024,
            }
        else:
            # TODO(woosuk): Tune the default values for other hardware.
            default_max_num_batched_tokens = {
                UsageContext.LLM_CLASS: 8192,
                UsageContext.OPENAI_API_SERVER: 2048,
            }
            default_max_num_seqs = {
                UsageContext.LLM_CLASS: 256,
                UsageContext.OPENAI_API_SERVER: 256,
            }

        # tpu specific default values.
        if current_platform.is_tpu():
            default_max_num_batched_tokens_tpu = {
                UsageContext.LLM_CLASS: {
                    'V6E': 2048,
                    'V5E': 1024,
                    'V5P': 512,
                },
                UsageContext.OPENAI_API_SERVER: {
                    'V6E': 1024,
                    'V5E': 512,
                    'V5P': 256,
                }
            }

        # cpu specific default values.
        if current_platform.is_cpu():
            world_size = self.pipeline_parallel_size * self.tensor_parallel_size
            default_max_num_batched_tokens = {
                UsageContext.LLM_CLASS: 4096 * world_size,
                UsageContext.OPENAI_API_SERVER: 2048 * world_size,
            }
            default_max_num_seqs = {
                UsageContext.LLM_CLASS: 256 * world_size,
                UsageContext.OPENAI_API_SERVER: 128 * world_size,
            }

        use_context_value = usage_context.value if usage_context else None
        if (self.max_num_batched_tokens is None
                and usage_context in default_max_num_batched_tokens):
            if current_platform.is_tpu():
                chip_name = current_platform.get_device_name()
                if chip_name in default_max_num_batched_tokens_tpu[
                        usage_context]:
                    self.max_num_batched_tokens = \
                        default_max_num_batched_tokens_tpu[
                            usage_context][chip_name]
                else:
                    self.max_num_batched_tokens = \
                        default_max_num_batched_tokens[usage_context]
            else:
                if not self.enable_chunked_prefill:
                    self.max_num_batched_tokens = model_config.max_model_len
                else:
                    self.max_num_batched_tokens = \
                        default_max_num_batched_tokens[usage_context]
            logger.debug(
                "Setting max_num_batched_tokens to %d for %s usage context.",
                self.max_num_batched_tokens, use_context_value)

        if (self.max_num_seqs is None
                and usage_context in default_max_num_seqs):
            self.max_num_seqs = min(default_max_num_seqs[usage_context],
                                    self.max_num_batched_tokens or sys.maxsize)

            logger.debug("Setting max_num_seqs to %d for %s usage context.",
                         self.max_num_seqs, use_context_value)


@dataclass
class AsyncEngineArgs(EngineArgs):
    """Arguments for asynchronous vLLM engine."""
    enable_log_requests: bool = False

    @property
    @deprecated(
        "`disable_log_requests` is deprecated and has been replaced with "
        "`enable_log_requests`. This will be removed in v0.12.0. Please use "
        "`enable_log_requests` instead.")
    def disable_log_requests(self) -> bool:
        return not self.enable_log_requests

    @disable_log_requests.setter
    @deprecated(
        "`disable_log_requests` is deprecated and has been replaced with "
        "`enable_log_requests`. This will be removed in v0.12.0. Please use "
        "`enable_log_requests` instead.")
    def disable_log_requests(self, value: bool):
        self.enable_log_requests = not value

    @staticmethod
    def add_cli_args(parser: FlexibleArgumentParser,
                     async_args_only: bool = False) -> FlexibleArgumentParser:
        # Initialize plugin to update the parser, for example, The plugin may
        # add a new kind of quantization method to --quantization argument or
        # a new device to --device argument.
        load_general_plugins()
        if not async_args_only:
            parser = EngineArgs.add_cli_args(parser)
        parser.add_argument('--enable-log-requests',
                            action=argparse.BooleanOptionalAction,
                            default=AsyncEngineArgs.enable_log_requests,
                            help='Enable logging requests.')
        parser.add_argument('--disable-log-requests',
                            action=argparse.BooleanOptionalAction,
                            default=not AsyncEngineArgs.enable_log_requests,
                            help='[DEPRECATED] Disable logging requests.',
                            deprecated=True)
        current_platform.pre_register_and_update(parser)
        return parser


def _raise_or_fallback(feature_name: str, recommend_to_remove: bool):
    if envs.is_set("VLLM_USE_V1") and envs.VLLM_USE_V1:
        raise NotImplementedError(
            f"VLLM_USE_V1=1 is not supported with {feature_name}.")
    msg = f"{feature_name} is not supported by the V1 Engine. "
    msg += "Falling back to V0. "
    if recommend_to_remove:
        msg += f"We recommend to remove {feature_name} from your config "
        msg += "in favor of the V1 Engine."
    logger.warning(msg)


def _warn_or_fallback(feature_name: str) -> bool:
    if envs.is_set("VLLM_USE_V1") and envs.VLLM_USE_V1:
        logger.warning(
            "Detected VLLM_USE_V1=1 with %s. Usage should "
            "be considered experimental. Please report any "
            "issues on Github.", feature_name)
        should_exit = False
    else:
        logger.info(
            "%s is experimental on VLLM_USE_V1=1. "
            "Falling back to V0 Engine.", feature_name)
        should_exit = True
    return should_exit


def human_readable_int(value):
    """Parse human-readable integers like '1k', '2M', etc.
    Including decimal values with decimal multipliers.

    Examples:
    - '1k' -> 1,000
    - '1K' -> 1,024
    - '25.6k' -> 25,600
    """
    value = value.strip()
    match = re.fullmatch(r'(\d+(?:\.\d+)?)([kKmMgGtT])', value)
    if match:
        decimal_multiplier = {
            'k': 10**3,
            'm': 10**6,
            'g': 10**9,
        }
        binary_multiplier = {
            'K': 2**10,
            'M': 2**20,
            'G': 2**30,
        }

        number, suffix = match.groups()
        if suffix in decimal_multiplier:
            mult = decimal_multiplier[suffix]
            return int(float(number) * mult)
        elif suffix in binary_multiplier:
            mult = binary_multiplier[suffix]
            # Do not allow decimals with binary multipliers
            try:
                return int(number) * mult
            except ValueError as e:
                raise argparse.ArgumentTypeError("Decimals are not allowed " \
                f"with binary suffixes like {suffix}. Did you mean to use " \
                f"{number}{suffix.lower()} instead?") from e

    # Regular plain number.
    return int(value)<|MERGE_RESOLUTION|>--- conflicted
+++ resolved
@@ -22,34 +22,19 @@
 
 import vllm.envs as envs
 from vllm.config import (BlockSize, CacheConfig, CacheDType, CompilationConfig,
-<<<<<<< HEAD
-                         ConfigFormat, ConfigType, ConvertOption,
-                         DetailedTraceModules, Device, DeviceConfig,
-                         DistributedExecutorBackend, EPLBConfig, HfOverrides,
-                         KVEventsConfig, KVTransferConfig, LoadConfig,
-                         LogprobsMode, LoRAConfig, MambaDType, MMEncoderTPMode,
-                         ModelConfig, ModelDType, ModelImpl, MultiModalConfig,
-                         ObservabilityConfig, ParallelConfig, PoolerConfig,
-                         PrefixCachingHashAlgo, RunnerOption, SchedulerConfig,
-                         SchedulerPolicy, SpeculativeConfig,
-                         StructuredOutputsConfig, TaskOption, TokenizerMode,
-                         VllmConfig, get_attr_docs, get_field)
-=======
-                         ConfigType, ConvertOption, DecodingConfig,
-                         DetailedTraceModules, Device, DeviceConfig,
-                         DistributedExecutorBackend, EPLBConfig,
-                         GuidedDecodingBackend, HfOverrides, KVEventsConfig,
+                         ConfigType, ConvertOption, DetailedTraceModules,
+                         Device, DeviceConfig, DistributedExecutorBackend,
+                         EPLBConfig, HfOverrides, KVEventsConfig,
                          KVTransferConfig, LoadConfig, LogprobsMode,
                          LoRAConfig, MambaDType, MMEncoderTPMode, ModelConfig,
                          ModelDType, ModelImpl, ObservabilityConfig,
                          ParallelConfig, PoolerConfig, PrefixCachingHashAlgo,
                          RunnerOption, SchedulerConfig, SchedulerPolicy,
-                         SpeculativeConfig, TaskOption, TokenizerMode,
-                         VllmConfig, get_attr_docs)
+                         SpeculativeConfig, StructuredOutputsConfig,
+                         TaskOption, TokenizerMode, VllmConfig, get_attr_docs)
 from vllm.config.multimodal import MMCacheType, MultiModalConfig
 from vllm.config.parallel import ExpertPlacementStrategy
 from vllm.config.utils import get_field
->>>>>>> 0faf3cc3
 from vllm.logger import init_logger
 from vllm.platforms import CpuArchEnum, current_platform
 from vllm.plugins import load_general_plugins
