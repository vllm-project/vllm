# SPDX-License-Identifier: Apache-2.0
# SPDX-FileCopyrightText: Copyright contributors to the vLLM project

# yapf: disable
import argparse
import copy
import dataclasses
import functools
import json
import sys
import threading
import warnings
from dataclasses import MISSING, dataclass, fields, is_dataclass
from itertools import permutations
from typing import (TYPE_CHECKING, Annotated, Any, Callable, Dict, List,
                    Literal, Optional, Type, TypeVar, Union, cast, get_args,
                    get_origin)

import regex as re
import torch
from pydantic import TypeAdapter, ValidationError
from typing_extensions import TypeIs, deprecated

import vllm.envs as envs
from vllm.config import (BlockSize, CacheConfig, CacheDType, CompilationConfig,
                         ConfigFormat, ConfigType, DecodingConfig,
                         DetailedTraceModules, Device, DeviceConfig,
                         DistributedExecutorBackend, GuidedDecodingBackend,
                         GuidedDecodingBackendV1, HfOverrides, KVEventsConfig,
                         KVTransferConfig, LoadConfig, LoadFormat, LoRAConfig,
                         ModelConfig, ModelDType, ModelImpl, MultiModalConfig,
                         ObservabilityConfig, ParallelConfig, PoolerConfig,
                         PrefixCachingHashAlgo, PromptAdapterConfig,
                         SchedulerConfig, SchedulerPolicy, SpeculativeConfig,
                         TaskOption, TokenizerMode, TokenizerPoolConfig,
                         VllmConfig, get_attr_docs, get_field)
from vllm.logger import init_logger
<<<<<<< HEAD
=======
from vllm.model_executor.layers.quantization import QuantizationMethods
from vllm.platforms import CpuArchEnum, current_platform
>>>>>>> 5358cce5
from vllm.plugins import load_general_plugins
from vllm.reasoning import ReasoningParserManager
from vllm.test_utils import MODEL_WEIGHTS_S3_BUCKET, MODELS_ON_S3
from vllm.transformers_utils.utils import check_gguf_file
from vllm.utils import (STR_DUAL_CHUNK_FLASH_ATTN_VAL, FlexibleArgumentParser,
                        GiB_bytes, get_ip, is_in_ray_actor)

# yapf: enable

if TYPE_CHECKING:
    from vllm.executor.executor_base import ExecutorBase
    from vllm.model_executor.layers.quantization import QuantizationMethods
    from vllm.usage.usage_lib import UsageContext
else:
    ExecutorBase = Any
    QuantizationMethods = Any
    UsageContext = Any

logger = init_logger(__name__)

# object is used to allow for special typing forms
T = TypeVar("T")
TypeHint = Union[type[Any], object]
TypeHintT = Union[type[T], object]


def parse_type(return_type: Callable[[str], T]) -> Callable[[str], T]:

    def _parse_type(val: str) -> T:
        try:
            if return_type is json.loads and not re.match(
                    r"(?s)^\s*{.*}\s*$", val):
                return cast(T, nullable_kvs(val))
            return return_type(val)
        except ValueError as e:
            raise argparse.ArgumentTypeError(
                f"Value {val} cannot be converted to {return_type}.") from e

    return _parse_type


def optional_type(
        return_type: Callable[[str], T]) -> Callable[[str], Optional[T]]:

    def _optional_type(val: str) -> Optional[T]:
        if val == "" or val == "None":
            return None
        return parse_type(return_type)(val)

    return _optional_type


def union_dict_and_str(val: str) -> Optional[Union[str, dict[str, str]]]:
    if not re.match(r"(?s)^\s*{.*}\s*$", val):
        return str(val)
    return optional_type(json.loads)(val)


@deprecated(
    "Passing a JSON argument as a string containing comma separated key=value "
    "pairs is deprecated. This will be removed in v0.10.0. Please use a JSON "
    "string instead.")
def nullable_kvs(val: str) -> dict[str, int]:
    """Parses a string containing comma separate key [str] to value [int]
    pairs into a dictionary.

    Args:
        val: String value to be parsed.

    Returns:
        Dictionary with parsed values.
    """
    out_dict: dict[str, int] = {}
    for item in val.split(","):
        kv_parts = [part.lower().strip() for part in item.split("=")]
        if len(kv_parts) != 2:
            raise argparse.ArgumentTypeError(
                "Each item should be in the form KEY=VALUE")
        key, value = kv_parts

        try:
            parsed_value = int(value)
        except ValueError as exc:
            msg = f"Failed to parse value of item {key}={value}"
            raise argparse.ArgumentTypeError(msg) from exc

        if key in out_dict and out_dict[key] != parsed_value:
            raise argparse.ArgumentTypeError(
                f"Conflicting values specified for key: {key}")
        out_dict[key] = parsed_value

    return out_dict


def is_type(type_hint: TypeHint, type: TypeHintT) -> TypeIs[TypeHintT]:
    """Check if the type hint is a specific type."""
    return type_hint is type or get_origin(type_hint) is type


def contains_type(type_hints: set[TypeHint], type: TypeHintT) -> bool:
    """Check if the type hints contain a specific type."""
    return any(is_type(type_hint, type) for type_hint in type_hints)


def get_type(type_hints: set[TypeHint], type: TypeHintT) -> TypeHintT:
    """Get the specific type from the type hints."""
    return next((th for th in type_hints if is_type(th, type)), None)


def literal_to_kwargs(type_hints: set[TypeHint]) -> dict[str, Any]:
    """Convert Literal type hints to argparse kwargs."""
    type_hint = get_type(type_hints, Literal)
    choices = get_args(type_hint)
    choice_type = type(choices[0])
    if not all(isinstance(choice, choice_type) for choice in choices):
        raise ValueError(
            "All choices must be of the same type. "
            f"Got {choices} with types {[type(c) for c in choices]}")
    return {"type": choice_type, "choices": sorted(choices)}


def is_not_builtin(type_hint: TypeHint) -> bool:
    """Check if the class is not a built-in type."""
    return type_hint.__module__ != "builtins"


def get_type_hints(type_hint: TypeHint) -> set[TypeHint]:
    """Extract type hints from Annotated or Union type hints."""
    type_hints: set[TypeHint] = set()
    origin = get_origin(type_hint)
    args = get_args(type_hint)

    if origin is Annotated:
        type_hints.update(get_type_hints(args[0]))
    elif origin is Union:
        for arg in args:
            type_hints.update(get_type_hints(arg))
    else:
        type_hints.add(type_hint)

    return type_hints


@functools.lru_cache(maxsize=30)
def _compute_kwargs(cls: ConfigType) -> dict[str, Any]:
    cls_docs = get_attr_docs(cls)
    kwargs = {}
    for field in fields(cls):
        # Get the set of possible types for the field
        type_hints: set[TypeHint] = get_type_hints(field.type)

        # If the field is a dataclass, we can use the model_validate_json
        generator = (th for th in type_hints if is_dataclass(th))
        dataclass_cls = next(generator, None)

        # Get the default value of the field
        if field.default is not MISSING:
            default = field.default
        elif field.default_factory is not MISSING:
            default = field.default_factory()

        # Get the help text for the field
        name = field.name
        help = cls_docs[name].strip()
        # Escape % for argparse
        help = help.replace("%", "%%")

        # Initialise the kwargs dictionary for the field
        kwargs[name] = {"default": default, "help": help}

        # Set other kwargs based on the type hints
        json_tip = (
            "\n\nShould either be a valid JSON string or JSON keys "
            "passed individually. For example, the following sets of arguments "
            "are equivalent:\n\n"
            '- `--json-arg \'{"key1": "value1", "key2": {"key3": "value2"}}\'`\n'  # noqa: E501
            "- `--json-arg.key1 value1 --json-arg.key2.key3 value2`\n\n"
            "Additionally, list elements can be passed individually using `+`:\n\n"  # noqa: E501
            '- `--json-arg \'{"key4": ["value3", "value4", "value5"]}\'`\n'
            "- `--json-arg.key4+ value3 --json-arg.key4+='value4,value5'`\n\n")
        if dataclass_cls is not None:

            def parse_dataclass(val: str, cls=dataclass_cls) -> Any:
                try:
                    if hasattr(cls, "from_cli"):
                        return cls.from_cli(val)
                    return TypeAdapter(cls).validate_json(val)
                except ValidationError as e:
                    raise argparse.ArgumentTypeError(repr(e)) from e

            kwargs[name]["type"] = parse_dataclass
            kwargs[name]["help"] += json_tip
        elif contains_type(type_hints, bool):
            # Creates --no-<name> and --<name> flags
            kwargs[name]["action"] = argparse.BooleanOptionalAction
        elif contains_type(type_hints, Literal):
            kwargs[name].update(literal_to_kwargs(type_hints))
        elif contains_type(type_hints, tuple):
            type_hint = get_type(type_hints, tuple)
            types = get_args(type_hint)
            tuple_type = types[0]
            assert all(t is tuple_type for t in types if t is not Ellipsis), (
                "All non-Ellipsis tuple elements must be of the same "
                f"type. Got {types}.")
            kwargs[name]["type"] = tuple_type
            kwargs[name]["nargs"] = "+" if Ellipsis in types else len(types)
        elif contains_type(type_hints, list):
            type_hint = get_type(type_hints, list)
            types = get_args(type_hint)
            assert len(types) == 1, (
                "List type must have exactly one type. Got "
                f"{type_hint} with types {types}")
            kwargs[name]["type"] = types[0]
            kwargs[name]["nargs"] = "+"
        elif contains_type(type_hints, int):
            kwargs[name]["type"] = int
            # Special case for large integers
            if name in {"max_model_len", "max_num_batched_tokens"}:
                kwargs[name]["type"] = human_readable_int
        elif contains_type(type_hints, float):
            kwargs[name]["type"] = float
        elif (contains_type(type_hints, dict)
              and (contains_type(type_hints, str)
                   or any(is_not_builtin(th) for th in type_hints))):
            kwargs[name]["type"] = union_dict_and_str
        elif contains_type(type_hints, dict):
            kwargs[name]["type"] = parse_type(json.loads)
            kwargs[name]["help"] += json_tip
        elif (contains_type(type_hints, str)
              or any(is_not_builtin(th) for th in type_hints)):
            kwargs[name]["type"] = str
        else:
            raise ValueError(
                f"Unsupported type {type_hints} for argument {name}.")

        # If the type hint was a sequence of literals, use the helper function
        # to update the type and choices
        if get_origin(kwargs[name].get("type")) is Literal:
            kwargs[name].update(literal_to_kwargs({kwargs[name]["type"]}))

        # If None is in type_hints, make the argument optional.
        # But not if it's a bool, argparse will handle this better.
        if type(None) in type_hints and not contains_type(type_hints, bool):
            kwargs[name]["type"] = optional_type(kwargs[name]["type"])
            if kwargs[name].get("choices"):
                kwargs[name]["choices"].append("None")
    return kwargs


def get_kwargs(cls: ConfigType) -> dict[str, Any]:
    """Return argparse kwargs for the given Config dataclass.

    The heavy computation is cached via functools.lru_cache, and a deep copy
    is returned so callers can mutate the dictionary without affecting the
    cached version.
    """
    return copy.deepcopy(_compute_kwargs(cls))


@dataclass
class EngineArgs:
    """Arguments for vLLM engine."""
    model: str = ModelConfig.model
    served_model_name: Optional[Union[
        str, List[str]]] = ModelConfig.served_model_name
    tokenizer: Optional[str] = ModelConfig.tokenizer
    hf_config_path: Optional[str] = ModelConfig.hf_config_path
    task: TaskOption = ModelConfig.task
    skip_tokenizer_init: bool = ModelConfig.skip_tokenizer_init
    enable_prompt_embeds: bool = ModelConfig.enable_prompt_embeds
    tokenizer_mode: TokenizerMode = ModelConfig.tokenizer_mode
    trust_remote_code: bool = ModelConfig.trust_remote_code
    allowed_local_media_path: str = ModelConfig.allowed_local_media_path
    download_dir: Optional[str] = LoadConfig.download_dir
    load_format: str = LoadConfig.load_format
    config_format: str = ModelConfig.config_format
    dtype: ModelDType = ModelConfig.dtype
    kv_cache_dtype: CacheDType = CacheConfig.cache_dtype
    seed: Optional[int] = ModelConfig.seed
    max_model_len: Optional[int] = ModelConfig.max_model_len
    cuda_graph_sizes: list[int] = get_field(SchedulerConfig,
                                            "cuda_graph_sizes")
    # Note: Specifying a custom executor backend by passing a class
    # is intended for expert use only. The API may change without
    # notice.
    distributed_executor_backend: Optional[Union[
        DistributedExecutorBackend,
        Type[ExecutorBase]]] = ParallelConfig.distributed_executor_backend
    # number of P/D disaggregation (or other disaggregation) workers
    pipeline_parallel_size: int = ParallelConfig.pipeline_parallel_size
    tensor_parallel_size: int = ParallelConfig.tensor_parallel_size
    data_parallel_size: int = ParallelConfig.data_parallel_size
    data_parallel_rank: Optional[int] = None
    data_parallel_size_local: Optional[int] = None
    data_parallel_address: Optional[str] = None
    data_parallel_rpc_port: Optional[int] = None
    data_parallel_backend: str = ParallelConfig.data_parallel_backend
    enable_expert_parallel: bool = ParallelConfig.enable_expert_parallel
    enable_eplb: bool = ParallelConfig.enable_eplb
    num_redundant_experts: int = ParallelConfig.num_redundant_experts
    eplb_window_size: int = ParallelConfig.eplb_window_size
    eplb_step_interval: int = ParallelConfig.eplb_step_interval
    eplb_log_balancedness: bool = ParallelConfig.eplb_log_balancedness
    max_parallel_loading_workers: Optional[
        int] = ParallelConfig.max_parallel_loading_workers
    block_size: Optional[BlockSize] = CacheConfig.block_size
    enable_prefix_caching: Optional[bool] = CacheConfig.enable_prefix_caching
    prefix_caching_hash_algo: PrefixCachingHashAlgo = \
        CacheConfig.prefix_caching_hash_algo
    disable_sliding_window: bool = ModelConfig.disable_sliding_window
    disable_cascade_attn: bool = ModelConfig.disable_cascade_attn
    use_v2_block_manager: bool = True
    swap_space: float = CacheConfig.swap_space
    cpu_offload_gb: float = CacheConfig.cpu_offload_gb
    gpu_memory_utilization: float = CacheConfig.gpu_memory_utilization
    max_num_batched_tokens: Optional[
        int] = SchedulerConfig.max_num_batched_tokens
    max_num_partial_prefills: int = SchedulerConfig.max_num_partial_prefills
    max_long_partial_prefills: int = SchedulerConfig.max_long_partial_prefills
    long_prefill_token_threshold: int = \
        SchedulerConfig.long_prefill_token_threshold
    max_num_seqs: Optional[int] = SchedulerConfig.max_num_seqs
    max_logprobs: int = ModelConfig.max_logprobs
    disable_log_stats: bool = False
    revision: Optional[str] = ModelConfig.revision
    code_revision: Optional[str] = ModelConfig.code_revision
    rope_scaling: dict[str, Any] = get_field(ModelConfig, "rope_scaling")
    rope_theta: Optional[float] = ModelConfig.rope_theta
    hf_token: Optional[Union[bool, str]] = ModelConfig.hf_token
    hf_overrides: HfOverrides = get_field(ModelConfig, "hf_overrides")
    tokenizer_revision: Optional[str] = ModelConfig.tokenizer_revision
    quantization: Optional[QuantizationMethods] = ModelConfig.quantization
    enforce_eager: bool = ModelConfig.enforce_eager
    max_seq_len_to_capture: int = ModelConfig.max_seq_len_to_capture
    disable_custom_all_reduce: bool = ParallelConfig.disable_custom_all_reduce
    # The following three fields are deprecated and will be removed in a future
    # release. Setting them will have no effect. Please remove them from your
    # configurations.
    tokenizer_pool_size: int = TokenizerPoolConfig.pool_size
    tokenizer_pool_type: str = TokenizerPoolConfig.pool_type
    tokenizer_pool_extra_config: dict = \
        get_field(TokenizerPoolConfig, "extra_config")
    limit_mm_per_prompt: dict[str, int] = \
        get_field(MultiModalConfig, "limit_per_prompt")
    interleave_mm_strings: bool = MultiModalConfig.interleave_mm_strings
    media_io_kwargs: dict[str, dict[str,
                                    Any]] = get_field(MultiModalConfig,
                                                      "media_io_kwargs")
    mm_processor_kwargs: Optional[Dict[str, Any]] = \
        MultiModalConfig.mm_processor_kwargs
    disable_mm_preprocessor_cache: bool = \
        MultiModalConfig.disable_mm_preprocessor_cache
    # LoRA fields
    enable_lora: bool = False
    enable_lora_bias: bool = LoRAConfig.bias_enabled
    max_loras: int = LoRAConfig.max_loras
    max_lora_rank: int = LoRAConfig.max_lora_rank
    fully_sharded_loras: bool = LoRAConfig.fully_sharded_loras
    max_cpu_loras: Optional[int] = LoRAConfig.max_cpu_loras
    lora_dtype: Optional[Union[str, torch.dtype]] = LoRAConfig.lora_dtype
    lora_extra_vocab_size: int = LoRAConfig.lora_extra_vocab_size
    long_lora_scaling_factors: Optional[tuple[float, ...]] = \
        LoRAConfig.long_lora_scaling_factors
    # PromptAdapter fields
    enable_prompt_adapter: bool = False
    max_prompt_adapters: int = PromptAdapterConfig.max_prompt_adapters
    max_prompt_adapter_token: int = \
        PromptAdapterConfig.max_prompt_adapter_token

    device: Device = DeviceConfig.device
    num_scheduler_steps: int = SchedulerConfig.num_scheduler_steps
    multi_step_stream_outputs: bool = SchedulerConfig.multi_step_stream_outputs
    ray_workers_use_nsight: bool = ParallelConfig.ray_workers_use_nsight
    num_gpu_blocks_override: Optional[
        int] = CacheConfig.num_gpu_blocks_override
    num_lookahead_slots: int = SchedulerConfig.num_lookahead_slots
    model_loader_extra_config: dict = \
        get_field(LoadConfig, "model_loader_extra_config")
    ignore_patterns: Optional[Union[str,
                                    List[str]]] = LoadConfig.ignore_patterns
    preemption_mode: Optional[str] = SchedulerConfig.preemption_mode

    scheduler_delay_factor: float = SchedulerConfig.delay_factor
    enable_chunked_prefill: Optional[
        bool] = SchedulerConfig.enable_chunked_prefill
    disable_chunked_mm_input: bool = SchedulerConfig.disable_chunked_mm_input

    disable_hybrid_kv_cache_manager: bool = (
        SchedulerConfig.disable_hybrid_kv_cache_manager)

    guided_decoding_backend: GuidedDecodingBackend = DecodingConfig.backend
    guided_decoding_disable_fallback: bool = DecodingConfig.disable_fallback
    guided_decoding_disable_any_whitespace: bool = \
        DecodingConfig.disable_any_whitespace
    guided_decoding_disable_additional_properties: bool = \
        DecodingConfig.disable_additional_properties
    logits_processor_pattern: Optional[
        str] = ModelConfig.logits_processor_pattern

    speculative_config: Optional[Dict[str, Any]] = None

    qlora_adapter_name_or_path: Optional[str] = None
    show_hidden_metrics_for_version: Optional[str] = \
        ObservabilityConfig.show_hidden_metrics_for_version
    otlp_traces_endpoint: Optional[str] = \
        ObservabilityConfig.otlp_traces_endpoint
    collect_detailed_traces: Optional[list[DetailedTraceModules]] = \
        ObservabilityConfig.collect_detailed_traces
    disable_async_output_proc: bool = not ModelConfig.use_async_output_proc
    scheduling_policy: SchedulerPolicy = SchedulerConfig.policy
    scheduler_cls: Union[str, Type[object]] = SchedulerConfig.scheduler_cls

    override_neuron_config: dict[str, Any] = \
        get_field(ModelConfig, "override_neuron_config")
    override_pooler_config: Optional[Union[dict, PoolerConfig]] = \
        ModelConfig.override_pooler_config
    compilation_config: CompilationConfig = \
        get_field(VllmConfig, "compilation_config")
    worker_cls: str = ParallelConfig.worker_cls
    worker_extension_cls: str = ParallelConfig.worker_extension_cls

    kv_transfer_config: Optional[KVTransferConfig] = None
    kv_events_config: Optional[KVEventsConfig] = None

    generation_config: str = ModelConfig.generation_config
    enable_sleep_mode: bool = ModelConfig.enable_sleep_mode
    override_generation_config: dict[str, Any] = \
        get_field(ModelConfig, "override_generation_config")
    model_impl: str = ModelConfig.model_impl
    override_attention_dtype: str = ModelConfig.override_attention_dtype

    calculate_kv_scales: bool = CacheConfig.calculate_kv_scales

    additional_config: dict[str, Any] = \
        get_field(VllmConfig, "additional_config")
    enable_reasoning: Optional[bool] = None  # DEPRECATED
    reasoning_parser: str = DecodingConfig.reasoning_backend

    use_tqdm_on_load: bool = LoadConfig.use_tqdm_on_load
    pt_load_map_location: str = LoadConfig.pt_load_map_location

    enable_multimodal_encoder_data_parallel: bool = \
        ParallelConfig.enable_multimodal_encoder_data_parallel

    def __post_init__(self):
        # support `EngineArgs(compilation_config={...})`
        # without having to manually construct a
        # CompilationConfig object
        if isinstance(self.compilation_config, (int, dict)):
            self.compilation_config = CompilationConfig.from_cli(
                str(self.compilation_config))
        if self.qlora_adapter_name_or_path is not None:
            warnings.warn(
                "The `qlora_adapter_name_or_path` is deprecated "
                "and will be removed in v0.10.0. ",
                DeprecationWarning,
                stacklevel=2,
            )
        # Setup plugins
        from vllm.plugins import load_general_plugins
        load_general_plugins()

    @staticmethod
    def add_cli_args(parser: FlexibleArgumentParser) -> FlexibleArgumentParser:
        """Shared CLI arguments for vLLM engine."""

        # Model arguments
        model_kwargs = get_kwargs(ModelConfig)
        model_group = parser.add_argument_group(
            title="ModelConfig",
            description=ModelConfig.__doc__,
        )
        if not ('serve' in sys.argv[1:] and '--help' in sys.argv[1:]):
            model_group.add_argument("--model", **model_kwargs["model"])
        model_group.add_argument("--task", **model_kwargs["task"])
        model_group.add_argument("--tokenizer", **model_kwargs["tokenizer"])
        model_group.add_argument("--tokenizer-mode",
                                 **model_kwargs["tokenizer_mode"])
        model_group.add_argument("--trust-remote-code",
                                 **model_kwargs["trust_remote_code"])
        model_group.add_argument("--dtype", **model_kwargs["dtype"])
        model_group.add_argument("--seed", **model_kwargs["seed"])
        model_group.add_argument("--hf-config-path",
                                 **model_kwargs["hf_config_path"])
        model_group.add_argument("--allowed-local-media-path",
                                 **model_kwargs["allowed_local_media_path"])
        model_group.add_argument("--revision", **model_kwargs["revision"])
        model_group.add_argument("--code-revision",
                                 **model_kwargs["code_revision"])
        model_group.add_argument("--rope-scaling",
                                 **model_kwargs["rope_scaling"])
        model_group.add_argument("--rope-theta", **model_kwargs["rope_theta"])
        model_group.add_argument("--tokenizer-revision",
                                 **model_kwargs["tokenizer_revision"])
        model_group.add_argument("--max-model-len",
                                 **model_kwargs["max_model_len"])
        model_group.add_argument("--quantization", "-q",
                                 **model_kwargs["quantization"])
        model_group.add_argument("--enforce-eager",
                                 **model_kwargs["enforce_eager"])
        model_group.add_argument("--max-seq-len-to-capture",
                                 **model_kwargs["max_seq_len_to_capture"])
        model_group.add_argument("--max-logprobs",
                                 **model_kwargs["max_logprobs"])
        model_group.add_argument("--disable-sliding-window",
                                 **model_kwargs["disable_sliding_window"])
        model_group.add_argument("--disable-cascade-attn",
                                 **model_kwargs["disable_cascade_attn"])
        model_group.add_argument("--skip-tokenizer-init",
                                 **model_kwargs["skip_tokenizer_init"])
        model_group.add_argument("--enable-prompt-embeds",
                                 **model_kwargs["enable_prompt_embeds"])
        model_group.add_argument("--served-model-name",
                                 **model_kwargs["served_model_name"])
        # This one is a special case because it is the
        # opposite of ModelConfig.use_async_output_proc
        model_group.add_argument(
            "--disable-async-output-proc",
            action="store_true",
            default=EngineArgs.disable_async_output_proc,
            help="Disable async output processing. This may result in "
            "lower performance.")
        model_group.add_argument("--config-format",
                                 choices=[f.value for f in ConfigFormat],
                                 **model_kwargs["config_format"])
        # This one is a special case because it can bool
        # or str. TODO: Handle this in get_kwargs
        model_group.add_argument("--hf-token",
                                 type=str,
                                 nargs="?",
                                 const=True,
                                 default=model_kwargs["hf_token"]["default"],
                                 help=model_kwargs["hf_token"]["help"])
        model_group.add_argument("--hf-overrides",
                                 **model_kwargs["hf_overrides"])
        model_group.add_argument("--override-neuron-config",
                                 **model_kwargs["override_neuron_config"])
        model_group.add_argument("--override-pooler-config",
                                 **model_kwargs["override_pooler_config"])
        model_group.add_argument("--logits-processor-pattern",
                                 **model_kwargs["logits_processor_pattern"])
        model_group.add_argument("--generation-config",
                                 **model_kwargs["generation_config"])
        model_group.add_argument("--override-generation-config",
                                 **model_kwargs["override_generation_config"])
        model_group.add_argument("--enable-sleep-mode",
                                 **model_kwargs["enable_sleep_mode"])
        model_group.add_argument("--model-impl",
                                 choices=[f.value for f in ModelImpl],
                                 **model_kwargs["model_impl"])
        model_group.add_argument("--override-attention-dtype",
                                 **model_kwargs["override_attention_dtype"])

        # Model loading arguments
        load_kwargs = get_kwargs(LoadConfig)
        load_group = parser.add_argument_group(
            title="LoadConfig",
            description=LoadConfig.__doc__,
        )
        load_group.add_argument("--load-format",
                                choices=[f.value for f in LoadFormat],
                                **load_kwargs["load_format"])
        load_group.add_argument("--download-dir",
                                **load_kwargs["download_dir"])
        load_group.add_argument("--model-loader-extra-config",
                                **load_kwargs["model_loader_extra_config"])
        load_group.add_argument("--ignore-patterns",
                                **load_kwargs["ignore_patterns"])
        load_group.add_argument("--use-tqdm-on-load",
                                **load_kwargs["use_tqdm_on_load"])
        load_group.add_argument(
            "--qlora-adapter-name-or-path",
            type=str,
            default=None,
            help="The `--qlora-adapter-name-or-path` has no effect, do not set"
            " it, and it  will be removed in v0.10.0.",
            deprecated=True,
        )
        load_group.add_argument('--pt-load-map-location',
                                **load_kwargs["pt_load_map_location"])

        # Guided decoding arguments
        guided_decoding_kwargs = get_kwargs(DecodingConfig)
        guided_decoding_group = parser.add_argument_group(
            title="DecodingConfig",
            description=DecodingConfig.__doc__,
        )
        guided_decoding_group.add_argument("--guided-decoding-backend",
                                           **guided_decoding_kwargs["backend"])
        guided_decoding_group.add_argument(
            "--guided-decoding-disable-fallback",
            **guided_decoding_kwargs["disable_fallback"])
        guided_decoding_group.add_argument(
            "--guided-decoding-disable-any-whitespace",
            **guided_decoding_kwargs["disable_any_whitespace"])
        guided_decoding_group.add_argument(
            "--guided-decoding-disable-additional-properties",
            **guided_decoding_kwargs["disable_additional_properties"])
        guided_decoding_group.add_argument(
            "--enable-reasoning",
            action=argparse.BooleanOptionalAction,
            deprecated=True,
            help="[DEPRECATED] The `--enable-reasoning` flag is deprecated as "
            "of v0.9.0. Use `--reasoning-parser` to specify the reasoning "
            "parser backend instead. This flag (`--enable-reasoning`) will be "
            "removed in v0.10.0. When `--reasoning-parser` is specified, "
            "reasoning mode is automatically enabled.")
        guided_decoding_group.add_argument(
            "--reasoning-parser",
            # This choices is a special case because it's not static
            choices=list(ReasoningParserManager.reasoning_parsers),
            **guided_decoding_kwargs["reasoning_backend"])

        # Parallel arguments
        parallel_kwargs = get_kwargs(ParallelConfig)
        parallel_group = parser.add_argument_group(
            title="ParallelConfig",
            description=ParallelConfig.__doc__,
        )
        parallel_group.add_argument(
            "--distributed-executor-backend",
            **parallel_kwargs["distributed_executor_backend"])
        parallel_group.add_argument(
            "--pipeline-parallel-size", "-pp",
            **parallel_kwargs["pipeline_parallel_size"])
        parallel_group.add_argument("--tensor-parallel-size", "-tp",
                                    **parallel_kwargs["tensor_parallel_size"])
        parallel_group.add_argument("--data-parallel-size", "-dp",
                                    **parallel_kwargs["data_parallel_size"])
        parallel_group.add_argument(
            '--data-parallel-rank',
            '-dpn',
            type=int,
            help='Data parallel rank of this instance. '
            'When set, enables external load balancer mode.')
        parallel_group.add_argument('--data-parallel-size-local',
                                    '-dpl',
                                    type=int,
                                    help='Number of data parallel replicas '
                                    'to run on this node.')
        parallel_group.add_argument('--data-parallel-address',
                                    '-dpa',
                                    type=str,
                                    help='Address of data parallel cluster '
                                    'head-node.')
        parallel_group.add_argument('--data-parallel-rpc-port',
                                    '-dpp',
                                    type=int,
                                    help='Port for data parallel RPC '
                                    'communication.')
        parallel_group.add_argument('--data-parallel-backend',
                                    '-dpb',
                                    type=str,
                                    default='mp',
                                    help='Backend for data parallel, either '
                                    '"mp" or "ray".')
        parallel_group.add_argument(
            "--enable-expert-parallel",
            **parallel_kwargs["enable_expert_parallel"])
        parallel_group.add_argument("--enable-eplb",
                                    **parallel_kwargs["enable_eplb"])
        parallel_group.add_argument("--num-redundant-experts",
                                    **parallel_kwargs["num_redundant_experts"])
        parallel_group.add_argument("--eplb-window-size",
                                    **parallel_kwargs["eplb_window_size"])
        parallel_group.add_argument("--eplb-step-interval",
                                    **parallel_kwargs["eplb_step_interval"])
        parallel_group.add_argument("--eplb-log-balancedness",
                                    **parallel_kwargs["eplb_log_balancedness"])
        parallel_group.add_argument(
            "--max-parallel-loading-workers",
            **parallel_kwargs["max_parallel_loading_workers"])
        parallel_group.add_argument(
            "--ray-workers-use-nsight",
            **parallel_kwargs["ray_workers_use_nsight"])
        parallel_group.add_argument(
            "--disable-custom-all-reduce",
            **parallel_kwargs["disable_custom_all_reduce"])
        parallel_group.add_argument("--worker-cls",
                                    **parallel_kwargs["worker_cls"])
        parallel_group.add_argument("--worker-extension-cls",
                                    **parallel_kwargs["worker_extension_cls"])
        parallel_group.add_argument(
            "--enable-multimodal-encoder-data-parallel",
            **parallel_kwargs["enable_multimodal_encoder_data_parallel"])

        # KV cache arguments
        cache_kwargs = get_kwargs(CacheConfig)
        cache_group = parser.add_argument_group(
            title="CacheConfig",
            description=CacheConfig.__doc__,
        )
        cache_group.add_argument("--block-size", **cache_kwargs["block_size"])
        cache_group.add_argument("--gpu-memory-utilization",
                                 **cache_kwargs["gpu_memory_utilization"])
        cache_group.add_argument("--swap-space", **cache_kwargs["swap_space"])
        cache_group.add_argument("--kv-cache-dtype",
                                 **cache_kwargs["cache_dtype"])
        cache_group.add_argument("--num-gpu-blocks-override",
                                 **cache_kwargs["num_gpu_blocks_override"])
        cache_group.add_argument("--enable-prefix-caching",
                                 **cache_kwargs["enable_prefix_caching"])
        cache_group.add_argument("--prefix-caching-hash-algo",
                                 **cache_kwargs["prefix_caching_hash_algo"])
        cache_group.add_argument("--cpu-offload-gb",
                                 **cache_kwargs["cpu_offload_gb"])
        cache_group.add_argument("--calculate-kv-scales",
                                 **cache_kwargs["calculate_kv_scales"])

        # Tokenizer arguments
        tokenizer_kwargs = get_kwargs(TokenizerPoolConfig)
        tokenizer_group = parser.add_argument_group(
            title="TokenizerPoolConfig",
            description=TokenizerPoolConfig.__doc__,
        )
        tokenizer_group.add_argument("--tokenizer-pool-size",
                                     **tokenizer_kwargs["pool_size"])
        tokenizer_group.add_argument("--tokenizer-pool-type",
                                     **tokenizer_kwargs["pool_type"])
        tokenizer_group.add_argument("--tokenizer-pool-extra-config",
                                     **tokenizer_kwargs["extra_config"])

        # Multimodal related configs
        multimodal_kwargs = get_kwargs(MultiModalConfig)
        multimodal_group = parser.add_argument_group(
            title="MultiModalConfig",
            description=MultiModalConfig.__doc__,
        )
        multimodal_group.add_argument("--limit-mm-per-prompt",
                                      **multimodal_kwargs["limit_per_prompt"])
        multimodal_group.add_argument("--media-io-kwargs",
                                      **multimodal_kwargs["media_io_kwargs"])
        multimodal_group.add_argument(
            "--mm-processor-kwargs",
            **multimodal_kwargs["mm_processor_kwargs"])
        multimodal_group.add_argument(
            "--disable-mm-preprocessor-cache",
            **multimodal_kwargs["disable_mm_preprocessor_cache"])
        multimodal_group.add_argument(
            "--interleave-mm-strings",
            **multimodal_kwargs["interleave_mm_strings"])

        # LoRA related configs
        lora_kwargs = get_kwargs(LoRAConfig)
        lora_group = parser.add_argument_group(
            title="LoRAConfig",
            description=LoRAConfig.__doc__,
        )
        lora_group.add_argument(
            "--enable-lora",
            action=argparse.BooleanOptionalAction,
            help="If True, enable handling of LoRA adapters.")
        lora_group.add_argument("--enable-lora-bias",
                                **lora_kwargs["bias_enabled"])
        lora_group.add_argument("--max-loras", **lora_kwargs["max_loras"])
        lora_group.add_argument("--max-lora-rank",
                                **lora_kwargs["max_lora_rank"])
        lora_group.add_argument("--lora-extra-vocab-size",
                                **lora_kwargs["lora_extra_vocab_size"])
        lora_group.add_argument(
            "--lora-dtype",
            **lora_kwargs["lora_dtype"],
        )
        lora_group.add_argument("--long-lora-scaling-factors",
                                **lora_kwargs["long_lora_scaling_factors"])
        lora_group.add_argument("--max-cpu-loras",
                                **lora_kwargs["max_cpu_loras"])
        lora_group.add_argument("--fully-sharded-loras",
                                **lora_kwargs["fully_sharded_loras"])

        # PromptAdapter related configs
        prompt_adapter_kwargs = get_kwargs(PromptAdapterConfig)
        prompt_adapter_group = parser.add_argument_group(
            title="PromptAdapterConfig",
            description=PromptAdapterConfig.__doc__,
        )
        prompt_adapter_group.add_argument(
            "--enable-prompt-adapter",
            action=argparse.BooleanOptionalAction,
            help="If True, enable handling of PromptAdapters.")
        prompt_adapter_group.add_argument(
            "--max-prompt-adapters",
            **prompt_adapter_kwargs["max_prompt_adapters"])
        prompt_adapter_group.add_argument(
            "--max-prompt-adapter-token",
            **prompt_adapter_kwargs["max_prompt_adapter_token"])

        # Device arguments
        device_kwargs = get_kwargs(DeviceConfig)
        device_group = parser.add_argument_group(
            title="DeviceConfig",
            description=DeviceConfig.__doc__,
        )
        device_group.add_argument("--device",
                                  **device_kwargs["device"],
                                  deprecated=True)

        # Speculative arguments
        speculative_group = parser.add_argument_group(
            title="SpeculativeConfig",
            description=SpeculativeConfig.__doc__,
        )
        speculative_group.add_argument(
            "--speculative-config",
            type=json.loads,
            default=None,
            help="The configurations for speculative decoding. Should be a "
            "JSON string.")

        # Observability arguments
        observability_kwargs = get_kwargs(ObservabilityConfig)
        observability_group = parser.add_argument_group(
            title="ObservabilityConfig",
            description=ObservabilityConfig.__doc__,
        )
        observability_group.add_argument(
            "--show-hidden-metrics-for-version",
            **observability_kwargs["show_hidden_metrics_for_version"])
        observability_group.add_argument(
            "--otlp-traces-endpoint",
            **observability_kwargs["otlp_traces_endpoint"])
        # TODO: generalise this special case
        choices = observability_kwargs["collect_detailed_traces"]["choices"]
        metavar = f"{{{','.join(choices)}}}"
        observability_kwargs["collect_detailed_traces"]["metavar"] = metavar
        observability_kwargs["collect_detailed_traces"]["choices"] += [
            ",".join(p)
            for p in permutations(get_args(DetailedTraceModules), r=2)
        ]
        observability_group.add_argument(
            "--collect-detailed-traces",
            **observability_kwargs["collect_detailed_traces"])

        # Scheduler arguments
        scheduler_kwargs = get_kwargs(SchedulerConfig)
        scheduler_group = parser.add_argument_group(
            title="SchedulerConfig",
            description=SchedulerConfig.__doc__,
        )
        scheduler_group.add_argument(
            "--max-num-batched-tokens",
            **scheduler_kwargs["max_num_batched_tokens"])
        scheduler_group.add_argument("--max-num-seqs",
                                     **scheduler_kwargs["max_num_seqs"])
        scheduler_group.add_argument(
            "--max-num-partial-prefills",
            **scheduler_kwargs["max_num_partial_prefills"])
        scheduler_group.add_argument(
            "--max-long-partial-prefills",
            **scheduler_kwargs["max_long_partial_prefills"])
        scheduler_group.add_argument('--cuda-graph-sizes',
                                     **scheduler_kwargs["cuda_graph_sizes"])
        scheduler_group.add_argument(
            "--long-prefill-token-threshold",
            **scheduler_kwargs["long_prefill_token_threshold"])
        scheduler_group.add_argument("--num-lookahead-slots",
                                     **scheduler_kwargs["num_lookahead_slots"])
        scheduler_group.add_argument("--scheduler-delay-factor",
                                     **scheduler_kwargs["delay_factor"])
        scheduler_group.add_argument("--preemption-mode",
                                     **scheduler_kwargs["preemption_mode"])
        scheduler_group.add_argument("--num-scheduler-steps",
                                     **scheduler_kwargs["num_scheduler_steps"])
        scheduler_group.add_argument(
            "--multi-step-stream-outputs",
            **scheduler_kwargs["multi_step_stream_outputs"])
        scheduler_group.add_argument("--scheduling-policy",
                                     **scheduler_kwargs["policy"])
        scheduler_group.add_argument(
            "--enable-chunked-prefill",
            **scheduler_kwargs["enable_chunked_prefill"])
        scheduler_group.add_argument(
            "--disable-chunked-mm-input",
            **scheduler_kwargs["disable_chunked_mm_input"])
        scheduler_group.add_argument("--scheduler-cls",
                                     **scheduler_kwargs["scheduler_cls"])
        scheduler_group.add_argument(
            "--disable-hybrid-kv-cache-manager",
            **scheduler_kwargs["disable_hybrid_kv_cache_manager"])

        # vLLM arguments
        vllm_kwargs = get_kwargs(VllmConfig)
        vllm_group = parser.add_argument_group(
            title="VllmConfig",
            description=VllmConfig.__doc__,
        )
        vllm_group.add_argument("--kv-transfer-config",
                                **vllm_kwargs["kv_transfer_config"])
        vllm_group.add_argument('--kv-events-config',
                                **vllm_kwargs["kv_events_config"])
        vllm_group.add_argument("--compilation-config", "-O",
                                **vllm_kwargs["compilation_config"])
        vllm_group.add_argument("--additional-config",
                                **vllm_kwargs["additional_config"])

        # Other arguments
        parser.add_argument('--use-v2-block-manager',
                            action='store_true',
                            default=True,
                            deprecated=True,
                            help='[DEPRECATED] block manager v1 has been '
                            'removed and SelfAttnBlockSpaceManager (i.e. '
                            'block manager v2) is now the default. '
                            'Setting this flag to True or False'
                            ' has no effect on vLLM behavior.')
        parser.add_argument('--disable-log-stats',
                            action='store_true',
                            help='Disable logging statistics.')

        return parser

    @classmethod
    def from_cli_args(cls, args: argparse.Namespace):
        # Get the list of attributes of this dataclass.
        attrs = [attr.name for attr in dataclasses.fields(cls)]
        # Set the attributes from the parsed arguments.
        engine_args = cls(**{attr: getattr(args, attr) for attr in attrs})
        return engine_args

    def create_model_config(self) -> ModelConfig:
        # gguf file needs a specific model loader and doesn't use hf_repo
        if check_gguf_file(self.model):
            self.quantization = self.load_format = "gguf"

        # NOTE: This is to allow model loading from S3 in CI
        if (not isinstance(self, AsyncEngineArgs) and envs.VLLM_CI_USE_S3
                and self.model in MODELS_ON_S3
                and self.load_format == LoadFormat.AUTO):  # noqa: E501
            self.model = f"{MODEL_WEIGHTS_S3_BUCKET}/{self.model}"
            self.load_format = LoadFormat.RUNAI_STREAMER

        return ModelConfig(
            model=self.model,
            hf_config_path=self.hf_config_path,
            task=self.task,
            tokenizer=self.tokenizer,
            tokenizer_mode=self.tokenizer_mode,
            trust_remote_code=self.trust_remote_code,
            allowed_local_media_path=self.allowed_local_media_path,
            dtype=self.dtype,
            seed=self.seed,
            revision=self.revision,
            code_revision=self.code_revision,
            rope_scaling=self.rope_scaling,
            rope_theta=self.rope_theta,
            hf_token=self.hf_token,
            hf_overrides=self.hf_overrides,
            tokenizer_revision=self.tokenizer_revision,
            max_model_len=self.max_model_len,
            quantization=self.quantization,
            enforce_eager=self.enforce_eager,
            max_seq_len_to_capture=self.max_seq_len_to_capture,
            max_logprobs=self.max_logprobs,
            disable_sliding_window=self.disable_sliding_window,
            disable_cascade_attn=self.disable_cascade_attn,
            skip_tokenizer_init=self.skip_tokenizer_init,
            enable_prompt_embeds=self.enable_prompt_embeds,
            served_model_name=self.served_model_name,
            limit_mm_per_prompt=self.limit_mm_per_prompt,
            interleave_mm_strings=self.interleave_mm_strings,
            media_io_kwargs=self.media_io_kwargs,
            use_async_output_proc=not self.disable_async_output_proc,
            config_format=self.config_format,
            mm_processor_kwargs=self.mm_processor_kwargs,
            disable_mm_preprocessor_cache=self.disable_mm_preprocessor_cache,
            override_neuron_config=self.override_neuron_config,
            override_pooler_config=self.override_pooler_config,
            logits_processor_pattern=self.logits_processor_pattern,
            generation_config=self.generation_config,
            override_generation_config=self.override_generation_config,
            enable_sleep_mode=self.enable_sleep_mode,
            model_impl=self.model_impl,
            override_attention_dtype=self.override_attention_dtype,
        )

    def valid_tensorizer_config_provided(self) -> bool:
        """
        Checks if a parseable TensorizerConfig was passed to
        self.model_loader_extra_config. It first checks if the config passed
        is a dict or a TensorizerConfig object directly, and if the latter is
        true (by checking that the object has TensorizerConfig's
        .to_serializable() method), converts it in to a serializable dict
        format
        """
        if self.model_loader_extra_config:
            if hasattr(self.model_loader_extra_config, "to_serializable"):
                self.model_loader_extra_config = (
                    self.model_loader_extra_config.to_serializable())
            for allowed_to_pass in ["tensorizer_uri", "tensorizer_dir"]:
                try:
                    self.model_loader_extra_config[allowed_to_pass]
                    return False
                except KeyError:
                    pass
        return True

    def create_load_config(self) -> LoadConfig:

        if self.quantization == "bitsandbytes":
            self.load_format = "bitsandbytes"

        if (self.load_format == "tensorizer"
                and self.valid_tensorizer_config_provided()):
            logger.info("Inferring Tensorizer args from %s", self.model)
            self.model_loader_extra_config = {"tensorizer_dir": self.model}
        else:
            logger.info(
                "Using Tensorizer args from --model-loader-extra-config. "
                "Note that you can now simply pass the S3 directory in the "
                "model tag instead of providing the JSON string.")

        return LoadConfig(
            load_format=self.load_format,
            download_dir=self.download_dir,
            model_loader_extra_config=self.model_loader_extra_config,
            ignore_patterns=self.ignore_patterns,
            use_tqdm_on_load=self.use_tqdm_on_load,
            pt_load_map_location=self.pt_load_map_location,
        )

    def create_speculative_config(
        self,
        target_model_config: ModelConfig,
        target_parallel_config: ParallelConfig,
        enable_chunked_prefill: bool,
        disable_log_stats: bool,
    ) -> Optional["SpeculativeConfig"]:
        """Initializes and returns a SpeculativeConfig object based on
        `speculative_config`.

        This function utilizes `speculative_config` to create a
        SpeculativeConfig object. The `speculative_config` can either be
        provided as a JSON string input via CLI arguments or directly as a
        dictionary from the engine.
        """
        if self.speculative_config is None:
            return None

        # Note(Shangming): These parameters are not obtained from the cli arg
        # '--speculative-config' and must be passed in when creating the engine
        # config.
        self.speculative_config.update({
            "target_model_config": target_model_config,
            "target_parallel_config": target_parallel_config,
            "enable_chunked_prefill": enable_chunked_prefill,
            "disable_log_stats": disable_log_stats,
        })
        speculative_config = SpeculativeConfig.from_dict(
            self.speculative_config)

        return speculative_config

    def create_engine_config(
        self,
        usage_context: Optional[UsageContext] = None,
    ) -> VllmConfig:
        """
        Create the VllmConfig.

        NOTE: for autoselection of V0 vs V1 engine, we need to
        create the ModelConfig first, since ModelConfig's attrs
        (e.g. the model arch) are needed to make the decision.

        This function set VLLM_USE_V1=X if VLLM_USE_V1 is
        unspecified by the user.

        If VLLM_USE_V1 is specified by the user but the VllmConfig
        is incompatible, we raise an error.
        """
        current_platform.pre_register_and_update()

        device_config = DeviceConfig(
            device=cast(Device, current_platform.device_type))
        model_config = self.create_model_config()

        # * If VLLM_USE_V1 is unset, we enable V1 for "supported features"
        #   and fall back to V0 for experimental or unsupported features.
        # * If VLLM_USE_V1=1, we enable V1 for supported + experimental
        #   features and raise error for unsupported features.
        # * If VLLM_USE_V1=0, we disable V1.
        use_v1 = False
        try_v1 = envs.VLLM_USE_V1 or not envs.is_set("VLLM_USE_V1")
        if try_v1 and self._is_v1_supported_oracle(model_config):
            use_v1 = True

        # If user explicitly set VLLM_USE_V1, sanity check we respect it.
        if envs.is_set("VLLM_USE_V1"):
            assert use_v1 == envs.VLLM_USE_V1
        # Otherwise, set the VLLM_USE_V1 variable globally.
        else:
            envs.set_vllm_use_v1(use_v1)

        # Set default arguments for V0 or V1 Engine.
        if use_v1:
            self._set_default_args_v1(usage_context, model_config)
            # Disable chunked prefill for POWER (ppc64le)/ARM CPUs in V1
            if current_platform.is_cpu(
            ) and current_platform.get_cpu_architecture() in (
                    CpuArchEnum.POWERPC, CpuArchEnum.ARM):
                logger.info(
                    "Chunked prefill is not supported for ARM and POWER CPUs; "
                    "disabling it for V1 backend.")
                self.enable_chunked_prefill = False
        else:
            self._set_default_args_v0(model_config)
        assert self.enable_chunked_prefill is not None

        if envs.VLLM_ATTENTION_BACKEND in [STR_DUAL_CHUNK_FLASH_ATTN_VAL]:
            assert self.enforce_eager, (
                "Cuda graph is not supported with DualChunkFlashAttention. "
                "To run the model in eager mode, set 'enforce_eager=True' "
                "or use '--enforce-eager' in the CLI.")
            assert current_platform.is_cuda(), (
                "DualChunkFlashAttention is only supported on CUDA platform.")
            assert not use_v1, (
                "DualChunkFlashAttention is not supported on V1 engine. "
                "To run the model in V0 engine, try set 'VLLM_USE_V1=0'")

        cache_config = CacheConfig(
            block_size=self.block_size,
            gpu_memory_utilization=self.gpu_memory_utilization,
            swap_space=self.swap_space,
            cache_dtype=self.kv_cache_dtype,
            is_attention_free=model_config.is_attention_free,
            num_gpu_blocks_override=self.num_gpu_blocks_override,
            sliding_window=model_config.get_sliding_window(),
            enable_prefix_caching=self.enable_prefix_caching,
            prefix_caching_hash_algo=self.prefix_caching_hash_algo,
            cpu_offload_gb=self.cpu_offload_gb,
            calculate_kv_scales=self.calculate_kv_scales,
        )

        # Get the current placement group if Ray is initialized and
        # we are in a Ray actor. If so, then the placement group will be
        # passed to spawned processes.
        placement_group = None
        if is_in_ray_actor():
            import ray

            # This call initializes Ray automatically if it is not initialized,
            # but we should not do this here.
            placement_group = ray.util.get_current_placement_group()

        data_parallel_external_lb = self.data_parallel_rank is not None
        if data_parallel_external_lb:
            assert self.data_parallel_size_local in (1, None), (
                "data_parallel_size_local must be 1 when data_parallel_rank "
                "is set")
            data_parallel_size_local = 1
        elif self.data_parallel_size_local is not None:
            data_parallel_size_local = self.data_parallel_size_local
        else:
            # Local DP size defaults to global DP size if not set.
            data_parallel_size_local = self.data_parallel_size

        # DP address, used in multi-node case for torch distributed group
        # and ZMQ sockets.
        if self.data_parallel_address is None:
            if self.data_parallel_backend == "ray":
                host_ip = get_ip()
                logger.info(
                    "Using host IP %s as ray-based data parallel address",
                    host_ip)
                data_parallel_address = host_ip
            else:
                assert self.data_parallel_backend == "mp", (
                    "data_parallel_backend can only be ray or mp, got %s",
                    self.data_parallel_backend)
                data_parallel_address = ParallelConfig.data_parallel_master_ip
        else:
            data_parallel_address = self.data_parallel_address

        # This port is only used when there are remote data parallel engines,
        # otherwise the local IPC transport is used.
        data_parallel_rpc_port = self.data_parallel_rpc_port if (
            self.data_parallel_rpc_port
            is not None) else ParallelConfig.data_parallel_rpc_port

        parallel_config = ParallelConfig(
            pipeline_parallel_size=self.pipeline_parallel_size,
            tensor_parallel_size=self.tensor_parallel_size,
            data_parallel_size=self.data_parallel_size,
            data_parallel_rank=self.data_parallel_rank or 0,
            data_parallel_external_lb=data_parallel_external_lb,
            data_parallel_size_local=data_parallel_size_local,
            data_parallel_master_ip=data_parallel_address,
            data_parallel_rpc_port=data_parallel_rpc_port,
            data_parallel_backend=self.data_parallel_backend,
            enable_expert_parallel=self.enable_expert_parallel,
            enable_eplb=self.enable_eplb,
            num_redundant_experts=self.num_redundant_experts,
            eplb_window_size=self.eplb_window_size,
            eplb_step_interval=self.eplb_step_interval,
            eplb_log_balancedness=self.eplb_log_balancedness,
            max_parallel_loading_workers=self.max_parallel_loading_workers,
            disable_custom_all_reduce=self.disable_custom_all_reduce,
            ray_workers_use_nsight=self.ray_workers_use_nsight,
            placement_group=placement_group,
            distributed_executor_backend=self.distributed_executor_backend,
            worker_cls=self.worker_cls,
            worker_extension_cls=self.worker_extension_cls,
            enable_multimodal_encoder_data_parallel=self.
            enable_multimodal_encoder_data_parallel,
        )

        speculative_config = self.create_speculative_config(
            target_model_config=model_config,
            target_parallel_config=parallel_config,
            enable_chunked_prefill=self.enable_chunked_prefill,
            disable_log_stats=self.disable_log_stats,
        )

        # Reminder: Please update docs/features/compatibility_matrix.md
        # If the feature combo become valid
        if self.num_scheduler_steps > 1:
            if speculative_config is not None:
                raise ValueError("Speculative decoding is not supported with "
                                 "multi-step (--num-scheduler-steps > 1)")
            if self.enable_chunked_prefill and self.pipeline_parallel_size > 1:
                raise ValueError("Multi-Step Chunked-Prefill is not supported "
                                 "for pipeline-parallel-size > 1")
            if current_platform.is_cpu():
                logger.warning("Multi-Step (--num-scheduler-steps > 1) is "
                               "currently not supported for CPUs and has been "
                               "disabled.")
                self.num_scheduler_steps = 1

        # make sure num_lookahead_slots is set the higher value depending on
        # if we are using speculative decoding or multi-step
        num_lookahead_slots = max(self.num_lookahead_slots,
                                  self.num_scheduler_steps - 1)
        num_lookahead_slots = num_lookahead_slots \
            if speculative_config is None \
            else speculative_config.num_lookahead_slots

        scheduler_config = SchedulerConfig(
            runner_type=model_config.runner_type,
            max_num_batched_tokens=self.max_num_batched_tokens,
            max_num_seqs=self.max_num_seqs,
            max_model_len=model_config.max_model_len,
            cuda_graph_sizes=self.cuda_graph_sizes,
            num_lookahead_slots=num_lookahead_slots,
            delay_factor=self.scheduler_delay_factor,
            enable_chunked_prefill=self.enable_chunked_prefill,
            disable_chunked_mm_input=self.disable_chunked_mm_input,
            is_multimodal_model=model_config.is_multimodal_model,
            preemption_mode=self.preemption_mode,
            num_scheduler_steps=self.num_scheduler_steps,
            multi_step_stream_outputs=self.multi_step_stream_outputs,
            send_delta_data=(envs.VLLM_USE_RAY_SPMD_WORKER
                             and parallel_config.use_ray),
            policy=self.scheduling_policy,
            scheduler_cls=self.scheduler_cls,
            max_num_partial_prefills=self.max_num_partial_prefills,
            max_long_partial_prefills=self.max_long_partial_prefills,
            long_prefill_token_threshold=self.long_prefill_token_threshold,
            disable_hybrid_kv_cache_manager=self.
            disable_hybrid_kv_cache_manager,
        )

        lora_config = LoRAConfig(
            bias_enabled=self.enable_lora_bias,
            max_lora_rank=self.max_lora_rank,
            max_loras=self.max_loras,
            fully_sharded_loras=self.fully_sharded_loras,
            lora_extra_vocab_size=self.lora_extra_vocab_size,
            long_lora_scaling_factors=self.long_lora_scaling_factors,
            lora_dtype=self.lora_dtype,
            max_cpu_loras=self.max_cpu_loras if self.max_cpu_loras
            and self.max_cpu_loras > 0 else None) if self.enable_lora else None

        # bitsandbytes pre-quantized model need a specific model loader
        if model_config.quantization == "bitsandbytes":
            self.quantization = self.load_format = "bitsandbytes"

        load_config = self.create_load_config()

        prompt_adapter_config = PromptAdapterConfig(
            max_prompt_adapters=self.max_prompt_adapters,
            max_prompt_adapter_token=self.max_prompt_adapter_token) \
                                        if self.enable_prompt_adapter else None

        decoding_config = DecodingConfig(
            backend=self.guided_decoding_backend,
            disable_fallback=self.guided_decoding_disable_fallback,
            disable_any_whitespace=self.guided_decoding_disable_any_whitespace,
            disable_additional_properties=\
                self.guided_decoding_disable_additional_properties,
            reasoning_backend=self.reasoning_parser
        )

        observability_config = ObservabilityConfig(
            show_hidden_metrics_for_version=self.
            show_hidden_metrics_for_version,
            otlp_traces_endpoint=self.otlp_traces_endpoint,
            collect_detailed_traces=self.collect_detailed_traces,
        )

        config = VllmConfig(
            model_config=model_config,
            cache_config=cache_config,
            parallel_config=parallel_config,
            scheduler_config=scheduler_config,
            device_config=device_config,
            lora_config=lora_config,
            speculative_config=speculative_config,
            load_config=load_config,
            decoding_config=decoding_config,
            observability_config=observability_config,
            prompt_adapter_config=prompt_adapter_config,
            compilation_config=self.compilation_config,
            kv_transfer_config=self.kv_transfer_config,
            kv_events_config=self.kv_events_config,
            additional_config=self.additional_config,
        )

        return config

    def _is_v1_supported_oracle(self, model_config: ModelConfig) -> bool:
        """Oracle for whether to use V0 or V1 Engine by default."""

        #############################################################
        # Unsupported Feature Flags on V1.

        if self.load_format == LoadFormat.SHARDED_STATE.value:
            _raise_or_fallback(
                feature_name=f"--load_format {self.load_format}",
                recommend_to_remove=False)
            return False

        if (self.logits_processor_pattern
                != EngineArgs.logits_processor_pattern):
            _raise_or_fallback(feature_name="--logits-processor-pattern",
                               recommend_to_remove=False)
            return False

        if self.preemption_mode != SchedulerConfig.preemption_mode:
            _raise_or_fallback(feature_name="--preemption-mode",
                               recommend_to_remove=True)
            return False

        if (self.disable_async_output_proc
                != EngineArgs.disable_async_output_proc):
            _raise_or_fallback(feature_name="--disable-async-output-proc",
                               recommend_to_remove=True)
            return False

        if self.num_scheduler_steps != SchedulerConfig.num_scheduler_steps:
            _raise_or_fallback(feature_name="--num-scheduler-steps",
                               recommend_to_remove=True)
            return False

        if self.scheduler_delay_factor != SchedulerConfig.delay_factor:
            _raise_or_fallback(feature_name="--scheduler-delay-factor",
                               recommend_to_remove=True)
            return False

        if self.guided_decoding_backend not in get_args(
                GuidedDecodingBackendV1):
            _raise_or_fallback(
                feature_name=
                f"--guided-decoding-backend={self.guided_decoding_backend}",
                recommend_to_remove=False)
            return False

        # Need at least Ampere for now (FA support required).
        # Skip this check if we are running on a non-GPU platform,
        # or if the device capability is not available
        # (e.g. in a Ray actor without GPUs).
        if (current_platform.is_cuda()
                and current_platform.get_device_capability()
                and current_platform.get_device_capability().major < 8):
            _raise_or_fallback(feature_name="Compute Capability < 8.0",
                               recommend_to_remove=False)
            return False

        # No Fp8 KV cache so far.
        if self.kv_cache_dtype != "auto":
            fp8_attention = self.kv_cache_dtype.startswith("fp8")
            will_use_fa = (
                current_platform.is_cuda()
                and not envs.is_set("VLLM_ATTENTION_BACKEND")
            ) or envs.VLLM_ATTENTION_BACKEND == "FLASH_ATTN_VLLM_V1"
            supported = False
            if current_platform.is_rocm():
                supported = True
            elif fp8_attention and will_use_fa:
                from vllm.attention.utils.fa_utils import (
                    flash_attn_supports_fp8)
                supported = flash_attn_supports_fp8()
            if not supported:
                _raise_or_fallback(feature_name="--kv-cache-dtype",
                                   recommend_to_remove=False)
                return False

        # No Prompt Adapter so far.
        if self.enable_prompt_adapter:
            _raise_or_fallback(feature_name="--enable-prompt-adapter",
                               recommend_to_remove=False)
            return False

        # No text embedding inputs so far.
        if self.enable_prompt_embeds:
            _raise_or_fallback(feature_name="--enable-prompt-embeds",
                               recommend_to_remove=False)
            return False

        # No Mamba or Encoder-Decoder so far.
        if not model_config.is_v1_compatible:
            _raise_or_fallback(feature_name=model_config.architectures,
                               recommend_to_remove=False)
            return False

        # V1 mamba models are unoptimized.
        if model_config.has_inner_state and _warn_or_fallback(
                feature_name="Mamba"):
            return False

        # No Concurrent Partial Prefills so far.
        if (self.max_num_partial_prefills
                != SchedulerConfig.max_num_partial_prefills
                or self.max_long_partial_prefills
                != SchedulerConfig.max_long_partial_prefills):
            _raise_or_fallback(feature_name="Concurrent Partial Prefill",
                               recommend_to_remove=False)
            return False

        # No OTLP observability so far.
        if (self.otlp_traces_endpoint or self.collect_detailed_traces):
            _raise_or_fallback(feature_name="--otlp-traces-endpoint",
                               recommend_to_remove=False)
            return False

        # V1 supports N-gram, Medusa, and Eagle speculative decoding.
        is_ngram_enabled = False
        is_eagle_enabled = False
        is_medusa_enabled = False
        if self.speculative_config is not None:
            # This is supported but experimental (handled below).
            speculative_method = self.speculative_config.get("method")
            if speculative_method:
                if speculative_method in ("ngram", "[ngram]"):
                    is_ngram_enabled = True
                elif speculative_method == "medusa":
                    is_medusa_enabled = True
                elif speculative_method in ("eagle", "eagle3", "deepseek_mtp"):
                    is_eagle_enabled = True
            else:
                speculative_model = self.speculative_config.get("model")
                if speculative_model in ("ngram", "[ngram]"):
                    is_ngram_enabled = True
            if not (is_ngram_enabled or is_eagle_enabled or is_medusa_enabled):
                # Other speculative decoding methods are not supported yet.
                _raise_or_fallback(feature_name="Speculative Decoding",
                                   recommend_to_remove=False)
                return False

        # No XFormers so far.
        V1_BACKENDS = [
            "FLASH_ATTN_VLLM_V1",
            "FLASH_ATTN",
            "PALLAS",
            "PALLAS_VLLM_V1",
            "TRITON_ATTN_VLLM_V1",
            "TRITON_MLA",
            "CUTLASS_MLA_VLLM_V1",
            "FLASHMLA",
            "FLASHINFER",
            "FLASHINFER_VLLM_V1",
            "ROCM_AITER_MLA",
            "TORCH_SDPA_VLLM_V1",
            "FLEX_ATTENTION",
        ]
        if (envs.is_set("VLLM_ATTENTION_BACKEND")
                and envs.VLLM_ATTENTION_BACKEND not in V1_BACKENDS):
            name = f"VLLM_ATTENTION_BACKEND={envs.VLLM_ATTENTION_BACKEND}"
            _raise_or_fallback(feature_name=name, recommend_to_remove=True)
            return False

        # Platforms must decide if they can support v1 for this model
        if not current_platform.supports_v1(model_config=model_config):
            _raise_or_fallback(
                feature_name=f"device type={current_platform.device_type}",
                recommend_to_remove=False)
            return False
        #############################################################
        # Experimental Features - allow users to opt in.

        # Signal Handlers requires running in main thread.
        if (threading.current_thread() != threading.main_thread()
                and _warn_or_fallback("Engine in background thread")):
            return False

        if (self.pipeline_parallel_size > 1
                and self.distributed_executor_backend
                not in (ParallelConfig.distributed_executor_backend, "ray",
                        "mp", "external_launcher")):
            name = "Pipeline Parallelism without Ray distributed executor " \
                    "or multiprocessing executor or external launcher"
            _raise_or_fallback(feature_name=name, recommend_to_remove=False)
            return False

        # The platform may be supported on V1, but off by default for now.
        if not current_platform.default_v1(  # noqa: SIM103
                model_config=model_config) and _warn_or_fallback(
                    current_platform.device_name):
            return False

        if (current_platform.is_cpu()
                and model_config.get_sliding_window() is not None):
            _raise_or_fallback(feature_name="sliding window (CPU backend)",
                               recommend_to_remove=False)
            return False

        #############################################################

        return True

    def _set_default_args_v0(self, model_config: ModelConfig) -> None:
        """Set Default Arguments for V0 Engine."""

        max_model_len = model_config.max_model_len
        use_long_context = max_model_len > 32768
        if self.enable_chunked_prefill is None:
            # Chunked prefill not supported for Multimodal or MLA in V0.
            if model_config.is_multimodal_model or model_config.use_mla:
                self.enable_chunked_prefill = False

            # Enable chunked prefill by default for long context (> 32K)
            # models to avoid OOM errors in initial memory profiling phase.
            elif use_long_context:
                from vllm.platforms import current_platform
                is_gpu = current_platform.is_cuda()
                use_sliding_window = (model_config.get_sliding_window()
                                      is not None)
                use_spec_decode = self.speculative_config is not None

                if (is_gpu and not use_sliding_window and not use_spec_decode
                        and not self.enable_lora
                        and not self.enable_prompt_adapter
                        and model_config.runner_type != "pooling"):
                    self.enable_chunked_prefill = True
                    logger.warning(
                        "Chunked prefill is enabled by default for models "
                        "with max_model_len > 32K. Chunked prefill might "
                        "not work with some features or models. If you "
                        "encounter any issues, please disable by launching "
                        "with --enable-chunked-prefill=False.")

            if self.enable_chunked_prefill is None:
                self.enable_chunked_prefill = False

        if not self.enable_chunked_prefill and use_long_context:
            logger.warning(
                "The model has a long context length (%s). This may cause"
                "OOM during the initial memory profiling phase, or result "
                "in low performance due to small KV cache size. Consider "
                "setting --max-model-len to a smaller value.", max_model_len)
        elif (self.enable_chunked_prefill
              and model_config.runner_type == "pooling"):
            msg = "Chunked prefill is not supported for pooling models"
            raise ValueError(msg)

        # if using prefix caching, we must set a hash algo
        if self.enable_prefix_caching:
            # Disable prefix caching for multimodal models for VLLM_V0.
            if model_config.is_multimodal_model:
                logger.warning(
                    "--enable-prefix-caching is not supported for multimodal "
                    "models in V0 and has been disabled.")
                self.enable_prefix_caching = False

            # VLLM_V0 only supports builtin hash algo for prefix caching.
            if self.prefix_caching_hash_algo == "sha256":
                raise ValueError(
                    "sha256 is not supported for prefix caching in V0 engine. "
                    "Please use 'builtin'.")

        # Set max_num_seqs to 256 for VLLM_V0.
        if self.max_num_seqs is None:
            self.max_num_seqs = 256

    def _set_default_args_v1(self, usage_context: UsageContext,
                             model_config: ModelConfig) -> None:
        """Set Default Arguments for V1 Engine."""

        # V1 always uses chunked prefills and prefix caching
        # for non-pooling tasks.
        # For pooling tasks the default is False
        if model_config.runner_type != "pooling":
            self.enable_chunked_prefill = True
            if self.enable_prefix_caching is None:
                self.enable_prefix_caching = True
        else:

            pooling_type = model_config.pooler_config.pooling_type

            # TODO: when encoder models are supported we'll have to
            # check for causal attention here.
            incremental_prefill_supported = (pooling_type is not None and
                                             pooling_type.lower() == "last")

            action = "Enabling" if \
                incremental_prefill_supported else "Disabling"

            if self.enable_chunked_prefill is None:
                self.enable_chunked_prefill = incremental_prefill_supported
                logger.info("(%s) chunked prefill by default", action)
            if self.enable_prefix_caching is None:
                self.enable_prefix_caching = incremental_prefill_supported
                logger.info("(%s) prefix caching by default", action)

        if not self.enable_chunked_prefill:
            self.max_num_batched_tokens = model_config.max_model_len

        # V1 should use the new scheduler by default.
        # Swap it only if this arg is set to the original V0 default
        if self.scheduler_cls == EngineArgs.scheduler_cls:
            self.scheduler_cls = "vllm.v1.core.sched.scheduler.Scheduler"

        # When no user override, set the default values based on the usage
        # context.
        # Use different default values for different hardware.

        # Try to query the device name on the current platform. If it fails,
        # it may be because the platform that imports vLLM is not the same
        # as the platform that vLLM is running on (e.g. the case of scaling
        # vLLM with Ray) and has no GPUs. In this case we use the default
        # values for non-H100/H200 GPUs.
        try:
            device_memory = current_platform.get_device_total_memory()
            device_name = current_platform.get_device_name().lower()
        except Exception:
            # This is only used to set default_max_num_batched_tokens
            device_memory = 0

        # NOTE(Kuntai): Setting large `max_num_batched_tokens` for A100 reduces
        # throughput, see PR #17885 for more details.
        # So here we do an extra device name check to prevent such regression.
        from vllm.usage.usage_lib import UsageContext
        if device_memory >= 70 * GiB_bytes and "a100" not in device_name:
            # For GPUs like H100 and MI300x, use larger default values.
            default_max_num_batched_tokens = {
                UsageContext.LLM_CLASS: 16384,
                UsageContext.OPENAI_API_SERVER: 8192,
            }
            default_max_num_seqs = {
                UsageContext.LLM_CLASS: 1024,
                UsageContext.OPENAI_API_SERVER: 1024,
            }
        else:
            # TODO(woosuk): Tune the default values for other hardware.
            default_max_num_batched_tokens = {
                UsageContext.LLM_CLASS: 8192,
                UsageContext.OPENAI_API_SERVER: 2048,
            }
            default_max_num_seqs = {
                UsageContext.LLM_CLASS: 256,
                UsageContext.OPENAI_API_SERVER: 256,
            }

        # tpu specific default values.
        if current_platform.is_tpu():
            default_max_num_batched_tokens_tpu = {
                UsageContext.LLM_CLASS: {
                    'V6E': 2048,
                    'V5E': 1024,
                    'V5P': 512,
                },
                UsageContext.OPENAI_API_SERVER: {
                    'V6E': 1024,
                    'V5E': 512,
                    'V5P': 256,
                }
            }

        # cpu specific default values.
        if current_platform.is_cpu():
            default_max_num_batched_tokens = {
                UsageContext.LLM_CLASS: 4096,
                UsageContext.OPENAI_API_SERVER: 2048,
            }
            default_max_num_seqs = {
                UsageContext.LLM_CLASS: 128,
                UsageContext.OPENAI_API_SERVER: 32,
            }

        use_context_value = usage_context.value if usage_context else None
        if (self.max_num_batched_tokens is None
                and usage_context in default_max_num_batched_tokens):
            if current_platform.is_tpu():
                chip_name = current_platform.get_device_name()
                if chip_name in default_max_num_batched_tokens_tpu[
                        usage_context]:
                    self.max_num_batched_tokens = \
                        default_max_num_batched_tokens_tpu[
                            usage_context][chip_name]
                else:
                    self.max_num_batched_tokens = \
                        default_max_num_batched_tokens[usage_context]
            else:
                self.max_num_batched_tokens = default_max_num_batched_tokens[
                    usage_context]
            logger.debug(
                "Setting max_num_batched_tokens to %d for %s usage context.",
                self.max_num_batched_tokens, use_context_value)

        if (self.max_num_seqs is None
                and usage_context in default_max_num_seqs):
            self.max_num_seqs = default_max_num_seqs[usage_context]

            logger.debug("Setting max_num_seqs to %d for %s usage context.",
                         self.max_num_seqs, use_context_value)


@dataclass
class AsyncEngineArgs(EngineArgs):
    """Arguments for asynchronous vLLM engine."""
    disable_log_requests: bool = False

    @staticmethod
    def add_cli_args(parser: FlexibleArgumentParser,
                     async_args_only: bool = False) -> FlexibleArgumentParser:
        # Initialize plugin to update the parser, for example, The plugin may
        # adding a new kind of quantization method to --quantization argument or
        # a new device to --device argument.
        load_general_plugins()
        if not async_args_only:
            parser = EngineArgs.add_cli_args(parser)
        parser.add_argument('--disable-log-requests',
                            action='store_true',
                            help='Disable logging requests.')
        current_platform.pre_register_and_update(parser)
        return parser


def _raise_or_fallback(feature_name: str, recommend_to_remove: bool):
    if envs.is_set("VLLM_USE_V1") and envs.VLLM_USE_V1:
        raise NotImplementedError(
            f"VLLM_USE_V1=1 is not supported with {feature_name}.")
    msg = f"{feature_name} is not supported by the V1 Engine. "
    msg += "Falling back to V0. "
    if recommend_to_remove:
        msg += f"We recommend to remove {feature_name} from your config "
        msg += "in favor of the V1 Engine."
    logger.warning(msg)


def _warn_or_fallback(feature_name: str) -> bool:
    if envs.is_set("VLLM_USE_V1") and envs.VLLM_USE_V1:
        logger.warning(
            "Detected VLLM_USE_V1=1 with %s. Usage should "
            "be considered experimental. Please report any "
            "issues on Github.", feature_name)
        should_exit = False
    else:
        logger.info(
            "%s is experimental on VLLM_USE_V1=1. "
            "Falling back to V0 Engine.", feature_name)
        should_exit = True
    return should_exit


def human_readable_int(value):
    """Parse human-readable integers like '1k', '2M', etc.
    Including decimal values with decimal multipliers.

    Examples:
    - '1k' -> 1,000
    - '1K' -> 1,024
    - '25.6k' -> 25,600
    """
    value = value.strip()
    match = re.fullmatch(r'(\d+(?:\.\d+)?)([kKmMgGtT])', value)
    if match:
        decimal_multiplier = {
            'k': 10**3,
            'm': 10**6,
            'g': 10**9,
        }
        binary_multiplier = {
            'K': 2**10,
            'M': 2**20,
            'G': 2**30,
        }

        number, suffix = match.groups()
        if suffix in decimal_multiplier:
            mult = decimal_multiplier[suffix]
            return int(float(number) * mult)
        elif suffix in binary_multiplier:
            mult = binary_multiplier[suffix]
            # Do not allow decimals with binary multipliers
            try:
                return int(number) * mult
            except ValueError as e:
                raise argparse.ArgumentTypeError("Decimals are not allowed " \
                f"with binary suffixes like {suffix}. Did you mean to use " \
                f"{number}{suffix.lower()} instead?") from e

    # Regular plain number.
    return int(value)


# These functions are used by sphinx to build the documentation
def _engine_args_parser():
    return EngineArgs.add_cli_args(FlexibleArgumentParser())


def _async_engine_args_parser():
    return AsyncEngineArgs.add_cli_args(FlexibleArgumentParser(),
                                        async_args_only=True)<|MERGE_RESOLUTION|>--- conflicted
+++ resolved
@@ -35,11 +35,7 @@
                          TaskOption, TokenizerMode, TokenizerPoolConfig,
                          VllmConfig, get_attr_docs, get_field)
 from vllm.logger import init_logger
-<<<<<<< HEAD
-=======
-from vllm.model_executor.layers.quantization import QuantizationMethods
 from vllm.platforms import CpuArchEnum, current_platform
->>>>>>> 5358cce5
 from vllm.plugins import load_general_plugins
 from vllm.reasoning import ReasoningParserManager
 from vllm.test_utils import MODEL_WEIGHTS_S3_BUCKET, MODELS_ON_S3
@@ -1571,7 +1567,6 @@
             # Enable chunked prefill by default for long context (> 32K)
             # models to avoid OOM errors in initial memory profiling phase.
             elif use_long_context:
-                from vllm.platforms import current_platform
                 is_gpu = current_platform.is_cuda()
                 use_sliding_window = (model_config.get_sliding_window()
                                       is not None)
