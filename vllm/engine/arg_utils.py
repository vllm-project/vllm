# SPDX-License-Identifier: Apache-2.0

# yapf: disable
import argparse
import dataclasses
import json
import re
import threading
from dataclasses import MISSING, dataclass, fields
from typing import (TYPE_CHECKING, Any, Callable, Dict, List, Literal, Mapping,
                    Optional, Tuple, Type, TypeVar, Union, cast, get_args,
                    get_origin)

import torch
from typing_extensions import TypeIs

import vllm.envs as envs
from vllm import version
from vllm.config import (CacheConfig, CompilationConfig, ConfigFormat,
                         DecodingConfig, DeviceConfig,
                         DistributedExecutorBackend, HfOverrides,
                         KVTransferConfig, LoadConfig, LoadFormat, LoRAConfig,
                         ModelConfig, ModelImpl, ObservabilityConfig,
                         ParallelConfig, PoolerConfig, PromptAdapterConfig,
                         SchedulerConfig, SchedulerPolicy, SpeculativeConfig,
                         TaskOption, TokenizerPoolConfig, VllmConfig,
                         get_attr_docs)
from vllm.executor.executor_base import ExecutorBase
from vllm.logger import init_logger
from vllm.model_executor.layers.quantization import QUANTIZATION_METHODS
from vllm.plugins import load_general_plugins
from vllm.reasoning import ReasoningParserManager
from vllm.test_utils import MODEL_WEIGHTS_S3_BUCKET, MODELS_ON_S3
from vllm.transformers_utils.utils import check_gguf_file
from vllm.usage.usage_lib import UsageContext
from vllm.utils import FlexibleArgumentParser, is_in_ray_actor

# yapf: enable

if TYPE_CHECKING:
    from vllm.transformers_utils.tokenizer_group import BaseTokenizerGroup

logger = init_logger(__name__)

ALLOWED_DETAILED_TRACE_MODULES = ["model", "worker", "all"]

DEVICE_OPTIONS = [
    "auto",
    "cuda",
    "neuron",
    "cpu",
    "tpu",
    "xpu",
    "hpu",
]

# object is used to allow for special typing forms
T = TypeVar("T")
TypeHint = Union[type[Any], object]
TypeHintT = Union[type[T], object]


def optional_arg(val: str, return_type: type[T]) -> Optional[T]:
    if val == "" or val == "None":
        return None
    try:
        return cast(Callable, return_type)(val)
    except ValueError as e:
        raise argparse.ArgumentTypeError(
            f"Value {val} cannot be converted to {return_type}.") from e


def optional_str(val: str) -> Optional[str]:
    return optional_arg(val, str)


def optional_int(val: str) -> Optional[int]:
    return optional_arg(val, int)


def optional_float(val: str) -> Optional[float]:
    return optional_arg(val, float)


def nullable_kvs(val: str) -> Optional[Mapping[str, int]]:
    """Parses a string containing comma separate key [str] to value [int]
    pairs into a dictionary.

    Args:
        val: String value to be parsed.

    Returns:
        Dictionary with parsed values.
    """
    if len(val) == 0:
        return None

    out_dict: Dict[str, int] = {}
    for item in val.split(","):
        kv_parts = [part.lower().strip() for part in item.split("=")]
        if len(kv_parts) != 2:
            raise argparse.ArgumentTypeError(
                "Each item should be in the form KEY=VALUE")
        key, value = kv_parts

        try:
            parsed_value = int(value)
        except ValueError as exc:
            msg = f"Failed to parse value of item {key}={value}"
            raise argparse.ArgumentTypeError(msg) from exc

        if key in out_dict and out_dict[key] != parsed_value:
            raise argparse.ArgumentTypeError(
                f"Conflicting values specified for key: {key}")
        out_dict[key] = parsed_value

    return out_dict


@dataclass
class EngineArgs:
    """Arguments for vLLM engine."""
    model: str = 'facebook/opt-125m'
    served_model_name: Optional[Union[str, List[str]]] = None
    tokenizer: Optional[str] = None
    hf_config_path: Optional[str] = None
    task: TaskOption = "auto"
    skip_tokenizer_init: bool = False
    tokenizer_mode: str = 'auto'
    trust_remote_code: bool = False
    allowed_local_media_path: str = ""
    download_dir: Optional[str] = LoadConfig.download_dir
    load_format: str = LoadConfig.load_format
    config_format: ConfigFormat = ConfigFormat.AUTO
    dtype: str = 'auto'
    kv_cache_dtype: str = 'auto'
    seed: Optional[int] = None
    max_model_len: Optional[int] = None
    max_output_len: Optional[int] = None
    # Note: Specifying a custom executor backend by passing a class
    # is intended for expert use only. The API may change without
    # notice.
    distributed_executor_backend: Optional[Union[
        DistributedExecutorBackend,
        Type[ExecutorBase]]] = ParallelConfig.distributed_executor_backend
    # number of P/D disaggregation (or other disaggregation) workers
    pipeline_parallel_size: int = ParallelConfig.pipeline_parallel_size
    tensor_parallel_size: int = ParallelConfig.tensor_parallel_size
    data_parallel_size: int = ParallelConfig.data_parallel_size
    enable_expert_parallel: bool = ParallelConfig.enable_expert_parallel
    max_parallel_loading_workers: Optional[
        int] = ParallelConfig.max_parallel_loading_workers
    block_size: Optional[int] = None
    enable_prefix_caching: Optional[bool] = None
    prefix_caching_hash_algo: str = "builtin"
    disable_sliding_window: bool = False
    disable_cascade_attn: bool = False
    use_v2_block_manager: bool = True
    swap_space: float = 4  # GiB
    cpu_offload_gb: float = 0  # GiB
    gpu_memory_utilization: float = 0.90
    max_num_batched_tokens: Optional[
        int] = SchedulerConfig.max_num_batched_tokens
    max_num_partial_prefills: int = SchedulerConfig.max_num_partial_prefills
    max_long_partial_prefills: int = SchedulerConfig.max_long_partial_prefills
    long_prefill_token_threshold: int = \
        SchedulerConfig.long_prefill_token_threshold
    max_num_seqs: Optional[int] = SchedulerConfig.max_num_seqs
    max_logprobs: int = 20  # Default value for OpenAI Chat Completions API
    disable_log_stats: bool = False
    revision: Optional[str] = None
    code_revision: Optional[str] = None
    rope_scaling: Optional[Dict[str, Any]] = None
    rope_theta: Optional[float] = None
    hf_token: Optional[Union[bool, str]] = None
    hf_overrides: Optional[HfOverrides] = None
    tokenizer_revision: Optional[str] = None
    quantization: Optional[str] = None
    enforce_eager: Optional[bool] = None
    max_seq_len_to_capture: int = 8192
    disable_custom_all_reduce: bool = ParallelConfig.disable_custom_all_reduce
    tokenizer_pool_size: int = 0
    # Note: Specifying a tokenizer pool by passing a class
    # is intended for expert use only. The API may change without
    # notice.
    tokenizer_pool_type: Union[str, Type["BaseTokenizerGroup"]] = "ray"
    tokenizer_pool_extra_config: Optional[Dict[str, Any]] = None
    limit_mm_per_prompt: Optional[Mapping[str, int]] = None
    mm_processor_kwargs: Optional[Dict[str, Any]] = None
    disable_mm_preprocessor_cache: bool = False
    enable_lora: bool = False
    enable_lora_bias: bool = False
    max_loras: int = 1
    max_lora_rank: int = 16
    enable_prompt_adapter: bool = False
    max_prompt_adapters: int = 1
    max_prompt_adapter_token: int = 0
    fully_sharded_loras: bool = False
    lora_extra_vocab_size: int = 256
    long_lora_scaling_factors: Optional[Tuple[float]] = None
    lora_dtype: Optional[Union[str, torch.dtype]] = 'auto'
    max_cpu_loras: Optional[int] = None
    device: str = 'auto'
    num_scheduler_steps: int = SchedulerConfig.num_scheduler_steps
    multi_step_stream_outputs: bool = SchedulerConfig.multi_step_stream_outputs
    ray_workers_use_nsight: bool = ParallelConfig.ray_workers_use_nsight
    num_gpu_blocks_override: Optional[int] = None
    num_lookahead_slots: int = SchedulerConfig.num_lookahead_slots
    model_loader_extra_config: Optional[
        dict] = LoadConfig.model_loader_extra_config
    ignore_patterns: Optional[Union[str,
                                    List[str]]] = LoadConfig.ignore_patterns
    preemption_mode: Optional[str] = SchedulerConfig.preemption_mode

    scheduler_delay_factor: float = SchedulerConfig.delay_factor
    enable_chunked_prefill: Optional[
        bool] = SchedulerConfig.enable_chunked_prefill
    disable_chunked_mm_input: bool = SchedulerConfig.disable_chunked_mm_input

    guided_decoding_backend: str = DecodingConfig.guided_decoding_backend
    logits_processor_pattern: Optional[str] = None

    speculative_config: Optional[Dict[str, Any]] = None

    qlora_adapter_name_or_path: Optional[str] = None
    show_hidden_metrics_for_version: Optional[str] = None
    otlp_traces_endpoint: Optional[str] = None
    collect_detailed_traces: Optional[str] = None
    disable_async_output_proc: bool = False
    scheduling_policy: SchedulerPolicy = SchedulerConfig.policy
    scheduler_cls: Union[str, Type[object]] = SchedulerConfig.scheduler_cls

    override_neuron_config: Optional[Dict[str, Any]] = None
    override_pooler_config: Optional[PoolerConfig] = None
    compilation_config: Optional[CompilationConfig] = None
    worker_cls: str = ParallelConfig.worker_cls
    worker_extension_cls: str = ParallelConfig.worker_extension_cls

    kv_transfer_config: Optional[KVTransferConfig] = None

    generation_config: Optional[str] = "auto"
    override_generation_config: Optional[Dict[str, Any]] = None
    enable_sleep_mode: bool = False
    model_impl: str = "auto"

    calculate_kv_scales: Optional[bool] = None

    additional_config: Optional[Dict[str, Any]] = None
    enable_reasoning: Optional[bool] = None
    reasoning_parser: Optional[str] = None
    use_tqdm_on_load: bool = LoadConfig.use_tqdm_on_load

    def __post_init__(self):
        if not self.tokenizer:
            self.tokenizer = self.model

        # support `EngineArgs(compilation_config={...})`
        # without having to manually construct a
        # CompilationConfig object
        if isinstance(self.compilation_config, (int, dict)):
            self.compilation_config = CompilationConfig.from_cli(
                str(self.compilation_config))

        # Setup plugins
        from vllm.plugins import load_general_plugins
        load_general_plugins()

    @staticmethod
    def add_cli_args(parser: FlexibleArgumentParser) -> FlexibleArgumentParser:
        """Shared CLI arguments for vLLM engine."""

        def is_type_in_union(cls: TypeHint, type: TypeHint) -> bool:
            """Check if the class is a type in a union type."""
            is_union = get_origin(cls) is Union
            type_in_union = type in [get_origin(a) or a for a in get_args(cls)]
            return is_union and type_in_union

        def get_type_from_union(cls: TypeHint, type: TypeHintT) -> TypeHintT:
            """Get the type in a union type."""
            for arg in get_args(cls):
                if (get_origin(arg) or arg) is type:
                    return arg
            raise ValueError(f"Type {type} not found in union type {cls}.")

        def is_optional(cls: TypeHint) -> TypeIs[Union[Any, None]]:
            """Check if the class is an optional type."""
            return is_type_in_union(cls, type(None))

        def can_be_type(cls: TypeHint, type: TypeHintT) -> TypeIs[TypeHintT]:
            """Check if the class can be of type."""
            return cls is type or get_origin(cls) is type or is_type_in_union(
                cls, type)

        def is_custom_type(cls: TypeHint) -> bool:
            """Check if the class is a custom type."""
            return cls.__module__ != "builtins"

        def get_kwargs(cls: type[Any]) -> dict[str, Any]:
            cls_docs = get_attr_docs(cls)
            kwargs = {}
            for field in fields(cls):
                name = field.name
                # One of these will always be present
                default = (field.default_factory
                           if field.default is MISSING else field.default)
                kwargs[name] = {"default": default, "help": cls_docs[name]}

                # Make note of if the field is optional and get the actual
                # type of the field if it is
                optional = is_optional(field.type)
                field_type = get_args(
                    field.type)[0] if optional else field.type

                if can_be_type(field_type, bool):
                    # Creates --no-<name> and --<name> flags
                    kwargs[name]["action"] = argparse.BooleanOptionalAction
                    kwargs[name]["type"] = bool
                elif can_be_type(field_type, Literal):
                    # Creates choices from Literal arguments
                    if is_type_in_union(field_type, Literal):
                        field_type = get_type_from_union(field_type, Literal)
                    choices = get_args(field_type)
                    kwargs[name]["choices"] = choices
                    choice_type = type(choices[0])
                    assert all(type(c) is choice_type for c in choices), (
                        f"All choices must be of the same type. "
                        f"Got {choices} with types {[type(c) for c in choices]}"
                    )
                    kwargs[name]["type"] = choice_type
                elif can_be_type(field_type, int):
                    kwargs[name]["type"] = optional_int if optional else int
                elif can_be_type(field_type, float):
                    kwargs[name][
                        "type"] = optional_float if optional else float
                elif (can_be_type(field_type, str)
                      or can_be_type(field_type, dict)
                      or is_custom_type(field_type)):
                    kwargs[name]["type"] = optional_str if optional else str
                else:
                    raise ValueError(
                        f"Unsupported type {field.type} for argument {name}. ")
            return kwargs

        # Model arguments
        parser.add_argument(
            '--model',
            type=str,
            default=EngineArgs.model,
            help='Name or path of the huggingface model to use.')
        parser.add_argument(
            '--task',
            default=EngineArgs.task,
            choices=get_args(TaskOption),
            help='The task to use the model for. Each vLLM instance only '
            'supports one task, even if the same model can be used for '
            'multiple tasks. When the model only supports one task, ``"auto"`` '
            'can be used to select it; otherwise, you must specify explicitly '
            'which task to use.')
        parser.add_argument(
            '--tokenizer',
            type=optional_str,
            default=EngineArgs.tokenizer,
            help='Name or path of the huggingface tokenizer to use. '
            'If unspecified, model name or path will be used.')
        parser.add_argument(
            "--hf-config-path",
            type=optional_str,
            default=EngineArgs.hf_config_path,
            help='Name or path of the huggingface config to use. '
            'If unspecified, model name or path will be used.')
        parser.add_argument(
            '--skip-tokenizer-init',
            action='store_true',
            help='Skip initialization of tokenizer and detokenizer. '
            'Expects valid prompt_token_ids and None for prompt from '
            'the input. The generated output will contain token ids.')
        parser.add_argument(
            '--revision',
            type=optional_str,
            default=None,
            help='The specific model version to use. It can be a branch '
            'name, a tag name, or a commit id. If unspecified, will use '
            'the default version.')
        parser.add_argument(
            '--code-revision',
            type=optional_str,
            default=None,
            help='The specific revision to use for the model code on '
            'Hugging Face Hub. It can be a branch name, a tag name, or a '
            'commit id. If unspecified, will use the default version.')
        parser.add_argument(
            '--tokenizer-revision',
            type=optional_str,
            default=None,
            help='Revision of the huggingface tokenizer to use. '
            'It can be a branch name, a tag name, or a commit id. '
            'If unspecified, will use the default version.')
        parser.add_argument(
            '--tokenizer-mode',
            type=str,
            default=EngineArgs.tokenizer_mode,
            choices=['auto', 'slow', 'mistral', 'custom'],
            help='The tokenizer mode.\n\n* "auto" will use the '
            'fast tokenizer if available.\n* "slow" will '
            'always use the slow tokenizer. \n* '
            '"mistral" will always use the `mistral_common` tokenizer. \n* '
            '"custom" will use --tokenizer to select the '
            'preregistered tokenizer.')
        parser.add_argument('--trust-remote-code',
                            action='store_true',
                            help='Trust remote code from huggingface.')
        parser.add_argument(
            '--allowed-local-media-path',
            type=str,
            help="Allowing API requests to read local images or videos "
            "from directories specified by the server file system. "
            "This is a security risk. "
            "Should only be enabled in trusted environments.")
        # Model loading arguments
        load_kwargs = get_kwargs(LoadConfig)
        load_group = parser.add_argument_group(
            title="LoadConfig",
            description=LoadConfig.__doc__,
        )
        load_group.add_argument('--load-format',
                                choices=[f.value for f in LoadFormat],
                                **load_kwargs["load_format"])
        load_group.add_argument('--download-dir',
                                **load_kwargs["download_dir"])
        load_group.add_argument('--model-loader-extra-config',
                                **load_kwargs["model_loader_extra_config"])
        load_group.add_argument('--use-tqdm-on-load',
                                **load_kwargs["use_tqdm_on_load"])

        parser.add_argument(
            '--config-format',
            default=EngineArgs.config_format,
            choices=[f.value for f in ConfigFormat],
            help='The format of the model config to load.\n\n'
            '* "auto" will try to load the config in hf format '
            'if available else it will try to load in mistral format ')
        parser.add_argument(
            '--dtype',
            type=str,
            default=EngineArgs.dtype,
            choices=[
                'auto', 'half', 'float16', 'bfloat16', 'float', 'float32'
            ],
            help='Data type for model weights and activations.\n\n'
            '* "auto" will use FP16 precision for FP32 and FP16 models, and '
            'BF16 precision for BF16 models.\n'
            '* "half" for FP16. Recommended for AWQ quantization.\n'
            '* "float16" is the same as "half".\n'
            '* "bfloat16" for a balance between precision and range.\n'
            '* "float" is shorthand for FP32 precision.\n'
            '* "float32" for FP32 precision.')
        parser.add_argument(
            '--kv-cache-dtype',
            type=str,
            choices=['auto', 'fp8', 'fp8_e5m2', 'fp8_e4m3'],
            default=EngineArgs.kv_cache_dtype,
            help='Data type for kv cache storage. If "auto", will use model '
            'data type. CUDA 11.8+ supports fp8 (=fp8_e4m3) and fp8_e5m2. '
            'ROCm (AMD GPU) supports fp8 (=fp8_e4m3)')
        parser.add_argument('--max-model-len',
                            type=human_readable_int,
                            default=EngineArgs.max_model_len,
                            help='Model context length. If unspecified, will '
<<<<<<< HEAD
                            'be automatically derived from the model config.')
        parser.add_argument('--max-output-len',
                            type=int,
                            default=EngineArgs.max_output_len,
                            help='Maximum number of tokens that can be '
                            'requested in a single request. '
                            'If set, this will override any larger max_tokens '
                            'value in the request.')
=======
                            'be automatically derived from the model config. '
                            'Supports k/m/g/K/M/G in human-readable format.\n'
                            'Examples:\n'
                            '- 1k → 1000\n'
                            '- 1K → 1024\n')
>>>>>>> ee378f3d
        parser.add_argument(
            '--guided-decoding-backend',
            type=str,
            default=DecodingConfig.guided_decoding_backend,
            help='Which engine will be used for guided decoding'
            ' (JSON schema / regex etc) by default. Currently support '
            'https://github.com/mlc-ai/xgrammar and '
            'https://github.com/guidance-ai/llguidance.'
            'Valid backend values are "xgrammar", "guidance", and "auto". '
            'With "auto", we will make opinionated choices based on request '
            'contents and what the backend libraries currently support, so '
            'the behavior is subject to change in each release.')
        parser.add_argument(
            '--logits-processor-pattern',
            type=optional_str,
            default=None,
            help='Optional regex pattern specifying valid logits processor '
            'qualified names that can be passed with the `logits_processors` '
            'extra completion argument. Defaults to None, which allows no '
            'processors.')
        parser.add_argument(
            '--model-impl',
            type=str,
            default=EngineArgs.model_impl,
            choices=[f.value for f in ModelImpl],
            help='Which implementation of the model to use.\n\n'
            '* "auto" will try to use the vLLM implementation if it exists '
            'and fall back to the Transformers implementation if no vLLM '
            'implementation is available.\n'
            '* "vllm" will use the vLLM model implementation.\n'
            '* "transformers" will use the Transformers model '
            'implementation.\n')
        # Parallel arguments
        parallel_kwargs = get_kwargs(ParallelConfig)
        parallel_group = parser.add_argument_group(
            title="ParallelConfig",
            description=ParallelConfig.__doc__,
        )
        parallel_group.add_argument(
            '--distributed-executor-backend',
            **parallel_kwargs["distributed_executor_backend"])
        parallel_group.add_argument(
            '--pipeline-parallel-size', '-pp',
            **parallel_kwargs["pipeline_parallel_size"])
        parallel_group.add_argument('--tensor-parallel-size', '-tp',
                                    **parallel_kwargs["tensor_parallel_size"])
        parallel_group.add_argument('--data-parallel-size', '-dp',
                                    **parallel_kwargs["data_parallel_size"])
        parallel_group.add_argument(
            '--enable-expert-parallel',
            **parallel_kwargs["enable_expert_parallel"])
        parallel_group.add_argument(
            '--max-parallel-loading-workers',
            **parallel_kwargs["max_parallel_loading_workers"])
        parallel_group.add_argument(
            '--ray-workers-use-nsight',
            **parallel_kwargs["ray_workers_use_nsight"])
        parallel_group.add_argument(
            '--disable-custom-all-reduce',
            **parallel_kwargs["disable_custom_all_reduce"])
        # KV cache arguments
        parser.add_argument('--block-size',
                            type=int,
                            default=EngineArgs.block_size,
                            choices=[8, 16, 32, 64, 128],
                            help='Token block size for contiguous chunks of '
                            'tokens. This is ignored on neuron devices and '
                            'set to ``--max-model-len``. On CUDA devices, '
                            'only block sizes up to 32 are supported. '
                            'On HPU devices, block size defaults to 128.')

        parser.add_argument(
            "--enable-prefix-caching",
            action=argparse.BooleanOptionalAction,
            default=EngineArgs.enable_prefix_caching,
            help="Enables automatic prefix caching. "
            "Use ``--no-enable-prefix-caching`` to disable explicitly.",
        )
        parser.add_argument(
            "--prefix-caching-hash-algo",
            type=str,
            choices=["builtin", "sha256"],
            default=EngineArgs.prefix_caching_hash_algo,
            help="Set the hash algorithm for prefix caching. "
            "Options are 'builtin' (Python's built-in hash) or 'sha256' "
            "(collision resistant but with certain overheads).",
        )
        parser.add_argument('--disable-sliding-window',
                            action='store_true',
                            help='Disables sliding window, '
                            'capping to sliding window size.')
        parser.add_argument('--use-v2-block-manager',
                            action='store_true',
                            default=True,
                            help='[DEPRECATED] block manager v1 has been '
                            'removed and SelfAttnBlockSpaceManager (i.e. '
                            'block manager v2) is now the default. '
                            'Setting this flag to True or False'
                            ' has no effect on vLLM behavior.')

        parser.add_argument('--seed',
                            type=int,
                            default=EngineArgs.seed,
                            help='Random seed for operations.')
        parser.add_argument('--swap-space',
                            type=float,
                            default=EngineArgs.swap_space,
                            help='CPU swap space size (GiB) per GPU.')
        parser.add_argument(
            '--cpu-offload-gb',
            type=float,
            default=0,
            help='The space in GiB to offload to CPU, per GPU. '
            'Default is 0, which means no offloading. Intuitively, '
            'this argument can be seen as a virtual way to increase '
            'the GPU memory size. For example, if you have one 24 GB '
            'GPU and set this to 10, virtually you can think of it as '
            'a 34 GB GPU. Then you can load a 13B model with BF16 weight, '
            'which requires at least 26GB GPU memory. Note that this '
            'requires fast CPU-GPU interconnect, as part of the model is '
            'loaded from CPU memory to GPU memory on the fly in each '
            'model forward pass.')
        parser.add_argument(
            '--gpu-memory-utilization',
            type=float,
            default=EngineArgs.gpu_memory_utilization,
            help='The fraction of GPU memory to be used for the model '
            'executor, which can range from 0 to 1. For example, a value of '
            '0.5 would imply 50%% GPU memory utilization. If unspecified, '
            'will use the default value of 0.9. This is a per-instance '
            'limit, and only applies to the current vLLM instance.'
            'It does not matter if you have another vLLM instance running '
            'on the same GPU. For example, if you have two vLLM instances '
            'running on the same GPU, you can set the GPU memory utilization '
            'to 0.5 for each instance.')
        parser.add_argument(
            '--num-gpu-blocks-override',
            type=int,
            default=None,
            help='If specified, ignore GPU profiling result and use this number'
            ' of GPU blocks. Used for testing preemption.')
        parser.add_argument(
            '--max-logprobs',
            type=int,
            default=EngineArgs.max_logprobs,
            help=('Max number of log probs to return logprobs is specified in'
                  ' SamplingParams.'))
        parser.add_argument('--disable-log-stats',
                            action='store_true',
                            help='Disable logging statistics.')
        # Quantization settings.
        parser.add_argument('--quantization',
                            '-q',
                            type=optional_str,
                            choices=[*QUANTIZATION_METHODS, None],
                            default=EngineArgs.quantization,
                            help='Method used to quantize the weights. If '
                            'None, we first check the `quantization_config` '
                            'attribute in the model config file. If that is '
                            'None, we assume the model weights are not '
                            'quantized and use `dtype` to determine the data '
                            'type of the weights.')
        parser.add_argument(
            '--rope-scaling',
            default=None,
            type=json.loads,
            help='RoPE scaling configuration in JSON format. '
            'For example, ``{"rope_type":"dynamic","factor":2.0}``')
        parser.add_argument('--rope-theta',
                            default=None,
                            type=float,
                            help='RoPE theta. Use with `rope_scaling`. In '
                            'some cases, changing the RoPE theta improves the '
                            'performance of the scaled model.')
        parser.add_argument(
            '--hf-token',
            type=str,
            nargs='?',
            const=True,
            default=None,
            help='The token to use as HTTP bearer authorization'
            ' for remote files. If `True`, will use the token '
            'generated when running `huggingface-cli login` '
            '(stored in `~/.huggingface`).')
        parser.add_argument('--hf-overrides',
                            type=json.loads,
                            default=EngineArgs.hf_overrides,
                            help='Extra arguments for the HuggingFace config. '
                            'This should be a JSON string that will be '
                            'parsed into a dictionary.')
        parser.add_argument('--enforce-eager',
                            action='store_true',
                            help='Always use eager-mode PyTorch. If False, '
                            'will use eager mode and CUDA graph in hybrid '
                            'for maximal performance and flexibility.')
        parser.add_argument('--max-seq-len-to-capture',
                            type=int,
                            default=EngineArgs.max_seq_len_to_capture,
                            help='Maximum sequence length covered by CUDA '
                            'graphs. When a sequence has context length '
                            'larger than this, we fall back to eager mode. '
                            'Additionally for encoder-decoder models, if the '
                            'sequence length of the encoder input is larger '
                            'than this, we fall back to the eager mode.')
        parser.add_argument('--tokenizer-pool-size',
                            type=int,
                            default=EngineArgs.tokenizer_pool_size,
                            help='Size of tokenizer pool to use for '
                            'asynchronous tokenization. If 0, will '
                            'use synchronous tokenization.')
        parser.add_argument('--tokenizer-pool-type',
                            type=str,
                            default=EngineArgs.tokenizer_pool_type,
                            help='Type of tokenizer pool to use for '
                            'asynchronous tokenization. Ignored '
                            'if tokenizer_pool_size is 0.')
        parser.add_argument('--tokenizer-pool-extra-config',
                            type=optional_str,
                            default=EngineArgs.tokenizer_pool_extra_config,
                            help='Extra config for tokenizer pool. '
                            'This should be a JSON string that will be '
                            'parsed into a dictionary. Ignored if '
                            'tokenizer_pool_size is 0.')

        # Multimodal related configs
        parser.add_argument(
            '--limit-mm-per-prompt',
            type=nullable_kvs,
            default=EngineArgs.limit_mm_per_prompt,
            # The default value is given in
            # MultiModalConfig.get_default_limit_per_prompt
            help=('For each multimodal plugin, limit how many '
                  'input instances to allow for each prompt. '
                  'Expects a comma-separated list of items, '
                  'e.g.: `image=16,video=2` allows a maximum of 16 '
                  'images and 2 videos per prompt. Defaults to '
                  '1 (V0) or 999 (V1) for each modality.'))
        parser.add_argument(
            '--mm-processor-kwargs',
            default=None,
            type=json.loads,
            help=('Overrides for the multimodal input mapping/processing, '
                  'e.g., image processor. For example: ``{"num_crops": 4}``.'))
        parser.add_argument(
            '--disable-mm-preprocessor-cache',
            action='store_true',
            help='If true, then disables caching of the multi-modal '
            'preprocessor/mapper. (not recommended)')

        # LoRA related configs
        parser.add_argument('--enable-lora',
                            action='store_true',
                            help='If True, enable handling of LoRA adapters.')
        parser.add_argument('--enable-lora-bias',
                            action='store_true',
                            help='If True, enable bias for LoRA adapters.')
        parser.add_argument('--max-loras',
                            type=int,
                            default=EngineArgs.max_loras,
                            help='Max number of LoRAs in a single batch.')
        parser.add_argument('--max-lora-rank',
                            type=int,
                            default=EngineArgs.max_lora_rank,
                            help='Max LoRA rank.')
        parser.add_argument(
            '--lora-extra-vocab-size',
            type=int,
            default=EngineArgs.lora_extra_vocab_size,
            help=('Maximum size of extra vocabulary that can be '
                  'present in a LoRA adapter (added to the base '
                  'model vocabulary).'))
        parser.add_argument(
            '--lora-dtype',
            type=str,
            default=EngineArgs.lora_dtype,
            choices=['auto', 'float16', 'bfloat16'],
            help=('Data type for LoRA. If auto, will default to '
                  'base model dtype.'))
        parser.add_argument(
            '--long-lora-scaling-factors',
            type=optional_str,
            default=EngineArgs.long_lora_scaling_factors,
            help=('Specify multiple scaling factors (which can '
                  'be different from base model scaling factor '
                  '- see eg. Long LoRA) to allow for multiple '
                  'LoRA adapters trained with those scaling '
                  'factors to be used at the same time. If not '
                  'specified, only adapters trained with the '
                  'base model scaling factor are allowed.'))
        parser.add_argument(
            '--max-cpu-loras',
            type=int,
            default=EngineArgs.max_cpu_loras,
            help=('Maximum number of LoRAs to store in CPU memory. '
                  'Must be >= than max_loras.'))
        parser.add_argument(
            '--fully-sharded-loras',
            action='store_true',
            help=('By default, only half of the LoRA computation is '
                  'sharded with tensor parallelism. '
                  'Enabling this will use the fully sharded layers. '
                  'At high sequence length, max rank or '
                  'tensor parallel size, this is likely faster.'))
        parser.add_argument('--enable-prompt-adapter',
                            action='store_true',
                            help='If True, enable handling of PromptAdapters.')
        parser.add_argument('--max-prompt-adapters',
                            type=int,
                            default=EngineArgs.max_prompt_adapters,
                            help='Max number of PromptAdapters in a batch.')
        parser.add_argument('--max-prompt-adapter-token',
                            type=int,
                            default=EngineArgs.max_prompt_adapter_token,
                            help='Max number of PromptAdapters tokens')
        parser.add_argument("--device",
                            type=str,
                            default=EngineArgs.device,
                            choices=DEVICE_OPTIONS,
                            help='Device type for vLLM execution.')
        parser.add_argument('--num-scheduler-steps',
                            type=int,
                            default=1,
                            help=('Maximum number of forward steps per '
                                  'scheduler call.'))

        parser.add_argument('--speculative-config',
                            type=json.loads,
                            default=None,
                            help='The configurations for speculative decoding.'
                            ' Should be a JSON string.')
        parser.add_argument(
            '--ignore-patterns',
            action="append",
            type=str,
            default=[],
            help="The pattern(s) to ignore when loading the model."
            "Default to `original/**/*` to avoid repeated loading of llama's "
            "checkpoints.")
        parser.add_argument(
            '--preemption-mode',
            type=str,
            default=None,
            help='If \'recompute\', the engine performs preemption by '
            'recomputing; If \'swap\', the engine performs preemption by '
            'block swapping.')

        parser.add_argument(
            "--served-model-name",
            nargs="+",
            type=str,
            default=None,
            help="The model name(s) used in the API. If multiple "
            "names are provided, the server will respond to any "
            "of the provided names. The model name in the model "
            "field of a response will be the first name in this "
            "list. If not specified, the model name will be the "
            "same as the ``--model`` argument. Noted that this name(s) "
            "will also be used in `model_name` tag content of "
            "prometheus metrics, if multiple names provided, metrics "
            "tag will take the first one.")
        parser.add_argument('--qlora-adapter-name-or-path',
                            type=str,
                            default=None,
                            help='Name or path of the QLoRA adapter.')

        parser.add_argument('--show-hidden-metrics-for-version',
                            type=str,
                            default=None,
                            help='Enable deprecated Prometheus metrics that '
                            'have been hidden since the specified version. '
                            'For example, if a previously deprecated metric '
                            'has been hidden since the v0.7.0 release, you '
                            'use --show-hidden-metrics-for-version=0.7 as a '
                            'temporary escape hatch while you migrate to new '
                            'metrics. The metric is likely to be removed '
                            'completely in an upcoming release.')

        parser.add_argument(
            '--otlp-traces-endpoint',
            type=str,
            default=None,
            help='Target URL to which OpenTelemetry traces will be sent.')
        parser.add_argument(
            '--collect-detailed-traces',
            type=str,
            default=None,
            help="Valid choices are " +
            ",".join(ALLOWED_DETAILED_TRACE_MODULES) +
            ". It makes sense to set this only if ``--otlp-traces-endpoint`` is"
            " set. If set, it will collect detailed traces for the specified "
            "modules. This involves use of possibly costly and or blocking "
            "operations and hence might have a performance impact.")

        parser.add_argument(
            '--disable-async-output-proc',
            action='store_true',
            default=EngineArgs.disable_async_output_proc,
            help="Disable async output processing. This may result in "
            "lower performance.")

        # Scheduler arguments
        scheduler_kwargs = get_kwargs(SchedulerConfig)
        scheduler_group = parser.add_argument_group(
            title="SchedulerConfig",
            description=SchedulerConfig.__doc__,
        )
        scheduler_group.add_argument(
            '--max-num-batched-tokens',
            **scheduler_kwargs["max_num_batched_tokens"])
        scheduler_group.add_argument('--max-num-seqs',
                                     **scheduler_kwargs["max_num_seqs"])
        scheduler_group.add_argument(
            "--max-num-partial-prefills",
            **scheduler_kwargs["max_num_partial_prefills"])
        scheduler_group.add_argument(
            "--max-long-partial-prefills",
            **scheduler_kwargs["max_long_partial_prefills"])
        scheduler_group.add_argument(
            "--long-prefill-token-threshold",
            **scheduler_kwargs["long_prefill_token_threshold"])
        scheduler_group.add_argument('--num-lookahead-slots',
                                     **scheduler_kwargs["num_lookahead_slots"])
        scheduler_group.add_argument('--scheduler-delay-factor',
                                     **scheduler_kwargs["delay_factor"])
        scheduler_group.add_argument(
            '--enable-chunked-prefill',
            **scheduler_kwargs["enable_chunked_prefill"])
        scheduler_group.add_argument(
            '--multi-step-stream-outputs',
            **scheduler_kwargs["multi_step_stream_outputs"])
        scheduler_group.add_argument('--scheduling-policy',
                                     **scheduler_kwargs["policy"])
        scheduler_group.add_argument(
            "--disable-chunked-mm-input",
            **scheduler_kwargs["disable_chunked_mm_input"])
        parser.add_argument('--scheduler-cls',
                            **scheduler_kwargs["scheduler_cls"])

        parser.add_argument(
            '--override-neuron-config',
            type=json.loads,
            default=None,
            help="Override or set neuron device configuration. "
            "e.g. ``{\"cast_logits_dtype\": \"bloat16\"}``.")
        parser.add_argument(
            '--override-pooler-config',
            type=PoolerConfig.from_json,
            default=None,
            help="Override or set the pooling method for pooling models. "
            "e.g. ``{\"pooling_type\": \"mean\", \"normalize\": false}``.")

        parser.add_argument('--compilation-config',
                            '-O',
                            type=CompilationConfig.from_cli,
                            default=None,
                            help='torch.compile configuration for the model.'
                            'When it is a number (0, 1, 2, 3), it will be '
                            'interpreted as the optimization level.\n'
                            'NOTE: level 0 is the default level without '
                            'any optimization. level 1 and 2 are for internal '
                            'testing only. level 3 is the recommended level '
                            'for production.\n'
                            'To specify the full compilation config, '
                            'use a JSON string.\n'
                            'Following the convention of traditional '
                            'compilers, using -O without space is also '
                            'supported. -O3 is equivalent to -O 3.')

        parser.add_argument('--kv-transfer-config',
                            type=KVTransferConfig.from_cli,
                            default=None,
                            help='The configurations for distributed KV cache '
                            'transfer. Should be a JSON string.')

        parser.add_argument(
            '--worker-cls',
            type=str,
            default="auto",
            help='The worker class to use for distributed execution.')
        parser.add_argument(
            '--worker-extension-cls',
            type=str,
            default="",
            help='The worker extension class on top of the worker cls, '
            'it is useful if you just want to add new functions to the worker '
            'class without changing the existing functions.')
        parser.add_argument(
            "--generation-config",
            type=optional_str,
            default="auto",
            help="The folder path to the generation config. "
            "Defaults to 'auto', the generation config will be loaded from "
            "model path. If set to 'vllm', no generation config is loaded, "
            "vLLM defaults will be used. If set to a folder path, the "
            "generation config will be loaded from the specified folder path. "
            "If `max_new_tokens` is specified in generation config, then "
            "it sets a server-wide limit on the number of output tokens "
            "for all requests.")

        parser.add_argument(
            "--override-generation-config",
            type=json.loads,
            default=None,
            help="Overrides or sets generation config in JSON format. "
            "e.g. ``{\"temperature\": 0.5}``. If used with "
            "--generation-config=auto, the override parameters will be merged "
            "with the default config from the model. If generation-config is "
            "None, only the override parameters are used.")

        parser.add_argument("--enable-sleep-mode",
                            action="store_true",
                            default=False,
                            help="Enable sleep mode for the engine. "
                            "(only cuda platform is supported)")

        parser.add_argument(
            '--calculate-kv-scales',
            action='store_true',
            help='This enables dynamic calculation of '
            'k_scale and v_scale when kv-cache-dtype is fp8. '
            'If calculate-kv-scales is false, the scales will '
            'be loaded from the model checkpoint if available. '
            'Otherwise, the scales will default to 1.0.')

        parser.add_argument(
            "--additional-config",
            type=json.loads,
            default=None,
            help="Additional config for specified platform in JSON format. "
            "Different platforms may support different configs. Make sure the "
            "configs are valid for the platform you are using. The input format"
            " is like '{\"config_key\":\"config_value\"}'")

        parser.add_argument(
            "--enable-reasoning",
            action="store_true",
            default=False,
            help="Whether to enable reasoning_content for the model. "
            "If enabled, the model will be able to generate reasoning content."
        )

        parser.add_argument(
            "--reasoning-parser",
            type=str,
            choices=list(ReasoningParserManager.reasoning_parsers),
            default=None,
            help=
            "Select the reasoning parser depending on the model that you're "
            "using. This is used to parse the reasoning content into OpenAI "
            "API format. Required for ``--enable-reasoning``.")

        parser.add_argument(
            "--disable-cascade-attn",
            action="store_true",
            default=False,
            help="Disable cascade attention for V1. While cascade attention "
            "does not change the mathematical correctness, disabling it "
            "could be useful for preventing potential numerical issues. "
            "Note that even if this is set to False, cascade attention will be "
            "only used when the heuristic tells that it's beneficial.")

        return parser

    @classmethod
    def from_cli_args(cls, args: argparse.Namespace):
        # Get the list of attributes of this dataclass.
        attrs = [attr.name for attr in dataclasses.fields(cls)]
        # Set the attributes from the parsed arguments.
        engine_args = cls(**{attr: getattr(args, attr) for attr in attrs})
        return engine_args

    def create_model_config(self) -> ModelConfig:
        # gguf file needs a specific model loader and doesn't use hf_repo
        if check_gguf_file(self.model):
            self.quantization = self.load_format = "gguf"

        # NOTE: This is to allow model loading from S3 in CI
        if (not isinstance(self, AsyncEngineArgs) and envs.VLLM_CI_USE_S3
                and self.model in MODELS_ON_S3
                and self.load_format == LoadFormat.AUTO):  # noqa: E501
            self.model = f"{MODEL_WEIGHTS_S3_BUCKET}/{self.model}"
            self.load_format = LoadFormat.RUNAI_STREAMER

        return ModelConfig(
            model=self.model,
            hf_config_path=self.hf_config_path,
            task=self.task,
            # We know this is not None because we set it in __post_init__
            tokenizer=cast(str, self.tokenizer),
            tokenizer_mode=self.tokenizer_mode,
            trust_remote_code=self.trust_remote_code,
            allowed_local_media_path=self.allowed_local_media_path,
            dtype=self.dtype,
            seed=self.seed,
            revision=self.revision,
            code_revision=self.code_revision,
            rope_scaling=self.rope_scaling,
            rope_theta=self.rope_theta,
            hf_token=self.hf_token,
            hf_overrides=self.hf_overrides,
            tokenizer_revision=self.tokenizer_revision,
            max_model_len=self.max_model_len,
            max_output_len=self.max_output_len,
            quantization=self.quantization,
            enforce_eager=self.enforce_eager,
            max_seq_len_to_capture=self.max_seq_len_to_capture,
            max_logprobs=self.max_logprobs,
            disable_sliding_window=self.disable_sliding_window,
            disable_cascade_attn=self.disable_cascade_attn,
            skip_tokenizer_init=self.skip_tokenizer_init,
            served_model_name=self.served_model_name,
            limit_mm_per_prompt=self.limit_mm_per_prompt,
            use_async_output_proc=not self.disable_async_output_proc,
            config_format=self.config_format,
            mm_processor_kwargs=self.mm_processor_kwargs,
            disable_mm_preprocessor_cache=self.disable_mm_preprocessor_cache,
            override_neuron_config=self.override_neuron_config,
            override_pooler_config=self.override_pooler_config,
            logits_processor_pattern=self.logits_processor_pattern,
            generation_config=self.generation_config,
            override_generation_config=self.override_generation_config,
            enable_sleep_mode=self.enable_sleep_mode,
            model_impl=self.model_impl,
        )

    def create_load_config(self) -> LoadConfig:

        if(self.qlora_adapter_name_or_path is not None) and \
            self.quantization != "bitsandbytes":
            raise ValueError(
                "QLoRA adapter only support "
                f"'bitsandbytes' quantization, but got {self.quantization}")

        if self.quantization == "bitsandbytes":
            self.load_format = "bitsandbytes"
        return LoadConfig(
            load_format=self.load_format,
            download_dir=self.download_dir,
            model_loader_extra_config=self.model_loader_extra_config,
            ignore_patterns=self.ignore_patterns,
            use_tqdm_on_load=self.use_tqdm_on_load,
        )

    def create_speculative_config(
        self,
        target_model_config: ModelConfig,
        target_parallel_config: ParallelConfig,
        enable_chunked_prefill: bool,
        disable_log_stats: bool,
    ) -> Optional["SpeculativeConfig"]:
        """Initializes and returns a SpeculativeConfig object based on
        `speculative_config`.

        This function utilizes `speculative_config` to create a
        SpeculativeConfig object. The `speculative_config` can either be
        provided as a JSON string input via CLI arguments or directly as a
        dictionary from the engine.
        """
        if self.speculative_config is None:
            return None

        # Note(Shangming): These parameters are not obtained from the cli arg
        # '--speculative-config' and must be passed in when creating the engine
        # config.
        self.speculative_config.update({
            "target_model_config": target_model_config,
            "target_parallel_config": target_parallel_config,
            "enable_chunked_prefill": enable_chunked_prefill,
            "disable_log_stats": disable_log_stats,
        })
        speculative_config = SpeculativeConfig.from_dict(
            self.speculative_config)

        return speculative_config

    def create_engine_config(
        self,
        usage_context: Optional[UsageContext] = None,
    ) -> VllmConfig:
        """
        Create the VllmConfig.

        NOTE: for autoselection of V0 vs V1 engine, we need to
        create the ModelConfig first, since ModelConfig's attrs
        (e.g. the model arch) are needed to make the decision.

        This function set VLLM_USE_V1=X if VLLM_USE_V1 is
        unspecified by the user.

        If VLLM_USE_V1 is specified by the user but the VllmConfig
        is incompatible, we raise an error.
        """
        from vllm.platforms import current_platform
        current_platform.pre_register_and_update()

        device_config = DeviceConfig(device=self.device)
        model_config = self.create_model_config()

        # * If VLLM_USE_V1 is unset, we enable V1 for "supported features"
        #   and fall back to V0 for experimental or unsupported features.
        # * If VLLM_USE_V1=1, we enable V1 for supported + experimental
        #   features and raise error for unsupported features.
        # * If VLLM_USE_V1=0, we disable V1.
        use_v1 = False
        try_v1 = envs.VLLM_USE_V1 or not envs.is_set("VLLM_USE_V1")
        if try_v1 and self._is_v1_supported_oracle(model_config):
            use_v1 = True

        # If user explicitly set VLLM_USE_V1, sanity check we respect it.
        if envs.is_set("VLLM_USE_V1"):
            assert use_v1 == envs.VLLM_USE_V1
        # Otherwise, set the VLLM_USE_V1 variable globally.
        else:
            envs.set_vllm_use_v1(use_v1)

        # Set default arguments for V0 or V1 Engine.
        if use_v1:
            self._set_default_args_v1(usage_context)
        else:
            self._set_default_args_v0(model_config)

        assert self.enable_chunked_prefill is not None

        cache_config = CacheConfig(
            block_size=self.block_size,
            gpu_memory_utilization=self.gpu_memory_utilization,
            swap_space=self.swap_space,
            cache_dtype=self.kv_cache_dtype,
            is_attention_free=model_config.is_attention_free,
            num_gpu_blocks_override=self.num_gpu_blocks_override,
            sliding_window=model_config.get_sliding_window(),
            enable_prefix_caching=self.enable_prefix_caching,
            prefix_caching_hash_algo=self.prefix_caching_hash_algo,
            cpu_offload_gb=self.cpu_offload_gb,
            calculate_kv_scales=self.calculate_kv_scales,
        )

        # Get the current placement group if Ray is initialized and
        # we are in a Ray actor. If so, then the placement group will be
        # passed to spawned processes.
        placement_group = None
        if is_in_ray_actor():
            import ray

            # This call initializes Ray automatically if it is not initialized,
            # but we should not do this here.
            placement_group = ray.util.get_current_placement_group()

        parallel_config = ParallelConfig(
            pipeline_parallel_size=self.pipeline_parallel_size,
            tensor_parallel_size=self.tensor_parallel_size,
            data_parallel_size=self.data_parallel_size,
            enable_expert_parallel=self.enable_expert_parallel,
            max_parallel_loading_workers=self.max_parallel_loading_workers,
            disable_custom_all_reduce=self.disable_custom_all_reduce,
            tokenizer_pool_config=TokenizerPoolConfig.create_config(
                self.tokenizer_pool_size,
                self.tokenizer_pool_type,
                self.tokenizer_pool_extra_config,
            ),
            ray_workers_use_nsight=self.ray_workers_use_nsight,
            placement_group=placement_group,
            distributed_executor_backend=self.distributed_executor_backend,
            worker_cls=self.worker_cls,
            worker_extension_cls=self.worker_extension_cls,
        )

        speculative_config = self.create_speculative_config(
            target_model_config=model_config,
            target_parallel_config=parallel_config,
            enable_chunked_prefill=self.enable_chunked_prefill,
            disable_log_stats=self.disable_log_stats,
        )

        # Reminder: Please update docs/source/features/compatibility_matrix.md
        # If the feature combo become valid
        if self.num_scheduler_steps > 1:
            if speculative_config is not None:
                raise ValueError("Speculative decoding is not supported with "
                                 "multi-step (--num-scheduler-steps > 1)")
            if self.enable_chunked_prefill and self.pipeline_parallel_size > 1:
                raise ValueError("Multi-Step Chunked-Prefill is not supported "
                                 "for pipeline-parallel-size > 1")
            from vllm.platforms import current_platform
            if current_platform.is_cpu():
                logger.warning("Multi-Step (--num-scheduler-steps > 1) is "
                               "currently not supported for CPUs and has been "
                               "disabled.")
                self.num_scheduler_steps = 1

        # make sure num_lookahead_slots is set the higher value depending on
        # if we are using speculative decoding or multi-step
        num_lookahead_slots = max(self.num_lookahead_slots,
                                  self.num_scheduler_steps - 1)
        num_lookahead_slots = num_lookahead_slots \
            if speculative_config is None \
            else speculative_config.num_lookahead_slots

        scheduler_config = SchedulerConfig(
            runner_type=model_config.runner_type,
            max_num_batched_tokens=self.max_num_batched_tokens,
            max_num_seqs=self.max_num_seqs,
            max_model_len=model_config.max_model_len,
            num_lookahead_slots=num_lookahead_slots,
            delay_factor=self.scheduler_delay_factor,
            enable_chunked_prefill=self.enable_chunked_prefill,
            disable_chunked_mm_input=self.disable_chunked_mm_input,
            is_multimodal_model=model_config.is_multimodal_model,
            preemption_mode=self.preemption_mode,
            num_scheduler_steps=self.num_scheduler_steps,
            multi_step_stream_outputs=self.multi_step_stream_outputs,
            send_delta_data=(envs.VLLM_USE_RAY_SPMD_WORKER
                             and parallel_config.use_ray),
            policy=self.scheduling_policy,
            scheduler_cls=self.scheduler_cls,
            max_num_partial_prefills=self.max_num_partial_prefills,
            max_long_partial_prefills=self.max_long_partial_prefills,
            long_prefill_token_threshold=self.long_prefill_token_threshold,
        )

        lora_config = LoRAConfig(
            bias_enabled=self.enable_lora_bias,
            max_lora_rank=self.max_lora_rank,
            max_loras=self.max_loras,
            fully_sharded_loras=self.fully_sharded_loras,
            lora_extra_vocab_size=self.lora_extra_vocab_size,
            long_lora_scaling_factors=self.long_lora_scaling_factors,
            lora_dtype=self.lora_dtype,
            max_cpu_loras=self.max_cpu_loras if self.max_cpu_loras
            and self.max_cpu_loras > 0 else None) if self.enable_lora else None

        if self.qlora_adapter_name_or_path is not None and \
            self.qlora_adapter_name_or_path != "":
            if self.model_loader_extra_config is None:
                self.model_loader_extra_config = {}
            self.model_loader_extra_config[
                "qlora_adapter_name_or_path"] = self.qlora_adapter_name_or_path

        # bitsandbytes pre-quantized model need a specific model loader
        if model_config.quantization == "bitsandbytes":
            self.quantization = self.load_format = "bitsandbytes"

        load_config = self.create_load_config()

        prompt_adapter_config = PromptAdapterConfig(
            max_prompt_adapters=self.max_prompt_adapters,
            max_prompt_adapter_token=self.max_prompt_adapter_token) \
                                        if self.enable_prompt_adapter else None

        decoding_config = DecodingConfig(
            guided_decoding_backend=self.guided_decoding_backend,
            reasoning_backend=self.reasoning_parser
            if self.enable_reasoning else None,
        )

        show_hidden_metrics = False
        if self.show_hidden_metrics_for_version is not None:
            show_hidden_metrics = version._prev_minor_version_was(
                self.show_hidden_metrics_for_version)

        detailed_trace_modules = []
        if self.collect_detailed_traces is not None:
            detailed_trace_modules = self.collect_detailed_traces.split(",")
        for m in detailed_trace_modules:
            if m not in ALLOWED_DETAILED_TRACE_MODULES:
                raise ValueError(
                    f"Invalid module {m} in collect_detailed_traces. "
                    f"Valid modules are {ALLOWED_DETAILED_TRACE_MODULES}")
        observability_config = ObservabilityConfig(
            show_hidden_metrics=show_hidden_metrics,
            otlp_traces_endpoint=self.otlp_traces_endpoint,
            collect_model_forward_time="model" in detailed_trace_modules
            or "all" in detailed_trace_modules,
            collect_model_execute_time="worker" in detailed_trace_modules
            or "all" in detailed_trace_modules,
        )

        config = VllmConfig(
            model_config=model_config,
            cache_config=cache_config,
            parallel_config=parallel_config,
            scheduler_config=scheduler_config,
            device_config=device_config,
            lora_config=lora_config,
            speculative_config=speculative_config,
            load_config=load_config,
            decoding_config=decoding_config,
            observability_config=observability_config,
            prompt_adapter_config=prompt_adapter_config,
            compilation_config=self.compilation_config,
            kv_transfer_config=self.kv_transfer_config,
            additional_config=self.additional_config,
        )

        return config

    def _is_v1_supported_oracle(self, model_config: ModelConfig) -> bool:
        """Oracle for whether to use V0 or V1 Engine by default."""

        #############################################################
        # Unsupported Feature Flags on V1.

        if (self.load_format == LoadFormat.TENSORIZER.value
                or self.load_format == LoadFormat.SHARDED_STATE.value):
            _raise_or_fallback(
                feature_name=f"--load_format {self.load_format}",
                recommend_to_remove=False)
            return False

        if (self.logits_processor_pattern
                != EngineArgs.logits_processor_pattern):
            _raise_or_fallback(feature_name="--logits-processor-pattern",
                               recommend_to_remove=False)
            return False

        if self.preemption_mode != SchedulerConfig.preemption_mode:
            _raise_or_fallback(feature_name="--preemption-mode",
                               recommend_to_remove=True)
            return False

        if (self.disable_async_output_proc
                != EngineArgs.disable_async_output_proc):
            _raise_or_fallback(feature_name="--disable-async-output-proc",
                               recommend_to_remove=True)
            return False

        if self.scheduling_policy != SchedulerConfig.policy:
            _raise_or_fallback(feature_name="--scheduling-policy",
                               recommend_to_remove=False)
            return False

        if self.num_scheduler_steps != SchedulerConfig.num_scheduler_steps:
            _raise_or_fallback(feature_name="--num-scheduler-steps",
                               recommend_to_remove=True)
            return False

        if self.scheduler_delay_factor != SchedulerConfig.delay_factor:
            _raise_or_fallback(feature_name="--scheduler-delay-factor",
                               recommend_to_remove=True)
            return False

        if self.additional_config != EngineArgs.additional_config:
            _raise_or_fallback(feature_name="--additional-config",
                               recommend_to_remove=False)
            return False

        # Xgrammar and Guidance are supported.
        SUPPORTED_GUIDED_DECODING = [
            "xgrammar", "xgrammar:disable-any-whitespace", "guidance",
            "guidance:disable-any-whitespace", "auto"
        ]
        if self.guided_decoding_backend not in SUPPORTED_GUIDED_DECODING:
            _raise_or_fallback(feature_name="--guided-decoding-backend",
                               recommend_to_remove=False)
            return False

        # Need at least Ampere for now (FA support required).
        # Skip this check if we are running on a non-GPU platform,
        # or if the device capability is not available
        # (e.g. in a Ray actor without GPUs).
        from vllm.platforms import current_platform
        if (current_platform.is_cuda()
                and current_platform.get_device_capability()
                and current_platform.get_device_capability().major < 8):
            _raise_or_fallback(feature_name="Compute Capability < 8.0",
                               recommend_to_remove=False)
            return False

        # No Fp8 KV cache so far.
        if self.kv_cache_dtype != "auto":
            fp8_attention = self.kv_cache_dtype.startswith("fp8")
            will_use_fa = (
                current_platform.is_cuda()
                and not envs.is_set("VLLM_ATTENTION_BACKEND")
            ) or envs.VLLM_ATTENTION_BACKEND == "FLASH_ATTN_VLLM_V1"
            supported = False
            if fp8_attention and will_use_fa:
                from vllm.vllm_flash_attn.fa_utils import (
                    flash_attn_supports_fp8)
                supported = flash_attn_supports_fp8()
            if not supported:
                _raise_or_fallback(feature_name="--kv-cache-dtype",
                                   recommend_to_remove=False)
                return False

        # No Prompt Adapter so far.
        if self.enable_prompt_adapter:
            _raise_or_fallback(feature_name="--enable-prompt-adapter",
                               recommend_to_remove=False)
            return False

        # Only Fp16 and Bf16 dtypes since we only support FA.
        V1_SUPPORTED_DTYPES = [torch.bfloat16, torch.float16]
        if model_config.dtype not in V1_SUPPORTED_DTYPES:
            _raise_or_fallback(feature_name=f"--dtype {model_config.dtype}",
                               recommend_to_remove=False)
            return False

        # Some quantization is not compatible with torch.compile.
        V1_UNSUPPORTED_QUANT = ["gguf"]
        if model_config.quantization in V1_UNSUPPORTED_QUANT:
            _raise_or_fallback(
                feature_name=f"--quantization {model_config.quantization}",
                recommend_to_remove=False)
            return False

        # No Embedding Models so far.
        if model_config.task not in ["generate"]:
            _raise_or_fallback(feature_name=f"--task {model_config.task}",
                               recommend_to_remove=False)
            return False

        # No Mamba or Encoder-Decoder so far.
        if not model_config.is_v1_compatible:
            _raise_or_fallback(feature_name=model_config.architectures,
                               recommend_to_remove=False)
            return False

        # No Concurrent Partial Prefills so far.
        if (self.max_num_partial_prefills
                != SchedulerConfig.max_num_partial_prefills
                or self.max_long_partial_prefills
                != SchedulerConfig.max_long_partial_prefills):
            _raise_or_fallback(feature_name="Concurrent Partial Prefill",
                               recommend_to_remove=False)
            return False

        # No OTLP observability so far.
        if (self.otlp_traces_endpoint or self.collect_detailed_traces):
            _raise_or_fallback(feature_name="--otlp-traces-endpoint",
                               recommend_to_remove=False)
            return False

        # Only Ngram speculative decoding so far.
        is_ngram_enabled = False
        is_eagle_enabled = False
        if self.speculative_config is not None:
            # This is supported but experimental (handled below).
            speculative_method = self.speculative_config.get("method")
            if speculative_method:
                if speculative_method in ("ngram", "[ngram]"):
                    is_ngram_enabled = True
                elif speculative_method == "eagle":
                    is_eagle_enabled = True
            else:
                speculative_model = self.speculative_config.get("model")
                if speculative_model in ("ngram", "[ngram]"):
                    is_ngram_enabled = True
            if not (is_ngram_enabled or is_eagle_enabled):
                # Other speculative decoding methods are not supported yet.
                _raise_or_fallback(feature_name="Speculative Decoding",
                                   recommend_to_remove=False)
                return False

        # No Disaggregated Prefill so far.
        if self.kv_transfer_config != EngineArgs.kv_transfer_config:
            _raise_or_fallback(feature_name="--kv-transfer-config",
                               recommend_to_remove=False)
            return False

        # No FlashInfer or XFormers so far.
        V1_BACKENDS = [
            "FLASH_ATTN_VLLM_V1", "FLASH_ATTN", "PALLAS", "PALLAS_VLLM_V1",
            "TRITON_ATTN_VLLM_V1", "TRITON_MLA", "FLASHMLA"
        ]
        if (envs.is_set("VLLM_ATTENTION_BACKEND")
                and envs.VLLM_ATTENTION_BACKEND not in V1_BACKENDS):
            name = f"VLLM_ATTENTION_BACKEND={envs.VLLM_ATTENTION_BACKEND}"
            _raise_or_fallback(feature_name=name, recommend_to_remove=True)
            return False

        # Platforms must decide if they can support v1 for this model
        if not current_platform.supports_v1(model_config=model_config):
            _raise_or_fallback(
                feature_name=f"device type={current_platform.device_type}",
                recommend_to_remove=False)
            return False
        #############################################################
        # Experimental Features - allow users to opt in.

        # Signal Handlers requires running in main thread.
        if (threading.current_thread() != threading.main_thread()
                and _warn_or_fallback("Engine in background thread")):
            return False

        # PP is supported on V1 with Ray distributed executor,
        # but off for MP distributed executor for now.
        if (self.pipeline_parallel_size > 1
                and self.distributed_executor_backend != "ray"):
            name = "Pipeline Parallelism without Ray distributed executor"
            _raise_or_fallback(feature_name=name, recommend_to_remove=False)
            return False

        # ngram is supported on V1, but off by default for now.
        if is_ngram_enabled and _warn_or_fallback("ngram"):
            return False

        # Eagle is under development, so we don't support it yet.
        if is_eagle_enabled and _warn_or_fallback("Eagle"):
            return False

        # Non-CUDA is supported on V1, but off by default for now.
        not_cuda = not current_platform.is_cuda()
        if not_cuda and _warn_or_fallback(  # noqa: SIM103
                current_platform.device_name):
            return False
        #############################################################

        return True

    def _set_default_args_v0(self, model_config: ModelConfig) -> None:
        """Set Default Arguments for V0 Engine."""

        max_model_len = model_config.max_model_len
        use_long_context = max_model_len > 32768
        if self.enable_chunked_prefill is None:
            # Chunked prefill not supported for Multimodal or MLA in V0.
            if model_config.is_multimodal_model or model_config.use_mla:
                self.enable_chunked_prefill = False

            # Enable chunked prefill by default for long context (> 32K)
            # models to avoid OOM errors in initial memory profiling phase.
            elif use_long_context:
                from vllm.platforms import current_platform
                is_gpu = current_platform.is_cuda()
                use_sliding_window = (model_config.get_sliding_window()
                                      is not None)
                use_spec_decode = self.speculative_config is not None

                if (is_gpu and not use_sliding_window and not use_spec_decode
                        and not self.enable_lora
                        and not self.enable_prompt_adapter
                        and model_config.runner_type != "pooling"):
                    self.enable_chunked_prefill = True
                    logger.warning(
                        "Chunked prefill is enabled by default for models "
                        "with max_model_len > 32K. Chunked prefill might "
                        "not work with some features or models. If you "
                        "encounter any issues, please disable by launching "
                        "with --enable-chunked-prefill=False.")

            if self.enable_chunked_prefill is None:
                self.enable_chunked_prefill = False

        if not self.enable_chunked_prefill and use_long_context:
            logger.warning(
                "The model has a long context length (%s). This may cause"
                "OOM during the initial memory profiling phase, or result "
                "in low performance due to small KV cache size. Consider "
                "setting --max-model-len to a smaller value.", max_model_len)
        elif (self.enable_chunked_prefill
              and model_config.runner_type == "pooling"):
            msg = "Chunked prefill is not supported for pooling models"
            raise ValueError(msg)

        # if using prefix caching, we must set a hash algo
        if self.enable_prefix_caching:
            # Disable prefix caching for multimodal models for VLLM_V0.
            if model_config.is_multimodal_model:
                logger.warning(
                    "--enable-prefix-caching is not supported for multimodal "
                    "models in V0 and has been disabled.")
                self.enable_prefix_caching = False

            # VLLM_V0 only supports builtin hash algo for prefix caching.
            if self.prefix_caching_hash_algo is None:
                self.prefix_caching_hash_algo = "builtin"
            elif self.prefix_caching_hash_algo == "sha256":
                raise ValueError(
                    "sha256 is not supported for prefix caching in V0 engine. "
                    "Please use 'builtin'.")

        # Set max_num_seqs to 256 for VLLM_V0.
        if self.max_num_seqs is None:
            self.max_num_seqs = 256

    def _set_default_args_v1(self, usage_context: UsageContext) -> None:
        """Set Default Arguments for V1 Engine."""

        # V1 always uses chunked prefills.
        self.enable_chunked_prefill = True

        # V1 enables prefix caching by default.
        if self.enable_prefix_caching is None:
            self.enable_prefix_caching = True

        # if using prefix caching, we must set a hash algo
        if self.enable_prefix_caching and self.prefix_caching_hash_algo is None:
            self.prefix_caching_hash_algo = "builtin"

        # V1 should use the new scheduler by default.
        # Swap it only if this arg is set to the original V0 default
        if self.scheduler_cls == EngineArgs.scheduler_cls:
            self.scheduler_cls = "vllm.v1.core.sched.scheduler.Scheduler"

        # When no user override, set the default values based on the usage
        # context.
        # Use different default values for different hardware.

        # Try to query the device name on the current platform. If it fails,
        # it may be because the platform that imports vLLM is not the same
        # as the platform that vLLM is running on (e.g. the case of scaling
        # vLLM with Ray) and has no GPUs. In this case we use the default
        # values for non-H100/H200 GPUs.
        try:
            from vllm.platforms import current_platform
            device_name = current_platform.get_device_name().lower()
        except Exception:
            # This is only used to set default_max_num_batched_tokens
            device_name = "no-device"

        if "h100" in device_name or "h200" in device_name:
            # For H100 and H200, we use larger default values.
            default_max_num_batched_tokens = {
                UsageContext.LLM_CLASS: 16384,
                UsageContext.OPENAI_API_SERVER: 8192,
            }
            default_max_num_seqs = 1024
        else:
            # TODO(woosuk): Tune the default values for other hardware.
            default_max_num_batched_tokens = {
                UsageContext.LLM_CLASS: 8192,
                UsageContext.OPENAI_API_SERVER: 2048,
            }
            default_max_num_seqs = 256

        use_context_value = usage_context.value if usage_context else None
        if (self.max_num_batched_tokens is None
                and usage_context in default_max_num_batched_tokens):
            self.max_num_batched_tokens = default_max_num_batched_tokens[
                usage_context]
            logger.debug(
                "Setting max_num_batched_tokens to %d for %s usage context.",
                self.max_num_batched_tokens, use_context_value)

        if self.max_num_seqs is None:
            self.max_num_seqs = default_max_num_seqs

            logger.debug("Setting max_num_seqs to %d for %s usage context.",
                         self.max_num_seqs, use_context_value)


@dataclass
class AsyncEngineArgs(EngineArgs):
    """Arguments for asynchronous vLLM engine."""
    disable_log_requests: bool = False

    @staticmethod
    def add_cli_args(parser: FlexibleArgumentParser,
                     async_args_only: bool = False) -> FlexibleArgumentParser:
        # Initialize plugin to update the parser, for example, The plugin may
        # adding a new kind of quantization method to --quantization argument or
        # a new device to --device argument.
        load_general_plugins()
        if not async_args_only:
            parser = EngineArgs.add_cli_args(parser)
        parser.add_argument('--disable-log-requests',
                            action='store_true',
                            help='Disable logging requests.')
        from vllm.platforms import current_platform
        current_platform.pre_register_and_update(parser)
        return parser


def _raise_or_fallback(feature_name: str, recommend_to_remove: bool):
    if envs.is_set("VLLM_USE_V1") and envs.VLLM_USE_V1:
        raise NotImplementedError(
            f"VLLM_USE_V1=1 is not supported with {feature_name}.")
    msg = f"{feature_name} is not supported by the V1 Engine. "
    msg += "Falling back to V0. "
    if recommend_to_remove:
        msg += f"We recommend to remove {feature_name} from your config "
        msg += "in favor of the V1 Engine."
    logger.warning(msg)


def _warn_or_fallback(feature_name: str) -> bool:
    if envs.is_set("VLLM_USE_V1") and envs.VLLM_USE_V1:
        logger.warning(
            "Detected VLLM_USE_V1=1 with %s. Usage should "
            "be considered experimental. Please report any "
            "issues on Github.", feature_name)
        should_exit = False
    else:
        logger.info(
            "%s is experimental on VLLM_USE_V1=1. "
            "Falling back to V0 Engine.", feature_name)
        should_exit = True
    return should_exit


def human_readable_int(value):
    """Parse human-readable integers like '1k', '2M', etc.
    Including decimal values with decimal multipliers.
    
    Examples:
    - '1k' -> 1,000
    - '1K' -> 1,024
    - '25.6k' -> 25,600
    """
    value = value.strip()
    match = re.fullmatch(r'(\d+(?:\.\d+)?)([kKmMgGtT])', value)
    if match:
        decimal_multiplier = {
            'k': 10**3,
            'm': 10**6,
            'g': 10**9,
        }
        binary_multiplier = {
            'K': 2**10,
            'M': 2**20,
            'G': 2**30,
        }

        number, suffix = match.groups()
        if suffix in decimal_multiplier:
            mult = decimal_multiplier[suffix]
            return int(float(number) * mult)
        elif suffix in binary_multiplier:
            mult = binary_multiplier[suffix]
            # Do not allow decimals with binary multipliers
            try:
                return int(number) * mult
            except ValueError as e:
                raise argparse.ArgumentTypeError("Decimals are not allowed " \
                f"with binary suffixes like {suffix}. Did you mean to use " \
                f"{number}{suffix.lower()} instead?") from e

    # Regular plain number.
    return int(value)


# These functions are used by sphinx to build the documentation
def _engine_args_parser():
    return EngineArgs.add_cli_args(FlexibleArgumentParser())


def _async_engine_args_parser():
    return AsyncEngineArgs.add_cli_args(FlexibleArgumentParser(),
                                        async_args_only=True)<|MERGE_RESOLUTION|>--- conflicted
+++ resolved
@@ -466,8 +466,11 @@
                             type=human_readable_int,
                             default=EngineArgs.max_model_len,
                             help='Model context length. If unspecified, will '
-<<<<<<< HEAD
-                            'be automatically derived from the model config.')
+                            'be automatically derived from the model config. '
+                            'Supports k/m/g/K/M/G in human-readable format.\n'
+                            'Examples:\n'
+                            '- 1k → 1000\n'
+                            '- 1K → 1024\n')
         parser.add_argument('--max-output-len',
                             type=int,
                             default=EngineArgs.max_output_len,
@@ -475,13 +478,6 @@
                             'requested in a single request. '
                             'If set, this will override any larger max_tokens '
                             'value in the request.')
-=======
-                            'be automatically derived from the model config. '
-                            'Supports k/m/g/K/M/G in human-readable format.\n'
-                            'Examples:\n'
-                            '- 1k → 1000\n'
-                            '- 1K → 1024\n')
->>>>>>> ee378f3d
         parser.add_argument(
             '--guided-decoding-backend',
             type=str,
