# SPDX-License-Identifier: Apache-2.0
# SPDX-FileCopyrightText: Copyright contributors to the vLLM project

# yapf: disable
import argparse
import copy
import dataclasses
import functools
import json
import sys
from dataclasses import MISSING, dataclass, fields, is_dataclass
from itertools import permutations
from typing import (TYPE_CHECKING, Annotated, Any, Callable, Dict, List,
                    Literal, Optional, Type, TypeVar, Union, cast, get_args,
                    get_origin)

import huggingface_hub
import regex as re
import torch
from pydantic import TypeAdapter, ValidationError
from typing_extensions import TypeIs, deprecated

import vllm.envs as envs
from vllm.config import (BlockSize, CacheConfig, CacheDType, CompilationConfig,
                         ConfigType, ConvertOption, DecodingConfig,
                         DetailedTraceModules, Device, DeviceConfig,
                         DistributedExecutorBackend, EPLBConfig,
                         GuidedDecodingBackend, HfOverrides, KVEventsConfig,
                         KVTransferConfig, LoadConfig, LogprobsMode,
                         LoRAConfig, MambaDType, MMEncoderTPMode, ModelConfig,
                         ModelDType, ModelImpl, MultiModalConfig,
                         ObservabilityConfig, ParallelConfig, PoolerConfig,
                         PrefixCachingHashAlgo, RunnerOption, SchedulerConfig,
                         SchedulerPolicy, SpeculativeConfig, TaskOption,
                         TokenizerMode, VllmConfig, get_attr_docs, get_field)
from vllm.logger import init_logger
from vllm.platforms import CpuArchEnum, current_platform
from vllm.plugins import load_general_plugins
from vllm.ray.lazy_utils import is_ray_initialized
from vllm.reasoning import ReasoningParserManager
from vllm.test_utils import MODEL_WEIGHTS_S3_BUCKET, MODELS_ON_S3
from vllm.transformers_utils.config import get_model_path, is_interleaved
from vllm.transformers_utils.utils import check_gguf_file
from vllm.utils import (STR_DUAL_CHUNK_FLASH_ATTN_VAL, FlexibleArgumentParser,
                        GiB_bytes, get_ip, is_in_ray_actor)
from vllm.v1.sample.logits_processor import LogitsProcessor

# yapf: enable

if TYPE_CHECKING:
    from vllm.executor.executor_base import ExecutorBase
    from vllm.model_executor.layers.quantization import QuantizationMethods
    from vllm.model_executor.model_loader import LoadFormats
    from vllm.usage.usage_lib import UsageContext
else:
    ExecutorBase = Any
    QuantizationMethods = Any
    LoadFormats = Any
    UsageContext = Any

logger = init_logger(__name__)

# object is used to allow for special typing forms
T = TypeVar("T")
TypeHint = Union[type[Any], object]
TypeHintT = Union[type[T], object]


def parse_type(return_type: Callable[[str], T]) -> Callable[[str], T]:

    def _parse_type(val: str) -> T:
        try:
            return return_type(val)
        except ValueError as e:
            raise argparse.ArgumentTypeError(
                f"Value {val} cannot be converted to {return_type}.") from e

    return _parse_type


def optional_type(
        return_type: Callable[[str], T]) -> Callable[[str], Optional[T]]:

    def _optional_type(val: str) -> Optional[T]:
        if val == "" or val == "None":
            return None
        return parse_type(return_type)(val)

    return _optional_type


def union_dict_and_str(val: str) -> Optional[Union[str, dict[str, str]]]:
    if not re.match(r"(?s)^\s*{.*}\s*$", val):
        return str(val)
    return optional_type(json.loads)(val)


def is_type(type_hint: TypeHint, type: TypeHintT) -> TypeIs[TypeHintT]:
    """Check if the type hint is a specific type."""
    return type_hint is type or get_origin(type_hint) is type


def contains_type(type_hints: set[TypeHint], type: TypeHintT) -> bool:
    """Check if the type hints contain a specific type."""
    return any(is_type(type_hint, type) for type_hint in type_hints)


def get_type(type_hints: set[TypeHint], type: TypeHintT) -> TypeHintT:
    """Get the specific type from the type hints."""
    return next((th for th in type_hints if is_type(th, type)), None)


def literal_to_kwargs(type_hints: set[TypeHint]) -> dict[str, Any]:
    """Get the `type` and `choices` from a `Literal` type hint in `type_hints`.

    If `type_hints` also contains `str`, we use `metavar` instead of `choices`.
    """
    type_hint = get_type(type_hints, Literal)
    options = get_args(type_hint)
    option_type = type(options[0])
    if not all(isinstance(option, option_type) for option in options):
        raise ValueError(
            "All options must be of the same type. "
            f"Got {options} with types {[type(c) for c in options]}")
    kwarg = "metavar" if contains_type(type_hints, str) else "choices"
    return {"type": option_type, kwarg: sorted(options)}


def is_not_builtin(type_hint: TypeHint) -> bool:
    """Check if the class is not a built-in type."""
    return type_hint.__module__ != "builtins"


def get_type_hints(type_hint: TypeHint) -> set[TypeHint]:
    """Extract type hints from Annotated or Union type hints."""
    type_hints: set[TypeHint] = set()
    origin = get_origin(type_hint)
    args = get_args(type_hint)

    if origin is Annotated:
        type_hints.update(get_type_hints(args[0]))
    elif origin is Union:
        for arg in args:
            type_hints.update(get_type_hints(arg))
    else:
        type_hints.add(type_hint)

    return type_hints


def is_online_quantization(quantization: Any) -> bool:
    return quantization in ["inc"]


NEEDS_HELP = (
    "--help" in (argv := sys.argv)  # vllm SUBCOMMAND --help
    or (argv0 := argv[0]).endswith("mkdocs")  # mkdocs SUBCOMMAND
    or argv0.endswith("mkdocs/__main__.py")  # python -m mkdocs SUBCOMMAND
)


@functools.lru_cache(maxsize=30)
def _compute_kwargs(cls: ConfigType) -> dict[str, Any]:
    # Save time only getting attr docs if we're generating help text
    cls_docs = get_attr_docs(cls) if NEEDS_HELP else {}
    kwargs = {}
    for field in fields(cls):
        # Get the set of possible types for the field
        type_hints: set[TypeHint] = get_type_hints(field.type)

        # If the field is a dataclass, we can use the model_validate_json
        generator = (th for th in type_hints if is_dataclass(th))
        dataclass_cls = next(generator, None)

        # Get the default value of the field
        if field.default is not MISSING:
            default = field.default
        elif field.default_factory is not MISSING:
            default = field.default_factory()

        # Get the help text for the field
        name = field.name
        help = cls_docs.get(name, "").strip()
        # Escape % for argparse
        help = help.replace("%", "%%")

        # Initialise the kwargs dictionary for the field
        kwargs[name] = {"default": default, "help": help}

        # Set other kwargs based on the type hints
        json_tip = ("Should either be a valid JSON string or JSON keys passed "
                    "individually.")
        if dataclass_cls is not None:

            def parse_dataclass(val: str, cls=dataclass_cls) -> Any:
                try:
                    return TypeAdapter(cls).validate_json(val)
                except ValidationError as e:
                    raise argparse.ArgumentTypeError(repr(e)) from e

            kwargs[name]["type"] = parse_dataclass
            kwargs[name]["help"] += f"\n\n{json_tip}"
        elif contains_type(type_hints, bool):
            # Creates --no-<name> and --<name> flags
            kwargs[name]["action"] = argparse.BooleanOptionalAction
        elif contains_type(type_hints, Literal):
            kwargs[name].update(literal_to_kwargs(type_hints))
        elif contains_type(type_hints, tuple):
            type_hint = get_type(type_hints, tuple)
            types = get_args(type_hint)
            tuple_type = types[0]
            assert all(t is tuple_type for t in types if t is not Ellipsis), (
                "All non-Ellipsis tuple elements must be of the same "
                f"type. Got {types}.")
            kwargs[name]["type"] = tuple_type
            kwargs[name]["nargs"] = "+" if Ellipsis in types else len(types)
        elif contains_type(type_hints, list):
            type_hint = get_type(type_hints, list)
            types = get_args(type_hint)
            list_type = types[0]
            if get_origin(list_type) is Union:
                msg = "List type must contain str if it is a Union."
                assert str in get_args(list_type), msg
                list_type = str
            kwargs[name]["type"] = list_type
            kwargs[name]["nargs"] = "+"
        elif contains_type(type_hints, int):
            kwargs[name]["type"] = int
            # Special case for large integers
            human_readable_ints = {
                "max_model_len",
                "max_num_batched_tokens",
                "kv_cache_memory_bytes",
            }
            if name in human_readable_ints:
                kwargs[name]["type"] = human_readable_int
                kwargs[name]["help"] += f"\n\n{human_readable_int.__doc__}"
        elif contains_type(type_hints, float):
            kwargs[name]["type"] = float
        elif (contains_type(type_hints, dict)
              and (contains_type(type_hints, str)
                   or any(is_not_builtin(th) for th in type_hints))):
            kwargs[name]["type"] = union_dict_and_str
        elif contains_type(type_hints, dict):
            kwargs[name]["type"] = parse_type(json.loads)
            kwargs[name]["help"] += f"\n\n{json_tip}"
        elif (contains_type(type_hints, str)
              or any(is_not_builtin(th) for th in type_hints)):
            kwargs[name]["type"] = str
        else:
            raise ValueError(
                f"Unsupported type {type_hints} for argument {name}.")

        # If the type hint was a sequence of literals, use the helper function
        # to update the type and choices
        if get_origin(kwargs[name].get("type")) is Literal:
            kwargs[name].update(literal_to_kwargs({kwargs[name]["type"]}))

        # If None is in type_hints, make the argument optional.
        # But not if it's a bool, argparse will handle this better.
        if type(None) in type_hints and not contains_type(type_hints, bool):
            kwargs[name]["type"] = optional_type(kwargs[name]["type"])
            if kwargs[name].get("choices"):
                kwargs[name]["choices"].append("None")
    return kwargs


def get_kwargs(cls: ConfigType) -> dict[str, Any]:
    """Return argparse kwargs for the given Config dataclass.

    If `--help` or `mkdocs` are not present in the command line command, the
    attribute documentation will not be included in the help output.

    The heavy computation is cached via functools.lru_cache, and a deep copy
    is returned so callers can mutate the dictionary without affecting the
    cached version.
    """
    return copy.deepcopy(_compute_kwargs(cls))


@dataclass
class EngineArgs:
    """Arguments for vLLM engine."""
    model: str = ModelConfig.model
    served_model_name: Optional[Union[
        str, List[str]]] = ModelConfig.served_model_name
    tokenizer: Optional[str] = ModelConfig.tokenizer
    hf_config_path: Optional[str] = ModelConfig.hf_config_path
    runner: RunnerOption = ModelConfig.runner
    convert: ConvertOption = ModelConfig.convert
    task: Optional[TaskOption] = ModelConfig.task
    skip_tokenizer_init: bool = ModelConfig.skip_tokenizer_init
    enable_prompt_embeds: bool = ModelConfig.enable_prompt_embeds
    tokenizer_mode: TokenizerMode = ModelConfig.tokenizer_mode
    trust_remote_code: bool = ModelConfig.trust_remote_code
    allowed_local_media_path: str = ModelConfig.allowed_local_media_path
    download_dir: Optional[str] = LoadConfig.download_dir
    safetensors_load_strategy: str = LoadConfig.safetensors_load_strategy
    load_format: Union[str, LoadFormats] = LoadConfig.load_format
    config_format: str = ModelConfig.config_format
    dtype: ModelDType = ModelConfig.dtype
    kv_cache_dtype: CacheDType = CacheConfig.cache_dtype
    seed: Optional[int] = ModelConfig.seed
    max_model_len: Optional[int] = ModelConfig.max_model_len
    cuda_graph_sizes: list[int] = get_field(SchedulerConfig,
                                            "cuda_graph_sizes")
    # Note: Specifying a custom executor backend by passing a class
    # is intended for expert use only. The API may change without
    # notice.
    distributed_executor_backend: Optional[Union[
        str, DistributedExecutorBackend,
        Type[ExecutorBase]]] = ParallelConfig.distributed_executor_backend
    # number of P/D disaggregation (or other disaggregation) workers
    pipeline_parallel_size: int = ParallelConfig.pipeline_parallel_size
    tensor_parallel_size: int = ParallelConfig.tensor_parallel_size
    decode_context_parallel_size: int = \
        ParallelConfig.decode_context_parallel_size
    data_parallel_size: int = ParallelConfig.data_parallel_size
    data_parallel_rank: Optional[int] = None
    data_parallel_start_rank: Optional[int] = None
    data_parallel_size_local: Optional[int] = None
    data_parallel_address: Optional[str] = None
    data_parallel_rpc_port: Optional[int] = None
    data_parallel_hybrid_lb: bool = False
    data_parallel_backend: str = ParallelConfig.data_parallel_backend
    enable_expert_parallel: bool = ParallelConfig.enable_expert_parallel
    enable_microbatching: bool = ParallelConfig.enable_microbatching
<<<<<<< HEAD
    microbatching_decode_token_threshold: int = ParallelConfig.microbatching_decode_token_threshold
    microbatching_prefill_token_threshold: int = ParallelConfig.microbatching_prefill_token_threshold
=======
    microbatching_token_threshold: int = \
        ParallelConfig.microbatching_token_threshold
>>>>>>> bce18981
    eplb_config: EPLBConfig = get_field(ParallelConfig, "eplb_config")
    enable_eplb: bool = ParallelConfig.enable_eplb
    num_redundant_experts: int = EPLBConfig.num_redundant_experts
    eplb_window_size: int = EPLBConfig.window_size
    eplb_step_interval: int = EPLBConfig.step_interval
    eplb_log_balancedness: bool = EPLBConfig.log_balancedness
    max_parallel_loading_workers: Optional[
        int] = ParallelConfig.max_parallel_loading_workers
    block_size: Optional[BlockSize] = CacheConfig.block_size
    enable_prefix_caching: Optional[bool] = CacheConfig.enable_prefix_caching
    prefix_caching_hash_algo: PrefixCachingHashAlgo = \
        CacheConfig.prefix_caching_hash_algo
    disable_sliding_window: bool = ModelConfig.disable_sliding_window
    disable_cascade_attn: bool = ModelConfig.disable_cascade_attn
    swap_space: float = CacheConfig.swap_space
    cpu_offload_gb: float = CacheConfig.cpu_offload_gb
    gpu_memory_utilization: float = CacheConfig.gpu_memory_utilization
    kv_cache_memory_bytes: Optional[int] = CacheConfig.kv_cache_memory_bytes
    max_num_batched_tokens: Optional[
        int] = SchedulerConfig.max_num_batched_tokens
    max_num_partial_prefills: int = SchedulerConfig.max_num_partial_prefills
    max_long_partial_prefills: int = SchedulerConfig.max_long_partial_prefills
    long_prefill_token_threshold: int = \
        SchedulerConfig.long_prefill_token_threshold
    max_num_seqs: Optional[int] = SchedulerConfig.max_num_seqs
    max_logprobs: int = ModelConfig.max_logprobs
    logprobs_mode: LogprobsMode = ModelConfig.logprobs_mode
    disable_log_stats: bool = False
    revision: Optional[str] = ModelConfig.revision
    code_revision: Optional[str] = ModelConfig.code_revision
    rope_scaling: dict[str, Any] = get_field(ModelConfig, "rope_scaling")
    rope_theta: Optional[float] = ModelConfig.rope_theta
    hf_token: Optional[Union[bool, str]] = ModelConfig.hf_token
    hf_overrides: HfOverrides = get_field(ModelConfig, "hf_overrides")
    tokenizer_revision: Optional[str] = ModelConfig.tokenizer_revision
    quantization: Optional[QuantizationMethods] = ModelConfig.quantization
    enforce_eager: bool = ModelConfig.enforce_eager
    max_seq_len_to_capture: int = ModelConfig.max_seq_len_to_capture
    disable_custom_all_reduce: bool = ParallelConfig.disable_custom_all_reduce
    limit_mm_per_prompt: dict[str, int] = \
        get_field(MultiModalConfig, "limit_per_prompt")
    interleave_mm_strings: bool = MultiModalConfig.interleave_mm_strings
    media_io_kwargs: dict[str, dict[str,
                                    Any]] = get_field(MultiModalConfig,
                                                      "media_io_kwargs")
    mm_processor_kwargs: Optional[Dict[str, Any]] = \
        MultiModalConfig.mm_processor_kwargs
    disable_mm_preprocessor_cache: bool = False  # DEPRECATED
    mm_processor_cache_gb: float = MultiModalConfig.mm_processor_cache_gb
    mm_encoder_tp_mode: MMEncoderTPMode = MultiModalConfig.mm_encoder_tp_mode
    io_processor_plugin: Optional[str] = None
    skip_mm_profiling: bool = MultiModalConfig.skip_mm_profiling
    # LoRA fields
    enable_lora: bool = False
    enable_lora_bias: bool = LoRAConfig.bias_enabled
    max_loras: int = LoRAConfig.max_loras
    max_lora_rank: int = LoRAConfig.max_lora_rank
    default_mm_loras: Optional[Dict[str, str]] = \
        LoRAConfig.default_mm_loras
    fully_sharded_loras: bool = LoRAConfig.fully_sharded_loras
    max_cpu_loras: Optional[int] = LoRAConfig.max_cpu_loras
    lora_dtype: Optional[Union[str, torch.dtype]] = LoRAConfig.lora_dtype
    lora_extra_vocab_size: int = LoRAConfig.lora_extra_vocab_size

    ray_workers_use_nsight: bool = ParallelConfig.ray_workers_use_nsight
    num_gpu_blocks_override: Optional[
        int] = CacheConfig.num_gpu_blocks_override
    num_lookahead_slots: int = SchedulerConfig.num_lookahead_slots
    model_loader_extra_config: dict = \
        get_field(LoadConfig, "model_loader_extra_config")
    ignore_patterns: Optional[Union[str,
                                    List[str]]] = LoadConfig.ignore_patterns
    preemption_mode: Optional[str] = SchedulerConfig.preemption_mode

    scheduler_delay_factor: float = SchedulerConfig.delay_factor
    enable_chunked_prefill: Optional[
        bool] = SchedulerConfig.enable_chunked_prefill
    disable_chunked_mm_input: bool = SchedulerConfig.disable_chunked_mm_input

    disable_hybrid_kv_cache_manager: bool = (
        SchedulerConfig.disable_hybrid_kv_cache_manager)

    guided_decoding_backend: GuidedDecodingBackend = DecodingConfig.backend
    guided_decoding_disable_fallback: bool = DecodingConfig.disable_fallback
    guided_decoding_disable_any_whitespace: bool = \
        DecodingConfig.disable_any_whitespace
    guided_decoding_disable_additional_properties: bool = \
        DecodingConfig.disable_additional_properties
    logits_processor_pattern: Optional[
        str] = ModelConfig.logits_processor_pattern

    speculative_config: Optional[Dict[str, Any]] = None

    show_hidden_metrics_for_version: Optional[str] = \
        ObservabilityConfig.show_hidden_metrics_for_version
    otlp_traces_endpoint: Optional[str] = \
        ObservabilityConfig.otlp_traces_endpoint
    collect_detailed_traces: Optional[list[DetailedTraceModules]] = \
        ObservabilityConfig.collect_detailed_traces
    disable_async_output_proc: bool = not ModelConfig.use_async_output_proc
    scheduling_policy: SchedulerPolicy = SchedulerConfig.policy
    scheduler_cls: Union[str, Type[object]] = SchedulerConfig.scheduler_cls

    override_pooler_config: Optional[Union[dict, PoolerConfig]] = \
        ModelConfig.override_pooler_config
    compilation_config: CompilationConfig = \
        get_field(VllmConfig, "compilation_config")
    worker_cls: str = ParallelConfig.worker_cls
    worker_extension_cls: str = ParallelConfig.worker_extension_cls

    kv_transfer_config: Optional[KVTransferConfig] = None
    kv_events_config: Optional[KVEventsConfig] = None

    generation_config: str = ModelConfig.generation_config
    enable_sleep_mode: bool = ModelConfig.enable_sleep_mode
    override_generation_config: dict[str, Any] = \
        get_field(ModelConfig, "override_generation_config")
    model_impl: str = ModelConfig.model_impl
    override_attention_dtype: str = ModelConfig.override_attention_dtype

    calculate_kv_scales: bool = CacheConfig.calculate_kv_scales
    mamba_cache_dtype: MambaDType = CacheConfig.mamba_cache_dtype
    mamba_ssm_cache_dtype: MambaDType = CacheConfig.mamba_ssm_cache_dtype

    additional_config: dict[str, Any] = \
        get_field(VllmConfig, "additional_config")
    reasoning_parser: str = DecodingConfig.reasoning_backend

    use_tqdm_on_load: bool = LoadConfig.use_tqdm_on_load
    pt_load_map_location: str = LoadConfig.pt_load_map_location

    # DEPRECATED
    enable_multimodal_encoder_data_parallel: bool = False

    logits_processors: Optional[list[Union[
        str, type[LogitsProcessor]]]] = ModelConfig.logits_processors
    """Custom logitproc types"""

    async_scheduling: bool = SchedulerConfig.async_scheduling

    kv_sharing_fast_prefill: bool = \
        CacheConfig.kv_sharing_fast_prefill

    def __post_init__(self):
        # support `EngineArgs(compilation_config={...})`
        # without having to manually construct a
        # CompilationConfig object
        if isinstance(self.compilation_config, dict):
            self.compilation_config = CompilationConfig(
                **self.compilation_config)
        if isinstance(self.eplb_config, dict):
            self.eplb_config = EPLBConfig(**self.eplb_config)
        # Setup plugins
        from vllm.plugins import load_general_plugins
        load_general_plugins()
        # when use hf offline,replace model id to local model path
        if huggingface_hub.constants.HF_HUB_OFFLINE:
            model_id = self.model
            self.model = get_model_path(self.model, self.revision)
            logger.info(
                "HF_HUB_OFFLINE is True, replace model_id [%s] " \
                "to model_path [%s]",model_id, self.model)

    @staticmethod
    def add_cli_args(parser: FlexibleArgumentParser) -> FlexibleArgumentParser:
        """Shared CLI arguments for vLLM engine."""

        # Model arguments
        model_kwargs = get_kwargs(ModelConfig)
        model_group = parser.add_argument_group(
            title="ModelConfig",
            description=ModelConfig.__doc__,
        )
        if not ('serve' in sys.argv[1:] and '--help' in sys.argv[1:]):
            model_group.add_argument("--model", **model_kwargs["model"])
        model_group.add_argument("--runner", **model_kwargs["runner"])
        model_group.add_argument("--convert", **model_kwargs["convert"])
        model_group.add_argument("--task",
                                 **model_kwargs["task"],
                                 deprecated=True)
        model_group.add_argument("--tokenizer", **model_kwargs["tokenizer"])
        model_group.add_argument("--tokenizer-mode",
                                 **model_kwargs["tokenizer_mode"])
        model_group.add_argument("--trust-remote-code",
                                 **model_kwargs["trust_remote_code"])
        model_group.add_argument("--dtype", **model_kwargs["dtype"])
        model_group.add_argument("--seed", **model_kwargs["seed"])
        model_group.add_argument("--hf-config-path",
                                 **model_kwargs["hf_config_path"])
        model_group.add_argument("--allowed-local-media-path",
                                 **model_kwargs["allowed_local_media_path"])
        model_group.add_argument("--revision", **model_kwargs["revision"])
        model_group.add_argument("--code-revision",
                                 **model_kwargs["code_revision"])
        model_group.add_argument("--rope-scaling",
                                 **model_kwargs["rope_scaling"])
        model_group.add_argument("--rope-theta", **model_kwargs["rope_theta"])
        model_group.add_argument("--tokenizer-revision",
                                 **model_kwargs["tokenizer_revision"])
        model_group.add_argument("--max-model-len",
                                 **model_kwargs["max_model_len"])
        model_group.add_argument("--quantization", "-q",
                                 **model_kwargs["quantization"])
        model_group.add_argument("--enforce-eager",
                                 **model_kwargs["enforce_eager"])
        model_group.add_argument("--max-seq-len-to-capture",
                                 **model_kwargs["max_seq_len_to_capture"])
        model_group.add_argument("--max-logprobs",
                                 **model_kwargs["max_logprobs"])
        model_group.add_argument("--logprobs-mode",
                                 choices=[f.value for f in LogprobsMode],
                                 **model_kwargs["logprobs_mode"])
        model_group.add_argument("--disable-sliding-window",
                                 **model_kwargs["disable_sliding_window"])
        model_group.add_argument("--disable-cascade-attn",
                                 **model_kwargs["disable_cascade_attn"])
        model_group.add_argument("--skip-tokenizer-init",
                                 **model_kwargs["skip_tokenizer_init"])
        model_group.add_argument("--enable-prompt-embeds",
                                 **model_kwargs["enable_prompt_embeds"])
        model_group.add_argument("--served-model-name",
                                 **model_kwargs["served_model_name"])
        # This one is a special case because it is the
        # opposite of ModelConfig.use_async_output_proc
        model_group.add_argument(
            "--disable-async-output-proc",
            action="store_true",
            default=EngineArgs.disable_async_output_proc,
            help="Disable async output processing. This may result in "
            "lower performance.")
        model_group.add_argument("--config-format",
                                 **model_kwargs["config_format"])
        # This one is a special case because it can bool
        # or str. TODO: Handle this in get_kwargs
        model_group.add_argument("--hf-token",
                                 type=str,
                                 nargs="?",
                                 const=True,
                                 default=model_kwargs["hf_token"]["default"],
                                 help=model_kwargs["hf_token"]["help"])
        model_group.add_argument("--hf-overrides",
                                 **model_kwargs["hf_overrides"])
        model_group.add_argument("--override-pooler-config",
                                 **model_kwargs["override_pooler_config"])
        model_group.add_argument("--logits-processor-pattern",
                                 **model_kwargs["logits_processor_pattern"])
        model_group.add_argument("--generation-config",
                                 **model_kwargs["generation_config"])
        model_group.add_argument("--override-generation-config",
                                 **model_kwargs["override_generation_config"])
        model_group.add_argument("--enable-sleep-mode",
                                 **model_kwargs["enable_sleep_mode"])
        model_group.add_argument("--model-impl",
                                 choices=[f.value for f in ModelImpl],
                                 **model_kwargs["model_impl"])
        model_group.add_argument("--override-attention-dtype",
                                 **model_kwargs["override_attention_dtype"])
        model_group.add_argument("--logits-processors",
                                 **model_kwargs["logits_processors"])
        model_group.add_argument("--io-processor-plugin",
                                 **model_kwargs["io_processor_plugin"])

        # Model loading arguments
        load_kwargs = get_kwargs(LoadConfig)
        load_group = parser.add_argument_group(
            title="LoadConfig",
            description=LoadConfig.__doc__,
        )
        load_group.add_argument("--load-format", **load_kwargs["load_format"])
        load_group.add_argument("--download-dir",
                                **load_kwargs["download_dir"])
        load_group.add_argument("--safetensors-load-strategy",
                                **load_kwargs["safetensors_load_strategy"])
        load_group.add_argument("--model-loader-extra-config",
                                **load_kwargs["model_loader_extra_config"])
        load_group.add_argument("--ignore-patterns",
                                **load_kwargs["ignore_patterns"])
        load_group.add_argument("--use-tqdm-on-load",
                                **load_kwargs["use_tqdm_on_load"])
        load_group.add_argument('--pt-load-map-location',
                                **load_kwargs["pt_load_map_location"])

        # Guided decoding arguments
        guided_decoding_kwargs = get_kwargs(DecodingConfig)
        guided_decoding_group = parser.add_argument_group(
            title="DecodingConfig",
            description=DecodingConfig.__doc__,
        )
        guided_decoding_group.add_argument("--guided-decoding-backend",
                                           **guided_decoding_kwargs["backend"])
        guided_decoding_group.add_argument(
            "--guided-decoding-disable-fallback",
            **guided_decoding_kwargs["disable_fallback"])
        guided_decoding_group.add_argument(
            "--guided-decoding-disable-any-whitespace",
            **guided_decoding_kwargs["disable_any_whitespace"])
        guided_decoding_group.add_argument(
            "--guided-decoding-disable-additional-properties",
            **guided_decoding_kwargs["disable_additional_properties"])
        guided_decoding_group.add_argument(
            "--reasoning-parser",
            # This choice is a special case because it's not static
            choices=list(ReasoningParserManager.reasoning_parsers),
            **guided_decoding_kwargs["reasoning_backend"])

        # Parallel arguments
        parallel_kwargs = get_kwargs(ParallelConfig)
        parallel_group = parser.add_argument_group(
            title="ParallelConfig",
            description=ParallelConfig.__doc__,
        )
        parallel_group.add_argument(
            "--distributed-executor-backend",
            **parallel_kwargs["distributed_executor_backend"])
        parallel_group.add_argument(
            "--pipeline-parallel-size", "-pp",
            **parallel_kwargs["pipeline_parallel_size"])
        parallel_group.add_argument("--tensor-parallel-size", "-tp",
                                    **parallel_kwargs["tensor_parallel_size"])
        parallel_group.add_argument(
            "--decode-context-parallel-size", "-dcp",
            **parallel_kwargs["decode_context_parallel_size"])
        parallel_group.add_argument("--data-parallel-size", "-dp",
                                    **parallel_kwargs["data_parallel_size"])
        parallel_group.add_argument(
            '--data-parallel-rank',
            '-dpn',
            type=int,
            help='Data parallel rank of this instance. '
            'When set, enables external load balancer mode.')
        parallel_group.add_argument('--data-parallel-start-rank',
                                    '-dpr',
                                    type=int,
                                    help='Starting data parallel rank '
                                    'for secondary nodes.')
        parallel_group.add_argument('--data-parallel-size-local',
                                    '-dpl',
                                    type=int,
                                    help='Number of data parallel replicas '
                                    'to run on this node.')
        parallel_group.add_argument('--data-parallel-address',
                                    '-dpa',
                                    type=str,
                                    help='Address of data parallel cluster '
                                    'head-node.')
        parallel_group.add_argument('--data-parallel-rpc-port',
                                    '-dpp',
                                    type=int,
                                    help='Port for data parallel RPC '
                                    'communication.')
        parallel_group.add_argument('--data-parallel-backend',
                                    '-dpb',
                                    type=str,
                                    default='mp',
                                    help='Backend for data parallel, either '
                                    '"mp" or "ray".')
        parallel_group.add_argument(
            "--data-parallel-hybrid-lb",
            **parallel_kwargs["data_parallel_hybrid_lb"])
        parallel_group.add_argument(
            "--enable-expert-parallel",
            **parallel_kwargs["enable_expert_parallel"])
        parallel_group.add_argument("--enable-microbatching",
                                    **parallel_kwargs["enable_microbatching"])
<<<<<<< HEAD
        parallel_group.add_argument("--microbatching-decode-token-threshold",
                                    **parallel_kwargs["microbatching_decode_token_threshold"])
        parallel_group.add_argument("--microbatching-prefill-token-threshold",
                                    **parallel_kwargs["microbatching_prefill_token_threshold"])
=======
        parallel_group.add_argument(
            "--microbatching-token-threshold",
            **parallel_kwargs["microbatching_token_threshold"])
>>>>>>> bce18981
        parallel_group.add_argument("--enable-eplb",
                                    **parallel_kwargs["enable_eplb"])
        parallel_group.add_argument("--eplb-config",
                                    **parallel_kwargs["eplb_config"])
        parallel_group.add_argument(
            "--num-redundant-experts",
            type=int,
            help=
            "[DEPRECATED] --num-redundant-experts will be removed in v0.12.0.",
            deprecated=True)
        parallel_group.add_argument(
            "--eplb-window-size",
            type=int,
            help="[DEPRECATED] --eplb-window-size will be removed in v0.12.0.",
            deprecated=True)
        parallel_group.add_argument(
            "--eplb-step-interval",
            type=int,
            help=
            "[DEPRECATED] --eplb-step-interval will be removed in v0.12.0.",
            deprecated=True)
        parallel_group.add_argument(
            "--eplb-log-balancedness",
            action=argparse.BooleanOptionalAction,
            help=
            "[DEPRECATED] --eplb-log-balancedness will be removed in v0.12.0.",
            deprecated=True)

        parallel_group.add_argument(
            "--max-parallel-loading-workers",
            **parallel_kwargs["max_parallel_loading_workers"])
        parallel_group.add_argument(
            "--ray-workers-use-nsight",
            **parallel_kwargs["ray_workers_use_nsight"])
        parallel_group.add_argument(
            "--disable-custom-all-reduce",
            **parallel_kwargs["disable_custom_all_reduce"])
        parallel_group.add_argument("--worker-cls",
                                    **parallel_kwargs["worker_cls"])
        parallel_group.add_argument("--worker-extension-cls",
                                    **parallel_kwargs["worker_extension_cls"])
        parallel_group.add_argument(
            "--enable-multimodal-encoder-data-parallel",
            action="store_true",
            deprecated=True)

        # KV cache arguments
        cache_kwargs = get_kwargs(CacheConfig)
        cache_group = parser.add_argument_group(
            title="CacheConfig",
            description=CacheConfig.__doc__,
        )
        cache_group.add_argument("--block-size", **cache_kwargs["block_size"])
        cache_group.add_argument("--gpu-memory-utilization",
                                 **cache_kwargs["gpu_memory_utilization"])
        cache_group.add_argument("--kv-cache-memory-bytes",
                                 **cache_kwargs["kv_cache_memory_bytes"])
        cache_group.add_argument("--swap-space", **cache_kwargs["swap_space"])
        cache_group.add_argument("--kv-cache-dtype",
                                 **cache_kwargs["cache_dtype"])
        cache_group.add_argument("--num-gpu-blocks-override",
                                 **cache_kwargs["num_gpu_blocks_override"])
        cache_group.add_argument("--enable-prefix-caching",
                                 **cache_kwargs["enable_prefix_caching"])
        cache_group.add_argument("--prefix-caching-hash-algo",
                                 **cache_kwargs["prefix_caching_hash_algo"])
        cache_group.add_argument("--cpu-offload-gb",
                                 **cache_kwargs["cpu_offload_gb"])
        cache_group.add_argument("--calculate-kv-scales",
                                 **cache_kwargs["calculate_kv_scales"])
        cache_group.add_argument("--kv-sharing-fast-prefill",
                                 **cache_kwargs["kv_sharing_fast_prefill"])
        cache_group.add_argument("--mamba-cache-dtype",
                                 **cache_kwargs["mamba_cache_dtype"])
        cache_group.add_argument("--mamba-ssm-cache-dtype",
                                 **cache_kwargs["mamba_ssm_cache_dtype"])

        # Multimodal related configs
        multimodal_kwargs = get_kwargs(MultiModalConfig)
        multimodal_group = parser.add_argument_group(
            title="MultiModalConfig",
            description=MultiModalConfig.__doc__,
        )
        multimodal_group.add_argument("--limit-mm-per-prompt",
                                      **multimodal_kwargs["limit_per_prompt"])
        multimodal_group.add_argument("--media-io-kwargs",
                                      **multimodal_kwargs["media_io_kwargs"])
        multimodal_group.add_argument(
            "--mm-processor-kwargs",
            **multimodal_kwargs["mm_processor_kwargs"])
        multimodal_group.add_argument(
            "--mm-processor-cache-gb",
            **multimodal_kwargs["mm_processor_cache_gb"])
        multimodal_group.add_argument("--disable-mm-preprocessor-cache",
                                      action="store_true",
                                      deprecated=True)
        multimodal_group.add_argument(
            "--mm-encoder-tp-mode", **multimodal_kwargs["mm_encoder_tp_mode"])
        multimodal_group.add_argument(
            "--interleave-mm-strings",
            **multimodal_kwargs["interleave_mm_strings"])
        multimodal_group.add_argument("--skip-mm-profiling",
                                      **multimodal_kwargs["skip_mm_profiling"])

        # LoRA related configs
        lora_kwargs = get_kwargs(LoRAConfig)
        lora_group = parser.add_argument_group(
            title="LoRAConfig",
            description=LoRAConfig.__doc__,
        )
        lora_group.add_argument(
            "--enable-lora",
            action=argparse.BooleanOptionalAction,
            help="If True, enable handling of LoRA adapters.")
        lora_group.add_argument("--enable-lora-bias",
                                **lora_kwargs["bias_enabled"])
        lora_group.add_argument("--max-loras", **lora_kwargs["max_loras"])
        lora_group.add_argument("--max-lora-rank",
                                **lora_kwargs["max_lora_rank"])
        lora_group.add_argument("--lora-extra-vocab-size",
                                **lora_kwargs["lora_extra_vocab_size"])
        lora_group.add_argument(
            "--lora-dtype",
            **lora_kwargs["lora_dtype"],
        )
        lora_group.add_argument("--max-cpu-loras",
                                **lora_kwargs["max_cpu_loras"])
        lora_group.add_argument("--fully-sharded-loras",
                                **lora_kwargs["fully_sharded_loras"])
        lora_group.add_argument("--default-mm-loras",
                                **lora_kwargs["default_mm_loras"])

        # Observability arguments
        observability_kwargs = get_kwargs(ObservabilityConfig)
        observability_group = parser.add_argument_group(
            title="ObservabilityConfig",
            description=ObservabilityConfig.__doc__,
        )
        observability_group.add_argument(
            "--show-hidden-metrics-for-version",
            **observability_kwargs["show_hidden_metrics_for_version"])
        observability_group.add_argument(
            "--otlp-traces-endpoint",
            **observability_kwargs["otlp_traces_endpoint"])
        # TODO: generalise this special case
        choices = observability_kwargs["collect_detailed_traces"]["choices"]
        metavar = f"{{{','.join(choices)}}}"
        observability_kwargs["collect_detailed_traces"]["metavar"] = metavar
        observability_kwargs["collect_detailed_traces"]["choices"] += [
            ",".join(p)
            for p in permutations(get_args(DetailedTraceModules), r=2)
        ]
        observability_group.add_argument(
            "--collect-detailed-traces",
            **observability_kwargs["collect_detailed_traces"])

        # Scheduler arguments
        scheduler_kwargs = get_kwargs(SchedulerConfig)
        scheduler_group = parser.add_argument_group(
            title="SchedulerConfig",
            description=SchedulerConfig.__doc__,
        )
        scheduler_group.add_argument(
            "--max-num-batched-tokens",
            **scheduler_kwargs["max_num_batched_tokens"])
        scheduler_group.add_argument("--max-num-seqs",
                                     **scheduler_kwargs["max_num_seqs"])
        scheduler_group.add_argument(
            "--max-num-partial-prefills",
            **scheduler_kwargs["max_num_partial_prefills"])
        scheduler_group.add_argument(
            "--max-long-partial-prefills",
            **scheduler_kwargs["max_long_partial_prefills"])
        scheduler_group.add_argument('--cuda-graph-sizes',
                                     **scheduler_kwargs["cuda_graph_sizes"])
        scheduler_group.add_argument(
            "--long-prefill-token-threshold",
            **scheduler_kwargs["long_prefill_token_threshold"])
        scheduler_group.add_argument("--num-lookahead-slots",
                                     **scheduler_kwargs["num_lookahead_slots"])
        scheduler_group.add_argument("--scheduler-delay-factor",
                                     **scheduler_kwargs["delay_factor"])
        scheduler_group.add_argument("--preemption-mode",
                                     **scheduler_kwargs["preemption_mode"])
        # multi-step scheduling has been removed; corresponding arguments
        # are no longer supported.
        scheduler_group.add_argument("--scheduling-policy",
                                     **scheduler_kwargs["policy"])
        scheduler_group.add_argument(
            "--enable-chunked-prefill",
            **scheduler_kwargs["enable_chunked_prefill"])
        scheduler_group.add_argument(
            "--disable-chunked-mm-input",
            **scheduler_kwargs["disable_chunked_mm_input"])
        scheduler_group.add_argument("--scheduler-cls",
                                     **scheduler_kwargs["scheduler_cls"])
        scheduler_group.add_argument(
            "--disable-hybrid-kv-cache-manager",
            **scheduler_kwargs["disable_hybrid_kv_cache_manager"])
        scheduler_group.add_argument("--async-scheduling",
                                     **scheduler_kwargs["async_scheduling"])

        # vLLM arguments
        vllm_kwargs = get_kwargs(VllmConfig)
        vllm_group = parser.add_argument_group(
            title="VllmConfig",
            description=VllmConfig.__doc__,
        )
        # We construct SpeculativeConfig using fields from other configs in
        # create_engine_config. So we set the type to a JSON string here to
        # delay the Pydantic validation that comes with SpeculativeConfig.
        vllm_kwargs["speculative_config"]["type"] = optional_type(json.loads)
        vllm_group.add_argument("--speculative-config",
                                **vllm_kwargs["speculative_config"])
        vllm_group.add_argument("--kv-transfer-config",
                                **vllm_kwargs["kv_transfer_config"])
        vllm_group.add_argument('--kv-events-config',
                                **vllm_kwargs["kv_events_config"])
        vllm_group.add_argument("--compilation-config", "-O",
                                **vllm_kwargs["compilation_config"])
        vllm_group.add_argument("--additional-config",
                                **vllm_kwargs["additional_config"])

        # Other arguments
        parser.add_argument('--disable-log-stats',
                            action='store_true',
                            help='Disable logging statistics.')

        return parser

    @classmethod
    def from_cli_args(cls, args: argparse.Namespace):
        # Get the list of attributes of this dataclass.
        attrs = [attr.name for attr in dataclasses.fields(cls)]
        # Set the attributes from the parsed arguments.
        engine_args = cls(**{attr: getattr(args, attr) for attr in attrs})
        return engine_args

    def create_model_config(self) -> ModelConfig:
        # gguf file needs a specific model loader and doesn't use hf_repo
        if check_gguf_file(self.model):
            self.quantization = self.load_format = "gguf"

        # NOTE: This is to allow model loading from S3 in CI
        if (not isinstance(self, AsyncEngineArgs) and envs.VLLM_CI_USE_S3
                and self.model in MODELS_ON_S3 and self.load_format == "auto"):
            self.model = f"{MODEL_WEIGHTS_S3_BUCKET}/{self.model}"
            self.load_format = "runai_streamer"

        if self.disable_mm_preprocessor_cache:
            logger.warning(
                "`--disable-mm-preprocessor-cache` is deprecated "
                "and will be removed in v0.13. "
                "Please use `--mm-processor-cache-gb 0` instead.", )

            self.mm_processor_cache_gb = 0
        elif envs.VLLM_MM_INPUT_CACHE_GIB != 4:
            logger.warning(
                "VLLM_MM_INPUT_CACHE_GIB` is deprecated "
                "and will be removed in v0.13. "
                "Please use `--mm-processor-cache-gb %d` instead.",
                envs.VLLM_MM_INPUT_CACHE_GIB,
            )

            self.mm_processor_cache_gb = envs.VLLM_MM_INPUT_CACHE_GIB

        if self.enable_multimodal_encoder_data_parallel:
            logger.warning(
                "--enable-multimodal-encoder-data-parallel` is deprecated "
                "and will be removed in v0.13. "
                "Please use `--mm-encoder-tp-mode data` instead.")

            self.mm_encoder_tp_mode = "data"

        return ModelConfig(
            model=self.model,
            hf_config_path=self.hf_config_path,
            runner=self.runner,
            convert=self.convert,
            task=self.task,
            tokenizer=self.tokenizer,
            tokenizer_mode=self.tokenizer_mode,
            trust_remote_code=self.trust_remote_code,
            allowed_local_media_path=self.allowed_local_media_path,
            dtype=self.dtype,
            seed=self.seed,
            revision=self.revision,
            code_revision=self.code_revision,
            rope_scaling=self.rope_scaling,
            rope_theta=self.rope_theta,
            hf_token=self.hf_token,
            hf_overrides=self.hf_overrides,
            tokenizer_revision=self.tokenizer_revision,
            max_model_len=self.max_model_len,
            quantization=self.quantization,
            enforce_eager=self.enforce_eager,
            max_seq_len_to_capture=self.max_seq_len_to_capture,
            max_logprobs=self.max_logprobs,
            logprobs_mode=self.logprobs_mode,
            disable_sliding_window=self.disable_sliding_window,
            disable_cascade_attn=self.disable_cascade_attn,
            skip_tokenizer_init=self.skip_tokenizer_init,
            enable_prompt_embeds=self.enable_prompt_embeds,
            served_model_name=self.served_model_name,
            limit_mm_per_prompt=self.limit_mm_per_prompt,
            interleave_mm_strings=self.interleave_mm_strings,
            media_io_kwargs=self.media_io_kwargs,
            skip_mm_profiling=self.skip_mm_profiling,
            use_async_output_proc=not self.disable_async_output_proc,
            config_format=self.config_format,
            mm_processor_kwargs=self.mm_processor_kwargs,
            mm_processor_cache_gb=self.mm_processor_cache_gb,
            mm_encoder_tp_mode=self.mm_encoder_tp_mode,
            override_pooler_config=self.override_pooler_config,
            logits_processor_pattern=self.logits_processor_pattern,
            generation_config=self.generation_config,
            override_generation_config=self.override_generation_config,
            enable_sleep_mode=self.enable_sleep_mode,
            model_impl=self.model_impl,
            override_attention_dtype=self.override_attention_dtype,
            logits_processors=self.logits_processors,
            io_processor_plugin=self.io_processor_plugin,
        )

    def validate_tensorizer_args(self):
        from vllm.model_executor.model_loader.tensorizer import (
            TensorizerConfig)
        for key in self.model_loader_extra_config:
            if key in TensorizerConfig._fields:
                self.model_loader_extra_config["tensorizer_config"][
                    key] = self.model_loader_extra_config[key]

    def create_load_config(self) -> LoadConfig:

        if self.quantization == "bitsandbytes":
            self.load_format = "bitsandbytes"

        if self.load_format == "tensorizer":
            if hasattr(self.model_loader_extra_config, "to_serializable"):
                self.model_loader_extra_config = (
                    self.model_loader_extra_config.to_serializable())
            self.model_loader_extra_config["tensorizer_config"] = {}
            self.model_loader_extra_config["tensorizer_config"][
                "tensorizer_dir"] = self.model
            self.validate_tensorizer_args()

        return LoadConfig(
            load_format=self.load_format,
            download_dir=self.download_dir,
            safetensors_load_strategy=self.safetensors_load_strategy,
            device="cpu"
            if is_online_quantization(self.quantization) else None,
            model_loader_extra_config=self.model_loader_extra_config,
            ignore_patterns=self.ignore_patterns,
            use_tqdm_on_load=self.use_tqdm_on_load,
            pt_load_map_location=self.pt_load_map_location,
        )

    def create_speculative_config(
        self,
        target_model_config: ModelConfig,
        target_parallel_config: ParallelConfig,
        enable_chunked_prefill: bool,
        disable_log_stats: bool,
    ) -> Optional["SpeculativeConfig"]:
        """Initializes and returns a SpeculativeConfig object based on
        `speculative_config`.

        This function utilizes `speculative_config` to create a
        SpeculativeConfig object. The `speculative_config` can either be
        provided as a JSON string input via CLI arguments or directly as a
        dictionary from the engine.
        """

        from vllm.transformers_utils.config import get_config
        from vllm.transformers_utils.configs.speculators.base import (
            SpeculatorsConfig)

        if self.speculative_config is None:
            hf_config = get_config(
                self.hf_config_path or target_model_config.model,
                self.trust_remote_code, self.revision, self.code_revision,
                self.config_format)

            # if loading a SpeculatorsConfig, load the speculative_config
            # details from the config directly
            # no user input required / expected
            if isinstance(hf_config, SpeculatorsConfig):
                # We create one since we don't create one
                self.speculative_config = {}
                self.speculative_config[
                    "num_speculative_tokens"] = hf_config.num_lookahead_tokens
                self.speculative_config["model"] = target_model_config.model
                self.speculative_config["method"] = hf_config.method
            else:
                return None

        # Note(Shangming): These parameters are not obtained from the cli arg
        # '--speculative-config' and must be passed in when creating the engine
        # config.
        self.speculative_config.update({
            "target_model_config": target_model_config,
            "target_parallel_config": target_parallel_config,
            "enable_chunked_prefill": enable_chunked_prefill,
            "disable_log_stats": disable_log_stats,
        })
        return SpeculativeConfig(**self.speculative_config)

    def create_engine_config(
        self,
        usage_context: Optional[UsageContext] = None,
        headless: bool = False,
    ) -> VllmConfig:
        """
        Create the VllmConfig.

        NOTE: for autoselection of V0 vs V1 engine, we need to
        create the ModelConfig first, since ModelConfig's attrs
        (e.g. the model arch) are needed to make the decision.

        This function set VLLM_USE_V1=X if VLLM_USE_V1 is
        unspecified by the user.

        If VLLM_USE_V1 is specified by the user but the VllmConfig
        is incompatible, we raise an error.
        """
        current_platform.pre_register_and_update()

        device_config = DeviceConfig(
            device=cast(Device, current_platform.device_type))
        model_config = self.create_model_config()

        # * If VLLM_USE_V1 is unset, we enable V1 for "supported features"
        #   and fall back to V0 for experimental or unsupported features.
        # * If VLLM_USE_V1=1, we enable V1 for supported + experimental
        #   features and raise error for unsupported features.
        # * If VLLM_USE_V1=0, we disable V1.
        use_v1 = False
        try_v1 = envs.VLLM_USE_V1 or not envs.is_set("VLLM_USE_V1")
        if try_v1 and self._is_v1_supported_oracle(model_config):
            use_v1 = True

        # If user explicitly set VLLM_USE_V1, sanity check we respect it.
        if envs.is_set("VLLM_USE_V1"):
            assert use_v1 == envs.VLLM_USE_V1
        # Otherwise, set the VLLM_USE_V1 variable globally.
        else:
            envs.set_vllm_use_v1(use_v1)

        # Set default arguments for V0 or V1 Engine.
        if use_v1:
            self._set_default_args_v1(usage_context, model_config)
            # Disable chunked prefill for POWER (ppc64le)/ARM/s390x CPUs in V1
            if current_platform.is_cpu(
            ) and current_platform.get_cpu_architecture() in (
                    CpuArchEnum.POWERPC, CpuArchEnum.S390X, CpuArchEnum.ARM):
                logger.info(
                    "Chunked prefill is not supported for ARM and POWER "
                    "and S390X CPUs; "
                    "disabling it for V1 backend.")
                self.enable_chunked_prefill = False
        else:
            self._set_default_args_v0(model_config)
        assert self.enable_chunked_prefill is not None

        if envs.VLLM_ATTENTION_BACKEND in [STR_DUAL_CHUNK_FLASH_ATTN_VAL]:
            assert self.enforce_eager, (
                "Cuda graph is not supported with DualChunkFlashAttention. "
                "To run the model in eager mode, set 'enforce_eager=True' "
                "or use '--enforce-eager' in the CLI.")
            assert current_platform.is_cuda(), (
                "DualChunkFlashAttention is only supported on CUDA platform.")
            assert not use_v1, (
                "DualChunkFlashAttention is not supported on V1 engine. "
                "To run the model in V0 engine, try set 'VLLM_USE_V1=0'")

        sliding_window: Optional[int] = None
        if not is_interleaved(model_config.hf_text_config):
            # Only set CacheConfig.sliding_window if the model is all sliding
            # window. Otherwise CacheConfig.sliding_window will override the
            # global layers in interleaved sliding window models.
            sliding_window = model_config.get_sliding_window()

        # Note(hc): In the current implementation of decode context
        # parallel(DCP), tp_size needs to be divisible by dcp_size,
        # because the world size does not change by dcp, it simply
        # reuses the GPUs of TP group, and split one TP group into
        # tp_size//dcp_size DCP groups.
        assert self.tensor_parallel_size % self.decode_context_parallel_size \
            == 0, (
            f"tp_size={self.tensor_parallel_size} must be divisible by"
            f"dcp_size={self.decode_context_parallel_size}."
        )

        cache_config = CacheConfig(
            block_size=self.block_size,
            gpu_memory_utilization=self.gpu_memory_utilization,
            kv_cache_memory_bytes=self.kv_cache_memory_bytes,
            swap_space=self.swap_space,
            cache_dtype=self.kv_cache_dtype,
            is_attention_free=model_config.is_attention_free,
            num_gpu_blocks_override=self.num_gpu_blocks_override,
            sliding_window=sliding_window,
            enable_prefix_caching=self.enable_prefix_caching,
            prefix_caching_hash_algo=self.prefix_caching_hash_algo,
            cpu_offload_gb=self.cpu_offload_gb,
            calculate_kv_scales=self.calculate_kv_scales,
            kv_sharing_fast_prefill=self.kv_sharing_fast_prefill,
            mamba_cache_dtype=self.mamba_cache_dtype,
            mamba_ssm_cache_dtype=self.mamba_ssm_cache_dtype,
        )

        ray_runtime_env = None
        if is_ray_initialized():
            # Ray Serve LLM calls `create_engine_config` in the context
            # of a Ray task, therefore we check is_ray_initialized()
            # as opposed to is_in_ray_actor().
            import ray
            ray_runtime_env = ray.get_runtime_context().runtime_env
            logger.info("Using ray runtime env: %s", ray_runtime_env)

        # Get the current placement group if Ray is initialized and
        # we are in a Ray actor. If so, then the placement group will be
        # passed to spawned processes.
        placement_group = None
        if is_in_ray_actor():
            import ray

            # This call initializes Ray automatically if it is not initialized,
            # but we should not do this here.
            placement_group = ray.util.get_current_placement_group()

        assert not headless or not self.data_parallel_hybrid_lb, (
            "data_parallel_hybrid_lb is not applicable in "
            "headless mode")

        data_parallel_external_lb = self.data_parallel_rank is not None
        # Local DP rank = 1, use pure-external LB.
        if data_parallel_external_lb:
            assert self.data_parallel_size_local in (1, None), (
                "data_parallel_size_local must be 1 when data_parallel_rank "
                "is set")
            data_parallel_size_local = 1
            # Use full external lb if we have local_size of 1.
            self.data_parallel_hybrid_lb = False
        elif self.data_parallel_size_local is not None:
            data_parallel_size_local = self.data_parallel_size_local

            if self.data_parallel_start_rank and not headless:
                # Infer hybrid LB mode.
                self.data_parallel_hybrid_lb = True

            if self.data_parallel_hybrid_lb and data_parallel_size_local == 1:
                # Use full external lb if we have local_size of 1.
                data_parallel_external_lb = True
                self.data_parallel_hybrid_lb = False

            if data_parallel_size_local == self.data_parallel_size:
                # Disable hybrid LB mode if set for a single node
                self.data_parallel_hybrid_lb = False

            self.data_parallel_rank = self.data_parallel_start_rank or 0
        else:
            assert not self.data_parallel_hybrid_lb, (
                "data_parallel_size_local must be set to use "
                "data_parallel_hybrid_lb.")

            # Local DP size defaults to global DP size if not set.
            data_parallel_size_local = self.data_parallel_size

        # DP address, used in multi-node case for torch distributed group
        # and ZMQ sockets.
        if self.data_parallel_address is None:
            if self.data_parallel_backend == "ray":
                host_ip = get_ip()
                logger.info(
                    "Using host IP %s as ray-based data parallel address",
                    host_ip)
                data_parallel_address = host_ip
            else:
                assert self.data_parallel_backend == "mp", (
                    "data_parallel_backend can only be ray or mp, got %s",
                    self.data_parallel_backend)
                data_parallel_address = ParallelConfig.data_parallel_master_ip
        else:
            data_parallel_address = self.data_parallel_address

        # This port is only used when there are remote data parallel engines,
        # otherwise the local IPC transport is used.
        data_parallel_rpc_port = self.data_parallel_rpc_port if (
            self.data_parallel_rpc_port
            is not None) else ParallelConfig.data_parallel_rpc_port

        if self.async_scheduling:
            # Async scheduling does not work with the uniprocess backend.
            if self.distributed_executor_backend is None:
                self.distributed_executor_backend = "mp"
                logger.info("Using mp-based distributed executor backend "
                            "for async scheduling.")
            if self.distributed_executor_backend == "uni":
                raise ValueError("Async scheduling is not supported with "
                                 "uni-process backend.")
            if self.pipeline_parallel_size > 1:
                raise ValueError("Async scheduling is not supported with "
                                 "pipeline-parallel-size > 1.")

            # Currently, async scheduling does not support speculative decoding.
            # TODO(woosuk): Support it.
            if self.speculative_config is not None:
                raise ValueError(
                    "Currently, speculative decoding is not supported with "
                    "async scheduling.")

        # Forward the deprecated CLI args to the EPLB config.
        if self.num_redundant_experts is not None:
            self.eplb_config.num_redundant_experts = self.num_redundant_experts
        if self.eplb_window_size is not None:
            self.eplb_config.window_size = self.eplb_window_size
        if self.eplb_step_interval is not None:
            self.eplb_config.step_interval = self.eplb_step_interval
        if self.eplb_log_balancedness is not None:
            self.eplb_config.log_balancedness = self.eplb_log_balancedness

        parallel_config = ParallelConfig(
            pipeline_parallel_size=self.pipeline_parallel_size,
            tensor_parallel_size=self.tensor_parallel_size,
            data_parallel_size=self.data_parallel_size,
            data_parallel_rank=self.data_parallel_rank or 0,
            data_parallel_external_lb=data_parallel_external_lb,
            data_parallel_size_local=data_parallel_size_local,
            data_parallel_master_ip=data_parallel_address,
            data_parallel_rpc_port=data_parallel_rpc_port,
            data_parallel_backend=self.data_parallel_backend,
            data_parallel_hybrid_lb=self.data_parallel_hybrid_lb,
            enable_expert_parallel=self.enable_expert_parallel,
            enable_microbatching=self.enable_microbatching,
            microbatching_decode_token_threshold=self.microbatching_decode_token_threshold,
            enable_eplb=self.enable_eplb,
            eplb_config=self.eplb_config,
            max_parallel_loading_workers=self.max_parallel_loading_workers,
            disable_custom_all_reduce=self.disable_custom_all_reduce,
            ray_workers_use_nsight=self.ray_workers_use_nsight,
            ray_runtime_env=ray_runtime_env,
            placement_group=placement_group,
            distributed_executor_backend=self.distributed_executor_backend,
            worker_cls=self.worker_cls,
            worker_extension_cls=self.worker_extension_cls,
            decode_context_parallel_size=self.decode_context_parallel_size,
        )

        speculative_config = self.create_speculative_config(
            target_model_config=model_config,
            target_parallel_config=parallel_config,
            enable_chunked_prefill=self.enable_chunked_prefill,
            disable_log_stats=self.disable_log_stats,
        )

        # make sure num_lookahead_slots is set appropriately depending on
        # whether speculative decoding is enabled
        num_lookahead_slots = self.num_lookahead_slots
        if speculative_config is not None:
            num_lookahead_slots = speculative_config.num_lookahead_slots

        scheduler_config = SchedulerConfig(
            runner_type=model_config.runner_type,
            max_num_batched_tokens=self.max_num_batched_tokens,
            max_num_seqs=self.max_num_seqs,
            max_model_len=model_config.max_model_len,
            cuda_graph_sizes=self.cuda_graph_sizes,
            num_lookahead_slots=num_lookahead_slots,
            delay_factor=self.scheduler_delay_factor,
            enable_chunked_prefill=self.enable_chunked_prefill,
            disable_chunked_mm_input=self.disable_chunked_mm_input,
            is_multimodal_model=model_config.is_multimodal_model,
            preemption_mode=self.preemption_mode,
            send_delta_data=(envs.VLLM_USE_RAY_SPMD_WORKER
                             and parallel_config.use_ray),
            policy=self.scheduling_policy,
            scheduler_cls=self.scheduler_cls,
            max_num_partial_prefills=self.max_num_partial_prefills,
            max_long_partial_prefills=self.max_long_partial_prefills,
            long_prefill_token_threshold=self.long_prefill_token_threshold,
            disable_hybrid_kv_cache_manager=self.
            disable_hybrid_kv_cache_manager,
            async_scheduling=self.async_scheduling,
        )

        if not model_config.is_multimodal_model and self.default_mm_loras:
            raise ValueError(
                "Default modality-specific LoRA(s) were provided for a "
                "non multimodal model")

        lora_config = LoRAConfig(
            bias_enabled=self.enable_lora_bias,
            max_lora_rank=self.max_lora_rank,
            max_loras=self.max_loras,
            default_mm_loras=self.default_mm_loras,
            fully_sharded_loras=self.fully_sharded_loras,
            lora_extra_vocab_size=self.lora_extra_vocab_size,
            lora_dtype=self.lora_dtype,
            max_cpu_loras=self.max_cpu_loras if self.max_cpu_loras
            and self.max_cpu_loras > 0 else None) if self.enable_lora else None

        # bitsandbytes pre-quantized model need a specific model loader
        if model_config.quantization == "bitsandbytes":
            self.quantization = self.load_format = "bitsandbytes"

        load_config = self.create_load_config()

        decoding_config = DecodingConfig(
            backend=self.guided_decoding_backend,
            disable_fallback=self.guided_decoding_disable_fallback,
            disable_any_whitespace=self.guided_decoding_disable_any_whitespace,
            disable_additional_properties=\
                self.guided_decoding_disable_additional_properties,
            reasoning_backend=self.reasoning_parser
        )

        observability_config = ObservabilityConfig(
            show_hidden_metrics_for_version=(
                self.show_hidden_metrics_for_version),
            otlp_traces_endpoint=self.otlp_traces_endpoint,
            collect_detailed_traces=self.collect_detailed_traces,
        )

        config = VllmConfig(
            model_config=model_config,
            cache_config=cache_config,
            parallel_config=parallel_config,
            scheduler_config=scheduler_config,
            device_config=device_config,
            lora_config=lora_config,
            speculative_config=speculative_config,
            load_config=load_config,
            decoding_config=decoding_config,
            observability_config=observability_config,
            compilation_config=self.compilation_config,
            kv_transfer_config=self.kv_transfer_config,
            kv_events_config=self.kv_events_config,
            additional_config=self.additional_config,
        )

        return config

    def _is_v1_supported_oracle(self, model_config: ModelConfig) -> bool:
        """Oracle for whether to use V0 or V1 Engine by default."""

        #############################################################
        # Unsupported Feature Flags on V1.

        if self.load_format == "sharded_state":
            _raise_or_fallback(
                feature_name=f"--load_format {self.load_format}",
                recommend_to_remove=False)
            return False

        if (self.logits_processor_pattern
                != EngineArgs.logits_processor_pattern):
            _raise_or_fallback(feature_name="--logits-processor-pattern",
                               recommend_to_remove=False)
            return False

        if self.preemption_mode != SchedulerConfig.preemption_mode:
            _raise_or_fallback(feature_name="--preemption-mode",
                               recommend_to_remove=True)
            return False

        if (self.disable_async_output_proc
                != EngineArgs.disable_async_output_proc):
            _raise_or_fallback(feature_name="--disable-async-output-proc",
                               recommend_to_remove=True)
            return False

        if self.scheduler_delay_factor != SchedulerConfig.delay_factor:
            _raise_or_fallback(feature_name="--scheduler-delay-factor",
                               recommend_to_remove=True)
            return False

        if self.kv_cache_dtype != "auto":
            supported = current_platform.is_kv_cache_dtype_supported(
                self.kv_cache_dtype, model_config)
            if not supported:
                _raise_or_fallback(feature_name="--kv-cache-dtype",
                                   recommend_to_remove=False)
                return False

        # No text embedding inputs so far.
        if self.enable_prompt_embeds:
            _raise_or_fallback(feature_name="--enable-prompt-embeds",
                               recommend_to_remove=False)
            return False

        # No Mamba or Encoder-Decoder so far.
        if not model_config.is_v1_compatible:
            _raise_or_fallback(feature_name=model_config.architectures,
                               recommend_to_remove=False)
            return False

        # No Concurrent Partial Prefills so far.
        if (self.max_num_partial_prefills
                != SchedulerConfig.max_num_partial_prefills
                or self.max_long_partial_prefills
                != SchedulerConfig.max_long_partial_prefills):
            _raise_or_fallback(feature_name="Concurrent Partial Prefill",
                               recommend_to_remove=False)
            return False

        # No OTLP observability so far.
        if (self.otlp_traces_endpoint or self.collect_detailed_traces):
            _raise_or_fallback(feature_name="--otlp-traces-endpoint",
                               recommend_to_remove=False)
            return False

        # V1 supports N-gram, Medusa, and Eagle speculative decoding.
        if (self.speculative_config is not None
                and self.speculative_config.get("method") == "draft_model"):
            raise NotImplementedError(
                "Speculative decoding with draft model is not supported yet. "
                "Please consider using other speculative decoding methods "
                "such as ngram, medusa, eagle, or deepseek_mtp.")

        V1_BACKENDS = [
            "FLASH_ATTN_VLLM_V1",
            "FLASH_ATTN",
            "PALLAS",
            "PALLAS_VLLM_V1",
            "TRITON_ATTN_VLLM_V1",
            "TRITON_MLA",
            "CUTLASS_MLA",
            "FLASHMLA",
            "FLASHMLA_VLLM_V1",
            "FLASH_ATTN_MLA",
            "FLASHINFER",
            "FLASHINFER_VLLM_V1",
            "FLASHINFER_MLA",
            "ROCM_AITER_MLA",
            "TORCH_SDPA_VLLM_V1",
            "FLEX_ATTENTION",
            "TREE_ATTN",
            "XFORMERS_VLLM_V1",
        ]
        if (envs.is_set("VLLM_ATTENTION_BACKEND")
                and envs.VLLM_ATTENTION_BACKEND not in V1_BACKENDS):
            name = f"VLLM_ATTENTION_BACKEND={envs.VLLM_ATTENTION_BACKEND}"
            _raise_or_fallback(feature_name=name, recommend_to_remove=True)
            return False

        # Platforms must decide if they can support v1 for this model
        if not current_platform.supports_v1(model_config=model_config):
            _raise_or_fallback(
                feature_name=f"device type={current_platform.device_type}",
                recommend_to_remove=False)
            return False
        #############################################################
        # Experimental Features - allow users to opt in.

        if self.pipeline_parallel_size > 1:
            supports_pp = getattr(self.distributed_executor_backend,
                                  'supports_pp', False)
            if not supports_pp and self.distributed_executor_backend not in (
                    ParallelConfig.distributed_executor_backend, "ray", "mp",
                    "external_launcher"):
                name = "Pipeline Parallelism without Ray distributed " \
                        "executor or multiprocessing executor or external " \
                        "launcher"
                _raise_or_fallback(feature_name=name,
                                   recommend_to_remove=False)
                return False

        # The platform may be supported on V1, but off by default for now.
        if not current_platform.default_v1(  # noqa: SIM103
                model_config=model_config) and _warn_or_fallback(
                    current_platform.device_name):
            return False

        if (current_platform.is_cpu()
                and model_config.get_sliding_window() is not None):
            _raise_or_fallback(feature_name="sliding window (CPU backend)",
                               recommend_to_remove=False)
            return False

        #############################################################

        return True

    def _set_default_args_v0(self, model_config: ModelConfig) -> None:
        """Set Default Arguments for V0 Engine."""

        max_model_len = model_config.max_model_len
        use_long_context = max_model_len > 32768
        if self.enable_chunked_prefill is None:
            # Chunked prefill not supported for Multimodal or MLA in V0.
            if model_config.is_multimodal_model or model_config.use_mla:
                self.enable_chunked_prefill = False

            # Enable chunked prefill by default for long context (> 32K)
            # models to avoid OOM errors in initial memory profiling phase.
            elif use_long_context:
                is_gpu = current_platform.is_cuda()
                use_sliding_window = (model_config.get_sliding_window()
                                      is not None)
                use_spec_decode = self.speculative_config is not None

                if (is_gpu and not use_sliding_window and not use_spec_decode
                        and not self.enable_lora):
                    self.enable_chunked_prefill = True
                    logger.warning(
                        "Chunked prefill is enabled by default for models "
                        "with max_model_len > 32K. Chunked prefill might "
                        "not work with some features or models. If you "
                        "encounter any issues, please disable by launching "
                        "with --enable-chunked-prefill=False.")

            if self.enable_chunked_prefill is None:
                self.enable_chunked_prefill = False

        if not self.enable_chunked_prefill and use_long_context:
            logger.warning(
                "The model has a long context length (%s). This may cause"
                "OOM during the initial memory profiling phase, or result "
                "in low performance due to small KV cache size. Consider "
                "setting --max-model-len to a smaller value.", max_model_len)

        # Disable prefix caching for multimodal models for VLLM_V0.
        if self.enable_prefix_caching and model_config.is_multimodal_model:
            logger.warning(
                "--enable-prefix-caching is not supported for multimodal "
                "models in V0 and has been disabled.")
            self.enable_prefix_caching = False

        # Set max_num_seqs to 256 for VLLM_V0.
        if self.max_num_seqs is None:
            self.max_num_seqs = 256

    def _set_default_args_v1(self, usage_context: UsageContext,
                             model_config: ModelConfig) -> None:
        """Set Default Arguments for V1 Engine."""

        # V1 always uses chunked prefills and prefix caching
        # for non-pooling tasks.
        # For pooling tasks the default is False
        if model_config.runner_type != "pooling":
            self.enable_chunked_prefill = True
            if self.enable_prefix_caching is None:
                self.enable_prefix_caching = True
        else:

            pooling_type = model_config.pooler_config.pooling_type
            is_causal = getattr(model_config.hf_config, "is_causal", True)
            incremental_prefill_supported = (pooling_type is not None
                                             and pooling_type.lower() == "last"
                                             and is_causal)

            action = "Enabling" if \
                incremental_prefill_supported else "Disabling"

            if self.enable_chunked_prefill is None:
                self.enable_chunked_prefill = incremental_prefill_supported
                logger.info("(%s) chunked prefill by default", action)
            if self.enable_prefix_caching is None:
                self.enable_prefix_caching = incremental_prefill_supported
                logger.info("(%s) prefix caching by default", action)

        # V1 should use the new scheduler by default.
        # Swap it only if this arg is set to the original V0 default
        if self.scheduler_cls == EngineArgs.scheduler_cls:
            self.scheduler_cls = "vllm.v1.core.sched.scheduler.Scheduler"

        # When no user override, set the default values based on the usage
        # context.
        # Use different default values for different hardware.

        # Try to query the device name on the current platform. If it fails,
        # it may be because the platform that imports vLLM is not the same
        # as the platform that vLLM is running on (e.g. the case of scaling
        # vLLM with Ray) and has no GPUs. In this case we use the default
        # values for non-H100/H200 GPUs.
        try:
            device_memory = current_platform.get_device_total_memory()
            device_name = current_platform.get_device_name().lower()
        except Exception:
            # This is only used to set default_max_num_batched_tokens
            device_memory = 0

        # NOTE(Kuntai): Setting large `max_num_batched_tokens` for A100 reduces
        # throughput, see PR #17885 for more details.
        # So here we do an extra device name check to prevent such regression.
        from vllm.usage.usage_lib import UsageContext
        if device_memory >= 70 * GiB_bytes and "a100" not in device_name:
            # For GPUs like H100 and MI300x, use larger default values.
            default_max_num_batched_tokens = {
                UsageContext.LLM_CLASS: 16384,
                UsageContext.OPENAI_API_SERVER: 8192,
            }
            default_max_num_seqs = {
                UsageContext.LLM_CLASS: 1024,
                UsageContext.OPENAI_API_SERVER: 1024,
            }
        else:
            # TODO(woosuk): Tune the default values for other hardware.
            default_max_num_batched_tokens = {
                UsageContext.LLM_CLASS: 8192,
                UsageContext.OPENAI_API_SERVER: 2048,
            }
            default_max_num_seqs = {
                UsageContext.LLM_CLASS: 256,
                UsageContext.OPENAI_API_SERVER: 256,
            }

        # tpu specific default values.
        if current_platform.is_tpu():
            default_max_num_batched_tokens_tpu = {
                UsageContext.LLM_CLASS: {
                    'V6E': 2048,
                    'V5E': 1024,
                    'V5P': 512,
                },
                UsageContext.OPENAI_API_SERVER: {
                    'V6E': 1024,
                    'V5E': 512,
                    'V5P': 256,
                }
            }

        # cpu specific default values.
        if current_platform.is_cpu():
            world_size = self.pipeline_parallel_size * self.tensor_parallel_size
            default_max_num_batched_tokens = {
                UsageContext.LLM_CLASS: 4096 * world_size,
                UsageContext.OPENAI_API_SERVER: 2048 * world_size,
            }
            default_max_num_seqs = {
                UsageContext.LLM_CLASS: 256 * world_size,
                UsageContext.OPENAI_API_SERVER: 128 * world_size,
            }

        use_context_value = usage_context.value if usage_context else None
        if (self.max_num_batched_tokens is None
                and usage_context in default_max_num_batched_tokens):
            if current_platform.is_tpu():
                chip_name = current_platform.get_device_name()
                if chip_name in default_max_num_batched_tokens_tpu[
                        usage_context]:
                    self.max_num_batched_tokens = \
                        default_max_num_batched_tokens_tpu[
                            usage_context][chip_name]
                else:
                    self.max_num_batched_tokens = \
                        default_max_num_batched_tokens[usage_context]
            else:
                if not self.enable_chunked_prefill:
                    self.max_num_batched_tokens = model_config.max_model_len
                else:
                    self.max_num_batched_tokens = \
                        default_max_num_batched_tokens[usage_context]
            logger.debug(
                "Setting max_num_batched_tokens to %d for %s usage context.",
                self.max_num_batched_tokens, use_context_value)

        if (self.max_num_seqs is None
                and usage_context in default_max_num_seqs):
            self.max_num_seqs = min(default_max_num_seqs[usage_context],
                                    self.max_num_batched_tokens or sys.maxsize)

            logger.debug("Setting max_num_seqs to %d for %s usage context.",
                         self.max_num_seqs, use_context_value)


@dataclass
class AsyncEngineArgs(EngineArgs):
    """Arguments for asynchronous vLLM engine."""
    enable_log_requests: bool = False

    @property
    @deprecated(
        "`disable_log_requests` is deprecated and has been replaced with "
        "`enable_log_requests`. This will be removed in v0.12.0. Please use "
        "`enable_log_requests` instead.")
    def disable_log_requests(self) -> bool:
        return not self.enable_log_requests

    @disable_log_requests.setter
    @deprecated(
        "`disable_log_requests` is deprecated and has been replaced with "
        "`enable_log_requests`. This will be removed in v0.12.0. Please use "
        "`enable_log_requests` instead.")
    def disable_log_requests(self, value: bool):
        self.enable_log_requests = not value

    @staticmethod
    def add_cli_args(parser: FlexibleArgumentParser,
                     async_args_only: bool = False) -> FlexibleArgumentParser:
        # Initialize plugin to update the parser, for example, The plugin may
        # add a new kind of quantization method to --quantization argument or
        # a new device to --device argument.
        load_general_plugins()
        if not async_args_only:
            parser = EngineArgs.add_cli_args(parser)
        parser.add_argument('--enable-log-requests',
                            action=argparse.BooleanOptionalAction,
                            default=AsyncEngineArgs.enable_log_requests,
                            help='Enable logging requests.')
        parser.add_argument('--disable-log-requests',
                            action=argparse.BooleanOptionalAction,
                            default=not AsyncEngineArgs.enable_log_requests,
                            help='[DEPRECATED] Disable logging requests.',
                            deprecated=True)
        current_platform.pre_register_and_update(parser)
        return parser


def _raise_or_fallback(feature_name: str, recommend_to_remove: bool):
    if envs.is_set("VLLM_USE_V1") and envs.VLLM_USE_V1:
        raise NotImplementedError(
            f"VLLM_USE_V1=1 is not supported with {feature_name}.")
    msg = f"{feature_name} is not supported by the V1 Engine. "
    msg += "Falling back to V0. "
    if recommend_to_remove:
        msg += f"We recommend to remove {feature_name} from your config "
        msg += "in favor of the V1 Engine."
    logger.warning(msg)


def _warn_or_fallback(feature_name: str) -> bool:
    if envs.is_set("VLLM_USE_V1") and envs.VLLM_USE_V1:
        logger.warning(
            "Detected VLLM_USE_V1=1 with %s. Usage should "
            "be considered experimental. Please report any "
            "issues on Github.", feature_name)
        should_exit = False
    else:
        logger.info(
            "%s is experimental on VLLM_USE_V1=1. "
            "Falling back to V0 Engine.", feature_name)
        should_exit = True
    return should_exit


def human_readable_int(value):
    """Parse human-readable integers like '1k', '2M', etc.
    Including decimal values with decimal multipliers.

    Examples:
    - '1k' -> 1,000
    - '1K' -> 1,024
    - '25.6k' -> 25,600
    """
    value = value.strip()
    match = re.fullmatch(r'(\d+(?:\.\d+)?)([kKmMgGtT])', value)
    if match:
        decimal_multiplier = {
            'k': 10**3,
            'm': 10**6,
            'g': 10**9,
        }
        binary_multiplier = {
            'K': 2**10,
            'M': 2**20,
            'G': 2**30,
        }

        number, suffix = match.groups()
        if suffix in decimal_multiplier:
            mult = decimal_multiplier[suffix]
            return int(float(number) * mult)
        elif suffix in binary_multiplier:
            mult = binary_multiplier[suffix]
            # Do not allow decimals with binary multipliers
            try:
                return int(number) * mult
            except ValueError as e:
                raise argparse.ArgumentTypeError("Decimals are not allowed " \
                f"with binary suffixes like {suffix}. Did you mean to use " \
                f"{number}{suffix.lower()} instead?") from e

    # Regular plain number.
    return int(value)<|MERGE_RESOLUTION|>--- conflicted
+++ resolved
@@ -325,13 +325,10 @@
     data_parallel_backend: str = ParallelConfig.data_parallel_backend
     enable_expert_parallel: bool = ParallelConfig.enable_expert_parallel
     enable_microbatching: bool = ParallelConfig.enable_microbatching
-<<<<<<< HEAD
-    microbatching_decode_token_threshold: int = ParallelConfig.microbatching_decode_token_threshold
-    microbatching_prefill_token_threshold: int = ParallelConfig.microbatching_prefill_token_threshold
-=======
-    microbatching_token_threshold: int = \
-        ParallelConfig.microbatching_token_threshold
->>>>>>> bce18981
+    microbatching_decode_token_threshold: int = \
+        ParallelConfig.microbatching_decode_token_threshold
+    microbatching_prefill_token_threshold: int = \
+        ParallelConfig.microbatching_prefill_token_threshold
     eplb_config: EPLBConfig = get_field(ParallelConfig, "eplb_config")
     enable_eplb: bool = ParallelConfig.enable_eplb
     num_redundant_experts: int = EPLBConfig.num_redundant_experts
@@ -696,16 +693,12 @@
             **parallel_kwargs["enable_expert_parallel"])
         parallel_group.add_argument("--enable-microbatching",
                                     **parallel_kwargs["enable_microbatching"])
-<<<<<<< HEAD
-        parallel_group.add_argument("--microbatching-decode-token-threshold",
-                                    **parallel_kwargs["microbatching_decode_token_threshold"])
-        parallel_group.add_argument("--microbatching-prefill-token-threshold",
-                                    **parallel_kwargs["microbatching_prefill_token_threshold"])
-=======
         parallel_group.add_argument(
-            "--microbatching-token-threshold",
-            **parallel_kwargs["microbatching_token_threshold"])
->>>>>>> bce18981
+            "--microbatching-decode-token-threshold",
+            **parallel_kwargs["microbatching_decode_token_threshold"])
+        parallel_group.add_argument(
+            "--microbatching-prefill-token-threshold",
+            **parallel_kwargs["microbatching_prefill_token_threshold"])
         parallel_group.add_argument("--enable-eplb",
                                     **parallel_kwargs["enable_eplb"])
         parallel_group.add_argument("--eplb-config",
@@ -1342,7 +1335,8 @@
             data_parallel_hybrid_lb=self.data_parallel_hybrid_lb,
             enable_expert_parallel=self.enable_expert_parallel,
             enable_microbatching=self.enable_microbatching,
-            microbatching_decode_token_threshold=self.microbatching_decode_token_threshold,
+            microbatching_decode_token_threshold=self.
+            microbatching_decode_token_threshold,
             enable_eplb=self.enable_eplb,
             eplb_config=self.eplb_config,
             max_parallel_loading_workers=self.max_parallel_loading_workers,
