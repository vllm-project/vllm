--- conflicted
+++ resolved
@@ -361,11 +361,6 @@
     config_format: str = ModelConfig.config_format
     dtype: ModelDType = ModelConfig.dtype
     kv_cache_dtype: CacheDType = CacheConfig.cache_dtype
-<<<<<<< HEAD
-    seed: Optional[int] = ModelConfig.seed
-    max_model_len: int = get_field(ModelConfig, "max_model_len")
-    cuda_graph_sizes: list[int] = get_field(SchedulerConfig, "cuda_graph_sizes")
-=======
     seed: int | None = ModelConfig.seed
     max_model_len: int | None = ModelConfig.max_model_len
     cuda_graph_sizes: list[int] | None = CompilationConfig.cudagraph_capture_sizes
@@ -375,7 +370,6 @@
     max_cudagraph_capture_size: int | None = get_field(
         CompilationConfig, "max_cudagraph_capture_size"
     )
->>>>>>> c9791f18
     # Note: Specifying a custom executor backend by passing a class
     # is intended for expert use only. The API may change without
     # notice.
@@ -426,21 +420,12 @@
     swap_space: float = CacheConfig.swap_space
     cpu_offload_gb: float = CacheConfig.cpu_offload_gb
     gpu_memory_utilization: float = CacheConfig.gpu_memory_utilization
-<<<<<<< HEAD
-    kv_cache_memory_bytes: Optional[int] = CacheConfig.kv_cache_memory_bytes
-    max_num_batched_tokens: int = get_field(SchedulerConfig, "max_num_batched_tokens")
-    max_num_partial_prefills: int = SchedulerConfig.max_num_partial_prefills
-    max_long_partial_prefills: int = SchedulerConfig.max_long_partial_prefills
-    long_prefill_token_threshold: int = SchedulerConfig.long_prefill_token_threshold
-    max_num_seqs: int = get_field(SchedulerConfig, "max_num_seqs")
-=======
     kv_cache_memory_bytes: int | None = CacheConfig.kv_cache_memory_bytes
     max_num_batched_tokens: int | None = SchedulerConfig.max_num_batched_tokens
     max_num_partial_prefills: int = SchedulerConfig.max_num_partial_prefills
     max_long_partial_prefills: int = SchedulerConfig.max_long_partial_prefills
     long_prefill_token_threshold: int = SchedulerConfig.long_prefill_token_threshold
     max_num_seqs: int | None = SchedulerConfig.max_num_seqs
->>>>>>> c9791f18
     max_logprobs: int = ModelConfig.max_logprobs
     logprobs_mode: LogprobsMode = ModelConfig.logprobs_mode
     disable_log_stats: bool = False
@@ -495,13 +480,7 @@
     model_loader_extra_config: dict = get_field(LoadConfig, "model_loader_extra_config")
     ignore_patterns: str | list[str] = get_field(LoadConfig, "ignore_patterns")
 
-<<<<<<< HEAD
-    enable_chunked_prefill: Optional[bool] = get_field(
-        SchedulerConfig, "enable_chunked_prefill"
-    )
-=======
     enable_chunked_prefill: bool | None = SchedulerConfig.enable_chunked_prefill
->>>>>>> c9791f18
     disable_chunked_mm_input: bool = SchedulerConfig.disable_chunked_mm_input
 
     disable_hybrid_kv_cache_manager: bool = (
