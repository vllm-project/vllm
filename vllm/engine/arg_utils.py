--- conflicted
+++ resolved
@@ -22,26 +22,15 @@
 
 import vllm.envs as envs
 from vllm.config import (BlockSize, CacheConfig, CacheDType, CompilationConfig,
-<<<<<<< HEAD
                          ConfigFormat, ConfigType, ConvertOption,
                          DecodingConfig, DetailedTraceModules, Device,
                          DeviceConfig, DistributedExecutorBackend,
                          GuidedDecodingBackend, GuidedDecodingBackendV1,
                          HfOverrides, KVEventsConfig, KVTransferConfig,
-                         LoadConfig, LoadFormat, LogprobsMode, LoRAConfig,
-                         ModelConfig, ModelDType, ModelImpl, MultiModalConfig,
+                         LoadConfig, LogprobsMode, LoRAConfig, ModelConfig,
+                         ModelDType, ModelImpl, MultiModalConfig,
                          ObservabilityConfig, ParallelConfig, PoolerConfig,
                          PrefixCachingHashAlgo, RunnerOption, SchedulerConfig,
-=======
-                         ConfigFormat, ConfigType, DecodingConfig,
-                         DetailedTraceModules, Device, DeviceConfig,
-                         DistributedExecutorBackend, GuidedDecodingBackend,
-                         GuidedDecodingBackendV1, HfOverrides, KVEventsConfig,
-                         KVTransferConfig, LoadConfig, LogprobsMode,
-                         LoRAConfig, ModelConfig, ModelDType, ModelImpl,
-                         MultiModalConfig, ObservabilityConfig, ParallelConfig,
-                         PoolerConfig, PrefixCachingHashAlgo, SchedulerConfig,
->>>>>>> 85bda9e7
                          SchedulerPolicy, SpeculativeConfig, TaskOption,
                          TokenizerMode, VllmConfig, get_attr_docs, get_field)
 from vllm.logger import init_logger
