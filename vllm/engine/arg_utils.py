--- conflicted
+++ resolved
@@ -706,12 +706,7 @@
         )
         structured_outputs_group.add_argument(
             "--reasoning-parser",
-<<<<<<< HEAD
-            # Choices are dynamic to include plugins so they are validated later
-=======
-            # This choice is a special case because it's not static
-            choices=list(ReasoningParserManager.list_registered()),
->>>>>>> e261d37c
+            # Choices need to be validated after parsing to include plugins
             **structured_outputs_kwargs["reasoning_parser"],
         )
         structured_outputs_group.add_argument(
