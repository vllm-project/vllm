--- conflicted
+++ resolved
@@ -150,11 +150,8 @@
     otlp_traces_endpoint: Optional[str] = None
     collect_detailed_traces: Optional[str] = None
     disable_async_output_proc: bool = False
-<<<<<<< HEAD
     cpu_draft_worker: Optional[bool] = False
-=======
     override_neuron_config: Optional[Dict[str, Any]] = None
->>>>>>> 6cd5e5b0
 
     def __post_init__(self):
         if self.tokenizer is None:
