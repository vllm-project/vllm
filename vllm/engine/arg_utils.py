--- conflicted
+++ resolved
@@ -898,14 +898,13 @@
             "--mamba-ssm-cache-dtype", **cache_kwargs["mamba_ssm_cache_dtype"]
         )
         cache_group.add_argument(
-<<<<<<< HEAD
+            "--mamba-block-size", **cache_kwargs["mamba_block_size"]
+        )
+        cache_group.add_argument(
             "--kv-offloading-size", **cache_kwargs["kv_offloading_size"]
         )
         cache_group.add_argument(
             "--kv-offloading-backend", **cache_kwargs["kv_offloading_backend"]
-=======
-            "--mamba-block-size", **cache_kwargs["mamba_block_size"]
->>>>>>> f2575447
         )
 
         # Multimodal related configs
@@ -1404,12 +1403,9 @@
             kv_sharing_fast_prefill=self.kv_sharing_fast_prefill,
             mamba_cache_dtype=self.mamba_cache_dtype,
             mamba_ssm_cache_dtype=self.mamba_ssm_cache_dtype,
-<<<<<<< HEAD
+            mamba_block_size=self.mamba_block_size,
             kv_offloading_size=self.kv_offloading_size,
             kv_offloading_backend=self.kv_offloading_backend,
-=======
-            mamba_block_size=self.mamba_block_size,
->>>>>>> f2575447
         )
 
         ray_runtime_env = None
