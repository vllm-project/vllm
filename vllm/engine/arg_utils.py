# SPDX-License-Identifier: Apache-2.0

# yapf: disable
import argparse
import dataclasses
import json
import re
import threading
from dataclasses import MISSING, dataclass, fields
from typing import (Any, Callable, Dict, List, Literal, Optional, Type,
                    TypeVar, Union, cast, get_args, get_origin)

import torch
from typing_extensions import TypeIs, deprecated

import vllm.envs as envs
from vllm import version
from vllm.config import (BlockSize, CacheConfig, CacheDType, CompilationConfig,
                         ConfigFormat, ConfigType, DecodingConfig, Device,
                         DeviceConfig, DistributedExecutorBackend,
                         GuidedDecodingBackend, GuidedDecodingBackendV1,
                         HfOverrides, KVTransferConfig, LoadConfig, LoadFormat,
                         LoRAConfig, ModelConfig, ModelDType, ModelImpl,
                         MultiModalConfig, ObservabilityConfig, ParallelConfig,
                         PoolerConfig, PrefixCachingHashAlgo,
                         PromptAdapterConfig, SchedulerConfig, SchedulerPolicy,
                         SpeculativeConfig, TaskOption, TokenizerMode,
                         TokenizerPoolConfig, VllmConfig, get_attr_docs,
                         get_field)
from vllm.executor.executor_base import ExecutorBase
from vllm.logger import init_logger
from vllm.model_executor.layers.quantization import QuantizationMethods
from vllm.plugins import load_general_plugins
from vllm.reasoning import ReasoningParserManager
from vllm.test_utils import MODEL_WEIGHTS_S3_BUCKET, MODELS_ON_S3
from vllm.transformers_utils.utils import check_gguf_file
from vllm.usage.usage_lib import UsageContext
from vllm.utils import FlexibleArgumentParser, GiB_bytes, is_in_ray_actor

# yapf: enable

logger = init_logger(__name__)

ALLOWED_DETAILED_TRACE_MODULES = ["model", "worker", "all"]

# object is used to allow for special typing forms
T = TypeVar("T")
TypeHint = Union[type[Any], object]
TypeHintT = Union[type[T], object]


def optional_type(
        return_type: Callable[[str], T]) -> Callable[[str], Optional[T]]:

    def _optional_type(val: str) -> Optional[T]:
        if val == "" or val == "None":
            return None
        try:
            if return_type is json.loads and not re.match("^{.*}$", val):
                return cast(T, nullable_kvs(val))
            return return_type(val)
        except ValueError as e:
            raise argparse.ArgumentTypeError(
                f"Value {val} cannot be converted to {return_type}.") from e

    return _optional_type


@deprecated(
    "Passing a JSON argument as a string containing comma separated key=value "
    "pairs is deprecated. This will be removed in v0.10.0. Please use a JSON "
    "string instead.")
def nullable_kvs(val: str) -> dict[str, int]:
    """Parses a string containing comma separate key [str] to value [int]
    pairs into a dictionary.

    Args:
        val: String value to be parsed.

    Returns:
        Dictionary with parsed values.
    """
    out_dict: dict[str, int] = {}
    for item in val.split(","):
        kv_parts = [part.lower().strip() for part in item.split("=")]
        if len(kv_parts) != 2:
            raise argparse.ArgumentTypeError(
                "Each item should be in the form KEY=VALUE")
        key, value = kv_parts

        try:
            parsed_value = int(value)
        except ValueError as exc:
            msg = f"Failed to parse value of item {key}={value}"
            raise argparse.ArgumentTypeError(msg) from exc

        if key in out_dict and out_dict[key] != parsed_value:
            raise argparse.ArgumentTypeError(
                f"Conflicting values specified for key: {key}")
        out_dict[key] = parsed_value

    return out_dict


def is_type(type_hint: TypeHint, type: TypeHintT) -> TypeIs[TypeHintT]:
    """Check if the type hint is a specific type."""
    return type_hint is type or get_origin(type_hint) is type


def contains_type(type_hints: set[TypeHint], type: TypeHintT) -> bool:
    """Check if the type hints contain a specific type."""
    return any(is_type(type_hint, type) for type_hint in type_hints)


def get_type(type_hints: set[TypeHint], type: TypeHintT) -> TypeHintT:
    """Get the specific type from the type hints."""
    return next((th for th in type_hints if is_type(th, type)), None)


def literal_to_kwargs(type_hints: set[TypeHint]) -> dict[str, Any]:
    """Convert Literal type hints to argparse kwargs."""
    type_hint = get_type(type_hints, Literal)
    choices = get_args(type_hint)
    choice_type = type(choices[0])
    if not all(isinstance(choice, choice_type) for choice in choices):
        raise ValueError(
            "All choices must be of the same type. "
            f"Got {choices} with types {[type(c) for c in choices]}")
    return {"type": choice_type, "choices": sorted(choices)}


def is_not_builtin(type_hint: TypeHint) -> bool:
    """Check if the class is not a built-in type."""
    return type_hint.__module__ != "builtins"


def get_kwargs(cls: ConfigType) -> dict[str, Any]:
    cls_docs = get_attr_docs(cls)
    kwargs = {}
    for field in fields(cls):
        # Get the default value of the field
        default = field.default
        if field.default_factory is not MISSING:
            default = field.default_factory()

        # Get the help text for the field
        name = field.name
        help = cls_docs[name]
        # Escape % for argparse
        help = help.replace("%", "%%")

        # Initialise the kwargs dictionary for the field
        kwargs[name] = {"default": default, "help": help}

        # Get the set of possible types for the field
        type_hints: set[TypeHint] = set()
        if get_origin(field.type) is Union:
            type_hints.update(get_args(field.type))
        else:
            type_hints.add(field.type)

        # Set other kwargs based on the type hints
        if contains_type(type_hints, bool):
            # Creates --no-<name> and --<name> flags
            kwargs[name]["action"] = argparse.BooleanOptionalAction
        elif contains_type(type_hints, Literal):
            kwargs[name].update(literal_to_kwargs(type_hints))
        elif contains_type(type_hints, tuple):
            type_hint = get_type(type_hints, tuple)
            types = get_args(type_hint)
            tuple_type = types[0]
            assert all(t is tuple_type for t in types if t is not Ellipsis), (
                "All non-Ellipsis tuple elements must be of the same "
                f"type. Got {types}.")
            kwargs[name]["type"] = tuple_type
            kwargs[name]["nargs"] = "+" if Ellipsis in types else len(types)
        elif contains_type(type_hints, list):
            type_hint = get_type(type_hints, list)
            types = get_args(type_hint)
            assert len(types) == 1, (
                "List type must have exactly one type. Got "
                f"{type_hint} with types {types}")
            kwargs[name]["type"] = types[0]
            kwargs[name]["nargs"] = "+"
        elif contains_type(type_hints, int):
            kwargs[name]["type"] = int
            # Special case for large integers
            if name in {"max_model_len"}:
                kwargs[name]["type"] = human_readable_int
        elif contains_type(type_hints, float):
            kwargs[name]["type"] = float
        elif contains_type(type_hints, dict):
            # Dict arguments will always be optional
            kwargs[name]["type"] = optional_type(json.loads)
        elif (contains_type(type_hints, str)
              or any(is_not_builtin(th) for th in type_hints)):
            kwargs[name]["type"] = str
        else:
            raise ValueError(
                f"Unsupported type {type_hints} for argument {name}.")

        # If the type hint was a sequence of literals, use the helper function
        # to update the type and choices
        if get_origin(kwargs[name].get("type")) is Literal:
            kwargs[name].update(literal_to_kwargs({kwargs[name]["type"]}))

        # If None is in type_hints, make the argument optional.
        # But not if it's a bool, argparse will handle this better.
        if type(None) in type_hints and not contains_type(type_hints, bool):
            kwargs[name]["type"] = optional_type(kwargs[name]["type"])
            if kwargs[name].get("choices"):
                kwargs[name]["choices"].append("None")
    return kwargs


@dataclass
class EngineArgs:
    """Arguments for vLLM engine."""
    model: str = ModelConfig.model
    served_model_name: Optional[Union[
        str, List[str]]] = ModelConfig.served_model_name
    tokenizer: Optional[str] = ModelConfig.tokenizer
    hf_config_path: Optional[str] = ModelConfig.hf_config_path
    task: TaskOption = ModelConfig.task
    skip_tokenizer_init: bool = ModelConfig.skip_tokenizer_init
    tokenizer_mode: TokenizerMode = ModelConfig.tokenizer_mode
    trust_remote_code: bool = ModelConfig.trust_remote_code
    allowed_local_media_path: str = ModelConfig.allowed_local_media_path
    download_dir: Optional[str] = LoadConfig.download_dir
    load_format: str = LoadConfig.load_format
    config_format: str = ModelConfig.config_format
    dtype: ModelDType = ModelConfig.dtype
    kv_cache_dtype: CacheDType = CacheConfig.cache_dtype
    seed: Optional[int] = ModelConfig.seed
    max_model_len: Optional[int] = ModelConfig.max_model_len
    # Note: Specifying a custom executor backend by passing a class
    # is intended for expert use only. The API may change without
    # notice.
    distributed_executor_backend: Optional[Union[
        DistributedExecutorBackend,
        Type[ExecutorBase]]] = ParallelConfig.distributed_executor_backend
    # number of P/D disaggregation (or other disaggregation) workers
    pipeline_parallel_size: int = ParallelConfig.pipeline_parallel_size
    tensor_parallel_size: int = ParallelConfig.tensor_parallel_size
    data_parallel_size: int = ParallelConfig.data_parallel_size
    enable_expert_parallel: bool = ParallelConfig.enable_expert_parallel
    max_parallel_loading_workers: Optional[
        int] = ParallelConfig.max_parallel_loading_workers
    block_size: Optional[BlockSize] = CacheConfig.block_size
    enable_prefix_caching: Optional[bool] = CacheConfig.enable_prefix_caching
    prefix_caching_hash_algo: PrefixCachingHashAlgo = \
        CacheConfig.prefix_caching_hash_algo
    disable_sliding_window: bool = ModelConfig.disable_sliding_window
    disable_cascade_attn: bool = ModelConfig.disable_cascade_attn
    use_v2_block_manager: bool = True
    swap_space: float = CacheConfig.swap_space
    cpu_offload_gb: float = CacheConfig.cpu_offload_gb
    gpu_memory_utilization: float = CacheConfig.gpu_memory_utilization
    max_num_batched_tokens: Optional[
        int] = SchedulerConfig.max_num_batched_tokens
    max_num_partial_prefills: int = SchedulerConfig.max_num_partial_prefills
    max_long_partial_prefills: int = SchedulerConfig.max_long_partial_prefills
    long_prefill_token_threshold: int = \
        SchedulerConfig.long_prefill_token_threshold
    max_num_seqs: Optional[int] = SchedulerConfig.max_num_seqs
    max_logprobs: int = ModelConfig.max_logprobs
    disable_log_stats: bool = False
    revision: Optional[str] = ModelConfig.revision
    code_revision: Optional[str] = ModelConfig.code_revision
    rope_scaling: dict[str, Any] = get_field(ModelConfig, "rope_scaling")
    rope_theta: Optional[float] = ModelConfig.rope_theta
    hf_token: Optional[Union[bool, str]] = ModelConfig.hf_token
    hf_overrides: Optional[HfOverrides] = \
        get_field(ModelConfig, "hf_overrides")
    tokenizer_revision: Optional[str] = ModelConfig.tokenizer_revision
    quantization: Optional[QuantizationMethods] = ModelConfig.quantization
    enforce_eager: bool = ModelConfig.enforce_eager
    max_seq_len_to_capture: int = ModelConfig.max_seq_len_to_capture
    disable_custom_all_reduce: bool = ParallelConfig.disable_custom_all_reduce
    # The following three fields are deprecated and will be removed in a future
    # release. Setting them will have no effect. Please remove them from your
    # configurations.
    tokenizer_pool_size: int = TokenizerPoolConfig.pool_size
    tokenizer_pool_type: str = TokenizerPoolConfig.pool_type
    tokenizer_pool_extra_config: dict = \
        get_field(TokenizerPoolConfig, "extra_config")
    limit_mm_per_prompt: dict[str, int] = \
        get_field(MultiModalConfig, "limit_per_prompt")
    mm_processor_kwargs: Optional[Dict[str, Any]] = \
        MultiModalConfig.mm_processor_kwargs
    disable_mm_preprocessor_cache: bool = \
        MultiModalConfig.disable_mm_preprocessor_cache
    # LoRA fields
    enable_lora: bool = False
    enable_lora_bias: bool = LoRAConfig.bias_enabled
    max_loras: int = LoRAConfig.max_loras
    max_lora_rank: int = LoRAConfig.max_lora_rank
    fully_sharded_loras: bool = LoRAConfig.fully_sharded_loras
    max_cpu_loras: Optional[int] = LoRAConfig.max_cpu_loras
    lora_dtype: Optional[Union[str, torch.dtype]] = LoRAConfig.lora_dtype
    lora_extra_vocab_size: int = LoRAConfig.lora_extra_vocab_size
    long_lora_scaling_factors: Optional[tuple[float, ...]] = \
        LoRAConfig.long_lora_scaling_factors
    # PromptAdapter fields
    enable_prompt_adapter: bool = False
    max_prompt_adapters: int = PromptAdapterConfig.max_prompt_adapters
    max_prompt_adapter_token: int = \
        PromptAdapterConfig.max_prompt_adapter_token

    device: Device = DeviceConfig.device
    num_scheduler_steps: int = SchedulerConfig.num_scheduler_steps
    multi_step_stream_outputs: bool = SchedulerConfig.multi_step_stream_outputs
    ray_workers_use_nsight: bool = ParallelConfig.ray_workers_use_nsight
    num_gpu_blocks_override: Optional[
        int] = CacheConfig.num_gpu_blocks_override
    num_lookahead_slots: int = SchedulerConfig.num_lookahead_slots
    model_loader_extra_config: dict = \
        get_field(LoadConfig, "model_loader_extra_config")
    ignore_patterns: Optional[Union[str,
                                    List[str]]] = LoadConfig.ignore_patterns
    preemption_mode: Optional[str] = SchedulerConfig.preemption_mode

    scheduler_delay_factor: float = SchedulerConfig.delay_factor
    enable_chunked_prefill: Optional[
        bool] = SchedulerConfig.enable_chunked_prefill
    disable_chunked_mm_input: bool = SchedulerConfig.disable_chunked_mm_input

    guided_decoding_backend: GuidedDecodingBackend = DecodingConfig.backend
    guided_decoding_disable_fallback: bool = DecodingConfig.disable_fallback
    guided_decoding_disable_any_whitespace: bool = \
        DecodingConfig.disable_any_whitespace
    guided_decoding_disable_additional_properties: bool = \
        DecodingConfig.disable_additional_properties
    logits_processor_pattern: Optional[
        str] = ModelConfig.logits_processor_pattern

    speculative_config: Optional[Dict[str, Any]] = None

    qlora_adapter_name_or_path: Optional[str] = None
    show_hidden_metrics_for_version: Optional[str] = None
    otlp_traces_endpoint: Optional[str] = None
    collect_detailed_traces: Optional[str] = None
    disable_async_output_proc: bool = not ModelConfig.use_async_output_proc
    scheduling_policy: SchedulerPolicy = SchedulerConfig.policy
    scheduler_cls: Union[str, Type[object]] = SchedulerConfig.scheduler_cls

    override_neuron_config: dict[str, Any] = \
        get_field(ModelConfig, "override_neuron_config")
    override_pooler_config: Optional[Union[dict, PoolerConfig]] = \
        ModelConfig.override_pooler_config
    compilation_config: Optional[CompilationConfig] = None
    worker_cls: str = ParallelConfig.worker_cls
    worker_extension_cls: str = ParallelConfig.worker_extension_cls

    kv_transfer_config: Optional[KVTransferConfig] = None

    generation_config: str = ModelConfig.generation_config
    enable_sleep_mode: bool = ModelConfig.enable_sleep_mode
    override_generation_config: dict[str, Any] = \
        get_field(ModelConfig, "override_generation_config")
    model_impl: str = ModelConfig.model_impl

    calculate_kv_scales: bool = CacheConfig.calculate_kv_scales

    additional_config: Optional[Dict[str, Any]] = None
    enable_reasoning: Optional[bool] = None
    reasoning_parser: Optional[str] = DecodingConfig.reasoning_backend
    use_tqdm_on_load: bool = LoadConfig.use_tqdm_on_load

    def __post_init__(self):
<<<<<<< HEAD
        if not self.tokenizer:
            self.tokenizer = self.model

        self.enable_reasoning = self.reasoning_parser is not None

=======
>>>>>>> d8037867
        # support `EngineArgs(compilation_config={...})`
        # without having to manually construct a
        # CompilationConfig object
        if isinstance(self.compilation_config, (int, dict)):
            self.compilation_config = CompilationConfig.from_cli(
                str(self.compilation_config))

        # Setup plugins
        from vllm.plugins import load_general_plugins
        load_general_plugins()

    @staticmethod
    def add_cli_args(parser: FlexibleArgumentParser) -> FlexibleArgumentParser:
        """Shared CLI arguments for vLLM engine."""

        # Model arguments
        model_kwargs = get_kwargs(ModelConfig)
        model_group = parser.add_argument_group(
            title="ModelConfig",
            description=ModelConfig.__doc__,
        )
        model_group.add_argument("--model", **model_kwargs["model"])
        model_group.add_argument("--task", **model_kwargs["task"])
        model_group.add_argument("--tokenizer", **model_kwargs["tokenizer"])
        model_group.add_argument("--tokenizer-mode",
                                 **model_kwargs["tokenizer_mode"])
        model_group.add_argument("--trust-remote-code",
                                 **model_kwargs["trust_remote_code"])
        model_group.add_argument("--dtype", **model_kwargs["dtype"])
        model_group.add_argument("--seed", **model_kwargs["seed"])
        model_group.add_argument("--hf-config-path",
                                 **model_kwargs["hf_config_path"])
        model_group.add_argument("--allowed-local-media-path",
                                 **model_kwargs["allowed_local_media_path"])
        model_group.add_argument("--revision", **model_kwargs["revision"])
        model_group.add_argument("--code-revision",
                                 **model_kwargs["code_revision"])
        model_group.add_argument("--rope-scaling",
                                 **model_kwargs["rope_scaling"])
        model_group.add_argument("--rope-theta", **model_kwargs["rope_theta"])
        model_group.add_argument("--tokenizer-revision",
                                 **model_kwargs["tokenizer_revision"])
        model_group.add_argument("--max-model-len",
                                 **model_kwargs["max_model_len"])
        model_group.add_argument("--quantization", "-q",
                                 **model_kwargs["quantization"])
        model_group.add_argument("--enforce-eager",
                                 **model_kwargs["enforce_eager"])
        model_group.add_argument("--max-seq-len-to-capture",
                                 **model_kwargs["max_seq_len_to_capture"])
        model_group.add_argument("--max-logprobs",
                                 **model_kwargs["max_logprobs"])
        model_group.add_argument("--disable-sliding-window",
                                 **model_kwargs["disable_sliding_window"])
        model_group.add_argument("--disable-cascade-attn",
                                 **model_kwargs["disable_cascade_attn"])
        model_group.add_argument("--skip-tokenizer-init",
                                 **model_kwargs["skip_tokenizer_init"])
        model_group.add_argument("--served-model-name",
                                 **model_kwargs["served_model_name"])
        # This one is a special case because it is the
        # opposite of ModelConfig.use_async_output_proc
        model_group.add_argument(
            "--disable-async-output-proc",
            action="store_true",
            default=EngineArgs.disable_async_output_proc,
            help="Disable async output processing. This may result in "
            "lower performance.")
        model_group.add_argument("--config-format",
                                 choices=[f.value for f in ConfigFormat],
                                 **model_kwargs["config_format"])
        # This one is a special case because it can bool
        # or str. TODO: Handle this in get_kwargs
        model_group.add_argument("--hf-token",
                                 type=str,
                                 nargs="?",
                                 const=True,
                                 default=model_kwargs["hf_token"]["default"],
                                 help=model_kwargs["hf_token"]["help"])
        model_group.add_argument("--hf-overrides",
                                 **model_kwargs["hf_overrides"])
        model_group.add_argument("--override-neuron-config",
                                 **model_kwargs["override_neuron_config"])
        model_group.add_argument("--override-pooler-config",
                                 **model_kwargs["override_pooler_config"])
        model_group.add_argument("--logits-processor-pattern",
                                 **model_kwargs["logits_processor_pattern"])
        model_group.add_argument("--generation-config",
                                 **model_kwargs["generation_config"])
        model_group.add_argument("--override-generation-config",
                                 **model_kwargs["override_generation_config"])
        model_group.add_argument("--enable-sleep-mode",
                                 **model_kwargs["enable_sleep_mode"])
        model_group.add_argument("--model-impl",
                                 choices=[f.value for f in ModelImpl],
                                 **model_kwargs["model_impl"])

        # Model loading arguments
        load_kwargs = get_kwargs(LoadConfig)
        load_group = parser.add_argument_group(
            title="LoadConfig",
            description=LoadConfig.__doc__,
        )
        load_group.add_argument('--load-format',
                                choices=[f.value for f in LoadFormat],
                                **load_kwargs["load_format"])
        load_group.add_argument('--download-dir',
                                **load_kwargs["download_dir"])
        load_group.add_argument('--model-loader-extra-config',
                                **load_kwargs["model_loader_extra_config"])
        load_group.add_argument('--use-tqdm-on-load',
                                **load_kwargs["use_tqdm_on_load"])

        # Guided decoding arguments
        guided_decoding_kwargs = get_kwargs(DecodingConfig)
        guided_decoding_group = parser.add_argument_group(
            title="DecodingConfig",
            description=DecodingConfig.__doc__,
        )
        guided_decoding_group.add_argument("--guided-decoding-backend",
                                           **guided_decoding_kwargs["backend"])
        guided_decoding_group.add_argument(
            "--guided-decoding-disable-fallback",
            **guided_decoding_kwargs["disable_fallback"])
        guided_decoding_group.add_argument(
            "--guided-decoding-disable-any-whitespace",
            **guided_decoding_kwargs["disable_any_whitespace"])
        guided_decoding_group.add_argument(
            "--guided-decoding-disable-additional-properties",
            **guided_decoding_kwargs["disable_additional_properties"])
        guided_decoding_group.add_argument(
            "--reasoning-parser",
            # This choices is a special case because it's not static
            choices=list(ReasoningParserManager.reasoning_parsers),
            **guided_decoding_kwargs["reasoning_backend"])

        # Parallel arguments
        parallel_kwargs = get_kwargs(ParallelConfig)
        parallel_group = parser.add_argument_group(
            title="ParallelConfig",
            description=ParallelConfig.__doc__,
        )
        parallel_group.add_argument(
            '--distributed-executor-backend',
            **parallel_kwargs["distributed_executor_backend"])
        parallel_group.add_argument(
            '--pipeline-parallel-size', '-pp',
            **parallel_kwargs["pipeline_parallel_size"])
        parallel_group.add_argument('--tensor-parallel-size', '-tp',
                                    **parallel_kwargs["tensor_parallel_size"])
        parallel_group.add_argument('--data-parallel-size', '-dp',
                                    **parallel_kwargs["data_parallel_size"])
        parallel_group.add_argument(
            '--enable-expert-parallel',
            **parallel_kwargs["enable_expert_parallel"])
        parallel_group.add_argument(
            '--max-parallel-loading-workers',
            **parallel_kwargs["max_parallel_loading_workers"])
        parallel_group.add_argument(
            '--ray-workers-use-nsight',
            **parallel_kwargs["ray_workers_use_nsight"])
        parallel_group.add_argument(
            '--disable-custom-all-reduce',
            **parallel_kwargs["disable_custom_all_reduce"])

        # KV cache arguments
        cache_kwargs = get_kwargs(CacheConfig)
        cache_group = parser.add_argument_group(
            title="CacheConfig",
            description=CacheConfig.__doc__,
        )
        cache_group.add_argument('--block-size', **cache_kwargs["block_size"])
        cache_group.add_argument('--gpu-memory-utilization',
                                 **cache_kwargs["gpu_memory_utilization"])
        cache_group.add_argument('--swap-space', **cache_kwargs["swap_space"])
        cache_group.add_argument('--kv-cache-dtype',
                                 **cache_kwargs["cache_dtype"])
        cache_group.add_argument('--num-gpu-blocks-override',
                                 **cache_kwargs["num_gpu_blocks_override"])
        cache_group.add_argument("--enable-prefix-caching",
                                 **cache_kwargs["enable_prefix_caching"])
        cache_group.add_argument("--prefix-caching-hash-algo",
                                 **cache_kwargs["prefix_caching_hash_algo"])
        cache_group.add_argument('--cpu-offload-gb',
                                 **cache_kwargs["cpu_offload_gb"])
        cache_group.add_argument('--calculate-kv-scales',
                                 **cache_kwargs["calculate_kv_scales"])

        parser.add_argument('--use-v2-block-manager',
                            action='store_true',
                            default=True,
                            help='[DEPRECATED] block manager v1 has been '
                            'removed and SelfAttnBlockSpaceManager (i.e. '
                            'block manager v2) is now the default. '
                            'Setting this flag to True or False'
                            ' has no effect on vLLM behavior.')

        parser.add_argument('--disable-log-stats',
                            action='store_true',
                            help='Disable logging statistics.')

        # Tokenizer arguments
        tokenizer_kwargs = get_kwargs(TokenizerPoolConfig)
        tokenizer_group = parser.add_argument_group(
            title="TokenizerPoolConfig",
            description=TokenizerPoolConfig.__doc__,
        )
        tokenizer_group.add_argument('--tokenizer-pool-size',
                                     **tokenizer_kwargs["pool_size"])
        tokenizer_group.add_argument('--tokenizer-pool-type',
                                     **tokenizer_kwargs["pool_type"])
        tokenizer_group.add_argument('--tokenizer-pool-extra-config',
                                     **tokenizer_kwargs["extra_config"])

        # Multimodal related configs
        multimodal_kwargs = get_kwargs(MultiModalConfig)
        multimodal_group = parser.add_argument_group(
            title="MultiModalConfig",
            description=MultiModalConfig.__doc__,
        )
        multimodal_group.add_argument('--limit-mm-per-prompt',
                                      **multimodal_kwargs["limit_per_prompt"])
        multimodal_group.add_argument(
            '--mm-processor-kwargs',
            **multimodal_kwargs["mm_processor_kwargs"])
        multimodal_group.add_argument(
            '--disable-mm-preprocessor-cache',
            **multimodal_kwargs["disable_mm_preprocessor_cache"])

        # LoRA related configs
        lora_kwargs = get_kwargs(LoRAConfig)
        lora_group = parser.add_argument_group(
            title="LoRAConfig",
            description=LoRAConfig.__doc__,
        )
        lora_group.add_argument(
            '--enable-lora',
            action=argparse.BooleanOptionalAction,
            help='If True, enable handling of LoRA adapters.')
        lora_group.add_argument('--enable-lora-bias',
                                **lora_kwargs["bias_enabled"])
        lora_group.add_argument('--max-loras', **lora_kwargs["max_loras"])
        lora_group.add_argument('--max-lora-rank',
                                **lora_kwargs["max_lora_rank"])
        lora_group.add_argument('--lora-extra-vocab-size',
                                **lora_kwargs["lora_extra_vocab_size"])
        lora_group.add_argument(
            '--lora-dtype',
            **lora_kwargs["lora_dtype"],
        )
        lora_group.add_argument('--long-lora-scaling-factors',
                                **lora_kwargs["long_lora_scaling_factors"])
        lora_group.add_argument('--max-cpu-loras',
                                **lora_kwargs["max_cpu_loras"])
        lora_group.add_argument('--fully-sharded-loras',
                                **lora_kwargs["fully_sharded_loras"])

        # PromptAdapter related configs
        prompt_adapter_kwargs = get_kwargs(PromptAdapterConfig)
        prompt_adapter_group = parser.add_argument_group(
            title="PromptAdapterConfig",
            description=PromptAdapterConfig.__doc__,
        )
        prompt_adapter_group.add_argument(
            '--enable-prompt-adapter',
            action=argparse.BooleanOptionalAction,
            help='If True, enable handling of PromptAdapters.')
        prompt_adapter_group.add_argument(
            '--max-prompt-adapters',
            **prompt_adapter_kwargs["max_prompt_adapters"])
        prompt_adapter_group.add_argument(
            '--max-prompt-adapter-token',
            **prompt_adapter_kwargs["max_prompt_adapter_token"])

        # Device arguments
        device_kwargs = get_kwargs(DeviceConfig)
        device_group = parser.add_argument_group(
            title="DeviceConfig",
            description=DeviceConfig.__doc__,
        )
        device_group.add_argument("--device", **device_kwargs["device"])

        # Speculative arguments
        speculative_group = parser.add_argument_group(
            title="SpeculativeConfig",
            description=SpeculativeConfig.__doc__,
        )
        speculative_group.add_argument(
            '--speculative-config',
            type=json.loads,
            default=None,
            help='The configurations for speculative decoding.'
            ' Should be a JSON string.')

        parser.add_argument(
            '--ignore-patterns',
            action="append",
            type=str,
            default=[],
            help="The pattern(s) to ignore when loading the model."
            "Default to `original/**/*` to avoid repeated loading of llama's "
            "checkpoints.")

        parser.add_argument('--qlora-adapter-name-or-path',
                            type=str,
                            default=None,
                            help='Name or path of the QLoRA adapter.')

        parser.add_argument('--show-hidden-metrics-for-version',
                            type=str,
                            default=None,
                            help='Enable deprecated Prometheus metrics that '
                            'have been hidden since the specified version. '
                            'For example, if a previously deprecated metric '
                            'has been hidden since the v0.7.0 release, you '
                            'use --show-hidden-metrics-for-version=0.7 as a '
                            'temporary escape hatch while you migrate to new '
                            'metrics. The metric is likely to be removed '
                            'completely in an upcoming release.')

        parser.add_argument(
            '--otlp-traces-endpoint',
            type=str,
            default=None,
            help='Target URL to which OpenTelemetry traces will be sent.')
        parser.add_argument(
            '--collect-detailed-traces',
            type=str,
            default=None,
            help="Valid choices are " +
            ",".join(ALLOWED_DETAILED_TRACE_MODULES) +
            ". It makes sense to set this only if ``--otlp-traces-endpoint`` is"
            " set. If set, it will collect detailed traces for the specified "
            "modules. This involves use of possibly costly and or blocking "
            "operations and hence might have a performance impact.")

        # Scheduler arguments
        scheduler_kwargs = get_kwargs(SchedulerConfig)
        scheduler_group = parser.add_argument_group(
            title="SchedulerConfig",
            description=SchedulerConfig.__doc__,
        )
        scheduler_group.add_argument(
            '--max-num-batched-tokens',
            **scheduler_kwargs["max_num_batched_tokens"])
        scheduler_group.add_argument('--max-num-seqs',
                                     **scheduler_kwargs["max_num_seqs"])
        scheduler_group.add_argument(
            "--max-num-partial-prefills",
            **scheduler_kwargs["max_num_partial_prefills"])
        scheduler_group.add_argument(
            "--max-long-partial-prefills",
            **scheduler_kwargs["max_long_partial_prefills"])
        scheduler_group.add_argument(
            "--long-prefill-token-threshold",
            **scheduler_kwargs["long_prefill_token_threshold"])
        scheduler_group.add_argument('--num-lookahead-slots',
                                     **scheduler_kwargs["num_lookahead_slots"])
        scheduler_group.add_argument('--scheduler-delay-factor',
                                     **scheduler_kwargs["delay_factor"])
        scheduler_group.add_argument('--preemption-mode',
                                     **scheduler_kwargs["preemption_mode"])
        scheduler_group.add_argument('--num-scheduler-steps',
                                     **scheduler_kwargs["num_scheduler_steps"])
        scheduler_group.add_argument(
            '--multi-step-stream-outputs',
            **scheduler_kwargs["multi_step_stream_outputs"])
        scheduler_group.add_argument('--scheduling-policy',
                                     **scheduler_kwargs["policy"])
        scheduler_group.add_argument(
            '--enable-chunked-prefill',
            **scheduler_kwargs["enable_chunked_prefill"])
        scheduler_group.add_argument(
            "--disable-chunked-mm-input",
            **scheduler_kwargs["disable_chunked_mm_input"])
        parser.add_argument('--scheduler-cls',
                            **scheduler_kwargs["scheduler_cls"])

        parser.add_argument('--compilation-config',
                            '-O',
                            type=CompilationConfig.from_cli,
                            default=None,
                            help='torch.compile configuration for the model. '
                            'When it is a number (0, 1, 2, 3), it will be '
                            'interpreted as the optimization level.\n'
                            'NOTE: level 0 is the default level without '
                            'any optimization. level 1 and 2 are for internal '
                            'testing only. level 3 is the recommended level '
                            'for production.\n'
                            'To specify the full compilation config, '
                            'use a JSON string, e.g. ``{"level": 3, '
                            '"cudagraph_capture_sizes": [1, 2, 4, 8]}``\n'
                            'Following the convention of traditional '
                            'compilers, using ``-O`` without space is also '
                            'supported. ``-O3`` is equivalent to ``-O 3``.')

        parser.add_argument('--kv-transfer-config',
                            type=KVTransferConfig.from_cli,
                            default=None,
                            help='The configurations for distributed KV cache '
                            'transfer. Should be a JSON string.')

        parser.add_argument(
            '--worker-cls',
            type=str,
            default="auto",
            help='The worker class to use for distributed execution.')
        parser.add_argument(
            '--worker-extension-cls',
            type=str,
            default="",
            help='The worker extension class on top of the worker cls, '
            'it is useful if you just want to add new functions to the worker '
            'class without changing the existing functions.')

        parser.add_argument(
            "--additional-config",
            type=json.loads,
            default=None,
            help="Additional config for specified platform in JSON format. "
            "Different platforms may support different configs. Make sure the "
            "configs are valid for the platform you are using. The input format"
            " is like '{\"config_key\":\"config_value\"}'")

        parser.add_argument(
            "--enable-reasoning",
            action="store_true",
            default=False,
            help="Whether to enable reasoning_content for the model. "
            "If enabled, the model will be able to generate reasoning content."
        )

        return parser

    @classmethod
    def from_cli_args(cls, args: argparse.Namespace):
        # Get the list of attributes of this dataclass.
        attrs = [attr.name for attr in dataclasses.fields(cls)]
        # Set the attributes from the parsed arguments.
        engine_args = cls(**{attr: getattr(args, attr) for attr in attrs})
        return engine_args

    def create_model_config(self) -> ModelConfig:
        # gguf file needs a specific model loader and doesn't use hf_repo
        if check_gguf_file(self.model):
            self.quantization = self.load_format = "gguf"

        # NOTE: This is to allow model loading from S3 in CI
        if (not isinstance(self, AsyncEngineArgs) and envs.VLLM_CI_USE_S3
                and self.model in MODELS_ON_S3
                and self.load_format == LoadFormat.AUTO):  # noqa: E501
            self.model = f"{MODEL_WEIGHTS_S3_BUCKET}/{self.model}"
            self.load_format = LoadFormat.RUNAI_STREAMER

        return ModelConfig(
            model=self.model,
            hf_config_path=self.hf_config_path,
            task=self.task,
            tokenizer=self.tokenizer,
            tokenizer_mode=self.tokenizer_mode,
            trust_remote_code=self.trust_remote_code,
            allowed_local_media_path=self.allowed_local_media_path,
            dtype=self.dtype,
            seed=self.seed,
            revision=self.revision,
            code_revision=self.code_revision,
            rope_scaling=self.rope_scaling,
            rope_theta=self.rope_theta,
            hf_token=self.hf_token,
            hf_overrides=self.hf_overrides,
            tokenizer_revision=self.tokenizer_revision,
            max_model_len=self.max_model_len,
            quantization=self.quantization,
            enforce_eager=self.enforce_eager,
            max_seq_len_to_capture=self.max_seq_len_to_capture,
            max_logprobs=self.max_logprobs,
            disable_sliding_window=self.disable_sliding_window,
            disable_cascade_attn=self.disable_cascade_attn,
            skip_tokenizer_init=self.skip_tokenizer_init,
            served_model_name=self.served_model_name,
            limit_mm_per_prompt=self.limit_mm_per_prompt,
            use_async_output_proc=not self.disable_async_output_proc,
            config_format=self.config_format,
            mm_processor_kwargs=self.mm_processor_kwargs,
            disable_mm_preprocessor_cache=self.disable_mm_preprocessor_cache,
            override_neuron_config=self.override_neuron_config,
            override_pooler_config=self.override_pooler_config,
            logits_processor_pattern=self.logits_processor_pattern,
            generation_config=self.generation_config,
            override_generation_config=self.override_generation_config,
            enable_sleep_mode=self.enable_sleep_mode,
            model_impl=self.model_impl,
        )

    def create_load_config(self) -> LoadConfig:

        if(self.qlora_adapter_name_or_path is not None) and \
            self.quantization != "bitsandbytes":
            raise ValueError(
                "QLoRA adapter only support "
                f"'bitsandbytes' quantization, but got {self.quantization}")

        if self.quantization == "bitsandbytes":
            self.load_format = "bitsandbytes"
        return LoadConfig(
            load_format=self.load_format,
            download_dir=self.download_dir,
            model_loader_extra_config=self.model_loader_extra_config,
            ignore_patterns=self.ignore_patterns,
            use_tqdm_on_load=self.use_tqdm_on_load,
        )

    def create_speculative_config(
        self,
        target_model_config: ModelConfig,
        target_parallel_config: ParallelConfig,
        enable_chunked_prefill: bool,
        disable_log_stats: bool,
    ) -> Optional["SpeculativeConfig"]:
        """Initializes and returns a SpeculativeConfig object based on
        `speculative_config`.

        This function utilizes `speculative_config` to create a
        SpeculativeConfig object. The `speculative_config` can either be
        provided as a JSON string input via CLI arguments or directly as a
        dictionary from the engine.
        """
        if self.speculative_config is None:
            return None

        # Note(Shangming): These parameters are not obtained from the cli arg
        # '--speculative-config' and must be passed in when creating the engine
        # config.
        self.speculative_config.update({
            "target_model_config": target_model_config,
            "target_parallel_config": target_parallel_config,
            "enable_chunked_prefill": enable_chunked_prefill,
            "disable_log_stats": disable_log_stats,
        })
        speculative_config = SpeculativeConfig.from_dict(
            self.speculative_config)

        return speculative_config

    def create_engine_config(
        self,
        usage_context: Optional[UsageContext] = None,
    ) -> VllmConfig:
        """
        Create the VllmConfig.

        NOTE: for autoselection of V0 vs V1 engine, we need to
        create the ModelConfig first, since ModelConfig's attrs
        (e.g. the model arch) are needed to make the decision.

        This function set VLLM_USE_V1=X if VLLM_USE_V1 is
        unspecified by the user.

        If VLLM_USE_V1 is specified by the user but the VllmConfig
        is incompatible, we raise an error.
        """
        from vllm.platforms import current_platform
        current_platform.pre_register_and_update()

        device_config = DeviceConfig(device=self.device)
        model_config = self.create_model_config()

        # * If VLLM_USE_V1 is unset, we enable V1 for "supported features"
        #   and fall back to V0 for experimental or unsupported features.
        # * If VLLM_USE_V1=1, we enable V1 for supported + experimental
        #   features and raise error for unsupported features.
        # * If VLLM_USE_V1=0, we disable V1.
        use_v1 = False
        try_v1 = envs.VLLM_USE_V1 or not envs.is_set("VLLM_USE_V1")
        if try_v1 and self._is_v1_supported_oracle(model_config):
            use_v1 = True

        # If user explicitly set VLLM_USE_V1, sanity check we respect it.
        if envs.is_set("VLLM_USE_V1"):
            assert use_v1 == envs.VLLM_USE_V1
        # Otherwise, set the VLLM_USE_V1 variable globally.
        else:
            envs.set_vllm_use_v1(use_v1)

        # Set default arguments for V0 or V1 Engine.
        if use_v1:
            self._set_default_args_v1(usage_context)
        else:
            self._set_default_args_v0(model_config)

        assert self.enable_chunked_prefill is not None

        cache_config = CacheConfig(
            block_size=self.block_size,
            gpu_memory_utilization=self.gpu_memory_utilization,
            swap_space=self.swap_space,
            cache_dtype=self.kv_cache_dtype,
            is_attention_free=model_config.is_attention_free,
            num_gpu_blocks_override=self.num_gpu_blocks_override,
            sliding_window=model_config.get_sliding_window(),
            enable_prefix_caching=self.enable_prefix_caching,
            prefix_caching_hash_algo=self.prefix_caching_hash_algo,
            cpu_offload_gb=self.cpu_offload_gb,
            calculate_kv_scales=self.calculate_kv_scales,
        )

        # Get the current placement group if Ray is initialized and
        # we are in a Ray actor. If so, then the placement group will be
        # passed to spawned processes.
        placement_group = None
        if is_in_ray_actor():
            import ray

            # This call initializes Ray automatically if it is not initialized,
            # but we should not do this here.
            placement_group = ray.util.get_current_placement_group()

        parallel_config = ParallelConfig(
            pipeline_parallel_size=self.pipeline_parallel_size,
            tensor_parallel_size=self.tensor_parallel_size,
            data_parallel_size=self.data_parallel_size,
            enable_expert_parallel=self.enable_expert_parallel,
            max_parallel_loading_workers=self.max_parallel_loading_workers,
            disable_custom_all_reduce=self.disable_custom_all_reduce,
            ray_workers_use_nsight=self.ray_workers_use_nsight,
            placement_group=placement_group,
            distributed_executor_backend=self.distributed_executor_backend,
            worker_cls=self.worker_cls,
            worker_extension_cls=self.worker_extension_cls,
        )

        speculative_config = self.create_speculative_config(
            target_model_config=model_config,
            target_parallel_config=parallel_config,
            enable_chunked_prefill=self.enable_chunked_prefill,
            disable_log_stats=self.disable_log_stats,
        )

        # Reminder: Please update docs/source/features/compatibility_matrix.md
        # If the feature combo become valid
        if self.num_scheduler_steps > 1:
            if speculative_config is not None:
                raise ValueError("Speculative decoding is not supported with "
                                 "multi-step (--num-scheduler-steps > 1)")
            if self.enable_chunked_prefill and self.pipeline_parallel_size > 1:
                raise ValueError("Multi-Step Chunked-Prefill is not supported "
                                 "for pipeline-parallel-size > 1")
            from vllm.platforms import current_platform
            if current_platform.is_cpu():
                logger.warning("Multi-Step (--num-scheduler-steps > 1) is "
                               "currently not supported for CPUs and has been "
                               "disabled.")
                self.num_scheduler_steps = 1

        # make sure num_lookahead_slots is set the higher value depending on
        # if we are using speculative decoding or multi-step
        num_lookahead_slots = max(self.num_lookahead_slots,
                                  self.num_scheduler_steps - 1)
        num_lookahead_slots = num_lookahead_slots \
            if speculative_config is None \
            else speculative_config.num_lookahead_slots

        scheduler_config = SchedulerConfig(
            runner_type=model_config.runner_type,
            max_num_batched_tokens=self.max_num_batched_tokens,
            max_num_seqs=self.max_num_seqs,
            max_model_len=model_config.max_model_len,
            num_lookahead_slots=num_lookahead_slots,
            delay_factor=self.scheduler_delay_factor,
            enable_chunked_prefill=self.enable_chunked_prefill,
            disable_chunked_mm_input=self.disable_chunked_mm_input,
            is_multimodal_model=model_config.is_multimodal_model,
            preemption_mode=self.preemption_mode,
            num_scheduler_steps=self.num_scheduler_steps,
            multi_step_stream_outputs=self.multi_step_stream_outputs,
            send_delta_data=(envs.VLLM_USE_RAY_SPMD_WORKER
                             and parallel_config.use_ray),
            policy=self.scheduling_policy,
            scheduler_cls=self.scheduler_cls,
            max_num_partial_prefills=self.max_num_partial_prefills,
            max_long_partial_prefills=self.max_long_partial_prefills,
            long_prefill_token_threshold=self.long_prefill_token_threshold,
        )

        lora_config = LoRAConfig(
            bias_enabled=self.enable_lora_bias,
            max_lora_rank=self.max_lora_rank,
            max_loras=self.max_loras,
            fully_sharded_loras=self.fully_sharded_loras,
            lora_extra_vocab_size=self.lora_extra_vocab_size,
            long_lora_scaling_factors=self.long_lora_scaling_factors,
            lora_dtype=self.lora_dtype,
            max_cpu_loras=self.max_cpu_loras if self.max_cpu_loras
            and self.max_cpu_loras > 0 else None) if self.enable_lora else None

        if self.qlora_adapter_name_or_path is not None and \
            self.qlora_adapter_name_or_path != "":
            self.model_loader_extra_config[
                "qlora_adapter_name_or_path"] = self.qlora_adapter_name_or_path

        # bitsandbytes pre-quantized model need a specific model loader
        if model_config.quantization == "bitsandbytes":
            self.quantization = self.load_format = "bitsandbytes"

        load_config = self.create_load_config()

        prompt_adapter_config = PromptAdapterConfig(
            max_prompt_adapters=self.max_prompt_adapters,
            max_prompt_adapter_token=self.max_prompt_adapter_token) \
                                        if self.enable_prompt_adapter else None

        decoding_config = DecodingConfig(
            backend=self.guided_decoding_backend,
            disable_fallback=self.guided_decoding_disable_fallback,
            disable_any_whitespace=self.guided_decoding_disable_any_whitespace,
            disable_additional_properties=\
                self.guided_decoding_disable_additional_properties,
            reasoning_backend=self.reasoning_parser
            if self.enable_reasoning else None,
        )

        show_hidden_metrics = False
        if self.show_hidden_metrics_for_version is not None:
            show_hidden_metrics = version._prev_minor_version_was(
                self.show_hidden_metrics_for_version)

        detailed_trace_modules = []
        if self.collect_detailed_traces is not None:
            detailed_trace_modules = self.collect_detailed_traces.split(",")
        for m in detailed_trace_modules:
            if m not in ALLOWED_DETAILED_TRACE_MODULES:
                raise ValueError(
                    f"Invalid module {m} in collect_detailed_traces. "
                    f"Valid modules are {ALLOWED_DETAILED_TRACE_MODULES}")
        observability_config = ObservabilityConfig(
            show_hidden_metrics=show_hidden_metrics,
            otlp_traces_endpoint=self.otlp_traces_endpoint,
            collect_model_forward_time="model" in detailed_trace_modules
            or "all" in detailed_trace_modules,
            collect_model_execute_time="worker" in detailed_trace_modules
            or "all" in detailed_trace_modules,
        )

        config = VllmConfig(
            model_config=model_config,
            cache_config=cache_config,
            parallel_config=parallel_config,
            scheduler_config=scheduler_config,
            device_config=device_config,
            lora_config=lora_config,
            speculative_config=speculative_config,
            load_config=load_config,
            decoding_config=decoding_config,
            observability_config=observability_config,
            prompt_adapter_config=prompt_adapter_config,
            compilation_config=self.compilation_config,
            kv_transfer_config=self.kv_transfer_config,
            additional_config=self.additional_config,
        )

        return config

    def _is_v1_supported_oracle(self, model_config: ModelConfig) -> bool:
        """Oracle for whether to use V0 or V1 Engine by default."""

        #############################################################
        # Unsupported Feature Flags on V1.

        if (self.load_format == LoadFormat.TENSORIZER.value
                or self.load_format == LoadFormat.SHARDED_STATE.value):
            _raise_or_fallback(
                feature_name=f"--load_format {self.load_format}",
                recommend_to_remove=False)
            return False

        if (self.logits_processor_pattern
                != EngineArgs.logits_processor_pattern):
            _raise_or_fallback(feature_name="--logits-processor-pattern",
                               recommend_to_remove=False)
            return False

        if self.preemption_mode != SchedulerConfig.preemption_mode:
            _raise_or_fallback(feature_name="--preemption-mode",
                               recommend_to_remove=True)
            return False

        if (self.disable_async_output_proc
                != EngineArgs.disable_async_output_proc):
            _raise_or_fallback(feature_name="--disable-async-output-proc",
                               recommend_to_remove=True)
            return False

        if self.scheduling_policy != SchedulerConfig.policy:
            _raise_or_fallback(feature_name="--scheduling-policy",
                               recommend_to_remove=False)
            return False

        if self.num_scheduler_steps != SchedulerConfig.num_scheduler_steps:
            _raise_or_fallback(feature_name="--num-scheduler-steps",
                               recommend_to_remove=True)
            return False

        if self.scheduler_delay_factor != SchedulerConfig.delay_factor:
            _raise_or_fallback(feature_name="--scheduler-delay-factor",
                               recommend_to_remove=True)
            return False

        if self.guided_decoding_backend not in get_args(
                GuidedDecodingBackendV1):
            _raise_or_fallback(
                feature_name=
                f"--guided-decoding-backend={self.guided_decoding_backend}",
                recommend_to_remove=False)
            return False

        # Need at least Ampere for now (FA support required).
        # Skip this check if we are running on a non-GPU platform,
        # or if the device capability is not available
        # (e.g. in a Ray actor without GPUs).
        from vllm.platforms import current_platform
        if (current_platform.is_cuda()
                and current_platform.get_device_capability()
                and current_platform.get_device_capability().major < 8):
            _raise_or_fallback(feature_name="Compute Capability < 8.0",
                               recommend_to_remove=False)
            return False

        # No Fp8 KV cache so far.
        if self.kv_cache_dtype != "auto":
            fp8_attention = self.kv_cache_dtype.startswith("fp8")
            will_use_fa = (
                current_platform.is_cuda()
                and not envs.is_set("VLLM_ATTENTION_BACKEND")
            ) or envs.VLLM_ATTENTION_BACKEND == "FLASH_ATTN_VLLM_V1"
            supported = False
            if fp8_attention and will_use_fa:
                from vllm.attention.utils.fa_utils import (
                    flash_attn_supports_fp8)
                supported = flash_attn_supports_fp8()
            if not supported:
                _raise_or_fallback(feature_name="--kv-cache-dtype",
                                   recommend_to_remove=False)
                return False

        # No Prompt Adapter so far.
        if self.enable_prompt_adapter:
            _raise_or_fallback(feature_name="--enable-prompt-adapter",
                               recommend_to_remove=False)
            return False

        # Only Fp16 and Bf16 dtypes since we only support FA.
        V1_SUPPORTED_DTYPES = [torch.bfloat16, torch.float16]
        if model_config.dtype not in V1_SUPPORTED_DTYPES:
            _raise_or_fallback(feature_name=f"--dtype {model_config.dtype}",
                               recommend_to_remove=False)
            return False

        # Some quantization is not compatible with torch.compile.
        V1_UNSUPPORTED_QUANT = ["gguf"]
        if model_config.quantization in V1_UNSUPPORTED_QUANT:
            _raise_or_fallback(
                feature_name=f"--quantization {model_config.quantization}",
                recommend_to_remove=False)
            return False

        # No Embedding Models so far.
        if model_config.task not in ["generate"]:
            _raise_or_fallback(feature_name=f"--task {model_config.task}",
                               recommend_to_remove=False)
            return False

        # No Mamba or Encoder-Decoder so far.
        if not model_config.is_v1_compatible:
            _raise_or_fallback(feature_name=model_config.architectures,
                               recommend_to_remove=False)
            return False

        # No Concurrent Partial Prefills so far.
        if (self.max_num_partial_prefills
                != SchedulerConfig.max_num_partial_prefills
                or self.max_long_partial_prefills
                != SchedulerConfig.max_long_partial_prefills):
            _raise_or_fallback(feature_name="Concurrent Partial Prefill",
                               recommend_to_remove=False)
            return False

        # No OTLP observability so far.
        if (self.otlp_traces_endpoint or self.collect_detailed_traces):
            _raise_or_fallback(feature_name="--otlp-traces-endpoint",
                               recommend_to_remove=False)
            return False

        # Only Ngram speculative decoding so far.
        is_ngram_enabled = False
        is_eagle_enabled = False
        if self.speculative_config is not None:
            # This is supported but experimental (handled below).
            speculative_method = self.speculative_config.get("method")
            if speculative_method:
                if speculative_method in ("ngram", "[ngram]"):
                    is_ngram_enabled = True
                elif speculative_method in ("eagle", "eagle3"):
                    is_eagle_enabled = True
            else:
                speculative_model = self.speculative_config.get("model")
                if speculative_model in ("ngram", "[ngram]"):
                    is_ngram_enabled = True
            if not (is_ngram_enabled or is_eagle_enabled):
                # Other speculative decoding methods are not supported yet.
                _raise_or_fallback(feature_name="Speculative Decoding",
                                   recommend_to_remove=False)
                return False

        # No XFormers so far.
        V1_BACKENDS = [
            "FLASH_ATTN_VLLM_V1",
            "FLASH_ATTN",
            "PALLAS",
            "PALLAS_VLLM_V1",
            "TRITON_ATTN_VLLM_V1",
            "TRITON_MLA",
            "FLASHMLA",
            "FLASHINFER",
            "FLASHINFER_VLLM_V1",
        ]
        if (envs.is_set("VLLM_ATTENTION_BACKEND")
                and envs.VLLM_ATTENTION_BACKEND not in V1_BACKENDS):
            name = f"VLLM_ATTENTION_BACKEND={envs.VLLM_ATTENTION_BACKEND}"
            _raise_or_fallback(feature_name=name, recommend_to_remove=True)
            return False

        # Platforms must decide if they can support v1 for this model
        if not current_platform.supports_v1(model_config=model_config):
            _raise_or_fallback(
                feature_name=f"device type={current_platform.device_type}",
                recommend_to_remove=False)
            return False
        #############################################################
        # Experimental Features - allow users to opt in.

        # Signal Handlers requires running in main thread.
        if (threading.current_thread() != threading.main_thread()
                and _warn_or_fallback("Engine in background thread")):
            return False

        # PP is supported on V1 with Ray distributed executor,
        # but off for MP distributed executor for now.
        if (self.pipeline_parallel_size > 1
                and self.distributed_executor_backend != "ray"):
            name = "Pipeline Parallelism without Ray distributed executor"
            _raise_or_fallback(feature_name=name, recommend_to_remove=False)
            return False

        # ngram is supported on V1, but off by default for now.
        if is_ngram_enabled and _warn_or_fallback("ngram"):
            return False

        # Eagle is under development, so we don't support it yet.
        if is_eagle_enabled and _warn_or_fallback("Eagle"):
            return False

        # Non-CUDA is supported on V1, but off by default for now.
        not_cuda = not current_platform.is_cuda()
        if not_cuda and _warn_or_fallback(  # noqa: SIM103
                current_platform.device_name):
            return False
        #############################################################

        return True

    def _set_default_args_v0(self, model_config: ModelConfig) -> None:
        """Set Default Arguments for V0 Engine."""

        max_model_len = model_config.max_model_len
        use_long_context = max_model_len > 32768
        if self.enable_chunked_prefill is None:
            # Chunked prefill not supported for Multimodal or MLA in V0.
            if model_config.is_multimodal_model or model_config.use_mla:
                self.enable_chunked_prefill = False

            # Enable chunked prefill by default for long context (> 32K)
            # models to avoid OOM errors in initial memory profiling phase.
            elif use_long_context:
                from vllm.platforms import current_platform
                is_gpu = current_platform.is_cuda()
                use_sliding_window = (model_config.get_sliding_window()
                                      is not None)
                use_spec_decode = self.speculative_config is not None

                if (is_gpu and not use_sliding_window and not use_spec_decode
                        and not self.enable_lora
                        and not self.enable_prompt_adapter
                        and model_config.runner_type != "pooling"):
                    self.enable_chunked_prefill = True
                    logger.warning(
                        "Chunked prefill is enabled by default for models "
                        "with max_model_len > 32K. Chunked prefill might "
                        "not work with some features or models. If you "
                        "encounter any issues, please disable by launching "
                        "with --enable-chunked-prefill=False.")

            if self.enable_chunked_prefill is None:
                self.enable_chunked_prefill = False

        if not self.enable_chunked_prefill and use_long_context:
            logger.warning(
                "The model has a long context length (%s). This may cause"
                "OOM during the initial memory profiling phase, or result "
                "in low performance due to small KV cache size. Consider "
                "setting --max-model-len to a smaller value.", max_model_len)
        elif (self.enable_chunked_prefill
              and model_config.runner_type == "pooling"):
            msg = "Chunked prefill is not supported for pooling models"
            raise ValueError(msg)

        # if using prefix caching, we must set a hash algo
        if self.enable_prefix_caching:
            # Disable prefix caching for multimodal models for VLLM_V0.
            if model_config.is_multimodal_model:
                logger.warning(
                    "--enable-prefix-caching is not supported for multimodal "
                    "models in V0 and has been disabled.")
                self.enable_prefix_caching = False

            # VLLM_V0 only supports builtin hash algo for prefix caching.
            if self.prefix_caching_hash_algo == "sha256":
                raise ValueError(
                    "sha256 is not supported for prefix caching in V0 engine. "
                    "Please use 'builtin'.")

        # Set max_num_seqs to 256 for VLLM_V0.
        if self.max_num_seqs is None:
            self.max_num_seqs = 256

    def _set_default_args_v1(self, usage_context: UsageContext) -> None:
        """Set Default Arguments for V1 Engine."""

        # V1 always uses chunked prefills.
        self.enable_chunked_prefill = True

        # V1 enables prefix caching by default.
        if self.enable_prefix_caching is None:
            self.enable_prefix_caching = True

        # V1 should use the new scheduler by default.
        # Swap it only if this arg is set to the original V0 default
        if self.scheduler_cls == EngineArgs.scheduler_cls:
            self.scheduler_cls = "vllm.v1.core.sched.scheduler.Scheduler"

        # When no user override, set the default values based on the usage
        # context.
        # Use different default values for different hardware.

        # Try to query the device name on the current platform. If it fails,
        # it may be because the platform that imports vLLM is not the same
        # as the platform that vLLM is running on (e.g. the case of scaling
        # vLLM with Ray) and has no GPUs. In this case we use the default
        # values for non-H100/H200 GPUs.
        try:
            from vllm.platforms import current_platform
            device_memory = current_platform.get_device_total_memory()
        except Exception:
            # This is only used to set default_max_num_batched_tokens
            device_memory = 0

        if device_memory >= 70 * GiB_bytes:
            # For GPUs like H100 and MI300x, use larger default values.
            default_max_num_batched_tokens = {
                UsageContext.LLM_CLASS: 16384,
                UsageContext.OPENAI_API_SERVER: 8192,
            }
            default_max_num_seqs = 1024
        else:
            # TODO(woosuk): Tune the default values for other hardware.
            default_max_num_batched_tokens = {
                UsageContext.LLM_CLASS: 8192,
                UsageContext.OPENAI_API_SERVER: 2048,
            }
            default_max_num_seqs = 256

        use_context_value = usage_context.value if usage_context else None
        if (self.max_num_batched_tokens is None
                and usage_context in default_max_num_batched_tokens):
            self.max_num_batched_tokens = default_max_num_batched_tokens[
                usage_context]
            logger.debug(
                "Setting max_num_batched_tokens to %d for %s usage context.",
                self.max_num_batched_tokens, use_context_value)

        if self.max_num_seqs is None:
            self.max_num_seqs = default_max_num_seqs

            logger.debug("Setting max_num_seqs to %d for %s usage context.",
                         self.max_num_seqs, use_context_value)


@dataclass
class AsyncEngineArgs(EngineArgs):
    """Arguments for asynchronous vLLM engine."""
    disable_log_requests: bool = False

    @staticmethod
    def add_cli_args(parser: FlexibleArgumentParser,
                     async_args_only: bool = False) -> FlexibleArgumentParser:
        # Initialize plugin to update the parser, for example, The plugin may
        # adding a new kind of quantization method to --quantization argument or
        # a new device to --device argument.
        load_general_plugins()
        if not async_args_only:
            parser = EngineArgs.add_cli_args(parser)
        parser.add_argument('--disable-log-requests',
                            action='store_true',
                            help='Disable logging requests.')
        from vllm.platforms import current_platform
        current_platform.pre_register_and_update(parser)
        return parser


def _raise_or_fallback(feature_name: str, recommend_to_remove: bool):
    if envs.is_set("VLLM_USE_V1") and envs.VLLM_USE_V1:
        raise NotImplementedError(
            f"VLLM_USE_V1=1 is not supported with {feature_name}.")
    msg = f"{feature_name} is not supported by the V1 Engine. "
    msg += "Falling back to V0. "
    if recommend_to_remove:
        msg += f"We recommend to remove {feature_name} from your config "
        msg += "in favor of the V1 Engine."
    logger.warning(msg)


def _warn_or_fallback(feature_name: str) -> bool:
    if envs.is_set("VLLM_USE_V1") and envs.VLLM_USE_V1:
        logger.warning(
            "Detected VLLM_USE_V1=1 with %s. Usage should "
            "be considered experimental. Please report any "
            "issues on Github.", feature_name)
        should_exit = False
    else:
        logger.info(
            "%s is experimental on VLLM_USE_V1=1. "
            "Falling back to V0 Engine.", feature_name)
        should_exit = True
    return should_exit


def human_readable_int(value):
    """Parse human-readable integers like '1k', '2M', etc.
    Including decimal values with decimal multipliers.

    Examples:
    - '1k' -> 1,000
    - '1K' -> 1,024
    - '25.6k' -> 25,600
    """
    value = value.strip()
    match = re.fullmatch(r'(\d+(?:\.\d+)?)([kKmMgGtT])', value)
    if match:
        decimal_multiplier = {
            'k': 10**3,
            'm': 10**6,
            'g': 10**9,
        }
        binary_multiplier = {
            'K': 2**10,
            'M': 2**20,
            'G': 2**30,
        }

        number, suffix = match.groups()
        if suffix in decimal_multiplier:
            mult = decimal_multiplier[suffix]
            return int(float(number) * mult)
        elif suffix in binary_multiplier:
            mult = binary_multiplier[suffix]
            # Do not allow decimals with binary multipliers
            try:
                return int(number) * mult
            except ValueError as e:
                raise argparse.ArgumentTypeError("Decimals are not allowed " \
                f"with binary suffixes like {suffix}. Did you mean to use " \
                f"{number}{suffix.lower()} instead?") from e

    # Regular plain number.
    return int(value)


# These functions are used by sphinx to build the documentation
def _engine_args_parser():
    return EngineArgs.add_cli_args(FlexibleArgumentParser())


def _async_engine_args_parser():
    return AsyncEngineArgs.add_cli_args(FlexibleArgumentParser(),
                                        async_args_only=True)<|MERGE_RESOLUTION|>--- conflicted
+++ resolved
@@ -368,14 +368,7 @@
     use_tqdm_on_load: bool = LoadConfig.use_tqdm_on_load
 
     def __post_init__(self):
-<<<<<<< HEAD
-        if not self.tokenizer:
-            self.tokenizer = self.model
-
         self.enable_reasoning = self.reasoning_parser is not None
-
-=======
->>>>>>> d8037867
         # support `EngineArgs(compilation_config={...})`
         # without having to manually construct a
         # CompilationConfig object
