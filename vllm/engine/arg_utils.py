--- conflicted
+++ resolved
@@ -6,12 +6,8 @@
 import json
 import re
 import threading
-<<<<<<< HEAD
+import warnings
 from dataclasses import MISSING, dataclass, fields, is_dataclass
-=======
-import warnings
-from dataclasses import MISSING, dataclass, fields
->>>>>>> 98c89e16
 from itertools import permutations
 from typing import (Annotated, Any, Callable, Dict, List, Literal, Optional,
                     Type, TypeVar, Union, cast, get_args, get_origin)
