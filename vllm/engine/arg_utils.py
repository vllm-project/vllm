# SPDX-License-Identifier: Apache-2.0
# SPDX-FileCopyrightText: Copyright contributors to the vLLM project

import argparse
import copy
import dataclasses
import functools
import json
import sys
from collections.abc import Callable
from dataclasses import MISSING, dataclass, fields, is_dataclass
from itertools import permutations
from types import UnionType
from typing import (
    TYPE_CHECKING,
    Annotated,
    Any,
    Literal,
    TypeAlias,
    TypeVar,
    Union,
    cast,
    get_args,
    get_origin,
)

import huggingface_hub
import regex as re
import torch
from pydantic import TypeAdapter, ValidationError
from pydantic.fields import FieldInfo
from typing_extensions import TypeIs, deprecated

import vllm.envs as envs
<<<<<<< HEAD
from vllm.config import (BlockSize, CacheConfig, CacheDType, CompilationConfig,
                         ConfigFormat, ConfigType, ConvertOption,
                         DecodingConfig, DetailedTraceModules, Device,
                         DeviceConfig, DistributedExecutorBackend,
                         ECTransferConfig, EPLBConfig, GuidedDecodingBackend,
                         HfOverrides, KVEventsConfig, KVTransferConfig,
                         LoadConfig, LogprobsMode, LoRAConfig, MambaDType,
                         MMEncoderTPMode, ModelConfig, ModelDType, ModelImpl,
                         MultiModalConfig, ObservabilityConfig, ParallelConfig,
                         PoolerConfig, PrefixCachingHashAlgo, RunnerOption,
                         SchedulerConfig, SchedulerPolicy, SpeculativeConfig,
                         TaskOption, TokenizerMode, VllmConfig, get_attr_docs,
                         get_field)
=======
from vllm.config import (
    CacheConfig,
    CompilationConfig,
    ConfigType,
    DeviceConfig,
    EPLBConfig,
    KVEventsConfig,
    KVTransferConfig,
    LoadConfig,
    LoRAConfig,
    ModelConfig,
    MultiModalConfig,
    ObservabilityConfig,
    ParallelConfig,
    PoolerConfig,
    SchedulerConfig,
    SpeculativeConfig,
    StructuredOutputsConfig,
    VllmConfig,
    get_attr_docs,
)
from vllm.config.cache import BlockSize, CacheDType, MambaDType, PrefixCachingHashAlgo
from vllm.config.device import Device
from vllm.config.model import (
    ConvertOption,
    HfOverrides,
    LogprobsMode,
    ModelDType,
    RunnerOption,
    TaskOption,
    TokenizerMode,
)
from vllm.config.multimodal import MMCacheType, MMEncoderTPMode
from vllm.config.observability import DetailedTraceModules
from vllm.config.parallel import DistributedExecutorBackend, ExpertPlacementStrategy
from vllm.config.scheduler import SchedulerPolicy
from vllm.config.utils import get_field
>>>>>>> f7d318de
from vllm.logger import init_logger
from vllm.platforms import CpuArchEnum, current_platform
from vllm.plugins import load_general_plugins
from vllm.ray.lazy_utils import is_ray_initialized
from vllm.reasoning import ReasoningParserManager
from vllm.test_utils import MODEL_WEIGHTS_S3_BUCKET, MODELS_ON_S3
from vllm.transformers_utils.config import (
    get_model_path,
    is_interleaved,
    maybe_override_with_speculators,
)
from vllm.transformers_utils.utils import check_gguf_file
from vllm.utils import FlexibleArgumentParser, GiB_bytes, get_ip, is_in_ray_actor
from vllm.v1.sample.logits_processor import LogitsProcessor

if TYPE_CHECKING:
    from vllm.executor.executor_base import ExecutorBase
    from vllm.model_executor.layers.quantization import QuantizationMethods
    from vllm.model_executor.model_loader import LoadFormats
    from vllm.usage.usage_lib import UsageContext
else:
    ExecutorBase = Any
    QuantizationMethods = Any
    LoadFormats = Any
    UsageContext = Any

logger = init_logger(__name__)

# object is used to allow for special typing forms
T = TypeVar("T")
TypeHint: TypeAlias = type[Any] | object
TypeHintT: TypeAlias = type[T] | object


def parse_type(return_type: Callable[[str], T]) -> Callable[[str], T]:
    def _parse_type(val: str) -> T:
        try:
            return return_type(val)
        except ValueError as e:
            raise argparse.ArgumentTypeError(
                f"Value {val} cannot be converted to {return_type}."
            ) from e

    return _parse_type


def optional_type(return_type: Callable[[str], T]) -> Callable[[str], T | None]:
    def _optional_type(val: str) -> T | None:
        if val == "" or val == "None":
            return None
        return parse_type(return_type)(val)

    return _optional_type


def union_dict_and_str(val: str) -> str | dict[str, str] | None:
    if not re.match(r"(?s)^\s*{.*}\s*$", val):
        return str(val)
    return optional_type(json.loads)(val)


def is_type(type_hint: TypeHint, type: TypeHintT) -> TypeIs[TypeHintT]:
    """Check if the type hint is a specific type."""
    return type_hint is type or get_origin(type_hint) is type


def contains_type(type_hints: set[TypeHint], type: TypeHintT) -> bool:
    """Check if the type hints contain a specific type."""
    return any(is_type(type_hint, type) for type_hint in type_hints)


def get_type(type_hints: set[TypeHint], type: TypeHintT) -> TypeHintT:
    """Get the specific type from the type hints."""
    return next((th for th in type_hints if is_type(th, type)), None)


def literal_to_kwargs(type_hints: set[TypeHint]) -> dict[str, Any]:
    """Get the `type` and `choices` from a `Literal` type hint in `type_hints`.

    If `type_hints` also contains `str`, we use `metavar` instead of `choices`.
    """
    type_hint = get_type(type_hints, Literal)
    options = get_args(type_hint)
    option_type = type(options[0])
    if not all(isinstance(option, option_type) for option in options):
        raise ValueError(
            "All options must be of the same type. "
            f"Got {options} with types {[type(c) for c in options]}"
        )
    kwarg = "metavar" if contains_type(type_hints, str) else "choices"
    return {"type": option_type, kwarg: sorted(options)}


def is_not_builtin(type_hint: TypeHint) -> bool:
    """Check if the class is not a built-in type."""
    return type_hint.__module__ != "builtins"


def get_type_hints(type_hint: TypeHint) -> set[TypeHint]:
    """Extract type hints from Annotated or Union type hints."""
    type_hints: set[TypeHint] = set()
    origin = get_origin(type_hint)
    args = get_args(type_hint)

    if origin is Annotated:
        type_hints.update(get_type_hints(args[0]))
    elif origin in {Union, UnionType}:
        # Union for Union[X, Y] and UnionType for X | Y
        for arg in args:
            type_hints.update(get_type_hints(arg))
    else:
        type_hints.add(type_hint)

    return type_hints


def is_online_quantization(quantization: Any) -> bool:
    return quantization in ["inc"]


NEEDS_HELP = (
    any("--help" in arg for arg in sys.argv)  # vllm SUBCOMMAND --help
    or (argv0 := sys.argv[0]).endswith("mkdocs")  # mkdocs SUBCOMMAND
    or argv0.endswith("mkdocs/__main__.py")  # python -m mkdocs SUBCOMMAND
)


@functools.lru_cache(maxsize=30)
def _compute_kwargs(cls: ConfigType) -> dict[str, dict[str, Any]]:
    # Save time only getting attr docs if we're generating help text
    cls_docs = get_attr_docs(cls) if NEEDS_HELP else {}
    kwargs = {}
    for field in fields(cls):
        # Get the set of possible types for the field
        type_hints: set[TypeHint] = get_type_hints(field.type)

        # If the field is a dataclass, we can use the model_validate_json
        generator = (th for th in type_hints if is_dataclass(th))
        dataclass_cls = next(generator, None)

        # Get the default value of the field
        if field.default is not MISSING:
            default = field.default
            # Handle pydantic.Field defaults
            if isinstance(default, FieldInfo):
                default = (
                    default.default
                    if default.default_factory is None
                    else default.default_factory()
                )
        elif field.default_factory is not MISSING:
            default = field.default_factory()

        # Get the help text for the field
        name = field.name
        help = cls_docs.get(name, "").strip()
        # Escape % for argparse
        help = help.replace("%", "%%")

        # Initialise the kwargs dictionary for the field
        kwargs[name] = {"default": default, "help": help}

        # Set other kwargs based on the type hints
        json_tip = (
            "Should either be a valid JSON string or JSON keys passed individually."
        )
        if dataclass_cls is not None:

            def parse_dataclass(val: str, cls=dataclass_cls) -> Any:
                try:
                    return TypeAdapter(cls).validate_json(val)
                except ValidationError as e:
                    raise argparse.ArgumentTypeError(repr(e)) from e

            kwargs[name]["type"] = parse_dataclass
            kwargs[name]["help"] += f"\n\n{json_tip}"
        elif contains_type(type_hints, bool):
            # Creates --no-<name> and --<name> flags
            kwargs[name]["action"] = argparse.BooleanOptionalAction
        elif contains_type(type_hints, Literal):
            kwargs[name].update(literal_to_kwargs(type_hints))
        elif contains_type(type_hints, tuple):
            type_hint = get_type(type_hints, tuple)
            types = get_args(type_hint)
            tuple_type = types[0]
            assert all(t is tuple_type for t in types if t is not Ellipsis), (
                "All non-Ellipsis tuple elements must be of the same "
                f"type. Got {types}."
            )
            kwargs[name]["type"] = tuple_type
            kwargs[name]["nargs"] = "+" if Ellipsis in types else len(types)
        elif contains_type(type_hints, list):
            type_hint = get_type(type_hints, list)
            types = get_args(type_hint)
            list_type = types[0]
            if get_origin(list_type) in {Union, UnionType}:
                # Union for Union[X, Y] and UnionType for X | Y
                msg = "List type must contain str if it is a Union."
                assert str in get_args(list_type), msg
                list_type = str
            kwargs[name]["type"] = list_type
            kwargs[name]["nargs"] = "+"
        elif contains_type(type_hints, int):
            kwargs[name]["type"] = int
            # Special case for large integers
            human_readable_ints = {
                "max_model_len",
                "max_num_batched_tokens",
                "kv_cache_memory_bytes",
            }
            if name in human_readable_ints:
                kwargs[name]["type"] = human_readable_int
                kwargs[name]["help"] += f"\n\n{human_readable_int.__doc__}"
        elif contains_type(type_hints, float):
            kwargs[name]["type"] = float
        elif contains_type(type_hints, dict) and (
            contains_type(type_hints, str)
            or any(is_not_builtin(th) for th in type_hints)
        ):
            kwargs[name]["type"] = union_dict_and_str
        elif contains_type(type_hints, dict):
            kwargs[name]["type"] = parse_type(json.loads)
            kwargs[name]["help"] += f"\n\n{json_tip}"
        elif contains_type(type_hints, str) or any(
            is_not_builtin(th) for th in type_hints
        ):
            kwargs[name]["type"] = str
        else:
            raise ValueError(f"Unsupported type {type_hints} for argument {name}.")

        # If the type hint was a sequence of literals, use the helper function
        # to update the type and choices
        if get_origin(kwargs[name].get("type")) is Literal:
            kwargs[name].update(literal_to_kwargs({kwargs[name]["type"]}))

        # If None is in type_hints, make the argument optional.
        # But not if it's a bool, argparse will handle this better.
        if type(None) in type_hints and not contains_type(type_hints, bool):
            kwargs[name]["type"] = optional_type(kwargs[name]["type"])
            if kwargs[name].get("choices"):
                kwargs[name]["choices"].append("None")
    return kwargs


def get_kwargs(cls: ConfigType) -> dict[str, dict[str, Any]]:
    """Return argparse kwargs for the given Config dataclass.

    If `--help` or `mkdocs` are not present in the command line command, the
    attribute documentation will not be included in the help output.

    The heavy computation is cached via functools.lru_cache, and a deep copy
    is returned so callers can mutate the dictionary without affecting the
    cached version.
    """
    return copy.deepcopy(_compute_kwargs(cls))


@dataclass
class EngineArgs:
    """Arguments for vLLM engine."""

    model: str = ModelConfig.model
    served_model_name: str | list[str] | None = ModelConfig.served_model_name
    tokenizer: str | None = ModelConfig.tokenizer
    hf_config_path: str | None = ModelConfig.hf_config_path
    runner: RunnerOption = ModelConfig.runner
    convert: ConvertOption = ModelConfig.convert
    task: TaskOption | None = ModelConfig.task
    skip_tokenizer_init: bool = ModelConfig.skip_tokenizer_init
    enable_prompt_embeds: bool = ModelConfig.enable_prompt_embeds
    tokenizer_mode: TokenizerMode = ModelConfig.tokenizer_mode
    trust_remote_code: bool = ModelConfig.trust_remote_code
    allowed_local_media_path: str = ModelConfig.allowed_local_media_path
    allowed_media_domains: list[str] | None = ModelConfig.allowed_media_domains
    download_dir: str | None = LoadConfig.download_dir
    safetensors_load_strategy: str = LoadConfig.safetensors_load_strategy
    load_format: str | LoadFormats = LoadConfig.load_format
    config_format: str = ModelConfig.config_format
    dtype: ModelDType = ModelConfig.dtype
    kv_cache_dtype: CacheDType = CacheConfig.cache_dtype
    seed: int | None = ModelConfig.seed
    max_model_len: int | None = ModelConfig.max_model_len
    cuda_graph_sizes: list[int] = get_field(SchedulerConfig, "cuda_graph_sizes")
    # Note: Specifying a custom executor backend by passing a class
    # is intended for expert use only. The API may change without
    # notice.
    distributed_executor_backend: (
        str | DistributedExecutorBackend | type[ExecutorBase] | None
    ) = ParallelConfig.distributed_executor_backend
    # number of P/D disaggregation (or other disaggregation) workers
    pipeline_parallel_size: int = ParallelConfig.pipeline_parallel_size
    tensor_parallel_size: int = ParallelConfig.tensor_parallel_size
    decode_context_parallel_size: int = ParallelConfig.decode_context_parallel_size
    data_parallel_size: int = ParallelConfig.data_parallel_size
    data_parallel_rank: int | None = None
    data_parallel_start_rank: int | None = None
    data_parallel_size_local: int | None = None
    data_parallel_address: str | None = None
    data_parallel_rpc_port: int | None = None
    data_parallel_hybrid_lb: bool = False
    data_parallel_backend: str = ParallelConfig.data_parallel_backend
    enable_expert_parallel: bool = ParallelConfig.enable_expert_parallel
    all2all_backend: str | None = ParallelConfig.all2all_backend
    enable_dbo: bool = ParallelConfig.enable_dbo
    dbo_decode_token_threshold: int = ParallelConfig.dbo_decode_token_threshold
    dbo_prefill_token_threshold: int = ParallelConfig.dbo_prefill_token_threshold
    disable_nccl_for_dp_synchronization: bool = (
        ParallelConfig.disable_nccl_for_dp_synchronization
    )
    eplb_config: EPLBConfig = get_field(ParallelConfig, "eplb_config")
    enable_eplb: bool = ParallelConfig.enable_eplb
    expert_placement_strategy: ExpertPlacementStrategy = (
        ParallelConfig.expert_placement_strategy
    )
    _api_process_count: int = ParallelConfig._api_process_count
    _api_process_rank: int = ParallelConfig._api_process_rank
    num_redundant_experts: int = EPLBConfig.num_redundant_experts
    eplb_window_size: int = EPLBConfig.window_size
    eplb_step_interval: int = EPLBConfig.step_interval
    eplb_log_balancedness: bool = EPLBConfig.log_balancedness
    max_parallel_loading_workers: int | None = (
        ParallelConfig.max_parallel_loading_workers
    )
    block_size: BlockSize | None = CacheConfig.block_size
    enable_prefix_caching: bool | None = CacheConfig.enable_prefix_caching
    prefix_caching_hash_algo: PrefixCachingHashAlgo = (
        CacheConfig.prefix_caching_hash_algo
    )
    disable_sliding_window: bool = ModelConfig.disable_sliding_window
    disable_cascade_attn: bool = ModelConfig.disable_cascade_attn
    swap_space: float = CacheConfig.swap_space
    cpu_offload_gb: float = CacheConfig.cpu_offload_gb
    gpu_memory_utilization: float = CacheConfig.gpu_memory_utilization
    kv_cache_memory_bytes: int | None = CacheConfig.kv_cache_memory_bytes
    max_num_batched_tokens: int | None = SchedulerConfig.max_num_batched_tokens
    max_num_partial_prefills: int = SchedulerConfig.max_num_partial_prefills
    max_long_partial_prefills: int = SchedulerConfig.max_long_partial_prefills
    long_prefill_token_threshold: int = SchedulerConfig.long_prefill_token_threshold
    max_num_seqs: int | None = SchedulerConfig.max_num_seqs
    max_logprobs: int = ModelConfig.max_logprobs
    logprobs_mode: LogprobsMode = ModelConfig.logprobs_mode
    disable_log_stats: bool = False
    aggregate_engine_logging: bool = False
    revision: str | None = ModelConfig.revision
    code_revision: str | None = ModelConfig.code_revision
    rope_scaling: dict[str, Any] = get_field(ModelConfig, "rope_scaling")
    rope_theta: float | None = ModelConfig.rope_theta
    hf_token: bool | str | None = ModelConfig.hf_token
    hf_overrides: HfOverrides = get_field(ModelConfig, "hf_overrides")
    tokenizer_revision: str | None = ModelConfig.tokenizer_revision
    quantization: QuantizationMethods | None = ModelConfig.quantization
    enforce_eager: bool = ModelConfig.enforce_eager
    disable_custom_all_reduce: bool = ParallelConfig.disable_custom_all_reduce
    limit_mm_per_prompt: dict[str, int | dict[str, int]] = get_field(
        MultiModalConfig, "limit_per_prompt"
    )
    interleave_mm_strings: bool = MultiModalConfig.interleave_mm_strings
    media_io_kwargs: dict[str, dict[str, Any]] = get_field(
        MultiModalConfig, "media_io_kwargs"
    )
    mm_processor_kwargs: dict[str, Any] | None = MultiModalConfig.mm_processor_kwargs
    disable_mm_preprocessor_cache: bool = False  # DEPRECATED
    mm_processor_cache_gb: float = MultiModalConfig.mm_processor_cache_gb
    mm_processor_cache_type: MMCacheType | None = (
        MultiModalConfig.mm_processor_cache_type
    )
    mm_shm_cache_max_object_size_mb: int = (
        MultiModalConfig.mm_shm_cache_max_object_size_mb
    )
    mm_encoder_tp_mode: MMEncoderTPMode = MultiModalConfig.mm_encoder_tp_mode
    io_processor_plugin: str | None = None
    skip_mm_profiling: bool = MultiModalConfig.skip_mm_profiling
    video_pruning_rate: float = MultiModalConfig.video_pruning_rate
    # LoRA fields
    enable_lora: bool = False
    max_loras: int = LoRAConfig.max_loras
    max_lora_rank: int = LoRAConfig.max_lora_rank
    default_mm_loras: dict[str, str] | None = LoRAConfig.default_mm_loras
    fully_sharded_loras: bool = LoRAConfig.fully_sharded_loras
    max_cpu_loras: int | None = LoRAConfig.max_cpu_loras
    lora_dtype: str | torch.dtype | None = LoRAConfig.lora_dtype
    lora_extra_vocab_size: int = LoRAConfig.lora_extra_vocab_size

    ray_workers_use_nsight: bool = ParallelConfig.ray_workers_use_nsight
    num_gpu_blocks_override: int | None = CacheConfig.num_gpu_blocks_override
    num_lookahead_slots: int = SchedulerConfig.num_lookahead_slots
    model_loader_extra_config: dict = get_field(LoadConfig, "model_loader_extra_config")
    ignore_patterns: str | list[str] = get_field(LoadConfig, "ignore_patterns")

    enable_chunked_prefill: bool | None = SchedulerConfig.enable_chunked_prefill
    disable_chunked_mm_input: bool = SchedulerConfig.disable_chunked_mm_input

    disable_hybrid_kv_cache_manager: bool = (
        SchedulerConfig.disable_hybrid_kv_cache_manager
    )

    structured_outputs_config: StructuredOutputsConfig = get_field(
        VllmConfig, "structured_outputs_config"
    )
    reasoning_parser: str = StructuredOutputsConfig.reasoning_parser
    # Deprecated guided decoding fields
    guided_decoding_backend: str | None = None
    guided_decoding_disable_fallback: bool | None = None
    guided_decoding_disable_any_whitespace: bool | None = None
    guided_decoding_disable_additional_properties: bool | None = None

    logits_processor_pattern: str | None = ModelConfig.logits_processor_pattern

    speculative_config: dict[str, Any] | None = None

    show_hidden_metrics_for_version: str | None = (
        ObservabilityConfig.show_hidden_metrics_for_version
    )
    otlp_traces_endpoint: str | None = ObservabilityConfig.otlp_traces_endpoint
    collect_detailed_traces: list[DetailedTraceModules] | None = (
        ObservabilityConfig.collect_detailed_traces
    )
    scheduling_policy: SchedulerPolicy = SchedulerConfig.policy
    scheduler_cls: str | type[object] = SchedulerConfig.scheduler_cls

    pooler_config: PoolerConfig | None = ModelConfig.pooler_config
    override_pooler_config: dict | PoolerConfig | None = (
        ModelConfig.override_pooler_config
    )
    compilation_config: CompilationConfig = get_field(VllmConfig, "compilation_config")
    worker_cls: str = ParallelConfig.worker_cls
    worker_extension_cls: str = ParallelConfig.worker_extension_cls

    kv_transfer_config: KVTransferConfig | None = None
    kv_events_config: KVEventsConfig | None = None

    ec_transfer_config: Optional[ECTransferConfig] = None

    generation_config: str = ModelConfig.generation_config
    enable_sleep_mode: bool = ModelConfig.enable_sleep_mode
    override_generation_config: dict[str, Any] = get_field(
        ModelConfig, "override_generation_config"
    )
    model_impl: str = ModelConfig.model_impl
    override_attention_dtype: str = ModelConfig.override_attention_dtype

    calculate_kv_scales: bool = CacheConfig.calculate_kv_scales
    mamba_cache_dtype: MambaDType = CacheConfig.mamba_cache_dtype
    mamba_ssm_cache_dtype: MambaDType = CacheConfig.mamba_ssm_cache_dtype

    additional_config: dict[str, Any] = get_field(VllmConfig, "additional_config")

    use_tqdm_on_load: bool = LoadConfig.use_tqdm_on_load
    pt_load_map_location: str = LoadConfig.pt_load_map_location

    # DEPRECATED
    enable_multimodal_encoder_data_parallel: bool = False

    logits_processors: list[str | type[LogitsProcessor]] | None = (
        ModelConfig.logits_processors
    )
    """Custom logitproc types"""

    async_scheduling: bool = SchedulerConfig.async_scheduling

    kv_sharing_fast_prefill: bool = CacheConfig.kv_sharing_fast_prefill

    def __post_init__(self):
        # support `EngineArgs(compilation_config={...})`
        # without having to manually construct a
        # CompilationConfig object
        if isinstance(self.compilation_config, dict):
            self.compilation_config = CompilationConfig(**self.compilation_config)
        if isinstance(self.eplb_config, dict):
            self.eplb_config = EPLBConfig(**self.eplb_config)
        # Setup plugins
        from vllm.plugins import load_general_plugins

        load_general_plugins()
        # when use hf offline,replace model id to local model path
        if huggingface_hub.constants.HF_HUB_OFFLINE:
            model_id = self.model
            self.model = get_model_path(self.model, self.revision)
            logger.info(
                "HF_HUB_OFFLINE is True, replace model_id [%s] to model_path [%s]",
                model_id,
                self.model,
            )

    @staticmethod
    def add_cli_args(parser: FlexibleArgumentParser) -> FlexibleArgumentParser:
        """Shared CLI arguments for vLLM engine."""

        # Model arguments
        model_kwargs = get_kwargs(ModelConfig)
        model_group = parser.add_argument_group(
            title="ModelConfig",
            description=ModelConfig.__doc__,
        )
        if not ("serve" in sys.argv[1:] and "--help" in sys.argv[1:]):
            model_group.add_argument("--model", **model_kwargs["model"])
        model_group.add_argument("--runner", **model_kwargs["runner"])
        model_group.add_argument("--convert", **model_kwargs["convert"])
        model_group.add_argument("--task", **model_kwargs["task"], deprecated=True)
        model_group.add_argument("--tokenizer", **model_kwargs["tokenizer"])
        model_group.add_argument("--tokenizer-mode", **model_kwargs["tokenizer_mode"])
        model_group.add_argument(
            "--trust-remote-code", **model_kwargs["trust_remote_code"]
        )
        model_group.add_argument("--dtype", **model_kwargs["dtype"])
        model_group.add_argument("--seed", **model_kwargs["seed"])
        model_group.add_argument("--hf-config-path", **model_kwargs["hf_config_path"])
        model_group.add_argument(
            "--allowed-local-media-path", **model_kwargs["allowed_local_media_path"]
        )
        model_group.add_argument(
            "--allowed-media-domains", **model_kwargs["allowed_media_domains"]
        )
        model_group.add_argument("--revision", **model_kwargs["revision"])
        model_group.add_argument("--code-revision", **model_kwargs["code_revision"])
        model_group.add_argument("--rope-scaling", **model_kwargs["rope_scaling"])
        model_group.add_argument("--rope-theta", **model_kwargs["rope_theta"])
        model_group.add_argument(
            "--tokenizer-revision", **model_kwargs["tokenizer_revision"]
        )
        model_group.add_argument("--max-model-len", **model_kwargs["max_model_len"])
        model_group.add_argument("--quantization", "-q", **model_kwargs["quantization"])
        model_group.add_argument("--enforce-eager", **model_kwargs["enforce_eager"])
        model_group.add_argument("--max-logprobs", **model_kwargs["max_logprobs"])
        model_group.add_argument("--logprobs-mode", **model_kwargs["logprobs_mode"])
        model_group.add_argument(
            "--disable-sliding-window", **model_kwargs["disable_sliding_window"]
        )
        model_group.add_argument(
            "--disable-cascade-attn", **model_kwargs["disable_cascade_attn"]
        )
        model_group.add_argument(
            "--skip-tokenizer-init", **model_kwargs["skip_tokenizer_init"]
        )
        model_group.add_argument(
            "--enable-prompt-embeds", **model_kwargs["enable_prompt_embeds"]
        )
        model_group.add_argument(
            "--served-model-name", **model_kwargs["served_model_name"]
        )
        model_group.add_argument("--config-format", **model_kwargs["config_format"])
        # This one is a special case because it can bool
        # or str. TODO: Handle this in get_kwargs
        model_group.add_argument(
            "--hf-token",
            type=str,
            nargs="?",
            const=True,
            default=model_kwargs["hf_token"]["default"],
            help=model_kwargs["hf_token"]["help"],
        )
        model_group.add_argument("--hf-overrides", **model_kwargs["hf_overrides"])
        model_group.add_argument("--pooler-config", **model_kwargs["pooler_config"])
        model_group.add_argument(
            "--override-pooler-config",
            **model_kwargs["override_pooler_config"],
            deprecated=True,
        )
        model_group.add_argument(
            "--logits-processor-pattern", **model_kwargs["logits_processor_pattern"]
        )
        model_group.add_argument(
            "--generation-config", **model_kwargs["generation_config"]
        )
        model_group.add_argument(
            "--override-generation-config", **model_kwargs["override_generation_config"]
        )
        model_group.add_argument(
            "--enable-sleep-mode", **model_kwargs["enable_sleep_mode"]
        )
        model_group.add_argument("--model-impl", **model_kwargs["model_impl"])
        model_group.add_argument(
            "--override-attention-dtype", **model_kwargs["override_attention_dtype"]
        )
        model_group.add_argument(
            "--logits-processors", **model_kwargs["logits_processors"]
        )
        model_group.add_argument(
            "--io-processor-plugin", **model_kwargs["io_processor_plugin"]
        )

        # Model loading arguments
        load_kwargs = get_kwargs(LoadConfig)
        load_group = parser.add_argument_group(
            title="LoadConfig",
            description=LoadConfig.__doc__,
        )
        load_group.add_argument("--load-format", **load_kwargs["load_format"])
        load_group.add_argument("--download-dir", **load_kwargs["download_dir"])
        load_group.add_argument(
            "--safetensors-load-strategy", **load_kwargs["safetensors_load_strategy"]
        )
        load_group.add_argument(
            "--model-loader-extra-config", **load_kwargs["model_loader_extra_config"]
        )
        load_group.add_argument("--ignore-patterns", **load_kwargs["ignore_patterns"])
        load_group.add_argument("--use-tqdm-on-load", **load_kwargs["use_tqdm_on_load"])
        load_group.add_argument(
            "--pt-load-map-location", **load_kwargs["pt_load_map_location"]
        )

        # Structured outputs arguments
        structured_outputs_kwargs = get_kwargs(StructuredOutputsConfig)
        structured_outputs_group = parser.add_argument_group(
            title="StructuredOutputsConfig",
            description=StructuredOutputsConfig.__doc__,
        )
        structured_outputs_group.add_argument(
            "--reasoning-parser",
            # This choice is a special case because it's not static
            choices=list(ReasoningParserManager.reasoning_parsers),
            **structured_outputs_kwargs["reasoning_parser"],
        )
        # Deprecated guided decoding arguments
        for arg, type in [
            ("--guided-decoding-backend", str),
            ("--guided-decoding-disable-fallback", bool),
            ("--guided-decoding-disable-any-whitespace", bool),
            ("--guided-decoding-disable-additional-properties", bool),
        ]:
            structured_outputs_group.add_argument(
                arg,
                type=type,
                help=(f"[DEPRECATED] {arg} will be removed in v0.12.0."),
                deprecated=True,
            )

        # Parallel arguments
        parallel_kwargs = get_kwargs(ParallelConfig)
        parallel_group = parser.add_argument_group(
            title="ParallelConfig",
            description=ParallelConfig.__doc__,
        )
        parallel_group.add_argument(
            "--distributed-executor-backend",
            **parallel_kwargs["distributed_executor_backend"],
        )
        parallel_group.add_argument(
            "--pipeline-parallel-size",
            "-pp",
            **parallel_kwargs["pipeline_parallel_size"],
        )
        parallel_group.add_argument(
            "--tensor-parallel-size", "-tp", **parallel_kwargs["tensor_parallel_size"]
        )
        parallel_group.add_argument(
            "--decode-context-parallel-size",
            "-dcp",
            **parallel_kwargs["decode_context_parallel_size"],
        )
        parallel_group.add_argument(
            "--data-parallel-size", "-dp", **parallel_kwargs["data_parallel_size"]
        )
        parallel_group.add_argument(
            "--data-parallel-rank",
            "-dpn",
            type=int,
            help="Data parallel rank of this instance. "
            "When set, enables external load balancer mode.",
        )
        parallel_group.add_argument(
            "--data-parallel-start-rank",
            "-dpr",
            type=int,
            help="Starting data parallel rank for secondary nodes.",
        )
        parallel_group.add_argument(
            "--data-parallel-size-local",
            "-dpl",
            type=int,
            help="Number of data parallel replicas to run on this node.",
        )
        parallel_group.add_argument(
            "--data-parallel-address",
            "-dpa",
            type=str,
            help="Address of data parallel cluster head-node.",
        )
        parallel_group.add_argument(
            "--data-parallel-rpc-port",
            "-dpp",
            type=int,
            help="Port for data parallel RPC communication.",
        )
        parallel_group.add_argument(
            "--data-parallel-backend",
            "-dpb",
            type=str,
            default="mp",
            help='Backend for data parallel, either "mp" or "ray".',
        )
        parallel_group.add_argument(
            "--data-parallel-hybrid-lb", **parallel_kwargs["data_parallel_hybrid_lb"]
        )
        parallel_group.add_argument(
            "--enable-expert-parallel", **parallel_kwargs["enable_expert_parallel"]
        )
        parallel_group.add_argument(
            "--all2all-backend", **parallel_kwargs["all2all_backend"]
        )
        parallel_group.add_argument("--enable-dbo", **parallel_kwargs["enable_dbo"])
        parallel_group.add_argument(
            "--dbo-decode-token-threshold",
            **parallel_kwargs["dbo_decode_token_threshold"],
        )
        parallel_group.add_argument(
            "--dbo-prefill-token-threshold",
            **parallel_kwargs["dbo_prefill_token_threshold"],
        )
        parallel_group.add_argument(
            "--disable-nccl-for-dp-synchronization",
            **parallel_kwargs["disable_nccl_for_dp_synchronization"],
        )
        parallel_group.add_argument("--enable-eplb", **parallel_kwargs["enable_eplb"])
        parallel_group.add_argument("--eplb-config", **parallel_kwargs["eplb_config"])
        parallel_group.add_argument(
            "--expert-placement-strategy",
            **parallel_kwargs["expert_placement_strategy"],
        )
        parallel_group.add_argument(
            "--num-redundant-experts",
            type=int,
            help="[DEPRECATED] --num-redundant-experts will be removed in v0.12.0.",
            deprecated=True,
        )
        parallel_group.add_argument(
            "--eplb-window-size",
            type=int,
            help="[DEPRECATED] --eplb-window-size will be removed in v0.12.0.",
            deprecated=True,
        )
        parallel_group.add_argument(
            "--eplb-step-interval",
            type=int,
            help="[DEPRECATED] --eplb-step-interval will be removed in v0.12.0.",
            deprecated=True,
        )
        parallel_group.add_argument(
            "--eplb-log-balancedness",
            action=argparse.BooleanOptionalAction,
            help="[DEPRECATED] --eplb-log-balancedness will be removed in v0.12.0.",
            deprecated=True,
        )

        parallel_group.add_argument(
            "--max-parallel-loading-workers",
            **parallel_kwargs["max_parallel_loading_workers"],
        )
        parallel_group.add_argument(
            "--ray-workers-use-nsight", **parallel_kwargs["ray_workers_use_nsight"]
        )
        parallel_group.add_argument(
            "--disable-custom-all-reduce",
            **parallel_kwargs["disable_custom_all_reduce"],
        )
        parallel_group.add_argument("--worker-cls", **parallel_kwargs["worker_cls"])
        parallel_group.add_argument(
            "--worker-extension-cls", **parallel_kwargs["worker_extension_cls"]
        )
        parallel_group.add_argument(
            "--enable-multimodal-encoder-data-parallel",
            action="store_true",
            deprecated=True,
        )

        # KV cache arguments
        cache_kwargs = get_kwargs(CacheConfig)
        cache_group = parser.add_argument_group(
            title="CacheConfig",
            description=CacheConfig.__doc__,
        )
        cache_group.add_argument("--block-size", **cache_kwargs["block_size"])
        cache_group.add_argument(
            "--gpu-memory-utilization", **cache_kwargs["gpu_memory_utilization"]
        )
        cache_group.add_argument(
            "--kv-cache-memory-bytes", **cache_kwargs["kv_cache_memory_bytes"]
        )
        cache_group.add_argument("--swap-space", **cache_kwargs["swap_space"])
        cache_group.add_argument("--kv-cache-dtype", **cache_kwargs["cache_dtype"])
        cache_group.add_argument(
            "--num-gpu-blocks-override", **cache_kwargs["num_gpu_blocks_override"]
        )
        cache_group.add_argument(
            "--enable-prefix-caching", **cache_kwargs["enable_prefix_caching"]
        )
        cache_group.add_argument(
            "--prefix-caching-hash-algo", **cache_kwargs["prefix_caching_hash_algo"]
        )
        cache_group.add_argument("--cpu-offload-gb", **cache_kwargs["cpu_offload_gb"])
        cache_group.add_argument(
            "--calculate-kv-scales", **cache_kwargs["calculate_kv_scales"]
        )
        cache_group.add_argument(
            "--kv-sharing-fast-prefill", **cache_kwargs["kv_sharing_fast_prefill"]
        )
        cache_group.add_argument(
            "--mamba-cache-dtype", **cache_kwargs["mamba_cache_dtype"]
        )
        cache_group.add_argument(
            "--mamba-ssm-cache-dtype", **cache_kwargs["mamba_ssm_cache_dtype"]
        )

        # Multimodal related configs
        multimodal_kwargs = get_kwargs(MultiModalConfig)
        multimodal_group = parser.add_argument_group(
            title="MultiModalConfig",
            description=MultiModalConfig.__doc__,
        )
        multimodal_group.add_argument(
            "--limit-mm-per-prompt", **multimodal_kwargs["limit_per_prompt"]
        )
        multimodal_group.add_argument(
            "--media-io-kwargs", **multimodal_kwargs["media_io_kwargs"]
        )
        multimodal_group.add_argument(
            "--mm-processor-kwargs", **multimodal_kwargs["mm_processor_kwargs"]
        )
        multimodal_group.add_argument(
            "--mm-processor-cache-gb", **multimodal_kwargs["mm_processor_cache_gb"]
        )
        multimodal_group.add_argument(
            "--disable-mm-preprocessor-cache", action="store_true", deprecated=True
        )
        multimodal_group.add_argument(
            "--mm-processor-cache-type", **multimodal_kwargs["mm_processor_cache_type"]
        )
        multimodal_group.add_argument(
            "--mm-shm-cache-max-object-size-mb",
            **multimodal_kwargs["mm_shm_cache_max_object_size_mb"],
        )
        multimodal_group.add_argument(
            "--mm-encoder-tp-mode", **multimodal_kwargs["mm_encoder_tp_mode"]
        )
        multimodal_group.add_argument(
            "--interleave-mm-strings", **multimodal_kwargs["interleave_mm_strings"]
        )
        multimodal_group.add_argument(
            "--skip-mm-profiling", **multimodal_kwargs["skip_mm_profiling"]
        )

        multimodal_group.add_argument(
            "--video-pruning-rate", **multimodal_kwargs["video_pruning_rate"]
        )

        # LoRA related configs
        lora_kwargs = get_kwargs(LoRAConfig)
        lora_group = parser.add_argument_group(
            title="LoRAConfig",
            description=LoRAConfig.__doc__,
        )
        lora_group.add_argument(
            "--enable-lora",
            action=argparse.BooleanOptionalAction,
            help="If True, enable handling of LoRA adapters.",
        )
        lora_group.add_argument("--max-loras", **lora_kwargs["max_loras"])
        lora_group.add_argument("--max-lora-rank", **lora_kwargs["max_lora_rank"])
        lora_group.add_argument(
            "--lora-extra-vocab-size", **lora_kwargs["lora_extra_vocab_size"]
        )
        lora_group.add_argument(
            "--lora-dtype",
            **lora_kwargs["lora_dtype"],
        )
        lora_group.add_argument("--max-cpu-loras", **lora_kwargs["max_cpu_loras"])
        lora_group.add_argument(
            "--fully-sharded-loras", **lora_kwargs["fully_sharded_loras"]
        )
        lora_group.add_argument("--default-mm-loras", **lora_kwargs["default_mm_loras"])

        # Observability arguments
        observability_kwargs = get_kwargs(ObservabilityConfig)
        observability_group = parser.add_argument_group(
            title="ObservabilityConfig",
            description=ObservabilityConfig.__doc__,
        )
        observability_group.add_argument(
            "--show-hidden-metrics-for-version",
            **observability_kwargs["show_hidden_metrics_for_version"],
        )
        observability_group.add_argument(
            "--otlp-traces-endpoint", **observability_kwargs["otlp_traces_endpoint"]
        )
        # TODO: generalise this special case
        choices = observability_kwargs["collect_detailed_traces"]["choices"]
        metavar = f"{{{','.join(choices)}}}"
        observability_kwargs["collect_detailed_traces"]["metavar"] = metavar
        observability_kwargs["collect_detailed_traces"]["choices"] += [
            ",".join(p) for p in permutations(get_args(DetailedTraceModules), r=2)
        ]
        observability_group.add_argument(
            "--collect-detailed-traces",
            **observability_kwargs["collect_detailed_traces"],
        )

        # Scheduler arguments
        scheduler_kwargs = get_kwargs(SchedulerConfig)
        scheduler_group = parser.add_argument_group(
            title="SchedulerConfig",
            description=SchedulerConfig.__doc__,
        )
        scheduler_group.add_argument(
            "--max-num-batched-tokens", **scheduler_kwargs["max_num_batched_tokens"]
        )
        scheduler_group.add_argument(
            "--max-num-seqs", **scheduler_kwargs["max_num_seqs"]
        )
        scheduler_group.add_argument(
            "--max-num-partial-prefills", **scheduler_kwargs["max_num_partial_prefills"]
        )
        scheduler_group.add_argument(
            "--max-long-partial-prefills",
            **scheduler_kwargs["max_long_partial_prefills"],
        )
        scheduler_group.add_argument(
            "--cuda-graph-sizes", **scheduler_kwargs["cuda_graph_sizes"]
        )
        scheduler_group.add_argument(
            "--long-prefill-token-threshold",
            **scheduler_kwargs["long_prefill_token_threshold"],
        )
        scheduler_group.add_argument(
            "--num-lookahead-slots", **scheduler_kwargs["num_lookahead_slots"]
        )
        # multi-step scheduling has been removed; corresponding arguments
        # are no longer supported.
        scheduler_group.add_argument(
            "--scheduling-policy", **scheduler_kwargs["policy"]
        )
        scheduler_group.add_argument(
            "--enable-chunked-prefill", **scheduler_kwargs["enable_chunked_prefill"]
        )
        scheduler_group.add_argument(
            "--disable-chunked-mm-input", **scheduler_kwargs["disable_chunked_mm_input"]
        )
        scheduler_group.add_argument(
            "--scheduler-cls", **scheduler_kwargs["scheduler_cls"]
        )
        scheduler_group.add_argument(
            "--disable-hybrid-kv-cache-manager",
            **scheduler_kwargs["disable_hybrid_kv_cache_manager"],
        )
        scheduler_group.add_argument(
            "--async-scheduling", **scheduler_kwargs["async_scheduling"]
        )

        # vLLM arguments
        vllm_kwargs = get_kwargs(VllmConfig)
        vllm_group = parser.add_argument_group(
            title="VllmConfig",
            description=VllmConfig.__doc__,
        )
        # We construct SpeculativeConfig using fields from other configs in
        # create_engine_config. So we set the type to a JSON string here to
        # delay the Pydantic validation that comes with SpeculativeConfig.
        vllm_kwargs["speculative_config"]["type"] = optional_type(json.loads)
<<<<<<< HEAD
        vllm_group.add_argument("--speculative-config",
                                **vllm_kwargs["speculative_config"])
        vllm_group.add_argument("--kv-transfer-config",
                                **vllm_kwargs["kv_transfer_config"])
        vllm_group.add_argument('--kv-events-config',
                                **vllm_kwargs["kv_events_config"])
        vllm_group.add_argument("--ec-transfer-config",
                                **vllm_kwargs["ec_transfer_config"])
        vllm_group.add_argument("--compilation-config", "-O",
                                **vllm_kwargs["compilation_config"])
        vllm_group.add_argument("--additional-config",
                                **vllm_kwargs["additional_config"])
=======
        vllm_group.add_argument(
            "--speculative-config", **vllm_kwargs["speculative_config"]
        )
        vllm_group.add_argument(
            "--kv-transfer-config", **vllm_kwargs["kv_transfer_config"]
        )
        vllm_group.add_argument("--kv-events-config", **vllm_kwargs["kv_events_config"])
        vllm_group.add_argument(
            "--compilation-config", "-O", **vllm_kwargs["compilation_config"]
        )
        vllm_group.add_argument(
            "--additional-config", **vllm_kwargs["additional_config"]
        )
        vllm_group.add_argument(
            "--structured-outputs-config", **vllm_kwargs["structured_outputs_config"]
        )
>>>>>>> f7d318de

        # Other arguments
        parser.add_argument(
            "--disable-log-stats",
            action="store_true",
            help="Disable logging statistics.",
        )

        parser.add_argument(
            "--aggregate-engine-logging",
            action="store_true",
            help="Log aggregate rather than per-engine statistics "
            "when using data parallelism.",
        )
        return parser

    @classmethod
    def from_cli_args(cls, args: argparse.Namespace):
        # Get the list of attributes of this dataclass.
        attrs = [attr.name for attr in dataclasses.fields(cls)]
        # Set the attributes from the parsed arguments.
        engine_args = cls(
            **{attr: getattr(args, attr) for attr in attrs if hasattr(args, attr)}
        )
        return engine_args

    def create_model_config(self) -> ModelConfig:
        # gguf file needs a specific model loader and doesn't use hf_repo
        if check_gguf_file(self.model):
            self.quantization = self.load_format = "gguf"

        # NOTE: This is to allow model loading from S3 in CI
        if (
            not isinstance(self, AsyncEngineArgs)
            and envs.VLLM_CI_USE_S3
            and self.model in MODELS_ON_S3
            and self.load_format == "auto"
        ):
            self.model = f"{MODEL_WEIGHTS_S3_BUCKET}/{self.model}"

        if self.disable_mm_preprocessor_cache:
            logger.warning(
                "`--disable-mm-preprocessor-cache` is deprecated "
                "and will be removed in v0.13. "
                "Please use `--mm-processor-cache-gb 0` instead.",
            )

            self.mm_processor_cache_gb = 0
        elif envs.VLLM_MM_INPUT_CACHE_GIB != 4:
            logger.warning(
                "VLLM_MM_INPUT_CACHE_GIB` is deprecated "
                "and will be removed in v0.13. "
                "Please use `--mm-processor-cache-gb %d` instead.",
                envs.VLLM_MM_INPUT_CACHE_GIB,
            )

            self.mm_processor_cache_gb = envs.VLLM_MM_INPUT_CACHE_GIB

        if self.enable_multimodal_encoder_data_parallel:
            logger.warning(
                "--enable-multimodal-encoder-data-parallel` is deprecated "
                "and will be removed in v0.13. "
                "Please use `--mm-encoder-tp-mode data` instead."
            )

            self.mm_encoder_tp_mode = "data"

        return ModelConfig(
            model=self.model,
            hf_config_path=self.hf_config_path,
            runner=self.runner,
            convert=self.convert,
            task=self.task,
            tokenizer=self.tokenizer,
            tokenizer_mode=self.tokenizer_mode,
            trust_remote_code=self.trust_remote_code,
            allowed_local_media_path=self.allowed_local_media_path,
            allowed_media_domains=self.allowed_media_domains,
            dtype=self.dtype,
            seed=self.seed,
            revision=self.revision,
            code_revision=self.code_revision,
            rope_scaling=self.rope_scaling,
            rope_theta=self.rope_theta,
            hf_token=self.hf_token,
            hf_overrides=self.hf_overrides,
            tokenizer_revision=self.tokenizer_revision,
            max_model_len=self.max_model_len,
            quantization=self.quantization,
            enforce_eager=self.enforce_eager,
            max_logprobs=self.max_logprobs,
            logprobs_mode=self.logprobs_mode,
            disable_sliding_window=self.disable_sliding_window,
            disable_cascade_attn=self.disable_cascade_attn,
            skip_tokenizer_init=self.skip_tokenizer_init,
            enable_prompt_embeds=self.enable_prompt_embeds,
            served_model_name=self.served_model_name,
            limit_mm_per_prompt=self.limit_mm_per_prompt,
            interleave_mm_strings=self.interleave_mm_strings,
            media_io_kwargs=self.media_io_kwargs,
            skip_mm_profiling=self.skip_mm_profiling,
            config_format=self.config_format,
            mm_processor_kwargs=self.mm_processor_kwargs,
            mm_processor_cache_gb=self.mm_processor_cache_gb,
            mm_processor_cache_type=self.mm_processor_cache_type,
            mm_shm_cache_max_object_size_mb=self.mm_shm_cache_max_object_size_mb,
            mm_encoder_tp_mode=self.mm_encoder_tp_mode,
            pooler_config=self.pooler_config,
            override_pooler_config=self.override_pooler_config,
            logits_processor_pattern=self.logits_processor_pattern,
            generation_config=self.generation_config,
            override_generation_config=self.override_generation_config,
            enable_sleep_mode=self.enable_sleep_mode,
            model_impl=self.model_impl,
            override_attention_dtype=self.override_attention_dtype,
            logits_processors=self.logits_processors,
            video_pruning_rate=self.video_pruning_rate,
            io_processor_plugin=self.io_processor_plugin,
        )

    def validate_tensorizer_args(self):
        from vllm.model_executor.model_loader.tensorizer import TensorizerConfig

        for key in self.model_loader_extra_config:
            if key in TensorizerConfig._fields:
                self.model_loader_extra_config["tensorizer_config"][key] = (
                    self.model_loader_extra_config[key]
                )

    def create_load_config(self) -> LoadConfig:
        if self.quantization == "bitsandbytes":
            self.load_format = "bitsandbytes"

        if self.load_format == "tensorizer":
            if hasattr(self.model_loader_extra_config, "to_serializable"):
                self.model_loader_extra_config = (
                    self.model_loader_extra_config.to_serializable()
                )
            self.model_loader_extra_config["tensorizer_config"] = {}
            self.model_loader_extra_config["tensorizer_config"]["tensorizer_dir"] = (
                self.model
            )
            self.validate_tensorizer_args()

        return LoadConfig(
            load_format=self.load_format,
            download_dir=self.download_dir,
            safetensors_load_strategy=self.safetensors_load_strategy,
            device="cpu" if is_online_quantization(self.quantization) else None,
            model_loader_extra_config=self.model_loader_extra_config,
            ignore_patterns=self.ignore_patterns,
            use_tqdm_on_load=self.use_tqdm_on_load,
            pt_load_map_location=self.pt_load_map_location,
        )

    def create_speculative_config(
        self,
        target_model_config: ModelConfig,
        target_parallel_config: ParallelConfig,
        enable_chunked_prefill: bool,
        disable_log_stats: bool,
    ) -> SpeculativeConfig | None:
        """Initializes and returns a SpeculativeConfig object based on
        `speculative_config`.

        This function utilizes `speculative_config` to create a
        SpeculativeConfig object. The `speculative_config` can either be
        provided as a JSON string input via CLI arguments or directly as a
        dictionary from the engine.
        """
        if self.speculative_config is None:
            return None

        # Note(Shangming): These parameters are not obtained from the cli arg
        # '--speculative-config' and must be passed in when creating the engine
        # config.
        self.speculative_config.update(
            {
                "target_model_config": target_model_config,
                "target_parallel_config": target_parallel_config,
                "enable_chunked_prefill": enable_chunked_prefill,
                "disable_log_stats": disable_log_stats,
            }
        )
        return SpeculativeConfig(**self.speculative_config)

    def create_engine_config(
        self,
        usage_context: UsageContext | None = None,
        headless: bool = False,
    ) -> VllmConfig:
        """
        Create the VllmConfig.

        NOTE: for autoselection of V0 vs V1 engine, we need to
        create the ModelConfig first, since ModelConfig's attrs
        (e.g. the model arch) are needed to make the decision.

        This function set VLLM_USE_V1=X if VLLM_USE_V1 is
        unspecified by the user.

        If VLLM_USE_V1 is specified by the user but the VllmConfig
        is incompatible, we raise an error.
        """
        current_platform.pre_register_and_update()

        device_config = DeviceConfig(device=cast(Device, current_platform.device_type))

        model_config = self.create_model_config()
        self.model = model_config.model
        self.tokenizer = model_config.tokenizer

        (self.model, self.tokenizer, self.speculative_config) = (
            maybe_override_with_speculators(
                model=self.model,
                tokenizer=self.tokenizer,
                revision=self.revision,
                trust_remote_code=self.trust_remote_code,
                vllm_speculative_config=self.speculative_config,
            )
        )

        # * If VLLM_USE_V1 is unset, we enable V1 for "supported features"
        #   and fall back to V0 for experimental or unsupported features.
        # * If VLLM_USE_V1=1, we enable V1 for supported + experimental
        #   features and raise error for unsupported features.
        # * If VLLM_USE_V1=0, we disable V1.
        use_v1 = False
        try_v1 = envs.VLLM_USE_V1 or not envs.is_set("VLLM_USE_V1")
        if try_v1 and self._is_v1_supported_oracle(model_config):
            use_v1 = True

        # If user explicitly set VLLM_USE_V1, sanity check we respect it.
        if envs.is_set("VLLM_USE_V1"):
            assert use_v1 == envs.VLLM_USE_V1
        # Otherwise, set the VLLM_USE_V1 variable globally.
        else:
            envs.set_vllm_use_v1(use_v1)

        # Set default arguments for V1 Engine.
        self._set_default_args(usage_context, model_config)
        # Disable chunked prefill for POWER (ppc64le)/ARM/s390x/RISCV CPUs in V1
        if current_platform.is_cpu() and current_platform.get_cpu_architecture() in (
            CpuArchEnum.POWERPC,
            CpuArchEnum.S390X,
            CpuArchEnum.ARM,
            CpuArchEnum.RISCV,
        ):
            logger.info(
                "Chunked prefill is not supported for ARM and POWER, "
                "S390X and RISC-V CPUs; "
                "disabling it for V1 backend."
            )
            self.enable_chunked_prefill = False
        assert self.enable_chunked_prefill is not None

        sliding_window: int | None = None
        if not is_interleaved(model_config.hf_text_config):
            # Only set CacheConfig.sliding_window if the model is all sliding
            # window. Otherwise CacheConfig.sliding_window will override the
            # global layers in interleaved sliding window models.
            sliding_window = model_config.get_sliding_window()

        # Note(hc): In the current implementation of decode context
        # parallel(DCP), tp_size needs to be divisible by dcp_size,
        # because the world size does not change by dcp, it simply
        # reuses the GPUs of TP group, and split one TP group into
        # tp_size//dcp_size DCP groups.
        assert self.tensor_parallel_size % self.decode_context_parallel_size == 0, (
            f"tp_size={self.tensor_parallel_size} must be divisible by"
            f"dcp_size={self.decode_context_parallel_size}."
        )

        cache_config = CacheConfig(
            block_size=self.block_size,
            gpu_memory_utilization=self.gpu_memory_utilization,
            kv_cache_memory_bytes=self.kv_cache_memory_bytes,
            swap_space=self.swap_space,
            cache_dtype=self.kv_cache_dtype,
            is_attention_free=model_config.is_attention_free,
            num_gpu_blocks_override=self.num_gpu_blocks_override,
            sliding_window=sliding_window,
            enable_prefix_caching=self.enable_prefix_caching,
            prefix_caching_hash_algo=self.prefix_caching_hash_algo,
            cpu_offload_gb=self.cpu_offload_gb,
            calculate_kv_scales=self.calculate_kv_scales,
            kv_sharing_fast_prefill=self.kv_sharing_fast_prefill,
            mamba_cache_dtype=self.mamba_cache_dtype,
            mamba_ssm_cache_dtype=self.mamba_ssm_cache_dtype,
        )

        ray_runtime_env = None
        if is_ray_initialized():
            # Ray Serve LLM calls `create_engine_config` in the context
            # of a Ray task, therefore we check is_ray_initialized()
            # as opposed to is_in_ray_actor().
            import ray

            ray_runtime_env = ray.get_runtime_context().runtime_env
            # Avoid logging sensitive environment variables
            sanitized_env = ray_runtime_env.to_dict() if ray_runtime_env else {}
            if "env_vars" in sanitized_env:
                sanitized_env["env_vars"] = {
                    k: "***" for k in sanitized_env["env_vars"]
                }
            logger.info("Using ray runtime env (env vars redacted): %s", sanitized_env)

        # Get the current placement group if Ray is initialized and
        # we are in a Ray actor. If so, then the placement group will be
        # passed to spawned processes.
        placement_group = None
        if is_in_ray_actor():
            import ray

            # This call initializes Ray automatically if it is not initialized,
            # but we should not do this here.
            placement_group = ray.util.get_current_placement_group()

        assert not headless or not self.data_parallel_hybrid_lb, (
            "data_parallel_hybrid_lb is not applicable in headless mode"
        )

        data_parallel_external_lb = self.data_parallel_rank is not None
        # Local DP rank = 1, use pure-external LB.
        if data_parallel_external_lb:
            assert self.data_parallel_size_local in (1, None), (
                "data_parallel_size_local must be 1 when data_parallel_rank is set"
            )
            data_parallel_size_local = 1
            # Use full external lb if we have local_size of 1.
            self.data_parallel_hybrid_lb = False
        elif self.data_parallel_size_local is not None:
            data_parallel_size_local = self.data_parallel_size_local

            if self.data_parallel_start_rank and not headless:
                # Infer hybrid LB mode.
                self.data_parallel_hybrid_lb = True

            if self.data_parallel_hybrid_lb and data_parallel_size_local == 1:
                # Use full external lb if we have local_size of 1.
                data_parallel_external_lb = True
                self.data_parallel_hybrid_lb = False

            if data_parallel_size_local == self.data_parallel_size:
                # Disable hybrid LB mode if set for a single node
                self.data_parallel_hybrid_lb = False

            self.data_parallel_rank = self.data_parallel_start_rank or 0
        else:
            assert not self.data_parallel_hybrid_lb, (
                "data_parallel_size_local must be set to use data_parallel_hybrid_lb."
            )

            # Local DP size defaults to global DP size if not set.
            data_parallel_size_local = self.data_parallel_size

        # DP address, used in multi-node case for torch distributed group
        # and ZMQ sockets.
        if self.data_parallel_address is None:
            if self.data_parallel_backend == "ray":
                host_ip = get_ip()
                logger.info(
                    "Using host IP %s as ray-based data parallel address", host_ip
                )
                data_parallel_address = host_ip
            else:
                assert self.data_parallel_backend == "mp", (
                    "data_parallel_backend can only be ray or mp, got %s",
                    self.data_parallel_backend,
                )
                data_parallel_address = ParallelConfig.data_parallel_master_ip
        else:
            data_parallel_address = self.data_parallel_address

        # This port is only used when there are remote data parallel engines,
        # otherwise the local IPC transport is used.
        data_parallel_rpc_port = (
            self.data_parallel_rpc_port
            if (self.data_parallel_rpc_port is not None)
            else ParallelConfig.data_parallel_rpc_port
        )

        if self.async_scheduling:
            # Async scheduling does not work with the uniprocess backend.
            if self.distributed_executor_backend is None:
                self.distributed_executor_backend = "mp"
                logger.info(
                    "Defaulting to mp-based distributed executor "
                    "backend for async scheduling."
                )
            if self.pipeline_parallel_size > 1:
                raise ValueError(
                    "Async scheduling is not supported with pipeline-parallel-size > 1."
                )

            # Currently, async scheduling does not support speculative decoding.
            # TODO(woosuk): Support it.
            if self.speculative_config is not None:
                raise ValueError(
                    "Currently, speculative decoding is not supported with "
                    "async scheduling."
                )

        # Forward the deprecated CLI args to the EPLB config.
        if self.num_redundant_experts is not None:
            self.eplb_config.num_redundant_experts = self.num_redundant_experts
        if self.eplb_window_size is not None:
            self.eplb_config.window_size = self.eplb_window_size
        if self.eplb_step_interval is not None:
            self.eplb_config.step_interval = self.eplb_step_interval
        if self.eplb_log_balancedness is not None:
            self.eplb_config.log_balancedness = self.eplb_log_balancedness

        parallel_config = ParallelConfig(
            pipeline_parallel_size=self.pipeline_parallel_size,
            tensor_parallel_size=self.tensor_parallel_size,
            data_parallel_size=self.data_parallel_size,
            data_parallel_rank=self.data_parallel_rank or 0,
            data_parallel_external_lb=data_parallel_external_lb,
            data_parallel_size_local=data_parallel_size_local,
            data_parallel_master_ip=data_parallel_address,
            data_parallel_rpc_port=data_parallel_rpc_port,
            data_parallel_backend=self.data_parallel_backend,
            data_parallel_hybrid_lb=self.data_parallel_hybrid_lb,
            enable_expert_parallel=self.enable_expert_parallel,
            all2all_backend=self.all2all_backend,
            enable_dbo=self.enable_dbo,
            dbo_decode_token_threshold=self.dbo_decode_token_threshold,
            dbo_prefill_token_threshold=self.dbo_prefill_token_threshold,
            disable_nccl_for_dp_synchronization=self.disable_nccl_for_dp_synchronization,
            enable_eplb=self.enable_eplb,
            eplb_config=self.eplb_config,
            expert_placement_strategy=self.expert_placement_strategy,
            max_parallel_loading_workers=self.max_parallel_loading_workers,
            disable_custom_all_reduce=self.disable_custom_all_reduce,
            ray_workers_use_nsight=self.ray_workers_use_nsight,
            ray_runtime_env=ray_runtime_env,
            placement_group=placement_group,
            distributed_executor_backend=self.distributed_executor_backend,
            worker_cls=self.worker_cls,
            worker_extension_cls=self.worker_extension_cls,
            decode_context_parallel_size=self.decode_context_parallel_size,
            _api_process_count=self._api_process_count,
            _api_process_rank=self._api_process_rank,
        )

        speculative_config = self.create_speculative_config(
            target_model_config=model_config,
            target_parallel_config=parallel_config,
            enable_chunked_prefill=self.enable_chunked_prefill,
            disable_log_stats=self.disable_log_stats,
        )

        # make sure num_lookahead_slots is set appropriately depending on
        # whether speculative decoding is enabled
        num_lookahead_slots = self.num_lookahead_slots
        if speculative_config is not None:
            num_lookahead_slots = speculative_config.num_lookahead_slots

        scheduler_config = SchedulerConfig(
            runner_type=model_config.runner_type,
            max_num_batched_tokens=self.max_num_batched_tokens,
            max_num_seqs=self.max_num_seqs,
            max_model_len=model_config.max_model_len,
            cuda_graph_sizes=self.cuda_graph_sizes,
            num_lookahead_slots=num_lookahead_slots,
            enable_chunked_prefill=self.enable_chunked_prefill,
            disable_chunked_mm_input=self.disable_chunked_mm_input,
            is_multimodal_model=model_config.is_multimodal_model,
            is_encoder_decoder=model_config.is_encoder_decoder,
            send_delta_data=(envs.VLLM_USE_RAY_SPMD_WORKER and parallel_config.use_ray),
            policy=self.scheduling_policy,
            scheduler_cls=self.scheduler_cls,
            max_num_partial_prefills=self.max_num_partial_prefills,
            max_long_partial_prefills=self.max_long_partial_prefills,
            long_prefill_token_threshold=self.long_prefill_token_threshold,
            disable_hybrid_kv_cache_manager=self.disable_hybrid_kv_cache_manager,
            async_scheduling=self.async_scheduling,
        )

        if not model_config.is_multimodal_model and self.default_mm_loras:
            raise ValueError(
                "Default modality-specific LoRA(s) were provided for a "
                "non multimodal model"
            )

        lora_config = (
            LoRAConfig(
                max_lora_rank=self.max_lora_rank,
                max_loras=self.max_loras,
                default_mm_loras=self.default_mm_loras,
                fully_sharded_loras=self.fully_sharded_loras,
                lora_extra_vocab_size=self.lora_extra_vocab_size,
                lora_dtype=self.lora_dtype,
                max_cpu_loras=self.max_cpu_loras
                if self.max_cpu_loras and self.max_cpu_loras > 0
                else None,
            )
            if self.enable_lora
            else None
        )

        # bitsandbytes pre-quantized model need a specific model loader
        if model_config.quantization == "bitsandbytes":
            self.quantization = self.load_format = "bitsandbytes"

        load_config = self.create_load_config()

        # Pass reasoning_parser into StructuredOutputsConfig
        if self.reasoning_parser:
            self.structured_outputs_config.reasoning_parser = self.reasoning_parser

        # Forward the deprecated CLI args to the StructuredOutputsConfig
        so_config = self.structured_outputs_config
        if self.guided_decoding_backend is not None:
            so_config.guided_decoding_backend = self.guided_decoding_backend
        if self.guided_decoding_disable_fallback is not None:
            so_config.guided_decoding_disable_fallback = (
                self.guided_decoding_disable_fallback
            )
        if self.guided_decoding_disable_any_whitespace is not None:
            so_config.guided_decoding_disable_any_whitespace = (
                self.guided_decoding_disable_any_whitespace
            )
        if self.guided_decoding_disable_additional_properties is not None:
            so_config.guided_decoding_disable_additional_properties = (
                self.guided_decoding_disable_additional_properties
            )

        observability_config = ObservabilityConfig(
            show_hidden_metrics_for_version=(self.show_hidden_metrics_for_version),
            otlp_traces_endpoint=self.otlp_traces_endpoint,
            collect_detailed_traces=self.collect_detailed_traces,
        )
        config = VllmConfig(
            model_config=model_config,
            cache_config=cache_config,
            parallel_config=parallel_config,
            scheduler_config=scheduler_config,
            device_config=device_config,
            lora_config=lora_config,
            speculative_config=speculative_config,
            load_config=load_config,
            structured_outputs_config=self.structured_outputs_config,
            observability_config=observability_config,
            compilation_config=self.compilation_config,
            kv_transfer_config=self.kv_transfer_config,
            kv_events_config=self.kv_events_config,
            ec_transfer_config=self.ec_transfer_config,
            additional_config=self.additional_config,
        )

        return config

    def _is_v1_supported_oracle(self, model_config: ModelConfig) -> bool:
        """Oracle for whether to use V0 or V1 Engine by default."""

        #############################################################
        # Unsupported Feature Flags on V1.

        if self.logits_processor_pattern != EngineArgs.logits_processor_pattern:
            _raise_or_fallback(
                feature_name="--logits-processor-pattern", recommend_to_remove=False
            )
            return False

        # No Concurrent Partial Prefills so far.
        if (
            self.max_num_partial_prefills != SchedulerConfig.max_num_partial_prefills
            or self.max_long_partial_prefills
            != SchedulerConfig.max_long_partial_prefills
        ):
            _raise_or_fallback(
                feature_name="Concurrent Partial Prefill", recommend_to_remove=False
            )
            return False

        # V1 supports N-gram, Medusa, and Eagle speculative decoding.
        if self.speculative_config is not None:
            # speculative_config could still be a dict at this point
            if isinstance(self.speculative_config, dict):
                method = self.speculative_config.get("method", None)
            else:
                method = self.speculative_config.method

            if method == "draft_model":
                raise NotImplementedError(
                    "Draft model speculative decoding is not supported yet. "
                    "Please consider using other speculative decoding methods "
                    "such as ngram, medusa, eagle, or mtp."
                )

        V1_BACKENDS = [
            "FLASH_ATTN",
            "PALLAS",
            "TRITON_ATTN",
            "TRITON_MLA",
            "CUTLASS_MLA",
            "FLASHMLA",
            "FLASH_ATTN_MLA",
            "FLASHINFER",
            "FLASHINFER_MLA",
            "ROCM_AITER_MLA",
            "TORCH_SDPA",
            "FLEX_ATTENTION",
            "TREE_ATTN",
            "XFORMERS",
            "ROCM_ATTN",
            "ROCM_AITER_UNIFIED_ATTN",
        ]
        if (
            envs.is_set("VLLM_ATTENTION_BACKEND")
            and envs.VLLM_ATTENTION_BACKEND not in V1_BACKENDS
        ):
            name = f"VLLM_ATTENTION_BACKEND={envs.VLLM_ATTENTION_BACKEND}"
            _raise_or_fallback(feature_name=name, recommend_to_remove=True)
            return False

        #############################################################
        # Experimental Features - allow users to opt in.

        if self.pipeline_parallel_size > 1:
            supports_pp = getattr(
                self.distributed_executor_backend, "supports_pp", False
            )
            if not supports_pp and self.distributed_executor_backend not in (
                ParallelConfig.distributed_executor_backend,
                "ray",
                "mp",
                "external_launcher",
            ):
                name = (
                    "Pipeline Parallelism without Ray distributed "
                    "executor or multiprocessing executor or external "
                    "launcher"
                )
                _raise_or_fallback(feature_name=name, recommend_to_remove=False)
                return False

        if current_platform.is_cpu() and model_config.get_sliding_window() is not None:
            _raise_or_fallback(
                feature_name="sliding window (CPU backend)", recommend_to_remove=False
            )
            return False

        #############################################################

        return True

    def _set_default_args(
        self, usage_context: UsageContext, model_config: ModelConfig
    ) -> None:
        """Set Default Arguments for V1 Engine."""

        # V1 uses chunked prefills and prefix caching by default
        # for non-pooling tasks.
        # For pooling tasks the default is False
        if model_config.runner_type != "pooling":
            self.enable_chunked_prefill = True

            # TODO: When prefix caching supports prompt embeds inputs, this
            # check can be removed.
            if self.enable_prompt_embeds and self.enable_prefix_caching is not False:
                logger.warning(
                    "--enable-prompt-embeds and --enable-prefix-caching "
                    "are not supported together in V1. Prefix caching has "
                    "been disabled."
                )
                self.enable_prefix_caching = False

            if self.enable_prefix_caching is None:
                # Disable prefix caching default for hybrid models
                # since the feature is still experimental.
                if model_config.is_hybrid:
                    self.enable_prefix_caching = False
                else:
                    self.enable_prefix_caching = True
        else:
            pooling_type = model_config.pooler_config.pooling_type
            is_causal = getattr(model_config.hf_config, "is_causal", True)
            incremental_prefill_supported = (
                pooling_type is not None
                and pooling_type.lower() == "last"
                and is_causal
            )

            action = "Enabling" if incremental_prefill_supported else "Disabling"

            if self.enable_chunked_prefill is None:
                self.enable_chunked_prefill = incremental_prefill_supported
                logger.info("(%s) chunked prefill by default", action)
            if self.enable_prefix_caching is None:
                self.enable_prefix_caching = incremental_prefill_supported
                logger.info("(%s) prefix caching by default", action)

        # When no user override, set the default values based on the usage
        # context.
        # Use different default values for different hardware.

        # Try to query the device name on the current platform. If it fails,
        # it may be because the platform that imports vLLM is not the same
        # as the platform that vLLM is running on (e.g. the case of scaling
        # vLLM with Ray) and has no GPUs. In this case we use the default
        # values for non-H100/H200 GPUs.
        try:
            device_memory = current_platform.get_device_total_memory()
            device_name = current_platform.get_device_name().lower()
        except Exception:
            # This is only used to set default_max_num_batched_tokens
            device_memory = 0

        # NOTE(Kuntai): Setting large `max_num_batched_tokens` for A100 reduces
        # throughput, see PR #17885 for more details.
        # So here we do an extra device name check to prevent such regression.
        from vllm.usage.usage_lib import UsageContext

        if device_memory >= 70 * GiB_bytes and "a100" not in device_name:
            # For GPUs like H100 and MI300x, use larger default values.
            default_max_num_batched_tokens = {
                UsageContext.LLM_CLASS: 16384,
                UsageContext.OPENAI_API_SERVER: 8192,
            }
            default_max_num_seqs = {
                UsageContext.LLM_CLASS: 1024,
                UsageContext.OPENAI_API_SERVER: 1024,
            }
        else:
            # TODO(woosuk): Tune the default values for other hardware.
            default_max_num_batched_tokens = {
                UsageContext.LLM_CLASS: 8192,
                UsageContext.OPENAI_API_SERVER: 2048,
            }
            default_max_num_seqs = {
                UsageContext.LLM_CLASS: 256,
                UsageContext.OPENAI_API_SERVER: 256,
            }

        # tpu specific default values.
        if current_platform.is_tpu():
            default_max_num_batched_tokens_tpu = {
                UsageContext.LLM_CLASS: {
                    "V6E": 2048,
                    "V5E": 1024,
                    "V5P": 512,
                },
                UsageContext.OPENAI_API_SERVER: {
                    "V6E": 1024,
                    "V5E": 512,
                    "V5P": 256,
                },
            }

        # cpu specific default values.
        if current_platform.is_cpu():
            world_size = self.pipeline_parallel_size * self.tensor_parallel_size
            default_max_num_batched_tokens = {
                UsageContext.LLM_CLASS: 4096 * world_size,
                UsageContext.OPENAI_API_SERVER: 2048 * world_size,
            }
            default_max_num_seqs = {
                UsageContext.LLM_CLASS: 256 * world_size,
                UsageContext.OPENAI_API_SERVER: 128 * world_size,
            }

        use_context_value = usage_context.value if usage_context else None
        if (
            self.max_num_batched_tokens is None
            and usage_context in default_max_num_batched_tokens
        ):
            if current_platform.is_tpu():
                chip_name = current_platform.get_device_name()
                if chip_name in default_max_num_batched_tokens_tpu[usage_context]:
                    self.max_num_batched_tokens = default_max_num_batched_tokens_tpu[
                        usage_context
                    ][chip_name]
                else:
                    self.max_num_batched_tokens = default_max_num_batched_tokens[
                        usage_context
                    ]
            else:
                if not self.enable_chunked_prefill:
                    self.max_num_batched_tokens = model_config.max_model_len
                else:
                    self.max_num_batched_tokens = default_max_num_batched_tokens[
                        usage_context
                    ]
            logger.debug(
                "Setting max_num_batched_tokens to %d for %s usage context.",
                self.max_num_batched_tokens,
                use_context_value,
            )

        if self.max_num_seqs is None and usage_context in default_max_num_seqs:
            self.max_num_seqs = min(
                default_max_num_seqs[usage_context],
                self.max_num_batched_tokens or sys.maxsize,
            )

            logger.debug(
                "Setting max_num_seqs to %d for %s usage context.",
                self.max_num_seqs,
                use_context_value,
            )


@dataclass
class AsyncEngineArgs(EngineArgs):
    """Arguments for asynchronous vLLM engine."""

    enable_log_requests: bool = False

    @property
    @deprecated(
        "`disable_log_requests` is deprecated and has been replaced with "
        "`enable_log_requests`. This will be removed in v0.12.0. Please use "
        "`enable_log_requests` instead."
    )
    def disable_log_requests(self) -> bool:
        return not self.enable_log_requests

    @disable_log_requests.setter
    @deprecated(
        "`disable_log_requests` is deprecated and has been replaced with "
        "`enable_log_requests`. This will be removed in v0.12.0. Please use "
        "`enable_log_requests` instead."
    )
    def disable_log_requests(self, value: bool):
        self.enable_log_requests = not value

    @staticmethod
    def add_cli_args(
        parser: FlexibleArgumentParser, async_args_only: bool = False
    ) -> FlexibleArgumentParser:
        # Initialize plugin to update the parser, for example, The plugin may
        # add a new kind of quantization method to --quantization argument or
        # a new device to --device argument.
        load_general_plugins()
        if not async_args_only:
            parser = EngineArgs.add_cli_args(parser)
        parser.add_argument(
            "--enable-log-requests",
            action=argparse.BooleanOptionalAction,
            default=AsyncEngineArgs.enable_log_requests,
            help="Enable logging requests.",
        )
        parser.add_argument(
            "--disable-log-requests",
            action=argparse.BooleanOptionalAction,
            default=not AsyncEngineArgs.enable_log_requests,
            help="[DEPRECATED] Disable logging requests.",
            deprecated=True,
        )
        current_platform.pre_register_and_update(parser)
        return parser


def _raise_or_fallback(feature_name: str, recommend_to_remove: bool):
    if envs.is_set("VLLM_USE_V1") and envs.VLLM_USE_V1:
        raise NotImplementedError(
            f"VLLM_USE_V1=1 is not supported with {feature_name}."
        )
    msg = f"{feature_name} is not supported by the V1 Engine. "
    msg += "Falling back to V0. "
    if recommend_to_remove:
        msg += f"We recommend to remove {feature_name} from your config "
        msg += "in favor of the V1 Engine."
    logger.warning(msg)


def human_readable_int(value):
    """Parse human-readable integers like '1k', '2M', etc.
    Including decimal values with decimal multipliers.

    Examples:
    - '1k' -> 1,000
    - '1K' -> 1,024
    - '25.6k' -> 25,600
    """
    value = value.strip()
    match = re.fullmatch(r"(\d+(?:\.\d+)?)([kKmMgGtT])", value)
    if match:
        decimal_multiplier = {
            "k": 10**3,
            "m": 10**6,
            "g": 10**9,
        }
        binary_multiplier = {
            "K": 2**10,
            "M": 2**20,
            "G": 2**30,
        }

        number, suffix = match.groups()
        if suffix in decimal_multiplier:
            mult = decimal_multiplier[suffix]
            return int(float(number) * mult)
        elif suffix in binary_multiplier:
            mult = binary_multiplier[suffix]
            # Do not allow decimals with binary multipliers
            try:
                return int(number) * mult
            except ValueError as e:
                raise argparse.ArgumentTypeError(
                    "Decimals are not allowed "
                    f"with binary suffixes like {suffix}. Did you mean to use "
                    f"{number}{suffix.lower()} instead?"
                ) from e

    # Regular plain number.
    return int(value)<|MERGE_RESOLUTION|>--- conflicted
+++ resolved
@@ -32,26 +32,12 @@
 from typing_extensions import TypeIs, deprecated
 
 import vllm.envs as envs
-<<<<<<< HEAD
-from vllm.config import (BlockSize, CacheConfig, CacheDType, CompilationConfig,
-                         ConfigFormat, ConfigType, ConvertOption,
-                         DecodingConfig, DetailedTraceModules, Device,
-                         DeviceConfig, DistributedExecutorBackend,
-                         ECTransferConfig, EPLBConfig, GuidedDecodingBackend,
-                         HfOverrides, KVEventsConfig, KVTransferConfig,
-                         LoadConfig, LogprobsMode, LoRAConfig, MambaDType,
-                         MMEncoderTPMode, ModelConfig, ModelDType, ModelImpl,
-                         MultiModalConfig, ObservabilityConfig, ParallelConfig,
-                         PoolerConfig, PrefixCachingHashAlgo, RunnerOption,
-                         SchedulerConfig, SchedulerPolicy, SpeculativeConfig,
-                         TaskOption, TokenizerMode, VllmConfig, get_attr_docs,
-                         get_field)
-=======
 from vllm.config import (
     CacheConfig,
     CompilationConfig,
     ConfigType,
     DeviceConfig,
+    ECTransferConfig,
     EPLBConfig,
     KVEventsConfig,
     KVTransferConfig,
@@ -84,7 +70,6 @@
 from vllm.config.parallel import DistributedExecutorBackend, ExpertPlacementStrategy
 from vllm.config.scheduler import SchedulerPolicy
 from vllm.config.utils import get_field
->>>>>>> f7d318de
 from vllm.logger import init_logger
 from vllm.platforms import CpuArchEnum, current_platform
 from vllm.plugins import load_general_plugins
@@ -516,7 +501,7 @@
     kv_transfer_config: KVTransferConfig | None = None
     kv_events_config: KVEventsConfig | None = None
 
-    ec_transfer_config: Optional[ECTransferConfig] = None
+    ec_transfer_config: ECTransferConfig | None = None
 
     generation_config: str = ModelConfig.generation_config
     enable_sleep_mode: bool = ModelConfig.enable_sleep_mode
@@ -1042,20 +1027,6 @@
         # create_engine_config. So we set the type to a JSON string here to
         # delay the Pydantic validation that comes with SpeculativeConfig.
         vllm_kwargs["speculative_config"]["type"] = optional_type(json.loads)
-<<<<<<< HEAD
-        vllm_group.add_argument("--speculative-config",
-                                **vllm_kwargs["speculative_config"])
-        vllm_group.add_argument("--kv-transfer-config",
-                                **vllm_kwargs["kv_transfer_config"])
-        vllm_group.add_argument('--kv-events-config',
-                                **vllm_kwargs["kv_events_config"])
-        vllm_group.add_argument("--ec-transfer-config",
-                                **vllm_kwargs["ec_transfer_config"])
-        vllm_group.add_argument("--compilation-config", "-O",
-                                **vllm_kwargs["compilation_config"])
-        vllm_group.add_argument("--additional-config",
-                                **vllm_kwargs["additional_config"])
-=======
         vllm_group.add_argument(
             "--speculative-config", **vllm_kwargs["speculative_config"]
         )
@@ -1064,6 +1035,9 @@
         )
         vllm_group.add_argument("--kv-events-config", **vllm_kwargs["kv_events_config"])
         vllm_group.add_argument(
+            "--ec-transfer-config", **vllm_kwargs["ec_transfer_config"]
+        )
+        vllm_group.add_argument(
             "--compilation-config", "-O", **vllm_kwargs["compilation_config"]
         )
         vllm_group.add_argument(
@@ -1072,7 +1046,6 @@
         vllm_group.add_argument(
             "--structured-outputs-config", **vllm_kwargs["structured_outputs_config"]
         )
->>>>>>> f7d318de
 
         # Other arguments
         parser.add_argument(
@@ -1727,7 +1700,7 @@
     ) -> None:
         """Set Default Arguments for V1 Engine."""
 
-        # V1 uses chunked prefills and prefix caching by default
+        # V1 always uses chunked prefills and prefix caching
         # for non-pooling tasks.
         # For pooling tasks the default is False
         if model_config.runner_type != "pooling":
