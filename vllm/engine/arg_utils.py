# SPDX-License-Identifier: Apache-2.0
# SPDX-FileCopyrightText: Copyright contributors to the vLLM project

# yapf: disable
import argparse
import dataclasses
import json
import sys
import threading
import warnings
from dataclasses import MISSING, dataclass, fields, is_dataclass
from itertools import permutations
from typing import (Annotated, Any, Callable, Dict, List, Literal, Optional,
                    Type, TypeVar, Union, cast, get_args, get_origin)

import regex as re
import torch
from pydantic import TypeAdapter, ValidationError
from typing_extensions import TypeIs, deprecated

import vllm.envs as envs
from vllm.config import (BlockSize, CacheConfig, CacheDType, CompilationConfig,
                         ConfigFormat, ConfigType, DecodingConfig,
                         DetailedTraceModules, Device, DeviceConfig,
                         DistributedExecutorBackend, GuidedDecodingBackend,
                         GuidedDecodingBackendV1, HfOverrides, KVEventsConfig,
                         KVTransferConfig, LoadConfig, LoadFormat, LoRAConfig,
                         ModelConfig, ModelDType, ModelImpl, MultiModalConfig,
                         ObservabilityConfig, ParallelConfig, PoolerConfig,
                         PrefixCachingHashAlgo, PromptAdapterConfig,
                         SchedulerConfig, SchedulerPolicy, SpeculativeConfig,
                         TaskOption, TokenizerMode, TokenizerPoolConfig,
                         VllmConfig, get_attr_docs, get_field)
from vllm.executor.executor_base import ExecutorBase
from vllm.logger import init_logger
from vllm.model_executor.layers.quantization import QuantizationMethods
from vllm.plugins import load_general_plugins
from vllm.reasoning import ReasoningParserManager
from vllm.test_utils import MODEL_WEIGHTS_S3_BUCKET, MODELS_ON_S3
from vllm.transformers_utils.utils import check_gguf_file
from vllm.usage.usage_lib import UsageContext
from vllm.utils import (STR_DUAL_CHUNK_FLASH_ATTN_VAL, FlexibleArgumentParser,
                        GiB_bytes, get_ip, is_in_ray_actor)

# yapf: enable

logger = init_logger(__name__)

# object is used to allow for special typing forms
T = TypeVar("T")
TypeHint = Union[type[Any], object]
TypeHintT = Union[type[T], object]


def parse_type(return_type: Callable[[str], T]) -> Callable[[str], T]:

    def _parse_type(val: str) -> T:
        try:
            if return_type is json.loads and not re.match("^{.*}$", val):
                return cast(T, nullable_kvs(val))
            return return_type(val)
        except ValueError as e:
            raise argparse.ArgumentTypeError(
                f"Value {val} cannot be converted to {return_type}.") from e

    return _parse_type


def optional_type(
        return_type: Callable[[str], T]) -> Callable[[str], Optional[T]]:

    def _optional_type(val: str) -> Optional[T]:
        if val == "" or val == "None":
            return None
        return parse_type(return_type)(val)

    return _optional_type


def union_dict_and_str(val: str) -> Optional[Union[str, dict[str, str]]]:
    if not re.match("^{.*}$", val):
        return str(val)
    return optional_type(json.loads)(val)


@deprecated(
    "Passing a JSON argument as a string containing comma separated key=value "
    "pairs is deprecated. This will be removed in v0.10.0. Please use a JSON "
    "string instead.")
def nullable_kvs(val: str) -> dict[str, int]:
    """Parses a string containing comma separate key [str] to value [int]
    pairs into a dictionary.

    Args:
        val: String value to be parsed.

    Returns:
        Dictionary with parsed values.
    """
    out_dict: dict[str, int] = {}
    for item in val.split(","):
        kv_parts = [part.lower().strip() for part in item.split("=")]
        if len(kv_parts) != 2:
            raise argparse.ArgumentTypeError(
                "Each item should be in the form KEY=VALUE")
        key, value = kv_parts

        try:
            parsed_value = int(value)
        except ValueError as exc:
            msg = f"Failed to parse value of item {key}={value}"
            raise argparse.ArgumentTypeError(msg) from exc

        if key in out_dict and out_dict[key] != parsed_value:
            raise argparse.ArgumentTypeError(
                f"Conflicting values specified for key: {key}")
        out_dict[key] = parsed_value

    return out_dict


def is_type(type_hint: TypeHint, type: TypeHintT) -> TypeIs[TypeHintT]:
    """Check if the type hint is a specific type."""
    return type_hint is type or get_origin(type_hint) is type


def contains_type(type_hints: set[TypeHint], type: TypeHintT) -> bool:
    """Check if the type hints contain a specific type."""
    return any(is_type(type_hint, type) for type_hint in type_hints)


def get_type(type_hints: set[TypeHint], type: TypeHintT) -> TypeHintT:
    """Get the specific type from the type hints."""
    return next((th for th in type_hints if is_type(th, type)), None)


def literal_to_kwargs(type_hints: set[TypeHint]) -> dict[str, Any]:
    """Convert Literal type hints to argparse kwargs."""
    type_hint = get_type(type_hints, Literal)
    choices = get_args(type_hint)
    choice_type = type(choices[0])
    if not all(isinstance(choice, choice_type) for choice in choices):
        raise ValueError(
            "All choices must be of the same type. "
            f"Got {choices} with types {[type(c) for c in choices]}")
    return {"type": choice_type, "choices": sorted(choices)}


def is_not_builtin(type_hint: TypeHint) -> bool:
    """Check if the class is not a built-in type."""
    return type_hint.__module__ != "builtins"


def get_type_hints(type_hint: TypeHint) -> set[TypeHint]:
    """Extract type hints from Annotated or Union type hints."""
    type_hints: set[TypeHint] = set()
    origin = get_origin(type_hint)
    args = get_args(type_hint)

    if origin is Annotated:
        type_hints.update(get_type_hints(args[0]))
    elif origin is Union:
        for arg in args:
            type_hints.update(get_type_hints(arg))
    else:
        type_hints.add(type_hint)

    return type_hints


def get_kwargs(cls: ConfigType) -> dict[str, Any]:
    cls_docs = get_attr_docs(cls)
    kwargs = {}
    for field in fields(cls):
        # Get the set of possible types for the field
        type_hints: set[TypeHint] = get_type_hints(field.type)

        # If the field is a dataclass, we can use the model_validate_json
        generator = (th for th in type_hints if is_dataclass(th))
        dataclass_cls = next(generator, None)

        # Get the default value of the field
        if field.default is not MISSING:
            default = field.default
        elif field.default_factory is not MISSING:
            default = field.default_factory()

        # Get the help text for the field
        name = field.name
        help = cls_docs[name].strip()
        # Escape % for argparse
        help = help.replace("%", "%%")

        # Initialise the kwargs dictionary for the field
        kwargs[name] = {"default": default, "help": help}

        # Set other kwargs based on the type hints
        json_tip = """\n\nShould either be a valid JSON string or JSON keys
        passed individually. For example, the following sets of arguments are
        equivalent:\n\n
        - `--json-arg '{"key1": "value1", "key2": {"key3": "value2"}}'`\n
        - `--json-arg.key1 value1 --json-arg.key2.key3 value2`\n\n"""
        if dataclass_cls is not None:

            def parse_dataclass(val: str, cls=dataclass_cls) -> Any:
                try:
                    if hasattr(cls, "from_cli"):
                        return cls.from_cli(val)
                    return TypeAdapter(cls).validate_json(val)
                except ValidationError as e:
                    raise argparse.ArgumentTypeError(repr(e)) from e

            kwargs[name]["type"] = parse_dataclass
            kwargs[name]["help"] += json_tip
        elif contains_type(type_hints, bool):
            # Creates --no-<name> and --<name> flags
            kwargs[name]["action"] = argparse.BooleanOptionalAction
        elif contains_type(type_hints, Literal):
            kwargs[name].update(literal_to_kwargs(type_hints))
        elif contains_type(type_hints, tuple):
            type_hint = get_type(type_hints, tuple)
            types = get_args(type_hint)
            tuple_type = types[0]
            assert all(t is tuple_type for t in types if t is not Ellipsis), (
                "All non-Ellipsis tuple elements must be of the same "
                f"type. Got {types}.")
            kwargs[name]["type"] = tuple_type
            kwargs[name]["nargs"] = "+" if Ellipsis in types else len(types)
        elif contains_type(type_hints, list):
            type_hint = get_type(type_hints, list)
            types = get_args(type_hint)
            assert len(types) == 1, (
                "List type must have exactly one type. Got "
                f"{type_hint} with types {types}")
            kwargs[name]["type"] = types[0]
            kwargs[name]["nargs"] = "+"
        elif contains_type(type_hints, int):
            kwargs[name]["type"] = int
            # Special case for large integers
            if name in {"max_model_len", "max_num_batched_tokens"}:
                kwargs[name]["type"] = human_readable_int
        elif contains_type(type_hints, float):
            kwargs[name]["type"] = float
        elif (contains_type(type_hints, dict)
              and (contains_type(type_hints, str)
                   or any(is_not_builtin(th) for th in type_hints))):
            kwargs[name]["type"] = union_dict_and_str
        elif contains_type(type_hints, dict):
            kwargs[name]["type"] = parse_type(json.loads)
            kwargs[name]["help"] += json_tip
        elif (contains_type(type_hints, str)
              or any(is_not_builtin(th) for th in type_hints)):
            kwargs[name]["type"] = str
        else:
            raise ValueError(
                f"Unsupported type {type_hints} for argument {name}.")

        # If the type hint was a sequence of literals, use the helper function
        # to update the type and choices
        if get_origin(kwargs[name].get("type")) is Literal:
            kwargs[name].update(literal_to_kwargs({kwargs[name]["type"]}))

        # If None is in type_hints, make the argument optional.
        # But not if it's a bool, argparse will handle this better.
        if type(None) in type_hints and not contains_type(type_hints, bool):
            kwargs[name]["type"] = optional_type(kwargs[name]["type"])
            if kwargs[name].get("choices"):
                kwargs[name]["choices"].append("None")
    return kwargs


@dataclass
class EngineArgs:
    """Arguments for vLLM engine."""
    model: str = ModelConfig.model
    served_model_name: Optional[Union[
        str, List[str]]] = ModelConfig.served_model_name
    tokenizer: Optional[str] = ModelConfig.tokenizer
    hf_config_path: Optional[str] = ModelConfig.hf_config_path
    task: TaskOption = ModelConfig.task
    skip_tokenizer_init: bool = ModelConfig.skip_tokenizer_init
    enable_prompt_embeds: bool = ModelConfig.enable_prompt_embeds
    tokenizer_mode: TokenizerMode = ModelConfig.tokenizer_mode
    trust_remote_code: bool = ModelConfig.trust_remote_code
    allowed_local_media_path: str = ModelConfig.allowed_local_media_path
    download_dir: Optional[str] = LoadConfig.download_dir
    load_format: str = LoadConfig.load_format
    config_format: str = ModelConfig.config_format
    dtype: ModelDType = ModelConfig.dtype
    kv_cache_dtype: CacheDType = CacheConfig.cache_dtype
    seed: Optional[int] = ModelConfig.seed
    max_model_len: Optional[int] = ModelConfig.max_model_len
    cuda_graph_sizes: list[int] = get_field(SchedulerConfig,
                                            "cuda_graph_sizes")
    # Note: Specifying a custom executor backend by passing a class
    # is intended for expert use only. The API may change without
    # notice.
    distributed_executor_backend: Optional[Union[
        DistributedExecutorBackend,
        Type[ExecutorBase]]] = ParallelConfig.distributed_executor_backend
    # number of P/D disaggregation (or other disaggregation) workers
    pipeline_parallel_size: int = ParallelConfig.pipeline_parallel_size
    tensor_parallel_size: int = ParallelConfig.tensor_parallel_size
    data_parallel_size: int = ParallelConfig.data_parallel_size
    data_parallel_size_local: Optional[int] = None
    data_parallel_address: Optional[str] = None
    data_parallel_rpc_port: Optional[int] = None
    data_parallel_backend: str = ParallelConfig.data_parallel_backend
    enable_expert_parallel: bool = ParallelConfig.enable_expert_parallel
    max_parallel_loading_workers: Optional[
        int] = ParallelConfig.max_parallel_loading_workers
    block_size: Optional[BlockSize] = CacheConfig.block_size
    enable_prefix_caching: Optional[bool] = CacheConfig.enable_prefix_caching
    prefix_caching_hash_algo: PrefixCachingHashAlgo = \
        CacheConfig.prefix_caching_hash_algo
    disable_sliding_window: bool = ModelConfig.disable_sliding_window
    disable_cascade_attn: bool = ModelConfig.disable_cascade_attn
    use_v2_block_manager: bool = True
    swap_space: float = CacheConfig.swap_space
    cpu_offload_gb: float = CacheConfig.cpu_offload_gb
    gpu_memory_utilization: float = CacheConfig.gpu_memory_utilization
    max_num_batched_tokens: Optional[
        int] = SchedulerConfig.max_num_batched_tokens
    max_num_partial_prefills: int = SchedulerConfig.max_num_partial_prefills
    max_long_partial_prefills: int = SchedulerConfig.max_long_partial_prefills
    long_prefill_token_threshold: int = \
        SchedulerConfig.long_prefill_token_threshold
    max_num_seqs: Optional[int] = SchedulerConfig.max_num_seqs
    max_logprobs: int = ModelConfig.max_logprobs
    disable_log_stats: bool = False
    revision: Optional[str] = ModelConfig.revision
    code_revision: Optional[str] = ModelConfig.code_revision
    rope_scaling: dict[str, Any] = get_field(ModelConfig, "rope_scaling")
    rope_theta: Optional[float] = ModelConfig.rope_theta
    hf_token: Optional[Union[bool, str]] = ModelConfig.hf_token
    hf_overrides: HfOverrides = get_field(ModelConfig, "hf_overrides")
    tokenizer_revision: Optional[str] = ModelConfig.tokenizer_revision
    quantization: Optional[QuantizationMethods] = ModelConfig.quantization
    enforce_eager: bool = ModelConfig.enforce_eager
    max_seq_len_to_capture: int = ModelConfig.max_seq_len_to_capture
    disable_custom_all_reduce: bool = ParallelConfig.disable_custom_all_reduce
    # The following three fields are deprecated and will be removed in a future
    # release. Setting them will have no effect. Please remove them from your
    # configurations.
    tokenizer_pool_size: int = TokenizerPoolConfig.pool_size
    tokenizer_pool_type: str = TokenizerPoolConfig.pool_type
    tokenizer_pool_extra_config: dict = \
        get_field(TokenizerPoolConfig, "extra_config")
    limit_mm_per_prompt: dict[str, int] = \
        get_field(MultiModalConfig, "limit_per_prompt")
    mm_processor_kwargs: Optional[Dict[str, Any]] = \
        MultiModalConfig.mm_processor_kwargs
    disable_mm_preprocessor_cache: bool = \
        MultiModalConfig.disable_mm_preprocessor_cache
    # LoRA fields
    enable_lora: bool = False
    enable_lora_bias: bool = LoRAConfig.bias_enabled
    max_loras: int = LoRAConfig.max_loras
    max_lora_rank: int = LoRAConfig.max_lora_rank
    fully_sharded_loras: bool = LoRAConfig.fully_sharded_loras
    max_cpu_loras: Optional[int] = LoRAConfig.max_cpu_loras
    lora_dtype: Optional[Union[str, torch.dtype]] = LoRAConfig.lora_dtype
    lora_extra_vocab_size: int = LoRAConfig.lora_extra_vocab_size
    long_lora_scaling_factors: Optional[tuple[float, ...]] = \
        LoRAConfig.long_lora_scaling_factors
    # PromptAdapter fields
    enable_prompt_adapter: bool = False
    max_prompt_adapters: int = PromptAdapterConfig.max_prompt_adapters
    max_prompt_adapter_token: int = \
        PromptAdapterConfig.max_prompt_adapter_token

    device: Device = DeviceConfig.device
    num_scheduler_steps: int = SchedulerConfig.num_scheduler_steps
    multi_step_stream_outputs: bool = SchedulerConfig.multi_step_stream_outputs
    ray_workers_use_nsight: bool = ParallelConfig.ray_workers_use_nsight
    num_gpu_blocks_override: Optional[
        int] = CacheConfig.num_gpu_blocks_override
    num_lookahead_slots: int = SchedulerConfig.num_lookahead_slots
    model_loader_extra_config: dict = \
        get_field(LoadConfig, "model_loader_extra_config")
    ignore_patterns: Optional[Union[str,
                                    List[str]]] = LoadConfig.ignore_patterns
    preemption_mode: Optional[str] = SchedulerConfig.preemption_mode

    scheduler_delay_factor: float = SchedulerConfig.delay_factor
    enable_chunked_prefill: Optional[
        bool] = SchedulerConfig.enable_chunked_prefill
    disable_chunked_mm_input: bool = SchedulerConfig.disable_chunked_mm_input

    disable_hybrid_kv_cache_manager: bool = (
        SchedulerConfig.disable_hybrid_kv_cache_manager)

    guided_decoding_backend: GuidedDecodingBackend = DecodingConfig.backend
    guided_decoding_disable_fallback: bool = DecodingConfig.disable_fallback
    guided_decoding_disable_any_whitespace: bool = \
        DecodingConfig.disable_any_whitespace
    guided_decoding_disable_additional_properties: bool = \
        DecodingConfig.disable_additional_properties
    logits_processor_pattern: Optional[
        str] = ModelConfig.logits_processor_pattern

    speculative_config: Optional[Dict[str, Any]] = None

    qlora_adapter_name_or_path: Optional[str] = None
    show_hidden_metrics_for_version: Optional[str] = \
        ObservabilityConfig.show_hidden_metrics_for_version
    otlp_traces_endpoint: Optional[str] = \
        ObservabilityConfig.otlp_traces_endpoint
    collect_detailed_traces: Optional[list[DetailedTraceModules]] = \
        ObservabilityConfig.collect_detailed_traces
    disable_async_output_proc: bool = not ModelConfig.use_async_output_proc
    scheduling_policy: SchedulerPolicy = SchedulerConfig.policy
    scheduler_cls: Union[str, Type[object]] = SchedulerConfig.scheduler_cls

    override_neuron_config: dict[str, Any] = \
        get_field(ModelConfig, "override_neuron_config")
    override_pooler_config: Optional[Union[dict, PoolerConfig]] = \
        ModelConfig.override_pooler_config
    compilation_config: CompilationConfig = \
        get_field(VllmConfig, "compilation_config")
    worker_cls: str = ParallelConfig.worker_cls
    worker_extension_cls: str = ParallelConfig.worker_extension_cls

    kv_transfer_config: Optional[KVTransferConfig] = None
    kv_events_config: Optional[KVEventsConfig] = None

    generation_config: str = ModelConfig.generation_config
    enable_sleep_mode: bool = ModelConfig.enable_sleep_mode
    override_generation_config: dict[str, Any] = \
        get_field(ModelConfig, "override_generation_config")
    model_impl: str = ModelConfig.model_impl

    calculate_kv_scales: bool = CacheConfig.calculate_kv_scales

    additional_config: dict[str, Any] = \
        get_field(VllmConfig, "additional_config")
    enable_reasoning: Optional[bool] = None  # DEPRECATED
    reasoning_parser: str = DecodingConfig.reasoning_backend

    use_tqdm_on_load: bool = LoadConfig.use_tqdm_on_load
    pt_load_map_location: str = LoadConfig.pt_load_map_location

    enable_multimodal_encoder_data_parallel: bool = \
        ParallelConfig.enable_multimodal_encoder_data_parallel

    def __post_init__(self):
        # support `EngineArgs(compilation_config={...})`
        # without having to manually construct a
        # CompilationConfig object
        if isinstance(self.compilation_config, (int, dict)):
            self.compilation_config = CompilationConfig.from_cli(
                str(self.compilation_config))
        if self.qlora_adapter_name_or_path is not None:
            warnings.warn(
                "The `qlora_adapter_name_or_path` is deprecated "
                "and will be removed in v0.10.0. ",
                DeprecationWarning,
                stacklevel=2,
            )
        # Setup plugins
        from vllm.plugins import load_general_plugins
        load_general_plugins()

    @staticmethod
    def add_cli_args(parser: FlexibleArgumentParser) -> FlexibleArgumentParser:
        """Shared CLI arguments for vLLM engine."""

        # Model arguments
        model_kwargs = get_kwargs(ModelConfig)
        model_group = parser.add_argument_group(
            title="ModelConfig",
            description=ModelConfig.__doc__,
        )
        if not ('serve' in sys.argv[1:] and '--help' in sys.argv[1:]):
            model_group.add_argument("--model", **model_kwargs["model"])
        model_group.add_argument("--task", **model_kwargs["task"])
        model_group.add_argument("--tokenizer", **model_kwargs["tokenizer"])
        model_group.add_argument("--tokenizer-mode",
                                 **model_kwargs["tokenizer_mode"])
        model_group.add_argument("--trust-remote-code",
                                 **model_kwargs["trust_remote_code"])
        model_group.add_argument("--dtype", **model_kwargs["dtype"])
        model_group.add_argument("--seed", **model_kwargs["seed"])
        model_group.add_argument("--hf-config-path",
                                 **model_kwargs["hf_config_path"])
        model_group.add_argument("--allowed-local-media-path",
                                 **model_kwargs["allowed_local_media_path"])
        model_group.add_argument("--revision", **model_kwargs["revision"])
        model_group.add_argument("--code-revision",
                                 **model_kwargs["code_revision"])
        model_group.add_argument("--rope-scaling",
                                 **model_kwargs["rope_scaling"])
        model_group.add_argument("--rope-theta", **model_kwargs["rope_theta"])
        model_group.add_argument("--tokenizer-revision",
                                 **model_kwargs["tokenizer_revision"])
        model_group.add_argument("--max-model-len",
                                 **model_kwargs["max_model_len"])
        model_group.add_argument("--quantization", "-q",
                                 **model_kwargs["quantization"])
        model_group.add_argument("--enforce-eager",
                                 **model_kwargs["enforce_eager"])
        model_group.add_argument("--max-seq-len-to-capture",
                                 **model_kwargs["max_seq_len_to_capture"])
        model_group.add_argument("--max-logprobs",
                                 **model_kwargs["max_logprobs"])
        model_group.add_argument("--disable-sliding-window",
                                 **model_kwargs["disable_sliding_window"])
        model_group.add_argument("--disable-cascade-attn",
                                 **model_kwargs["disable_cascade_attn"])
        model_group.add_argument("--skip-tokenizer-init",
                                 **model_kwargs["skip_tokenizer_init"])
        model_group.add_argument("--enable-prompt-embeds",
                                 **model_kwargs["enable_prompt_embeds"])
        model_group.add_argument("--served-model-name",
                                 **model_kwargs["served_model_name"])
        # This one is a special case because it is the
        # opposite of ModelConfig.use_async_output_proc
        model_group.add_argument(
            "--disable-async-output-proc",
            action="store_true",
            default=EngineArgs.disable_async_output_proc,
            help="Disable async output processing. This may result in "
            "lower performance.")
        model_group.add_argument("--config-format",
                                 choices=[f.value for f in ConfigFormat],
                                 **model_kwargs["config_format"])
        # This one is a special case because it can bool
        # or str. TODO: Handle this in get_kwargs
        model_group.add_argument("--hf-token",
                                 type=str,
                                 nargs="?",
                                 const=True,
                                 default=model_kwargs["hf_token"]["default"],
                                 help=model_kwargs["hf_token"]["help"])
        model_group.add_argument("--hf-overrides",
                                 **model_kwargs["hf_overrides"])
        model_group.add_argument("--override-neuron-config",
                                 **model_kwargs["override_neuron_config"])
        model_group.add_argument("--override-pooler-config",
                                 **model_kwargs["override_pooler_config"])
        model_group.add_argument("--logits-processor-pattern",
                                 **model_kwargs["logits_processor_pattern"])
        model_group.add_argument("--generation-config",
                                 **model_kwargs["generation_config"])
        model_group.add_argument("--override-generation-config",
                                 **model_kwargs["override_generation_config"])
        model_group.add_argument("--enable-sleep-mode",
                                 **model_kwargs["enable_sleep_mode"])
        model_group.add_argument("--model-impl",
                                 choices=[f.value for f in ModelImpl],
                                 **model_kwargs["model_impl"])

        # Model loading arguments
        load_kwargs = get_kwargs(LoadConfig)
        load_group = parser.add_argument_group(
            title="LoadConfig",
            description=LoadConfig.__doc__,
        )
        load_group.add_argument("--load-format",
                                choices=[f.value for f in LoadFormat],
                                **load_kwargs["load_format"])
        load_group.add_argument("--download-dir",
                                **load_kwargs["download_dir"])
        load_group.add_argument("--model-loader-extra-config",
                                **load_kwargs["model_loader_extra_config"])
        load_group.add_argument("--ignore-patterns",
                                **load_kwargs["ignore_patterns"])
        load_group.add_argument("--use-tqdm-on-load",
                                **load_kwargs["use_tqdm_on_load"])
        load_group.add_argument(
            "--qlora-adapter-name-or-path",
            type=str,
            default=None,
            help="The `--qlora-adapter-name-or-path` has no effect, do not set"
            " it, and it  will be removed in v0.10.0.",
            deprecated=True,
        )
        load_group.add_argument('--pt-load-map-location',
                                **load_kwargs["pt_load_map_location"])

        # Guided decoding arguments
        guided_decoding_kwargs = get_kwargs(DecodingConfig)
        guided_decoding_group = parser.add_argument_group(
            title="DecodingConfig",
            description=DecodingConfig.__doc__,
        )
        guided_decoding_group.add_argument("--guided-decoding-backend",
                                           **guided_decoding_kwargs["backend"])
        guided_decoding_group.add_argument(
            "--guided-decoding-disable-fallback",
            **guided_decoding_kwargs["disable_fallback"])
        guided_decoding_group.add_argument(
            "--guided-decoding-disable-any-whitespace",
            **guided_decoding_kwargs["disable_any_whitespace"])
        guided_decoding_group.add_argument(
            "--guided-decoding-disable-additional-properties",
            **guided_decoding_kwargs["disable_additional_properties"])
        guided_decoding_group.add_argument(
            "--enable-reasoning",
            action=argparse.BooleanOptionalAction,
            deprecated=True,
            help="[DEPRECATED] The `--enable-reasoning` flag is deprecated as "
            "of v0.9.0. Use `--reasoning-parser` to specify the reasoning "
            "parser backend instead. This flag (`--enable-reasoning`) will be "
            "removed in v0.10.0. When `--reasoning-parser` is specified, "
            "reasoning mode is automatically enabled.")
        guided_decoding_group.add_argument(
            "--reasoning-parser",
            # This choices is a special case because it's not static
            choices=list(ReasoningParserManager.reasoning_parsers),
            **guided_decoding_kwargs["reasoning_backend"])

        # Parallel arguments
        parallel_kwargs = get_kwargs(ParallelConfig)
        parallel_group = parser.add_argument_group(
            title="ParallelConfig",
            description=ParallelConfig.__doc__,
        )
        parallel_group.add_argument(
            "--distributed-executor-backend",
            **parallel_kwargs["distributed_executor_backend"])
        parallel_group.add_argument(
            "--pipeline-parallel-size", "-pp",
            **parallel_kwargs["pipeline_parallel_size"])
        parallel_group.add_argument("--tensor-parallel-size", "-tp",
                                    **parallel_kwargs["tensor_parallel_size"])
        parallel_group.add_argument("--data-parallel-size", "-dp",
                                    **parallel_kwargs["data_parallel_size"])
        parallel_group.add_argument('--data-parallel-size-local',
                                    '-dpl',
                                    type=int,
                                    help='Number of data parallel replicas '
                                    'to run on this node.')
        parallel_group.add_argument('--data-parallel-address',
                                    '-dpa',
                                    type=str,
                                    help='Address of data parallel cluster '
                                    'head-node.')
        parallel_group.add_argument('--data-parallel-rpc-port',
                                    '-dpp',
                                    type=int,
                                    help='Port for data parallel RPC '
                                    'communication.')
        parallel_group.add_argument('--data-parallel-backend',
                                    '-dpb',
                                    type=str,
                                    default='mp',
                                    help='Backend for data parallel, either '
                                    '"mp" or "ray".')
        parallel_group.add_argument(
            "--enable-expert-parallel",
            **parallel_kwargs["enable_expert_parallel"])
        parallel_group.add_argument(
            "--max-parallel-loading-workers",
            **parallel_kwargs["max_parallel_loading_workers"])
        parallel_group.add_argument(
            "--ray-workers-use-nsight",
            **parallel_kwargs["ray_workers_use_nsight"])
        parallel_group.add_argument(
            "--disable-custom-all-reduce",
            **parallel_kwargs["disable_custom_all_reduce"])
        parallel_group.add_argument("--worker-cls",
                                    **parallel_kwargs["worker_cls"])
        parallel_group.add_argument("--worker-extension-cls",
                                    **parallel_kwargs["worker_extension_cls"])
        parallel_group.add_argument(
            "--enable-multimodal-encoder-data-parallel",
            **parallel_kwargs["enable_multimodal_encoder_data_parallel"])

        # KV cache arguments
        cache_kwargs = get_kwargs(CacheConfig)
        cache_group = parser.add_argument_group(
            title="CacheConfig",
            description=CacheConfig.__doc__,
        )
        cache_group.add_argument("--block-size", **cache_kwargs["block_size"])
        cache_group.add_argument("--gpu-memory-utilization",
                                 **cache_kwargs["gpu_memory_utilization"])
        cache_group.add_argument("--swap-space", **cache_kwargs["swap_space"])
        cache_group.add_argument("--kv-cache-dtype",
                                 **cache_kwargs["cache_dtype"])
        cache_group.add_argument("--num-gpu-blocks-override",
                                 **cache_kwargs["num_gpu_blocks_override"])
        cache_group.add_argument("--enable-prefix-caching",
                                 **cache_kwargs["enable_prefix_caching"])
        cache_group.add_argument("--prefix-caching-hash-algo",
                                 **cache_kwargs["prefix_caching_hash_algo"])
        cache_group.add_argument("--cpu-offload-gb",
                                 **cache_kwargs["cpu_offload_gb"])
        cache_group.add_argument("--calculate-kv-scales",
                                 **cache_kwargs["calculate_kv_scales"])

        # Tokenizer arguments
        tokenizer_kwargs = get_kwargs(TokenizerPoolConfig)
        tokenizer_group = parser.add_argument_group(
            title="TokenizerPoolConfig",
            description=TokenizerPoolConfig.__doc__,
        )
        tokenizer_group.add_argument("--tokenizer-pool-size",
                                     **tokenizer_kwargs["pool_size"])
        tokenizer_group.add_argument("--tokenizer-pool-type",
                                     **tokenizer_kwargs["pool_type"])
        tokenizer_group.add_argument("--tokenizer-pool-extra-config",
                                     **tokenizer_kwargs["extra_config"])

        # Multimodal related configs
        multimodal_kwargs = get_kwargs(MultiModalConfig)
        multimodal_group = parser.add_argument_group(
            title="MultiModalConfig",
            description=MultiModalConfig.__doc__,
        )
        multimodal_group.add_argument("--limit-mm-per-prompt",
                                      **multimodal_kwargs["limit_per_prompt"])
        multimodal_group.add_argument(
            "--mm-processor-kwargs",
            **multimodal_kwargs["mm_processor_kwargs"])
        multimodal_group.add_argument(
            "--disable-mm-preprocessor-cache",
            **multimodal_kwargs["disable_mm_preprocessor_cache"])

        # LoRA related configs
        lora_kwargs = get_kwargs(LoRAConfig)
        lora_group = parser.add_argument_group(
            title="LoRAConfig",
            description=LoRAConfig.__doc__,
        )
        lora_group.add_argument(
            "--enable-lora",
            action=argparse.BooleanOptionalAction,
            help="If True, enable handling of LoRA adapters.")
        lora_group.add_argument("--enable-lora-bias",
                                **lora_kwargs["bias_enabled"])
        lora_group.add_argument("--max-loras", **lora_kwargs["max_loras"])
        lora_group.add_argument("--max-lora-rank",
                                **lora_kwargs["max_lora_rank"])
        lora_group.add_argument("--lora-extra-vocab-size",
                                **lora_kwargs["lora_extra_vocab_size"])
        lora_group.add_argument(
            "--lora-dtype",
            **lora_kwargs["lora_dtype"],
        )
        lora_group.add_argument("--long-lora-scaling-factors",
                                **lora_kwargs["long_lora_scaling_factors"])
        lora_group.add_argument("--max-cpu-loras",
                                **lora_kwargs["max_cpu_loras"])
        lora_group.add_argument("--fully-sharded-loras",
                                **lora_kwargs["fully_sharded_loras"])

        # PromptAdapter related configs
        prompt_adapter_kwargs = get_kwargs(PromptAdapterConfig)
        prompt_adapter_group = parser.add_argument_group(
            title="PromptAdapterConfig",
            description=PromptAdapterConfig.__doc__,
        )
        prompt_adapter_group.add_argument(
            "--enable-prompt-adapter",
            action=argparse.BooleanOptionalAction,
            help="If True, enable handling of PromptAdapters.")
        prompt_adapter_group.add_argument(
            "--max-prompt-adapters",
            **prompt_adapter_kwargs["max_prompt_adapters"])
        prompt_adapter_group.add_argument(
            "--max-prompt-adapter-token",
            **prompt_adapter_kwargs["max_prompt_adapter_token"])

        # Device arguments
        device_kwargs = get_kwargs(DeviceConfig)
        device_group = parser.add_argument_group(
            title="DeviceConfig",
            description=DeviceConfig.__doc__,
        )
        device_group.add_argument("--device",
                                  **device_kwargs["device"],
                                  deprecated=True)

        # Speculative arguments
        speculative_group = parser.add_argument_group(
            title="SpeculativeConfig",
            description=SpeculativeConfig.__doc__,
        )
        speculative_group.add_argument(
            "--speculative-config",
            type=json.loads,
            default=None,
            help="The configurations for speculative decoding. Should be a "
            "JSON string.")

        # Observability arguments
        observability_kwargs = get_kwargs(ObservabilityConfig)
        observability_group = parser.add_argument_group(
            title="ObservabilityConfig",
            description=ObservabilityConfig.__doc__,
        )
        observability_group.add_argument(
            "--show-hidden-metrics-for-version",
            **observability_kwargs["show_hidden_metrics_for_version"])
        observability_group.add_argument(
            "--otlp-traces-endpoint",
            **observability_kwargs["otlp_traces_endpoint"])
        # TODO: generalise this special case
        choices = observability_kwargs["collect_detailed_traces"]["choices"]
        metavar = f"{{{','.join(choices)}}}"
        observability_kwargs["collect_detailed_traces"]["metavar"] = metavar
        observability_kwargs["collect_detailed_traces"]["choices"] += [
            ",".join(p)
            for p in permutations(get_args(DetailedTraceModules), r=2)
        ]
        observability_group.add_argument(
            "--collect-detailed-traces",
            **observability_kwargs["collect_detailed_traces"])

        # Scheduler arguments
        scheduler_kwargs = get_kwargs(SchedulerConfig)
        scheduler_group = parser.add_argument_group(
            title="SchedulerConfig",
            description=SchedulerConfig.__doc__,
        )
        scheduler_group.add_argument(
            "--max-num-batched-tokens",
            **scheduler_kwargs["max_num_batched_tokens"])
        scheduler_group.add_argument("--max-num-seqs",
                                     **scheduler_kwargs["max_num_seqs"])
        scheduler_group.add_argument(
            "--max-num-partial-prefills",
            **scheduler_kwargs["max_num_partial_prefills"])
        scheduler_group.add_argument(
            "--max-long-partial-prefills",
            **scheduler_kwargs["max_long_partial_prefills"])
        scheduler_group.add_argument('--cuda-graph-sizes',
                                     **scheduler_kwargs["cuda_graph_sizes"])
        scheduler_group.add_argument(
            "--long-prefill-token-threshold",
            **scheduler_kwargs["long_prefill_token_threshold"])
        scheduler_group.add_argument("--num-lookahead-slots",
                                     **scheduler_kwargs["num_lookahead_slots"])
        scheduler_group.add_argument("--scheduler-delay-factor",
                                     **scheduler_kwargs["delay_factor"])
        scheduler_group.add_argument("--preemption-mode",
                                     **scheduler_kwargs["preemption_mode"])
        scheduler_group.add_argument("--num-scheduler-steps",
                                     **scheduler_kwargs["num_scheduler_steps"])
        scheduler_group.add_argument(
            "--multi-step-stream-outputs",
            **scheduler_kwargs["multi_step_stream_outputs"])
        scheduler_group.add_argument("--scheduling-policy",
                                     **scheduler_kwargs["policy"])
        scheduler_group.add_argument(
            "--enable-chunked-prefill",
            **scheduler_kwargs["enable_chunked_prefill"])
        scheduler_group.add_argument(
            "--disable-chunked-mm-input",
            **scheduler_kwargs["disable_chunked_mm_input"])
        scheduler_group.add_argument("--scheduler-cls",
                                     **scheduler_kwargs["scheduler_cls"])
        scheduler_group.add_argument(
            "--disable-hybrid-kv-cache-manager",
            **scheduler_kwargs["disable_hybrid_kv_cache_manager"])

        # vLLM arguments
        vllm_kwargs = get_kwargs(VllmConfig)
        vllm_group = parser.add_argument_group(
            title="VllmConfig",
            description=VllmConfig.__doc__,
        )
        vllm_group.add_argument("--kv-transfer-config",
                                **vllm_kwargs["kv_transfer_config"])
        vllm_group.add_argument('--kv-events-config',
                                **vllm_kwargs["kv_events_config"])
        vllm_group.add_argument("--compilation-config", "-O",
                                **vllm_kwargs["compilation_config"])
        vllm_group.add_argument("--additional-config",
                                **vllm_kwargs["additional_config"])

        # Other arguments
        parser.add_argument('--use-v2-block-manager',
                            action='store_true',
                            default=True,
                            deprecated=True,
                            help='[DEPRECATED] block manager v1 has been '
                            'removed and SelfAttnBlockSpaceManager (i.e. '
                            'block manager v2) is now the default. '
                            'Setting this flag to True or False'
                            ' has no effect on vLLM behavior.')
        parser.add_argument('--disable-log-stats',
                            action='store_true',
                            help='Disable logging statistics.')

        return parser

    @classmethod
    def from_cli_args(cls, args: argparse.Namespace):
        # Get the list of attributes of this dataclass.
        attrs = [attr.name for attr in dataclasses.fields(cls)]
        # Set the attributes from the parsed arguments.
        engine_args = cls(**{attr: getattr(args, attr) for attr in attrs})
        return engine_args

    def create_model_config(self) -> ModelConfig:
        # gguf file needs a specific model loader and doesn't use hf_repo
        if check_gguf_file(self.model):
            self.quantization = self.load_format = "gguf"

        # NOTE: This is to allow model loading from S3 in CI
        if (not isinstance(self, AsyncEngineArgs) and envs.VLLM_CI_USE_S3
                and self.model in MODELS_ON_S3
                and self.load_format == LoadFormat.AUTO):  # noqa: E501
            self.model = f"{MODEL_WEIGHTS_S3_BUCKET}/{self.model}"
            self.load_format = LoadFormat.RUNAI_STREAMER

        return ModelConfig(
            model=self.model,
            hf_config_path=self.hf_config_path,
            task=self.task,
            tokenizer=self.tokenizer,
            tokenizer_mode=self.tokenizer_mode,
            trust_remote_code=self.trust_remote_code,
            allowed_local_media_path=self.allowed_local_media_path,
            dtype=self.dtype,
            seed=self.seed,
            revision=self.revision,
            code_revision=self.code_revision,
            rope_scaling=self.rope_scaling,
            rope_theta=self.rope_theta,
            hf_token=self.hf_token,
            hf_overrides=self.hf_overrides,
            tokenizer_revision=self.tokenizer_revision,
            max_model_len=self.max_model_len,
            quantization=self.quantization,
            enforce_eager=self.enforce_eager,
            max_seq_len_to_capture=self.max_seq_len_to_capture,
            max_logprobs=self.max_logprobs,
            disable_sliding_window=self.disable_sliding_window,
            disable_cascade_attn=self.disable_cascade_attn,
            skip_tokenizer_init=self.skip_tokenizer_init,
            enable_prompt_embeds=self.enable_prompt_embeds,
            served_model_name=self.served_model_name,
            limit_mm_per_prompt=self.limit_mm_per_prompt,
            use_async_output_proc=not self.disable_async_output_proc,
            config_format=self.config_format,
            mm_processor_kwargs=self.mm_processor_kwargs,
            disable_mm_preprocessor_cache=self.disable_mm_preprocessor_cache,
            override_neuron_config=self.override_neuron_config,
            override_pooler_config=self.override_pooler_config,
            logits_processor_pattern=self.logits_processor_pattern,
            generation_config=self.generation_config,
            override_generation_config=self.override_generation_config,
            enable_sleep_mode=self.enable_sleep_mode,
            model_impl=self.model_impl,
        )

    def create_load_config(self) -> LoadConfig:

        if self.quantization == "bitsandbytes":
            self.load_format = "bitsandbytes"

        return LoadConfig(
            load_format=self.load_format,
            download_dir=self.download_dir,
            model_loader_extra_config=self.model_loader_extra_config,
            ignore_patterns=self.ignore_patterns,
            use_tqdm_on_load=self.use_tqdm_on_load,
            pt_load_map_location=self.pt_load_map_location,
        )

    def create_speculative_config(
        self,
        target_model_config: ModelConfig,
        target_parallel_config: ParallelConfig,
        enable_chunked_prefill: bool,
        disable_log_stats: bool,
    ) -> Optional["SpeculativeConfig"]:
        """Initializes and returns a SpeculativeConfig object based on
        `speculative_config`.

        This function utilizes `speculative_config` to create a
        SpeculativeConfig object. The `speculative_config` can either be
        provided as a JSON string input via CLI arguments or directly as a
        dictionary from the engine.
        """
        if self.speculative_config is None:
            return None

        # Note(Shangming): These parameters are not obtained from the cli arg
        # '--speculative-config' and must be passed in when creating the engine
        # config.
        self.speculative_config.update({
            "target_model_config": target_model_config,
            "target_parallel_config": target_parallel_config,
            "enable_chunked_prefill": enable_chunked_prefill,
            "disable_log_stats": disable_log_stats,
        })
        speculative_config = SpeculativeConfig.from_dict(
            self.speculative_config)

        return speculative_config

    def create_engine_config(
        self,
        usage_context: Optional[UsageContext] = None,
    ) -> VllmConfig:
        """
        Create the VllmConfig.

        NOTE: for autoselection of V0 vs V1 engine, we need to
        create the ModelConfig first, since ModelConfig's attrs
        (e.g. the model arch) are needed to make the decision.

        This function set VLLM_USE_V1=X if VLLM_USE_V1 is
        unspecified by the user.

        If VLLM_USE_V1 is specified by the user but the VllmConfig
        is incompatible, we raise an error.
        """
        from vllm.platforms import current_platform
        current_platform.pre_register_and_update()

        device_config = DeviceConfig(device=current_platform.device_type)
        model_config = self.create_model_config()

        # * If VLLM_USE_V1 is unset, we enable V1 for "supported features"
        #   and fall back to V0 for experimental or unsupported features.
        # * If VLLM_USE_V1=1, we enable V1 for supported + experimental
        #   features and raise error for unsupported features.
        # * If VLLM_USE_V1=0, we disable V1.
        use_v1 = False
        try_v1 = envs.VLLM_USE_V1 or not envs.is_set("VLLM_USE_V1")
        if try_v1 and self._is_v1_supported_oracle(model_config):
            use_v1 = True

        # If user explicitly set VLLM_USE_V1, sanity check we respect it.
        if envs.is_set("VLLM_USE_V1"):
            assert use_v1 == envs.VLLM_USE_V1
        # Otherwise, set the VLLM_USE_V1 variable globally.
        else:
            envs.set_vllm_use_v1(use_v1)

        # Set default arguments for V0 or V1 Engine.
        if use_v1:
            self._set_default_args_v1(usage_context)
        else:
            self._set_default_args_v0(model_config)

        assert self.enable_chunked_prefill is not None

        if envs.VLLM_ATTENTION_BACKEND in [STR_DUAL_CHUNK_FLASH_ATTN_VAL]:
            assert self.enforce_eager, (
                "Cuda graph is not supported with DualChunkFlashAttention. "
                "To run the model in eager mode, set 'enforce_eager=True' "
                "or use '--enforce-eager' in the CLI.")
            assert current_platform.is_cuda(), (
                "DualChunkFlashAttention is only supported on CUDA platform.")
            assert not use_v1, (
                "DualChunkFlashAttention is not supported on V1 engine. "
                "To run the model in V0 engine, try set 'VLLM_USE_V1=0'")

        cache_config = CacheConfig(
            block_size=self.block_size,
            gpu_memory_utilization=self.gpu_memory_utilization,
            swap_space=self.swap_space,
            cache_dtype=self.kv_cache_dtype,
            is_attention_free=model_config.is_attention_free,
            num_gpu_blocks_override=self.num_gpu_blocks_override,
            sliding_window=model_config.get_sliding_window(),
            enable_prefix_caching=self.enable_prefix_caching,
            prefix_caching_hash_algo=self.prefix_caching_hash_algo,
            cpu_offload_gb=self.cpu_offload_gb,
            calculate_kv_scales=self.calculate_kv_scales,
        )

        # Get the current placement group if Ray is initialized and
        # we are in a Ray actor. If so, then the placement group will be
        # passed to spawned processes.
        placement_group = None
        if is_in_ray_actor():
            import ray

            # This call initializes Ray automatically if it is not initialized,
            # but we should not do this here.
            placement_group = ray.util.get_current_placement_group()

        # Local DP size defaults to global DP size if not set.
        data_parallel_size_local = self.data_parallel_size if (
            self.data_parallel_size_local
            is None) else self.data_parallel_size_local

        # DP address, used in multi-node case for torch distributed group
        # and ZMQ sockets.
        if self.data_parallel_address is None:
            if self.data_parallel_backend == "ray":
                host_ip = get_ip()
                logger.info(
                    "Using host IP %s as ray-based data parallel address",
                    host_ip)
                data_parallel_address = host_ip
            else:
                assert self.data_parallel_backend == "mp", (
                    "data_parallel_backend can only be ray or mp, got %s",
                    self.data_parallel_backend)
                data_parallel_address = ParallelConfig.data_parallel_master_ip
        else:
            data_parallel_address = self.data_parallel_address

        # This port is only used when there are remote data parallel engines,
        # otherwise the local IPC transport is used.
        data_parallel_rpc_port = self.data_parallel_rpc_port if (
            self.data_parallel_rpc_port
            is not None) else ParallelConfig.data_parallel_rpc_port

        data_parallel_backend = self.data_parallel_backend

        parallel_config = ParallelConfig(
            pipeline_parallel_size=self.pipeline_parallel_size,
            tensor_parallel_size=self.tensor_parallel_size,
            data_parallel_size=self.data_parallel_size,
            data_parallel_size_local=data_parallel_size_local,
            data_parallel_master_ip=data_parallel_address,
            data_parallel_rpc_port=data_parallel_rpc_port,
            data_parallel_backend=data_parallel_backend,
            enable_expert_parallel=self.enable_expert_parallel,
            max_parallel_loading_workers=self.max_parallel_loading_workers,
            disable_custom_all_reduce=self.disable_custom_all_reduce,
            ray_workers_use_nsight=self.ray_workers_use_nsight,
            placement_group=placement_group,
            distributed_executor_backend=self.distributed_executor_backend,
            worker_cls=self.worker_cls,
            worker_extension_cls=self.worker_extension_cls,
            enable_multimodal_encoder_data_parallel=self.
            enable_multimodal_encoder_data_parallel,
        )

        speculative_config = self.create_speculative_config(
            target_model_config=model_config,
            target_parallel_config=parallel_config,
            enable_chunked_prefill=self.enable_chunked_prefill,
            disable_log_stats=self.disable_log_stats,
        )

        # Reminder: Please update docs/features/compatibility_matrix.md
        # If the feature combo become valid
        if self.num_scheduler_steps > 1:
            if speculative_config is not None:
                raise ValueError("Speculative decoding is not supported with "
                                 "multi-step (--num-scheduler-steps > 1)")
            if self.enable_chunked_prefill and self.pipeline_parallel_size > 1:
                raise ValueError("Multi-Step Chunked-Prefill is not supported "
                                 "for pipeline-parallel-size > 1")
            from vllm.platforms import current_platform
            if current_platform.is_cpu():
                logger.warning("Multi-Step (--num-scheduler-steps > 1) is "
                               "currently not supported for CPUs and has been "
                               "disabled.")
                self.num_scheduler_steps = 1

        # make sure num_lookahead_slots is set the higher value depending on
        # if we are using speculative decoding or multi-step
        num_lookahead_slots = max(self.num_lookahead_slots,
                                  self.num_scheduler_steps - 1)
        num_lookahead_slots = num_lookahead_slots \
            if speculative_config is None \
            else speculative_config.num_lookahead_slots

        scheduler_config = SchedulerConfig(
            runner_type=model_config.runner_type,
            max_num_batched_tokens=self.max_num_batched_tokens,
            max_num_seqs=self.max_num_seqs,
            max_model_len=model_config.max_model_len,
            cuda_graph_sizes=self.cuda_graph_sizes,
            num_lookahead_slots=num_lookahead_slots,
            delay_factor=self.scheduler_delay_factor,
            enable_chunked_prefill=self.enable_chunked_prefill,
            disable_chunked_mm_input=self.disable_chunked_mm_input,
            is_multimodal_model=model_config.is_multimodal_model,
            preemption_mode=self.preemption_mode,
            num_scheduler_steps=self.num_scheduler_steps,
            multi_step_stream_outputs=self.multi_step_stream_outputs,
            send_delta_data=(envs.VLLM_USE_RAY_SPMD_WORKER
                             and parallel_config.use_ray),
            policy=self.scheduling_policy,
            scheduler_cls=self.scheduler_cls,
            max_num_partial_prefills=self.max_num_partial_prefills,
            max_long_partial_prefills=self.max_long_partial_prefills,
            long_prefill_token_threshold=self.long_prefill_token_threshold,
            disable_hybrid_kv_cache_manager=self.
            disable_hybrid_kv_cache_manager,
        )

        lora_config = LoRAConfig(
            bias_enabled=self.enable_lora_bias,
            max_lora_rank=self.max_lora_rank,
            max_loras=self.max_loras,
            fully_sharded_loras=self.fully_sharded_loras,
            lora_extra_vocab_size=self.lora_extra_vocab_size,
            long_lora_scaling_factors=self.long_lora_scaling_factors,
            lora_dtype=self.lora_dtype,
            max_cpu_loras=self.max_cpu_loras if self.max_cpu_loras
            and self.max_cpu_loras > 0 else None) if self.enable_lora else None

        # bitsandbytes pre-quantized model need a specific model loader
        if model_config.quantization == "bitsandbytes":
            self.quantization = self.load_format = "bitsandbytes"

        load_config = self.create_load_config()

        prompt_adapter_config = PromptAdapterConfig(
            max_prompt_adapters=self.max_prompt_adapters,
            max_prompt_adapter_token=self.max_prompt_adapter_token) \
                                        if self.enable_prompt_adapter else None

        decoding_config = DecodingConfig(
            backend=self.guided_decoding_backend,
            disable_fallback=self.guided_decoding_disable_fallback,
            disable_any_whitespace=self.guided_decoding_disable_any_whitespace,
            disable_additional_properties=\
                self.guided_decoding_disable_additional_properties,
            reasoning_backend=self.reasoning_parser
        )

        observability_config = ObservabilityConfig(
            show_hidden_metrics_for_version=self.
            show_hidden_metrics_for_version,
            otlp_traces_endpoint=self.otlp_traces_endpoint,
            collect_detailed_traces=self.collect_detailed_traces,
        )

        config = VllmConfig(
            model_config=model_config,
            cache_config=cache_config,
            parallel_config=parallel_config,
            scheduler_config=scheduler_config,
            device_config=device_config,
            lora_config=lora_config,
            speculative_config=speculative_config,
            load_config=load_config,
            decoding_config=decoding_config,
            observability_config=observability_config,
            prompt_adapter_config=prompt_adapter_config,
            compilation_config=self.compilation_config,
            kv_transfer_config=self.kv_transfer_config,
            kv_events_config=self.kv_events_config,
            additional_config=self.additional_config,
        )

        return config

    def _is_v1_supported_oracle(self, model_config: ModelConfig) -> bool:
        """Oracle for whether to use V0 or V1 Engine by default."""

        #############################################################
        # Unsupported Feature Flags on V1.

        if self.load_format == LoadFormat.SHARDED_STATE.value:
            _raise_or_fallback(
                feature_name=f"--load_format {self.load_format}",
                recommend_to_remove=False)
            return False

        if (self.logits_processor_pattern
                != EngineArgs.logits_processor_pattern):
            _raise_or_fallback(feature_name="--logits-processor-pattern",
                               recommend_to_remove=False)
            return False

        if self.preemption_mode != SchedulerConfig.preemption_mode:
            _raise_or_fallback(feature_name="--preemption-mode",
                               recommend_to_remove=True)
            return False

        if (self.disable_async_output_proc
                != EngineArgs.disable_async_output_proc):
            _raise_or_fallback(feature_name="--disable-async-output-proc",
                               recommend_to_remove=True)
            return False

        if self.scheduling_policy != SchedulerConfig.policy:
            _raise_or_fallback(feature_name="--scheduling-policy",
                               recommend_to_remove=False)
            return False

        if self.num_scheduler_steps != SchedulerConfig.num_scheduler_steps:
            _raise_or_fallback(feature_name="--num-scheduler-steps",
                               recommend_to_remove=True)
            return False

        if self.scheduler_delay_factor != SchedulerConfig.delay_factor:
            _raise_or_fallback(feature_name="--scheduler-delay-factor",
                               recommend_to_remove=True)
            return False

        if self.guided_decoding_backend not in get_args(
                GuidedDecodingBackendV1):
            _raise_or_fallback(
                feature_name=
                f"--guided-decoding-backend={self.guided_decoding_backend}",
                recommend_to_remove=False)
            return False

        # Need at least Ampere for now (FA support required).
        # Skip this check if we are running on a non-GPU platform,
        # or if the device capability is not available
        # (e.g. in a Ray actor without GPUs).
        from vllm.platforms import CpuArchEnum, current_platform
        if (current_platform.is_cuda()
                and current_platform.get_device_capability()
                and current_platform.get_device_capability().major < 8):
            _raise_or_fallback(feature_name="Compute Capability < 8.0",
                               recommend_to_remove=False)
            return False

        # No Fp8 KV cache so far.
        if self.kv_cache_dtype != "auto":
            fp8_attention = self.kv_cache_dtype.startswith("fp8")
            will_use_fa = (
                current_platform.is_cuda()
                and not envs.is_set("VLLM_ATTENTION_BACKEND")
            ) or envs.VLLM_ATTENTION_BACKEND == "FLASH_ATTN_VLLM_V1"
            supported = False
            if current_platform.is_rocm():
                supported = True
            elif fp8_attention and will_use_fa:
                from vllm.attention.utils.fa_utils import (
                    flash_attn_supports_fp8)
                supported = flash_attn_supports_fp8()
            if not supported:
                _raise_or_fallback(feature_name="--kv-cache-dtype",
                                   recommend_to_remove=False)
                return False

        # No Prompt Adapter so far.
        if self.enable_prompt_adapter:
            _raise_or_fallback(feature_name="--enable-prompt-adapter",
                               recommend_to_remove=False)
            return False

        # No text embedding inputs so far.
        if self.enable_prompt_embeds:
            _raise_or_fallback(feature_name="--enable-prompt-embeds",
                               recommend_to_remove=False)
            return False

<<<<<<< HEAD
=======
        # Only Fp16 and Bf16 dtypes since we only support FA.
        V1_SUPPORTED_DTYPES = [torch.bfloat16, torch.float16]
        if model_config.dtype not in V1_SUPPORTED_DTYPES:
            _raise_or_fallback(feature_name=f"--dtype {model_config.dtype}",
                               recommend_to_remove=False)
            return False

        # No Embedding Models so far.
        if model_config.task not in ["generate"]:
            _raise_or_fallback(feature_name=f"--task {model_config.task}",
                               recommend_to_remove=False)
            return False

>>>>>>> 467bef18
        # No Mamba or Encoder-Decoder so far.
        if not model_config.is_v1_compatible:
            _raise_or_fallback(feature_name=model_config.architectures,
                               recommend_to_remove=False)
            return False

        # No Concurrent Partial Prefills so far.
        if (self.max_num_partial_prefills
                != SchedulerConfig.max_num_partial_prefills
                or self.max_long_partial_prefills
                != SchedulerConfig.max_long_partial_prefills):
            _raise_or_fallback(feature_name="Concurrent Partial Prefill",
                               recommend_to_remove=False)
            return False

        # No OTLP observability so far.
        if (self.otlp_traces_endpoint or self.collect_detailed_traces):
            _raise_or_fallback(feature_name="--otlp-traces-endpoint",
                               recommend_to_remove=False)
            return False

        # V1 supports N-gram, Medusa, and Eagle speculative decoding.
        is_ngram_enabled = False
        is_eagle_enabled = False
        is_medusa_enabled = False
        if self.speculative_config is not None:
            # This is supported but experimental (handled below).
            speculative_method = self.speculative_config.get("method")
            if speculative_method:
                if speculative_method in ("ngram", "[ngram]"):
                    is_ngram_enabled = True
                elif speculative_method == "medusa":
                    is_medusa_enabled = True
                elif speculative_method in ("eagle", "eagle3", "deepseek_mtp"):
                    is_eagle_enabled = True
            else:
                speculative_model = self.speculative_config.get("model")
                if speculative_model in ("ngram", "[ngram]"):
                    is_ngram_enabled = True
            if not (is_ngram_enabled or is_eagle_enabled or is_medusa_enabled):
                # Other speculative decoding methods are not supported yet.
                _raise_or_fallback(feature_name="Speculative Decoding",
                                   recommend_to_remove=False)
                return False

        # No XFormers so far.
        V1_BACKENDS = [
            "FLASH_ATTN_VLLM_V1",
            "FLASH_ATTN",
            "PALLAS",
            "PALLAS_VLLM_V1",
            "TRITON_ATTN_VLLM_V1",
            "TRITON_MLA",
            "CUTLASS_MLA_VLLM_V1",
            "FLASHMLA",
            "FLASHINFER",
            "FLASHINFER_VLLM_V1",
            "ROCM_AITER_MLA",
            "TORCH_SDPA_VLLM_V1",
            "FLEX_ATTENTION",
        ]
        if (envs.is_set("VLLM_ATTENTION_BACKEND")
                and envs.VLLM_ATTENTION_BACKEND not in V1_BACKENDS):
            name = f"VLLM_ATTENTION_BACKEND={envs.VLLM_ATTENTION_BACKEND}"
            _raise_or_fallback(feature_name=name, recommend_to_remove=True)
            return False

        # Platforms must decide if they can support v1 for this model
        if not current_platform.supports_v1(model_config=model_config):
            _raise_or_fallback(
                feature_name=f"device type={current_platform.device_type}",
                recommend_to_remove=False)
            return False
        #############################################################
        # Experimental Features - allow users to opt in.

        # Signal Handlers requires running in main thread.
        if (threading.current_thread() != threading.main_thread()
                and _warn_or_fallback("Engine in background thread")):
            return False

        if (self.pipeline_parallel_size > 1
                and self.distributed_executor_backend
                not in (ParallelConfig.distributed_executor_backend, "ray",
                        "mp", "external_launcher")):
            name = "Pipeline Parallelism without Ray distributed executor " \
                    "or multiprocessing executor or external launcher"
            _raise_or_fallback(feature_name=name, recommend_to_remove=False)
            return False

        # Non-[CUDA, TPU] may be supported on V1, but off by default for now.
        v0_hardware = not any(
            (current_platform.is_cuda(), current_platform.is_tpu(),
             (current_platform.is_cpu()
              and current_platform.get_cpu_architecture() == CpuArchEnum.X86)))
        if v0_hardware and _warn_or_fallback(  # noqa: SIM103
                current_platform.device_name):
            return False
        #############################################################

        return True

    def _set_default_args_v0(self, model_config: ModelConfig) -> None:
        """Set Default Arguments for V0 Engine."""

        max_model_len = model_config.max_model_len
        use_long_context = max_model_len > 32768
        if self.enable_chunked_prefill is None:
            # Chunked prefill not supported for Multimodal or MLA in V0.
            if model_config.is_multimodal_model or model_config.use_mla:
                self.enable_chunked_prefill = False

            # Enable chunked prefill by default for long context (> 32K)
            # models to avoid OOM errors in initial memory profiling phase.
            elif use_long_context:
                from vllm.platforms import current_platform
                is_gpu = current_platform.is_cuda()
                use_sliding_window = (model_config.get_sliding_window()
                                      is not None)
                use_spec_decode = self.speculative_config is not None

                if (is_gpu and not use_sliding_window and not use_spec_decode
                        and not self.enable_lora
                        and not self.enable_prompt_adapter
                        and model_config.runner_type != "pooling"):
                    self.enable_chunked_prefill = True
                    logger.warning(
                        "Chunked prefill is enabled by default for models "
                        "with max_model_len > 32K. Chunked prefill might "
                        "not work with some features or models. If you "
                        "encounter any issues, please disable by launching "
                        "with --enable-chunked-prefill=False.")

            if self.enable_chunked_prefill is None:
                self.enable_chunked_prefill = False

        if not self.enable_chunked_prefill and use_long_context:
            logger.warning(
                "The model has a long context length (%s). This may cause"
                "OOM during the initial memory profiling phase, or result "
                "in low performance due to small KV cache size. Consider "
                "setting --max-model-len to a smaller value.", max_model_len)
        elif (self.enable_chunked_prefill
              and model_config.runner_type == "pooling"):
            msg = "Chunked prefill is not supported for pooling models"
            raise ValueError(msg)

        # if using prefix caching, we must set a hash algo
        if self.enable_prefix_caching:
            # Disable prefix caching for multimodal models for VLLM_V0.
            if model_config.is_multimodal_model:
                logger.warning(
                    "--enable-prefix-caching is not supported for multimodal "
                    "models in V0 and has been disabled.")
                self.enable_prefix_caching = False

            # VLLM_V0 only supports builtin hash algo for prefix caching.
            if self.prefix_caching_hash_algo == "sha256":
                raise ValueError(
                    "sha256 is not supported for prefix caching in V0 engine. "
                    "Please use 'builtin'.")

        # Set max_num_seqs to 256 for VLLM_V0.
        if self.max_num_seqs is None:
            self.max_num_seqs = 256

    def _set_default_args_v1(self, usage_context: UsageContext) -> None:
        """Set Default Arguments for V1 Engine."""

        # V1 always uses chunked prefills.
        self.enable_chunked_prefill = True

        # V1 enables prefix caching by default.
        if self.enable_prefix_caching is None:
            self.enable_prefix_caching = True

        # V1 should use the new scheduler by default.
        # Swap it only if this arg is set to the original V0 default
        if self.scheduler_cls == EngineArgs.scheduler_cls:
            self.scheduler_cls = "vllm.v1.core.sched.scheduler.Scheduler"

        # When no user override, set the default values based on the usage
        # context.
        # Use different default values for different hardware.

        # Try to query the device name on the current platform. If it fails,
        # it may be because the platform that imports vLLM is not the same
        # as the platform that vLLM is running on (e.g. the case of scaling
        # vLLM with Ray) and has no GPUs. In this case we use the default
        # values for non-H100/H200 GPUs.
        from vllm.platforms import current_platform
        try:
            device_memory = current_platform.get_device_total_memory()
            device_name = current_platform.get_device_name().lower()
        except Exception:
            # This is only used to set default_max_num_batched_tokens
            device_memory = 0

        # NOTE(Kuntai): Setting large `max_num_batched_tokens` for A100 reduces
        # throughput, see PR #17885 for more details.
        # So here we do an extra device name check to prevent such regression.
        if device_memory >= 70 * GiB_bytes and "a100" not in device_name:
            # For GPUs like H100 and MI300x, use larger default values.
            default_max_num_batched_tokens = {
                UsageContext.LLM_CLASS: 16384,
                UsageContext.OPENAI_API_SERVER: 8192,
            }
            default_max_num_seqs = 1024
        else:
            # TODO(woosuk): Tune the default values for other hardware.
            default_max_num_batched_tokens = {
                UsageContext.LLM_CLASS: 8192,
                UsageContext.OPENAI_API_SERVER: 2048,
            }
            default_max_num_seqs = 256

        # tpu specific default values.
        if current_platform.is_tpu():
            default_max_num_batched_tokens_tpu = {
                UsageContext.LLM_CLASS: {
                    'V6E': 2048,
                    'V5E': 1024,
                    'V5P': 512,
                },
                UsageContext.OPENAI_API_SERVER: {
                    'V6E': 1024,
                    'V5E': 512,
                    'V5P': 256,
                }
            }

        use_context_value = usage_context.value if usage_context else None
        if (self.max_num_batched_tokens is None
                and usage_context in default_max_num_batched_tokens):
            if current_platform.is_tpu():
                chip_name = current_platform.get_device_name()
                if chip_name in default_max_num_batched_tokens_tpu[
                        usage_context]:
                    self.max_num_batched_tokens = \
                        default_max_num_batched_tokens_tpu[
                            usage_context][chip_name]
                else:
                    self.max_num_batched_tokens = \
                        default_max_num_batched_tokens[usage_context]
            else:
                self.max_num_batched_tokens = default_max_num_batched_tokens[
                    usage_context]
            logger.debug(
                "Setting max_num_batched_tokens to %d for %s usage context.",
                self.max_num_batched_tokens, use_context_value)

        if self.max_num_seqs is None:
            self.max_num_seqs = default_max_num_seqs

            logger.debug("Setting max_num_seqs to %d for %s usage context.",
                         self.max_num_seqs, use_context_value)


@dataclass
class AsyncEngineArgs(EngineArgs):
    """Arguments for asynchronous vLLM engine."""
    disable_log_requests: bool = False

    @staticmethod
    def add_cli_args(parser: FlexibleArgumentParser,
                     async_args_only: bool = False) -> FlexibleArgumentParser:
        # Initialize plugin to update the parser, for example, The plugin may
        # adding a new kind of quantization method to --quantization argument or
        # a new device to --device argument.
        load_general_plugins()
        if not async_args_only:
            parser = EngineArgs.add_cli_args(parser)
        parser.add_argument('--disable-log-requests',
                            action='store_true',
                            help='Disable logging requests.')
        from vllm.platforms import current_platform
        current_platform.pre_register_and_update(parser)
        return parser


def _raise_or_fallback(feature_name: str, recommend_to_remove: bool):
    if envs.is_set("VLLM_USE_V1") and envs.VLLM_USE_V1:
        raise NotImplementedError(
            f"VLLM_USE_V1=1 is not supported with {feature_name}.")
    msg = f"{feature_name} is not supported by the V1 Engine. "
    msg += "Falling back to V0. "
    if recommend_to_remove:
        msg += f"We recommend to remove {feature_name} from your config "
        msg += "in favor of the V1 Engine."
    logger.warning(msg)


def _warn_or_fallback(feature_name: str) -> bool:
    if envs.is_set("VLLM_USE_V1") and envs.VLLM_USE_V1:
        logger.warning(
            "Detected VLLM_USE_V1=1 with %s. Usage should "
            "be considered experimental. Please report any "
            "issues on Github.", feature_name)
        should_exit = False
    else:
        logger.info(
            "%s is experimental on VLLM_USE_V1=1. "
            "Falling back to V0 Engine.", feature_name)
        should_exit = True
    return should_exit


def human_readable_int(value):
    """Parse human-readable integers like '1k', '2M', etc.
    Including decimal values with decimal multipliers.

    Examples:
    - '1k' -> 1,000
    - '1K' -> 1,024
    - '25.6k' -> 25,600
    """
    value = value.strip()
    match = re.fullmatch(r'(\d+(?:\.\d+)?)([kKmMgGtT])', value)
    if match:
        decimal_multiplier = {
            'k': 10**3,
            'm': 10**6,
            'g': 10**9,
        }
        binary_multiplier = {
            'K': 2**10,
            'M': 2**20,
            'G': 2**30,
        }

        number, suffix = match.groups()
        if suffix in decimal_multiplier:
            mult = decimal_multiplier[suffix]
            return int(float(number) * mult)
        elif suffix in binary_multiplier:
            mult = binary_multiplier[suffix]
            # Do not allow decimals with binary multipliers
            try:
                return int(number) * mult
            except ValueError as e:
                raise argparse.ArgumentTypeError("Decimals are not allowed " \
                f"with binary suffixes like {suffix}. Did you mean to use " \
                f"{number}{suffix.lower()} instead?") from e

    # Regular plain number.
    return int(value)


# These functions are used by sphinx to build the documentation
def _engine_args_parser():
    return EngineArgs.add_cli_args(FlexibleArgumentParser())


def _async_engine_args_parser():
    return AsyncEngineArgs.add_cli_args(FlexibleArgumentParser(),
                                        async_args_only=True)<|MERGE_RESOLUTION|>--- conflicted
+++ resolved
@@ -1337,8 +1337,6 @@
                                recommend_to_remove=False)
             return False
 
-<<<<<<< HEAD
-=======
         # Only Fp16 and Bf16 dtypes since we only support FA.
         V1_SUPPORTED_DTYPES = [torch.bfloat16, torch.float16]
         if model_config.dtype not in V1_SUPPORTED_DTYPES:
@@ -1346,13 +1344,6 @@
                                recommend_to_remove=False)
             return False
 
-        # No Embedding Models so far.
-        if model_config.task not in ["generate"]:
-            _raise_or_fallback(feature_name=f"--task {model_config.task}",
-                               recommend_to_remove=False)
-            return False
-
->>>>>>> 467bef18
         # No Mamba or Encoder-Decoder so far.
         if not model_config.is_v1_compatible:
             _raise_or_fallback(feature_name=model_config.architectures,
