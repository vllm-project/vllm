--- conflicted
+++ resolved
@@ -77,10 +77,7 @@
 from vllm.config.parallel import DistributedExecutorBackend, ExpertPlacementStrategy
 from vllm.config.scheduler import SchedulerPolicy
 from vllm.config.utils import get_field
-<<<<<<< HEAD
-=======
 from vllm.config.vllm import OptimizationLevel
->>>>>>> e6358610
 from vllm.logger import init_logger, suppress_logging
 from vllm.platforms import CpuArchEnum, current_platform
 from vllm.plugins import load_general_plugins
@@ -89,13 +86,9 @@
     is_interleaved,
     maybe_override_with_speculators,
 )
-<<<<<<< HEAD
-from vllm.transformers_utils.utils import is_cloud_storage, is_gguf
-=======
 from vllm.transformers_utils.gguf_utils import is_gguf
 from vllm.transformers_utils.repo_utils import get_model_path
 from vllm.transformers_utils.utils import is_cloud_storage
->>>>>>> e6358610
 from vllm.utils.argparse_utils import FlexibleArgumentParser
 from vllm.utils.mem_constants import GiB_bytes
 from vllm.utils.network_utils import get_ip
@@ -1584,19 +1577,6 @@
                 "Disabling NCCL for DP synchronization when using async scheduling."
             )
             self.disable_nccl_for_dp_synchronization = True
-<<<<<<< HEAD
-
-        # Forward the deprecated CLI args to the EPLB config.
-        if self.num_redundant_experts is not None:
-            self.eplb_config.num_redundant_experts = self.num_redundant_experts
-        if self.eplb_window_size is not None:
-            self.eplb_config.window_size = self.eplb_window_size
-        if self.eplb_step_interval is not None:
-            self.eplb_config.step_interval = self.eplb_step_interval
-        if self.eplb_log_balancedness is not None:
-            self.eplb_config.log_balancedness = self.eplb_log_balancedness
-=======
->>>>>>> e6358610
 
         parallel_config = ParallelConfig(
             pipeline_parallel_size=self.pipeline_parallel_size,
@@ -1817,37 +1797,6 @@
                 _raise_unsupported_error(feature_name=name)
 
     @classmethod
-<<<<<<< HEAD
-    def get_chunked_prefill_prefix_caching_defaults(
-        cls,
-        model_config: ModelConfig,
-    ) -> tuple[bool, bool]:
-        if model_config.runner_type != "pooling":
-            default_chunked_prefill = True
-
-            # Disable prefix caching default for hybrid models and mamba-only
-            # models since the feature is still experimental.
-            default_prefix_caching = not (
-                model_config.is_hybrid or model_config.is_attention_free
-            )
-        else:
-            assert model_config.pooler_config is not None
-
-            pooling_type = model_config.pooler_config.pooling_type
-            incremental_prefill_supported = (
-                pooling_type is not None
-                and pooling_type.lower() == "last"
-                and getattr(model_config.hf_config, "is_causal", True)
-            )
-
-            default_chunked_prefill = incremental_prefill_supported
-            default_prefix_caching = incremental_prefill_supported
-
-        return default_chunked_prefill, default_prefix_caching
-
-    @classmethod
-=======
->>>>>>> e6358610
     def get_batch_defaults(
         cls,
         world_size: int,
