--- conflicted
+++ resolved
@@ -22,15 +22,9 @@
                          KVTransferConfig, LoadConfig, LoadFormat, LoRAConfig,
                          ModelConfig, ModelImpl, ObservabilityConfig,
                          ParallelConfig, PoolerConfig, PromptAdapterConfig,
-<<<<<<< HEAD
-                         SchedulerConfig, SpeculativeConfig, TaskOption,
-                         TokenizerPoolConfig, VllmConfig)
-=======
                          SchedulerConfig, SchedulerPolicy, SpeculativeConfig,
                          TaskOption, TokenizerPoolConfig, VllmConfig,
                          get_attr_docs)
-from vllm.executor.executor_base import ExecutorBase
->>>>>>> e82ee40d
 from vllm.logger import init_logger
 from vllm.plugins import load_general_plugins
 from vllm.reasoning import ReasoningParserManager
@@ -144,14 +138,9 @@
     # Note: Specifying a custom executor backend by passing a class
     # is intended for expert use only. The API may change without
     # notice.
-<<<<<<< HEAD
-    distributed_executor_backend: Optional[Union[str,
-                                                 Type["ExecutorBase"]]] = None
-=======
     distributed_executor_backend: Optional[Union[
         DistributedExecutorBackend,
-        Type[ExecutorBase]]] = ParallelConfig.distributed_executor_backend
->>>>>>> e82ee40d
+        Type["ExecutorBase"]]] = ParallelConfig.distributed_executor_backend
     # number of P/D disaggregation (or other disaggregation) workers
     pipeline_parallel_size: int = ParallelConfig.pipeline_parallel_size
     tensor_parallel_size: int = ParallelConfig.tensor_parallel_size
