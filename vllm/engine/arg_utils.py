--- conflicted
+++ resolved
@@ -523,14 +523,9 @@
 
     async_scheduling: bool = SchedulerConfig.async_scheduling
 
-<<<<<<< HEAD
-    kv_sharing_fast_prefill: bool = \
-        CacheConfig.kv_sharing_fast_prefill
-    enable_wa_policy: bool = CacheConfig.enable_wa_policy
-    wa_offline_param_path: str = CacheConfig.wa_offline_param_path
-=======
     kv_sharing_fast_prefill: bool = CacheConfig.kv_sharing_fast_prefill
->>>>>>> 467a4f98
+
+    wa_offline_param_path: Optional[str] = CacheConfig.wa_offline_param_path
 
     def __post_init__(self):
         # support `EngineArgs(compilation_config={...})`
@@ -846,30 +841,6 @@
             "--kv-cache-memory-bytes", **cache_kwargs["kv_cache_memory_bytes"]
         )
         cache_group.add_argument("--swap-space", **cache_kwargs["swap_space"])
-<<<<<<< HEAD
-        cache_group.add_argument("--kv-cache-dtype",
-                                 **cache_kwargs["cache_dtype"])
-        cache_group.add_argument("--num-gpu-blocks-override",
-                                 **cache_kwargs["num_gpu_blocks_override"])
-        cache_group.add_argument("--enable-prefix-caching",
-                                 **cache_kwargs["enable_prefix_caching"])
-        cache_group.add_argument("--prefix-caching-hash-algo",
-                                 **cache_kwargs["prefix_caching_hash_algo"])
-        cache_group.add_argument("--cpu-offload-gb",
-                                 **cache_kwargs["cpu_offload_gb"])
-        cache_group.add_argument("--calculate-kv-scales",
-                                 **cache_kwargs["calculate_kv_scales"])
-        cache_group.add_argument("--kv-sharing-fast-prefill",
-                                 **cache_kwargs["kv_sharing_fast_prefill"])
-        cache_group.add_argument("--mamba-cache-dtype",
-                                 **cache_kwargs["mamba_cache_dtype"])
-        cache_group.add_argument("--mamba-ssm-cache-dtype",
-                                 **cache_kwargs["mamba_ssm_cache_dtype"])
-        cache_group.add_argument("--enable-wa-policy",
-                                 **cache_kwargs["enable_wa_policy"])
-        cache_group.add_argument("--wa-offline-param-path",
-                                 **cache_kwargs["wa_offline_param_path"])
-=======
         cache_group.add_argument("--kv-cache-dtype", **cache_kwargs["cache_dtype"])
         cache_group.add_argument(
             "--num-gpu-blocks-override", **cache_kwargs["num_gpu_blocks_override"]
@@ -893,7 +864,9 @@
         cache_group.add_argument(
             "--mamba-ssm-cache-dtype", **cache_kwargs["mamba_ssm_cache_dtype"]
         )
->>>>>>> 467a4f98
+        cache_group.add_argument(
+            "--wa-offline-param-path", **cache_kwargs["wa_offline_param_path"]
+        )
 
         # Multimodal related configs
         multimodal_kwargs = get_kwargs(MultiModalConfig)
@@ -1349,7 +1322,6 @@
             kv_sharing_fast_prefill=self.kv_sharing_fast_prefill,
             mamba_cache_dtype=self.mamba_cache_dtype,
             mamba_ssm_cache_dtype=self.mamba_ssm_cache_dtype,
-            enable_wa_policy=self.enable_wa_policy,
             wa_offline_param_path=self.wa_offline_param_path,
         )
 
