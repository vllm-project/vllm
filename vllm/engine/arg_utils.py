# SPDX-License-Identifier: Apache-2.0

import argparse
import dataclasses
import json
import threading
from dataclasses import dataclass
from typing import (TYPE_CHECKING, Any, Dict, List, Literal, Mapping, Optional,
                    Tuple, Type, Union, cast, get_args)

import torch

import vllm.envs as envs
from vllm import version
from vllm.config import (CacheConfig, CompilationConfig, ConfigFormat,
                         DecodingConfig, DeviceConfig, HfOverrides,
                         KVTransferConfig, LoadConfig, LoadFormat, LoRAConfig,
                         ModelConfig, ModelImpl, ObservabilityConfig,
                         ParallelConfig, PoolerConfig, PromptAdapterConfig,
                         SchedulerConfig, SpeculativeConfig, TaskOption,
                         TokenizerPoolConfig, VllmConfig)
from vllm.executor.executor_base import ExecutorBase
from vllm.logger import init_logger
from vllm.model_executor.layers.quantization import QUANTIZATION_METHODS
from vllm.plugins import load_general_plugins
from vllm.reasoning import ReasoningParserManager
from vllm.test_utils import MODEL_WEIGHTS_S3_BUCKET, MODELS_ON_S3
from vllm.transformers_utils.utils import check_gguf_file
from vllm.usage.usage_lib import UsageContext
from vllm.utils import FlexibleArgumentParser, StoreBoolean, is_in_ray_actor

if TYPE_CHECKING:
    from vllm.transformers_utils.tokenizer_group import BaseTokenizerGroup

logger = init_logger(__name__)

ALLOWED_DETAILED_TRACE_MODULES = ["model", "worker", "all"]

DEVICE_OPTIONS = [
    "auto",
    "cuda",
    "neuron",
    "cpu",
    "tpu",
    "xpu",
    "hpu",
]


def nullable_str(val: str):
    if not val or val == "None":
        return None
    return val


def nullable_kvs(val: str) -> Optional[Mapping[str, int]]:
    """Parses a string containing comma separate key [str] to value [int]
    pairs into a dictionary.

    Args:
        val: String value to be parsed.

    Returns:
        Dictionary with parsed values.
    """
    if len(val) == 0:
        return None

    out_dict: Dict[str, int] = {}
    for item in val.split(","):
        kv_parts = [part.lower().strip() for part in item.split("=")]
        if len(kv_parts) != 2:
            raise argparse.ArgumentTypeError(
                "Each item should be in the form KEY=VALUE")
        key, value = kv_parts

        try:
            parsed_value = int(value)
        except ValueError as exc:
            msg = f"Failed to parse value of item {key}={value}"
            raise argparse.ArgumentTypeError(msg) from exc

        if key in out_dict and out_dict[key] != parsed_value:
            raise argparse.ArgumentTypeError(
                f"Conflicting values specified for key: {key}")
        out_dict[key] = parsed_value

    return out_dict


@dataclass
class EngineArgs:
    """Arguments for vLLM engine."""
    model: str = 'facebook/opt-125m'
    served_model_name: Optional[Union[str, List[str]]] = None
    tokenizer: Optional[str] = None
    hf_config_path: Optional[str] = None
    task: TaskOption = "auto"
    skip_tokenizer_init: bool = False
    tokenizer_mode: str = 'auto'
    trust_remote_code: bool = False
    allowed_local_media_path: str = ""
    download_dir: Optional[str] = None
    load_format: str = 'auto'
    config_format: ConfigFormat = ConfigFormat.AUTO
    dtype: str = 'auto'
    kv_cache_dtype: str = 'auto'
    seed: Optional[int] = None
    max_model_len: Optional[int] = None
    # Note: Specifying a custom executor backend by passing a class
    # is intended for expert use only. The API may change without
    # notice.
    distributed_executor_backend: Optional[Union[str,
                                                 Type[ExecutorBase]]] = None
    # number of P/D disaggregation (or other disaggregation) workers
    pipeline_parallel_size: int = 1
    tensor_parallel_size: int = 1
    data_parallel_size: int = 1
    enable_expert_parallel: bool = False
    max_parallel_loading_workers: Optional[int] = None
    block_size: Optional[int] = None
    enable_prefix_caching: Optional[bool] = None
    prefix_caching_hash_algo: str = "builtin"
    disable_sliding_window: bool = False
    disable_cascade_attn: bool = False
    use_v2_block_manager: bool = True
    swap_space: float = 4  # GiB
    cpu_offload_gb: float = 0  # GiB
    gpu_memory_utilization: float = 0.90
    max_num_batched_tokens: Optional[int] = None
    max_num_partial_prefills: Optional[int] = 1
    max_long_partial_prefills: Optional[int] = 1
    long_prefill_token_threshold: Optional[int] = 0
    max_num_seqs: Optional[int] = None
    max_logprobs: int = 20  # Default value for OpenAI Chat Completions API
    disable_log_stats: bool = False
    revision: Optional[str] = None
    code_revision: Optional[str] = None
    rope_scaling: Optional[Dict[str, Any]] = None
    rope_theta: Optional[float] = None
    hf_overrides: Optional[HfOverrides] = None
    tokenizer_revision: Optional[str] = None
    quantization: Optional[str] = None
    enforce_eager: Optional[bool] = None
    max_seq_len_to_capture: int = 8192
    disable_custom_all_reduce: bool = False
    tokenizer_pool_size: int = 0
    # Note: Specifying a tokenizer pool by passing a class
    # is intended for expert use only. The API may change without
    # notice.
    tokenizer_pool_type: Union[str, Type["BaseTokenizerGroup"]] = "ray"
    tokenizer_pool_extra_config: Optional[Dict[str, Any]] = None
    limit_mm_per_prompt: Optional[Mapping[str, int]] = None
    mm_processor_kwargs: Optional[Dict[str, Any]] = None
    disable_mm_preprocessor_cache: bool = False
    enable_lora: bool = False
    enable_lora_bias: bool = False
    max_loras: int = 1
    max_lora_rank: int = 16
    enable_prompt_adapter: bool = False
    max_prompt_adapters: int = 1
    max_prompt_adapter_token: int = 0
    fully_sharded_loras: bool = False
    lora_extra_vocab_size: int = 256
    long_lora_scaling_factors: Optional[Tuple[float]] = None
    lora_dtype: Optional[Union[str, torch.dtype]] = 'auto'
    max_cpu_loras: Optional[int] = None
    device: str = 'auto'
    num_scheduler_steps: int = 1
    multi_step_stream_outputs: bool = True
    ray_workers_use_nsight: bool = False
    num_gpu_blocks_override: Optional[int] = None
    num_lookahead_slots: int = 0
    model_loader_extra_config: Optional[dict] = None
    ignore_patterns: Optional[Union[str, List[str]]] = None
    preemption_mode: Optional[str] = None

    scheduler_delay_factor: float = 0.0
    enable_chunked_prefill: Optional[bool] = None

    guided_decoding_backend: str = 'xgrammar'
    logits_processor_pattern: Optional[str] = None

    speculative_config: Optional[Dict[str, Any]] = None

    qlora_adapter_name_or_path: Optional[str] = None
    show_hidden_metrics_for_version: Optional[str] = None
    otlp_traces_endpoint: Optional[str] = None
    collect_detailed_traces: Optional[str] = None
    disable_async_output_proc: bool = False
    scheduling_policy: Literal["fcfs", "priority"] = "fcfs"
    scheduler_cls: Union[str, Type[object]] = "vllm.core.scheduler.Scheduler"

    override_neuron_config: Optional[Dict[str, Any]] = None
    override_pooler_config: Optional[PoolerConfig] = None
    compilation_config: Optional[CompilationConfig] = None
    worker_cls: str = "auto"
    worker_extension_cls: str = ""

    kv_transfer_config: Optional[KVTransferConfig] = None

    generation_config: Optional[str] = "auto"
    override_generation_config: Optional[Dict[str, Any]] = None
    enable_sleep_mode: bool = False
    model_impl: str = "auto"

    calculate_kv_scales: Optional[bool] = None

    additional_config: Optional[Dict[str, Any]] = None
    enable_reasoning: Optional[bool] = None
    reasoning_parser: Optional[str] = None
    use_tqdm_on_load: bool = True

    def __post_init__(self):
        if not self.tokenizer:
            self.tokenizer = self.model

        # support `EngineArgs(compilation_config={...})`
        # without having to manually construct a
        # CompilationConfig object
        if isinstance(self.compilation_config, (int, dict)):
            self.compilation_config = CompilationConfig.from_cli(
                str(self.compilation_config))

        # Setup plugins
        from vllm.plugins import load_general_plugins
        load_general_plugins()

    @staticmethod
    def add_cli_args(parser: FlexibleArgumentParser) -> FlexibleArgumentParser:
        """Shared CLI arguments for vLLM engine."""
        # Model arguments
        parser.add_argument(
            '--model',
            type=str,
            default=EngineArgs.model,
            help='Name or path of the huggingface model to use.')
        parser.add_argument(
            '--task',
            default=EngineArgs.task,
            choices=get_args(TaskOption),
            help='The task to use the model for. Each vLLM instance only '
            'supports one task, even if the same model can be used for '
            'multiple tasks. When the model only supports one task, ``"auto"`` '
            'can be used to select it; otherwise, you must specify explicitly '
            'which task to use.')
        parser.add_argument(
            '--tokenizer',
            type=nullable_str,
            default=EngineArgs.tokenizer,
            help='Name or path of the huggingface tokenizer to use. '
            'If unspecified, model name or path will be used.')
        parser.add_argument(
            "--hf-config-path",
            type=nullable_str,
            default=EngineArgs.hf_config_path,
            help='Name or path of the huggingface config to use. '
            'If unspecified, model name or path will be used.')
        parser.add_argument(
            '--skip-tokenizer-init',
            action='store_true',
            help='Skip initialization of tokenizer and detokenizer. '
            'Expects valid prompt_token_ids and None for prompt from '
            'the input. The generated output will contain token ids.')
        parser.add_argument(
            '--revision',
            type=nullable_str,
            default=None,
            help='The specific model version to use. It can be a branch '
            'name, a tag name, or a commit id. If unspecified, will use '
            'the default version.')
        parser.add_argument(
            '--code-revision',
            type=nullable_str,
            default=None,
            help='The specific revision to use for the model code on '
            'Hugging Face Hub. It can be a branch name, a tag name, or a '
            'commit id. If unspecified, will use the default version.')
        parser.add_argument(
            '--tokenizer-revision',
            type=nullable_str,
            default=None,
            help='Revision of the huggingface tokenizer to use. '
            'It can be a branch name, a tag name, or a commit id. '
            'If unspecified, will use the default version.')
        parser.add_argument(
            '--tokenizer-mode',
            type=str,
            default=EngineArgs.tokenizer_mode,
            choices=['auto', 'slow', 'mistral', 'custom'],
            help='The tokenizer mode.\n\n* "auto" will use the '
            'fast tokenizer if available.\n* "slow" will '
            'always use the slow tokenizer. \n* '
            '"mistral" will always use the `mistral_common` tokenizer. \n* '
            '"custom" will use --tokenizer to select the '
            'preregistered tokenizer.')
        parser.add_argument('--trust-remote-code',
                            action='store_true',
                            help='Trust remote code from huggingface.')
        parser.add_argument(
            '--allowed-local-media-path',
            type=str,
            help="Allowing API requests to read local images or videos "
            "from directories specified by the server file system. "
            "This is a security risk. "
            "Should only be enabled in trusted environments.")
        parser.add_argument('--download-dir',
                            type=nullable_str,
                            default=EngineArgs.download_dir,
                            help='Directory to download and load the weights.')
        parser.add_argument(
            '--load-format',
            type=str,
            default=EngineArgs.load_format,
            choices=[f.value for f in LoadFormat],
            help='The format of the model weights to load.\n\n'
            '* "auto" will try to load the weights in the safetensors format '
            'and fall back to the pytorch bin format if safetensors format '
            'is not available.\n'
            '* "pt" will load the weights in the pytorch bin format.\n'
            '* "safetensors" will load the weights in the safetensors format.\n'
            '* "npcache" will load the weights in pytorch format and store '
            'a numpy cache to speed up the loading.\n'
            '* "dummy" will initialize the weights with random values, '
            'which is mainly for profiling.\n'
            '* "tensorizer" will load the weights using tensorizer from '
            'CoreWeave. See the Tensorize vLLM Model script in the Examples '
            'section for more information.\n'
            '* "runai_streamer" will load the Safetensors weights using Run:ai'
            'Model Streamer.\n'
            '* "bitsandbytes" will load the weights using bitsandbytes '
            'quantization.\n'
            '* "sharded_state" will load weights from pre-sharded checkpoint '
            'files, supporting efficient loading of tensor-parallel models\n'
            '* "gguf" will load weights from GGUF format files (details '
            'specified in https://github.com/ggml-org/ggml/blob/master/docs/gguf.md).\n'
            '* "mistral" will load weights from consolidated safetensors files '
            'used by Mistral models.\n')
        parser.add_argument(
            '--config-format',
            default=EngineArgs.config_format,
            choices=[f.value for f in ConfigFormat],
            help='The format of the model config to load.\n\n'
            '* "auto" will try to load the config in hf format '
            'if available else it will try to load in mistral format ')
        parser.add_argument(
            '--dtype',
            type=str,
            default=EngineArgs.dtype,
            choices=[
                'auto', 'half', 'float16', 'bfloat16', 'float', 'float32'
            ],
            help='Data type for model weights and activations.\n\n'
            '* "auto" will use FP16 precision for FP32 and FP16 models, and '
            'BF16 precision for BF16 models.\n'
            '* "half" for FP16. Recommended for AWQ quantization.\n'
            '* "float16" is the same as "half".\n'
            '* "bfloat16" for a balance between precision and range.\n'
            '* "float" is shorthand for FP32 precision.\n'
            '* "float32" for FP32 precision.')
        parser.add_argument(
            '--kv-cache-dtype',
            type=str,
            choices=['auto', 'fp8', 'fp8_e5m2', 'fp8_e4m3'],
            default=EngineArgs.kv_cache_dtype,
            help='Data type for kv cache storage. If "auto", will use model '
            'data type. CUDA 11.8+ supports fp8 (=fp8_e4m3) and fp8_e5m2. '
            'ROCm (AMD GPU) supports fp8 (=fp8_e4m3)')
        parser.add_argument('--max-model-len',
                            type=int,
                            default=EngineArgs.max_model_len,
                            help='Model context length. If unspecified, will '
                            'be automatically derived from the model config.')
        parser.add_argument(
            '--guided-decoding-backend',
            type=str,
            default='xgrammar',
            help='Which engine will be used for guided decoding'
            ' (JSON schema / regex etc) by default. Currently support '
            'https://github.com/mlc-ai/xgrammar and '
            'https://github.com/guidance-ai/llguidance.'
            'Valid backend values are "xgrammar", "guidance", and "auto". '
            'With "auto", we will make opinionated choices based on request'
            'contents and what the backend libraries currently support, so '
            'the behavior is subject to change in each release.')
        parser.add_argument(
            '--logits-processor-pattern',
            type=nullable_str,
            default=None,
            help='Optional regex pattern specifying valid logits processor '
            'qualified names that can be passed with the `logits_processors` '
            'extra completion argument. Defaults to None, which allows no '
            'processors.')
        parser.add_argument(
            '--model-impl',
            type=str,
            default=EngineArgs.model_impl,
            choices=[f.value for f in ModelImpl],
            help='Which implementation of the model to use.\n\n'
            '* "auto" will try to use the vLLM implementation if it exists '
            'and fall back to the Transformers implementation if no vLLM '
            'implementation is available.\n'
            '* "vllm" will use the vLLM model implementation.\n'
            '* "transformers" will use the Transformers model '
            'implementation.\n')
        # Parallel arguments
        parser.add_argument(
            '--distributed-executor-backend',
            choices=['ray', 'mp', 'uni', 'external_launcher'],
            default=EngineArgs.distributed_executor_backend,
            help='Backend to use for distributed model '
            'workers, either "ray" or "mp" (multiprocessing). If the product '
            'of pipeline_parallel_size and tensor_parallel_size is less than '
            'or equal to the number of GPUs available, "mp" will be used to '
            'keep processing on a single host. Otherwise, this will default '
            'to "ray" if Ray is installed and fail otherwise. Note that tpu '
            'only supports Ray for distributed inference.')

        parser.add_argument('--pipeline-parallel-size',
                            '-pp',
                            type=int,
                            default=EngineArgs.pipeline_parallel_size,
                            help='Number of pipeline stages.')
        parser.add_argument('--tensor-parallel-size',
                            '-tp',
                            type=int,
                            default=EngineArgs.tensor_parallel_size,
                            help='Number of tensor parallel replicas.')
        parser.add_argument('--data-parallel-size',
                            '-dp',
                            type=int,
                            default=EngineArgs.data_parallel_size,
                            help='Number of data parallel replicas. '
                            'MoE layers will be sharded according to the '
                            'product of the tensor-parallel-size and '
                            'data-parallel-size.')
        parser.add_argument(
            '--enable-expert-parallel',
            action='store_true',
            help='Use expert parallelism instead of tensor parallelism '
            'for MoE layers.')
        parser.add_argument(
            '--max-parallel-loading-workers',
            type=int,
            default=EngineArgs.max_parallel_loading_workers,
            help='Load model sequentially in multiple batches, '
            'to avoid RAM OOM when using tensor '
            'parallel and large models.')
        parser.add_argument(
            '--ray-workers-use-nsight',
            action='store_true',
            help='If specified, use nsight to profile Ray workers.')
        # KV cache arguments
        parser.add_argument('--block-size',
                            type=int,
                            default=EngineArgs.block_size,
                            choices=[8, 16, 32, 64, 128],
                            help='Token block size for contiguous chunks of '
                            'tokens. This is ignored on neuron devices and '
                            'set to ``--max-model-len``. On CUDA devices, '
                            'only block sizes up to 32 are supported. '
                            'On HPU devices, block size defaults to 128.')

        parser.add_argument(
            "--enable-prefix-caching",
            action=argparse.BooleanOptionalAction,
            default=EngineArgs.enable_prefix_caching,
            help="Enables automatic prefix caching. "
            "Use ``--no-enable-prefix-caching`` to disable explicitly.",
        )
        parser.add_argument(
            "--prefix-caching-hash-algo",
            type=str,
            choices=["builtin", "sha256"],
            default=EngineArgs.prefix_caching_hash_algo,
            help="Set the hash algorithm for prefix caching. "
            "Options are 'builtin' (Python's built-in hash) or 'sha256' "
            "(collision resistant but with certain overheads).",
        )
        parser.add_argument('--disable-sliding-window',
                            action='store_true',
                            help='Disables sliding window, '
                            'capping to sliding window size.')
        parser.add_argument('--use-v2-block-manager',
                            action='store_true',
                            default=True,
                            help='[DEPRECATED] block manager v1 has been '
                            'removed and SelfAttnBlockSpaceManager (i.e. '
                            'block manager v2) is now the default. '
                            'Setting this flag to True or False'
                            ' has no effect on vLLM behavior.')
        parser.add_argument(
            '--num-lookahead-slots',
            type=int,
            default=EngineArgs.num_lookahead_slots,
            help='Experimental scheduling config necessary for '
            'speculative decoding. This will be replaced by '
            'speculative config in the future; it is present '
            'to enable correctness tests until then.')

        parser.add_argument('--seed',
                            type=int,
                            default=EngineArgs.seed,
                            help='Random seed for operations.')
        parser.add_argument('--swap-space',
                            type=float,
                            default=EngineArgs.swap_space,
                            help='CPU swap space size (GiB) per GPU.')
        parser.add_argument(
            '--cpu-offload-gb',
            type=float,
            default=0,
            help='The space in GiB to offload to CPU, per GPU. '
            'Default is 0, which means no offloading. Intuitively, '
            'this argument can be seen as a virtual way to increase '
            'the GPU memory size. For example, if you have one 24 GB '
            'GPU and set this to 10, virtually you can think of it as '
            'a 34 GB GPU. Then you can load a 13B model with BF16 weight, '
            'which requires at least 26GB GPU memory. Note that this '
            'requires fast CPU-GPU interconnect, as part of the model is '
            'loaded from CPU memory to GPU memory on the fly in each '
            'model forward pass.')
        parser.add_argument(
            '--gpu-memory-utilization',
            type=float,
            default=EngineArgs.gpu_memory_utilization,
            help='The fraction of GPU memory to be used for the model '
            'executor, which can range from 0 to 1. For example, a value of '
            '0.5 would imply 50%% GPU memory utilization. If unspecified, '
            'will use the default value of 0.9. This is a per-instance '
            'limit, and only applies to the current vLLM instance.'
            'It does not matter if you have another vLLM instance running '
            'on the same GPU. For example, if you have two vLLM instances '
            'running on the same GPU, you can set the GPU memory utilization '
            'to 0.5 for each instance.')
        parser.add_argument(
            '--num-gpu-blocks-override',
            type=int,
            default=None,
            help='If specified, ignore GPU profiling result and use this number'
            ' of GPU blocks. Used for testing preemption.')
        parser.add_argument('--max-num-batched-tokens',
                            type=int,
                            default=EngineArgs.max_num_batched_tokens,
                            help='Maximum number of batched tokens per '
                            'iteration.')
        parser.add_argument(
            "--max-num-partial-prefills",
            type=int,
            default=EngineArgs.max_num_partial_prefills,
            help="For chunked prefill, the max number of concurrent \
            partial prefills.")
        parser.add_argument(
            "--max-long-partial-prefills",
            type=int,
            default=EngineArgs.max_long_partial_prefills,
            help="For chunked prefill, the maximum number of prompts longer "
            "than --long-prefill-token-threshold that will be prefilled "
            "concurrently. Setting this less than --max-num-partial-prefills "
            "will allow shorter prompts to jump the queue in front of longer "
            "prompts in some cases, improving latency.")
        parser.add_argument(
            "--long-prefill-token-threshold",
            type=float,
            default=EngineArgs.long_prefill_token_threshold,
            help="For chunked prefill, a request is considered long if the "
            "prompt is longer than this number of tokens.")
        parser.add_argument('--max-num-seqs',
                            type=int,
                            default=EngineArgs.max_num_seqs,
                            help='Maximum number of sequences per iteration.')
        parser.add_argument(
            '--max-logprobs',
            type=int,
            default=EngineArgs.max_logprobs,
            help=('Max number of log probs to return logprobs is specified in'
                  ' SamplingParams.'))
        parser.add_argument('--disable-log-stats',
                            action='store_true',
                            help='Disable logging statistics.')
        # Quantization settings.
        parser.add_argument('--quantization',
                            '-q',
                            type=nullable_str,
                            choices=[*QUANTIZATION_METHODS, None],
                            default=EngineArgs.quantization,
                            help='Method used to quantize the weights. If '
                            'None, we first check the `quantization_config` '
                            'attribute in the model config file. If that is '
                            'None, we assume the model weights are not '
                            'quantized and use `dtype` to determine the data '
                            'type of the weights.')
        parser.add_argument(
            '--rope-scaling',
            default=None,
            type=json.loads,
            help='RoPE scaling configuration in JSON format. '
            'For example, ``{"rope_type":"dynamic","factor":2.0}``')
        parser.add_argument('--rope-theta',
                            default=None,
                            type=float,
                            help='RoPE theta. Use with `rope_scaling`. In '
                            'some cases, changing the RoPE theta improves the '
                            'performance of the scaled model.')
        parser.add_argument('--hf-overrides',
                            type=json.loads,
                            default=EngineArgs.hf_overrides,
                            help='Extra arguments for the HuggingFace config. '
                            'This should be a JSON string that will be '
                            'parsed into a dictionary.')
        parser.add_argument('--enforce-eager',
                            action='store_true',
                            help='Always use eager-mode PyTorch. If False, '
                            'will use eager mode and CUDA graph in hybrid '
                            'for maximal performance and flexibility.')
        parser.add_argument('--max-seq-len-to-capture',
                            type=int,
                            default=EngineArgs.max_seq_len_to_capture,
                            help='Maximum sequence length covered by CUDA '
                            'graphs. When a sequence has context length '
                            'larger than this, we fall back to eager mode. '
                            'Additionally for encoder-decoder models, if the '
                            'sequence length of the encoder input is larger '
                            'than this, we fall back to the eager mode.')
        parser.add_argument('--disable-custom-all-reduce',
                            action='store_true',
                            default=EngineArgs.disable_custom_all_reduce,
                            help='See ParallelConfig.')
        parser.add_argument('--tokenizer-pool-size',
                            type=int,
                            default=EngineArgs.tokenizer_pool_size,
                            help='Size of tokenizer pool to use for '
                            'asynchronous tokenization. If 0, will '
                            'use synchronous tokenization.')
        parser.add_argument('--tokenizer-pool-type',
                            type=str,
                            default=EngineArgs.tokenizer_pool_type,
                            help='Type of tokenizer pool to use for '
                            'asynchronous tokenization. Ignored '
                            'if tokenizer_pool_size is 0.')
        parser.add_argument('--tokenizer-pool-extra-config',
                            type=nullable_str,
                            default=EngineArgs.tokenizer_pool_extra_config,
                            help='Extra config for tokenizer pool. '
                            'This should be a JSON string that will be '
                            'parsed into a dictionary. Ignored if '
                            'tokenizer_pool_size is 0.')

        # Multimodal related configs
        parser.add_argument(
            '--limit-mm-per-prompt',
            type=nullable_kvs,
            default=EngineArgs.limit_mm_per_prompt,
            # The default value is given in
            # MultiModalConfig.get_limit_per_prompt
            help=('For each multimodal plugin, limit how many '
                  'input instances to allow for each prompt. '
                  'Expects a comma-separated list of items, '
                  'e.g.: `image=16,video=2` allows a maximum of 16 '
                  'images and 2 videos per prompt. Defaults to 1 for '
                  'each modality.'))
        parser.add_argument(
            '--mm-processor-kwargs',
            default=None,
            type=json.loads,
            help=('Overrides for the multimodal input mapping/processing, '
                  'e.g., image processor. For example: ``{"num_crops": 4}``.'))
        parser.add_argument(
            '--disable-mm-preprocessor-cache',
            action='store_true',
            help='If true, then disables caching of the multi-modal '
            'preprocessor/mapper. (not recommended)')

        # LoRA related configs
        parser.add_argument('--enable-lora',
                            action='store_true',
                            help='If True, enable handling of LoRA adapters.')
        parser.add_argument('--enable-lora-bias',
                            action='store_true',
                            help='If True, enable bias for LoRA adapters.')
        parser.add_argument('--max-loras',
                            type=int,
                            default=EngineArgs.max_loras,
                            help='Max number of LoRAs in a single batch.')
        parser.add_argument('--max-lora-rank',
                            type=int,
                            default=EngineArgs.max_lora_rank,
                            help='Max LoRA rank.')
        parser.add_argument(
            '--lora-extra-vocab-size',
            type=int,
            default=EngineArgs.lora_extra_vocab_size,
            help=('Maximum size of extra vocabulary that can be '
                  'present in a LoRA adapter (added to the base '
                  'model vocabulary).'))
        parser.add_argument(
            '--lora-dtype',
            type=str,
            default=EngineArgs.lora_dtype,
            choices=['auto', 'float16', 'bfloat16'],
            help=('Data type for LoRA. If auto, will default to '
                  'base model dtype.'))
        parser.add_argument(
            '--long-lora-scaling-factors',
            type=nullable_str,
            default=EngineArgs.long_lora_scaling_factors,
            help=('Specify multiple scaling factors (which can '
                  'be different from base model scaling factor '
                  '- see eg. Long LoRA) to allow for multiple '
                  'LoRA adapters trained with those scaling '
                  'factors to be used at the same time. If not '
                  'specified, only adapters trained with the '
                  'base model scaling factor are allowed.'))
        parser.add_argument(
            '--max-cpu-loras',
            type=int,
            default=EngineArgs.max_cpu_loras,
            help=('Maximum number of LoRAs to store in CPU memory. '
                  'Must be >= than max_loras.'))
        parser.add_argument(
            '--fully-sharded-loras',
            action='store_true',
            help=('By default, only half of the LoRA computation is '
                  'sharded with tensor parallelism. '
                  'Enabling this will use the fully sharded layers. '
                  'At high sequence length, max rank or '
                  'tensor parallel size, this is likely faster.'))
        parser.add_argument('--enable-prompt-adapter',
                            action='store_true',
                            help='If True, enable handling of PromptAdapters.')
        parser.add_argument('--max-prompt-adapters',
                            type=int,
                            default=EngineArgs.max_prompt_adapters,
                            help='Max number of PromptAdapters in a batch.')
        parser.add_argument('--max-prompt-adapter-token',
                            type=int,
                            default=EngineArgs.max_prompt_adapter_token,
                            help='Max number of PromptAdapters tokens')
        parser.add_argument("--device",
                            type=str,
                            default=EngineArgs.device,
                            choices=DEVICE_OPTIONS,
                            help='Device type for vLLM execution.')
        parser.add_argument('--num-scheduler-steps',
                            type=int,
                            default=1,
                            help=('Maximum number of forward steps per '
                                  'scheduler call.'))
        parser.add_argument(
            '--use-tqdm-on-load',
            dest='use_tqdm_on_load',
            action=argparse.BooleanOptionalAction,
            default=EngineArgs.use_tqdm_on_load,
            help='Whether to enable/disable progress bar '
            'when loading model weights.',
        )

        parser.add_argument(
            '--multi-step-stream-outputs',
            action=StoreBoolean,
            default=EngineArgs.multi_step_stream_outputs,
            nargs="?",
            const="True",
            help='If False, then multi-step will stream outputs at the end '
            'of all steps')
        parser.add_argument(
            '--scheduler-delay-factor',
            type=float,
            default=EngineArgs.scheduler_delay_factor,
            help='Apply a delay (of delay factor multiplied by previous '
            'prompt latency) before scheduling next prompt.')
        parser.add_argument(
            '--enable-chunked-prefill',
            action=StoreBoolean,
            default=EngineArgs.enable_chunked_prefill,
            nargs="?",
            const="True",
            help='If set, the prefill requests can be chunked based on the '
            'max_num_batched_tokens.')
        parser.add_argument('--speculative-config',
                            type=json.loads,
                            default=None,
                            help='The configurations for speculative decoding.'
                            ' Should be a JSON string.')

        parser.add_argument('--model-loader-extra-config',
                            type=nullable_str,
                            default=EngineArgs.model_loader_extra_config,
                            help='Extra config for model loader. '
                            'This will be passed to the model loader '
                            'corresponding to the chosen load_format. '
                            'This should be a JSON string that will be '
                            'parsed into a dictionary.')
        parser.add_argument(
            '--ignore-patterns',
            action="append",
            type=str,
            default=[],
            help="The pattern(s) to ignore when loading the model."
            "Default to `original/**/*` to avoid repeated loading of llama's "
            "checkpoints.")
        parser.add_argument(
            '--preemption-mode',
            type=str,
            default=None,
            help='If \'recompute\', the engine performs preemption by '
            'recomputing; If \'swap\', the engine performs preemption by '
            'block swapping.')

        parser.add_argument(
            "--served-model-name",
            nargs="+",
            type=str,
            default=None,
            help="The model name(s) used in the API. If multiple "
            "names are provided, the server will respond to any "
            "of the provided names. The model name in the model "
            "field of a response will be the first name in this "
            "list. If not specified, the model name will be the "
            "same as the ``--model`` argument. Noted that this name(s) "
            "will also be used in `model_name` tag content of "
            "prometheus metrics, if multiple names provided, metrics "
            "tag will take the first one.")
        parser.add_argument('--qlora-adapter-name-or-path',
                            type=str,
                            default=None,
                            help='Name or path of the QLoRA adapter.')

        parser.add_argument('--show-hidden-metrics-for-version',
                            type=str,
                            default=None,
                            help='Enable deprecated Prometheus metrics that '
                            'have been hidden since the specified version. '
                            'For example, if a previously deprecated metric '
                            'has been hidden since the v0.7.0 release, you '
                            'use --show-hidden-metrics-for-version=0.7 as a '
                            'temporary escape hatch while you migrate to new '
                            'metrics. The metric is likely to be removed '
                            'completely in an upcoming release.')

        parser.add_argument(
            '--otlp-traces-endpoint',
            type=str,
            default=None,
            help='Target URL to which OpenTelemetry traces will be sent.')
        parser.add_argument(
            '--collect-detailed-traces',
            type=str,
            default=None,
            help="Valid choices are " +
            ",".join(ALLOWED_DETAILED_TRACE_MODULES) +
            ". It makes sense to set this only if ``--otlp-traces-endpoint`` is"
            " set. If set, it will collect detailed traces for the specified "
            "modules. This involves use of possibly costly and or blocking "
            "operations and hence might have a performance impact.")

        parser.add_argument(
            '--disable-async-output-proc',
            action='store_true',
            default=EngineArgs.disable_async_output_proc,
            help="Disable async output processing. This may result in "
            "lower performance.")

        parser.add_argument(
            '--scheduling-policy',
            choices=['fcfs', 'priority'],
            default="fcfs",
            help='The scheduling policy to use. "fcfs" (first come first served'
            ', i.e. requests are handled in order of arrival; default) '
            'or "priority" (requests are handled based on given '
            'priority (lower value means earlier handling) and time of '
            'arrival deciding any ties).')

        parser.add_argument(
            '--scheduler-cls',
            default=EngineArgs.scheduler_cls,
            help='The scheduler class to use. "vllm.core.scheduler.Scheduler" '
            'is the default scheduler. Can be a class directly or the path to '
            'a class of form "mod.custom_class".')

        parser.add_argument(
            '--override-neuron-config',
            type=json.loads,
            default=None,
            help="Override or set neuron device configuration. "
            "e.g. ``{\"cast_logits_dtype\": \"bloat16\"}``.")
        parser.add_argument(
            '--override-pooler-config',
            type=PoolerConfig.from_json,
            default=None,
            help="Override or set the pooling method for pooling models. "
            "e.g. ``{\"pooling_type\": \"mean\", \"normalize\": false}``.")

        parser.add_argument('--compilation-config',
                            '-O',
                            type=CompilationConfig.from_cli,
                            default=None,
                            help='torch.compile configuration for the model.'
                            'When it is a number (0, 1, 2, 3), it will be '
                            'interpreted as the optimization level.\n'
                            'NOTE: level 0 is the default level without '
                            'any optimization. level 1 and 2 are for internal '
                            'testing only. level 3 is the recommended level '
                            'for production.\n'
                            'To specify the full compilation config, '
                            'use a JSON string.\n'
                            'Following the convention of traditional '
                            'compilers, using -O without space is also '
                            'supported. -O3 is equivalent to -O 3.')

        parser.add_argument('--kv-transfer-config',
                            type=KVTransferConfig.from_cli,
                            default=None,
                            help='The configurations for distributed KV cache '
                            'transfer. Should be a JSON string.')

        parser.add_argument(
            '--worker-cls',
            type=str,
            default="auto",
            help='The worker class to use for distributed execution.')
        parser.add_argument(
            '--worker-extension-cls',
            type=str,
            default="",
            help='The worker extension class on top of the worker cls, '
            'it is useful if you just want to add new functions to the worker '
            'class without changing the existing functions.')
        parser.add_argument(
            "--generation-config",
            type=nullable_str,
            default="auto",
            help="The folder path to the generation config. "
            "Defaults to 'auto', the generation config will be loaded from "
            "model path. If set to 'vllm', no generation config is loaded, "
            "vLLM defaults will be used. If set to a folder path, the "
            "generation config will be loaded from the specified folder path. "
            "If `max_new_tokens` is specified in generation config, then "
            "it sets a server-wide limit on the number of output tokens "
            "for all requests.")

        parser.add_argument(
            "--override-generation-config",
            type=json.loads,
            default=None,
            help="Overrides or sets generation config in JSON format. "
            "e.g. ``{\"temperature\": 0.5}``. If used with "
            "--generation-config=auto, the override parameters will be merged "
            "with the default config from the model. If generation-config is "
            "None, only the override parameters are used.")

        parser.add_argument("--enable-sleep-mode",
                            action="store_true",
                            default=False,
                            help="Enable sleep mode for the engine. "
                            "(only cuda platform is supported)")

        parser.add_argument(
            '--calculate-kv-scales',
            action='store_true',
            help='This enables dynamic calculation of '
            'k_scale and v_scale when kv-cache-dtype is fp8. '
            'If calculate-kv-scales is false, the scales will '
            'be loaded from the model checkpoint if available. '
            'Otherwise, the scales will default to 1.0.')

        parser.add_argument(
            "--additional-config",
            type=json.loads,
            default=None,
            help="Additional config for specified platform in JSON format. "
            "Different platforms may support different configs. Make sure the "
            "configs are valid for the platform you are using. The input format"
            " is like '{\"config_key\":\"config_value\"}'")

        parser.add_argument(
            "--enable-reasoning",
            action="store_true",
            default=False,
            help="Whether to enable reasoning_content for the model. "
            "If enabled, the model will be able to generate reasoning content."
        )

        parser.add_argument(
            "--reasoning-parser",
            type=str,
            choices=list(ReasoningParserManager.reasoning_parsers),
            default=None,
            help=
            "Select the reasoning parser depending on the model that you're "
            "using. This is used to parse the reasoning content into OpenAI "
            "API format. Required for ``--enable-reasoning``.")

        parser.add_argument(
            "--disable-cascade-attn",
            action="store_true",
            default=False,
            help="Disable cascade attention for V1. While cascade attention "
            "does not change the mathematical correctness, disabling it "
            "could be useful for preventing potential numerical issues. "
            "Note that even if this is set to False, cascade attention will be "
            "only used when the heuristic tells that it's beneficial.")

        return parser

    @classmethod
    def from_cli_args(cls, args: argparse.Namespace):
        # Get the list of attributes of this dataclass.
        attrs = [attr.name for attr in dataclasses.fields(cls)]
        # Set the attributes from the parsed arguments.
        engine_args = cls(**{attr: getattr(args, attr) for attr in attrs})
        return engine_args

    def create_model_config(self) -> ModelConfig:
        # gguf file needs a specific model loader and doesn't use hf_repo
        if check_gguf_file(self.model):
            self.quantization = self.load_format = "gguf"

        # NOTE: This is to allow model loading from S3 in CI
        if (not isinstance(self, AsyncEngineArgs) and envs.VLLM_CI_USE_S3
                and self.model in MODELS_ON_S3
                and self.load_format == LoadFormat.AUTO):  # noqa: E501
            self.model = f"{MODEL_WEIGHTS_S3_BUCKET}/{self.model}"
            self.load_format = LoadFormat.RUNAI_STREAMER

        return ModelConfig(
            model=self.model,
            hf_config_path=self.hf_config_path,
            task=self.task,
            # We know this is not None because we set it in __post_init__
            tokenizer=cast(str, self.tokenizer),
            tokenizer_mode=self.tokenizer_mode,
            trust_remote_code=self.trust_remote_code,
            allowed_local_media_path=self.allowed_local_media_path,
            dtype=self.dtype,
            seed=self.seed,
            revision=self.revision,
            code_revision=self.code_revision,
            rope_scaling=self.rope_scaling,
            rope_theta=self.rope_theta,
            hf_overrides=self.hf_overrides,
            tokenizer_revision=self.tokenizer_revision,
            max_model_len=self.max_model_len,
            quantization=self.quantization,
            enforce_eager=self.enforce_eager,
            max_seq_len_to_capture=self.max_seq_len_to_capture,
            max_logprobs=self.max_logprobs,
            disable_sliding_window=self.disable_sliding_window,
            disable_cascade_attn=self.disable_cascade_attn,
            skip_tokenizer_init=self.skip_tokenizer_init,
            served_model_name=self.served_model_name,
            limit_mm_per_prompt=self.limit_mm_per_prompt,
            use_async_output_proc=not self.disable_async_output_proc,
            config_format=self.config_format,
            mm_processor_kwargs=self.mm_processor_kwargs,
            disable_mm_preprocessor_cache=self.disable_mm_preprocessor_cache,
            override_neuron_config=self.override_neuron_config,
            override_pooler_config=self.override_pooler_config,
            logits_processor_pattern=self.logits_processor_pattern,
            generation_config=self.generation_config,
            override_generation_config=self.override_generation_config,
            enable_sleep_mode=self.enable_sleep_mode,
            model_impl=self.model_impl,
        )

    def create_load_config(self) -> LoadConfig:

        if(self.qlora_adapter_name_or_path is not None) and \
            self.quantization != "bitsandbytes":
            raise ValueError(
                "QLoRA adapter only support "
                f"'bitsandbytes' quantization, but got {self.quantization}")

        if self.quantization == "bitsandbytes":
            self.load_format = "bitsandbytes"
        return LoadConfig(
            load_format=self.load_format,
            download_dir=self.download_dir,
            model_loader_extra_config=self.model_loader_extra_config,
            ignore_patterns=self.ignore_patterns,
            use_tqdm_on_load=self.use_tqdm_on_load,
        )

    def create_speculative_config(
        self,
        target_model_config: ModelConfig,
        target_parallel_config: ParallelConfig,
        enable_chunked_prefill: bool,
        disable_log_stats: bool,
    ) -> Optional["SpeculativeConfig"]:
        """Initializes and returns a SpeculativeConfig object based on
        `speculative_config`.

        This function utilizes `speculative_config` to create a
        SpeculativeConfig object. The `speculative_config` can either be
        provided as a JSON string input via CLI arguments or directly as a
        dictionary from the engine.
        """
        if self.speculative_config is None:
            return None

        # Note(Shangming): These parameters are not obtained from the cli arg
        # '--speculative-config' and must be passed in when creating the engine
        # config.
        self.speculative_config.update({
            "target_model_config": target_model_config,
            "target_parallel_config": target_parallel_config,
            "enable_chunked_prefill": enable_chunked_prefill,
            "disable_log_stats": disable_log_stats,
        })
        speculative_config = SpeculativeConfig.from_dict(
            self.speculative_config)

        return speculative_config

    def create_engine_config(
        self,
        usage_context: Optional[UsageContext] = None,
    ) -> VllmConfig:
        """
        Create the VllmConfig.

        NOTE: for autoselection of V0 vs V1 engine, we need to
        create the ModelConfig first, since ModelConfig's attrs
        (e.g. the model arch) are needed to make the decision.

        This function set VLLM_USE_V1=X if VLLM_USE_V1 is
        unspecified by the user.

        If VLLM_USE_V1 is specified by the user but the VllmConfig
        is incompatible, we raise an error.
        """
        from vllm.platforms import current_platform
        current_platform.pre_register_and_update()

        device_config = DeviceConfig(device=self.device)
        model_config = self.create_model_config()

        # * If VLLM_USE_V1 is unset, we enable V1 for "supported features"
        #   and fall back to V0 for experimental or unsupported features.
        # * If VLLM_USE_V1=1, we enable V1 for supported + experimental
        #   features and raise error for unsupported features.
        # * If VLLM_USE_V1=0, we disable V1.
        use_v1 = False
        try_v1 = envs.VLLM_USE_V1 or not envs.is_set("VLLM_USE_V1")
        if try_v1 and self._is_v1_supported_oracle(model_config):
            use_v1 = True

        # If user explicitly set VLLM_USE_V1, sanity check we respect it.
        if envs.is_set("VLLM_USE_V1"):
            assert use_v1 == envs.VLLM_USE_V1
        # Otherwise, set the VLLM_USE_V1 variable globally.
        else:
            envs.set_vllm_use_v1(use_v1)

        # Set default arguments for V0 or V1 Engine.
        if use_v1:
            self._set_default_args_v1(usage_context)
        else:
            self._set_default_args_v0(model_config)

        assert self.enable_chunked_prefill is not None

        cache_config = CacheConfig(
            block_size=self.block_size,
            gpu_memory_utilization=self.gpu_memory_utilization,
            swap_space=self.swap_space,
            cache_dtype=self.kv_cache_dtype,
            is_attention_free=model_config.is_attention_free,
            num_gpu_blocks_override=self.num_gpu_blocks_override,
            sliding_window=model_config.get_sliding_window(),
            enable_prefix_caching=self.enable_prefix_caching,
            prefix_caching_hash_algo=self.prefix_caching_hash_algo,
            cpu_offload_gb=self.cpu_offload_gb,
            calculate_kv_scales=self.calculate_kv_scales,
        )

        # Get the current placement group if Ray is initialized and
        # we are in a Ray actor. If so, then the placement group will be
        # passed to spawned processes.
        placement_group = None
        if is_in_ray_actor():
            import ray

            # This call initializes Ray automatically if it is not initialized,
            # but we should not do this here.
            placement_group = ray.util.get_current_placement_group()

        parallel_config = ParallelConfig(
            pipeline_parallel_size=self.pipeline_parallel_size,
            tensor_parallel_size=self.tensor_parallel_size,
            data_parallel_size=self.data_parallel_size,
            enable_expert_parallel=self.enable_expert_parallel,
            max_parallel_loading_workers=self.max_parallel_loading_workers,
            disable_custom_all_reduce=self.disable_custom_all_reduce,
            tokenizer_pool_config=TokenizerPoolConfig.create_config(
                self.tokenizer_pool_size,
                self.tokenizer_pool_type,
                self.tokenizer_pool_extra_config,
            ),
            ray_workers_use_nsight=self.ray_workers_use_nsight,
            placement_group=placement_group,
            distributed_executor_backend=self.distributed_executor_backend,
            worker_cls=self.worker_cls,
            worker_extension_cls=self.worker_extension_cls,
        )

        speculative_config = self.create_speculative_config(
            target_model_config=model_config,
            target_parallel_config=parallel_config,
            enable_chunked_prefill=self.enable_chunked_prefill,
            disable_log_stats=self.disable_log_stats,
        )

        # Reminder: Please update docs/source/features/compatibility_matrix.md
        # If the feature combo become valid
        if self.num_scheduler_steps > 1:
            if speculative_config is not None:
                raise ValueError("Speculative decoding is not supported with "
                                 "multi-step (--num-scheduler-steps > 1)")
            if self.enable_chunked_prefill and self.pipeline_parallel_size > 1:
                raise ValueError("Multi-Step Chunked-Prefill is not supported "
                                 "for pipeline-parallel-size > 1")
            from vllm.platforms import current_platform
            if current_platform.is_cpu():
                logger.warning("Multi-Step (--num-scheduler-steps > 1) is "
                               "currently not supported for CPUs and has been "
                               "disabled.")
                self.num_scheduler_steps = 1

        # make sure num_lookahead_slots is set the higher value depending on
        # if we are using speculative decoding or multi-step
        num_lookahead_slots = max(self.num_lookahead_slots,
                                  self.num_scheduler_steps - 1)
        num_lookahead_slots = num_lookahead_slots \
            if speculative_config is None \
            else speculative_config.num_lookahead_slots

        scheduler_config = SchedulerConfig(
            runner_type=model_config.runner_type,
            max_num_batched_tokens=self.max_num_batched_tokens,
            max_num_seqs=self.max_num_seqs,
            max_model_len=model_config.max_model_len,
            num_lookahead_slots=num_lookahead_slots,
            delay_factor=self.scheduler_delay_factor,
            enable_chunked_prefill=self.enable_chunked_prefill,
            is_multimodal_model=model_config.is_multimodal_model,
            preemption_mode=self.preemption_mode,
            num_scheduler_steps=self.num_scheduler_steps,
            multi_step_stream_outputs=self.multi_step_stream_outputs,
            send_delta_data=(envs.VLLM_USE_RAY_SPMD_WORKER
                             and parallel_config.use_ray),
            policy=self.scheduling_policy,
            scheduler_cls=self.scheduler_cls,
            max_num_partial_prefills=self.max_num_partial_prefills,
            max_long_partial_prefills=self.max_long_partial_prefills,
            long_prefill_token_threshold=self.long_prefill_token_threshold,
        )

        lora_config = LoRAConfig(
            bias_enabled=self.enable_lora_bias,
            max_lora_rank=self.max_lora_rank,
            max_loras=self.max_loras,
            fully_sharded_loras=self.fully_sharded_loras,
            lora_extra_vocab_size=self.lora_extra_vocab_size,
            long_lora_scaling_factors=self.long_lora_scaling_factors,
            lora_dtype=self.lora_dtype,
            max_cpu_loras=self.max_cpu_loras if self.max_cpu_loras
            and self.max_cpu_loras > 0 else None) if self.enable_lora else None

        if self.qlora_adapter_name_or_path is not None and \
            self.qlora_adapter_name_or_path != "":
            if self.model_loader_extra_config is None:
                self.model_loader_extra_config = {}
            self.model_loader_extra_config[
                "qlora_adapter_name_or_path"] = self.qlora_adapter_name_or_path

        load_config = self.create_load_config()

        prompt_adapter_config = PromptAdapterConfig(
            max_prompt_adapters=self.max_prompt_adapters,
            max_prompt_adapter_token=self.max_prompt_adapter_token) \
                                        if self.enable_prompt_adapter else None

        decoding_config = DecodingConfig(
            guided_decoding_backend=self.guided_decoding_backend,
            reasoning_backend=self.reasoning_parser
            if self.enable_reasoning else None,
        )

        show_hidden_metrics = False
        if self.show_hidden_metrics_for_version is not None:
            show_hidden_metrics = version._prev_minor_version_was(
                self.show_hidden_metrics_for_version)

        detailed_trace_modules = []
        if self.collect_detailed_traces is not None:
            detailed_trace_modules = self.collect_detailed_traces.split(",")
        for m in detailed_trace_modules:
            if m not in ALLOWED_DETAILED_TRACE_MODULES:
                raise ValueError(
                    f"Invalid module {m} in collect_detailed_traces. "
                    f"Valid modules are {ALLOWED_DETAILED_TRACE_MODULES}")
        observability_config = ObservabilityConfig(
            show_hidden_metrics=show_hidden_metrics,
            otlp_traces_endpoint=self.otlp_traces_endpoint,
            collect_model_forward_time="model" in detailed_trace_modules
            or "all" in detailed_trace_modules,
            collect_model_execute_time="worker" in detailed_trace_modules
            or "all" in detailed_trace_modules,
        )

        config = VllmConfig(
            model_config=model_config,
            cache_config=cache_config,
            parallel_config=parallel_config,
            scheduler_config=scheduler_config,
            device_config=device_config,
            lora_config=lora_config,
            speculative_config=speculative_config,
            load_config=load_config,
            decoding_config=decoding_config,
            observability_config=observability_config,
            prompt_adapter_config=prompt_adapter_config,
            compilation_config=self.compilation_config,
            kv_transfer_config=self.kv_transfer_config,
            additional_config=self.additional_config,
        )

        return config

    def _is_v1_supported_oracle(self, model_config: ModelConfig) -> bool:
        """Oracle for whether to use V0 or V1 Engine by default."""

        #############################################################
        # Unsupported Feature Flags on V1.

        if (self.load_format == LoadFormat.TENSORIZER.value
                or self.load_format == LoadFormat.SHARDED_STATE.value):
            _raise_or_fallback(
                feature_name=f"--load_format {self.load_format}",
                recommend_to_remove=False)
            return False

        if (self.logits_processor_pattern
                != EngineArgs.logits_processor_pattern):
            _raise_or_fallback(feature_name="--logits-processor-pattern",
                               recommend_to_remove=False)
            return False

        if self.preemption_mode != EngineArgs.preemption_mode:
            _raise_or_fallback(feature_name="--preemption-mode",
                               recommend_to_remove=True)
            return False

        if (self.disable_async_output_proc
                != EngineArgs.disable_async_output_proc):
            _raise_or_fallback(feature_name="--disable-async-output-proc",
                               recommend_to_remove=True)
            return False

        if self.scheduling_policy != EngineArgs.scheduling_policy:
            _raise_or_fallback(feature_name="--scheduling-policy",
                               recommend_to_remove=False)
            return False

        if self.num_scheduler_steps != EngineArgs.num_scheduler_steps:
            _raise_or_fallback(feature_name="--num-scheduler-steps",
                               recommend_to_remove=True)
            return False

        if self.scheduler_delay_factor != EngineArgs.scheduler_delay_factor:
            _raise_or_fallback(feature_name="--scheduler-delay-factor",
                               recommend_to_remove=True)
            return False

        if self.additional_config != EngineArgs.additional_config:
            _raise_or_fallback(feature_name="--additional-config",
                               recommend_to_remove=False)
            return False

        # Xgrammar and Guidance are supported.
        SUPPORTED_GUIDED_DECODING = [
            "xgrammar", "xgrammar:disable-any-whitespace", "guidance",
            "guidance:disable-any-whitespace", "auto"
        ]
        if self.guided_decoding_backend not in SUPPORTED_GUIDED_DECODING:
            _raise_or_fallback(feature_name="--guided-decoding-backend",
                               recommend_to_remove=False)
            return False

        # Need at least Ampere for now (FA support required).
        # Skip this check if we are running on a non-GPU platform,
        # or if the device capability is not available
        # (e.g. in a Ray actor without GPUs).
        from vllm.platforms import current_platform
        if (current_platform.is_cuda()
                and current_platform.get_device_capability()
                and current_platform.get_device_capability().major < 8):
            _raise_or_fallback(feature_name="Compute Capability < 8.0",
                               recommend_to_remove=False)
            return False

        # No Fp8 KV cache so far.
        if self.kv_cache_dtype != "auto":
            fp8_attention = self.kv_cache_dtype.startswith("fp8")
            will_use_fa = (
                current_platform.is_cuda()
                and not envs.is_set("VLLM_ATTENTION_BACKEND")
            ) or envs.VLLM_ATTENTION_BACKEND == "FLASH_ATTN_VLLM_V1"
            supported = False
            if fp8_attention and will_use_fa:
                from vllm.vllm_flash_attn.fa_utils import (
                    flash_attn_supports_fp8)
                supported = flash_attn_supports_fp8()
            if not supported:
                _raise_or_fallback(feature_name="--kv-cache-dtype",
                                   recommend_to_remove=False)
                return False

        # No Prompt Adapter so far.
        if self.enable_prompt_adapter:
            _raise_or_fallback(feature_name="--enable-prompt-adapter",
                               recommend_to_remove=False)
            return False

        # Only Fp16 and Bf16 dtypes since we only support FA.
        V1_SUPPORTED_DTYPES = [torch.bfloat16, torch.float16]
        if model_config.dtype not in V1_SUPPORTED_DTYPES:
            _raise_or_fallback(feature_name=f"--dtype {model_config.dtype}",
                               recommend_to_remove=False)
            return False

        # Some quantization is not compatible with torch.compile.
        V1_UNSUPPORTED_QUANT = ["gguf"]
        if model_config.quantization in V1_UNSUPPORTED_QUANT:
            _raise_or_fallback(
                feature_name=f"--quantization {model_config.quantization}",
                recommend_to_remove=False)
            return False

        # No Embedding Models so far.
        if model_config.task not in ["generate"]:
            _raise_or_fallback(feature_name=f"--task {model_config.task}",
                               recommend_to_remove=False)
            return False

        # No Mamba or Encoder-Decoder so far.
        if not model_config.is_v1_compatible:
            _raise_or_fallback(feature_name=model_config.architectures,
                               recommend_to_remove=False)
            return False

        # No Concurrent Partial Prefills so far.
        if (self.max_num_partial_prefills
                != EngineArgs.max_num_partial_prefills
                or self.max_long_partial_prefills
                != EngineArgs.max_long_partial_prefills):
            _raise_or_fallback(feature_name="Concurrent Partial Prefill",
                               recommend_to_remove=False)
            return False

        # No OTLP observability so far.
        if (self.otlp_traces_endpoint or self.collect_detailed_traces):
            _raise_or_fallback(feature_name="--otlp-traces-endpoint",
                               recommend_to_remove=False)
            return False

        # Only Ngram speculative decoding so far.
        is_ngram_enabled = False
        if self.speculative_config is not None:
            # This is supported but experimental (handled below).
<<<<<<< HEAD
            supported_methods = ["ngram", "eagle"]
            if any(method in self.speculative_model.lower()
                   for method in supported_methods):
                pass
=======
            if (("method" in self.speculative_config
                 and self.speculative_config["method"] in ("ngram", "[ngram]"))
                    or
                ("model" in self.speculative_config and
                 self.speculative_config["model"] in ("ngram", "[ngram]"))):
                is_ngram_enabled = True
>>>>>>> 4a9ce178
            else:
                _raise_or_fallback(feature_name="Speculative Decoding",
                                   recommend_to_remove=False)
                return False

        # No Disaggregated Prefill so far.
        if self.kv_transfer_config != EngineArgs.kv_transfer_config:
            _raise_or_fallback(feature_name="--kv-transfer-config",
                               recommend_to_remove=False)
            return False

        # No FlashInfer or XFormers so far.
        V1_BACKENDS = [
            "FLASH_ATTN_VLLM_V1", "FLASH_ATTN", "PALLAS", "PALLAS_VLLM_V1",
            "TRITON_ATTN_VLLM_V1", "TRITON_MLA", "FLASHMLA"
        ]
        if (envs.is_set("VLLM_ATTENTION_BACKEND")
                and envs.VLLM_ATTENTION_BACKEND not in V1_BACKENDS):
            name = f"VLLM_ATTENTION_BACKEND={envs.VLLM_ATTENTION_BACKEND}"
            _raise_or_fallback(feature_name=name, recommend_to_remove=True)
            return False

        # Platforms must decide if they can support v1 for this model
        if not current_platform.supports_v1(model_config=model_config):
            _raise_or_fallback(
                feature_name=f"device type={current_platform.device_type}",
                recommend_to_remove=False)
            return False
        #############################################################
        # Experimental Features - allow users to opt in.

        # Signal Handlers requires running in main thread.
        if (threading.current_thread() != threading.main_thread()
                and _warn_or_fallback("Engine in background thread")):
            return False

        # LoRA is supported on V1, but off by default for now.
        if self.enable_lora and _warn_or_fallback("LORA"):
            return False

        # PP is supported on V1 with Ray distributed executor,
        # but off for MP distributed executor for now.
        if (self.pipeline_parallel_size > 1
                and self.distributed_executor_backend == "mp"
                and _warn_or_fallback("PP (MP distributed executor)")):
            return False

        # ngram is supported on V1, but off by default for now.
        if is_ngram_enabled and _warn_or_fallback("ngram"):
            return False

        # Non-CUDA is supported on V1, but off by default for now.
        not_cuda = not current_platform.is_cuda()
        if not_cuda and _warn_or_fallback(  # noqa: SIM103
                current_platform.device_type):
            return False
        #############################################################

        return True

    def _set_default_args_v0(self, model_config: ModelConfig) -> None:
        """Set Default Arguments for V0 Engine."""

        max_model_len = model_config.max_model_len
        use_long_context = max_model_len > 32768
        if self.enable_chunked_prefill is None:
            # Chunked prefill not supported for Multimodal or MLA in V0.
            if model_config.is_multimodal_model or model_config.use_mla:
                self.enable_chunked_prefill = False

            # Enable chunked prefill by default for long context (> 32K)
            # models to avoid OOM errors in initial memory profiling phase.
            elif use_long_context:
                from vllm.platforms import current_platform
                is_gpu = current_platform.is_cuda()
                use_sliding_window = (model_config.get_sliding_window()
                                      is not None)
                use_spec_decode = self.speculative_config is not None

                if (is_gpu and not use_sliding_window and not use_spec_decode
                        and not self.enable_lora
                        and not self.enable_prompt_adapter
                        and model_config.runner_type != "pooling"):
                    self.enable_chunked_prefill = True
                    logger.warning(
                        "Chunked prefill is enabled by default for models "
                        "with max_model_len > 32K. Chunked prefill might "
                        "not work with some features or models. If you "
                        "encounter any issues, please disable by launching "
                        "with --enable-chunked-prefill=False.")

            if self.enable_chunked_prefill is None:
                self.enable_chunked_prefill = False

        if not self.enable_chunked_prefill and use_long_context:
            logger.warning(
                "The model has a long context length (%s). This may cause"
                "OOM during the initial memory profiling phase, or result "
                "in low performance due to small KV cache size. Consider "
                "setting --max-model-len to a smaller value.", max_model_len)
        elif (self.enable_chunked_prefill
              and model_config.runner_type == "pooling"):
            msg = "Chunked prefill is not supported for pooling models"
            raise ValueError(msg)

        # if using prefix caching, we must set a hash algo
        if self.enable_prefix_caching:
            # Disable prefix caching for multimodal models for VLLM_V0.
            if model_config.is_multimodal_model:
                logger.warning(
                    "--enable-prefix-caching is not supported for multimodal "
                    "models in V0 and has been disabled.")
                self.enable_prefix_caching = False

            # VLLM_V0 only supports builtin hash algo for prefix caching.
            if self.prefix_caching_hash_algo is None:
                self.prefix_caching_hash_algo = "builtin"
            elif self.prefix_caching_hash_algo == "sha256":
                raise ValueError(
                    "sha256 is not supported for prefix caching in V0 engine. "
                    "Please use 'builtin'.")

        # Set max_num_seqs to 256 for VLLM_V0.
        if self.max_num_seqs is None:
            self.max_num_seqs = 256

    def _set_default_args_v1(self, usage_context: UsageContext) -> None:
        """Set Default Arguments for V1 Engine."""

        # V1 always uses chunked prefills.
        self.enable_chunked_prefill = True

        # V1 enables prefix caching by default.
        if self.enable_prefix_caching is None:
            self.enable_prefix_caching = True

        # if using prefix caching, we must set a hash algo
        if self.enable_prefix_caching and self.prefix_caching_hash_algo is None:
            self.prefix_caching_hash_algo = "builtin"

        # V1 should use the new scheduler by default.
        # Swap it only if this arg is set to the original V0 default
        if self.scheduler_cls == EngineArgs.scheduler_cls:
            self.scheduler_cls = "vllm.v1.core.sched.scheduler.Scheduler"

        # When no user override, set the default values based on the usage
        # context.
        # Use different default values for different hardware.

        # Try to query the device name on the current platform. If it fails,
        # it may be because the platform that imports vLLM is not the same
        # as the platform that vLLM is running on (e.g. the case of scaling
        # vLLM with Ray) and has no GPUs. In this case we use the default
        # values for non-H100/H200 GPUs.
        try:
            from vllm.platforms import current_platform
            device_name = current_platform.get_device_name().lower()
        except Exception:
            # This is only used to set default_max_num_batched_tokens
            device_name = "no-device"

        if "h100" in device_name or "h200" in device_name:
            # For H100 and H200, we use larger default values.
            default_max_num_batched_tokens = {
                UsageContext.LLM_CLASS: 16384,
                UsageContext.OPENAI_API_SERVER: 8192,
            }
        else:
            # TODO(woosuk): Tune the default values for other hardware.
            default_max_num_batched_tokens = {
                UsageContext.LLM_CLASS: 8192,
                UsageContext.OPENAI_API_SERVER: 2048,
            }

        use_context_value = usage_context.value if usage_context else None
        if (self.max_num_batched_tokens is None
                and usage_context in default_max_num_batched_tokens):
            self.max_num_batched_tokens = default_max_num_batched_tokens[
                usage_context]
            logger.debug(
                "Setting max_num_batched_tokens to %d for %s usage context.",
                self.max_num_batched_tokens, use_context_value)

        default_max_num_seqs = 1024
        if self.max_num_seqs is None:
            self.max_num_seqs = default_max_num_seqs

            logger.debug("Setting max_num_seqs to %d for %s usage context.",
                         self.max_num_seqs, use_context_value)


@dataclass
class AsyncEngineArgs(EngineArgs):
    """Arguments for asynchronous vLLM engine."""
    disable_log_requests: bool = False

    @staticmethod
    def add_cli_args(parser: FlexibleArgumentParser,
                     async_args_only: bool = False) -> FlexibleArgumentParser:
        # Initialize plugin to update the parser, for example, The plugin may
        # adding a new kind of quantization method to --quantization argument or
        # a new device to --device argument.
        load_general_plugins()
        if not async_args_only:
            parser = EngineArgs.add_cli_args(parser)
        parser.add_argument('--disable-log-requests',
                            action='store_true',
                            help='Disable logging requests.')
        from vllm.platforms import current_platform
        current_platform.pre_register_and_update(parser)
        return parser


def _raise_or_fallback(feature_name: str, recommend_to_remove: bool):
    if envs.is_set("VLLM_USE_V1") and envs.VLLM_USE_V1:
        raise NotImplementedError(
            f"VLLM_USE_V1=1 is not supported with {feature_name}.")
    msg = f"{feature_name} is not supported by the V1 Engine. "
    msg += "Falling back to V0. "
    if recommend_to_remove:
        msg += f"We recommend to remove {feature_name} from your config "
        msg += "in favor of the V1 Engine."
    logger.warning(msg)


def _warn_or_fallback(feature_name: str) -> bool:
    if envs.is_set("VLLM_USE_V1") and envs.VLLM_USE_V1:
        logger.warning(
            "Detected VLLM_USE_V1=1 with %s. Usage should "
            "be considered experimental. Please report any "
            "issues on Github.", feature_name)
        should_exit = False
    else:
        logger.info(
            "%s is experimental on VLLM_USE_V1=1. "
            "Falling back to V0 Engine.", feature_name)
        should_exit = True
    return should_exit


# These functions are used by sphinx to build the documentation
def _engine_args_parser():
    return EngineArgs.add_cli_args(FlexibleArgumentParser())


def _async_engine_args_parser():
    return AsyncEngineArgs.add_cli_args(FlexibleArgumentParser(),
                                        async_args_only=True)<|MERGE_RESOLUTION|>--- conflicted
+++ resolved
@@ -1468,22 +1468,24 @@
 
         # Only Ngram speculative decoding so far.
         is_ngram_enabled = False
+        is_eagle_enabled = False
         if self.speculative_config is not None:
             # This is supported but experimental (handled below).
-<<<<<<< HEAD
-            supported_methods = ["ngram", "eagle"]
-            if any(method in self.speculative_model.lower()
-                   for method in supported_methods):
-                pass
-=======
-            if (("method" in self.speculative_config
-                 and self.speculative_config["method"] in ("ngram", "[ngram]"))
-                    or
-                ("model" in self.speculative_config and
-                 self.speculative_config["model"] in ("ngram", "[ngram]"))):
-                is_ngram_enabled = True
->>>>>>> 4a9ce178
+            speculative_method = self.speculative_config.get("method")
+            if speculative_method:
+                if speculative_method in ("ngram", "[ngram]"):
+                    is_ngram_enabled = True
+                elif speculative_method == "eagle":
+                    is_eagle_enabled = True
             else:
+                speculative_model = self.speculative_config.get("model")
+                if speculative_model:
+                    if speculative_model in ("ngram", "[ngram]"):
+                        is_ngram_enabled = True
+                    elif "eagle" in speculative_model.lower():
+                        is_eagle_enabled = True
+            if not (is_ngram_enabled or is_eagle_enabled):
+                # Other speculative decoding methods are not supported yet.
                 _raise_or_fallback(feature_name="Speculative Decoding",
                                    recommend_to_remove=False)
                 return False
@@ -1532,6 +1534,10 @@
 
         # ngram is supported on V1, but off by default for now.
         if is_ngram_enabled and _warn_or_fallback("ngram"):
+            return False
+
+        # Eagle is under development, so we don't support it yet.
+        if is_eagle_enabled and _warn_or_fallback("Eagle"):
             return False
 
         # Non-CUDA is supported on V1, but off by default for now.
