--- conflicted
+++ resolved
@@ -1337,19 +1337,6 @@
                                recommend_to_remove=False)
             return False
 
-<<<<<<< HEAD
-        # Only Fp16 and Bf16 dtypes since we only support FA.
-        V1_SUPPORTED_DTYPES = [torch.bfloat16, torch.float16]
-        if model_config.dtype not in V1_SUPPORTED_DTYPES:
-            _raise_or_fallback(feature_name=f"--dtype {model_config.dtype}",
-=======
-        # No Embedding Models so far.
-        if model_config.task not in ["generate"]:
-            _raise_or_fallback(feature_name=f"--task {model_config.task}",
->>>>>>> c1c7dbbe
-                               recommend_to_remove=False)
-            return False
-
         # No Mamba or Encoder-Decoder so far.
         if not model_config.is_v1_compatible:
             _raise_or_fallback(feature_name=model_config.architectures,
