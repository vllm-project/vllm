import asyncio
import time
from functools import partial
from typing import (Any, AsyncGenerator, Callable, Dict, Iterable, List,
                    Mapping, Optional, Set, Tuple, Type, Union)

<<<<<<< HEAD
import torch
=======
from typing_extensions import assert_never
>>>>>>> f52a43a8

import vllm.envs as envs
from vllm.config import (DecodingConfig, EngineConfig, LoRAConfig, ModelConfig,
                         ParallelConfig, SchedulerConfig)
from vllm.core.scheduler import SchedulerOutputs
from vllm.engine.arg_utils import AsyncEngineArgs
from vllm.engine.async_timeout import asyncio_timeout
<<<<<<< HEAD
from vllm.engine.llm_engine import LLMEngine
=======
from vllm.engine.llm_engine import (DecoderPromptComponents, LLMEngine,
                                    PromptComponents, SchedulerOutputState)
>>>>>>> f52a43a8
from vllm.engine.metrics_types import StatLoggerBase
from vllm.executor.executor_base import ExecutorAsyncBase
from vllm.executor.ray_utils import initialize_ray_cluster, ray
from vllm.inputs import PromptInputs
from vllm.logger import init_logger
from vllm.lora.request import LoRARequest
from vllm.outputs import EmbeddingRequestOutput, RequestOutput
from vllm.pooling_params import PoolingParams
from vllm.prompt_adapter.request import PromptAdapterRequest
from vllm.sampling_params import SamplingParams
from vllm.sequence import ExecuteModelRequest, SamplerOutput
from vllm.transformers_utils.tokenizer import AnyTokenizer
from vllm.usage.usage_lib import UsageContext
from vllm.utils import print_warning_once

logger = init_logger(__name__)
ENGINE_ITERATION_TIMEOUT_S = envs.VLLM_ENGINE_ITERATION_TIMEOUT_S


class AsyncEngineDeadError(RuntimeError):
    pass


def _log_task_completion(task: asyncio.Task,
                         error_callback: Callable[[Exception], None]) -> None:
    """This function is only intended for the `engine.run_engine_loop()` task.

    In particular, that task runs a `while True` loop that can only exit if
    there is an exception.
    """

    exception = None
    try:
        return_value = task.result()
        raise AssertionError(
            f"The engine background task should never finish without an "
            f"exception. {return_value}")
    except asyncio.exceptions.CancelledError:
        # We assume that if the task is cancelled, we are gracefully shutting
        # down. This should only happen on program exit.
        logger.info("Engine is gracefully shutting down.")
    except Exception as e:
        exception = e
        logger.error("Engine background task failed", exc_info=e)
        error_callback(exception)
        raise AsyncEngineDeadError(
            "Task finished unexpectedly. This should never happen! "
            "Please open an issue on Github. See stack trace above for the "
            "actual cause.") from e


STOP_ITERATION = Exception()  # Sentinel


class AsyncStream:
    """A stream of RequestOutputs or EmbeddingRequestOutputs for a request
    that can be iterated over asynchronously via an async generator."""

    def __init__(self, request_id: str, cancel: Callable[[str], None]) -> None:
        self.request_id = request_id
        self._cancel = cancel
        self._queue: asyncio.Queue = asyncio.Queue()
        self._finished = False

    def put(self, item: Union[RequestOutput, EmbeddingRequestOutput,
                              Exception]) -> None:
        if not self._finished:
            self._queue.put_nowait(item)

    def finish(
        self,
        exception: Optional[Union[BaseException, Type[BaseException]]] = None,
    ) -> None:
        if not self._finished:
            self._finished = True
            self._queue.put_nowait(
                exception if self._is_raisable(exception) else STOP_ITERATION)

    @property
    def finished(self) -> bool:
        return self._finished

    async def generator(
        self
    ) -> AsyncGenerator[Union[RequestOutput, EmbeddingRequestOutput], None]:
        try:
            while True:
                result = await self._queue.get()
                if self._is_raisable(result):
                    if result == STOP_ITERATION:
                        return
                    raise result
                yield result
        except GeneratorExit:
            self._cancel(self.request_id)
            raise asyncio.CancelledError from None

    @staticmethod
    def _is_raisable(value: Any):
        return isinstance(value, BaseException) or \
                (isinstance(value, type) and \
                 issubclass(value, BaseException))


class RequestTracker:
    """Synchronous abstraction for tracking requests."""

    def __init__(self) -> None:
        self._request_streams: Dict[str, AsyncStream] = {}
        self._aborted_requests: asyncio.Queue[str] = asyncio.Queue()
        self._new_requests: asyncio.Queue[Tuple[AsyncStream,
                                                dict]] = asyncio.Queue()
        self.new_requests_event = asyncio.Event()

    def __contains__(self, item):
        return item in self._request_streams

    def __len__(self) -> int:
        return len(self._request_streams)

    def propagate_exception(self,
                            exc: Exception,
                            request_id: Optional[str] = None) -> None:
        """Propagate an exception to request streams
        (all if request_id is None)."""
        if request_id is not None:
            self.abort_request(request_id, exception=exc)
        else:
            # NB: tuple() used here because self.abort_request pops the stream
            # out of self._request_streams, so we can't iterate on it directly
            for rid in tuple(self._request_streams.keys()):
                self.abort_request(rid, exception=exc)

    def process_request_output(self,
                               request_output: Union[RequestOutput,
                                                     EmbeddingRequestOutput],
                               *,
                               verbose: bool = False) -> None:
        """Process a request output from the engine."""
        request_id = request_output.request_id
        finished = request_output.finished

        if finished:
            stream = self._request_streams.pop(request_id, None)
        else:
            stream = self._request_streams.get(request_id)
        # Guard against a KeyError which can occur if the request was aborted
        # while the output was generated
        if stream is not None:
            stream.put(request_output)
            if finished:
                stream.finish()

        if verbose and finished:
            logger.info("Finished request %s.", request_id)

    def process_exception(self,
                          request_id: str,
                          exception: BaseException,
                          *,
                          verbose: bool = False) -> None:
        """Propagate an exception from the engine."""
        if verbose:
            logger.info("Finished request %s.", request_id)
        self.abort_request(request_id, exception=exception)

    def add_request(self,
                    request_id: str,
                    *,
                    verbose: bool = False,
                    **engine_add_request_kwargs) -> AsyncStream:
        """Add a request to be sent to the engine on the next background
        loop iteration."""
        if request_id in self._request_streams:
            raise KeyError(f"Request {request_id} already exists.")

        abort_request = partial(self.abort_request, verbose=verbose)
        stream = AsyncStream(request_id, abort_request)
        self._new_requests.put_nowait((stream, {
            "request_id": request_id,
            **engine_add_request_kwargs
        }))

        self.new_requests_event.set()

        if verbose:
            logger.info("Added request %s.", request_id)

        return stream

    def abort_request(self,
                      request_id: str,
                      *,
                      exception: Optional[Union[BaseException,
                                                Type[BaseException]]] = None,
                      verbose: bool = False) -> None:
        """Abort a request during next background loop iteration."""
        if verbose:
            logger.info("Aborted request %s.", request_id)

        self._aborted_requests.put_nowait(request_id)

        stream = self._request_streams.pop(request_id, None)
        if stream is not None:
            stream.finish(exception=exception)

    def get_new_and_aborted_requests(self) -> Tuple[List[Dict], Set[str]]:
        """Get the new requests and finished requests to be
        sent to the engine."""
        new_requests: List[Dict] = []
        finished_requests: Set[str] = set()

        while not self._aborted_requests.empty():
            request_id = self._aborted_requests.get_nowait()
            finished_requests.add(request_id)

        while not self._new_requests.empty():
            stream, new_request = self._new_requests.get_nowait()
            request_id = stream.request_id
            if request_id in finished_requests:
                # The request has already been aborted.
                stream.finish(asyncio.CancelledError)
                finished_requests.discard(request_id)
            else:
                self._request_streams[request_id] = stream
                new_requests.append(new_request)

        return new_requests, finished_requests

    async def wait_for_new_requests(self):
        if not self.has_new_requests():
            await self.new_requests_event.wait()
        self.new_requests_event.clear()

    def has_new_requests(self):
        return not self._new_requests.empty()


class _AsyncLLMEngine(LLMEngine):
    """Extension of LLMEngine to add async methods."""

    def __init__(self, *args, **kwargs):
        super().__init__(*args, **kwargs)

    async def step_async(
        self, virtual_engine: int
    ) -> List[Union[RequestOutput, EmbeddingRequestOutput]]:
        """Performs one decoding iteration and returns newly generated results.
        The workers are ran asynchronously if possible.

        This function performs one decoding iteration of the engine. It first
        schedules the sequences to be executed in the next iteration and the
        token blocks to be swapped in/out/copy. Then, it executes the model
        and updates the scheduler with the model outputs. Finally, it decodes
        the sequences and returns the newly generated results.
        """
        # these are cached outputs from previous iterations. None if on first
        # iteration
        cached_outputs = self.cached_scheduler_outputs[virtual_engine]
        seq_group_metadata_list = cached_outputs.seq_group_metadata_list
        scheduler_outputs = cached_outputs.scheduler_outputs
        allow_async_output_proc = cached_outputs.allow_async_output_proc

        ctx = self.scheduler_contexts[virtual_engine]

        # skip the scheduler if there are any remaining steps in the seq groups.
        # This ensures that the scheduler is only called again when the current
        # batch has completed.
        if not self._has_remaining_steps(seq_group_metadata_list):

            # Clear outputs on scheduler iteration start
            ctx.request_outputs.clear()

            (seq_group_metadata_list, scheduler_outputs,
             allow_async_output_proc
             ) = self.scheduler[virtual_engine].schedule()

            # If current scheduler iteration has no async postprocessor,
            # then we need first to drain the pending async postprocessor
            # before moving forward
            if not allow_async_output_proc and len(ctx.output_queue) > 0:
                self._process_model_outputs(virtual_engine=virtual_engine,
                                            is_async=True)

            if (self.scheduler_config.is_multi_step
                    and scheduler_outputs.num_lookahead_slots > 0):
                # cache the scheduler outputs for the next iteration if we have
                # lookahead slots
                self._cache_scheduler_outputs_for_multi_step(
                    virtual_engine, seq_group_metadata_list, scheduler_outputs,
                    allow_async_output_proc)

        assert seq_group_metadata_list is not None
        assert scheduler_outputs is not None

        assert not (self.scheduler_config.is_multi_step and \
            allow_async_output_proc)

        if not scheduler_outputs.is_empty():
            finished_requests_ids = self.scheduler[
                virtual_engine].get_and_reset_finished_requests_ids()

            # Check if we have a cached last_output from the previous iteration.
            # For supporting PP this is probably the best way to pass the
            # sampled_token_ids, as a separate broadcast over all the PP stages
            # will cause one virtual engine's microbatch to block the pipeline.
            last_sampled_token_ids = \
                self._get_last_sampled_token_ids(virtual_engine)

            execute_model_req = ExecuteModelRequest(
                seq_group_metadata_list=seq_group_metadata_list,
                blocks_to_swap_in=scheduler_outputs.blocks_to_swap_in,
                blocks_to_swap_out=scheduler_outputs.blocks_to_swap_out,
                blocks_to_copy=scheduler_outputs.blocks_to_copy,
                virtual_engine=virtual_engine,
                num_lookahead_slots=scheduler_outputs.num_lookahead_slots,
                running_queue_size=scheduler_outputs.running_queue_size,
                finished_requests_ids=finished_requests_ids,
                # We use ExecuteModelRequest to pass the last sampled_token_ids
                # to each of the non-last PP stages for in-place prepare_input.
                last_sampled_token_ids=last_sampled_token_ids)

            if allow_async_output_proc:
                execute_model_req.async_callback = self.async_callback[
                    virtual_engine]

            # Execute the model.
            output = await self.model_executor.execute_model_async(
                execute_model_req)
            # we need to do this here so that last step's sampled_token_ids can
            # be passed to the next iteration for PP.
            if self.scheduler_config.is_multi_step:
                self._update_cached_scheduler_output(virtual_engine, output)
        else:
            if len(ctx.output_queue) > 0:
                assert not self.scheduler_config.is_multi_step
                self._process_model_outputs(virtual_engine=virtual_engine,
                                            is_async=True)
            output = []

        # Finish the current step for all the sequence groups.
        if self.scheduler_config.is_multi_step:
            for seq_group in seq_group_metadata_list:
                seq_group.finish_step()

        if not self._has_remaining_steps(seq_group_metadata_list):
            # clear the cache if we have finished all the steps
            if self.scheduler_config.is_multi_step:
                self.cached_scheduler_outputs[
                    virtual_engine] = SchedulerOutputState()

            # Cache results in engine
            ctx.output_queue.append(
                (output, seq_group_metadata_list, scheduler_outputs))

            if output and allow_async_output_proc:
                assert len(
                    output
                ) == 1, "Multi step decoding does not work with async output processing."  # noqa: E501
                self._advance_to_next_step(
                    output[0], seq_group_metadata_list,
                    scheduler_outputs.scheduled_seq_groups)

            if not allow_async_output_proc:
                self._process_model_outputs(virtual_engine=virtual_engine,
                                            is_async=False)

                # Log stats.
                self.do_log_stats(scheduler_outputs, output)

                # Tracing
                self.do_tracing(scheduler_outputs)

        else:
            ctx.request_outputs = []

        if not self.has_unfinished_requests():
            # Drain async postprocessor (if exists)
            if len(ctx.output_queue) > 0:
                assert not self.scheduler_config.is_multi_step
                self._process_model_outputs(virtual_engine=virtual_engine,
                                            is_async=True)
            assert len(ctx.output_queue) == 0

        return ctx.request_outputs

    async def stop_remote_worker_execution_loop_async(self) -> None:
        """Stop the remote worker execution loop."""
        await self.model_executor.stop_remote_worker_execution_loop_async()

    async def add_request_async(
        self,
        request_id: str,
        inputs: PromptInputs,
        params: Union[SamplingParams, PoolingParams],
        arrival_time: Optional[float] = None,
        lora_request: Optional[LoRARequest] = None,
        trace_headers: Optional[Mapping[str, str]] = None,
        prompt_adapter_request: Optional[PromptAdapterRequest] = None,
    ) -> None:
        """Async version of :meth:`add_request`."""
        if lora_request is not None and not self.lora_config:
            raise ValueError(f"Got lora_request {lora_request} but LoRA is "
                             "not enabled!")
        if arrival_time is None:
            arrival_time = time.time()

        preprocessed_inputs = await self.input_preprocessor.preprocess_async(
            inputs,
            request_id=request_id,
            lora_request=lora_request,
            prompt_adapter_request=prompt_adapter_request,
        )
        processed_inputs = self.input_processor(preprocessed_inputs)

        self._add_processed_request(
            request_id=request_id,
            processed_inputs=processed_inputs,
            params=params,
            arrival_time=arrival_time,
            lora_request=lora_request,
            prompt_adapter_request=prompt_adapter_request,
            trace_headers=trace_headers,
        )

    async def check_health_async(self) -> None:
        if self.tokenizer:
            self.tokenizer.check_health()
        self.model_executor.check_health()


class AsyncLLMEngine:
    """An asynchronous wrapper for :class:`LLMEngine`.

    This class is used to wrap the :class:`LLMEngine` class to make it
    asynchronous. It uses asyncio to create a background loop that keeps
    processing incoming requests. The :class:`LLMEngine` is kicked by the
    generate method when there are requests in the waiting queue. The generate
    method yields the outputs from the :class:`LLMEngine` to the caller.

    Args:
        worker_use_ray: Whether to use Ray for model workers. Required for
            distributed execution. Should be the same as
            `parallel_config.worker_use_ray`.
        engine_use_ray: Whether to make LLMEngine a Ray actor. If so, the
            async frontend will be executed in a separate process as the
            model workers.
        log_requests: Whether to log the requests.
        start_engine_loop: If True, the background task to run the engine
            will be automatically started in the generate call.
        *args: Arguments for :class:`LLMEngine`.
        **kwargs: Arguments for :class:`LLMEngine`.
    """

    _engine_class: Type[_AsyncLLMEngine] = _AsyncLLMEngine

    def __init__(self,
                 worker_use_ray: bool,
                 engine_use_ray: bool,
                 *args,
                 log_requests: bool = True,
                 start_engine_loop: bool = True,
                 **kwargs) -> None:
        self.worker_use_ray = worker_use_ray
        self.engine_use_ray = engine_use_ray
        self.log_requests = log_requests
        self.engine = self._init_engine(*args, **kwargs)

        if self.engine_use_ray:
            print_warning_once(
                "DEPRECATED. `--engine-use-ray` is deprecated and will "
                "be removed in a future update. "
                "See https://github.com/vllm-project/vllm/issues/7045.")

            if envs.VLLM_ALLOW_ENGINE_USE_RAY:
                print_warning_once(
                    "VLLM_ALLOW_ENGINE_USE_RAY is set, force engine use Ray")
            else:
                raise ValueError("`--engine-use-ray` is deprecated. "
                                 "Set `VLLM_ALLOW_ENGINE_USE_RAY=1` to "
                                 "force use it")

        self.background_loop: Optional[asyncio.Future] = None
        # We need to keep a reference to unshielded
        # task as well to prevent it from being garbage
        # collected
        self._background_loop_unshielded: Optional[asyncio.Task] = None
        self.start_engine_loop = start_engine_loop
        self._errored_with: Optional[BaseException] = None

        # Lazy initialized fields
        self._request_tracker: RequestTracker

    @classmethod
    def _get_executor_cls(
            cls, engine_config: EngineConfig) -> Type[ExecutorAsyncBase]:
        distributed_executor_backend = (
            engine_config.parallel_config.distributed_executor_backend)
        if isinstance(distributed_executor_backend, type):
            if not issubclass(distributed_executor_backend, ExecutorAsyncBase):
                raise TypeError(
                    "distributed_executor_backend must be a subclass of "
                    f"ExecutorAsyncBase. Got {distributed_executor_backend}.")
            if distributed_executor_backend.uses_ray:  # type: ignore
                initialize_ray_cluster(engine_config.parallel_config)
            executor_class = distributed_executor_backend
        elif engine_config.device_config.device_type == "neuron":
            from vllm.executor.neuron_executor import NeuronExecutorAsync
            executor_class = NeuronExecutorAsync
        elif engine_config.device_config.device_type == "tpu":
            if distributed_executor_backend == "ray":
                initialize_ray_cluster(engine_config.parallel_config)
                from vllm.executor.ray_tpu_executor import RayTPUExecutorAsync
                executor_class = RayTPUExecutorAsync
            else:
                assert distributed_executor_backend is None
                from vllm.executor.tpu_executor import TPUExecutorAsync
                executor_class = TPUExecutorAsync
        elif engine_config.device_config.device_type == "cpu":
            from vllm.executor.cpu_executor import CPUExecutorAsync
            executor_class = CPUExecutorAsync
        elif engine_config.device_config.device_type == "openvino":
            assert distributed_executor_backend is None, (
                "Distributed execution is not supported with "
                "the OpenVINO backend.")
            from vllm.executor.openvino_executor import OpenVINOExecutorAsync
            executor_class = OpenVINOExecutorAsync
        elif engine_config.device_config.device_type == "xpu":
            if distributed_executor_backend is None:
                from vllm.executor.xpu_executor import XPUExecutorAsync
                executor_class = XPUExecutorAsync
            elif distributed_executor_backend == "ray":
                initialize_ray_cluster(engine_config.parallel_config)
                from vllm.executor.ray_xpu_executor import RayXPUExecutorAsync
                executor_class = RayXPUExecutorAsync
            elif distributed_executor_backend == "mp":
                initialize_ray_cluster(engine_config.parallel_config)
                from vllm.executor.multiproc_xpu_executor import (
                    MultiprocessingXPUExecutorAsync)
                executor_class = MultiprocessingXPUExecutorAsync
            else:
                raise RuntimeError(
                    "Not supported distributed execution model on XPU device.")
        elif distributed_executor_backend == "ray":
            initialize_ray_cluster(engine_config.parallel_config)
            from vllm.executor.ray_gpu_executor import RayGPUExecutorAsync
            executor_class = RayGPUExecutorAsync
        elif distributed_executor_backend == "mp":
            from vllm.executor.multiproc_gpu_executor import (
                MultiprocessingGPUExecutorAsync)
            executor_class = MultiprocessingGPUExecutorAsync
        else:
            from vllm.executor.gpu_executor import GPUExecutorAsync
            executor_class = GPUExecutorAsync
        return executor_class

    @classmethod
    def from_engine_args(
        cls,
        engine_args: AsyncEngineArgs,
        start_engine_loop: bool = True,
        usage_context: UsageContext = UsageContext.ENGINE_CONTEXT,
        stat_loggers: Optional[Dict[str, StatLoggerBase]] = None,
    ) -> "AsyncLLMEngine":
        """Creates an async LLM engine from the engine arguments."""
        # Create the engine configs.
        engine_config = engine_args.create_engine_config()

        if engine_args.engine_use_ray:
            from vllm.executor import ray_utils
            ray_utils.assert_ray_available()

        executor_class = cls._get_executor_cls(engine_config)

        # Create the async LLM engine.
        engine = cls(
            executor_class.uses_ray,
            engine_args.engine_use_ray,
            **engine_config.to_dict(),
            executor_class=executor_class,
            log_requests=not engine_args.disable_log_requests,
            log_stats=not engine_args.disable_log_stats,
            start_engine_loop=start_engine_loop,
            usage_context=usage_context,
            stat_loggers=stat_loggers,
        )
        return engine

    @property
    def is_running(self) -> bool:
        return (self.background_loop is not None
                and self._background_loop_unshielded is not None
                and not self._background_loop_unshielded.done())

    @property
    def is_stopped(self) -> bool:
        return self.errored or (self.background_loop is not None and
                                self._background_loop_unshielded is not None
                                and self._background_loop_unshielded.done())

    @property
    def errored(self) -> bool:
        return self._errored_with is not None

    @property
    def limit_concurrency(self) -> Optional[int]:
        """Maximum number of concurrently running requests."""
        return None

    def set_errored(self, exc: Exception) -> None:
        self._errored_with = exc

    def _error_callback(self, exc: Exception) -> None:
        self.set_errored(exc)
        self._request_tracker.propagate_exception(exc)

    async def get_tokenizer(
        self,
        lora_request: Optional[LoRARequest] = None,
    ) -> AnyTokenizer:
        if self.engine_use_ray:
            return await self.engine.get_tokenizer.remote(  # type: ignore
                lora_request)

        return await (self.engine.get_tokenizer_group().
                      get_lora_tokenizer_async(lora_request))

    def start_background_loop(self) -> None:
        """Start the background loop."""
        if self.errored:
            raise AsyncEngineDeadError(
                "Background loop has errored already.") from self._errored_with
        if self.is_running:
            raise RuntimeError("Background loop is already running.")
        # Initialize the RequestTracker here so it uses the right event loop.
        self._request_tracker = RequestTracker()

        self._background_loop_unshielded = asyncio.get_event_loop(
        ).create_task(self.run_engine_loop())
        self._background_loop_unshielded.add_done_callback(
            partial(_log_task_completion, error_callback=self._error_callback))
        self.background_loop = asyncio.shield(self._background_loop_unshielded)

    def shutdown_background_loop(self) -> None:
        """
        Shut down the background loop.

        This method needs to be called during cleanup to remove
        references to `self` and properly GC the resources held
        by the async LLM engine (e.g., the executors as well as
        their resources).
        """
        if self._background_loop_unshielded is not None:
            self._background_loop_unshielded.cancel()
            self._background_loop_unshielded = None
        self.background_loop = None

    def _init_engine(self, *args,
                     **kwargs) -> Union[_AsyncLLMEngine, "ray.ObjectRef"]:
        if not self.engine_use_ray:
            engine_class = self._engine_class
        elif self.worker_use_ray:
            engine_class = ray.remote(num_cpus=0)(self._engine_class).remote
        else:
            # FIXME(woosuk): This is a bit hacky. Be careful when changing the
            # order of the arguments.
            cache_config = kwargs["cache_config"]
            parallel_config = kwargs["parallel_config"]
            if (parallel_config.tensor_parallel_size == 1
                    and parallel_config.pipeline_parallel_size == 1):
                num_gpus = cache_config.gpu_memory_utilization
            else:
                num_gpus = 1
            engine_class = ray.remote(num_gpus=num_gpus)(
                self._engine_class).remote
        return engine_class(*args, **kwargs)

    async def engine_step(self, virtual_engine: int) -> bool:
        """Kick the engine to process the waiting requests.

        Returns True if there are in-progress requests."""

        new_requests, aborted_requests = (
            self._request_tracker.get_new_and_aborted_requests())

        for new_request in new_requests:
            # Add the request into the vLLM engine's waiting queue.
            # TODO: Maybe add add_request_batch to reduce Ray overhead
            try:
                if self.engine_use_ray:
                    await self.engine.add_request.remote(  # type: ignore
                        **new_request)
                else:
                    await self.engine.add_request_async(**new_request)
            except ValueError as e:
                # TODO: use a vLLM specific error for failed validation
                self._request_tracker.process_exception(
                    new_request["request_id"],
                    e,
                    verbose=self.log_requests,
                )

        if aborted_requests:
            await self._engine_abort(aborted_requests)

        if self.engine_use_ray:
            request_outputs = await self.engine.step.remote()  # type: ignore
        else:
            request_outputs = await self.engine.step_async(virtual_engine)

        # Put the outputs into the corresponding streams.
        finished = True
        for request_output in request_outputs:
            self._request_tracker.process_request_output(
                request_output, verbose=self.log_requests)
            finished = finished and request_output.finished

        return not finished

    async def _engine_abort(self, request_ids: Iterable[str]):
        if self.engine_use_ray:
            await self.engine.abort_request.remote(request_ids)  # type: ignore
        else:
            self.engine.abort_request(request_ids)

    async def run_engine_loop(self):
        if self.engine_use_ray:
            pipeline_parallel_size = 1  # type: ignore
        else:
            pipeline_parallel_size = \
                self.engine.parallel_config.pipeline_parallel_size
        has_requests_in_progress = [False] * pipeline_parallel_size
        while True:
            if not any(has_requests_in_progress):
                logger.debug("Waiting for new requests...")
                # Stop the execute model loop in parallel workers until there
                # are more requests to process. This avoids waiting
                # indefinitely in torch.distributed ops which may otherwise
                # timeout, and unblocks the RPC thread in the workers so that
                # they can process any other queued control plane messages,
                # such as add/remove lora adapters.
                if self.engine_use_ray:
                    await (self.engine.stop_remote_worker_execution_loop.
                           remote()  # type: ignore
                           )
                else:
                    await self.engine.stop_remote_worker_execution_loop_async()
                await self._request_tracker.wait_for_new_requests()
                logger.debug("Got new requests!")
                requests_in_progress = [
                    asyncio.create_task(self.engine_step(ve))
                    for ve in range(pipeline_parallel_size)
                ]
                has_requests_in_progress = [True] * pipeline_parallel_size

            # Abort if iteration takes too long due to unrecoverable errors
            # (eg. NCCL timeouts).
            try:
                async with asyncio_timeout(ENGINE_ITERATION_TIMEOUT_S):
                    done, _ = await asyncio.wait(
                        requests_in_progress,
                        return_when=asyncio.FIRST_COMPLETED)
                    for _ in range(pipeline_parallel_size):
                        await asyncio.sleep(0)
                for task in done:
                    result = task.result()
                    virtual_engine = requests_in_progress.index(task)
                    if self.engine_use_ray:
                        has_unfinished_requests = (
                            await (self.engine.
                                   has_unfinished_requests_for_virtual_engine.
                                   remote(  # type: ignore
                                       virtual_engine)))
                    else:
                        has_unfinished_requests = (
                            self.engine.
                            has_unfinished_requests_for_virtual_engine(
                                virtual_engine))
                    if result or has_unfinished_requests:
                        requests_in_progress[virtual_engine] = (
                            asyncio.create_task(
                                self.engine_step(virtual_engine)))
                        has_requests_in_progress[virtual_engine] = True
                    else:
                        has_requests_in_progress[virtual_engine] = False
            except asyncio.TimeoutError as exc:
                logger.error(
                    "Engine iteration timed out. This should never happen!")
                self.set_errored(exc)
                raise
            await asyncio.sleep(0)

    # This method does not need to be async, but kept that way
    # for backwards compatibility.
    async def add_request(
        self,
        request_id: str,
        inputs: PromptInputs,
        params: Union[SamplingParams, PoolingParams],
        arrival_time: Optional[float] = None,
        lora_request: Optional[LoRARequest] = None,
        trace_headers: Optional[Mapping[str, str]] = None,
        prompt_adapter_request: Optional[PromptAdapterRequest] = None
    ) -> AsyncGenerator[Union[RequestOutput, EmbeddingRequestOutput], None]:
        if not self.is_running:
            if self.start_engine_loop:
                self.start_background_loop()
            else:
                raise AsyncEngineDeadError(
                    "Background loop is not running. If it was running, "
                    "inspect the output to find the stacktrace of the "
                    "error that caused the background loop to stop "
                    "(AsyncEngineDeadError).")

        stream = self._request_tracker.add_request(
            request_id,
            verbose=self.log_requests,
            inputs=inputs,
            params=params,
            arrival_time=arrival_time or time.time(),
            lora_request=lora_request,
            trace_headers=trace_headers,
            prompt_adapter_request=prompt_adapter_request)

        return stream.generator()

    async def generate(
        self,
        inputs: PromptInputs,
        sampling_params: SamplingParams,
        request_id: str,
        lora_request: Optional[LoRARequest] = None,
        trace_headers: Optional[Mapping[str, str]] = None,
        prompt_adapter_request: Optional[PromptAdapterRequest] = None
    ) -> AsyncGenerator[RequestOutput, None]:
        """Generate outputs for a request.

        Generate outputs for a request. This method is a coroutine. It adds the
        request into the waiting queue of the LLMEngine and streams the outputs
        from the LLMEngine to the caller.

        Args:
            inputs: The inputs to the LLM. See
                :class:`~vllm.inputs.PromptInputs`
                for more details about the format of each input.
            sampling_params: The sampling parameters of the request.
            request_id: The unique id of the request.
            lora_request: LoRA request to use for generation, if any.
            trace_headers: OpenTelemetry trace headers.
            prompt_adapter_request: Prompt Adapter request to use 
                                            for generation, if any.

        Yields:
            The output `RequestOutput` objects from the LLMEngine
            for the request.

        Details:
            - If the engine is not running, start the background loop,
              which iteratively invokes
              :meth:`~vllm.engine.async_llm_engine.AsyncLLMEngine.engine_step`
              to process the waiting requests.
            - Add the request to the engine's `RequestTracker`.
              On the next background loop, this request will be sent to
              the underlying engine.
              Also, a corresponding `AsyncStream` will be created.
            - Wait for the request outputs from `AsyncStream` and yield them.

        Example:
            >>> # Please refer to entrypoints/api_server.py for
            >>> # the complete example.
            >>>
            >>> # initialize the engine and the example input
            >>> engine = AsyncLLMEngine.from_engine_args(engine_args)
            >>> example_input = {
            >>>     "prompt": "What is LLM?",
            >>>     "stream": False, # assume the non-streaming case
            >>>     "temperature": 0.0,
            >>>     "request_id": 0,
            >>> }
            >>>
            >>> # start the generation
            >>> results_generator = engine.generate(
            >>>    example_input["prompt"],
            >>>    SamplingParams(temperature=example_input["temperature"]),
            >>>    example_input["request_id"])
            >>>
            >>> # get the results
            >>> final_output = None
            >>> async for request_output in results_generator:
            >>>     if await request.is_disconnected():
            >>>         # Abort the request if the client disconnects.
            >>>         await engine.abort(request_id)
            >>>         # Return or raise an error
            >>>         ...
            >>>     final_output = request_output
            >>>
            >>> # Process and return the final output
            >>> ...
        """
        async for output in await self.add_request(
                request_id,
                inputs,
                sampling_params,
                lora_request=lora_request,
                trace_headers=trace_headers,
                prompt_adapter_request=prompt_adapter_request,
        ):
            yield LLMEngine.validate_output(output, RequestOutput)

    async def encode(
        self,
        inputs: PromptInputs,
        pooling_params: PoolingParams,
        request_id: str,
        lora_request: Optional[LoRARequest] = None,
        trace_headers: Optional[Mapping[str, str]] = None,
    ) -> AsyncGenerator[EmbeddingRequestOutput, None]:
        """Generate outputs for a request from an embedding model.

        Generate outputs for a request. This method is a coroutine. It adds the
        request into the waiting queue of the LLMEngine and streams the outputs
        from the LLMEngine to the caller.

        Args:
            inputs: The inputs to the LLM. See
                :class:`~vllm.inputs.PromptInputs`
                for more details about the format of each input.
            pooling_params: The pooling parameters of the request.
            request_id: The unique id of the request.
            lora_request: LoRA request to use for generation, if any.
            trace_headers: OpenTelemetry trace headers.

        Yields:
            The output `EmbeddingRequestOutput` objects from the LLMEngine
            for the request.

        Details:
            - If the engine is not running, start the background loop,
              which iteratively invokes
              :meth:`~vllm.engine.async_llm_engine.AsyncLLMEngine.engine_step`
              to process the waiting requests.
            - Add the request to the engine's `RequestTracker`.
              On the next background loop, this request will be sent to
              the underlying engine.
              Also, a corresponding `AsyncStream` will be created.
            - Wait for the request outputs from `AsyncStream` and yield them.

        Example:
            >>> # Please refer to entrypoints/api_server.py for
            >>> # the complete example.
            >>>
            >>> # initialize the engine and the example input
            >>> engine = AsyncLLMEngine.from_engine_args(engine_args)
            >>> example_input = {
            >>>     "input": "What is LLM?",
            >>>     "request_id": 0,
            >>> }
            >>>
            >>> # start the generation
            >>> results_generator = engine.encode(
            >>>    example_input["input"],
            >>>    PoolingParams(),
            >>>    example_input["request_id"])
            >>>
            >>> # get the results
            >>> final_output = None
            >>> async for request_output in results_generator:
            >>>     if await request.is_disconnected():
            >>>         # Abort the request if the client disconnects.
            >>>         await engine.abort(request_id)
            >>>         # Return or raise an error
            >>>         ...
            >>>     final_output = request_output
            >>>
            >>> # Process and return the final output
            >>> ...
        """
        async for output in await self.add_request(
                request_id,
                inputs,
                pooling_params,
                lora_request=lora_request,
                trace_headers=trace_headers,
        ):
            yield LLMEngine.validate_output(output, EmbeddingRequestOutput)

    async def abort(self, request_id: str) -> None:
        """Abort a request.

        Abort a submitted request. If the request is finished or not found,
        this method will be a no-op.

        Args:
            request_id: The unique id of the request.
        """
        if not self.is_running:
            raise AsyncEngineDeadError(
                "Background loop is not running. If it was running, "
                "inspect the output to find the stacktrace of the "
                "error that caused the background loop to stop "
                "(AsyncEngineDeadError).")

        return self._abort(request_id)

    def _abort(self, request_id: str) -> None:
        """Abort a request.

        Abort a submitted request. If the request is finished or not found,
        this method will be a no-op.

        Args:
            request_id: The unique id of the request.
        """
        self._request_tracker.abort_request(request_id,
                                            exception=asyncio.CancelledError,
                                            verbose=self.log_requests)

    async def get_model_config(self) -> ModelConfig:
        """Get the model configuration of the vLLM engine."""
        if self.engine_use_ray:
            return await self.engine.get_model_config.remote()  # type: ignore
        else:
            return self.engine.get_model_config()

    async def get_parallel_config(self) -> ParallelConfig:
        """Get the parallel configuration of the vLLM engine."""
        if self.engine_use_ray:
            return await self.engine.get_parallel_config.remote(  # type: ignore
            )
        else:
            return self.engine.get_parallel_config()

    async def get_decoding_config(self) -> DecodingConfig:
        """Get the decoding configuration of the vLLM engine."""
        if self.engine_use_ray:
            return await self.engine.get_decoding_config.remote(  # type: ignore
            )
        else:
            return self.engine.get_decoding_config()

    async def get_scheduler_config(self) -> SchedulerConfig:
        """Get the scheduling configuration of the vLLM engine."""
        if self.engine_use_ray:
            return await self.engine.get_scheduler_config.remote(  # type: ignore
            )
        else:
            return self.engine.get_scheduler_config()

    async def get_lora_config(self) -> LoRAConfig:
        """Get the lora configuration of the vLLM engine."""
        if self.engine_use_ray:
            return await self.engine.get_lora_config.remote(  # type: ignore
            )
        else:
            return self.engine.get_lora_config()

    async def do_log_stats(
            self,
            scheduler_outputs: Optional[SchedulerOutputs] = None,
            model_output: Optional[List[SamplerOutput]] = None) -> None:
        if self.engine_use_ray:
            await self.engine.do_log_stats.remote(  # type: ignore
                scheduler_outputs, model_output)
        else:
            self.engine.do_log_stats()

    async def check_health(self) -> None:
        """Raises an error if engine is unhealthy."""
        t = time.perf_counter()
        logger.debug("Starting health check...")
        if self.is_stopped:
            raise AsyncEngineDeadError("Background loop is stopped.")

        if self.engine_use_ray:
            try:
                await self.engine.check_health.remote()  # type: ignore
            except ray.exceptions.RayActorError as e:
                raise RuntimeError("Engine is dead.") from e
        else:
            await self.engine.check_health_async()
        logger.debug("Health check took %fs", time.perf_counter() - t)

    async def is_tracing_enabled(self) -> bool:
        if self.engine_use_ray:
            return await self.engine.is_tracing_enabled.remote(  # type: ignore
            )
        else:
            return self.engine.is_tracing_enabled()

    def add_logger(self, logger_name: str, logger: StatLoggerBase) -> None:
        if self.engine_use_ray:
            ray.get(
                self.engine.add_logger.remote(  # type: ignore
                    logger_name=logger_name, logger=logger))
        else:
            self.engine.add_logger(logger_name=logger_name, logger=logger)

    def remove_logger(self, logger_name: str) -> None:
        if self.engine_use_ray:
            ray.get(
                self.engine.remove_logger.remote(  # type: ignore
                    logger_name=logger_name))
        else:
            self.engine.remove_logger(logger_name=logger_name)

    async def start_profile(self) -> None:
        self.engine.model_executor._run_workers("start_profile")

    async def stop_profile(self) -> None:
        self.engine.model_executor._run_workers("stop_profile")<|MERGE_RESOLUTION|>--- conflicted
+++ resolved
@@ -3,12 +3,6 @@
 from functools import partial
 from typing import (Any, AsyncGenerator, Callable, Dict, Iterable, List,
                     Mapping, Optional, Set, Tuple, Type, Union)
-
-<<<<<<< HEAD
-import torch
-=======
-from typing_extensions import assert_never
->>>>>>> f52a43a8
 
 import vllm.envs as envs
 from vllm.config import (DecodingConfig, EngineConfig, LoRAConfig, ModelConfig,
@@ -16,12 +10,7 @@
 from vllm.core.scheduler import SchedulerOutputs
 from vllm.engine.arg_utils import AsyncEngineArgs
 from vllm.engine.async_timeout import asyncio_timeout
-<<<<<<< HEAD
 from vllm.engine.llm_engine import LLMEngine
-=======
-from vllm.engine.llm_engine import (DecoderPromptComponents, LLMEngine,
-                                    PromptComponents, SchedulerOutputState)
->>>>>>> f52a43a8
 from vllm.engine.metrics_types import StatLoggerBase
 from vllm.executor.executor_base import ExecutorAsyncBase
 from vllm.executor.ray_utils import initialize_ray_cluster, ray
