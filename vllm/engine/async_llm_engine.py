# SPDX-License-Identifier: Apache-2.0
# SPDX-FileCopyrightText: Copyright contributors to the vLLM project

import asyncio
import copy
import time
import weakref
from functools import partial
from typing import (Any, AsyncGenerator, Callable, Dict, Iterable, List,
                    Mapping, Optional, Set, Tuple, Type, Union)
from weakref import ReferenceType

import vllm.envs as envs
from vllm.config import (DecodingConfig, LoRAConfig, ModelConfig,
                         ParallelConfig, SchedulerConfig, VllmConfig)
from vllm.core.scheduler import SchedulerOutputs
from vllm.engine.arg_utils import AsyncEngineArgs
from vllm.engine.async_timeout import asyncio_timeout
from vllm.engine.llm_engine import LLMEngine, SchedulerOutputState
from vllm.engine.metrics_types import StatLoggerBase
from vllm.engine.protocol import EngineClient
from vllm.executor.executor_base import ExecutorBase
from vllm.inputs import PromptType
from vllm.inputs.preprocess import InputPreprocessor
from vllm.logger import init_logger
from vllm.lora.request import LoRARequest
from vllm.model_executor.guided_decoding import (
    get_guided_decoding_logits_processor)
from vllm.model_executor.layers.sampler import SamplerOutput
from vllm.outputs import PoolingRequestOutput, RequestOutput
from vllm.pooling_params import PoolingParams
from vllm.sampling_params import SamplingParams
from vllm.sequence import ExecuteModelRequest
from vllm.transformers_utils.tokenizer import AnyTokenizer
from vllm.usage.usage_lib import UsageContext
from vllm.utils import Device, weak_bind

logger = init_logger(__name__)
ENGINE_ITERATION_TIMEOUT_S = envs.VLLM_ENGINE_ITERATION_TIMEOUT_S


class AsyncEngineDeadError(RuntimeError):
    pass


def _log_task_completion(task: asyncio.Task,
                         error_callback: Callable[[Exception], None]) -> None:
    """This function is only intended for the `engine.run_engine_loop()` task.

    In particular, that task runs a `while True` loop that can only exit if
    there is an exception.
    """

    exception = None
    try:
        return_value = task.result()
        raise AssertionError(
            f"The engine background task should never finish without an "
            f"exception. {return_value}")
    except asyncio.exceptions.CancelledError:
        # We assume that if the task is cancelled, we are gracefully shutting
        # down. This should only happen on program exit.
        logger.info("Engine is gracefully shutting down.")
    except Exception as e:
        exception = e
        logger.error("Engine background task failed", exc_info=e)
        error_callback(exception)
        raise AsyncEngineDeadError(
            "Task finished unexpectedly. This should never happen! "
            "Please open an issue on GitHub. See stack trace above for the "
            "actual cause.") from e


STOP_ITERATION = Exception()  # Sentinel


class AsyncStream:
    """A stream of RequestOutputs or PoolingRequestOutputs for a request
    that can be iterated over asynchronously via an async generator."""

    def __init__(self, request_id: str, cancel: Callable[[str], None]) -> None:
        self.request_id = request_id
        self._cancel = cancel
        self._queue: asyncio.Queue = asyncio.Queue()
        self._finished = False

    def put(self, item: Union[RequestOutput, PoolingRequestOutput,
                              Exception]) -> None:
        if not self._finished:
            self._queue.put_nowait(item)

    def finish(
        self,
        exception: Optional[Union[BaseException, Type[BaseException]]] = None,
    ) -> None:
        if not self._finished:
            self._finished = True
            self._queue.put_nowait(
                exception if self._is_raisable(exception) else STOP_ITERATION)

    @property
    def finished(self) -> bool:
        return self._finished

    async def generator(
        self
    ) -> AsyncGenerator[Union[RequestOutput, PoolingRequestOutput], None]:
        try:
            while True:
                result = await self._queue.get()
                if self._is_raisable(result):
                    if result == STOP_ITERATION:
                        return
                    raise result
                yield result
        except GeneratorExit:
            self._cancel(self.request_id)
            raise asyncio.CancelledError from None

    @staticmethod
    def _is_raisable(value: Any):
        return isinstance(value, BaseException) or \
                (isinstance(value, type) and \
                 issubclass(value, BaseException))


class RequestTracker:
    """Synchronous abstraction for tracking requests."""

    def __init__(self) -> None:
        self._request_streams: Dict[str, AsyncStream] = {}
        self._aborted_requests: asyncio.Queue[str] = asyncio.Queue()
        self._new_requests: asyncio.Queue[Tuple[AsyncStream,
                                                dict]] = asyncio.Queue()
        self.new_requests_event = asyncio.Event()

    def __contains__(self, item):
        return item in self._request_streams

    def __len__(self) -> int:
        return len(self._request_streams)

    def propagate_exception(self,
                            exc: Exception,
                            request_id: Optional[str] = None) -> None:
        """Propagate an exception to request streams
        (all if request_id is None)."""
        if request_id is not None:
            self.abort_request(request_id, exception=exc)
        else:
            # NB: tuple() used here because self.abort_request pops the stream
            # out of self._request_streams, so we can't iterate on it directly
            for rid in tuple(self._request_streams.keys()):
                self.abort_request(rid, exception=exc)

    def process_request_output(self,
                               request_output: Union[RequestOutput,
                                                     PoolingRequestOutput],
                               *,
                               verbose: bool = False) -> None:
        """Process a request output from the engine."""
        request_id = request_output.request_id
        finished = request_output.finished

        if finished:
            stream = self._request_streams.pop(request_id, None)
        else:
            stream = self._request_streams.get(request_id)
        # Guard against a KeyError which can occur if the request was aborted
        # while the output was generated
        if stream is not None:
            stream.put(request_output)
            if finished:
                stream.finish()

        if verbose and finished:
            logger.info("Finished request %s.", request_id)

    def process_exception(self,
                          request_id: str,
                          exception: BaseException,
                          *,
                          verbose: bool = False) -> None:
        """Propagate an exception from the engine."""
        if verbose:
            logger.info("Finished request %s.", request_id)
        self.abort_request(request_id, exception=exception)

    def add_request(self,
                    request_id: str,
                    *,
                    verbose: bool = False,
                    **engine_add_request_kwargs) -> AsyncStream:
        """Add a request to be sent to the engine on the next background
        loop iteration."""
        if request_id in self._request_streams:
            raise KeyError(f"Request {request_id} already exists.")

        abort_request = partial(self.abort_request, verbose=verbose)
        stream = AsyncStream(request_id, abort_request)
        self._new_requests.put_nowait((stream, {
            "request_id": request_id,
            **engine_add_request_kwargs
        }))

        self.new_requests_event.set()

        if verbose:
            logger.info("Added request %s.", request_id)

        return stream

    def abort_request(self,
                      request_id: str,
                      *,
                      exception: Optional[Union[BaseException,
                                                Type[BaseException]]] = None,
                      verbose: bool = False) -> None:
        """Abort a request during next background loop iteration."""
        if verbose:
            logger.info("Aborted request %s.", request_id)

        self._aborted_requests.put_nowait(request_id)

        stream = self._request_streams.pop(request_id, None)
        if stream is not None:
            stream.finish(exception=exception)

    def get_new_and_aborted_requests(self) -> Tuple[List[Dict], Set[str]]:
        """Get the new requests and finished requests to be
        sent to the engine."""
        new_requests: List[Dict] = []
        finished_requests: Set[str] = set()

        while not self._aborted_requests.empty():
            request_id = self._aborted_requests.get_nowait()
            finished_requests.add(request_id)

        while not self._new_requests.empty():
            stream, new_request = self._new_requests.get_nowait()
            request_id = stream.request_id
            if request_id in finished_requests:
                # The request has already been aborted.
                stream.finish(asyncio.CancelledError)
                finished_requests.discard(request_id)
            else:
                self._request_streams[request_id] = stream
                new_requests.append(new_request)

        return new_requests, finished_requests

    async def wait_for_new_requests(self):
        if not self.has_new_requests():
            await self.new_requests_event.wait()
        self.new_requests_event.clear()

    def has_new_requests(self):
        return not self._new_requests.empty()


class _AsyncLLMEngine(LLMEngine):
    """Extension of LLMEngine to add async methods."""

    def __init__(self, *args, **kwargs):
        super().__init__(*args, **kwargs)

    async def step_async(
        self, virtual_engine: int
    ) -> List[Union[RequestOutput, PoolingRequestOutput]]:
        """Performs one decoding iteration and returns newly generated results.
        The workers are ran asynchronously if possible.

        This function performs one decoding iteration of the engine. It first
        schedules the sequences to be executed in the next iteration and the
        token blocks to be swapped in/out/copy. Then, it executes the model
        and updates the scheduler with the model outputs. Finally, it decodes
        the sequences and returns the newly generated results.
        """
        # these are cached outputs from previous iterations. None if on first
        # iteration
        cached_outputs = self.cached_scheduler_outputs[virtual_engine]
        seq_group_metadata_list = cached_outputs.seq_group_metadata_list
        scheduler_outputs = cached_outputs.scheduler_outputs
        allow_async_output_proc = cached_outputs.allow_async_output_proc

        ctx = self.scheduler_contexts[virtual_engine]

        # Clear outputs for each new scheduler iteration
        ctx.request_outputs.clear()

        # skip the scheduler if there are any remaining steps in the seq groups.
        # This ensures that the scheduler is only called again when the current
        # batch has completed.
        if not self._has_remaining_steps(seq_group_metadata_list):

            # Schedule iteration
            (seq_group_metadata_list, scheduler_outputs,
             allow_async_output_proc
             ) = self.scheduler[virtual_engine].schedule()

            ctx.seq_group_metadata_list = seq_group_metadata_list
            ctx.scheduler_outputs = scheduler_outputs

            if not scheduler_outputs.is_empty():
                # this will cause mamba_cache/minimax_cache failed
                # to release finished_requests_ids of the last steps
                finished_requests_ids = self.scheduler[
                    virtual_engine].get_and_reset_finished_requests_ids()

            # Maybe switch from async mode to sync mode
            if not allow_async_output_proc and len(ctx.output_queue) > 0:
                self._process_model_outputs(ctx=ctx)

            if (self.scheduler_config.is_multi_step
                    and scheduler_outputs.num_lookahead_slots > 0):
                # cache the scheduler outputs for the next iteration if we have
                # lookahead slots
                self._cache_scheduler_outputs_for_multi_step(
                    virtual_engine, seq_group_metadata_list, scheduler_outputs,
                    allow_async_output_proc)
        else:
            finished_requests_ids = list()

        assert seq_group_metadata_list is not None
        assert scheduler_outputs is not None

        if not scheduler_outputs.is_empty():

            # Check if we have a cached last_output from the previous iteration.
            # For supporting PP this is probably the best way to pass the
            # sampled_token_ids, as a separate broadcast over all the PP stages
            # will cause one virtual engine's microbatch to block the pipeline.
            last_sampled_token_ids = \
                self._get_last_sampled_token_ids(virtual_engine)

            execute_model_req = ExecuteModelRequest(
                seq_group_metadata_list=seq_group_metadata_list,
                blocks_to_swap_in=scheduler_outputs.blocks_to_swap_in,
                blocks_to_swap_out=scheduler_outputs.blocks_to_swap_out,
                blocks_to_copy=scheduler_outputs.blocks_to_copy,
                virtual_engine=virtual_engine,
                num_lookahead_slots=scheduler_outputs.num_lookahead_slots,
                running_queue_size=scheduler_outputs.running_queue_size,
                finished_requests_ids=finished_requests_ids,
                # We use ExecuteModelRequest to pass the last sampled_token_ids
                # to each of the non-last PP stages for in-place prepare_input.
                last_sampled_token_ids=last_sampled_token_ids)

            if allow_async_output_proc:
                execute_model_req.async_callback = self.async_callbacks[
                    virtual_engine]

            # Execute the model.
            outputs = await self.model_executor.execute_model_async(
                execute_model_req)

            # we need to do this here so that last step's sampled_token_ids can
            # be passed to the next iteration for PP.
            if self.scheduler_config.is_multi_step:
                self._update_cached_scheduler_output(virtual_engine, outputs)
        else:
            if len(ctx.output_queue) > 0:
                self._process_model_outputs(ctx=ctx)
            outputs = []

        # Finish the current step for all the sequence groups.
        if self.scheduler_config.is_multi_step:
            for seq_group in seq_group_metadata_list:
                seq_group.finish_step()

        if not self._has_remaining_steps(seq_group_metadata_list):
            # Clear the cache if we have finished all the steps
            if self.scheduler_config.is_multi_step:
                self.cached_scheduler_outputs[
                    virtual_engine] = SchedulerOutputState()

            # is_first_step_output is True only when the num_steps of all
            # the sequences are 1. When the num_steps > 1,
            # multi_step_model_runner does the first-step output append.
            is_first_step_output: bool = False if not seq_group_metadata_list \
                else seq_group_metadata_list[0].state.num_steps == 1

            ctx.append_output(outputs=outputs,
                              seq_group_metadata_list=seq_group_metadata_list,
                              scheduler_outputs=scheduler_outputs,
                              is_async=allow_async_output_proc,
                              is_last_step=True,
                              is_first_step_output=is_first_step_output)

            if outputs and allow_async_output_proc:
                assert len(
                    outputs
                ) == 1, "Async postprocessor expects only a single output set"
                self._advance_to_next_step(
                    outputs[0], seq_group_metadata_list,
                    scheduler_outputs.scheduled_seq_groups)

            if not allow_async_output_proc:
                self._process_model_outputs(ctx=ctx)

                # Log stats.
                self.do_log_stats(scheduler_outputs, outputs)

                # Tracing
                self.do_tracing(scheduler_outputs)

        else:
            # Multi-step case
            return ctx.request_outputs

        if not self.has_unfinished_requests():
            # Drain async postprocessor (if exists)
            if len(ctx.output_queue) > 0:
                self._process_model_outputs(ctx=ctx)
            assert len(ctx.output_queue) == 0

        return ctx.request_outputs

    async def stop_remote_worker_execution_loop_async(self) -> None:
        """Stop the remote worker execution loop."""
        await self.model_executor.stop_remote_worker_execution_loop_async()

    async def get_tokenizer_async(self,
                                  lora_request: Optional[LoRARequest] = None
                                  ) -> AnyTokenizer:
        return await (
            self.get_tokenizer_group().get_lora_tokenizer_async(lora_request))

    async def add_request_async(
        self,
        request_id: str,
        prompt: PromptType,
        params: Union[SamplingParams, PoolingParams],
        arrival_time: Optional[float] = None,
        lora_request: Optional[LoRARequest] = None,
        trace_headers: Optional[Mapping[str, str]] = None,
        priority: int = 0,
        data_parallel_rank: Optional[int] = None,
        tokenization_kwargs: Optional[dict[str, Any]] = None,
    ) -> None:
        """
        Async version of
        [`add_request`][vllm.engine.llm_engine.LLMEngine.add_request].
        """
        if lora_request is not None and not self.lora_config:
            raise ValueError(f"Got lora_request {lora_request} but LoRA is "
                             "not enabled!")
        if priority != 0 and not self.scheduler_config.policy == "priority":
            raise ValueError(f"Got priority {priority} but "
                             "Priority scheduling is not enabled.")
        if arrival_time is None:
            arrival_time = time.time()

        if data_parallel_rank is not None:
            raise ValueError("Targeting data_parallel_rank only supported "
                             "in v1 client.")

        if (isinstance(prompt, dict)
                and prompt.get("prompt_embeds", None) is not None
                and not prompt.get("prompt_token_ids", None)):
            # We use the -2 dimension (instead of 0) in case a batched input
            # of batch size 1 is passed in.
            prompt["prompt_token_ids"] = [0
                                          ] * prompt["prompt_embeds"].shape[-2]

        processed_inputs = await self.input_preprocessor.preprocess_async(
            prompt,
            lora_request=lora_request,
<<<<<<< HEAD
=======
            prompt_adapter_request=prompt_adapter_request,
            tokenization_kwargs=tokenization_kwargs,
>>>>>>> 35366ae5
        )

        if isinstance(params, SamplingParams) and \
            params.guided_decoding is not None:
            # Guided decoding has an async implementation for building logits
            # processors in a separate threadpool.
            # We want to invoke that here instead of using the blocking
            # implementation in the LLMEngine
            params = await build_guided_decoding_logits_processor_async(
                sampling_params=params,
                tokenizer=await self.get_tokenizer_async(lora_request),
                default_guided_backend=self.decoding_config.backend,
                reasoning_backend=self.decoding_config.reasoning_backend,
                model_config=self.model_config)

        self._add_processed_request(
            request_id=request_id,
            processed_inputs=processed_inputs,
            params=params,
            arrival_time=arrival_time,
            lora_request=lora_request,
            trace_headers=trace_headers,
            priority=priority,
        )

    async def check_health_async(self) -> None:
        self.model_executor.check_health()

    async def collective_rpc_async(self,
                                   method: str,
                                   timeout: Optional[float] = None,
                                   args: tuple = (),
                                   kwargs: Optional[dict] = None):
        raise NotImplementedError


async def build_guided_decoding_logits_processor_async(
        sampling_params: SamplingParams, tokenizer: AnyTokenizer,
        default_guided_backend: str, reasoning_backend: Optional[str],
        model_config: ModelConfig) -> SamplingParams:
    """Constructs logits processors based on the guided_decoding,
    logits_bias, and allowed_token_ids fields in sampling_params. Deletes
    those fields and adds the constructed logits processors to the
    logits_processors field. Modifies sampling params in-place and returns
    the modified sampling params."""
    if sampling_params.guided_decoding is None:
        return sampling_params

    # Defensively copy sampling params since guided decoding logits
    # processors can have different state for each request
    sampling_params = copy.copy(sampling_params)
    guided_decoding = sampling_params.guided_decoding

    logger.debug(
        "Building guided decoding logits processor. "
        "guided_decoding: %s%s", guided_decoding,
        f", reasoning_backend: {reasoning_backend}"
        if reasoning_backend is not None else "")

    guided_decoding.backend = guided_decoding.backend or default_guided_backend

    processor = await get_guided_decoding_logits_processor(
        guided_params=guided_decoding,
        tokenizer=tokenizer,
        reasoning_backend=reasoning_backend,
        model_config=model_config)

    if processor:
        if sampling_params.logits_processors is None:
            sampling_params.logits_processors = []
        sampling_params.logits_processors.append(processor)

    # Unset guided decoding params after constructing the lp from them
    sampling_params.guided_decoding = None

    return sampling_params


class AsyncLLMEngine(EngineClient):
    """An asynchronous wrapper for [`LLMEngine`][vllm.LLMEngine].

    This class is used to wrap the [`LLMEngine`][vllm.LLMEngine] class to
    make it asynchronous. It uses asyncio to create a background loop that keeps
    processing incoming requests. The [`LLMEngine`][vllm.LLMEngine] is kicked
    by the generate method when there are requests in the waiting queue. The
    generate method yields the outputs from the [`LLMEngine`][vllm.LLMEngine]
    to the caller.

    Args:
        log_requests: Whether to log the requests.
        start_engine_loop: If True, the background task to run the engine
            will be automatically started in the generate call.
        *args: Arguments for [`LLMEngine`][vllm.LLMEngine].
        **kwargs: Arguments for [`LLMEngine`][vllm.LLMEngine].
    """

    _engine_class: Type[_AsyncLLMEngine] = _AsyncLLMEngine

    def __init__(self,
                 *args,
                 log_requests: bool = True,
                 start_engine_loop: bool = True,
                 **kwargs) -> None:
        if envs.VLLM_USE_V1:
            raise ValueError(
                "Using V0 AsyncLLMEngine, but envs.VLLM_USE_V1=True. "
                "This should not happen. As a workaround, try using "
                "AsyncLLMEngine.from_vllm_config(...) or explicitly set "
                "VLLM_USE_V1=0 or 1 and report this issue on Github.")

        self.log_requests = log_requests
        self.engine = self._engine_class(*args, **kwargs)

        # This ensures quick processing of request outputs
        # so the append to asyncio queues is not delayed,
        # especially for multi-step.
        self.use_process_request_outputs_callback = (
            self.engine.model_config.use_async_output_proc)

        if self.use_process_request_outputs_callback:
            self.engine.process_request_outputs_callback = \
                weak_bind(self.process_request_outputs)

        self.background_loop: Optional[asyncio.Future] = None
        # We need to keep a reference to unshielded
        # task as well to prevent it from being garbage
        # collected
        self._background_loop_unshielded: Optional[asyncio.Task] = None
        self.start_engine_loop = start_engine_loop
        self._errored_with: Optional[BaseException] = None

        # Lazy initialized fields
        self._request_tracker: RequestTracker

    def __del__(self):
        if rt := getattr(self, "request_tracker", None):
            # Wake up engine loop so that it will exit cleanly
            rt.new_requests_event.set()

    @classmethod
    def _get_executor_cls(cls,
                          engine_config: VllmConfig) -> Type[ExecutorBase]:
        return LLMEngine._get_executor_cls(engine_config)

    @classmethod
    def from_vllm_config(
        cls,
        vllm_config: VllmConfig,
        start_engine_loop: bool = True,
        usage_context: UsageContext = UsageContext.ENGINE_CONTEXT,
        stat_loggers: Optional[dict[str, StatLoggerBase]] = None,
        disable_log_requests: bool = False,
        disable_log_stats: bool = False,
    ) -> "AsyncLLMEngine":
        """Create an AsyncLLMEngine from the EngineArgs."""

        return cls(
            vllm_config=vllm_config,
            executor_class=cls._get_executor_cls(vllm_config),
            start_engine_loop=start_engine_loop,
            log_requests=not disable_log_requests,
            log_stats=not disable_log_stats,
            usage_context=usage_context,
            stat_loggers=stat_loggers,
        )

    @classmethod
    def from_engine_args(
        cls,
        engine_args: AsyncEngineArgs,
        start_engine_loop: bool = True,
        usage_context: UsageContext = UsageContext.ENGINE_CONTEXT,
        stat_loggers: Optional[Dict[str, StatLoggerBase]] = None,
    ) -> "AsyncLLMEngine":
        """Creates an async LLM engine from the engine arguments."""

        vllm_config = engine_args.create_engine_config(usage_context)

        async_engine_cls = cls
        if envs.VLLM_USE_V1:
            from vllm.v1.engine.async_llm import AsyncLLM as V1AsyncLLMEngine
            async_engine_cls = V1AsyncLLMEngine

        return async_engine_cls.from_vllm_config(
            vllm_config=vllm_config,
            start_engine_loop=start_engine_loop,
            usage_context=usage_context,
            stat_loggers=stat_loggers,
            disable_log_stats=engine_args.disable_log_stats,
            disable_log_requests=engine_args.disable_log_requests,
        )

    @property
    def is_running(self) -> bool:
        return (self.background_loop is not None
                and self._background_loop_unshielded is not None
                and not self._background_loop_unshielded.done())

    @property
    def is_stopped(self) -> bool:
        return self.errored or (self.background_loop is not None and
                                self._background_loop_unshielded is not None
                                and self._background_loop_unshielded.done())

    @property
    def errored(self) -> bool:
        return self._errored_with is not None

    @property
    def dead_error(self) -> BaseException:
        return AsyncEngineDeadError(
            "Background loop is not running. If it was running, "
            "inspect the output to find the stacktrace of the "
            "error that caused the background loop to stop "
            "(AsyncEngineDeadError).")

    def set_errored(self, exc: Exception) -> None:
        self._errored_with = exc

    def _error_callback(self, exc: Exception) -> None:
        self.set_errored(exc)
        self._request_tracker.propagate_exception(exc)

    async def get_input_preprocessor(self) -> InputPreprocessor:
        return self.engine.input_preprocessor

    async def get_tokenizer(
        self,
        lora_request: Optional[LoRARequest] = None,
    ) -> AnyTokenizer:
        return await self.engine.get_tokenizer_async(lora_request)

    def start_background_loop(self) -> None:
        """Start the background loop."""
        if self.errored:
            raise AsyncEngineDeadError(
                "Background loop has errored already.") from self._errored_with
        if self.is_running:
            raise RuntimeError("Background loop is already running.")
        # Initialize the RequestTracker here so it uses the right event loop.
        self._request_tracker = RequestTracker()

        self._background_loop_unshielded = asyncio.get_event_loop(
        ).create_task(self.run_engine_loop(weakref.ref(self)))
        self._background_loop_unshielded.add_done_callback(
            partial(_log_task_completion, error_callback=self._error_callback))
        self.background_loop = asyncio.shield(self._background_loop_unshielded)

    def shutdown_background_loop(self) -> None:
        """
        Shut down the background loop.

        This method needs to be called during cleanup to remove
        references to `self` and properly GC the resources held
        by the async LLM engine (e.g., the executors as well as
        their resources).
        """
        if self._background_loop_unshielded is not None:
            self._background_loop_unshielded.cancel()
            self._background_loop_unshielded = None
        self.background_loop = None

    async def engine_step(self, virtual_engine: int) -> bool:
        """Kick the engine to process the waiting requests.

        Returns True if there are in-progress requests."""

        new_requests, aborted_requests = (
            self._request_tracker.get_new_and_aborted_requests())

        for new_request in new_requests:
            # Add the request into the vLLM engine's waiting queue.
            try:
                await self.engine.add_request_async(**new_request)
            except ValueError as e:
                # TODO: use a vLLM specific error for failed validation
                self._request_tracker.process_exception(
                    new_request["request_id"],
                    e,
                    verbose=self.log_requests,
                )

        if aborted_requests:
            await self._engine_abort(aborted_requests)

        request_outputs = await self.engine.step_async(virtual_engine)

        # Put the outputs into the corresponding streams.
        # If used as a callback, then already invoked inside
        # LLMEngine's _process_model_outputs
        if not self.use_process_request_outputs_callback:
            all_finished = self.process_request_outputs(request_outputs)
        else:
            # For callback case, we only need to detect when all
            # requests are finished
            all_finished = all(request_output.finished
                               for request_output in request_outputs)

        return not all_finished

    def process_request_outputs(self, request_outputs) -> bool:
        # Put the outputs into the corresponding streams.
        all_finished = True
        for request_output in request_outputs:
            self._request_tracker.process_request_output(
                request_output, verbose=self.log_requests)
            all_finished = all_finished and request_output.finished

        return all_finished

    async def _engine_abort(self, request_ids: Iterable[str]):
        self.engine.abort_request(request_ids)

    @staticmethod
    async def run_engine_loop(engine_ref: ReferenceType):
        """We use a weakref to the engine so that the running loop
        doesn't prevent the engine being garbage collected."""
        engine: Optional[AsyncLLMEngine] = engine_ref()
        if not engine:
            return

        pipeline_parallel_size = \
                engine.engine.parallel_config.pipeline_parallel_size
        has_requests_in_progress = [False] * pipeline_parallel_size
        while True:
            if not any(has_requests_in_progress):
                logger.debug("Waiting for new requests...")
                # Stop the execute model loop in parallel workers until there
                # are more requests to process. This avoids waiting
                # indefinitely in torch.distributed ops which may otherwise
                # timeout, and unblocks the RPC thread in the workers so that
                # they can process any other queued control plane messages,
                # such as add/remove lora adapters.
                await engine.engine.stop_remote_worker_execution_loop_async()
                request_tracker = engine._request_tracker
                # Allow engine to be garbage collected while
                # waiting for new requests
                del engine
                await asyncio.sleep(0)
                if engine_ref() is None:
                    return
                await request_tracker.wait_for_new_requests()
                engine = engine_ref()
                if not engine:
                    return
                logger.debug("Got new requests!")
                requests_in_progress = [
                    asyncio.create_task(engine.engine_step(ve))
                    for ve in range(pipeline_parallel_size)
                ]
                has_requests_in_progress = [True] * pipeline_parallel_size

            # Abort if iteration takes too long due to unrecoverable errors
            # (eg. NCCL timeouts).
            try:
                async with asyncio_timeout(ENGINE_ITERATION_TIMEOUT_S):
                    done, _ = await asyncio.wait(
                        requests_in_progress,
                        return_when=asyncio.FIRST_COMPLETED)
                    for _ in range(pipeline_parallel_size):
                        await asyncio.sleep(0)
                for task in done:
                    result = task.result()
                    virtual_engine = requests_in_progress.index(task)
                    has_unfinished_requests = (
                        engine.engine.
                        has_unfinished_requests_for_virtual_engine(
                            virtual_engine))
                    if result or has_unfinished_requests:
                        requests_in_progress[virtual_engine] = (
                            asyncio.create_task(
                                engine.engine_step(virtual_engine)))
                        has_requests_in_progress[virtual_engine] = True
                    else:
                        has_requests_in_progress[virtual_engine] = False
            except asyncio.TimeoutError as exc:
                logger.error(
                    "Engine iteration timed out. This should never happen!")
                engine.set_errored(exc)
                raise
            await asyncio.sleep(0)

    async def add_request(
        self,
        request_id: str,
        prompt: PromptType,
        params: Union[SamplingParams, PoolingParams],
        arrival_time: Optional[float] = None,
        lora_request: Optional[LoRARequest] = None,
        trace_headers: Optional[Mapping[str, str]] = None,
        priority: int = 0,
        data_parallel_rank: Optional[int] = None,
        tokenization_kwargs: Optional[dict[str, Any]] = None,
    ) -> AsyncGenerator[Union[RequestOutput, PoolingRequestOutput], None]:
        if not self.is_running:
            if self.start_engine_loop:
                self.start_background_loop()
            else:
                raise AsyncEngineDeadError(
                    "Background loop is not running. If it was running, "
                    "inspect the output to find the stacktrace of the "
                    "error that caused the background loop to stop "
                    "(AsyncEngineDeadError).")

        if (priority != 0
                and not self.engine.scheduler_config.policy == "priority"):
            raise ValueError(f"Got priority {priority} but "
                             "Priority scheduling is not enabled.")

        stream = self._request_tracker.add_request(
            request_id,
            verbose=self.log_requests,
            prompt=prompt,
            params=params,
            arrival_time=arrival_time or time.time(),
            lora_request=lora_request,
            trace_headers=trace_headers,
            priority=priority,
            data_parallel_rank=data_parallel_rank,
            tokenization_kwargs=tokenization_kwargs,
        )

        return stream.generator()

    async def generate(
        self,
        prompt: PromptType,
        sampling_params: SamplingParams,
        request_id: str,
        lora_request: Optional[LoRARequest] = None,
        trace_headers: Optional[Mapping[str, str]] = None,
        priority: int = 0,
        data_parallel_rank: Optional[int] = None,
    ) -> AsyncGenerator[RequestOutput, None]:
        """Generate outputs for a request.

        Generate outputs for a request. This method is a coroutine. It adds the
        request into the waiting queue of the LLMEngine and streams the outputs
        from the LLMEngine to the caller.

        Args:
            prompt: The prompt to the LLM. See
                [`PromptType`][vllm.inputs.PromptType] for more details about
                the format of each input.
            sampling_params: The sampling parameters of the request.
            request_id: The unique id of the request.
            lora_request: LoRA request to use for generation, if any.
            trace_headers: OpenTelemetry trace headers.
            priority: The priority of the request.
                Only applicable with priority scheduling.
            data_parallel_rank: The (global) data parallel rank that must
                handle this request. Only applicable if DP is enabled.
        Yields:
            The output `RequestOutput` objects from the LLMEngine
            for the request.

        Details:
            - If the engine is not running, start the background loop,
              which iteratively invokes
              [`engine_step`][vllm.engine.async_llm_engine.AsyncLLMEngine.engine_step]
              to process the waiting requests.
            - Add the request to the engine's `RequestTracker`.
              On the next background loop, this request will be sent to
              the underlying engine.
              Also, a corresponding `AsyncStream` will be created.
            - Wait for the request outputs from `AsyncStream` and yield them.

        Example:
            >>> # Please refer to entrypoints/api_server.py for
            >>> # the complete example.
            >>>
            >>> # initialize the engine and the example input
            >>> # note that engine_args here is AsyncEngineArgs instance
            >>> engine = AsyncLLMEngine.from_engine_args(engine_args)
            >>> example_input = {
            >>>     "prompt": "What is LLM?",
            >>>     "stream": False, # assume the non-streaming case
            >>>     "temperature": 0.0,
            >>>     "request_id": 0,
            >>> }
            >>>
            >>> # start the generation
            >>> results_generator = engine.generate(
            >>>    example_input["prompt"],
            >>>    SamplingParams(temperature=example_input["temperature"]),
            >>>    example_input["request_id"])
            >>>
            >>> # get the results
            >>> final_output = None
            >>> async for request_output in results_generator:
            >>>     if await request.is_disconnected():
            >>>         # Abort the request if the client disconnects.
            >>>         await engine.abort(request_id)
            >>>         # Return or raise an error
            >>>         ...
            >>>     final_output = request_output
            >>>
            >>> # Process and return the final output
            >>> ...
        """
        try:
            async for output in await self.add_request(
                    request_id,
                    prompt,
                    sampling_params,
                    lora_request=lora_request,
                    trace_headers=trace_headers,
                    priority=priority,
                    data_parallel_rank=data_parallel_rank,
            ):
                yield LLMEngine.validate_output(output, RequestOutput)
        except asyncio.CancelledError:
            await self.abort(request_id)
            raise

    async def encode(
        self,
        prompt: PromptType,
        pooling_params: PoolingParams,
        request_id: str,
        lora_request: Optional[LoRARequest] = None,
        trace_headers: Optional[Mapping[str, str]] = None,
        priority: int = 0,
        tokenization_kwargs: Optional[dict[str, Any]] = None,
    ) -> AsyncGenerator[PoolingRequestOutput, None]:
        """Generate outputs for a request from a pooling model.

        Generate outputs for a request. This method is a coroutine. It adds the
        request into the waiting queue of the LLMEngine and streams the outputs
        from the LLMEngine to the caller.

        Args:
            prompt: The prompt to the LLM. See
                [`PromptType`][vllm.inputs.PromptType] for more details about
                the format of each input.
            pooling_params: The pooling parameters of the request.
            request_id: The unique id of the request.
            lora_request: LoRA request to use for generation, if any.
            trace_headers: OpenTelemetry trace headers.
            priority: The priority of the request.
                Only applicable with priority scheduling.

        Yields:
            The output `PoolingRequestOutput` objects from the LLMEngine
            for the request.

        Details:
            - If the engine is not running, start the background loop,
                which iteratively invokes
                [`vllm.engine.async_llm_engine.AsyncLLMEngine.engine_step`][]
                to process the waiting requests.
            - Add the request to the engine's `RequestTracker`.
                On the next background loop, this request will be sent to
                the underlying engine.
                Also, a corresponding `AsyncStream` will be created.
            - Wait for the request outputs from `AsyncStream` and yield them.

        Example:
        ```
        # Please refer to entrypoints/api_server.py for
        # the complete example.
    
        # initialize the engine and the example input
        # note that engine_args here is AsyncEngineArgs instance
        engine = AsyncLLMEngine.from_engine_args(engine_args)
        example_input = {
            "input": "What is LLM?",
            "request_id": 0,
        }
    
        # start the generation
        results_generator = engine.encode(
        example_input["input"],
        PoolingParams(),
        example_input["request_id"])
    
        # get the results
        final_output = None
        async for request_output in results_generator:
            if await request.is_disconnected():
                # Abort the request if the client disconnects.
                await engine.abort(request_id)
                # Return or raise an error
                ...
            final_output = request_output
    
        # Process and return the final output
        ...
        ```
        """
        try:
            async for output in await self.add_request(
                    request_id,
                    prompt,
                    pooling_params,
                    lora_request=lora_request,
                    trace_headers=trace_headers,
                    priority=priority,
                    tokenization_kwargs=tokenization_kwargs,
            ):
                yield LLMEngine.validate_output(output, PoolingRequestOutput)
        except asyncio.CancelledError:
            await self.abort(request_id)
            raise

    async def abort(self, request_id: str) -> None:
        """Abort a request.

        Abort a submitted request. If the request is finished or not found,
        this method will be a no-op.

        Args:
            request_id: The unique id of the request.
        """
        if not self.is_running:
            raise AsyncEngineDeadError(
                "Background loop is not running. If it was running, "
                "inspect the output to find the stacktrace of the "
                "error that caused the background loop to stop "
                "(AsyncEngineDeadError).")

        return self._abort(request_id)

    def _abort(self, request_id: str) -> None:
        """Abort a request.

        Abort a submitted request. If the request is finished or not found,
        this method will be a no-op.

        Args:
            request_id: The unique id of the request.
        """
        self._request_tracker.abort_request(request_id,
                                            exception=asyncio.CancelledError,
                                            verbose=self.log_requests)

    async def get_vllm_config(self) -> VllmConfig:
        """Get the vllm configuration of the vLLM engine."""
        return self.engine.get_vllm_config()

    async def get_model_config(self) -> ModelConfig:
        """Get the model configuration of the vLLM engine."""
        return self.engine.get_model_config()

    async def get_parallel_config(self) -> ParallelConfig:
        """Get the parallel configuration of the vLLM engine."""
        return self.engine.get_parallel_config()

    async def get_decoding_config(self) -> DecodingConfig:
        """Get the decoding configuration of the vLLM engine."""
        return self.engine.get_decoding_config()

    async def get_scheduler_config(self) -> SchedulerConfig:
        """Get the scheduling configuration of the vLLM engine."""
        return self.engine.get_scheduler_config()

    async def get_lora_config(self) -> LoRAConfig:
        """Get the lora configuration of the vLLM engine."""
        return self.engine.get_lora_config()

    async def do_log_stats(
            self,
            scheduler_outputs: Optional[SchedulerOutputs] = None,
            model_output: Optional[List[SamplerOutput]] = None) -> None:
        self.engine.do_log_stats()

    async def check_health(self) -> None:
        """Raises an error if engine is unhealthy."""
        t = time.perf_counter()
        logger.debug("Starting health check...")
        if self.is_stopped:
            raise AsyncEngineDeadError("Background loop is stopped.")

        await self.engine.check_health_async()
        logger.debug("Health check took %fs", time.perf_counter() - t)

    async def is_tracing_enabled(self) -> bool:
        return self.engine.is_tracing_enabled()

    def add_logger(self, logger_name: str, logger: StatLoggerBase) -> None:
        self.engine.add_logger(logger_name=logger_name, logger=logger)

    def remove_logger(self, logger_name: str) -> None:
        self.engine.remove_logger(logger_name=logger_name)

    async def start_profile(self) -> None:
        self.engine.start_profile()

    async def stop_profile(self) -> None:
        self.engine.stop_profile()

    async def reset_mm_cache(self) -> None:
        self.engine.reset_mm_cache()

    async def reset_prefix_cache(self,
                                 device: Optional[Device] = None) -> None:
        self.engine.reset_prefix_cache(device)

    async def sleep(self, level: int = 1) -> None:
        self.engine.sleep(level)

    async def wake_up(self, tags: Optional[list[str]] = None) -> None:
        self.engine.wake_up(tags)

    async def is_sleeping(self) -> bool:
        return self.engine.is_sleeping()

    async def add_lora(self, lora_request: LoRARequest) -> None:
        self.engine.add_lora(lora_request)

    async def collective_rpc(self,
                             method: str,
                             timeout: Optional[float] = None,
                             args: tuple = (),
                             kwargs: Optional[dict] = None):
        """
        Perform a collective RPC call to the given path.
        """
        return await self.engine.collective_rpc_async(method, timeout, args,
                                                      kwargs)


# TODO(v1): Remove this class proxy when V1 goes default.
if envs.is_set("VLLM_USE_V1") and envs.VLLM_USE_V1:
    from vllm.v1.engine.async_llm import AsyncLLM

    AsyncLLMEngine = AsyncLLM  # type: ignore<|MERGE_RESOLUTION|>--- conflicted
+++ resolved
@@ -466,11 +466,7 @@
         processed_inputs = await self.input_preprocessor.preprocess_async(
             prompt,
             lora_request=lora_request,
-<<<<<<< HEAD
-=======
-            prompt_adapter_request=prompt_adapter_request,
             tokenization_kwargs=tokenization_kwargs,
->>>>>>> 35366ae5
         )
 
         if isinstance(params, SamplingParams) and \
