--- conflicted
+++ resolved
@@ -13,11 +13,7 @@
 from vllm.engine.arg_utils import AsyncEngineArgs
 from vllm.engine.async_timeout import asyncio_timeout
 from vllm.engine.llm_engine import (DecoderPromptComponents, LLMEngine,
-<<<<<<< HEAD
-                                    PromptComponents, QueueOverflowError)
-=======
-                                    PromptComponents, SchedulerOutputState)
->>>>>>> f39153b3
+                                    PromptComponents, QueueOverflowError, SchedulerOutputState)
 from vllm.engine.metrics_types import StatLoggerBase
 from vllm.executor.executor_base import ExecutorAsyncBase
 from vllm.executor.ray_utils import initialize_ray_cluster, ray
