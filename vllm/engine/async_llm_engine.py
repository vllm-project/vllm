import asyncio
import time
from dataclasses import dataclass
from functools import partial
from typing import (AsyncGenerator, Callable, Dict, Iterable, List, Mapping,
                    Optional, Set, Tuple, Type, Union)

<<<<<<< HEAD
from transformers import PreTrainedTokenizer
=======
import torch
from typing_extensions import assert_never
>>>>>>> baaedfdb

import vllm.envs as envs
from vllm.config import (DecodingConfig, EngineConfig, LoRAConfig, ModelConfig,
                         ParallelConfig, SchedulerConfig)
from vllm.core.scheduler import SchedulerOutputs
from vllm.engine.arg_utils import AsyncEngineArgs
from vllm.engine.async_timeout import asyncio_timeout
from vllm.engine.llm_engine import LLMEngine
from vllm.engine.metrics_types import StatLoggerBase
from vllm.executor.executor_base import ExecutorAsyncBase
from vllm.executor.ray_utils import initialize_ray_cluster, ray
from vllm.inputs import PromptInputs
from vllm.logger import init_logger
from vllm.lora.request import LoRARequest
from vllm.outputs import EmbeddingRequestOutput, RequestOutput
from vllm.pooling_params import PoolingParams
from vllm.prompt_adapter.request import PromptAdapterRequest
from vllm.sampling_params import SamplingParams
from vllm.sequence import (ExecuteModelRequest, SamplerOutput,
                           SequenceGroupMetadata)
from vllm.transformers_utils.tokenizer import AnyTokenizer
from vllm.usage.usage_lib import UsageContext
from vllm.utils import print_warning_once

logger = init_logger(__name__)
ENGINE_ITERATION_TIMEOUT_S = envs.VLLM_ENGINE_ITERATION_TIMEOUT_S


class AsyncEngineDeadError(RuntimeError):
    pass


def _log_task_completion(task: asyncio.Task,
                         error_callback: Callable[[Exception], None]) -> None:
    """This function is only intended for the `engine.run_engine_loop()` task.

    In particular, that task runs a `while True` loop that can only exit if
    there is an exception.
    """

    exception = None
    try:
        return_value = task.result()
        raise AssertionError(
            f"The engine background task should never finish without an "
            f"exception. {return_value}")
    except asyncio.exceptions.CancelledError:
        # We assume that if the task is cancelled, we are gracefully shutting
        # down. This should only happen on program exit.
        logger.info("Engine is gracefully shutting down.")
    except Exception as e:
        exception = e
        logger.error("Engine background task failed", exc_info=e)
        error_callback(exception)
        raise AsyncEngineDeadError(
            "Task finished unexpectedly. This should never happen! "
            "Please open an issue on Github. See stack trace above for the "
            "actual cause.") from e


STOP_ITERATION = Exception()  # Sentinel


class AsyncStream:
    """A stream of RequestOutputs or EmbeddingRequestOutputs for a request
    that can be iterated over asynchronously via an async generator."""

    def __init__(self, request_id: str, cancel: Callable[[str], None]) -> None:
        self.request_id = request_id
        self._cancel = cancel
        self._queue: asyncio.Queue = asyncio.Queue()
        self._finished = False

    def put(self, item: Union[RequestOutput, EmbeddingRequestOutput,
                              Exception]) -> None:
        if self._finished:
            return
        self._queue.put_nowait(item)

    def finish(
        self,
        exception: Optional[Union[BaseException, Type[BaseException]]] = None,
    ) -> None:
        if not self._finished:
            self._finished = True
            self._queue.put_nowait(
                exception if exception is not None else STOP_ITERATION)

    @property
    def finished(self) -> bool:
        return self._finished

    async def generator(
        self
    ) -> AsyncGenerator[Union[RequestOutput, EmbeddingRequestOutput], None]:
        try:
            while not self._finished:
                result = await self._queue.get()
                if isinstance(result, Exception):
                    if result == STOP_ITERATION:
                        return
                    raise result
                yield result
        except GeneratorExit:
            self._cancel(self.request_id)
            raise asyncio.CancelledError from None


class RequestTracker:
    """Synchronous abstraction for tracking requests."""

    def __init__(self) -> None:
        self._request_streams: Dict[str, AsyncStream] = {}
        self._aborted_requests: asyncio.Queue[str] = asyncio.Queue()
        self._new_requests: asyncio.Queue[Tuple[AsyncStream,
                                                dict]] = asyncio.Queue()
        self.new_requests_event = asyncio.Event()

    def __contains__(self, item):
        return item in self._request_streams

    def __len__(self) -> int:
        return len(self._request_streams)

    def propagate_exception(self,
                            exc: Exception,
                            request_id: Optional[str] = None) -> None:
        """Propagate an exception to request streams
        (all if request_id is None)."""
        if request_id is not None:
            self.abort_request(request_id, exception=exc)
        else:
            # NB: tuple() used here because self.abort_request pops the stream
            # out of self._request_streams, so we can't iterate on it directly
            for rid in tuple(self._request_streams.keys()):
                self.abort_request(rid, exception=exc)

    def process_request_output(self,
                               request_output: Union[RequestOutput,
                                                     EmbeddingRequestOutput],
                               *,
                               verbose: bool = False) -> None:
        """Process a request output from the engine."""
        request_id = request_output.request_id
        finished = request_output.finished

        if finished:
            stream = self._request_streams.pop(request_id, None)
        else:
            stream = self._request_streams.get(request_id)
        # Guard against a KeyError which can occur if the request was aborted
        # while the output was generated
        if stream is not None:
            stream.put(request_output)
            if finished:
                stream.finish()

        if verbose and finished:
            logger.info("Finished request %s.", request_id)

    def process_exception(self,
                          request_id: str,
                          exception: BaseException,
                          *,
                          verbose: bool = False) -> None:
        """Propagate an exception from the engine."""
        if verbose:
            logger.info("Finished request %s.", request_id)
        self.abort_request(request_id, exception=exception)

    def add_request(self,
                    request_id: str,
                    *,
                    verbose: bool = False,
                    **engine_add_request_kwargs) -> AsyncStream:
        """Add a request to be sent to the engine on the next background
        loop iteration."""
        if request_id in self._request_streams:
            raise KeyError(f"Request {request_id} already exists.")

        abort_request = partial(self.abort_request, verbose=verbose)
        stream = AsyncStream(request_id, abort_request)
        self._new_requests.put_nowait((stream, {
            "request_id": request_id,
            **engine_add_request_kwargs
        }))

        self.new_requests_event.set()

        if verbose:
            logger.info("Added request %s.", request_id)

        return stream

    def abort_request(self,
                      request_id: str,
                      *,
                      exception: Optional[Union[BaseException,
                                                Type[BaseException]]] = None,
                      verbose: bool = False) -> None:
        """Abort a request during next background loop iteration."""
        if verbose:
            logger.info("Aborted request %s.", request_id)

        self._aborted_requests.put_nowait(request_id)

        stream = self._request_streams.pop(request_id, None)
        if stream is not None:
            stream.finish(exception=exception)

    def get_new_and_aborted_requests(self) -> Tuple[List[Dict], Set[str]]:
        """Get the new requests and finished requests to be
        sent to the engine."""
        new_requests: List[Dict] = []
        finished_requests: Set[str] = set()

        while not self._aborted_requests.empty():
            request_id = self._aborted_requests.get_nowait()
            finished_requests.add(request_id)

        while not self._new_requests.empty():
            stream, new_request = self._new_requests.get_nowait()
            request_id = stream.request_id
            if request_id in finished_requests:
                # The request has already been aborted.
                stream.finish(asyncio.CancelledError)
                finished_requests.discard(request_id)
            else:
                self._request_streams[request_id] = stream
                new_requests.append(new_request)

        return new_requests, finished_requests

    async def wait_for_new_requests(self):
        if not self.has_new_requests():
            await self.new_requests_event.wait()
        self.new_requests_event.clear()

    def has_new_requests(self):
        return not self._new_requests.empty()


@dataclass
class SchedulerOutputState:
    """Caches the scheduler outputs for a virtual engine. Used for Multi-Step"""
    last_output: Optional[SamplerOutput] = None
    seq_group_metadata_list: Optional[List[SequenceGroupMetadata]] = None
    scheduler_outputs: Optional[SchedulerOutputs] = None


class _AsyncLLMEngine(LLMEngine):
    """Extension of LLMEngine to add async methods."""

    def __init__(self, *args, **kwargs):
        super().__init__(*args, **kwargs)
        pipeline_parallel_size = \
            self.parallel_config.pipeline_parallel_size
        self.cached_scheduler_outputs = [
            SchedulerOutputState() for _ in range(pipeline_parallel_size)
        ]

    async def step_async(
        self, virtual_engine: int
    ) -> List[Union[RequestOutput, EmbeddingRequestOutput]]:
        """Performs one decoding iteration and returns newly generated results.
        The workers are ran asynchronously if possible.

        This function performs one decoding iteration of the engine. It first
        schedules the sequences to be executed in the next iteration and the
        token blocks to be swapped in/out/copy. Then, it executes the model
        and updates the scheduler with the model outputs. Finally, it decodes
        the sequences and returns the newly generated results.
        """
        # these are cached outputs from previous iterations. None if on first
        # iteration
        cached_outputs = self.cached_scheduler_outputs[virtual_engine]
        seq_group_metadata_list = cached_outputs.seq_group_metadata_list
        scheduler_outputs = cached_outputs.scheduler_outputs
        # skip the scheduler if there are any remaining steps in the seq groups.
        # This ensures that the scheduler is only called again when the current
        # batch has completed.
        if not self._has_remaining_steps(seq_group_metadata_list):
            seq_group_metadata_list, scheduler_outputs = self.scheduler[
                virtual_engine].schedule()

            if (self.scheduler_config.is_multi_step
                    and scheduler_outputs.num_lookahead_slots > 0):
                # cache the scheduler outputs for the next iteration if we have
                # lookahead slots
                self._cache_scheduler_outputs_for_multi_step(
                    virtual_engine, seq_group_metadata_list, scheduler_outputs)

        assert seq_group_metadata_list is not None
        assert scheduler_outputs is not None

        if not scheduler_outputs.is_empty():
            finished_requests_ids = self.scheduler[
                virtual_engine].get_and_reset_finished_requests_ids()

            # Check if we have a cached last_output from the previous iteration.
            # For supporting PP this is probably the best way to pass the
            # sampled_token_ids, as a separate broadcast over all the PP stages
            # will cause one virtual engine's microbatch to block the pipeline.
            last_sampled_token_ids = \
                self._get_last_sampled_token_ids(virtual_engine)

            execute_model_req = ExecuteModelRequest(
                seq_group_metadata_list=seq_group_metadata_list,
                blocks_to_swap_in=scheduler_outputs.blocks_to_swap_in,
                blocks_to_swap_out=scheduler_outputs.blocks_to_swap_out,
                blocks_to_copy=scheduler_outputs.blocks_to_copy,
                virtual_engine=virtual_engine,
                num_lookahead_slots=scheduler_outputs.num_lookahead_slots,
                running_queue_size=scheduler_outputs.running_queue_size,
                finished_requests_ids=finished_requests_ids,
                # We use ExecuteModelRequest to pass the last sampled_token_ids
                # to each of the non-last PP stages for in-place prepare_input.
                last_sampled_token_ids=last_sampled_token_ids)
            # Execute the model.
            output = await self.model_executor.execute_model_async(
                execute_model_req)
            # we need to do this here so that last step's sampled_token_ids can
            # be passed to the next iteration for PP.
            if self.scheduler_config.is_multi_step:
                self._update_cached_scheduler_output(virtual_engine, output)
        else:
            output = []

        # Finish the current step for all the sequence groups.
        if self.scheduler_config.is_multi_step:
            for seq_group in seq_group_metadata_list:
                seq_group.finish_step()

        if not self._has_remaining_steps(seq_group_metadata_list):
            # clear the cache if we have finished all the steps
            if self.scheduler_config.is_multi_step:
                self.cached_scheduler_outputs[
                    virtual_engine] = SchedulerOutputState()
            request_outputs = self._process_model_outputs(
                output, scheduler_outputs.scheduled_seq_groups,
                scheduler_outputs.ignored_seq_groups, seq_group_metadata_list)
        else:
            request_outputs = []

        # Log stats.
        self.do_log_stats(scheduler_outputs, output)

        # Tracing
        self.do_tracing(scheduler_outputs)

        return request_outputs

    def _has_remaining_steps(
        self, seq_group_metadata_list: Optional[List[SequenceGroupMetadata]]
    ) -> bool:
        if (not self.scheduler_config.is_multi_step
                or not seq_group_metadata_list):
            return False

        # TODO(will) this is a sanity check for nowto make sure that all the
        # seqs are on the same steps. Eventually we will want to do some sort of
        # dynamic scheduling when doing multi-step decoding.
        ref_remaining_steps = seq_group_metadata_list[0].state.remaining_steps
        if any([
                seq_group.state.remaining_steps != ref_remaining_steps
                for seq_group in seq_group_metadata_list[1:]
        ]):
            raise AssertionError(("All running sequence groups should "
                                  "have the same remaining steps."))

        return ref_remaining_steps > 0

    def _cache_scheduler_outputs_for_multi_step(
            self, virtual_engine: int,
            seq_group_metadata_list: Optional[List[SequenceGroupMetadata]],
            scheduler_outputs: SchedulerOutputs) -> None:
        self.cached_scheduler_outputs[
            virtual_engine].seq_group_metadata_list = seq_group_metadata_list
        self.cached_scheduler_outputs[virtual_engine].scheduler_outputs = \
            scheduler_outputs
        self.cached_scheduler_outputs[virtual_engine].last_output = None

    def _get_last_sampled_token_ids(
            self, virtual_engine: int) -> Optional[torch.Tensor]:
        cached_last_output = self.cached_scheduler_outputs[
            virtual_engine].last_output
        if (self.scheduler_config.is_multi_step
                and self.parallel_config.pipeline_parallel_size > 1
                and cached_last_output is not None
                and cached_last_output.sampled_token_ids_cpu is not None):
            return cached_last_output.sampled_token_ids_cpu
        return None

    def _update_cached_scheduler_output(
            self, virtual_engine: int,
            output: List[Optional[SamplerOutput]]) -> None:
        if (self.parallel_config.pipeline_parallel_size > 1 and len(output) > 0
                and output[0] is not None):
            last_output = output[-1]
            assert last_output is not None
            assert last_output.sampled_token_ids_cpu is not None
            assert last_output.sampled_token_ids is None
            assert last_output.sampled_token_probs is None
            self.cached_scheduler_outputs[
                virtual_engine].last_output = last_output

    async def stop_remote_worker_execution_loop_async(self) -> None:
        """Stop the remote worker execution loop."""
        await self.model_executor.stop_remote_worker_execution_loop_async()

<<<<<<< HEAD
=======
    async def _tokenize_prompt_async(
        self,
        prompt: str,
        request_id: str,
        lora_request: Optional[LoRARequest],
    ) -> List[int]:
        """Async version of :meth:`_tokenize_prompt`."""
        tokenizer = self.get_tokenizer_group(
            missing_msg="prompts must be None if skip_tokenizer_init is True")

        return await tokenizer.encode_async(request_id=request_id,
                                            prompt=prompt,
                                            lora_request=lora_request)

    async def _extract_prompt_components_async(
        self,
        inputs: SingletonPromptInputs,
        request_id: str,
        lora_request: Optional[LoRARequest] = None,
    ) -> PromptComponents:
        """Async version of :meth:`_extract_prompt_components`."""
        if isinstance(inputs, str):
            prompt = inputs
            prompt_token_ids = await self._tokenize_prompt_async(
                prompt,
                request_id=request_id,
                lora_request=lora_request,
            )
            multi_modal_data = None
        elif isinstance(inputs, dict):
            if "prompt_token_ids" in inputs:
                prompt = None
                prompt_token_ids = inputs["prompt_token_ids"]
            else:
                # NOTE: This extra assignment is required to pass mypy
                prompt = parsed_prompt = inputs["prompt"]
                prompt_token_ids = await self._tokenize_prompt_async(
                    parsed_prompt,
                    request_id=request_id,
                    lora_request=lora_request,
                )

            multi_modal_data = inputs.get("multi_modal_data")
        else:
            assert_never(inputs)

        return prompt, prompt_token_ids, multi_modal_data

    async def _process_encoder_decoder_prompt_async(
        self,
        inputs: PromptInputs,
        request_id: str,
    ) -> EncoderDecoderLLMInputs:
        """Async version of :meth:`_process_encoder_decoder_prompt`."""
        encoder_comps: PromptComponents
        decoder_comps: DecoderPromptComponents

        if is_explicit_encoder_decoder_prompt(inputs):
            encoder_task = self._extract_prompt_components_async(
                inputs["encoder_prompt"],
                request_id=request_id,
            )

            if (decoder_input := inputs["decoder_prompt"]) is None:
                encoder_comps = await encoder_task
                decoder_comps = None, None, None
            else:
                decoder_task = self._extract_prompt_components_async(
                    decoder_input,
                    request_id=request_id,
                )

                encoder_comps, decoder_comps = await asyncio.gather(
                    encoder_task, decoder_task)
        else:
            encoder_comps = await self._extract_prompt_components_async(
                inputs,
                request_id=request_id,
            )

            decoder_comps = None, None, None

        return self._build_enc_dec_llm_inputs(encoder_comps, decoder_comps)

    async def _process_decoder_only_prompt_async(
        self,
        inputs: SingletonPromptInputs,
        request_id: str,
        lora_request: Optional[LoRARequest] = None,
        prompt_adapter_request: Optional[PromptAdapterRequest] = None,
    ) -> LLMInputs:
        """Async version of :meth:`_process_decoder_only_prompt`."""
        prompt_comps = await self._extract_prompt_components_async(
            inputs,
            request_id=request_id,
            lora_request=lora_request,
        )

        return self._build_decoder_only_llm_inputs(
            prompt_comps,
            prompt_adapter_request=prompt_adapter_request,
        )

    async def process_model_inputs_async(
        self,
        inputs: PromptInputs,
        request_id: str,
        lora_request: Optional[LoRARequest] = None,
        prompt_adapter_request: Optional[PromptAdapterRequest] = None,
    ) -> Union[LLMInputs, EncoderDecoderLLMInputs]:
        """Async version of :meth:`process_model_inputs`."""
        if self.is_encoder_decoder_model():
            # Encoder-decoder model requires special mapping of
            # input prompts to encoder & decoder
            model_inputs = await self._process_encoder_decoder_prompt_async(
                inputs,
                request_id=request_id,
            )
        else:
            if is_explicit_encoder_decoder_prompt(inputs):
                raise ValueError("Cannot pass encoder-decoder prompt "
                                 "to decoder-only models")

            # Decoder-only operation
            model_inputs = await self._process_decoder_only_prompt_async(
                inputs,
                request_id=request_id,
                lora_request=lora_request,
                prompt_adapter_request=prompt_adapter_request,
            )

        return self.input_processor(model_inputs)

>>>>>>> baaedfdb
    async def add_request_async(
        self,
        request_id: str,
        inputs: PromptInputs,
        params: Union[SamplingParams, PoolingParams],
        arrival_time: Optional[float] = None,
        lora_request: Optional[LoRARequest] = None,
        trace_headers: Optional[Mapping[str, str]] = None,
        prompt_adapter_request: Optional[PromptAdapterRequest] = None,
    ) -> None:
        """Async version of :meth:`add_request`."""
        if lora_request is not None and not self.lora_config:
            raise ValueError(f"Got lora_request {lora_request} but LoRA is "
                             "not enabled!")
        if arrival_time is None:
            arrival_time = time.time()

        preprocessed_inputs = await self.input_preprocessor.preprocess_async(
            inputs,
            request_id=request_id,
            lora_request=lora_request,
            prompt_adapter_request=prompt_adapter_request,
        )
        processed_inputs = self.input_processor(preprocessed_inputs)

        self._add_processed_request(
            request_id=request_id,
            processed_inputs=processed_inputs,
            params=params,
            arrival_time=arrival_time,
            lora_request=lora_request,
            prompt_adapter_request=prompt_adapter_request,
            trace_headers=trace_headers,
        )

    async def check_health_async(self) -> None:
        if self.tokenizer:
            self.tokenizer.check_health()
        self.model_executor.check_health()


class AsyncLLMEngine:
    """An asynchronous wrapper for :class:`LLMEngine`.

    This class is used to wrap the :class:`LLMEngine` class to make it
    asynchronous. It uses asyncio to create a background loop that keeps
    processing incoming requests. The :class:`LLMEngine` is kicked by the
    generate method when there are requests in the waiting queue. The generate
    method yields the outputs from the :class:`LLMEngine` to the caller.

    Args:
        worker_use_ray: Whether to use Ray for model workers. Required for
            distributed execution. Should be the same as
            `parallel_config.worker_use_ray`.
        engine_use_ray: Whether to make LLMEngine a Ray actor. If so, the
            async frontend will be executed in a separate process as the
            model workers.
        log_requests: Whether to log the requests.
        start_engine_loop: If True, the background task to run the engine
            will be automatically started in the generate call.
        *args: Arguments for :class:`LLMEngine`.
        **kwargs: Arguments for :class:`LLMEngine`.
    """

    _engine_class: Type[_AsyncLLMEngine] = _AsyncLLMEngine

    def __init__(self,
                 worker_use_ray: bool,
                 engine_use_ray: bool,
                 *args,
                 log_requests: bool = True,
                 start_engine_loop: bool = True,
                 **kwargs) -> None:
        self.worker_use_ray = worker_use_ray
        self.engine_use_ray = engine_use_ray
        self.log_requests = log_requests
        self.engine = self._init_engine(*args, **kwargs)

        if self.engine_use_ray:
            print_warning_once(
                "DEPRECATED. `--engine-use-ray` is deprecated and will "
                "be removed in a future update. "
                "See https://github.com/vllm-project/vllm/issues/7045.")

            if envs.VLLM_ALLOW_ENGINE_USE_RAY:
                print_warning_once(
                    "VLLM_ALLOW_ENGINE_USE_RAY is set, force engine use Ray")
            else:
                raise ValueError("`--engine-use-ray` is deprecated. "
                                 "Set `VLLM_ALLOW_ENGINE_USE_RAY=1` to "
                                 "force use it")

        self.background_loop: Optional[asyncio.Future] = None
        # We need to keep a reference to unshielded
        # task as well to prevent it from being garbage
        # collected
        self._background_loop_unshielded: Optional[asyncio.Task] = None
        self.start_engine_loop = start_engine_loop
        self._errored_with: Optional[BaseException] = None

        # Lazy initialized fields
        self._request_tracker: RequestTracker

    @classmethod
    def _get_executor_cls(
            cls, engine_config: EngineConfig) -> Type[ExecutorAsyncBase]:
        distributed_executor_backend = (
            engine_config.parallel_config.distributed_executor_backend)
        if isinstance(distributed_executor_backend, type):
            if not issubclass(distributed_executor_backend, ExecutorAsyncBase):
                raise TypeError(
                    "distributed_executor_backend must be a subclass of "
                    f"ExecutorAsyncBase. Got {distributed_executor_backend}.")
            if distributed_executor_backend.uses_ray:  # type: ignore
                initialize_ray_cluster(engine_config.parallel_config)
            executor_class = distributed_executor_backend
        elif engine_config.device_config.device_type == "neuron":
            from vllm.executor.neuron_executor import NeuronExecutorAsync
            executor_class = NeuronExecutorAsync
        elif engine_config.device_config.device_type == "tpu":
            if distributed_executor_backend == "ray":
                initialize_ray_cluster(engine_config.parallel_config)
                from vllm.executor.ray_tpu_executor import RayTPUExecutorAsync
                executor_class = RayTPUExecutorAsync
            else:
                assert distributed_executor_backend is None
                from vllm.executor.tpu_executor import TPUExecutorAsync
                executor_class = TPUExecutorAsync
        elif engine_config.device_config.device_type == "cpu":
            from vllm.executor.cpu_executor import CPUExecutorAsync
            executor_class = CPUExecutorAsync
        elif engine_config.device_config.device_type == "openvino":
            assert distributed_executor_backend is None, (
                "Distributed execution is not supported with "
                "the OpenVINO backend.")
            from vllm.executor.openvino_executor import OpenVINOExecutorAsync
            executor_class = OpenVINOExecutorAsync
        elif engine_config.device_config.device_type == "xpu":
            if distributed_executor_backend is None:
                from vllm.executor.xpu_executor import XPUExecutorAsync
                executor_class = XPUExecutorAsync
            elif distributed_executor_backend == "ray":
                initialize_ray_cluster(engine_config.parallel_config)
                from vllm.executor.ray_xpu_executor import RayXPUExecutorAsync
                executor_class = RayXPUExecutorAsync
            else:
                raise RuntimeError(
                    "Not supported distributed execution model on XPU device.")
        elif distributed_executor_backend == "ray":
            initialize_ray_cluster(engine_config.parallel_config)
            from vllm.executor.ray_gpu_executor import RayGPUExecutorAsync
            executor_class = RayGPUExecutorAsync
        elif distributed_executor_backend == "mp":
            from vllm.executor.multiproc_gpu_executor import (
                MultiprocessingGPUExecutorAsync)
            executor_class = MultiprocessingGPUExecutorAsync
        else:
            from vllm.executor.gpu_executor import GPUExecutorAsync
            executor_class = GPUExecutorAsync
        return executor_class

    @classmethod
    def from_engine_args(
        cls,
        engine_args: AsyncEngineArgs,
        start_engine_loop: bool = True,
        usage_context: UsageContext = UsageContext.ENGINE_CONTEXT,
        stat_loggers: Optional[Dict[str, StatLoggerBase]] = None,
    ) -> "AsyncLLMEngine":
        """Creates an async LLM engine from the engine arguments."""
        # Create the engine configs.
        engine_config = engine_args.create_engine_config()

        if engine_args.engine_use_ray:
            from vllm.executor import ray_utils
            ray_utils.assert_ray_available()

        executor_class = cls._get_executor_cls(engine_config)

        # Create the async LLM engine.
        engine = cls(
            executor_class.uses_ray,
            engine_args.engine_use_ray,
            **engine_config.to_dict(),
            executor_class=executor_class,
            log_requests=not engine_args.disable_log_requests,
            log_stats=not engine_args.disable_log_stats,
            start_engine_loop=start_engine_loop,
            usage_context=usage_context,
            stat_loggers=stat_loggers,
        )
        return engine

    @property
    def is_running(self) -> bool:
        return (self.background_loop is not None
                and self._background_loop_unshielded is not None
                and not self._background_loop_unshielded.done())

    @property
    def is_stopped(self) -> bool:
        return self.errored or (self.background_loop is not None and
                                self._background_loop_unshielded is not None
                                and self._background_loop_unshielded.done())

    @property
    def errored(self) -> bool:
        return self._errored_with is not None

    def set_errored(self, exc: Exception) -> None:
        self._errored_with = exc

    def _error_callback(self, exc: Exception) -> None:
        self.set_errored(exc)
        self._request_tracker.propagate_exception(exc)

    async def get_tokenizer(
        self,
        lora_request: Optional[LoRARequest] = None,
    ) -> AnyTokenizer:
        if self.engine_use_ray:
            return await self.engine.get_tokenizer.remote(  # type: ignore
                lora_request)

        return await (self.engine.get_tokenizer_group().
                      get_lora_tokenizer_async(lora_request))

    def start_background_loop(self) -> None:
        """Start the background loop."""
        if self.errored:
            raise AsyncEngineDeadError(
                "Background loop has errored already.") from self._errored_with
        if self.is_running:
            raise RuntimeError("Background loop is already running.")
        # Initialize the RequestTracker here so it uses the right event loop.
        self._request_tracker = RequestTracker()

        self._background_loop_unshielded = asyncio.get_event_loop(
        ).create_task(self.run_engine_loop())
        self._background_loop_unshielded.add_done_callback(
            partial(_log_task_completion, error_callback=self._error_callback))
        self.background_loop = asyncio.shield(self._background_loop_unshielded)

    def shutdown_background_loop(self) -> None:
        """
        Shut down the background loop.

        This method needs to be called during cleanup to remove
        references to `self` and properly GC the resources held
        by the async LLM engine (e.g., the executors as well as
        their resources).
        """
        if self._background_loop_unshielded is not None:
            self._background_loop_unshielded.cancel()
            self._background_loop_unshielded = None
        self.background_loop = None

    def _init_engine(self, *args,
                     **kwargs) -> Union[_AsyncLLMEngine, "ray.ObjectRef"]:
        if not self.engine_use_ray:
            engine_class = self._engine_class
        elif self.worker_use_ray:
            engine_class = ray.remote(num_cpus=0)(self._engine_class).remote
        else:
            # FIXME(woosuk): This is a bit hacky. Be careful when changing the
            # order of the arguments.
            cache_config = kwargs["cache_config"]
            parallel_config = kwargs["parallel_config"]
            if (parallel_config.tensor_parallel_size == 1
                    and parallel_config.pipeline_parallel_size == 1):
                num_gpus = cache_config.gpu_memory_utilization
            else:
                num_gpus = 1
            engine_class = ray.remote(num_gpus=num_gpus)(
                self._engine_class).remote
        return engine_class(*args, **kwargs)

    async def engine_step(self, virtual_engine: int) -> bool:
        """Kick the engine to process the waiting requests.

        Returns True if there are in-progress requests."""

        new_requests, aborted_requests = (
            self._request_tracker.get_new_and_aborted_requests())

        for new_request in new_requests:
            # Add the request into the vLLM engine's waiting queue.
            # TODO: Maybe add add_request_batch to reduce Ray overhead
            try:
                if self.engine_use_ray:
                    await self.engine.add_request.remote(  # type: ignore
                        **new_request)
                else:
                    await self.engine.add_request_async(**new_request)
            except ValueError as e:
                # TODO: use a vLLM specific error for failed validation
                self._request_tracker.process_exception(
                    new_request["request_id"],
                    e,
                    verbose=self.log_requests,
                )

        if aborted_requests:
            await self._engine_abort(aborted_requests)

        if self.engine_use_ray:
            request_outputs = await self.engine.step.remote()  # type: ignore
        else:
            request_outputs = await self.engine.step_async(virtual_engine)

        # Put the outputs into the corresponding streams.
        finished = True
        for request_output in request_outputs:
            self._request_tracker.process_request_output(
                request_output, verbose=self.log_requests)
            finished = finished and request_output.finished

        return not finished

    async def _engine_abort(self, request_ids: Iterable[str]):
        if self.engine_use_ray:
            await self.engine.abort_request.remote(request_ids)  # type: ignore
        else:
            self.engine.abort_request(request_ids)

    async def run_engine_loop(self):
        if self.engine_use_ray:
            pipeline_parallel_size = 1  # type: ignore
        else:
            pipeline_parallel_size = \
                self.engine.parallel_config.pipeline_parallel_size
        has_requests_in_progress = [False] * pipeline_parallel_size
        while True:
            if not any(has_requests_in_progress):
                logger.debug("Waiting for new requests...")
                # Stop the execute model loop in parallel workers until there
                # are more requests to process. This avoids waiting
                # indefinitely in torch.distributed ops which may otherwise
                # timeout, and unblocks the RPC thread in the workers so that
                # they can process any other queued control plane messages,
                # such as add/remove lora adapters.
                if self.engine_use_ray:
                    await (self.engine.stop_remote_worker_execution_loop.
                           remote()  # type: ignore
                           )
                else:
                    await self.engine.stop_remote_worker_execution_loop_async()
                await self._request_tracker.wait_for_new_requests()
                logger.debug("Got new requests!")
                requests_in_progress = [
                    asyncio.create_task(self.engine_step(ve))
                    for ve in range(pipeline_parallel_size)
                ]
                has_requests_in_progress = [True] * pipeline_parallel_size

            # Abort if iteration takes too long due to unrecoverable errors
            # (eg. NCCL timeouts).
            try:
                async with asyncio_timeout(ENGINE_ITERATION_TIMEOUT_S):
                    done, _ = await asyncio.wait(
                        requests_in_progress,
                        return_when=asyncio.FIRST_COMPLETED)
                    for _ in range(pipeline_parallel_size):
                        await asyncio.sleep(0)
                for task in done:
                    result = task.result()
                    virtual_engine = requests_in_progress.index(task)
                    if self.engine_use_ray:
                        has_unfinished_requests = (
                            await (self.engine.
                                   has_unfinished_requests_for_virtual_engine.
                                   remote(  # type: ignore
                                       virtual_engine)))
                    else:
                        has_unfinished_requests = (
                            self.engine.
                            has_unfinished_requests_for_virtual_engine(
                                virtual_engine))
                    if result or has_unfinished_requests:
                        requests_in_progress[virtual_engine] = (
                            asyncio.create_task(
                                self.engine_step(virtual_engine)))
                        has_requests_in_progress[virtual_engine] = True
                    else:
                        has_requests_in_progress[virtual_engine] = False
            except asyncio.TimeoutError as exc:
                logger.error(
                    "Engine iteration timed out. This should never happen!")
                self.set_errored(exc)
                raise
            await asyncio.sleep(0)

    # This method does not need to be async, but kept that way
    # for backwards compatibility.
    async def add_request(
        self,
        request_id: str,
        inputs: PromptInputs,
        params: Union[SamplingParams, PoolingParams],
        arrival_time: Optional[float] = None,
        lora_request: Optional[LoRARequest] = None,
        trace_headers: Optional[Mapping[str, str]] = None,
        prompt_adapter_request: Optional[PromptAdapterRequest] = None
    ) -> AsyncGenerator[Union[RequestOutput, EmbeddingRequestOutput], None]:
        if not self.is_running:
            if self.start_engine_loop:
                self.start_background_loop()
            else:
                raise AsyncEngineDeadError(
                    "Background loop is not running. If it was running, "
                    "inspect the output to find the stacktrace of the "
                    "error that caused the background loop to stop "
                    "(AsyncEngineDeadError).")

        stream = self._request_tracker.add_request(
            request_id,
            verbose=self.log_requests,
            inputs=inputs,
            params=params,
            arrival_time=arrival_time or time.time(),
            lora_request=lora_request,
            trace_headers=trace_headers,
            prompt_adapter_request=prompt_adapter_request)

        return stream.generator()

    async def generate(
        self,
        inputs: PromptInputs,
        sampling_params: SamplingParams,
        request_id: str,
        lora_request: Optional[LoRARequest] = None,
        trace_headers: Optional[Mapping[str, str]] = None,
        prompt_adapter_request: Optional[PromptAdapterRequest] = None
    ) -> AsyncGenerator[RequestOutput, None]:
        """Generate outputs for a request.

        Generate outputs for a request. This method is a coroutine. It adds the
        request into the waiting queue of the LLMEngine and streams the outputs
        from the LLMEngine to the caller.

        Args:
            inputs: The inputs to the LLM. See
                :class:`~vllm.inputs.PromptInputs`
                for more details about the format of each input.
            sampling_params: The sampling parameters of the request.
            request_id: The unique id of the request.
            lora_request: LoRA request to use for generation, if any.
            trace_headers: OpenTelemetry trace headers.
            prompt_adapter_request: Prompt Adapter request to use 
                                            for generation, if any.

        Yields:
            The output `RequestOutput` objects from the LLMEngine
            for the request.

        Details:
            - If the engine is not running, start the background loop,
              which iteratively invokes
              :meth:`~vllm.engine.async_llm_engine.AsyncLLMEngine.engine_step`
              to process the waiting requests.
            - Add the request to the engine's `RequestTracker`.
              On the next background loop, this request will be sent to
              the underlying engine.
              Also, a corresponding `AsyncStream` will be created.
            - Wait for the request outputs from `AsyncStream` and yield them.

        Example:
            >>> # Please refer to entrypoints/api_server.py for
            >>> # the complete example.
            >>>
            >>> # initialize the engine and the example input
            >>> engine = AsyncLLMEngine.from_engine_args(engine_args)
            >>> example_input = {
            >>>     "prompt": "What is LLM?",
            >>>     "stream": False, # assume the non-streaming case
            >>>     "temperature": 0.0,
            >>>     "request_id": 0,
            >>> }
            >>>
            >>> # start the generation
            >>> results_generator = engine.generate(
            >>>    example_input["prompt"],
            >>>    SamplingParams(temperature=example_input["temperature"]),
            >>>    example_input["request_id"])
            >>>
            >>> # get the results
            >>> final_output = None
            >>> async for request_output in results_generator:
            >>>     if await request.is_disconnected():
            >>>         # Abort the request if the client disconnects.
            >>>         await engine.abort(request_id)
            >>>         # Return or raise an error
            >>>         ...
            >>>     final_output = request_output
            >>>
            >>> # Process and return the final output
            >>> ...
        """
        async for output in await self.add_request(
                request_id,
                inputs,
                sampling_params,
                lora_request=lora_request,
                trace_headers=trace_headers,
                prompt_adapter_request=prompt_adapter_request,
        ):
            yield LLMEngine.validate_output(output, RequestOutput)

    async def encode(
        self,
        inputs: PromptInputs,
        pooling_params: PoolingParams,
        request_id: str,
        lora_request: Optional[LoRARequest] = None,
        trace_headers: Optional[Mapping[str, str]] = None,
    ) -> AsyncGenerator[EmbeddingRequestOutput, None]:
        """Generate outputs for a request from an embedding model.

        Generate outputs for a request. This method is a coroutine. It adds the
        request into the waiting queue of the LLMEngine and streams the outputs
        from the LLMEngine to the caller.

        Args:
            inputs: The inputs to the LLM. See
                :class:`~vllm.inputs.PromptInputs`
                for more details about the format of each input.
            pooling_params: The pooling parameters of the request.
            request_id: The unique id of the request.
            lora_request: LoRA request to use for generation, if any.
            trace_headers: OpenTelemetry trace headers.

        Yields:
            The output `EmbeddingRequestOutput` objects from the LLMEngine
            for the request.

        Details:
            - If the engine is not running, start the background loop,
              which iteratively invokes
              :meth:`~vllm.engine.async_llm_engine.AsyncLLMEngine.engine_step`
              to process the waiting requests.
            - Add the request to the engine's `RequestTracker`.
              On the next background loop, this request will be sent to
              the underlying engine.
              Also, a corresponding `AsyncStream` will be created.
            - Wait for the request outputs from `AsyncStream` and yield them.

        Example:
            >>> # Please refer to entrypoints/api_server.py for
            >>> # the complete example.
            >>>
            >>> # initialize the engine and the example input
            >>> engine = AsyncLLMEngine.from_engine_args(engine_args)
            >>> example_input = {
            >>>     "input": "What is LLM?",
            >>>     "request_id": 0,
            >>> }
            >>>
            >>> # start the generation
            >>> results_generator = engine.encode(
            >>>    example_input["input"],
            >>>    PoolingParams(),
            >>>    example_input["request_id"])
            >>>
            >>> # get the results
            >>> final_output = None
            >>> async for request_output in results_generator:
            >>>     if await request.is_disconnected():
            >>>         # Abort the request if the client disconnects.
            >>>         await engine.abort(request_id)
            >>>         # Return or raise an error
            >>>         ...
            >>>     final_output = request_output
            >>>
            >>> # Process and return the final output
            >>> ...
        """
        async for output in await self.add_request(
                request_id,
                inputs,
                pooling_params,
                lora_request=lora_request,
                trace_headers=trace_headers,
        ):
            yield LLMEngine.validate_output(output, EmbeddingRequestOutput)

    async def abort(self, request_id: str) -> None:
        """Abort a request.

        Abort a submitted request. If the request is finished or not found,
        this method will be a no-op.

        Args:
            request_id: The unique id of the request.
        """
        if not self.is_running:
            raise AsyncEngineDeadError(
                "Background loop is not running. If it was running, "
                "inspect the output to find the stacktrace of the "
                "error that caused the background loop to stop "
                "(AsyncEngineDeadError).")

        return self._abort(request_id)

    def _abort(self, request_id: str) -> None:
        """Abort a request.

        Abort a submitted request. If the request is finished or not found,
        this method will be a no-op.

        Args:
            request_id: The unique id of the request.
        """
        self._request_tracker.abort_request(request_id,
                                            exception=asyncio.CancelledError,
                                            verbose=self.log_requests)

    async def get_model_config(self) -> ModelConfig:
        """Get the model configuration of the vLLM engine."""
        if self.engine_use_ray:
            return await self.engine.get_model_config.remote()  # type: ignore
        else:
            return self.engine.get_model_config()

    async def get_parallel_config(self) -> ParallelConfig:
        """Get the parallel configuration of the vLLM engine."""
        if self.engine_use_ray:
            return await self.engine.get_parallel_config.remote(  # type: ignore
            )
        else:
            return self.engine.get_parallel_config()

    async def get_decoding_config(self) -> DecodingConfig:
        """Get the decoding configuration of the vLLM engine."""
        if self.engine_use_ray:
            return await self.engine.get_decoding_config.remote(  # type: ignore
            )
        else:
            return self.engine.get_decoding_config()

    async def get_scheduler_config(self) -> SchedulerConfig:
        """Get the scheduling configuration of the vLLM engine."""
        if self.engine_use_ray:
            return await self.engine.get_scheduler_config.remote(  # type: ignore
            )
        else:
            return self.engine.get_scheduler_config()

    async def get_lora_config(self) -> LoRAConfig:
        """Get the lora configuration of the vLLM engine."""
        if self.engine_use_ray:
            return await self.engine.get_lora_config.remote(  # type: ignore
            )
        else:
            return self.engine.get_lora_config()

    async def do_log_stats(
            self,
            scheduler_outputs: Optional[SchedulerOutputs] = None,
            model_output: Optional[List[SamplerOutput]] = None) -> None:
        if self.engine_use_ray:
            await self.engine.do_log_stats.remote(  # type: ignore
                scheduler_outputs, model_output)
        else:
            self.engine.do_log_stats()

    async def check_health(self) -> None:
        """Raises an error if engine is unhealthy."""
        t = time.perf_counter()
        logger.debug("Starting health check...")
        if self.is_stopped:
            raise AsyncEngineDeadError("Background loop is stopped.")

        if self.engine_use_ray:
            try:
                await self.engine.check_health.remote()  # type: ignore
            except ray.exceptions.RayActorError as e:
                raise RuntimeError("Engine is dead.") from e
        else:
            await self.engine.check_health_async()
        logger.debug("Health check took %fs", time.perf_counter() - t)

    async def is_tracing_enabled(self) -> bool:
        if self.engine_use_ray:
            return await self.engine.is_tracing_enabled.remote(  # type: ignore
            )
        else:
            return self.engine.is_tracing_enabled()

    def add_logger(self, logger_name: str, logger: StatLoggerBase) -> None:
        if self.engine_use_ray:
            ray.get(
                self.engine.add_logger.remote(  # type: ignore
                    logger_name=logger_name, logger=logger))
        else:
            self.engine.add_logger(logger_name=logger_name, logger=logger)

    def remove_logger(self, logger_name: str) -> None:
        if self.engine_use_ray:
            ray.get(
                self.engine.remove_logger.remote(  # type: ignore
                    logger_name=logger_name))
        else:
            self.engine.remove_logger(logger_name=logger_name)<|MERGE_RESOLUTION|>--- conflicted
+++ resolved
@@ -5,12 +5,7 @@
 from typing import (AsyncGenerator, Callable, Dict, Iterable, List, Mapping,
                     Optional, Set, Tuple, Type, Union)
 
-<<<<<<< HEAD
-from transformers import PreTrainedTokenizer
-=======
 import torch
-from typing_extensions import assert_never
->>>>>>> baaedfdb
 
 import vllm.envs as envs
 from vllm.config import (DecodingConfig, EngineConfig, LoRAConfig, ModelConfig,
@@ -421,142 +416,6 @@
         """Stop the remote worker execution loop."""
         await self.model_executor.stop_remote_worker_execution_loop_async()
 
-<<<<<<< HEAD
-=======
-    async def _tokenize_prompt_async(
-        self,
-        prompt: str,
-        request_id: str,
-        lora_request: Optional[LoRARequest],
-    ) -> List[int]:
-        """Async version of :meth:`_tokenize_prompt`."""
-        tokenizer = self.get_tokenizer_group(
-            missing_msg="prompts must be None if skip_tokenizer_init is True")
-
-        return await tokenizer.encode_async(request_id=request_id,
-                                            prompt=prompt,
-                                            lora_request=lora_request)
-
-    async def _extract_prompt_components_async(
-        self,
-        inputs: SingletonPromptInputs,
-        request_id: str,
-        lora_request: Optional[LoRARequest] = None,
-    ) -> PromptComponents:
-        """Async version of :meth:`_extract_prompt_components`."""
-        if isinstance(inputs, str):
-            prompt = inputs
-            prompt_token_ids = await self._tokenize_prompt_async(
-                prompt,
-                request_id=request_id,
-                lora_request=lora_request,
-            )
-            multi_modal_data = None
-        elif isinstance(inputs, dict):
-            if "prompt_token_ids" in inputs:
-                prompt = None
-                prompt_token_ids = inputs["prompt_token_ids"]
-            else:
-                # NOTE: This extra assignment is required to pass mypy
-                prompt = parsed_prompt = inputs["prompt"]
-                prompt_token_ids = await self._tokenize_prompt_async(
-                    parsed_prompt,
-                    request_id=request_id,
-                    lora_request=lora_request,
-                )
-
-            multi_modal_data = inputs.get("multi_modal_data")
-        else:
-            assert_never(inputs)
-
-        return prompt, prompt_token_ids, multi_modal_data
-
-    async def _process_encoder_decoder_prompt_async(
-        self,
-        inputs: PromptInputs,
-        request_id: str,
-    ) -> EncoderDecoderLLMInputs:
-        """Async version of :meth:`_process_encoder_decoder_prompt`."""
-        encoder_comps: PromptComponents
-        decoder_comps: DecoderPromptComponents
-
-        if is_explicit_encoder_decoder_prompt(inputs):
-            encoder_task = self._extract_prompt_components_async(
-                inputs["encoder_prompt"],
-                request_id=request_id,
-            )
-
-            if (decoder_input := inputs["decoder_prompt"]) is None:
-                encoder_comps = await encoder_task
-                decoder_comps = None, None, None
-            else:
-                decoder_task = self._extract_prompt_components_async(
-                    decoder_input,
-                    request_id=request_id,
-                )
-
-                encoder_comps, decoder_comps = await asyncio.gather(
-                    encoder_task, decoder_task)
-        else:
-            encoder_comps = await self._extract_prompt_components_async(
-                inputs,
-                request_id=request_id,
-            )
-
-            decoder_comps = None, None, None
-
-        return self._build_enc_dec_llm_inputs(encoder_comps, decoder_comps)
-
-    async def _process_decoder_only_prompt_async(
-        self,
-        inputs: SingletonPromptInputs,
-        request_id: str,
-        lora_request: Optional[LoRARequest] = None,
-        prompt_adapter_request: Optional[PromptAdapterRequest] = None,
-    ) -> LLMInputs:
-        """Async version of :meth:`_process_decoder_only_prompt`."""
-        prompt_comps = await self._extract_prompt_components_async(
-            inputs,
-            request_id=request_id,
-            lora_request=lora_request,
-        )
-
-        return self._build_decoder_only_llm_inputs(
-            prompt_comps,
-            prompt_adapter_request=prompt_adapter_request,
-        )
-
-    async def process_model_inputs_async(
-        self,
-        inputs: PromptInputs,
-        request_id: str,
-        lora_request: Optional[LoRARequest] = None,
-        prompt_adapter_request: Optional[PromptAdapterRequest] = None,
-    ) -> Union[LLMInputs, EncoderDecoderLLMInputs]:
-        """Async version of :meth:`process_model_inputs`."""
-        if self.is_encoder_decoder_model():
-            # Encoder-decoder model requires special mapping of
-            # input prompts to encoder & decoder
-            model_inputs = await self._process_encoder_decoder_prompt_async(
-                inputs,
-                request_id=request_id,
-            )
-        else:
-            if is_explicit_encoder_decoder_prompt(inputs):
-                raise ValueError("Cannot pass encoder-decoder prompt "
-                                 "to decoder-only models")
-
-            # Decoder-only operation
-            model_inputs = await self._process_decoder_only_prompt_async(
-                inputs,
-                request_id=request_id,
-                lora_request=lora_request,
-                prompt_adapter_request=prompt_adapter_request,
-            )
-
-        return self.input_processor(model_inputs)
-
->>>>>>> baaedfdb
     async def add_request_async(
         self,
         request_id: str,
