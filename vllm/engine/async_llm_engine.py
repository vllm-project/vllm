import asyncio
import time
from dataclasses import dataclass
from functools import partial
from typing import (AsyncGenerator, Callable, Dict, Iterable, List, Mapping,
                    Optional, Set, Tuple, Type, Union)

import torch
from typing_extensions import assert_never

import vllm.envs as envs
from vllm.config import (DecodingConfig, EngineConfig, LoRAConfig, ModelConfig,
                         ParallelConfig, SchedulerConfig)
from vllm.core.scheduler import SchedulerOutputs
from vllm.engine.arg_utils import AsyncEngineArgs
from vllm.engine.async_timeout import asyncio_timeout
from vllm.engine.llm_engine import (DecoderPromptComponents, LLMEngine,
                                    PromptComponents)
from vllm.engine.metrics_types import StatLoggerBase
from vllm.executor.executor_base import ExecutorAsyncBase
from vllm.executor.ray_utils import initialize_ray_cluster, ray
from vllm.inputs import (EncoderDecoderLLMInputs, LLMInputs, PromptInputs,
                         SingletonPromptInputs)
from vllm.inputs.parse import is_explicit_encoder_decoder_prompt
from vllm.logger import init_logger
from vllm.lora.request import LoRARequest
from vllm.model_executor.layers.sampler import SamplerOutput
from vllm.outputs import EmbeddingRequestOutput, RequestOutput
from vllm.pooling_params import PoolingParams
from vllm.prompt_adapter.request import PromptAdapterRequest
from vllm.sampling_params import SamplingParams
<<<<<<< HEAD
from vllm.sequence import ExecuteModelRequest, SequenceGroupMetadata
=======
from vllm.sequence import (ExecuteModelRequest, SamplerOutput,
                           SequenceGroupMetadata)
from vllm.transformers_utils.tokenizer import AnyTokenizer
>>>>>>> dd3fa0e4
from vllm.usage.usage_lib import UsageContext
from vllm.utils import print_warning_once

logger = init_logger(__name__)
ENGINE_ITERATION_TIMEOUT_S = envs.VLLM_ENGINE_ITERATION_TIMEOUT_S


class AsyncEngineDeadError(RuntimeError):
    pass


def _log_task_completion(task: asyncio.Task,
                         error_callback: Callable[[Exception], None]) -> None:
    """This function is only intended for the `engine.run_engine_loop()` task.

    In particular, that task runs a `while True` loop that can only exit if
    there is an exception.
    """

    exception = None
    try:
        return_value = task.result()
        raise AssertionError(
            f"The engine background task should never finish without an "
            f"exception. {return_value}")
    except asyncio.exceptions.CancelledError:
        # We assume that if the task is cancelled, we are gracefully shutting
        # down. This should only happen on program exit.
        logger.info("Engine is gracefully shutting down.")
    except Exception as e:
        exception = e
        logger.error("Engine background task failed", exc_info=e)
        error_callback(exception)
        raise AsyncEngineDeadError(
            "Task finished unexpectedly. This should never happen! "
            "Please open an issue on Github. See stack trace above for the "
            "actual cause.") from e


STOP_ITERATION = Exception()  # Sentinel


class AsyncStream:
    """A stream of RequestOutputs or EmbeddingRequestOutputs for a request
    that can be iterated over asynchronously via an async generator."""

    def __init__(self, request_id: str, cancel: Callable[[str], None]) -> None:
        self.request_id = request_id
        self._cancel = cancel
        self._queue: asyncio.Queue = asyncio.Queue()
        self._finished = False

    def put(self, item: Union[RequestOutput, EmbeddingRequestOutput,
                              Exception]) -> None:
        if self._finished:
            return
        self._queue.put_nowait(item)

    def finish(
        self,
        exception: Optional[Union[BaseException, Type[BaseException]]] = None,
    ) -> None:
        if not self._finished:
            self._finished = True
            self._queue.put_nowait(
                exception if exception is not None else STOP_ITERATION)

    @property
    def finished(self) -> bool:
        return self._finished

    async def generator(
        self
    ) -> AsyncGenerator[Union[RequestOutput, EmbeddingRequestOutput], None]:
        try:
            while not self._finished:
                result = await self._queue.get()
                if isinstance(result, Exception):
                    if result == STOP_ITERATION:
                        return
                    raise result
                yield result
        except GeneratorExit:
            self._cancel(self.request_id)
            raise asyncio.CancelledError from None


class RequestTracker:
    """Synchronous abstraction for tracking requests."""

    def __init__(self) -> None:
        self._request_streams: Dict[str, AsyncStream] = {}
        self._aborted_requests: asyncio.Queue[str] = asyncio.Queue()
        self._new_requests: asyncio.Queue[Tuple[AsyncStream,
                                                dict]] = asyncio.Queue()
        self.new_requests_event = asyncio.Event()

    def __contains__(self, item):
        return item in self._request_streams

    def __len__(self) -> int:
        return len(self._request_streams)

    def propagate_exception(self,
                            exc: Exception,
                            request_id: Optional[str] = None) -> None:
        """Propagate an exception to request streams
        (all if request_id is None)."""
        if request_id is not None:
            self.abort_request(request_id, exception=exc)
        else:
            # NB: tuple() used here because self.abort_request pops the stream
            # out of self._request_streams, so we can't iterate on it directly
            for rid in tuple(self._request_streams.keys()):
                self.abort_request(rid, exception=exc)

    def process_request_output(self,
                               request_output: Union[RequestOutput,
                                                     EmbeddingRequestOutput],
                               *,
                               verbose: bool = False) -> None:
        """Process a request output from the engine."""
        request_id = request_output.request_id
        finished = request_output.finished

        if finished:
            stream = self._request_streams.pop(request_id, None)
        else:
            stream = self._request_streams.get(request_id)
        # Guard against a KeyError which can occur if the request was aborted
        # while the output was generated
        if stream is not None:
            stream.put(request_output)
            if finished:
                stream.finish()

        if verbose and finished:
            logger.info("Finished request %s.", request_id)

    def process_exception(self,
                          request_id: str,
                          exception: BaseException,
                          *,
                          verbose: bool = False) -> None:
        """Propagate an exception from the engine."""
        if verbose:
            logger.info("Finished request %s.", request_id)
        self.abort_request(request_id, exception=exception)

    def add_request(self,
                    request_id: str,
                    *,
                    verbose: bool = False,
                    **engine_add_request_kwargs) -> AsyncStream:
        """Add a request to be sent to the engine on the next background
        loop iteration."""
        if request_id in self._request_streams:
            raise KeyError(f"Request {request_id} already exists.")

        abort_request = partial(self.abort_request, verbose=verbose)
        stream = AsyncStream(request_id, abort_request)
        self._new_requests.put_nowait((stream, {
            "request_id": request_id,
            **engine_add_request_kwargs
        }))

        self.new_requests_event.set()

        if verbose:
            logger.info("Added request %s.", request_id)

        return stream

    def abort_request(self,
                      request_id: str,
                      *,
                      exception: Optional[Union[BaseException,
                                                Type[BaseException]]] = None,
                      verbose: bool = False) -> None:
        """Abort a request during next background loop iteration."""
        if verbose:
            logger.info("Aborted request %s.", request_id)

        self._aborted_requests.put_nowait(request_id)

        stream = self._request_streams.pop(request_id, None)
        if stream is not None:
            stream.finish(exception=exception)

    def get_new_and_aborted_requests(self) -> Tuple[List[Dict], Set[str]]:
        """Get the new requests and finished requests to be
        sent to the engine."""
        new_requests: List[Dict] = []
        finished_requests: Set[str] = set()

        while not self._aborted_requests.empty():
            request_id = self._aborted_requests.get_nowait()
            finished_requests.add(request_id)

        while not self._new_requests.empty():
            stream, new_request = self._new_requests.get_nowait()
            request_id = stream.request_id
            if request_id in finished_requests:
                # The request has already been aborted.
                stream.finish(asyncio.CancelledError)
                finished_requests.discard(request_id)
            else:
                self._request_streams[request_id] = stream
                new_requests.append(new_request)

        return new_requests, finished_requests

    async def wait_for_new_requests(self):
        if not self.has_new_requests():
            await self.new_requests_event.wait()
        self.new_requests_event.clear()

    def has_new_requests(self):
        return not self._new_requests.empty()


@dataclass
class SchedulerOutputState:
    """Caches the scheduler outputs for a virtual engine. Used for Multi-Step"""
    last_output: Optional[SamplerOutput] = None
    seq_group_metadata_list: Optional[List[SequenceGroupMetadata]] = None
    scheduler_outputs: Optional[SchedulerOutputs] = None


class _AsyncLLMEngine(LLMEngine):
    """Extension of LLMEngine to add async methods."""

    def __init__(self, *args, **kwargs):
        super().__init__(*args, **kwargs)
        pipeline_parallel_size = \
            self.parallel_config.pipeline_parallel_size
        self.cached_scheduler_outputs = [
            SchedulerOutputState() for _ in range(pipeline_parallel_size)
        ]

    async def step_async(
        self, virtual_engine: int
    ) -> List[Union[RequestOutput, EmbeddingRequestOutput]]:
        """Performs one decoding iteration and returns newly generated results.
        The workers are ran asynchronously if possible.

        This function performs one decoding iteration of the engine. It first
        schedules the sequences to be executed in the next iteration and the
        token blocks to be swapped in/out/copy. Then, it executes the model
        and updates the scheduler with the model outputs. Finally, it decodes
        the sequences and returns the newly generated results.
        """
        # these are cached outputs from previous iterations. None if on first
        # iteration
        cached_outputs = self.cached_scheduler_outputs[virtual_engine]
        seq_group_metadata_list = cached_outputs.seq_group_metadata_list
        scheduler_outputs = cached_outputs.scheduler_outputs
        # skip the scheduler if there are any remaining steps in the seq groups.
        # This ensures that the scheduler is only called again when the current
        # batch has completed.
        if not self._has_remaining_steps(seq_group_metadata_list):
            seq_group_metadata_list, scheduler_outputs = self.scheduler[
                virtual_engine].schedule()

            if (self.scheduler_config.is_multi_step
                    and scheduler_outputs.num_lookahead_slots > 0):
                # cache the scheduler outputs for the next iteration if we have
                # lookahead slots
                self._cache_scheduler_outputs_for_multi_step(
                    virtual_engine, seq_group_metadata_list, scheduler_outputs)

        assert seq_group_metadata_list is not None
        assert scheduler_outputs is not None

        if not scheduler_outputs.is_empty():
            finished_requests_ids = self.scheduler[
                virtual_engine].get_and_reset_finished_requests_ids()

            # Check if we have a cached last_output from the previous iteration.
            # For supporting PP this is probably the best way to pass the
            # sampled_token_ids, as a separate broadcast over all the PP stages
            # will cause one virtual engine's microbatch to block the pipeline.
            last_sampled_token_ids = \
                self._get_last_sampled_token_ids(virtual_engine)

            execute_model_req = ExecuteModelRequest(
                seq_group_metadata_list=seq_group_metadata_list,
                blocks_to_swap_in=scheduler_outputs.blocks_to_swap_in,
                blocks_to_swap_out=scheduler_outputs.blocks_to_swap_out,
                blocks_to_copy=scheduler_outputs.blocks_to_copy,
                virtual_engine=virtual_engine,
                num_lookahead_slots=scheduler_outputs.num_lookahead_slots,
                running_queue_size=scheduler_outputs.running_queue_size,
                finished_requests_ids=finished_requests_ids,
                # We use ExecuteModelRequest to pass the last sampled_token_ids
                # to each of the non-last PP stages for in-place prepare_input.
                last_sampled_token_ids=last_sampled_token_ids)
            # Execute the model.
            output = await self.model_executor.execute_model_async(
                execute_model_req)
            # we need to do this here so that last step's sampled_token_ids can
            # be passed to the next iteration for PP.
            if self.scheduler_config.is_multi_step:
                self._update_cached_scheduler_output(virtual_engine, output)
        else:
            output = []

        # Finish the current step for all the sequence groups.
        if self.scheduler_config.is_multi_step:
            for seq_group in seq_group_metadata_list:
                seq_group.finish_step()

        if not self._has_remaining_steps(seq_group_metadata_list):
            # clear the cache if we have finished all the steps
            if self.scheduler_config.is_multi_step:
                self.cached_scheduler_outputs[
                    virtual_engine] = SchedulerOutputState()
            request_outputs = self._process_model_outputs(
                output, scheduler_outputs.scheduled_seq_groups,
                scheduler_outputs.ignored_seq_groups, seq_group_metadata_list)
        else:
            request_outputs = []

        # Log stats.
        self.do_log_stats(scheduler_outputs, output)

        # Tracing
        self.do_tracing(scheduler_outputs)

        return request_outputs

    def _has_remaining_steps(
        self, seq_group_metadata_list: Optional[List[SequenceGroupMetadata]]
    ) -> bool:
        if (not self.scheduler_config.is_multi_step
                or not seq_group_metadata_list):
            return False

        # TODO(will) this is a sanity check for nowto make sure that all the
        # seqs are on the same steps. Eventually we will want to do some sort of
        # dynamic scheduling when doing multi-step decoding.
        ref_remaining_steps = seq_group_metadata_list[0].state.remaining_steps
        if any([
                seq_group.state.remaining_steps != ref_remaining_steps
                for seq_group in seq_group_metadata_list[1:]
        ]):
            raise AssertionError(("All running sequence groups should "
                                  "have the same remaining steps."))

        return ref_remaining_steps > 0

    def _cache_scheduler_outputs_for_multi_step(
            self, virtual_engine: int,
            seq_group_metadata_list: Optional[List[SequenceGroupMetadata]],
            scheduler_outputs: SchedulerOutputs) -> None:
        self.cached_scheduler_outputs[
            virtual_engine].seq_group_metadata_list = seq_group_metadata_list
        self.cached_scheduler_outputs[virtual_engine].scheduler_outputs = \
            scheduler_outputs
        self.cached_scheduler_outputs[virtual_engine].last_output = None

    def _get_last_sampled_token_ids(
            self, virtual_engine: int) -> Optional[torch.Tensor]:
        cached_last_output = self.cached_scheduler_outputs[
            virtual_engine].last_output
        if (self.scheduler_config.is_multi_step
                and self.parallel_config.pipeline_parallel_size > 1
                and cached_last_output is not None
                and cached_last_output.sampled_token_ids_cpu is not None):
            return cached_last_output.sampled_token_ids_cpu
        return None

    def _update_cached_scheduler_output(
            self, virtual_engine: int,
            output: List[Optional[SamplerOutput]]) -> None:
        if (self.parallel_config.pipeline_parallel_size > 1 and len(output) > 0
                and output[0] is not None):
            last_output = output[-1]
            assert last_output is not None
            assert last_output.sampled_token_ids_cpu is not None
            assert last_output.sampled_token_ids is None
            assert last_output.sampled_token_probs is None
            self.cached_scheduler_outputs[
                virtual_engine].last_output = last_output

    async def stop_remote_worker_execution_loop_async(self) -> None:
        """Stop the remote worker execution loop."""
        await self.model_executor.stop_remote_worker_execution_loop_async()

    async def _tokenize_prompt_async(
        self,
        prompt: str,
        request_id: str,
        lora_request: Optional[LoRARequest],
    ) -> List[int]:
        """Async version of :meth:`_tokenize_prompt`."""
        tokenizer = self.get_tokenizer_group(
            missing_msg="prompts must be None if skip_tokenizer_init is True")

        return await tokenizer.encode_async(request_id=request_id,
                                            prompt=prompt,
                                            lora_request=lora_request)

    async def _extract_prompt_components_async(
        self,
        inputs: SingletonPromptInputs,
        request_id: str,
        lora_request: Optional[LoRARequest] = None,
    ) -> PromptComponents:
        """Async version of :meth:`_extract_prompt_components`."""
        if isinstance(inputs, str):
            prompt = inputs
            prompt_token_ids = await self._tokenize_prompt_async(
                prompt,
                request_id=request_id,
                lora_request=lora_request,
            )
            multi_modal_data = None
        elif isinstance(inputs, dict):
            if "prompt_token_ids" in inputs:
                prompt = None
                prompt_token_ids = inputs["prompt_token_ids"]
            else:
                # NOTE: This extra assignment is required to pass mypy
                prompt = parsed_prompt = inputs["prompt"]
                prompt_token_ids = await self._tokenize_prompt_async(
                    parsed_prompt,
                    request_id=request_id,
                    lora_request=lora_request,
                )

            multi_modal_data = inputs.get("multi_modal_data")
        else:
            assert_never(inputs)

        return prompt, prompt_token_ids, multi_modal_data

    async def _process_encoder_decoder_prompt_async(
        self,
        inputs: PromptInputs,
        request_id: str,
    ) -> EncoderDecoderLLMInputs:
        """Async version of :meth:`_process_encoder_decoder_prompt`."""
        encoder_comps: PromptComponents
        decoder_comps: DecoderPromptComponents

        if is_explicit_encoder_decoder_prompt(inputs):
            encoder_task = self._extract_prompt_components_async(
                inputs["encoder_prompt"],
                request_id=request_id,
            )

            if (decoder_input := inputs["decoder_prompt"]) is None:
                encoder_comps = await encoder_task
                decoder_comps = None, None, None
            else:
                decoder_task = self._extract_prompt_components_async(
                    decoder_input,
                    request_id=request_id,
                )

                encoder_comps, decoder_comps = await asyncio.gather(
                    encoder_task, decoder_task)
        else:
            encoder_comps = await self._extract_prompt_components_async(
                inputs,
                request_id=request_id,
            )

            decoder_comps = None, None, None

        return self._build_enc_dec_llm_inputs(encoder_comps, decoder_comps)

    async def _process_decoder_only_prompt_async(
        self,
        inputs: SingletonPromptInputs,
        request_id: str,
        lora_request: Optional[LoRARequest] = None,
        prompt_adapter_request: Optional[PromptAdapterRequest] = None,
    ) -> LLMInputs:
        """Async version of :meth:`_process_decoder_only_prompt`."""
        prompt_comps = await self._extract_prompt_components_async(
            inputs,
            request_id=request_id,
            lora_request=lora_request,
        )

        return self._build_decoder_only_llm_inputs(
            prompt_comps,
            prompt_adapter_request=prompt_adapter_request,
        )

    async def process_model_inputs_async(
        self,
        inputs: PromptInputs,
        request_id: str,
        lora_request: Optional[LoRARequest] = None,
        prompt_adapter_request: Optional[PromptAdapterRequest] = None,
    ) -> Union[LLMInputs, EncoderDecoderLLMInputs]:
        """Async version of :meth:`process_model_inputs`."""
        if self.is_encoder_decoder_model():
            # Encoder-decoder model requires special mapping of
            # input prompts to encoder & decoder
            model_inputs = await self._process_encoder_decoder_prompt_async(
                inputs,
                request_id=request_id,
            )
        else:
            if is_explicit_encoder_decoder_prompt(inputs):
                raise ValueError("Cannot pass encoder-decoder prompt "
                                 "to decoder-only models")

            # Decoder-only operation
            model_inputs = await self._process_decoder_only_prompt_async(
                inputs,
                request_id=request_id,
                lora_request=lora_request,
                prompt_adapter_request=prompt_adapter_request,
            )

        return self.input_processor(model_inputs)

    async def add_request_async(
        self,
        request_id: str,
        inputs: PromptInputs,
        params: Union[SamplingParams, PoolingParams],
        arrival_time: Optional[float] = None,
        lora_request: Optional[LoRARequest] = None,
        trace_headers: Optional[Mapping[str, str]] = None,
        prompt_adapter_request: Optional[PromptAdapterRequest] = None,
    ) -> None:
        """Async version of :meth:`add_request`."""
        if lora_request is not None and not self.lora_config:
            raise ValueError(f"Got lora_request {lora_request} but LoRA is "
                             "not enabled!")
        if arrival_time is None:
            arrival_time = time.time()

        processed_inputs = await self.process_model_inputs_async(
            inputs,
            request_id=request_id,
            lora_request=lora_request,
            prompt_adapter_request=prompt_adapter_request,
        )

        self._add_processed_request(
            request_id=request_id,
            processed_inputs=processed_inputs,
            params=params,
            arrival_time=arrival_time,
            lora_request=lora_request,
            prompt_adapter_request=prompt_adapter_request,
            trace_headers=trace_headers,
        )

    async def check_health_async(self) -> None:
        if self.tokenizer:
            self.tokenizer.check_health()
        self.model_executor.check_health()


class AsyncLLMEngine:
    """An asynchronous wrapper for :class:`LLMEngine`.

    This class is used to wrap the :class:`LLMEngine` class to make it
    asynchronous. It uses asyncio to create a background loop that keeps
    processing incoming requests. The :class:`LLMEngine` is kicked by the
    generate method when there are requests in the waiting queue. The generate
    method yields the outputs from the :class:`LLMEngine` to the caller.

    Args:
        worker_use_ray: Whether to use Ray for model workers. Required for
            distributed execution. Should be the same as
            `parallel_config.worker_use_ray`.
        engine_use_ray: Whether to make LLMEngine a Ray actor. If so, the
            async frontend will be executed in a separate process as the
            model workers.
        log_requests: Whether to log the requests.
        start_engine_loop: If True, the background task to run the engine
            will be automatically started in the generate call.
        *args: Arguments for :class:`LLMEngine`.
        **kwargs: Arguments for :class:`LLMEngine`.
    """

    _engine_class: Type[_AsyncLLMEngine] = _AsyncLLMEngine

    def __init__(self,
                 worker_use_ray: bool,
                 engine_use_ray: bool,
                 *args,
                 log_requests: bool = True,
                 start_engine_loop: bool = True,
                 **kwargs) -> None:
        self.worker_use_ray = worker_use_ray
        self.engine_use_ray = engine_use_ray
        self.log_requests = log_requests
        self.engine = self._init_engine(*args, **kwargs)

        if self.engine_use_ray:
            print_warning_once(
                "DEPRECATED. `--engine-use-ray` is deprecated and will "
                "be removed in a future update. "
                "See https://github.com/vllm-project/vllm/issues/7045.")

            if envs.VLLM_ALLOW_ENGINE_USE_RAY:
                print_warning_once(
                    "VLLM_ALLOW_ENGINE_USE_RAY is set, force engine use Ray")
            else:
                raise ValueError("`--engine-use-ray` is deprecated. "
                                 "Set `VLLM_ALLOW_ENGINE_USE_RAY=1` to "
                                 "force use it")

        self.background_loop: Optional[asyncio.Future] = None
        # We need to keep a reference to unshielded
        # task as well to prevent it from being garbage
        # collected
        self._background_loop_unshielded: Optional[asyncio.Task] = None
        self.start_engine_loop = start_engine_loop
        self._errored_with: Optional[BaseException] = None

        # Lazy initialized fields
        self._request_tracker: RequestTracker

    @classmethod
    def _get_executor_cls(
            cls, engine_config: EngineConfig) -> Type[ExecutorAsyncBase]:
        distributed_executor_backend = (
            engine_config.parallel_config.distributed_executor_backend)
        if isinstance(distributed_executor_backend, type):
            if not issubclass(distributed_executor_backend, ExecutorAsyncBase):
                raise TypeError(
                    "distributed_executor_backend must be a subclass of "
                    f"ExecutorAsyncBase. Got {distributed_executor_backend}.")
            if distributed_executor_backend.uses_ray:  # type: ignore
                initialize_ray_cluster(engine_config.parallel_config)
            executor_class = distributed_executor_backend
        elif engine_config.device_config.device_type == "neuron":
            from vllm.executor.neuron_executor import NeuronExecutorAsync
            executor_class = NeuronExecutorAsync
        elif engine_config.device_config.device_type == "tpu":
            if distributed_executor_backend == "ray":
                initialize_ray_cluster(engine_config.parallel_config)
                from vllm.executor.ray_tpu_executor import RayTPUExecutorAsync
                executor_class = RayTPUExecutorAsync
            else:
                assert distributed_executor_backend is None
                from vllm.executor.tpu_executor import TPUExecutorAsync
                executor_class = TPUExecutorAsync
        elif engine_config.device_config.device_type == "cpu":
            from vllm.executor.cpu_executor import CPUExecutorAsync
            executor_class = CPUExecutorAsync
        elif engine_config.device_config.device_type == "openvino":
            assert distributed_executor_backend is None, (
                "Distributed execution is not supported with "
                "the OpenVINO backend.")
            from vllm.executor.openvino_executor import OpenVINOExecutorAsync
            executor_class = OpenVINOExecutorAsync
        elif engine_config.device_config.device_type == "xpu":
            if distributed_executor_backend is None:
                from vllm.executor.xpu_executor import XPUExecutorAsync
                executor_class = XPUExecutorAsync
            elif distributed_executor_backend == "ray":
                initialize_ray_cluster(engine_config.parallel_config)
                from vllm.executor.ray_xpu_executor import RayXPUExecutorAsync
                executor_class = RayXPUExecutorAsync
            else:
                raise RuntimeError(
                    "Not supported distributed execution model on XPU device.")
        elif distributed_executor_backend == "ray":
            initialize_ray_cluster(engine_config.parallel_config)
            from vllm.executor.ray_gpu_executor import RayGPUExecutorAsync
            executor_class = RayGPUExecutorAsync
        elif distributed_executor_backend == "mp":
            from vllm.executor.multiproc_gpu_executor import (
                MultiprocessingGPUExecutorAsync)
            executor_class = MultiprocessingGPUExecutorAsync
        else:
            from vllm.executor.gpu_executor import GPUExecutorAsync
            executor_class = GPUExecutorAsync
        return executor_class

    @classmethod
    def from_engine_args(
        cls,
        engine_args: AsyncEngineArgs,
        start_engine_loop: bool = True,
        usage_context: UsageContext = UsageContext.ENGINE_CONTEXT,
        stat_loggers: Optional[Dict[str, StatLoggerBase]] = None,
    ) -> "AsyncLLMEngine":
        """Creates an async LLM engine from the engine arguments."""
        # Create the engine configs.
        engine_config = engine_args.create_engine_config()

        if engine_args.engine_use_ray:
            from vllm.executor import ray_utils
            ray_utils.assert_ray_available()

        executor_class = cls._get_executor_cls(engine_config)

        # Create the async LLM engine.
        engine = cls(
            executor_class.uses_ray,
            engine_args.engine_use_ray,
            **engine_config.to_dict(),
            executor_class=executor_class,
            log_requests=not engine_args.disable_log_requests,
            log_stats=not engine_args.disable_log_stats,
            start_engine_loop=start_engine_loop,
            usage_context=usage_context,
            stat_loggers=stat_loggers,
        )
        return engine

    @property
    def is_running(self) -> bool:
        return (self.background_loop is not None
                and self._background_loop_unshielded is not None
                and not self._background_loop_unshielded.done())

    @property
    def is_stopped(self) -> bool:
        return self.errored or (self.background_loop is not None and
                                self._background_loop_unshielded is not None
                                and self._background_loop_unshielded.done())

    @property
    def errored(self) -> bool:
        return self._errored_with is not None

    def set_errored(self, exc: Exception) -> None:
        self._errored_with = exc

    def _error_callback(self, exc: Exception) -> None:
        self.set_errored(exc)
        self._request_tracker.propagate_exception(exc)

    async def get_tokenizer(
        self,
        lora_request: Optional[LoRARequest] = None,
    ) -> AnyTokenizer:
        if self.engine_use_ray:
            return await self.engine.get_tokenizer.remote(  # type: ignore
                lora_request)

        return await (self.engine.get_tokenizer_group().
                      get_lora_tokenizer_async(lora_request))

    def start_background_loop(self) -> None:
        """Start the background loop."""
        if self.errored:
            raise AsyncEngineDeadError(
                "Background loop has errored already.") from self._errored_with
        if self.is_running:
            raise RuntimeError("Background loop is already running.")
        # Initialize the RequestTracker here so it uses the right event loop.
        self._request_tracker = RequestTracker()

        self._background_loop_unshielded = asyncio.get_event_loop(
        ).create_task(self.run_engine_loop())
        self._background_loop_unshielded.add_done_callback(
            partial(_log_task_completion, error_callback=self._error_callback))
        self.background_loop = asyncio.shield(self._background_loop_unshielded)

    def shutdown_background_loop(self) -> None:
        """
        Shut down the background loop.

        This method needs to be called during cleanup to remove
        references to `self` and properly GC the resources held
        by the async LLM engine (e.g., the executors as well as
        their resources).
        """
        if self._background_loop_unshielded is not None:
            self._background_loop_unshielded.cancel()
            self._background_loop_unshielded = None
        self.background_loop = None

    def _init_engine(self, *args,
                     **kwargs) -> Union[_AsyncLLMEngine, "ray.ObjectRef"]:
        if not self.engine_use_ray:
            engine_class = self._engine_class
        elif self.worker_use_ray:
            engine_class = ray.remote(num_cpus=0)(self._engine_class).remote
        else:
            # FIXME(woosuk): This is a bit hacky. Be careful when changing the
            # order of the arguments.
            cache_config = kwargs["cache_config"]
            parallel_config = kwargs["parallel_config"]
            if (parallel_config.tensor_parallel_size == 1
                    and parallel_config.pipeline_parallel_size == 1):
                num_gpus = cache_config.gpu_memory_utilization
            else:
                num_gpus = 1
            engine_class = ray.remote(num_gpus=num_gpus)(
                self._engine_class).remote
        return engine_class(*args, **kwargs)

    async def engine_step(self, virtual_engine: int) -> bool:
        """Kick the engine to process the waiting requests.

        Returns True if there are in-progress requests."""

        new_requests, aborted_requests = (
            self._request_tracker.get_new_and_aborted_requests())

        for new_request in new_requests:
            # Add the request into the vLLM engine's waiting queue.
            # TODO: Maybe add add_request_batch to reduce Ray overhead
            try:
                if self.engine_use_ray:
                    await self.engine.add_request.remote(  # type: ignore
                        **new_request)
                else:
                    await self.engine.add_request_async(**new_request)
            except ValueError as e:
                # TODO: use a vLLM specific error for failed validation
                self._request_tracker.process_exception(
                    new_request["request_id"],
                    e,
                    verbose=self.log_requests,
                )

        if aborted_requests:
            await self._engine_abort(aborted_requests)

        if self.engine_use_ray:
            request_outputs = await self.engine.step.remote()  # type: ignore
        else:
            request_outputs = await self.engine.step_async(virtual_engine)

        # Put the outputs into the corresponding streams.
        finished = True
        for request_output in request_outputs:
            self._request_tracker.process_request_output(
                request_output, verbose=self.log_requests)
            finished = finished and request_output.finished

        return not finished

    async def _engine_abort(self, request_ids: Iterable[str]):
        if self.engine_use_ray:
            await self.engine.abort_request.remote(request_ids)  # type: ignore
        else:
            self.engine.abort_request(request_ids)

    async def run_engine_loop(self):
        if self.engine_use_ray:
            pipeline_parallel_size = 1  # type: ignore
        else:
            pipeline_parallel_size = \
                self.engine.parallel_config.pipeline_parallel_size
        has_requests_in_progress = [False] * pipeline_parallel_size
        while True:
            if not any(has_requests_in_progress):
                logger.debug("Waiting for new requests...")
                # Stop the execute model loop in parallel workers until there
                # are more requests to process. This avoids waiting
                # indefinitely in torch.distributed ops which may otherwise
                # timeout, and unblocks the RPC thread in the workers so that
                # they can process any other queued control plane messages,
                # such as add/remove lora adapters.
                if self.engine_use_ray:
                    await (self.engine.stop_remote_worker_execution_loop.
                           remote()  # type: ignore
                           )
                else:
                    await self.engine.stop_remote_worker_execution_loop_async()
                await self._request_tracker.wait_for_new_requests()
                logger.debug("Got new requests!")
                requests_in_progress = [
                    asyncio.create_task(self.engine_step(ve))
                    for ve in range(pipeline_parallel_size)
                ]
                has_requests_in_progress = [True] * pipeline_parallel_size

            # Abort if iteration takes too long due to unrecoverable errors
            # (eg. NCCL timeouts).
            try:
                async with asyncio_timeout(ENGINE_ITERATION_TIMEOUT_S):
                    done, _ = await asyncio.wait(
                        requests_in_progress,
                        return_when=asyncio.FIRST_COMPLETED)
                    for _ in range(pipeline_parallel_size):
                        await asyncio.sleep(0)
                for task in done:
                    result = task.result()
                    virtual_engine = requests_in_progress.index(task)
                    if self.engine_use_ray:
                        has_unfinished_requests = (
                            await (self.engine.
                                   has_unfinished_requests_for_virtual_engine.
                                   remote(  # type: ignore
                                       virtual_engine)))
                    else:
                        has_unfinished_requests = (
                            self.engine.
                            has_unfinished_requests_for_virtual_engine(
                                virtual_engine))
                    if result or has_unfinished_requests:
                        requests_in_progress[virtual_engine] = (
                            asyncio.create_task(
                                self.engine_step(virtual_engine)))
                        has_requests_in_progress[virtual_engine] = True
                    else:
                        has_requests_in_progress[virtual_engine] = False
            except asyncio.TimeoutError as exc:
                logger.error(
                    "Engine iteration timed out. This should never happen!")
                self.set_errored(exc)
                raise
            await asyncio.sleep(0)

    # This method does not need to be async, but kept that way
    # for backwards compatibility.
    async def add_request(
        self,
        request_id: str,
        inputs: PromptInputs,
        params: Union[SamplingParams, PoolingParams],
        arrival_time: Optional[float] = None,
        lora_request: Optional[LoRARequest] = None,
        trace_headers: Optional[Mapping[str, str]] = None,
        prompt_adapter_request: Optional[PromptAdapterRequest] = None
    ) -> AsyncGenerator[Union[RequestOutput, EmbeddingRequestOutput], None]:
        if not self.is_running:
            if self.start_engine_loop:
                self.start_background_loop()
            else:
                raise AsyncEngineDeadError(
                    "Background loop is not running. If it was running, "
                    "inspect the output to find the stacktrace of the "
                    "error that caused the background loop to stop "
                    "(AsyncEngineDeadError).")

        stream = self._request_tracker.add_request(
            request_id,
            verbose=self.log_requests,
            inputs=inputs,
            params=params,
            arrival_time=arrival_time or time.time(),
            lora_request=lora_request,
            trace_headers=trace_headers,
            prompt_adapter_request=prompt_adapter_request)

        return stream.generator()

    async def generate(
        self,
        inputs: PromptInputs,
        sampling_params: SamplingParams,
        request_id: str,
        lora_request: Optional[LoRARequest] = None,
        trace_headers: Optional[Mapping[str, str]] = None,
        prompt_adapter_request: Optional[PromptAdapterRequest] = None
    ) -> AsyncGenerator[RequestOutput, None]:
        """Generate outputs for a request.

        Generate outputs for a request. This method is a coroutine. It adds the
        request into the waiting queue of the LLMEngine and streams the outputs
        from the LLMEngine to the caller.

        Args:
            inputs: The inputs to the LLM. See
                :class:`~vllm.inputs.PromptInputs`
                for more details about the format of each input.
            sampling_params: The sampling parameters of the request.
            request_id: The unique id of the request.
            lora_request: LoRA request to use for generation, if any.
            trace_headers: OpenTelemetry trace headers.
            prompt_adapter_request: Prompt Adapter request to use 
                                            for generation, if any.

        Yields:
            The output `RequestOutput` objects from the LLMEngine
            for the request.

        Details:
            - If the engine is not running, start the background loop,
              which iteratively invokes
              :meth:`~vllm.engine.async_llm_engine.AsyncLLMEngine.engine_step`
              to process the waiting requests.
            - Add the request to the engine's `RequestTracker`.
              On the next background loop, this request will be sent to
              the underlying engine.
              Also, a corresponding `AsyncStream` will be created.
            - Wait for the request outputs from `AsyncStream` and yield them.

        Example:
            >>> # Please refer to entrypoints/api_server.py for
            >>> # the complete example.
            >>>
            >>> # initialize the engine and the example input
            >>> engine = AsyncLLMEngine.from_engine_args(engine_args)
            >>> example_input = {
            >>>     "prompt": "What is LLM?",
            >>>     "stream": False, # assume the non-streaming case
            >>>     "temperature": 0.0,
            >>>     "request_id": 0,
            >>> }
            >>>
            >>> # start the generation
            >>> results_generator = engine.generate(
            >>>    example_input["prompt"],
            >>>    SamplingParams(temperature=example_input["temperature"]),
            >>>    example_input["request_id"])
            >>>
            >>> # get the results
            >>> final_output = None
            >>> async for request_output in results_generator:
            >>>     if await request.is_disconnected():
            >>>         # Abort the request if the client disconnects.
            >>>         await engine.abort(request_id)
            >>>         # Return or raise an error
            >>>         ...
            >>>     final_output = request_output
            >>>
            >>> # Process and return the final output
            >>> ...
        """
        async for output in await self.add_request(
                request_id,
                inputs,
                sampling_params,
                lora_request=lora_request,
                trace_headers=trace_headers,
                prompt_adapter_request=prompt_adapter_request,
        ):
            yield LLMEngine.validate_output(output, RequestOutput)

    async def encode(
        self,
        inputs: PromptInputs,
        pooling_params: PoolingParams,
        request_id: str,
        lora_request: Optional[LoRARequest] = None,
        trace_headers: Optional[Mapping[str, str]] = None,
    ) -> AsyncGenerator[EmbeddingRequestOutput, None]:
        """Generate outputs for a request from an embedding model.

        Generate outputs for a request. This method is a coroutine. It adds the
        request into the waiting queue of the LLMEngine and streams the outputs
        from the LLMEngine to the caller.

        Args:
            inputs: The inputs to the LLM. See
                :class:`~vllm.inputs.PromptInputs`
                for more details about the format of each input.
            pooling_params: The pooling parameters of the request.
            request_id: The unique id of the request.
            lora_request: LoRA request to use for generation, if any.
            trace_headers: OpenTelemetry trace headers.

        Yields:
            The output `EmbeddingRequestOutput` objects from the LLMEngine
            for the request.

        Details:
            - If the engine is not running, start the background loop,
              which iteratively invokes
              :meth:`~vllm.engine.async_llm_engine.AsyncLLMEngine.engine_step`
              to process the waiting requests.
            - Add the request to the engine's `RequestTracker`.
              On the next background loop, this request will be sent to
              the underlying engine.
              Also, a corresponding `AsyncStream` will be created.
            - Wait for the request outputs from `AsyncStream` and yield them.

        Example:
            >>> # Please refer to entrypoints/api_server.py for
            >>> # the complete example.
            >>>
            >>> # initialize the engine and the example input
            >>> engine = AsyncLLMEngine.from_engine_args(engine_args)
            >>> example_input = {
            >>>     "input": "What is LLM?",
            >>>     "request_id": 0,
            >>> }
            >>>
            >>> # start the generation
            >>> results_generator = engine.encode(
            >>>    example_input["input"],
            >>>    PoolingParams(),
            >>>    example_input["request_id"])
            >>>
            >>> # get the results
            >>> final_output = None
            >>> async for request_output in results_generator:
            >>>     if await request.is_disconnected():
            >>>         # Abort the request if the client disconnects.
            >>>         await engine.abort(request_id)
            >>>         # Return or raise an error
            >>>         ...
            >>>     final_output = request_output
            >>>
            >>> # Process and return the final output
            >>> ...
        """
        async for output in await self.add_request(
                request_id,
                inputs,
                pooling_params,
                lora_request=lora_request,
                trace_headers=trace_headers,
        ):
            yield LLMEngine.validate_output(output, EmbeddingRequestOutput)

    async def abort(self, request_id: str) -> None:
        """Abort a request.

        Abort a submitted request. If the request is finished or not found,
        this method will be a no-op.

        Args:
            request_id: The unique id of the request.
        """
        if not self.is_running:
            raise AsyncEngineDeadError(
                "Background loop is not running. If it was running, "
                "inspect the output to find the stacktrace of the "
                "error that caused the background loop to stop "
                "(AsyncEngineDeadError).")

        return self._abort(request_id)

    def _abort(self, request_id: str) -> None:
        """Abort a request.

        Abort a submitted request. If the request is finished or not found,
        this method will be a no-op.

        Args:
            request_id: The unique id of the request.
        """
        self._request_tracker.abort_request(request_id,
                                            exception=asyncio.CancelledError,
                                            verbose=self.log_requests)

    async def get_model_config(self) -> ModelConfig:
        """Get the model configuration of the vLLM engine."""
        if self.engine_use_ray:
            return await self.engine.get_model_config.remote()  # type: ignore
        else:
            return self.engine.get_model_config()

    async def get_parallel_config(self) -> ParallelConfig:
        """Get the parallel configuration of the vLLM engine."""
        if self.engine_use_ray:
            return await self.engine.get_parallel_config.remote(  # type: ignore
            )
        else:
            return self.engine.get_parallel_config()

    async def get_decoding_config(self) -> DecodingConfig:
        """Get the decoding configuration of the vLLM engine."""
        if self.engine_use_ray:
            return await self.engine.get_decoding_config.remote(  # type: ignore
            )
        else:
            return self.engine.get_decoding_config()

    async def get_scheduler_config(self) -> SchedulerConfig:
        """Get the scheduling configuration of the vLLM engine."""
        if self.engine_use_ray:
            return await self.engine.get_scheduler_config.remote(  # type: ignore
            )
        else:
            return self.engine.get_scheduler_config()

    async def get_lora_config(self) -> LoRAConfig:
        """Get the lora configuration of the vLLM engine."""
        if self.engine_use_ray:
            return await self.engine.get_lora_config.remote(  # type: ignore
            )
        else:
            return self.engine.get_lora_config()

    async def do_log_stats(
            self,
            scheduler_outputs: Optional[SchedulerOutputs] = None,
            model_output: Optional[List[SamplerOutput]] = None) -> None:
        if self.engine_use_ray:
            await self.engine.do_log_stats.remote(  # type: ignore
                scheduler_outputs, model_output)
        else:
            self.engine.do_log_stats()

    async def check_health(self) -> None:
        """Raises an error if engine is unhealthy."""
        t = time.perf_counter()
        logger.debug("Starting health check...")
        if self.is_stopped:
            raise AsyncEngineDeadError("Background loop is stopped.")

        if self.engine_use_ray:
            try:
                await self.engine.check_health.remote()  # type: ignore
            except ray.exceptions.RayActorError as e:
                raise RuntimeError("Engine is dead.") from e
        else:
            await self.engine.check_health_async()
        logger.debug("Health check took %fs", time.perf_counter() - t)

    async def is_tracing_enabled(self) -> bool:
        if self.engine_use_ray:
            return await self.engine.is_tracing_enabled.remote(  # type: ignore
            )
        else:
            return self.engine.is_tracing_enabled()

    def add_logger(self, logger_name: str, logger: StatLoggerBase) -> None:
        if self.engine_use_ray:
            ray.get(
                self.engine.add_logger.remote(  # type: ignore
                    logger_name=logger_name, logger=logger))
        else:
            self.engine.add_logger(logger_name=logger_name, logger=logger)

    def remove_logger(self, logger_name: str) -> None:
        if self.engine_use_ray:
            ray.get(
                self.engine.remove_logger.remote(  # type: ignore
                    logger_name=logger_name))
        else:
            self.engine.remove_logger(logger_name=logger_name)<|MERGE_RESOLUTION|>--- conflicted
+++ resolved
@@ -29,13 +29,8 @@
 from vllm.pooling_params import PoolingParams
 from vllm.prompt_adapter.request import PromptAdapterRequest
 from vllm.sampling_params import SamplingParams
-<<<<<<< HEAD
 from vllm.sequence import ExecuteModelRequest, SequenceGroupMetadata
-=======
-from vllm.sequence import (ExecuteModelRequest, SamplerOutput,
-                           SequenceGroupMetadata)
 from vllm.transformers_utils.tokenizer import AnyTokenizer
->>>>>>> dd3fa0e4
 from vllm.usage.usage_lib import UsageContext
 from vllm.utils import print_warning_once
 
