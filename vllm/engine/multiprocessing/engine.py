--- conflicted
+++ resolved
@@ -18,17 +18,11 @@
                                          IPC_OUTPUT_EXT, REQUEST_OUTPUTS_T,
                                          VLLM_RPC_SUCCESS_STR, RPCAbortRequest,
                                          RPCError, RPCProcessRequest,
-<<<<<<< HEAD
-                                         RPCStartupRequest, RPCStartupResponse)
-# yapf: enable
-from vllm.envs import VLLM_RPC_TIMEOUT
-=======
                                          RPCStartupRequest, RPCStartupResponse,
                                          RPCUProfileRequest)
 # yapf: enable
 from vllm.envs import VLLM_RPC_TIMEOUT
 from vllm.executor.gpu_executor import GPUExecutor
->>>>>>> 4f1ba084
 from vllm.logger import init_logger
 from vllm.outputs import RequestOutput
 from vllm.usage.usage_lib import UsageContext
@@ -257,14 +251,11 @@
                     self._handle_process_request(request)
                 elif isinstance(request, RPCAbortRequest):
                     self._handle_abort_request(request)
-<<<<<<< HEAD
-=======
                 elif isinstance(request, RPCUProfileRequest):
                     if request == RPCUProfileRequest.START_PROFILE:
                         self.start_profile()
                     else:
                         self.stop_profile()
->>>>>>> 4f1ba084
                 else:
                     raise ValueError("Unknown RPCRequest Type: "
                                      f"{type(request)}")
@@ -372,8 +363,6 @@
     def _alive(self):
         self._last_alive_time = time.time()
 
-<<<<<<< HEAD
-=======
     def start_profile(self) -> None:
         if type(self.engine.model_executor) is GPUExecutor:
             self.engine.model_executor.start_profile()
@@ -386,7 +375,6 @@
         else:
             self.engine.model_executor._run_workers("stop_profile")
 
->>>>>>> 4f1ba084
 
 def run_mp_engine(engine_args: AsyncEngineArgs, usage_context: UsageContext,
                   ipc_path: str):
