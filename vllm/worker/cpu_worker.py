"""A CPU worker class."""
from typing import Dict, List, Optional, Tuple

import torch
import torch.distributed

import vllm.envs as envs
from vllm.attention import get_attn_backend
from vllm.config import (CacheConfig, DeviceConfig, LoadConfig, LoRAConfig,
                         ModelConfig, MultiModalConfig, ParallelConfig,
                         PromptAdapterConfig, SchedulerConfig,
                         SpeculativeConfig)
from vllm.distributed import (ensure_model_parallel_initialized,
                              init_distributed_environment)
from vllm.logger import init_logger
from vllm.model_executor import set_random_seed
from vllm.sequence import ExecuteModelRequest
from vllm.utils import STR_DTYPE_TO_TORCH_DTYPE
from vllm.worker.cpu_model_runner import CPUModelRunner
from vllm.worker.worker_base import (LocalOrDistributedWorkerBase,
                                     LoraNotSupportedWorkerBase, WorkerInput)

logger = init_logger(__name__)


class CPUCacheEngine:
    """Manages the KV cache for CPU backend.

    This class is responsible for initializing and managing CPU KV
    caches. It also provides methods for performing KV cache operations, such
    as copying.
    """

    def __init__(self, cache_config: CacheConfig, model_config: ModelConfig,
                 parallel_config: ParallelConfig,
                 device_config: DeviceConfig) -> None:
        assert device_config.device_type == "cpu"
        self.cache_config = cache_config
        self.model_config = model_config
        self.parallel_config = parallel_config

        self.head_size = model_config.get_head_size()
        self.num_layers = model_config.get_num_layers(parallel_config)
        self.num_heads = model_config.get_num_kv_heads(parallel_config)

        self.block_size = cache_config.block_size
        # Note: In CacheConfig, num_gpu_blocks actual is num_cpu_blocks
        # for CPU backend, because we want to reuse KV cache management
        # in the scheduler.
        self.num_cpu_blocks = cache_config.num_gpu_blocks

        if cache_config.cache_dtype == "auto":
            self.dtype = model_config.dtype
        else:
            self.dtype = STR_DTYPE_TO_TORCH_DTYPE[cache_config.cache_dtype]

        # Get attention backend.
        self.attn_backend = get_attn_backend(
            self.model_config.get_num_attention_heads(self.parallel_config),
            self.model_config.get_head_size(),
            self.model_config.get_num_kv_heads(self.parallel_config),
            self.model_config.get_sliding_window(),
            self.model_config.dtype,
            cache_config.cache_dtype,
            self.block_size,
            "cpu",
        )

        # Initialize the cache.
        self.cpu_cache = self._allocate_kv_cache(self.num_cpu_blocks)

    def _allocate_kv_cache(
        self,
        num_blocks: int,
    ) -> List[torch.Tensor]:
        """Allocates KV cache on CPU."""
        kv_cache_shape = self.attn_backend.get_kv_cache_shape(
            num_blocks, self.block_size, self.num_heads, self.head_size)
        kv_cache: List[torch.Tensor] = []
        for _ in range(self.num_layers):
            kv_cache.append(
                torch.empty(kv_cache_shape, dtype=self.dtype, device="cpu"))
        return kv_cache

    def swap_in(self, src_to_dst: Dict[int, int]) -> None:
        raise NotImplementedError("Swap is not supported in CPUCacheEngine.")

    def swap_out(self, src_to_dst: Dict[int, int]) -> None:
        raise NotImplementedError("Swap is not supported in CPUCacheEngine.")

    def copy(self, src_to_dsts: Dict[int, List[int]]) -> None:
        self.attn_backend.copy_blocks(self.cpu_cache, src_to_dsts)

    @staticmethod
    def get_cache_block_size(
        block_size: int,
        cache_dtype: str,
        model_config: ModelConfig,
        parallel_config: ParallelConfig,
    ) -> int:
        head_size = model_config.get_head_size()
        num_heads = model_config.get_num_kv_heads(parallel_config)
        num_layers = model_config.get_num_layers(parallel_config)

        key_cache_block = block_size * num_heads * head_size
        value_cache_block = key_cache_block
        total = num_layers * (key_cache_block + value_cache_block)
        if cache_dtype == "auto":
            dtype = model_config.dtype
        else:
            dtype = STR_DTYPE_TO_TORCH_DTYPE[cache_dtype]
        dtype_size = torch.tensor([], dtype=dtype).element_size()
        return dtype_size * total


class CPUWorker(LoraNotSupportedWorkerBase, LocalOrDistributedWorkerBase):
    """A worker class that executes (a partition of) the model on a CPU socket.

    Each worker is associated with a single CPU socket. The worker is 
    responsible for maintaining the KV cache and executing the model on the 
    CPU. In case of distributed inference, each worker is assigned a partition
    of the model.
    """

    def __init__(
        self,
        model_config: ModelConfig,
        parallel_config: ParallelConfig,
        scheduler_config: SchedulerConfig,
        device_config: DeviceConfig,
        cache_config: CacheConfig,
        load_config: LoadConfig,
        local_rank: int,
        rank: int,
        distributed_init_method: str,
        lora_config: Optional[LoRAConfig] = None,
        multimodal_config: Optional[MultiModalConfig] = None,
        kv_cache_dtype: Optional[str] = "auto",
        prompt_adapter_config: Optional[PromptAdapterConfig] = None,
        speculative_config: Optional[SpeculativeConfig] = None,
        is_driver_worker: bool = False,
    ) -> None:
        self.model_config = model_config
        self.parallel_config = parallel_config
        self.scheduler_config = scheduler_config
        self.device_config = device_config
        self.cache_config = cache_config
        self.load_config = load_config
        self.local_rank = local_rank
        self.rank = rank
        self.distributed_init_method = distributed_init_method
        self.lora_config = lora_config
        self.prompt_adapter_config = prompt_adapter_config
        self.speculative_config = speculative_config
        self.multimodal_config = multimodal_config
        self.is_driver_worker = is_driver_worker
        if self.is_driver_worker:
            assert self.rank == 0, "The driver worker must have rank 0."

        if self.model_config.trust_remote_code:
            # note: lazy import to avoid importing torch before initializing
            from vllm.utils import init_cached_hf_modules
            init_cached_hf_modules()

        # Setup OpenMP threads affinity.
        omp_cpuids = envs.VLLM_CPU_OMP_THREADS_BIND
        if omp_cpuids == "all":
            self.local_omp_cpuid = "all"
        else:
            self.local_omp_cpuid = omp_cpuids.split("|")[rank]

        self.model_runner: CPUModelRunner = CPUModelRunner(
            model_config,
            parallel_config,
            scheduler_config,
            device_config,
            cache_config,
            load_config=self.load_config,
            lora_config=self.lora_config,
            multimodal_config=self.multimodal_config,
            kv_cache_dtype=kv_cache_dtype,
            prompt_adapter_config=self.prompt_adapter_config,
            is_driver_worker=is_driver_worker)
        # Uninitialized cache engine. Will be initialized by
        # initialize_cache.
        self.cache_engine: List[CPUCacheEngine]
        self.cpu_cache: List[List[torch.Tensor]]

    def init_device(self) -> None:
<<<<<<< HEAD
        self.device = torch.device("cpu")
=======
        if self.local_omp_cpuid != "all":
            torch.ops._C_utils.init_cpu_threads_env(self.local_omp_cpuid)

>>>>>>> af647fb8
        self.init_distributed_environment()
        # Set random seed.
        set_random_seed(self.model_config.seed)

    def load_model(self):
        self.model_runner.load_model()

    @property
    def vocab_size(self) -> int:
        return self.model_runner.vocab_size

    @property
    def max_model_len(self) -> int:
        return self.model_config.max_model_len

    def determine_num_available_blocks(self) -> Tuple[int, int]:
        """Determine the number of blocks available for the KV cache.

        This determines how many KV blocks can fit into the configured CPU
        KV cache space.

        Note that since vLLM assumes a block resides on GPU if it can be
        modified, we return num_gpu_blocks=num_cpu_blocks and num_cpu_blocks=0.
        This allows us to reuse the scheduler of vLLM without generalizing it
        to different devices.
        """
        # For CPU device, the block number will be calculated based on the
        # cpu_kvcache_space.
        cache_block_size = self.get_cache_block_size_bytes()
        num_cpu_blocks = int(self.cache_config.cpu_kvcache_space_bytes //
                             cache_block_size)
        num_cpu_blocks = max(num_cpu_blocks, 0)

        # Note: To reuse the cache management procedure,
        # use cpu cache as 'gpu cache'.
        num_gpu_blocks = num_cpu_blocks
        num_cpu_blocks = 0
        return num_gpu_blocks, num_cpu_blocks

    def initialize_cache(
        self,
        num_gpu_blocks: int,
        num_cpu_blocks: int,
    ) -> None:
        """Initialize the KV cache. Currently, swappable CPU memory is not
        supported.

        Since this worker does not support GPUs, we use the num_gpu_blocks to
        determine how many non-swappable CPU blocks to allocate.
        """
        assert (num_cpu_blocks == 0
                ), f"{type(self)} does not support swappable cache"

        # Note: To reuse the cache management procedure,
        # use cpu cache as 'gpu cache'.
        num_cpu_blocks = num_gpu_blocks

        self._validate_num_cpu_blocks(num_cpu_blocks)
        self.cache_config.num_gpu_blocks = num_cpu_blocks
        self.cache_config.num_cpu_blocks = 0

        # Initialize the cache.
        self._init_cache_engine()

    def _validate_num_cpu_blocks(self, num_cpu_blocks: int) -> None:
        """Raise errors if the num_cpu_blocks is invalid.
        """
        if num_cpu_blocks <= 0:
            raise ValueError("No available memory for the cache blocks. "
                             "Try increasing `VLLM_CPU_KVCACHE_SPACE` when "
                             "initializing the engine.")

        max_seq_len = self.cache_config.block_size * num_cpu_blocks
        if self.model_config.max_model_len > max_seq_len:
            raise ValueError(
                f"The model's max seq len ({self.model_config.max_model_len}) "
                "is larger than the maximum number of tokens that can be "
                f"stored in KV cache ({max_seq_len}). Try increasing "
                "`VLLM_CPU_KVCACHE_SPACE` or decreasing `max_model_len` when "
                "initializing the engine.")

    def _init_cache_engine(self) -> None:
        self.cache_engine = [
            CPUCacheEngine(self.cache_config, self.model_config,
                           self.parallel_config, self.device_config)
            for _ in range(self.parallel_config.pipeline_parallel_size)
        ]
        self.cpu_cache = [
            self.cache_engine[ve].cpu_cache
            for ve in range(self.parallel_config.pipeline_parallel_size)
        ]
        self.model_runner.block_size = self.cache_engine[0].block_size

        assert all(
            self.cpu_cache[ve] is not None
            for ve in range(self.parallel_config.pipeline_parallel_size))

        # Populate the cache to warmup the memory
        for ve in range(self.parallel_config.pipeline_parallel_size):
            for layer_cache in self.cpu_cache[ve]:
                layer_cache.fill_(0)

    @property
    def do_metadata_broadcast(self) -> bool:
        return self.parallel_config.tensor_parallel_size > 1

    @property
    def kv_cache(self) -> Optional[List[List[torch.Tensor]]]:
        return self.cpu_cache

    def execute_worker(
        self,
        worker_input: WorkerInput,
    ) -> None:
        if (worker_input.blocks_to_copy is not None
                and worker_input.blocks_to_copy.numel() > 0):
            self.cache_engine[worker_input.virtual_engine].copy(
                worker_input.blocks_to_copy)

    @torch.inference_mode()
    def prepare_worker_input(
            self, execute_model_req: ExecuteModelRequest) -> WorkerInput:
        assert execute_model_req is not None
        virtual_engine = execute_model_req.virtual_engine
        num_seq_groups: int = len(execute_model_req.seq_group_metadata_list)
        blocks_to_copy = execute_model_req.blocks_to_copy
        blocks_to_copy = torch.tensor(execute_model_req.blocks_to_copy,
                                      device="cpu",
                                      dtype=torch.int64).view(-1, 2)
        assert len(execute_model_req.blocks_to_swap_in) == 0
        assert len(execute_model_req.blocks_to_swap_out) == 0
        return WorkerInput(
            num_seq_groups=num_seq_groups,
            blocks_to_copy=blocks_to_copy,
            virtual_engine=virtual_engine,
        )

    def init_distributed_environment(self) -> None:
        """Initialize the distributed environment."""

        parallel_config = self.parallel_config
        rank = self.rank
        distributed_init_method = self.distributed_init_method
        init_distributed_environment(
            world_size=parallel_config.world_size,
            rank=rank,
            distributed_init_method=distributed_init_method,
            backend="gloo",
        )

        # A small all_reduce for warmup.
        torch.distributed.all_reduce(torch.zeros(1).cpu())

        ensure_model_parallel_initialized(
            parallel_config.tensor_parallel_size,
            parallel_config.pipeline_parallel_size)

    def get_cache_block_size_bytes(self) -> int:
        """Return the size in bytes of a single KV cache block.
        """
        return CPUCacheEngine.get_cache_block_size(
            self.cache_config.block_size, self.cache_config.cache_dtype,
            self.model_config, self.parallel_config)<|MERGE_RESOLUTION|>--- conflicted
+++ resolved
@@ -187,13 +187,10 @@
         self.cpu_cache: List[List[torch.Tensor]]
 
     def init_device(self) -> None:
-<<<<<<< HEAD
         self.device = torch.device("cpu")
-=======
         if self.local_omp_cpuid != "all":
             torch.ops._C_utils.init_cpu_threads_env(self.local_omp_cpuid)
 
->>>>>>> af647fb8
         self.init_distributed_environment()
         # Set random seed.
         set_random_seed(self.model_config.seed)
