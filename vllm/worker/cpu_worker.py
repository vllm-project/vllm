--- conflicted
+++ resolved
@@ -141,19 +141,7 @@
         self.is_driver_worker = is_driver_worker
         if self.is_driver_worker:
             assert self.rank == 0, "The driver worker must have rank 0."
-<<<<<<< HEAD
-
-        self.model_runner = CPUModelRunner(
-            model_config,
-            parallel_config,
-            scheduler_config,
-            device_config,
-            load_config=self.load_config,
-            lora_config=self.lora_config,
-            vision_language_config=self.vision_language_config,
-            kv_cache_dtype=kv_cache_dtype,
-            is_driver_worker=is_driver_worker)
-=======
+
         if self.model_config.trust_remote_code:
             # note: lazy import to avoid importing torch before initializing
             from vllm.utils import init_cached_hf_modules
@@ -164,9 +152,9 @@
                                            device_config,
                                            load_config=self.load_config,
                                            lora_config=self.lora_config,
+                                           vision_language_config=self.vision_language_config,
                                            kv_cache_dtype=kv_cache_dtype,
                                            is_driver_worker=is_driver_worker)
->>>>>>> fe3b5bbc
         # Uninitialized cache engine. Will be initialized by
         # initialize_cache.
         self.cache_engine = None
