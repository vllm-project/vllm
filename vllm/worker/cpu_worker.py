"""A CPU worker class."""
from typing import Dict, List, Optional, Tuple

import torch
import torch.distributed

import vllm.envs as envs
from vllm.attention import get_attn_backend
from vllm.config import (CacheConfig, DeviceConfig, LoadConfig, LoRAConfig,
                         ModelConfig, ParallelConfig, PromptAdapterConfig,
                         SchedulerConfig, SpeculativeConfig)
from vllm.distributed import (ensure_model_parallel_initialized,
                              init_distributed_environment)
from vllm.logger import init_logger
from vllm.model_executor import set_random_seed
from vllm.sequence import ExecuteModelRequest
from vllm.utils import STR_DTYPE_TO_TORCH_DTYPE
from vllm.worker.cpu_model_runner import CPUModelRunner
from vllm.worker.worker_base import (LocalOrDistributedWorkerBase,
                                     LoraNotSupportedWorkerBase, WorkerInput)

logger = init_logger(__name__)


class CPUCacheEngine:
    """Manages the KV cache for CPU backend.

    This class is responsible for initializing and managing CPU KV
    caches. It also provides methods for performing KV cache operations, such
    as copying.
    """

    def __init__(self, cache_config: CacheConfig, model_config: ModelConfig,
                 parallel_config: ParallelConfig,
                 device_config: DeviceConfig) -> None:
        assert device_config.device_type == "cpu"
        self.cache_config = cache_config
        self.model_config = model_config
        self.parallel_config = parallel_config

        self.head_size = model_config.get_head_size()
        self.num_layers = model_config.get_num_layers(parallel_config)
        self.num_heads = model_config.get_num_kv_heads(parallel_config)

        self.block_size = cache_config.block_size
        # Note: In CacheConfig, num_gpu_blocks actual is num_cpu_blocks
        # for CPU backend, because we want to reuse KV cache management
        # in the scheduler.
        self.num_cpu_blocks = cache_config.num_gpu_blocks

        if cache_config.cache_dtype == "auto":
            self.dtype = model_config.dtype
        else:
            self.dtype = STR_DTYPE_TO_TORCH_DTYPE[cache_config.cache_dtype]

        # Get attention backend.
        self.attn_backend = get_attn_backend(
            self.model_config.get_num_attention_heads(self.parallel_config),
            self.model_config.get_head_size(),
            self.model_config.get_num_kv_heads(self.parallel_config),
            self.model_config.get_sliding_window(),
            self.model_config.dtype,
            cache_config.cache_dtype,
            self.block_size,
            "cpu",
        )

        # Initialize the cache.
        self.cpu_cache = self._allocate_kv_cache(self.num_cpu_blocks)

    def _allocate_kv_cache(
        self,
        num_blocks: int,
    ) -> List[torch.Tensor]:
        """Allocates KV cache on CPU."""
        kv_cache_shape = self.attn_backend.get_kv_cache_shape(
            num_blocks, self.block_size, self.num_heads, self.head_size)
        kv_cache: List[torch.Tensor] = []
        for _ in range(self.num_layers):
            kv_cache.append(
                torch.empty(kv_cache_shape, dtype=self.dtype, device="cpu"))
        return kv_cache

    def swap_in(self, src_to_dst: Dict[int, int]) -> None:
        raise NotImplementedError("Swap is not supported in CPUCacheEngine.")

    def swap_out(self, src_to_dst: Dict[int, int]) -> None:
        raise NotImplementedError("Swap is not supported in CPUCacheEngine.")

    def copy(self, src_to_dsts: Dict[int, List[int]]) -> None:
        self.attn_backend.copy_blocks(self.cpu_cache, src_to_dsts)

    @staticmethod
    def get_cache_block_size(
        block_size: int,
        cache_dtype: str,
        model_config: ModelConfig,
        parallel_config: ParallelConfig,
    ) -> int:
        head_size = model_config.get_head_size()
        num_heads = model_config.get_num_kv_heads(parallel_config)
        num_layers = model_config.get_num_layers(parallel_config)

        key_cache_block = block_size * num_heads * head_size
        value_cache_block = key_cache_block
        total = num_layers * (key_cache_block + value_cache_block)
        if cache_dtype == "auto":
            dtype = model_config.dtype
        else:
            dtype = STR_DTYPE_TO_TORCH_DTYPE[cache_dtype]
        dtype_size = torch.tensor([], dtype=dtype).element_size()
        return dtype_size * total


class CPUWorker(LoraNotSupportedWorkerBase, LocalOrDistributedWorkerBase):
    """A worker class that executes (a partition of) the model on a CPU socket.

    Each worker is associated with a single CPU socket. The worker is 
    responsible for maintaining the KV cache and executing the model on the 
    CPU. In case of distributed inference, each worker is assigned a partition
    of the model.
    """

    def __init__(
        self,
        model_config: ModelConfig,
        parallel_config: ParallelConfig,
        scheduler_config: SchedulerConfig,
        device_config: DeviceConfig,
        cache_config: CacheConfig,
        load_config: LoadConfig,
        local_rank: int,
        rank: int,
        distributed_init_method: str,
        lora_config: Optional[LoRAConfig] = None,
        kv_cache_dtype: Optional[str] = "auto",
        prompt_adapter_config: Optional[PromptAdapterConfig] = None,
        speculative_config: Optional[SpeculativeConfig] = None,
        is_driver_worker: bool = False,
    ) -> None:
        self.model_config = model_config
        self.parallel_config = parallel_config
        self.scheduler_config = scheduler_config
        self.device_config = device_config
        self.cache_config = cache_config
        self.load_config = load_config
        self.local_rank = local_rank
        self.rank = rank
        self.distributed_init_method = distributed_init_method
        self.lora_config = lora_config
        self.prompt_adapter_config = prompt_adapter_config
        self.speculative_config = speculative_config
        self.is_driver_worker = is_driver_worker
        if self.is_driver_worker:
            assert self.rank == 0, "The driver worker must have rank 0."

        if self.model_config.trust_remote_code:
            # note: lazy import to avoid importing torch before initializing
            from vllm.utils import init_cached_hf_modules
            init_cached_hf_modules()

        # Setup OpenMP threads affinity.
        omp_cpuids = envs.VLLM_CPU_OMP_THREADS_BIND
        if omp_cpuids == "all":
            self.local_omp_cpuid = "all"
        else:
            self.local_omp_cpuid = omp_cpuids.split("|")[rank]

        self.model_runner: CPUModelRunner = CPUModelRunner(
            model_config,
            parallel_config,
            scheduler_config,
            device_config,
            cache_config,
            load_config=self.load_config,
            lora_config=self.lora_config,
            kv_cache_dtype=kv_cache_dtype,
            prompt_adapter_config=self.prompt_adapter_config,
            is_driver_worker=is_driver_worker)
        # Uninitialized cache engine. Will be initialized by
        # initialize_cache.
        self.cache_engine: List[CPUCacheEngine]
        self.cpu_cache: List[List[torch.Tensor]]

        # Torch profiler. Enabled and configured through env vars:
        # VLLM_TORCH_PROFILER_DIR=/path/to/save/trace
        if envs.VLLM_TORCH_PROFILER_DIR:
            torch_profiler_trace_dir = envs.VLLM_TORCH_PROFILER_DIR
            logger.info("Profiling enabled. Traces will be saved to: %s",
                        torch_profiler_trace_dir)
            self.profiler = torch.profiler.profile(
                activities=[
                    torch.profiler.ProfilerActivity.CPU,
                ],
                with_stack=True,
                on_trace_ready=torch.profiler.tensorboard_trace_handler(
                    torch_profiler_trace_dir, use_gzip=True))
        else:
            self.profiler = None

    def start_profile(self):
        if self.profiler is None:
            raise RuntimeError("Profiler is not enabled.")
        self.profiler.start()

    def stop_profile(self):
        if self.profiler is None:
            raise RuntimeError("Profiler is not enabled.")
        self.profiler.stop()

    def init_device(self) -> None:
        self.device = torch.device("cpu")
        if self.local_omp_cpuid != "all":
<<<<<<< HEAD
            torch.ops._C_cpu_utils.init_cpu_threads_env(self.local_omp_cpuid)
=======
            ret = torch.ops._C_utils.init_cpu_threads_env(self.local_omp_cpuid)
            logger.info(ret)
>>>>>>> 3118f633

        self.init_distributed_environment()
        # Set random seed.
        set_random_seed(self.model_config.seed)

    def load_model(self):
        self.model_runner.load_model()

    @property
    def vocab_size(self) -> int:
        return self.model_runner.vocab_size

    @property
    def max_model_len(self) -> int:
        return self.model_config.max_model_len

    def determine_num_available_blocks(self) -> Tuple[int, int]:
        """Determine the number of blocks available for the KV cache.

        This determines how many KV blocks can fit into the configured CPU
        KV cache space.

        Note that since vLLM assumes a block resides on GPU if it can be
        modified, we return num_gpu_blocks=num_cpu_blocks and num_cpu_blocks=0.
        This allows us to reuse the scheduler of vLLM without generalizing it
        to different devices.
        """
        # For CPU device, the block number will be calculated based on the
        # cpu_kvcache_space.
        cache_block_size = self.get_cache_block_size_bytes()
        num_cpu_blocks = int(self.cache_config.cpu_kvcache_space_bytes //
                             cache_block_size)
        num_cpu_blocks = max(num_cpu_blocks, 0)

        # Note: To reuse the cache management procedure,
        # use cpu cache as 'gpu cache'.
        num_gpu_blocks = num_cpu_blocks
        num_cpu_blocks = 0
        return num_gpu_blocks, num_cpu_blocks

    def initialize_cache(
        self,
        num_gpu_blocks: int,
        num_cpu_blocks: int,
    ) -> None:
        """Initialize the KV cache. Currently, swappable CPU memory is not
        supported.

        Since this worker does not support GPUs, we use the num_gpu_blocks to
        determine how many non-swappable CPU blocks to allocate.
        """
        assert (num_cpu_blocks == 0
                ), f"{type(self)} does not support swappable cache"

        # Note: To reuse the cache management procedure,
        # use cpu cache as 'gpu cache'.
        num_cpu_blocks = num_gpu_blocks

        self._validate_num_cpu_blocks(num_cpu_blocks)
        self.cache_config.num_gpu_blocks = num_cpu_blocks
        self.cache_config.num_cpu_blocks = 0

        # Initialize the cache.
        self._init_cache_engine()

    def _validate_num_cpu_blocks(self, num_cpu_blocks: int) -> None:
        """Raise errors if the num_cpu_blocks is invalid.
        """
        if num_cpu_blocks <= 0:
            raise ValueError("No available memory for the cache blocks. "
                             "Try increasing `VLLM_CPU_KVCACHE_SPACE` when "
                             "initializing the engine.")

        max_seq_len = self.cache_config.block_size * num_cpu_blocks
        if self.model_config.max_model_len > max_seq_len:
            raise ValueError(
                f"The model's max seq len ({self.model_config.max_model_len}) "
                "is larger than the maximum number of tokens that can be "
                f"stored in KV cache ({max_seq_len}). Try increasing "
                "`VLLM_CPU_KVCACHE_SPACE` or decreasing `max_model_len` when "
                "initializing the engine.")

    def _init_cache_engine(self) -> None:
        self.cache_engine = [
            CPUCacheEngine(self.cache_config, self.model_config,
                           self.parallel_config, self.device_config)
            for _ in range(self.parallel_config.pipeline_parallel_size)
        ]
        self.cpu_cache = [
            self.cache_engine[ve].cpu_cache
            for ve in range(self.parallel_config.pipeline_parallel_size)
        ]
        self.model_runner.block_size = self.cache_engine[0].block_size

        assert all(
            self.cpu_cache[ve] is not None
            for ve in range(self.parallel_config.pipeline_parallel_size))

        # Populate the cache to warmup the memory
        for ve in range(self.parallel_config.pipeline_parallel_size):
            for layer_cache in self.cpu_cache[ve]:
                layer_cache.fill_(0)

    @property
    def do_metadata_broadcast(self) -> bool:
        return self.parallel_config.tensor_parallel_size > 1

    @property
    def kv_cache(self) -> Optional[List[List[torch.Tensor]]]:
        return self.cpu_cache

    def execute_worker(
        self,
        worker_input: WorkerInput,
    ) -> None:
        if (worker_input.blocks_to_copy is not None
                and worker_input.blocks_to_copy.numel() > 0):
            self.cache_engine[worker_input.virtual_engine].copy(
                worker_input.blocks_to_copy)

    @torch.inference_mode()
    def prepare_worker_input(
            self, execute_model_req: ExecuteModelRequest) -> WorkerInput:
        assert execute_model_req is not None
        virtual_engine = execute_model_req.virtual_engine
        num_seq_groups: int = len(execute_model_req.seq_group_metadata_list)
        blocks_to_copy = execute_model_req.blocks_to_copy
        blocks_to_copy = torch.tensor(execute_model_req.blocks_to_copy,
                                      device="cpu",
                                      dtype=torch.int64).view(-1, 2)
        assert len(execute_model_req.blocks_to_swap_in) == 0
        assert len(execute_model_req.blocks_to_swap_out) == 0
        return WorkerInput(
            num_seq_groups=num_seq_groups,
            blocks_to_copy=blocks_to_copy,
            virtual_engine=virtual_engine,
        )

    def init_distributed_environment(self) -> None:
        """Initialize the distributed environment."""

        parallel_config = self.parallel_config
        rank = self.rank
        distributed_init_method = self.distributed_init_method
        init_distributed_environment(
            world_size=parallel_config.world_size,
            rank=rank,
            distributed_init_method=distributed_init_method,
            backend="gloo",
        )

        # A small all_reduce for warmup.
        try:
            torch.distributed.all_reduce(torch.zeros(1).cpu())
        except Exception as e:
            logger.warning(
                "torch.distributed.all_reduce failed because of %s. \
                Custom allreduce do not support CPU backend. You may run \
                heterogeneous speculative decoding, please notice it does \
                not support TP or PP for now if the target model and the \
                draft model are on different devices", e)

        ensure_model_parallel_initialized(
            parallel_config.tensor_parallel_size,
            parallel_config.pipeline_parallel_size)

    def get_cache_block_size_bytes(self) -> int:
        """Return the size in bytes of a single KV cache block.
        """
        return CPUCacheEngine.get_cache_block_size(
            self.cache_config.block_size, self.cache_config.cache_dtype,
            self.model_config, self.parallel_config)<|MERGE_RESOLUTION|>--- conflicted
+++ resolved
@@ -211,12 +211,8 @@
     def init_device(self) -> None:
         self.device = torch.device("cpu")
         if self.local_omp_cpuid != "all":
-<<<<<<< HEAD
-            torch.ops._C_cpu_utils.init_cpu_threads_env(self.local_omp_cpuid)
-=======
-            ret = torch.ops._C_utils.init_cpu_threads_env(self.local_omp_cpuid)
+            ret = torch.ops._C_cpu_utils.init_cpu_threads_env(self.local_omp_cpuid)
             logger.info(ret)
->>>>>>> 3118f633
 
         self.init_distributed_environment()
         # Set random seed.
