"""CacheEngine class for managing the KV cache."""
from typing import List

import torch

from vllm.attention import get_attn_backend
from vllm.config import CacheConfig, ModelConfig, ParallelConfig
from vllm.logger import init_logger
from vllm.utils import STR_DTYPE_TO_TORCH_DTYPE, is_pin_memory_available

logger = init_logger(__name__)


class CacheEngine:
    """Manages the KV cache.

    This class is responsible for initializing and managing the GPU and CPU KV
    caches. It also provides methods for performing KV cache operations, such
    as swapping and copying.
    """

    def __init__(
        self,
        cache_config: CacheConfig,
        model_config: ModelConfig,
        parallel_config: ParallelConfig,
    ) -> None:
        self.cache_config = cache_config
        self.model_config = model_config
        self.parallel_config = parallel_config

        self.head_size = model_config.get_head_size()
        self.num_layers = model_config.get_num_layers(parallel_config)
        self.num_kv_heads = model_config.get_num_kv_heads(parallel_config)

        self.block_size = cache_config.block_size
        self.num_gpu_blocks = cache_config.num_gpu_blocks
        self.num_cpu_blocks = cache_config.num_cpu_blocks

        if cache_config.cache_dtype == "auto":
            self.dtype = model_config.dtype
        else:
            self.dtype = STR_DTYPE_TO_TORCH_DTYPE[cache_config.cache_dtype]

        # Get attention backend.
<<<<<<< HEAD
        self.attn_backend = get_attn_backend()
=======
        self.attn_backend = get_attn_backend(
            model_config.get_num_attention_heads(parallel_config),
            self.head_size,
            self.num_kv_heads,
            model_config.get_sliding_window(),
            model_config.dtype,
            cache_config.cache_dtype,
            self.block_size,
        )
>>>>>>> 1ff4fbd7

        # Initialize the cache.
        self.gpu_cache = self._allocate_kv_cache(self.num_gpu_blocks, "cuda")
        self.cpu_cache = self._allocate_kv_cache(self.num_cpu_blocks, "cpu")

    def _allocate_kv_cache(
        self,
        num_blocks: int,
        device: str,
    ) -> List[torch.Tensor]:
        """Allocates KV cache on the specified device."""
        kv_cache_shape = self.attn_backend.get_kv_cache_shape(
            num_blocks, self.block_size, self.num_kv_heads, self.head_size)
        pin_memory = is_pin_memory_available() if device == "cpu" else False
        kv_cache: List[torch.Tensor] = []
        for _ in range(self.num_layers):
            kv_cache.append(
                torch.empty(kv_cache_shape,
                            dtype=self.dtype,
                            pin_memory=pin_memory,
                            device=device))
        return kv_cache

    def swap_in(self, src_to_dst: torch.Tensor) -> None:
        for i in range(self.num_layers):
            self.attn_backend.swap_blocks(self.cpu_cache[i], self.gpu_cache[i],
                                          src_to_dst)

    def swap_out(self, src_to_dst: torch.Tensor) -> None:
        for i in range(self.num_layers):
            self.attn_backend.swap_blocks(self.gpu_cache[i], self.cpu_cache[i],
                                          src_to_dst)

    def copy(self, src_to_dsts: torch.Tensor) -> None:
        self.attn_backend.copy_blocks(self.gpu_cache, src_to_dsts)

    @staticmethod
    def get_cache_block_size(
        cache_config: CacheConfig,
        model_config: ModelConfig,
        parallel_config: ParallelConfig,
    ) -> int:
        head_size = model_config.get_head_size()
        num_heads = model_config.get_num_kv_heads(parallel_config)
        num_layers = model_config.get_num_layers(parallel_config)

        key_cache_block = cache_config.block_size * num_heads * head_size
        value_cache_block = key_cache_block
        total = num_layers * (key_cache_block + value_cache_block)
        if cache_config.cache_dtype == "auto":
            dtype = model_config.dtype
        else:
            dtype = STR_DTYPE_TO_TORCH_DTYPE[cache_config.cache_dtype]
        dtype_size = _get_dtype_size(dtype)
        return dtype_size * total


def _get_dtype_size(dtype: torch.dtype) -> int:
    return torch.tensor([], dtype=dtype).element_size()<|MERGE_RESOLUTION|>--- conflicted
+++ resolved
@@ -43,9 +43,6 @@
             self.dtype = STR_DTYPE_TO_TORCH_DTYPE[cache_config.cache_dtype]
 
         # Get attention backend.
-<<<<<<< HEAD
-        self.attn_backend = get_attn_backend()
-=======
         self.attn_backend = get_attn_backend(
             model_config.get_num_attention_heads(parallel_config),
             self.head_size,
@@ -55,7 +52,6 @@
             cache_config.cache_dtype,
             self.block_size,
         )
->>>>>>> 1ff4fbd7
 
         # Initialize the cache.
         self.gpu_cache = self._allocate_kv_cache(self.num_gpu_blocks, "cuda")
