--- conflicted
+++ resolved
@@ -15,11 +15,7 @@
 from vllm.multimodal import (MULTIMODAL_REGISTRY, BatchedTensorInputs,
                              MultiModalInputs)
 from vllm.sequence import IntermediateTensors, SequenceGroupMetadata
-<<<<<<< HEAD
-from vllm.utils import make_tensor_with_pad
-=======
 from vllm.utils import STR_NOT_IMPL_ENC_DEC_ERR_STRS, make_tensor_with_pad
->>>>>>> 9ba0817f
 from vllm.worker.model_runner_base import (
     ModelRunnerBase, ModelRunnerInputBase,
     _add_attn_metadata_broadcastable_dict,
