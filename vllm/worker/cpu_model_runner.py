from collections import defaultdict
from dataclasses import dataclass
from typing import TYPE_CHECKING, Any, Dict, List, Optional, Tuple, Type, Union

import torch
from torch import nn

from vllm.attention import AttentionMetadata, get_attn_backend
from vllm.config import (CacheConfig, DeviceConfig, LoadConfig, LoRAConfig,
                         ModelConfig, ParallelConfig, SchedulerConfig,
                         VisionLanguageConfig)
from vllm.logger import init_logger
from vllm.model_executor import SamplingMetadata
from vllm.model_executor.model_loader import get_model
from vllm.multimodal import MULTIMODAL_REGISTRY
from vllm.sequence import SamplerOutput, SequenceGroupMetadata
from vllm.utils import make_tensor_with_pad
from vllm.worker.model_runner_base import (
    ModelRunnerBase, ModelRunnerInputBase,
    _add_attn_metadata_broadcastable_dict,
    _add_sampling_metadata_broadcastable_dict,
    _init_attn_metadata_from_tensor_dict,
    _init_sampling_metadata_from_tensor_dict)

if TYPE_CHECKING:
    from vllm.attention.backends.abstract import AttentionBackend

logger = init_logger(__name__)

_PAD_SLOT_ID = -1


@dataclass(frozen=True)
class CPUModelInput(ModelRunnerInputBase):
    """
    Used by the CPUModelRunner.
    """
    input_tokens: Optional[torch.Tensor] = None
    input_positions: Optional[torch.Tensor] = None
    attn_metadata: Optional["AttentionMetadata"] = None
    sampling_metadata: Optional["SamplingMetadata"] = None
    multi_modal_kwargs: Optional[Dict[str, torch.Tensor]] = None

    def as_broadcastable_tensor_dict(
            self) -> Dict[str, Union[int, torch.Tensor]]:
        tensor_dict = {
            "input_tokens": self.input_tokens,
            "input_positions": self.input_positions,
            "multi_modal_kwargs": self.multi_modal_kwargs,
        }
        _add_attn_metadata_broadcastable_dict(tensor_dict, self.attn_metadata)
        _add_sampling_metadata_broadcastable_dict(tensor_dict,
                                                  self.sampling_metadata)
        return tensor_dict

    @classmethod
    def from_broadcasted_tensor_dict(
            cls: Type["CPUModelInput"],
            tensor_dict: Dict[str, Any],
            attn_backend: Optional["AttentionBackend"] = None
    ) -> "CPUModelInput":
        tensor_dict = _init_sampling_metadata_from_tensor_dict(tensor_dict)
        if attn_backend is not None:
            tensor_dict = _init_attn_metadata_from_tensor_dict(
                attn_backend, tensor_dict)
        return cls(**tensor_dict)


class CPUModelRunner(ModelRunnerBase[CPUModelInput]):

    def __init__(
        self,
        model_config: ModelConfig,
        parallel_config: ParallelConfig,
        scheduler_config: SchedulerConfig,
        device_config: DeviceConfig,
        cache_config: CacheConfig,
        load_config: LoadConfig,
        lora_config: Optional[LoRAConfig],
        vision_language_config: Optional[VisionLanguageConfig],
        kv_cache_dtype: Optional[str] = "auto",
        is_driver_worker: bool = False,
        *args,
        **kwargs,
    ):
        self.model_config = model_config
        self.parallel_config = parallel_config
        self.scheduler_config = scheduler_config
        # Currently, CPU worker doesn't support chunked prefill.
        assert self.scheduler_config.chunked_prefill_enabled is False
        self.device_config = device_config
        self.cache_config = cache_config
        self.lora_config = lora_config
        self.vision_language_config = vision_language_config
        self.load_config = load_config
        self.is_driver_worker = is_driver_worker

        self.device = self.device_config.device

        self.kv_cache_dtype = kv_cache_dtype
        self.sliding_window = model_config.get_sliding_window()
        self.block_size = cache_config.block_size
        self.attn_backend = get_attn_backend(
            self.model_config.get_num_attention_heads(self.parallel_config),
            self.model_config.get_head_size(),
            self.model_config.get_num_kv_heads(self.parallel_config),
            self.model_config.get_sliding_window(),
            self.model_config.dtype,
            self.kv_cache_dtype,
            self.block_size,
            "cpu",
        )

        # Multi-modal data support
        self.multi_modal_input_mapper = MULTIMODAL_REGISTRY \
            .create_input_mapper(self.model_config)

        # Lazy initialization.
        self.model: nn.Module  # Set after init_Model

    def load_model(self) -> None:
        self.model = get_model(
            model_config=self.model_config,
            load_config=self.load_config,
            device_config=self.device_config,
            vision_language_config=self.vision_language_config,
            lora_config=self.lora_config,
            parallel_config=self.parallel_config,
            scheduler_config=self.scheduler_config,
            cache_config=self.cache_config)

    def _prepare_prompt(
        self,
        seq_group_metadata_list: List[SequenceGroupMetadata],
    ) -> Tuple[torch.Tensor, torch.Tensor, AttentionMetadata, List[int], Dict[
            str, torch.Tensor]]:
        assert len(seq_group_metadata_list) > 0
        input_tokens: List[int] = []
        input_positions: List[int] = []
        slot_mapping: List[int] = []
        seq_lens: List[int] = []
        multi_modal_kwargs_list: Dict[str,
                                      List[torch.Tensor]] = defaultdict(list)

        for seq_group_metadata in seq_group_metadata_list:
            assert seq_group_metadata.is_prompt
            seq_ids = list(seq_group_metadata.seq_data.keys())
            assert len(seq_ids) == 1
            seq_id = seq_ids[0]

            seq_data = seq_group_metadata.seq_data[seq_id]
            prompt_tokens = seq_data.get_token_ids()
            computed_len = seq_data.get_num_computed_tokens()
            seq_len = len(prompt_tokens)

            seq_lens.append(seq_len)  # Prompt token num
            input_tokens.extend(prompt_tokens)  # Token ids

            # Token position ids
            # NOTE(woosuk): Here we assume that the first token in the prompt
            # is always the first token in the sequence.
            input_positions.extend(list(range(computed_len, seq_len)))

            mm_data = seq_group_metadata.multi_modal_data
            if mm_data is not None:
                mm_kwargs = self.multi_modal_input_mapper(mm_data)
                for k, v in mm_kwargs.items():
                    multi_modal_kwargs_list[k].append(v)

            # Compute the slot mapping.
            block_table = seq_group_metadata.block_tables[seq_id]
            # Mask the [0, start_idx) tokens of the prompt with _PAD_SLOT_ID,
            # where start_idx is max(0, seq_len - sliding_window).
            # For example, if the prompt len is 10, sliding window is 8, and
            # block size is 4, the first two tokens are masked and the slot
            # mapping will be [-1, -1, 2, 3, 4, 5, 6, 7, 0, 1].
            start_idx = 0
            if self.sliding_window is not None:
                start_idx = max(0, seq_len - self.sliding_window)

            for i in range(computed_len, seq_len):
                if i < start_idx:
                    slot_mapping.append(_PAD_SLOT_ID)
                    continue

                block_number = block_table[i //
                                           self.block_size]  # type: ignore
                block_offset = i % self.block_size  # type: ignore
                slot = block_number * self.block_size + block_offset
                slot_mapping.append(slot)

        multi_modal_kwargs = {
            k: torch.cat(v, dim=0).to(self.device)
            for k, v in multi_modal_kwargs_list.items()
        }

        num_prompt_tokens = len(input_tokens)

        input_tokens = torch.tensor(input_tokens,
                                    dtype=torch.long,
                                    device=self.device)  # type: ignore
        input_positions = torch.tensor(input_positions,
                                       dtype=torch.long,
                                       device=self.device)  # type: ignore
        slot_mapping = torch.tensor(slot_mapping,
                                    dtype=torch.long,
                                    device=self.device)  # type: ignore

        attn_metadata = self.attn_backend.make_metadata(
            is_prompt=True,
            seq_lens=seq_lens,
            seq_lens_tensor=None,
            max_decode_seq_len=None,
            num_prefills=len(seq_lens),
            num_prefill_tokens=num_prompt_tokens,
            num_decode_tokens=0,
            block_tables=torch.tensor([]),
            slot_mapping=slot_mapping,
        )
        return (input_tokens, input_positions, attn_metadata, seq_lens,
                multi_modal_kwargs)

    def _prepare_decode(
        self,
        seq_group_metadata_list: List[SequenceGroupMetadata],
    ) -> Tuple[torch.Tensor, torch.Tensor, AttentionMetadata]:
        assert len(seq_group_metadata_list) > 0
        input_tokens: List[int] = []
        input_positions: List[int] = []
        slot_mapping: List[int] = []
        seq_lens: List[int] = []
        block_tables: List[List[int]] = []

        for seq_group_metadata in seq_group_metadata_list:
            assert not seq_group_metadata.is_prompt
            assert seq_group_metadata.token_chunk_size == 1

            seq_ids = list(seq_group_metadata.seq_data.keys())

            for seq_id in seq_ids:
                seq_data = seq_group_metadata.seq_data[seq_id]
                generation_token = seq_data.get_last_token_id()
                input_tokens.append(generation_token)

                seq_len = seq_data.get_len()
                position = seq_len - 1
                input_positions.append(position)

                seq_len = seq_len if self.sliding_window is None else min(
                    seq_len, self.sliding_window)
                seq_lens.append(seq_len)

                block_table = seq_group_metadata.block_tables[seq_id]
                block_number = block_table[position // self.block_size]
                block_offset = position % self.block_size
                slot = block_number * self.block_size + block_offset
                slot_mapping.append(slot)

                if self.sliding_window is not None:
                    sliding_window_blocks = (self.sliding_window //
                                             self.block_size)
                    block_table = block_table[-sliding_window_blocks:]
                block_tables.append(block_table)

        max_decode_seq_len = max(seq_lens)

        input_tokens = torch.tensor(input_tokens,
                                    dtype=torch.long,
                                    device=self.device)
        input_positions = torch.tensor(input_positions,
                                       dtype=torch.long,
                                       device=self.device)
        slot_mapping = torch.tensor(slot_mapping,
                                    dtype=torch.long,
                                    device=self.device)
        seq_lens_tensor = torch.tensor(seq_lens,
                                       dtype=torch.int,
                                       device=self.device)

        max_block_table_len = max(
            len(block_table) for block_table in block_tables)
        block_tables = make_tensor_with_pad(
            block_tables,
            max_len=max_block_table_len,
            pad=0,
            dtype=torch.int,
            device=self.device,
        )

        attn_metadata = self.attn_backend.make_metadata(
            is_prompt=False,
            slot_mapping=slot_mapping,
            seq_lens=seq_lens,
            seq_lens_tensor=seq_lens_tensor,
            max_decode_seq_len=max_decode_seq_len,
            num_prefill_tokens=0,
            num_decode_tokens=len(input_tokens),
            num_prefills=0,
            block_tables=block_tables,
        )
        return (
            input_tokens,
            input_positions,
            attn_metadata,
        )

    def make_model_input_from_broadcasted_tensor_dict(
        self,
        tensor_dict: Dict[str, Any],
    ) -> CPUModelInput:
        return CPUModelInput.from_broadcasted_tensor_dict(
            tensor_dict,
            attn_backend=self.attn_backend,
        )

    def prepare_model_input(
        self,
        seq_group_metadata_list: List[SequenceGroupMetadata],
    ) -> CPUModelInput:
        multi_modal_kwargs = None
        # NOTE: We assume that all sequences in the group are all prompts or
        # all decodes.
        is_prompt = seq_group_metadata_list[0].is_prompt
        # Prepare input tensors.
        if is_prompt:
            (input_tokens, input_positions, attn_metadata, seq_lens,
             multi_modal_kwargs
             ) = self._prepare_prompt(seq_group_metadata_list)
        else:
            (input_tokens, input_positions,
             attn_metadata) = self._prepare_decode(seq_group_metadata_list)
            seq_lens = []
        sampling_metadata = SamplingMetadata.prepare(
            seq_group_metadata_list,
            seq_lens,
            # query_lens is not needed if chunked prefill is not
            # supported. Since CPU worker doesn't support chunked prefill
            # just use seq_lens instead.
            seq_lens,
            self.device,
            pin_memory=False)
        return CPUModelInput(
            input_tokens=input_tokens,
            input_positions=input_positions,
            attn_metadata=attn_metadata,
            sampling_metadata=sampling_metadata,
            multi_modal_kwargs=multi_modal_kwargs,
        )

    @torch.inference_mode()
    def execute_model(
        self,
        model_input: CPUModelInput,
        kv_caches: List[torch.Tensor],
        num_steps: int = 1,
    ) -> Optional[List[SamplerOutput]]:
        if num_steps > 1:
            raise ValueError(
                "CPU worker does not support multi-step execution.")

        model_executable = self.model
        execute_model_kwargs = {
            "input_ids": model_input.input_tokens,
            "positions": model_input.input_positions,
            "kv_caches": kv_caches,
            "attn_metadata": model_input.attn_metadata,
        }
        if (self.vision_language_config
                and model_input.multi_modal_kwargs is not None):
            execute_model_kwargs.update(model_input.multi_modal_kwargs)

        hidden_states = model_executable(**execute_model_kwargs)

        # Compute the logits.
        logits = self.model.compute_logits(hidden_states,
                                           model_input.sampling_metadata)

        # Only perform sampling in the driver worker.
        if not self.is_driver_worker:
            return []

        # Sample the next token.
        output = self.model.sample(
            logits=logits,
            sampling_metadata=model_input.sampling_metadata,
        )
<<<<<<< HEAD
        return output

    @property
    def vocab_size(self) -> int:
        return self.model_config.get_vocab_size()
=======
        return [output]
>>>>>>> 3476ed08
<|MERGE_RESOLUTION|>--- conflicted
+++ resolved
@@ -384,12 +384,8 @@
             logits=logits,
             sampling_metadata=model_input.sampling_metadata,
         )
-<<<<<<< HEAD
-        return output
+        return [output]
 
     @property
     def vocab_size(self) -> int:
-        return self.model_config.get_vocab_size()
-=======
-        return [output]
->>>>>>> 3476ed08
+        return self.model_config.get_vocab_size()