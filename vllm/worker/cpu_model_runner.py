import dataclasses
import weakref
from collections import defaultdict
from dataclasses import dataclass
from typing import (TYPE_CHECKING, Any, Dict, List, Optional, Type, TypeVar,
                    Union)

import torch
from torch import nn

from vllm.attention import AttentionMetadata, get_attn_backend
from vllm.config import VllmConfig
from vllm.logger import init_logger
from vllm.model_executor import SamplingMetadata
from vllm.model_executor.layers.rotary_embedding import MRotaryEmbedding
from vllm.model_executor.layers.sampler import SamplerOutput
from vllm.model_executor.model_loader import get_model
from vllm.multimodal import (MULTIMODAL_REGISTRY, BatchedTensorInputs,
                             MultiModalKwargs, MultiModalPlaceholderMap)
from vllm.sequence import (IntermediateTensors, SequenceData,
                           SequenceGroupMetadata)
from vllm.worker.model_runner_base import (
    ModelRunnerBase, ModelRunnerInputBase, ModelRunnerInputBuilderBase,
    _add_attn_metadata_broadcastable_dict,
    _add_sampling_metadata_broadcastable_dict,
    _init_attn_metadata_from_tensor_dict,
    _init_sampling_metadata_from_tensor_dict)

if TYPE_CHECKING:
    from vllm.attention.backends.abstract import AttentionBackend

logger = init_logger(__name__)

TModelInputForCPU = TypeVar('TModelInputForCPU', bound="ModelInputForCPU")
_PAD_SLOT_ID = -1


@dataclass(frozen=True)
class ModelInputForCPU(ModelRunnerInputBase):
    """
    Base class contains metadata needed for the base model forward pass on CPU
    """
    input_tokens: Optional[torch.Tensor] = None
    input_positions: Optional[torch.Tensor] = None
    attn_metadata: Optional["AttentionMetadata"] = None
    multi_modal_kwargs: Optional[BatchedTensorInputs] = None
    virtual_engine: Optional[int] = None
    seq_lens: Optional[List[int]] = None
    query_lens: Optional[List[int]] = None

    def as_broadcastable_tensor_dict(
            self) -> Dict[str, Union[int, torch.Tensor]]:
        tensor_dict = {
            "input_tokens": self.input_tokens,
            "input_positions": self.input_positions,
            "multi_modal_kwargs": self.multi_modal_kwargs,
        }
        _add_attn_metadata_broadcastable_dict(tensor_dict, self.attn_metadata)

        return tensor_dict

    @classmethod
    def from_broadcasted_tensor_dict(
        cls: Type[TModelInputForCPU],
        tensor_dict: Dict[str, Any],
        attn_backend: Optional["AttentionBackend"] = None
    ) -> TModelInputForCPU:
        if attn_backend is not None:
            tensor_dict = _init_attn_metadata_from_tensor_dict(
                attn_backend, tensor_dict)
        return cls(**tensor_dict)


@dataclass(frozen=True)
class ModelInputForCPUWithSamplingMetadata(ModelInputForCPU):
    """
    Used by the ModelRunner.
    """
    sampling_metadata: Optional["SamplingMetadata"] = None
    is_prompt: Optional[bool] = None

    def as_broadcastable_tensor_dict(self) -> Dict[str, Any]:
        tensor_dict = {
            "input_tokens": self.input_tokens,
            "input_positions": self.input_positions,
        }
        _add_attn_metadata_broadcastable_dict(tensor_dict, self.attn_metadata)
        _add_sampling_metadata_broadcastable_dict(tensor_dict,
                                                  self.sampling_metadata)
        return tensor_dict

    @classmethod
    def from_broadcasted_tensor_dict(
        cls,
        tensor_dict: Dict[str, Any],
        attn_backend: Optional["AttentionBackend"] = None,
    ) -> "ModelInputForCPUWithSamplingMetadata":
        tensor_dict = _init_sampling_metadata_from_tensor_dict(tensor_dict)
        if attn_backend is not None:
            tensor_dict = _init_attn_metadata_from_tensor_dict(
                attn_backend, tensor_dict)
        return cls(**tensor_dict)


class ModelInputForCPUBuilder(ModelRunnerInputBuilderBase[ModelInputForCPU]):

    class ModelInputData:

        def __init__(self, use_mrope: bool):
            self.use_mrope = use_mrope
            self.input_tokens: List[int] = []
            self.input_positions: Optional[
                List[int]] = [] if not self.use_mrope else None
            self.seq_lens: List[int] = []
            self.query_lens: List[int] = []
            self.prefill_block_tables: List[List[int]] = []
            self.decode_block_tables: List[List[int]] = []
            self.max_decode_seq_len: int = 0
            self.num_prefills: int = 0
            self.num_prefill_tokens: int = 0
            self.num_decode_tokens: int = 0
            self.slot_mapping: List[int] = []
            self.multi_modal_inputs_list: List[MultiModalKwargs] = []
            self.multi_modal_placeholder_maps: Dict[
                str, MultiModalPlaceholderMap] = defaultdict(
                    MultiModalPlaceholderMap)
            self.input_mrope_positions: Optional[List[List[int]]] = [
                [] for _ in range(3)
            ] if self.use_mrope else None

    def __init__(self,
                 runner: "CPUModelRunner",
                 finished_requests_ids: Optional[List[str]] = None) -> None:
        super().__init__()
        self.seq_group_metadata_list: List[SequenceGroupMetadata] = []
        self.runner = runner

        self.chunked_prefill = (runner.scheduler_config.chunked_prefill_enabled
                                or runner.cache_config.enable_prefix_caching)
        self.model_input_cls = self.runner._model_input_cls
        self.attn_backend = self.runner.attn_backend
        self.multi_modal_input_mapper = self.runner.multi_modal_input_mapper
        self.input_data = ModelInputForCPUBuilder.ModelInputData(
            self.runner.model_config.uses_mrope)
        self.att_metadata_builder = self.runner.attn_backend.get_builder_cls()(
            self)

    def add_seq_group(self, seq_group_metadata: SequenceGroupMetadata):
        self.seq_group_metadata_list.append(seq_group_metadata)

    def set_seq_group_list(
            self, seq_group_metadata_list: List[SequenceGroupMetadata]):
        self.seq_group_metadata_list = seq_group_metadata_list

    def build(self) -> ModelInputForCPU:
        self._build_input_data()

        input_data = self.input_data
        input_tokens = torch.tensor(input_data.input_tokens,
                                    dtype=torch.long,
                                    device="cpu")
        input_positions = torch.tensor(
            input_data.input_positions
            if not input_data.use_mrope else input_data.input_mrope_positions,
            dtype=torch.long,
            device="cpu")

        # For multi-modal models
        multi_modal_kwargs = None
        if len(input_data.multi_modal_inputs_list) != 0:
            multi_modal_kwargs = MultiModalKwargs.batch(
                input_data.multi_modal_inputs_list)

        attn_metadata = self.att_metadata_builder.build(
            input_data.seq_lens, input_data.query_lens, -1, -1)

        return self.model_input_cls(
            input_tokens=input_tokens,
            input_positions=input_positions,
            seq_lens=input_data.seq_lens,
            query_lens=input_data.query_lens,
            attn_metadata=attn_metadata,
            multi_modal_kwargs=multi_modal_kwargs,
<<<<<<< HEAD
            # query_lens is not needed if chunked prefill is not
            # supported. Since CPU worker doesn't support chunked prefill
            # just use seq_lens instead.
            seq_lens=seq_lens,
            query_lens=seq_lens,
            is_prompt=is_prompt,
=======
>>>>>>> 0cd3d971
        )

    def _build_input_data(self):
        for seq_group_metadata in self.seq_group_metadata_list:
            for seq_id, seq_data in seq_group_metadata.seq_data.items():
                if seq_group_metadata.is_prompt:
                    self._compute_prompt_input_tokens(self.input_data,
                                                      seq_group_metadata,
                                                      seq_data, seq_id)
                    if seq_group_metadata.multi_modal_data:
                        self._compute_multi_modal_input(
                            seq_group_metadata, seq_data)
                else:
                    self._compute_decode_input_tokens(self.input_data,
                                                      seq_group_metadata,
                                                      seq_data, seq_id)

    def _compute_decode_input_tokens(self, data: ModelInputData,
                                     seq_group_metadata: SequenceGroupMetadata,
                                     seq_data: SequenceData, seq_id: int):
        """
        Compute decode input tokens, positions, block table and slot mapping.
        """
        block_size = self.runner.block_size

        block_table = seq_group_metadata.block_tables[seq_id]
        seq_len = seq_data.get_len()
        context_len = seq_data.get_num_computed_tokens()

        tokens = seq_data.get_last_token_id()
        token_positions = seq_len - 1
        block_number = block_table[token_positions // block_size]
        block_offset = token_positions % block_size
        slot = block_number * block_size + block_offset

        # For paged_attention kernel
        if self.runner.sliding_window:
            start_idx = max(0, seq_len - self.runner.sliding_window)
            start_block = start_idx // block_size
            start_idx = start_block * block_size
            seq_len = seq_len - start_idx
            block_table = block_table[start_block:]

        # For MRotaryEmbedding
        if data.input_positions is None:
            next_pos = MRotaryEmbedding.get_next_input_positions(
                seq_data.mrope_position_delta,
                context_len,
                seq_len,
            )
            for idx in range(3):
                data.input_mrope_positions[idx].extend(  # type: ignore
                    next_pos[idx])
        else:
            data.input_positions.append(token_positions)  # type: ignore

        # Update fields
        data.input_tokens.append(tokens)
        data.max_decode_seq_len = max(data.max_decode_seq_len, seq_len)
        data.num_decode_tokens += 1
        data.slot_mapping.append(slot)
        data.decode_block_tables.append(block_table)
        data.query_lens.append(1)
        data.seq_lens.append(seq_len)

    def _compute_prompt_input_tokens(self, data: ModelInputData,
                                     seq_group_metadata: SequenceGroupMetadata,
                                     seq_data: SequenceData, seq_id: int):
        """
        Compute prompt input tokens, positions, block table and slot mapping.
        """
        token_chunk_size = seq_group_metadata.token_chunk_size
        block_size = self.runner.block_size

        block_table = seq_group_metadata.block_tables[seq_id]
        seq_len = seq_data.get_len()
        context_len = seq_data.get_num_computed_tokens()
        seq_len = min(seq_len, context_len + token_chunk_size)

        # For prefix caching
        prefix_cache_block_num = len(seq_group_metadata.computed_block_nums)
        if prefix_cache_block_num > 0:
            prefix_cache_len = (prefix_cache_block_num *
                                self.runner.block_size)
            if prefix_cache_len <= context_len:
                # We already passed the cache hit region,
                # so do normal computation.
                pass
            elif context_len < prefix_cache_len < seq_len:
                # Partial hit. Compute the missing part.
                context_len = prefix_cache_len
                token_chunk_size = seq_len - context_len
            elif seq_len <= prefix_cache_len:
                # Full hit. Only compute the last token to avoid
                # erroneous behavior. FIXME: Ideally we should directly
                # mark all tokens as computed in the scheduler and do not
                # schedule this sequence, so this case should not happen.
                context_len = seq_len - 1
                token_chunk_size = 1

        tokens = seq_data.get_token_ids()
        tokens = tokens[context_len:seq_len]
        token_positions = range(context_len, seq_len)

        # For encoder-only models, the block_table is None,
        # and there is no need to initialize the slot_mapping.
        if block_table is not None:
            slot_mapping = [_PAD_SLOT_ID] * len(token_positions)
            for i, pos in enumerate(token_positions):
                block_number = block_table[pos // block_size]
                block_offset = pos % block_size
                slot = block_number * block_size + block_offset
                slot_mapping[i] = slot
            data.slot_mapping.extend(slot_mapping)

        # The MROPE positions are prepared in _compute_multi_modal_input
        if data.input_positions is not None:
            data.input_positions.extend(token_positions)

        # Update fields
        data.input_tokens.extend(tokens)
        data.num_prefills += 1
        data.num_prefill_tokens += len(tokens)
        data.query_lens.append(len(tokens))
        data.prefill_block_tables.append(block_table)
        data.seq_lens.append(seq_len)

    def _compute_multi_modal_input(self,
                                   seq_group_metadata: SequenceGroupMetadata,
                                   seq_data: SequenceData):
        computed_len = seq_data.get_num_computed_tokens()
        seq_len = self.input_data.seq_lens[-1]

        # NOTE: mm_data only includes the subset of multi-modal items that
        # intersect with the current prefill positions.
        mm_data, placeholder_maps = MultiModalPlaceholderMap.from_seq_group(
            seq_group_metadata, range(computed_len, seq_len))

        if not mm_data:
            return

        if self.runner.mm_registry.has_processor(self.runner.model_config):
            mm_kwargs = mm_data
        else:
            mm_kwargs = self.multi_modal_input_mapper(
                mm_data,
                seq_group_metadata.mm_processor_kwargs,
            )

        # special processing for mrope position deltas.
        if self.runner.model_config.uses_mrope:
            assert not self.chunked_prefill, \
                "MROPE on CPU does not support chunked-prefill."

            image_grid_thw = mm_kwargs.get("image_grid_thw", None)
            video_grid_thw = mm_kwargs.get("video_grid_thw", None)
            assert image_grid_thw is not None or video_grid_thw is not None, (
                "mrope embedding type requires multi-modal input mapper "
                "returns 'image_grid_thw' or 'video_grid_thw'.")

            hf_config = self.runner.model_config.hf_config
            token_ids = seq_data.get_token_ids()

            mrope_positions, mrope_position_delta = \
                MRotaryEmbedding.get_input_positions(
                    token_ids,
                    image_grid_thw=image_grid_thw,
                    video_grid_thw=video_grid_thw,
                    image_token_id=hf_config.image_token_id,
                    video_token_id=hf_config.video_token_id,
                    vision_start_token_id=hf_config.vision_start_token_id,
                    vision_end_token_id=hf_config.vision_end_token_id,
                    spatial_merge_size=hf_config.vision_config.
                    spatial_merge_size,
                    context_len=computed_len,
                )
            seq_data.mrope_position_delta = mrope_position_delta

            for i in range(3):
                self.input_data.input_mrope_positions[  # type: ignore
                    i].extend(mrope_positions[i])

        self.input_data.multi_modal_inputs_list.append(mm_kwargs)
        for modality, placeholder_map in placeholder_maps.items():
            self.input_data.multi_modal_placeholder_maps[modality].extend(
                placeholder_map)


class CPUModelRunnerBase(ModelRunnerBase[TModelInputForCPU]):
    """
    Helper class for shared methods between CPU model runners.
    """
    _model_input_cls: Type[TModelInputForCPU]
    _builder_cls: Type[ModelInputForCPUBuilder]

    def __init__(
        self,
        vllm_config: VllmConfig,
        kv_cache_dtype: Optional[str] = "auto",
        is_driver_worker: bool = False,
        return_hidden_states: bool = False,
        *args,
        **kwargs,
    ):
        ModelRunnerBase.__init__(self, vllm_config)
        model_config = self.model_config
        cache_config = self.cache_config

        self.is_driver_worker = is_driver_worker
        self.return_hidden_states = return_hidden_states

        self.device = self.device_config.device
        self.pin_memory = False

        self.kv_cache_dtype = kv_cache_dtype
        self.sliding_window = model_config.get_sliding_window()
        self.block_size = cache_config.block_size
        num_attn_heads = self.model_config.get_num_attention_heads(
            self.parallel_config)
        needs_attn_backend = (num_attn_heads != 0
                              or self.model_config.is_attention_free)
        self.attn_backend = get_attn_backend(
            self.model_config.get_head_size(),
            self.model_config.dtype,
            self.kv_cache_dtype,
            self.block_size,
            self.model_config.is_attention_free,
        ) if needs_attn_backend else None

        # Multi-modal data support
        self.mm_registry = MULTIMODAL_REGISTRY
        self.multi_modal_input_mapper = self.mm_registry \
            .create_input_mapper(self.model_config)
        self.mm_registry.init_mm_limits_per_prompt(self.model_config)

        # Lazy initialization.
        self.model: nn.Module  # Set after init_Model

    def load_model(self) -> None:
        self.model = get_model(vllm_config=self.vllm_config)

    def _prepare_model_input_tensors(
        self,
        seq_group_metadata_list: List[SequenceGroupMetadata],
        finished_requests_ids: Optional[List[str]] = None
    ) -> TModelInputForCPU:
        """Helper method to prepare the model input based on a given sequence
        group. Prepares metadata needed for the base model forward pass but not
        metadata for possible additional steps, e.g., sampling.

        """
        builder = self._builder_cls(weakref.proxy(self), finished_requests_ids)
        builder.set_seq_group_list(seq_group_metadata_list)

        return builder.build()  # type: ignore

    # sampler property will be used by spec_decode_worker
    @property
    def sampler(self):
        return self.model.sampler

    @property
    def vocab_size(self) -> int:
        return self.model_config.get_vocab_size()


class CPUModelRunner(CPUModelRunnerBase[ModelInputForCPUWithSamplingMetadata]):
    _model_input_cls: Type[ModelInputForCPUWithSamplingMetadata] = (
        ModelInputForCPUWithSamplingMetadata)
    _builder_cls: Type[ModelInputForCPUBuilder] = ModelInputForCPUBuilder

    def make_model_input_from_broadcasted_tensor_dict(
        self,
        tensor_dict: Dict[str, Any],
    ) -> ModelInputForCPUWithSamplingMetadata:
        return ModelInputForCPUWithSamplingMetadata.from_broadcasted_tensor_dict(  # noqa: E501
            tensor_dict,
            attn_backend=self.attn_backend,
        )

    def prepare_model_input(
        self,
        seq_group_metadata_list: List[SequenceGroupMetadata],
        virtual_engine: int = 0,
        finished_requests_ids: Optional[List[str]] = None
    ) -> ModelInputForCPUWithSamplingMetadata:
        """Prepare the model input based on a given sequence group, including
        metadata for the sampling step.

        """
        model_input = self._prepare_model_input_tensors(
            seq_group_metadata_list, finished_requests_ids)
        # Sampling metadata is only required for the final pp group
        generators = self.get_generators(finished_requests_ids)
        sampling_metadata = SamplingMetadata.prepare(seq_group_metadata_list,
                                                     model_input.seq_lens,
                                                     model_input.query_lens,
                                                     self.device,
                                                     pin_memory=False,
                                                     generators=generators)

        return dataclasses.replace(model_input,
                                   sampling_metadata=sampling_metadata,
                                   virtual_engine=virtual_engine)

    @torch.no_grad()
    def execute_model(
        self,
        model_input: ModelInputForCPUWithSamplingMetadata,
        kv_caches: List[torch.Tensor],
        intermediate_tensors: Optional[IntermediateTensors] = None,
        num_steps: int = 1,
        previous_hidden_states: Optional[torch.Tensor] = None,
    ) -> Optional[List[SamplerOutput]]:
        if num_steps > 1:
            raise ValueError(
                "CPU worker does not support multi-step execution.")

        model_executable = self.model
<<<<<<< HEAD
        execute_model_kwargs = {
            "input_ids":
            model_input.input_tokens,
            "positions":
            model_input.input_positions,
            "kv_caches":
            kv_caches,
            "attn_metadata":
            model_input.attn_metadata,
            **MultiModalKwargs.as_kwargs(model_input.multi_modal_kwargs or {},
                                         device=self.device),
            "intermediate_tensors":
            intermediate_tensors,
        }
        if previous_hidden_states is not None:
            execute_model_kwargs.update(
                {"previous_hidden_states": previous_hidden_states})
        hidden_states = model_executable(**execute_model_kwargs)
=======
        multimodal_kwargs = {}
        if model_input.multi_modal_kwargs is not None:
            multimodal_kwargs = MultiModalKwargs.as_kwargs(
                model_input.multi_modal_kwargs, device=self.device)

        hidden_states = model_executable(
            input_ids=model_input.input_tokens,
            positions=model_input.input_positions,
            kv_caches=kv_caches,
            attn_metadata=model_input.attn_metadata,
            intermediate_tensors=intermediate_tensors,
            **multimodal_kwargs,
        )
>>>>>>> 0cd3d971

        # Compute the logits.
        logits = self.model.compute_logits(hidden_states,
                                           model_input.sampling_metadata)

        # Only perform sampling in the driver worker.
        if not self.is_driver_worker:
            return []

        # Sample the next token.
        output = self.model.sample(
            logits=logits,
            sampling_metadata=model_input.sampling_metadata,
        )
        if self.return_hidden_states:
            # we only need to pass hidden states of most recent token
            if model_input.is_prompt:
                output.prefill_hidden_states = hidden_states
            output.hidden_states = hidden_states
        return [output]

    def generate_proposals(self, *args, **kwargs):
        return self.model.generate_proposals(*args, **kwargs)<|MERGE_RESOLUTION|>--- conflicted
+++ resolved
@@ -181,15 +181,6 @@
             query_lens=input_data.query_lens,
             attn_metadata=attn_metadata,
             multi_modal_kwargs=multi_modal_kwargs,
-<<<<<<< HEAD
-            # query_lens is not needed if chunked prefill is not
-            # supported. Since CPU worker doesn't support chunked prefill
-            # just use seq_lens instead.
-            seq_lens=seq_lens,
-            query_lens=seq_lens,
-            is_prompt=is_prompt,
-=======
->>>>>>> 0cd3d971
         )
 
     def _build_input_data(self):
@@ -509,30 +500,15 @@
                 "CPU worker does not support multi-step execution.")
 
         model_executable = self.model
-<<<<<<< HEAD
-        execute_model_kwargs = {
-            "input_ids":
-            model_input.input_tokens,
-            "positions":
-            model_input.input_positions,
-            "kv_caches":
-            kv_caches,
-            "attn_metadata":
-            model_input.attn_metadata,
-            **MultiModalKwargs.as_kwargs(model_input.multi_modal_kwargs or {},
-                                         device=self.device),
-            "intermediate_tensors":
-            intermediate_tensors,
-        }
-        if previous_hidden_states is not None:
-            execute_model_kwargs.update(
-                {"previous_hidden_states": previous_hidden_states})
-        hidden_states = model_executable(**execute_model_kwargs)
-=======
         multimodal_kwargs = {}
         if model_input.multi_modal_kwargs is not None:
             multimodal_kwargs = MultiModalKwargs.as_kwargs(
                 model_input.multi_modal_kwargs, device=self.device)
+        
+        previous_hidden_states_kwargs = {}
+        if previous_hidden_states is not None:
+            previous_hidden_states_kwargs =
+                {"previous_hidden_states": previous_hidden_states}
 
         hidden_states = model_executable(
             input_ids=model_input.input_tokens,
@@ -541,8 +517,8 @@
             attn_metadata=model_input.attn_metadata,
             intermediate_tensors=intermediate_tensors,
             **multimodal_kwargs,
+            **previous_hidden_states_kwargs,
         )
->>>>>>> 0cd3d971
 
         # Compute the logits.
         logits = self.model.compute_logits(hidden_states,
