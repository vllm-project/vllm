--- conflicted
+++ resolved
@@ -3,13 +3,8 @@
 import torch
 
 from vllm.attention import AttentionMetadata, get_attn_backend
-<<<<<<< HEAD
-from vllm.config import (DeviceConfig, LoRAConfig, ModelConfig, ParallelConfig,
-                         SchedulerConfig, VisionLanguageConfig)
-=======
 from vllm.config import (DeviceConfig, LoadConfig, LoRAConfig, ModelConfig,
                          ParallelConfig, SchedulerConfig)
->>>>>>> 11d652bd
 from vllm.distributed import broadcast_tensor_dict
 from vllm.logger import init_logger
 from vllm.model_executor import SamplingMetadata
@@ -43,11 +38,8 @@
         self.parallel_config = parallel_config
         self.scheduler_config = scheduler_config
         self.lora_config = lora_config
-<<<<<<< HEAD
         self.vision_language_config = vision_language_config
-=======
         self.load_config = load_config
->>>>>>> 11d652bd
         self.is_driver_worker = is_driver_worker
 
         # model_config can be None in tests/samplers/test_sampler.py.
@@ -67,7 +59,6 @@
             self.model_config.dtype if model_config is not None else None)
 
     def load_model(self) -> None:
-<<<<<<< HEAD
         self.model = get_model(
             self.model_config,
             self.device_config,
@@ -75,7 +66,6 @@
             vision_language_config=self.vision_language_config,
             parallel_config=self.parallel_config,
             scheduler_config=self.scheduler_config)
-=======
         self.model = get_model(model_config=self.model_config,
                                load_config=self.load_config,
                                device_config=self.device_config,
@@ -83,7 +73,6 @@
                                lora_config=self.lora_config,
                                parallel_config=self.parallel_config,
                                scheduler_config=self.scheduler_config)
->>>>>>> 11d652bd
 
     def _prepare_prompt(
         self,
