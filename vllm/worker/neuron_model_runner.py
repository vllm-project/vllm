from dataclasses import dataclass
from typing import TYPE_CHECKING, Any, Dict, List, Optional, Tuple, Union

import torch
from torch import nn

from vllm.config import (DeviceConfig, ModelConfig, ParallelConfig,
                         SchedulerConfig)
from vllm.logger import init_logger
from vllm.model_executor import SamplingMetadata
from vllm.model_executor.model_loader.neuron import get_neuron_model
from vllm.sequence import (IntermediateTensors, SamplerOutput,
                           SequenceGroupMetadata)
from vllm.utils import is_pin_memory_available, make_tensor_with_pad
from vllm.worker.model_runner_base import ModelRunnerBase, ModelRunnerInputBase

if TYPE_CHECKING:
    from vllm.attention.backends.abstract import AttentionBackend

logger = init_logger(__name__)


@dataclass(frozen=True)
class ModelInputForNeuron(ModelRunnerInputBase):
    """
    Used by the NeuronModelRunner.
    """
    input_tokens: Optional[torch.Tensor] = None
    input_positions: Optional[torch.Tensor] = None
    input_block_ids: Optional[torch.Tensor] = None
    sampling_metadata: Optional["SamplingMetadata"] = None

    def as_broadcastable_tensor_dict(
            self) -> Dict[str, Union[int, torch.Tensor]]:
        raise NotImplementedError("ModelInputForNeuron cannot be broadcast.")

    @classmethod
    def from_broadcasted_tensor_dict(
        cls,
        tensor_dict: Dict[str, Any],
        attn_backend: Optional["AttentionBackend"] = None,
    ) -> "ModelInputForNeuron":
        assert attn_backend is None
        return cls.from_broadcasted_tensor_dict(tensor_dict)


class NeuronModelRunner(ModelRunnerBase[ModelInputForNeuron]):

    def __init__(
        self,
        model_config: ModelConfig,
        parallel_config: ParallelConfig,
        scheduler_config: SchedulerConfig,
        device_config: DeviceConfig,
    ):
        self.model_config = model_config
        self.parallel_config = parallel_config
        self.scheduler_config = scheduler_config

        if model_config is not None and model_config.get_sliding_window():
            logger.warning("Sliding window is not supported on Neuron. "
                           "The model will run without sliding window.")
        self.device_config = (device_config
                              if device_config is not None else DeviceConfig())
        self.device = self.device_config.device
        self.pin_memory = is_pin_memory_available()

        # Lazy initialization.
        self.model: nn.Module  # initialize after load_model.

    def load_model(self) -> None:
        self.model = get_neuron_model(self.model_config,
                                      parallel_config=self.parallel_config,
                                      scheduler_config=self.scheduler_config)

    def _prepare_prompt(
        self,
        seq_group_metadata_list: List[SequenceGroupMetadata],
    ) -> Tuple[torch.Tensor, torch.Tensor, torch.Tensor, List[int]]:
        assert len(seq_group_metadata_list) > 0
        input_tokens: List[List[int]] = []
        input_positions: List[List[int]] = []
        input_block_ids: List[int] = []

        seq_lens: List[int] = []
        for seq_group_metadata in seq_group_metadata_list:
            assert seq_group_metadata.is_prompt
            seq_ids = list(seq_group_metadata.seq_data.keys())
            assert len(seq_ids) == 1
            seq_id = seq_ids[0]

            seq_data = seq_group_metadata.seq_data[seq_id]
            prompt_tokens = seq_data.get_token_ids()
            seq_len = len(prompt_tokens)
            seq_lens.append(seq_len)

            input_tokens.append(prompt_tokens)
            input_positions.append(list(range(seq_len)))

            assert seq_group_metadata.block_tables is not None
            block_table = seq_group_metadata.block_tables[seq_id]
            assert len(block_table) == 1
            input_block_ids.append(block_table[0])

        max_seq_len = max(seq_lens)
        assert max_seq_len > 0
        input_tokens = make_tensor_with_pad(input_tokens,
                                            max_seq_len,
                                            pad=0,
                                            dtype=torch.long,
                                            device=self.device)
        input_positions = make_tensor_with_pad(input_positions,
                                               max_seq_len,
                                               pad=0,
                                               dtype=torch.long,
                                               device=self.device)
        input_block_ids = torch.tensor(input_block_ids,
                                       dtype=torch.long,
                                       device=self.device)

        return input_tokens, input_positions, input_block_ids, seq_lens

    def _prepare_decode(
        self,
        seq_group_metadata_list: List[SequenceGroupMetadata],
    ) -> Tuple[torch.Tensor, torch.Tensor, torch.Tensor]:
        assert len(seq_group_metadata_list) > 0
        input_tokens: List[List[int]] = []
        input_positions: List[List[int]] = []
        input_block_ids: List[int] = []
        context_lens: List[int] = []

        for seq_group_metadata in seq_group_metadata_list:
            assert not seq_group_metadata.is_prompt

            seq_ids = list(seq_group_metadata.seq_data.keys())

            for seq_id in seq_ids:
                seq_data = seq_group_metadata.seq_data[seq_id]
                generation_token = seq_data.get_last_token_id()
                input_tokens.append([generation_token])

                seq_len = seq_data.get_len()
                position = seq_len - 1
                input_positions.append([position])
                context_lens.append(seq_len)

                assert seq_group_metadata.block_tables is not None
                block_table = seq_group_metadata.block_tables[seq_id]
                assert len(block_table) == 1
                input_block_ids.append(block_table[0])

        input_tokens = make_tensor_with_pad(input_tokens,
                                            max_len=1,
                                            pad=0,
                                            dtype=torch.long,
                                            device=self.device)
        input_positions = make_tensor_with_pad(input_positions,
                                               max_len=1,
                                               pad=0,
                                               dtype=torch.long,
                                               device=self.device)
        context_lens = torch.tensor(context_lens,
                                    dtype=torch.int,
                                    device=self.device)
        input_block_ids = torch.tensor(input_block_ids,
                                       dtype=torch.long,
                                       device=self.device)

        return input_tokens, input_positions, input_block_ids

    def make_model_input_from_broadcasted_tensor_dict(
            self, tensor_dict: Dict[str, Any]) -> ModelInputForNeuron:
        return ModelInputForNeuron.from_broadcasted_tensor_dict(tensor_dict)

    def prepare_model_input(
        self,
        seq_group_metadata_list: List[SequenceGroupMetadata],
<<<<<<< HEAD
        finished_requests_ids: Optional[List[str]] = None
=======
        virtual_engine: int = 0,
>>>>>>> c92257c6
    ) -> ModelInputForNeuron:
        # NOTE: We assume that all sequences in the group are all prompts or
        # all decodes.
        is_prompt = seq_group_metadata_list[0].is_prompt
        # Prepare input tensors.
        if is_prompt:
            (input_tokens, input_positions, input_block_ids,
             seq_lens) = self._prepare_prompt(seq_group_metadata_list)
        else:
            (input_tokens, input_positions,
             input_block_ids) = self._prepare_decode(seq_group_metadata_list)
            seq_lens = []
        sampling_metadata = SamplingMetadata.prepare(
            seq_group_metadata_list,
            seq_lens,
            # query_lens is not needed if chunked prefill is not
            # supported. Since neuron worker doesn't support chunked prefill
            # just use seq_lens instead.
            seq_lens,
            self.device,
            self.pin_memory)

        return ModelInputForNeuron(input_tokens=input_tokens,
                                   input_positions=input_positions,
                                   input_block_ids=input_block_ids,
                                   sampling_metadata=sampling_metadata)

    @torch.inference_mode()
    def execute_model(
        self,
        model_input: ModelInputForNeuron,
        kv_caches: Optional[List[torch.Tensor]] = None,
        intermediate_tensors: Optional[IntermediateTensors] = None,
        num_steps: int = 1,
    ) -> Optional[List[SamplerOutput]]:
        if num_steps > 1:
            raise ValueError(
                "NeuronModelRunner does not support multi-step execution.")

        hidden_states = self.model(
            input_ids=model_input.input_tokens,
            positions=model_input.input_positions,
            input_block_ids=model_input.input_block_ids,
        )

        # Compute the logits.
        logits = self.model.compute_logits(hidden_states,
                                           model_input.sampling_metadata)

        # Sample the next token.
        output = self.model.sample(
            logits=logits,
            sampling_metadata=model_input.sampling_metadata,
        )
        return [output]

    @property
    def vocab_size(self) -> int:
        return self.model_config.get_vocab_size()<|MERGE_RESOLUTION|>--- conflicted
+++ resolved
@@ -176,11 +176,8 @@
     def prepare_model_input(
         self,
         seq_group_metadata_list: List[SequenceGroupMetadata],
-<<<<<<< HEAD
+        virtual_engine: int = 0,
         finished_requests_ids: Optional[List[str]] = None
-=======
-        virtual_engine: int = 0,
->>>>>>> c92257c6
     ) -> ModelInputForNeuron:
         # NOTE: We assume that all sequences in the group are all prompts or
         # all decodes.
