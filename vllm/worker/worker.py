--- conflicted
+++ resolved
@@ -356,18 +356,12 @@
             new_seq_group_metadata_list = self._get_cached_seq_group_metadata(
                 execute_model_req.seq_group_metadata_list,
                 execute_model_req.finished_requests_ids)
-<<<<<<< HEAD
             # It should be only set from workers.
             assert execute_model_req.previous_hidden_states is None
 
             execute_model_req.seq_group_metadata_list = (
                 new_seq_group_metadata_list)
         print("SANG-TODO worker _execute_model_spmd")
-=======
-
-            execute_model_req.seq_group_metadata_list = (
-                new_seq_group_metadata_list)
->>>>>>> ff7ec82c
         output = super()._execute_model_spmd(execute_model_req,
                                              intermediate_tensors)
         return output
