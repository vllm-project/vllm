"""A GPU worker class."""
import gc
import os
from typing import Any, Dict, List, Optional, Set, Tuple

import torch
import torch.distributed

from vllm.config import (CacheConfig, DeviceConfig, LoRAConfig, ModelConfig,
                         ParallelConfig, SchedulerConfig, TensorizerConfig,
                         VisionLanguageConfig)
from vllm.distributed import (broadcast_tensor_dict,
                              ensure_model_parallel_initialized,
                              init_distributed_environment)
from vllm.distributed.device_communicators import pynccl_utils
from vllm.distributed.device_communicators.custom_all_reduce import (
    init_custom_ar)
from vllm.lora.request import LoRARequest
from vllm.model_executor import set_random_seed
from vllm.sequence import SamplerOutput, SequenceGroupMetadata
from vllm.worker.cache_engine import CacheEngine
from vllm.worker.model_runner import ModelRunner
from vllm.worker.worker_base import WorkerBase


class Worker(WorkerBase):
    """A worker class that executes (a partition of) the model on a GPU.

    Each worker is associated with a single GPU. The worker is responsible for
    maintaining the KV cache and executing the model on the GPU. In case of
    distributed inference, each worker is assigned a partition of the model.
    """

    def __init__(
        self,
        model_config: ModelConfig,
        parallel_config: ParallelConfig,
        scheduler_config: SchedulerConfig,
        device_config: DeviceConfig,
        cache_config: CacheConfig,
        local_rank: int,
        rank: int,
        distributed_init_method: str,
        lora_config: Optional[LoRAConfig] = None,
        vision_language_config: Optional[VisionLanguageConfig] = None,
        tensorizer_config: Optional[TensorizerConfig] = None,
        is_driver_worker: bool = False,
    ) -> None:
        self.model_config = model_config
        self.parallel_config = parallel_config
        self.scheduler_config = scheduler_config
        self.device_config = device_config
        self.cache_config = cache_config
        self.local_rank = local_rank
        self.rank = rank
        self.distributed_init_method = distributed_init_method
        self.lora_config = lora_config
        self.tensorizer_config = tensorizer_config
        self.is_driver_worker = is_driver_worker
        if self.is_driver_worker:
            assert self.rank == 0, "The driver worker must have rank 0."

        self.vision_language_config = vision_language_config
        if self.vision_language_config:
            assert not self.lora_config, (
                "To be tested: vision language model with LoRA settings.")

        self.model_runner = ModelRunner(
            model_config,
            parallel_config,
            scheduler_config,
            device_config,
            lora_config=self.lora_config,
            kv_cache_dtype=self.cache_config.cache_dtype,
            is_driver_worker=is_driver_worker,
<<<<<<< HEAD
            vision_language_config=vision_language_config)

=======
            vision_language_config=vision_language_config,
            tensorizer_config=tensorizer_config,
        )
>>>>>>> 05434764
        # Uninitialized cache engine. Will be initialized by
        # initialize_cache.
        self.cache_engine: CacheEngine
        self.gpu_cache: List[torch.Tensor]

    def init_device(self) -> None:
        if self.device_config.device.type == "cuda":
            # torch.distributed.all_reduce does not free the input tensor until
            # the synchronization point. This causes the memory usage to grow
            # as the number of all_reduce calls increases. This env var disables
            # this behavior.
            # Related issue:
            # https://discuss.pytorch.org/t/cuda-allocation-lifetime-for-inputs-to-distributed-all-reduce/191573
            os.environ["TORCH_NCCL_AVOID_RECORD_STREAMS"] = "1"

            # This env var set by Ray causes exceptions with graph building.
            os.environ.pop("NCCL_ASYNC_ERROR_HANDLING", None)
            self.device = torch.device(f"cuda:{self.local_rank}")
            torch.cuda.set_device(self.device)

            _check_if_gpu_supports_dtype(self.model_config.dtype)
            torch.cuda.empty_cache()
            self.init_gpu_memory = torch.cuda.mem_get_info()[0]
        else:
            raise RuntimeError(
                f"Not support device type: {self.device_config.device}")
        # Initialize the distributed environment.
        init_worker_distributed_environment(self.parallel_config, self.rank,
                                            self.distributed_init_method,
                                            self.local_rank)
        # Set random seed.
        set_random_seed(self.model_config.seed)

    def load_model(self):
        self.model_runner.load_model()

    @torch.inference_mode()
    def determine_num_available_blocks(self) -> Tuple[int, int]:
        """Profiles the peak memory usage of the model to determine how many
        KV blocks may be allocated without OOMs.

        The engine will first conduct a profiling of the existing memory usage.
        Then, it calculate the maximum possible number of GPU and CPU blocks
        that can be allocated with the remaining free memory.

        .. tip::
            You may limit the usage of GPU memory
            by adjusting the `gpu_memory_utilization` parameter.
        """
        # Profile the memory usage of the model and get the maximum number of
        # cache blocks that can be allocated with the remaining free memory.
        torch.cuda.empty_cache()

        # Execute a forward pass with dummy inputs to profile the memory usage
        # of the model.
        self.model_runner.profile_run()

        # Calculate the number of blocks that can be allocated with the
        # profiled peak memory.
        torch.cuda.synchronize()
        free_gpu_memory, total_gpu_memory = torch.cuda.mem_get_info()
        # NOTE(woosuk): Here we assume that the other processes using the same
        # GPU did not change their memory usage during the profiling.
        peak_memory = self.init_gpu_memory - free_gpu_memory
        assert peak_memory > 0, (
            "Error in memory profiling. This happens when the GPU memory was "
            "not properly cleaned up before initializing the vLLM instance.")

        cache_block_size = self.get_cache_block_size_bytes()
        num_gpu_blocks = int(
            (total_gpu_memory * self.cache_config.gpu_memory_utilization -
             peak_memory) // cache_block_size)
        num_cpu_blocks = int(self.cache_config.swap_space_bytes //
                             cache_block_size)
        num_gpu_blocks = max(num_gpu_blocks, 0)
        num_cpu_blocks = max(num_cpu_blocks, 0)
        if self.model_runner.lora_manager:
            self.model_runner.remove_all_loras()
        gc.collect()
        torch.cuda.empty_cache()
        return num_gpu_blocks, num_cpu_blocks

    def initialize_cache(self, num_gpu_blocks: int,
                         num_cpu_blocks: int) -> None:
        """Allocate GPU and CPU KV cache with the specified number of blocks.

        This also warms up the model, which may record CUDA graphs.
        """
        raise_if_cache_size_invalid(num_gpu_blocks,
                                    self.cache_config.block_size,
                                    self.model_config.max_model_len)

        self.cache_config.num_gpu_blocks = num_gpu_blocks
        self.cache_config.num_cpu_blocks = num_cpu_blocks

        self._init_cache_engine()
        self._warm_up_model()

    def _init_cache_engine(self):
        assert self.cache_config.num_gpu_blocks is not None
        self.cache_engine = CacheEngine(self.cache_config, self.model_config,
                                        self.parallel_config)
        self.gpu_cache = self.cache_engine.gpu_cache
        self.model_runner.set_block_size(self.cache_engine.block_size)

    def _warm_up_model(self) -> None:
        if not self.model_config.enforce_eager:
            self.model_runner.capture_model(self.gpu_cache)
        # Reset the seed to ensure that the random state is not affected by
        # the model initialization and profiling.
        set_random_seed(self.model_config.seed)

    def cache_swap(
        self,
        blocks_to_swap_in: Dict[int, int],
        blocks_to_swap_out: Dict[int, int],
        blocks_to_copy: Dict[int, List[int]],
    ) -> None:
        # Issue cache operations.
        # TODO(woosuk): Profile swapping overhead and optimize if needed.
        if blocks_to_swap_in:
            self.cache_engine.swap_in(blocks_to_swap_in)
        if blocks_to_swap_out:
            self.cache_engine.swap_out(blocks_to_swap_out)
        if blocks_to_copy:
            self.cache_engine.copy(blocks_to_copy)

    @torch.inference_mode()
    def execute_model(
        self,
        seq_group_metadata_list: Optional[List[SequenceGroupMetadata]] = None,
        blocks_to_swap_in: Optional[Dict[int, int]] = None,
        blocks_to_swap_out: Optional[Dict[int, int]] = None,
        blocks_to_copy: Optional[Dict[int, List[int]]] = None,
    ) -> Optional[SamplerOutput]:
        if self.is_driver_worker:
            assert seq_group_metadata_list is not None
            num_seq_groups = len(seq_group_metadata_list)
            assert blocks_to_swap_in is not None
            assert blocks_to_swap_out is not None
            assert blocks_to_copy is not None
            data: Dict[str, Any] = {
                "num_seq_groups": num_seq_groups,
                "blocks_to_swap_in": blocks_to_swap_in,
                "blocks_to_swap_out": blocks_to_swap_out,
                "blocks_to_copy": blocks_to_copy,
            }
            broadcast_tensor_dict(data, src=0)
        else:
            data = broadcast_tensor_dict(src=0)
            num_seq_groups = data["num_seq_groups"]
            blocks_to_swap_in = data["blocks_to_swap_in"]
            blocks_to_swap_out = data["blocks_to_swap_out"]
            blocks_to_copy = data["blocks_to_copy"]

        assert blocks_to_swap_in is not None
        assert blocks_to_swap_out is not None
        assert blocks_to_copy is not None
        self.cache_swap(blocks_to_swap_in, blocks_to_swap_out, blocks_to_copy)

        # If there is no input, we don't need to execute the model.
        if num_seq_groups == 0:
            return {}

        output = self.model_runner.execute_model(seq_group_metadata_list,
                                                 self.gpu_cache)
        return output

    def add_lora(self, lora_request: LoRARequest) -> bool:
        return self.model_runner.add_lora(lora_request)

    def remove_lora(self, lora_id: int) -> bool:
        return self.model_runner.remove_lora(lora_id)

    def list_loras(self) -> Set[int]:
        return self.model_runner.list_loras()

    @property
    def max_model_len(self) -> int:
        return self.model_config.max_model_len

    @property
    def vocab_size(self) -> int:
        return self.model_runner.vocab_size

    def get_cache_block_size_bytes(self) -> int:
        """Get the size of the KV cache block size in bytes.
        """
        return CacheEngine.get_cache_block_size(self.cache_config,
                                                self.model_config,
                                                self.parallel_config)


def init_worker_distributed_environment(
    parallel_config: ParallelConfig,
    rank: int,
    distributed_init_method: Optional[str] = None,
    local_rank: int = -1,
) -> None:
    """Initialize the distributed environment."""
    init_distributed_environment(parallel_config.world_size, rank,
                                 distributed_init_method, local_rank)

    if pynccl_utils.is_initialized():
        pynccl_world_size = pynccl_utils.get_world_size()
        if pynccl_world_size != parallel_config.world_size:
            raise RuntimeError(
                "pynccl is already initialized but the pynccl world "
                "size does not match parallel_config.world_size "
                f"({pynccl_world_size} vs. {parallel_config.world_size}).")
    elif parallel_config.world_size > 1:
        # NOTE(woosuk): We don't initialize pynccl process group when world size
        # is 1.
        pynccl_utils.init_process_group(
            world_size=parallel_config.world_size,
            local_rank=local_rank,
            rank=rank,
            init_method=distributed_init_method,
        )

    ensure_model_parallel_initialized(parallel_config.tensor_parallel_size,
                                      parallel_config.pipeline_parallel_size)

    # Initialize a custom fast all-reduce implementation.
    if not parallel_config.disable_custom_all_reduce:
        init_custom_ar()

    # A small all_reduce for warmup.
    torch.distributed.all_reduce(torch.zeros(1).cuda())
    if pynccl_utils.is_initialized():
        pynccl_utils.all_reduce(torch.zeros(1).cuda())


def _check_if_gpu_supports_dtype(torch_dtype: torch.dtype):
    # Check if the GPU supports the dtype.
    if torch_dtype == torch.bfloat16:
        compute_capability = torch.cuda.get_device_capability()
        if compute_capability[0] < 8:
            gpu_name = torch.cuda.get_device_name()
            raise ValueError(
                "Bfloat16 is only supported on GPUs with compute capability "
                f"of at least 8.0. Your {gpu_name} GPU has compute capability "
                f"{compute_capability[0]}.{compute_capability[1]}. "
                "You can use float16 instead by explicitly setting the"
                "`dtype` flag in CLI, for example: --dtype=half.")


def raise_if_cache_size_invalid(num_gpu_blocks, block_size,
                                max_model_len) -> None:
    if num_gpu_blocks <= 0:
        raise ValueError("No available memory for the cache blocks. "
                         "Try increasing `gpu_memory_utilization` when "
                         "initializing the engine.")
    max_seq_len = block_size * num_gpu_blocks
    if max_model_len > max_seq_len:
        raise ValueError(
            f"The model's max seq len ({max_model_len}) "
            "is larger than the maximum number of tokens that can be "
            f"stored in KV cache ({max_seq_len}). Try increasing "
            "`gpu_memory_utilization` or decreasing `max_model_len` when "
            "initializing the engine.")<|MERGE_RESOLUTION|>--- conflicted
+++ resolved
@@ -73,14 +73,9 @@
             lora_config=self.lora_config,
             kv_cache_dtype=self.cache_config.cache_dtype,
             is_driver_worker=is_driver_worker,
-<<<<<<< HEAD
-            vision_language_config=vision_language_config)
-
-=======
             vision_language_config=vision_language_config,
             tensorizer_config=tensorizer_config,
         )
->>>>>>> 05434764
         # Uninitialized cache engine. Will be initialized by
         # initialize_cache.
         self.cache_engine: CacheEngine
