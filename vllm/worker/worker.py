"""A GPU worker class."""
import gc
import os
from typing import List, Optional, Set, Tuple, Type

import torch
import torch.distributed

from vllm.config import (CacheConfig, DeviceConfig, LoadConfig, LoRAConfig,
                         ModelConfig, ParallelConfig, SchedulerConfig,
                         SpeculativeConfig, VisionLanguageConfig)
from vllm.distributed import (ensure_model_parallel_initialized,
                              init_distributed_environment,
                              set_custom_all_reduce)
from vllm.lora.request import LoRARequest
from vllm.model_executor import set_random_seed
from vllm.model_executor.model_loader.tensorizer import TensorizerConfig
from vllm.sequence import ExecuteModelRequest
from vllm.worker.cache_engine import CacheEngine
from vllm.worker.embedding_model_runner import EmbeddingModelRunner
from vllm.worker.model_runner import GPUModelRunnerBase, ModelRunner
from vllm.worker.model_runner_base import ModelRunnerBase
from vllm.worker.worker_base import LocalOrDistributedWorkerBase
from vllm.worker.worker_input import WorkerInput


class Worker(LocalOrDistributedWorkerBase):
    """A worker class that executes (a partition of) the model on a GPU.

    Each worker is associated with a single GPU. The worker is responsible for
    maintaining the KV cache and executing the model on the GPU. In case of
    distributed inference, each worker is assigned a partition of the model.
    """

    def __init__(
        self,
        model_config: ModelConfig,
        parallel_config: ParallelConfig,
        scheduler_config: SchedulerConfig,
        device_config: DeviceConfig,
        cache_config: CacheConfig,
        load_config: LoadConfig,
        local_rank: int,
        rank: int,
        distributed_init_method: str,
        lora_config: Optional[LoRAConfig] = None,
        vision_language_config: Optional[VisionLanguageConfig] = None,
        speculative_config: Optional[SpeculativeConfig] = None,
        is_driver_worker: bool = False,
    ) -> None:
        self.model_config = model_config
        self.parallel_config = parallel_config
        self.scheduler_config = scheduler_config
        self.device_config = device_config
        self.cache_config = cache_config
        self.local_rank = local_rank
        self.rank = rank
        self.distributed_init_method = distributed_init_method
        self.lora_config = lora_config
        self.load_config = load_config
        self._is_driver_worker = is_driver_worker
        if self._is_driver_worker:
            assert self.rank == 0, "The driver worker must have rank 0."

        if self.model_config.trust_remote_code:
            # note: lazy import to avoid importing torch before initializing
            from vllm.utils import init_cached_hf_modules
            init_cached_hf_modules()
        self.vision_language_config = vision_language_config
        if self.vision_language_config:
            assert not self.lora_config, (
                "To be tested: vision language model with LoRA settings.")

<<<<<<< HEAD
        ModelRunnerClass: Type[GPUModelRunnerBase] = ModelRunner
        if self.model_config.embedding_mode:
            ModelRunnerClass = EmbeddingModelRunner
        self._model_runner: GPUModelRunnerBase = ModelRunnerClass(
=======
        # Return hidden states from target model if the draft model is an
        # mlp_speculator
        speculative_args = {} if speculative_config is None \
            or (speculative_config.draft_model_config.model ==
                model_config.model) \
              or (speculative_config.draft_model_config.hf_config.model_type !=
                  "mlp_speculator") else {"return_hidden_states": True}

        ModelRunnerClass = (EmbeddingModelRunner if
                            self.model_config.embedding_mode else ModelRunner)
        self.model_runner = ModelRunnerClass(
>>>>>>> 71875073
            model_config,
            parallel_config,
            scheduler_config,
            device_config,
            cache_config,
            load_config=load_config,
            lora_config=self.lora_config,
            kv_cache_dtype=self.cache_config.cache_dtype,
            is_driver_worker=is_driver_worker,
            vision_language_config=vision_language_config,
            **speculative_args,
        )
        # Uninitialized cache engine. Will be initialized by
        # initialize_cache.
        self.cache_engine: CacheEngine
        # Initialize gpu_cache as embedding models don't initialize kv_caches
        self.gpu_cache: Optional[List[torch.tensor]] = None

    def init_device(self) -> None:
        if self.device_config.device.type == "cuda":
            # torch.distributed.all_reduce does not free the input tensor until
            # the synchronization point. This causes the memory usage to grow
            # as the number of all_reduce calls increases. This env var disables
            # this behavior.
            # Related issue:
            # https://discuss.pytorch.org/t/cuda-allocation-lifetime-for-inputs-to-distributed-all-reduce/191573
            os.environ["TORCH_NCCL_AVOID_RECORD_STREAMS"] = "1"

            # This env var set by Ray causes exceptions with graph building.
            os.environ.pop("NCCL_ASYNC_ERROR_HANDLING", None)
            self.device = torch.device(f"cuda:{self.local_rank}")
            torch.cuda.set_device(self.device)

            _check_if_gpu_supports_dtype(self.model_config.dtype)
            torch.cuda.empty_cache()
            self.init_gpu_memory = torch.cuda.mem_get_info()[0]
        else:
            raise RuntimeError(
                f"Not support device type: {self.device_config.device}")
        # Initialize the distributed environment.
        init_worker_distributed_environment(self.parallel_config, self.rank,
                                            self.distributed_init_method,
                                            self.local_rank)
        # Set random seed.
        set_random_seed(self.model_config.seed)

    def load_model(self):
        self._model_runner.load_model()

    def save_sharded_state(
        self,
        path: str,
        pattern: Optional[str] = None,
        max_size: Optional[int] = None,
    ) -> None:
        self._model_runner.save_sharded_state(
            path,
            pattern=pattern,
            max_size=max_size,
        )

    def save_tensorized_model(
        self,
        tensorizer_config: TensorizerConfig,
    ) -> None:
        self._model_runner.save_tensorized_model(
            tensorizer_config=tensorizer_config, )

    @torch.inference_mode()
    def determine_num_available_blocks(self) -> Tuple[int, int]:
        """Profiles the peak memory usage of the model to determine how many
        KV blocks may be allocated without OOMs.

        The engine will first conduct a profiling of the existing memory usage.
        Then, it calculate the maximum possible number of GPU and CPU blocks
        that can be allocated with the remaining free memory.

        .. tip::
            You may limit the usage of GPU memory
            by adjusting the `gpu_memory_utilization` parameter.
        """
        # Profile the memory usage of the model and get the maximum number of
        # cache blocks that can be allocated with the remaining free memory.
        torch.cuda.empty_cache()

        # Execute a forward pass with dummy inputs to profile the memory usage
        # of the model.
        self._model_runner.profile_run()

        # Calculate the number of blocks that can be allocated with the
        # profiled peak memory.
        torch.cuda.synchronize()
        free_gpu_memory, total_gpu_memory = torch.cuda.mem_get_info()
        # NOTE(woosuk): Here we assume that the other processes using the same
        # GPU did not change their memory usage during the profiling.
        peak_memory = self.init_gpu_memory - free_gpu_memory
        assert peak_memory > 0, (
            "Error in memory profiling. This happens when the GPU memory was "
            "not properly cleaned up before initializing the vLLM instance.")

        cache_block_size = self.get_cache_block_size_bytes()
        num_gpu_blocks = int(
            (total_gpu_memory * self.cache_config.gpu_memory_utilization -
             peak_memory) // cache_block_size)
        num_cpu_blocks = int(self.cache_config.swap_space_bytes //
                             cache_block_size)
        num_gpu_blocks = max(num_gpu_blocks, 0)
        num_cpu_blocks = max(num_cpu_blocks, 0)
        if self._model_runner.lora_manager:
            self._model_runner.remove_all_loras()
        gc.collect()
        torch.cuda.empty_cache()
        return num_gpu_blocks, num_cpu_blocks

    def initialize_cache(self, num_gpu_blocks: int,
                         num_cpu_blocks: int) -> None:
        """Allocate GPU and CPU KV cache with the specified number of blocks.

        This also warms up the model, which may record CUDA graphs.
        """
        raise_if_cache_size_invalid(num_gpu_blocks,
                                    self.cache_config.block_size,
                                    self.model_config.max_model_len)

        self.cache_config.num_gpu_blocks = num_gpu_blocks
        self.cache_config.num_cpu_blocks = num_cpu_blocks

        self._init_cache_engine()
        self._warm_up_model()

    def _init_cache_engine(self):
        assert self.cache_config.num_gpu_blocks is not None
        self.cache_engine = CacheEngine(self.cache_config, self.model_config,
                                        self.parallel_config,
                                        self.device_config)
        self.gpu_cache = self.cache_engine.gpu_cache

    def _warm_up_model(self) -> None:
        if not self.model_config.enforce_eager:
            self._model_runner.capture_model(self.gpu_cache)
        # Reset the seed to ensure that the random state is not affected by
        # the model initialization and profiling.
        set_random_seed(self.model_config.seed)

    @property
    def is_driver_worker(self) -> bool:
        return self._is_driver_worker

    @property
    def do_metadata_broadcast(self) -> bool:
        return self.parallel_config.tensor_parallel_size > 1

    @property
    def model_runner(self) -> ModelRunnerBase:
        return self._model_runner

    @property
    def kv_cache(self) -> Optional[List[torch.Tensor]]:
        return self.gpu_cache

    @torch.inference_mode()
    def prepare_worker_input(
            self, execute_model_req: ExecuteModelRequest) -> WorkerInput:
        num_seq_groups = len(execute_model_req.seq_group_metadata_list)
        # `blocks_to_swap_in` and `blocks_to_swap_out` are cpu tensors.
        # they contain parameters to launch cudamemcpyasync.
        blocks_to_swap_in = torch.tensor(execute_model_req.blocks_to_swap_in,
                                         device="cpu",
                                         dtype=torch.int64).view(-1, 2)
        blocks_to_swap_out = torch.tensor(execute_model_req.blocks_to_swap_out,
                                          device="cpu",
                                          dtype=torch.int64).view(-1, 2)
        # `blocks_to_copy` is a gpu tensor. The src and tgt of
        # blocks to copy are in the same device, and `blocks_to_copy`
        # can be used directly within cuda kernels.
        blocks_to_copy = torch.tensor(execute_model_req.blocks_to_copy,
                                      device=self.device,
                                      dtype=torch.int64).view(-1, 2)

        return WorkerInput(
            num_seq_groups=num_seq_groups,
            blocks_to_swap_in=blocks_to_swap_in,
            blocks_to_swap_out=blocks_to_swap_out,
            blocks_to_copy=blocks_to_copy,
        )

    @torch.inference_mode()
    def execute_worker(self, worker_input: WorkerInput) -> None:
        # Issue cache operations.
        if (worker_input.blocks_to_swap_in is not None
                and worker_input.blocks_to_swap_in.numel() > 0):
            self.cache_engine.swap_in(worker_input.blocks_to_swap_in)
        if (worker_input.blocks_to_swap_out is not None
                and worker_input.blocks_to_swap_out.numel() > 0):
            self.cache_engine.swap_out(worker_input.blocks_to_swap_out)
        if (worker_input.blocks_to_copy is not None
                and worker_input.blocks_to_copy.numel() > 0):
            self.cache_engine.copy(worker_input.blocks_to_copy)

    def add_lora(self, lora_request: LoRARequest) -> bool:
        return self._model_runner.add_lora(lora_request)

    def remove_lora(self, lora_id: int) -> bool:
        return self._model_runner.remove_lora(lora_id)

    def list_loras(self) -> Set[int]:
        return self._model_runner.list_loras()

    @property
    def max_model_len(self) -> int:
        return self.model_config.max_model_len

    @property
    def vocab_size(self) -> int:
        return self._model_runner.vocab_size

    def get_cache_block_size_bytes(self) -> int:
        """Get the size of the KV cache block size in bytes.
        """
        return CacheEngine.get_cache_block_size(self.cache_config,
                                                self.model_config,
                                                self.parallel_config)


def init_worker_distributed_environment(
    parallel_config: ParallelConfig,
    rank: int,
    distributed_init_method: Optional[str] = None,
    local_rank: int = -1,
) -> None:
    """Initialize the distributed environment."""
    set_custom_all_reduce(not parallel_config.disable_custom_all_reduce)

    init_distributed_environment(parallel_config.world_size, rank,
                                 distributed_init_method, local_rank)

    ensure_model_parallel_initialized(parallel_config.tensor_parallel_size,
                                      parallel_config.pipeline_parallel_size)


def _check_if_gpu_supports_dtype(torch_dtype: torch.dtype):
    # Check if the GPU supports the dtype.
    if torch_dtype == torch.bfloat16:
        compute_capability = torch.cuda.get_device_capability()
        if compute_capability[0] < 8:
            gpu_name = torch.cuda.get_device_name()
            raise ValueError(
                "Bfloat16 is only supported on GPUs with compute capability "
                f"of at least 8.0. Your {gpu_name} GPU has compute capability "
                f"{compute_capability[0]}.{compute_capability[1]}. "
                "You can use float16 instead by explicitly setting the"
                "`dtype` flag in CLI, for example: --dtype=half.")


def raise_if_cache_size_invalid(num_gpu_blocks, block_size,
                                max_model_len) -> None:
    if num_gpu_blocks <= 0:
        raise ValueError("No available memory for the cache blocks. "
                         "Try increasing `gpu_memory_utilization` when "
                         "initializing the engine.")
    max_seq_len = block_size * num_gpu_blocks
    if max_model_len > max_seq_len:
        raise ValueError(
            f"The model's max seq len ({max_model_len}) "
            "is larger than the maximum number of tokens that can be "
            f"stored in KV cache ({max_seq_len}). Try increasing "
            "`gpu_memory_utilization` or decreasing `max_model_len` when "
            "initializing the engine.")<|MERGE_RESOLUTION|>--- conflicted
+++ resolved
@@ -71,12 +71,6 @@
             assert not self.lora_config, (
                 "To be tested: vision language model with LoRA settings.")
 
-<<<<<<< HEAD
-        ModelRunnerClass: Type[GPUModelRunnerBase] = ModelRunner
-        if self.model_config.embedding_mode:
-            ModelRunnerClass = EmbeddingModelRunner
-        self._model_runner: GPUModelRunnerBase = ModelRunnerClass(
-=======
         # Return hidden states from target model if the draft model is an
         # mlp_speculator
         speculative_args = {} if speculative_config is None \
@@ -85,10 +79,10 @@
               or (speculative_config.draft_model_config.hf_config.model_type !=
                   "mlp_speculator") else {"return_hidden_states": True}
 
-        ModelRunnerClass = (EmbeddingModelRunner if
-                            self.model_config.embedding_mode else ModelRunner)
-        self.model_runner = ModelRunnerClass(
->>>>>>> 71875073
+        ModelRunnerClass: Type[GPUModelRunnerBase] = ModelRunner
+        if self.model_config.embedding_mode:
+            ModelRunnerClass = EmbeddingModelRunner
+        self._model_runner: GPUModelRunnerBase = ModelRunnerClass(
             model_config,
             parallel_config,
             scheduler_config,
