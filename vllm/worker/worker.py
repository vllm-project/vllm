--- conflicted
+++ resolved
@@ -92,12 +92,8 @@
             lora_config=self.lora_config,
             kv_cache_dtype=self.cache_config.cache_dtype,
             is_driver_worker=is_driver_worker,
-<<<<<<< HEAD
-            vision_language_config=vision_language_config,
+            multimodal_config=multimodal_config,
             tp_rank=self.rank,
-=======
-            multimodal_config=multimodal_config,
->>>>>>> 717f4bce
             **speculative_args,
         )
         # Uninitialized cache engine. Will be initialized by
