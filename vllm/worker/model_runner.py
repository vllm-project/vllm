import dataclasses
import gc
import time
import warnings
import weakref
from dataclasses import dataclass
from typing import (TYPE_CHECKING, Any, Dict, List, Optional, Set, Tuple, Type,
                    TypeVar, Union)

import numpy as np
import torch
import torch.distributed
import torch.nn as nn

import vllm.distributed.distributed_kv as dist_kv

try:
    from flashinfer import BatchDecodeWithPagedKVCacheWrapper
    from flashinfer.decode import CUDAGraphBatchDecodeWithPagedKVCacheWrapper
    from flashinfer.prefill import BatchPrefillWithPagedKVCacheWrapper
    FLASHINFER_WORKSPACE_BUFFER_SIZE = 256 * 1024 * 1024
except ImportError:
    BatchDecodeWithPagedKVCacheWrapper = None
    CUDAGraphBatchDecodeWithPagedKVCacheWrapper = None
    BatchPrefillWithPagedKVCacheWrapper = None
    FLASHINFER_WORKSPACE_BUFFER_SIZE = 0

import vllm.envs as envs
from vllm.attention import AttentionMetadata, get_attn_backend
from vllm.config import (CacheConfig, DeviceConfig, LoadConfig, LoRAConfig,
                         ModelConfig, MultiModalConfig, ParallelConfig,
                         PromptAdapterConfig, SchedulerConfig)
from vllm.distributed import get_tp_group, get_pp_group, get_disagg_group
from vllm.distributed.parallel_state import graph_capture
from vllm.inputs import INPUT_REGISTRY
from vllm.logger import init_logger
from vllm.lora.layers import LoRAMapping
from vllm.lora.request import LoRARequest
from vllm.lora.worker_manager import LRUCacheWorkerLoRAManager
from vllm.model_executor import SamplingMetadata
from vllm.model_executor.model_loader import get_model
from vllm.model_executor.model_loader.tensorizer import TensorizerConfig
from vllm.model_executor.models.interfaces import (supports_lora,
                                                   supports_vision)
from vllm.model_executor.models.utils import set_cpu_offload_max_bytes
from vllm.multimodal import (MULTIMODAL_REGISTRY, BatchedTensorInputs,
                             MultiModalInputs)
from vllm.prompt_adapter.layers import PromptAdapterMapping
from vllm.prompt_adapter.request import PromptAdapterRequest
from vllm.prompt_adapter.worker_manager import (
    LRUCacheWorkerPromptAdapterManager)
from vllm.sampling_params import SamplingParams
from vllm.sequence import (IntermediateTensors, SamplerOutput,
                           SequenceGroupMetadata)
from vllm.utils import (CudaMemoryProfiler, flatten_2d_lists,
                        get_kv_cache_torch_dtype, is_hip,
                        is_pin_memory_available)
from vllm.worker.model_runner_base import (
    ModelRunnerBase, ModelRunnerInputBase, ModelRunnerInputBuilderBase,
    _add_attn_metadata_broadcastable_dict,
    _add_sampling_metadata_broadcastable_dict,
    _init_attn_metadata_from_tensor_dict,
    _init_sampling_metadata_from_tensor_dict)

import vllm.envs as envs
from vllm import _custom_ops as ops

if TYPE_CHECKING:
    from vllm.attention.backends.abstract import AttentionBackend

logger = init_logger(__name__)

_PAD_SLOT_ID = -1
LORA_WARMUP_RANK = 8
_BATCH_SIZE_ALIGNMENT = 8
# Capture graphs for token size 1, 2, 4, 8, 16, 24, 32, 40, ..., 256.
# NOTE: _get_graph_batch_size needs to be updated if this list is changed.
_BATCH_SIZES_TO_CAPTURE = [1, 2, 4] + [
    _BATCH_SIZE_ALIGNMENT * i for i in range(1, 33)
]
_NUM_WARMUP_ITERS = 2

TModelInputForGPU = TypeVar('TModelInputForGPU', bound="ModelInputForGPU")


@dataclass(frozen=True)
class ModelInputForGPU(ModelRunnerInputBase):
    """
    This base class contains metadata needed for the base model forward pass
    but not metadata for possible additional steps, e.g., sampling. Model
    runners that run additional steps should subclass this method to add
    additional fields.
    """
    input_tokens: Optional[torch.Tensor] = None
    input_positions: Optional[torch.Tensor] = None
    seq_lens: Optional[List[int]] = None
    query_lens: Optional[List[int]] = None
    lora_mapping: Optional["LoRAMapping"] = None
    lora_requests: Optional[Set[LoRARequest]] = None
    attn_metadata: Optional["AttentionMetadata"] = None
    prompt_adapter_mapping: Optional[PromptAdapterMapping] = None
    prompt_adapter_requests: Optional[Set[PromptAdapterRequest]] = None
    multi_modal_kwargs: Optional[BatchedTensorInputs] = None
    request_ids_to_seq_ids: Optional[Dict[str, List[int]]] = None
    finished_requests_ids: Optional[List[str]] = None
    virtual_engine: int = 0

    def as_broadcastable_tensor_dict(self) -> Dict[str, Any]:
        tensor_dict = {
            "input_tokens": self.input_tokens,
            "input_positions": self.input_positions,
            "lora_requests": self.lora_requests,
            "lora_mapping": self.lora_mapping,
            "multi_modal_kwargs": self.multi_modal_kwargs,
            "prompt_adapter_mapping": self.prompt_adapter_mapping,
            "prompt_adapter_requests": self.prompt_adapter_requests,
            "virtual_engine": self.virtual_engine,
            "request_ids_to_seq_ids": self.request_ids_to_seq_ids,
            "finished_requests_ids": self.finished_requests_ids,
        }
        _add_attn_metadata_broadcastable_dict(tensor_dict, self.attn_metadata)
        return tensor_dict

    @classmethod
    def from_broadcasted_tensor_dict(
        cls: Type[TModelInputForGPU],
        tensor_dict: Dict[str, Any],
        attn_backend: Optional["AttentionBackend"] = None,
    ) -> TModelInputForGPU:
        if attn_backend is not None:
            tensor_dict = _init_attn_metadata_from_tensor_dict(
                attn_backend, tensor_dict)
        return cls(**tensor_dict)


@dataclass(frozen=True)
class ModelInputForGPUWithSamplingMetadata(ModelInputForGPU):
    """
    Used by the ModelRunner.
    """
    sampling_metadata: Optional["SamplingMetadata"] = None
    # Used for speculative decoding. We do not broadcast it because it is only
    # used by the driver worker.
    is_prompt: Optional[bool] = None

    def as_broadcastable_tensor_dict(self) -> Dict[str, Any]:
        tensor_dict = {
            "input_tokens": self.input_tokens,
            "input_positions": self.input_positions,
            "lora_requests": self.lora_requests,
            "lora_mapping": self.lora_mapping,
            "multi_modal_kwargs": self.multi_modal_kwargs,
            "prompt_adapter_mapping": self.prompt_adapter_mapping,
            "prompt_adapter_requests": self.prompt_adapter_requests,
            "virtual_engine": self.virtual_engine,
            "request_ids_to_seq_ids": self.request_ids_to_seq_ids,
            "finished_requests_ids": self.finished_requests_ids,
        }
        _add_attn_metadata_broadcastable_dict(tensor_dict, self.attn_metadata)
        _add_sampling_metadata_broadcastable_dict(tensor_dict,
                                                  self.sampling_metadata)
        return tensor_dict

    @classmethod
    def from_broadcasted_tensor_dict(
        cls,
        tensor_dict: Dict[str, Any],
        attn_backend: Optional["AttentionBackend"] = None,
    ) -> "ModelInputForGPUWithSamplingMetadata":
        tensor_dict = _init_sampling_metadata_from_tensor_dict(tensor_dict)
        if attn_backend is not None:
            tensor_dict = _init_attn_metadata_from_tensor_dict(
                attn_backend, tensor_dict)
        return cls(**tensor_dict)


class ModelInputForGPUBuilder(ModelRunnerInputBuilderBase[ModelInputForGPU]):
    """Build ModelInputForGPU from SequenceGroupMetadata."""

    # Note: ideally we would be using a dataclass(kw_only=True)
    # here, so that this can be subclassed easily,
    # but kw_only is not supported in python<3.10.
    class InterDataForSeqGroup:
        """Intermediate data for the current sequence group."""

        def __init__(
            self,
            *,
            # From sequence group metadata.
            request_id: str,
            seq_ids: List[int],
            is_prompt: bool,
            block_tables: Optional[Dict[int, List[int]]],
            computed_block_nums: List[int],
            n_seqs: int = 0,

            # Input tokens and positions.
            input_tokens: Optional[List[List[int]]] = None,
            input_positions: Optional[List[List[int]]] = None,

            # The sequence length (may be capped to the sliding window).
            seq_lens: Optional[List[int]] = None,
            # The original sequence length (before applying sliding window).
            # This is used to compute slot mapping.
            orig_seq_lens: Optional[List[int]] = None,
            # The query length.
            query_lens: Optional[List[int]] = None,
            # The number of tokens that are already computed.
            context_lens: Optional[List[int]] = None,
            # The current sliding window block.
            curr_sliding_window_blocks: Optional[List[int]] = None,

            # LoRA inputs.
            lora_index_mapping: Optional[List[List[int]]] = None,
            lora_prompt_mapping: Optional[List[List[int]]] = None,
            lora_requests: Optional[Set[LoRARequest]] = None,

            # Prompt adapter inputs.
            prompt_adapter_index_mapping: Optional[List[int]] = None,
            prompt_adapter_prompt_mapping: Optional[List[int]] = None,
            prompt_adapter_request: Optional[PromptAdapterRequest] = None,

            # Multi-modal inputs.
            multi_modal_inputs: Optional[MultiModalInputs] = None,

            # Whether the prefix cache is hit (prefill only).
            prefix_cache_hit: bool = False,
        ):
            self.request_id = request_id
            self.seq_ids = seq_ids
            self.is_prompt = is_prompt
            self.block_tables = block_tables
            self.computed_block_nums = computed_block_nums
            self.n_seqs = n_seqs
            self.input_tokens = input_tokens or []
            self.input_positions = input_positions or []
            self.seq_lens = seq_lens or []
            self.orig_seq_lens = orig_seq_lens or []
            self.query_lens = query_lens or []
            self.context_lens = context_lens or []
            self.curr_sliding_window_blocks = curr_sliding_window_blocks or []

            self.lora_index_mapping = lora_index_mapping or []
            self.lora_prompt_mapping = lora_prompt_mapping or []
            self.lora_requests = lora_requests or set()

            self.prompt_adapter_index_mapping = (prompt_adapter_index_mapping
                                                 or [])
            self.prompt_adapter_prompt_mapping = (prompt_adapter_prompt_mapping
                                                  or [])
            self.prompt_adapter_request = prompt_adapter_request

            self.multi_modal_inputs = multi_modal_inputs
            self.prefix_cache_hit = prefix_cache_hit

            self.__post_init__()

        def __post_init__(self):
            self.n_seqs = len(self.seq_ids)

            self.input_tokens = [[] for _ in range(self.n_seqs)]
            self.input_positions = [[] for _ in range(self.n_seqs)]
            self.seq_lens = [0] * self.n_seqs
            self.orig_seq_lens = [0] * self.n_seqs
            self.query_lens = [0] * self.n_seqs
            self.context_lens = [0] * self.n_seqs
            self.curr_sliding_window_blocks = [0] * self.n_seqs

            self.lora_index_mapping = [[] for _ in range(self.n_seqs)]
            self.lora_prompt_mapping = [[] for _ in range(self.n_seqs)]

    def __init__(self,
                 runner: "GPUModelRunnerBase",
                 finished_requests_ids: Optional[List[str]] = None):
        super().__init__()
        # Compute functions for each sequence in a sequence group.
        # WARNING: The order of the functions matters!
        self.per_seq_compute_fns = [
            self._compute_lens,
            self._compute_for_prefix_cache_hit,
            self._compute_for_sliding_window,
            self._compute_lora_input,
        ]
        # Compute functions for each sequence group.
        # WARNING: The order of the functions matters!
        self.per_seq_group_compute_fns = [
            self._compute_prompt_adapter_input,
            self._compute_multi_modal_input,
        ]

        self.runner = runner
        self.model_input_cls = self.runner._model_input_cls
        self.attn_backend = self.runner.attn_backend
        self.scheduler_config = self.runner.scheduler_config
        self.sliding_window = self.runner.sliding_window
        self.block_size = self.runner.block_size
        self.enable_lora = self.runner.lora_config is not None
        self.enable_prompt_adapter = (self.runner.prompt_adapter_config
                                      is not None)
        self.multi_modal_input_mapper = self.runner.multi_modal_input_mapper
        self.finished_requests_ids = finished_requests_ids
        self.decode_only = True

        # Intermediate data (data in CPU before going to GPU) for
        # the current sequence group.
        self.inter_data_list: List[
            ModelInputForGPUBuilder.InterDataForSeqGroup] = []

        # Attention metadata inputs.
        self.attn_metadata_builder = self.attn_backend.make_metadata_builder(
            weakref.proxy(self))

        # Engine/Model configurations.
        self.chunked_prefill_enabled = (
            self.scheduler_config is not None
            and self.scheduler_config.chunked_prefill_enabled)
        if self.sliding_window is not None:
            self.sliding_window_blocks = (
                self.sliding_window + self.block_size - 1) // self.block_size
            self.block_aligned_sliding_window = \
                self.sliding_window_blocks * self.block_size

    def _compute_lens(self, inter_data: InterDataForSeqGroup, seq_idx: int,
                      seq_group_metadata: SequenceGroupMetadata):
        """Compute context length, sequence length and tokens
        for the given sequence data.
        """
        seq_data = seq_group_metadata.seq_data[inter_data.seq_ids[seq_idx]]
        token_chunk_size = seq_group_metadata.token_chunk_size

        # Compute context length (the number of tokens that are
        # already computed) and sequence length (total number of tokens).
        seq_len = seq_data.get_len()
        if inter_data.is_prompt:
            context_len = seq_data.get_num_computed_tokens()
        else:
            # get_num_computed_tokens is incorrect for spec decoding.
            # So, we should have a special logic here.
            # TODO(sang): Fix it.
            context_len = seq_len - 1
        seq_len = min(seq_len, context_len + token_chunk_size)

        # Compute tokens.
        if inter_data.is_prompt:
            tokens = seq_data.get_token_ids()[context_len:seq_len]
        else:
            # Optimization. get_token_ids requires the entire copy of
            # tokens.
            tokens = [seq_data.get_last_token_id()]

        inter_data.seq_lens[seq_idx] = seq_len
        inter_data.orig_seq_lens[seq_idx] = seq_len
        inter_data.context_lens[seq_idx] = context_len
        inter_data.input_tokens[seq_idx] = tokens
        inter_data.input_positions[seq_idx] = list(range(context_len, seq_len))
        inter_data.query_lens[
            seq_idx] = seq_len - context_len if inter_data.is_prompt else 1

    def _compute_for_prefix_cache_hit(
            self, inter_data: InterDataForSeqGroup, seq_idx: int,
            seq_group_metadata: SequenceGroupMetadata):
        """Check if hit prefix cache (i.e., some blocks are already computed).
        If hit, update input tokens and positions to only compute the
        remaining blocks.
        """
        computed_block_nums = inter_data.computed_block_nums

        # Note that prefix caching does not support sliding window.
        prefix_cache_hit = (computed_block_nums is not None
                            and len(computed_block_nums) > 0
                            and self.sliding_window is None
                            and inter_data.is_prompt)
        inter_data.prefix_cache_hit = prefix_cache_hit
        if self.chunked_prefill_enabled and prefix_cache_hit:
            raise RuntimeError(
                "chunked prefill cannot be used with prefix caching now.")

        # If prefix cache is hit, advance context length to bypass
        # hit blocks. Accordingly, input tokens, position and query length
        # have to be updated.
        if prefix_cache_hit:
            assert computed_block_nums is not None
            context_len = len(computed_block_nums) * self.block_size
            inter_data.input_tokens[seq_idx] = inter_data.input_tokens[
                seq_idx][context_len:]
            inter_data.input_positions[seq_idx] = inter_data.input_positions[
                seq_idx][context_len:]
            inter_data.context_lens[seq_idx] = context_len
            inter_data.query_lens[
                seq_idx] = inter_data.seq_lens[seq_idx] - context_len

    def _compute_for_sliding_window(self, inter_data: InterDataForSeqGroup,
                                    seq_idx: int,
                                    seq_group_metadata: SequenceGroupMetadata):
        """Update seq_len and curr_sliding_window_block for the given
        sequence data (only required by decoding) if sliding window is enabled.
        """
        curr_sliding_window_block = 0
        sliding_seq_len = inter_data.seq_lens[seq_idx]
        if not inter_data.is_prompt and self.sliding_window is not None:
            # TODO(sang): This is a hack to make sliding window work with
            # paged attn. We can remove it if we make paged attn kernel
            # to properly handle slinding window attn.
            curr_sliding_window_block = self.sliding_window_blocks
            if self.scheduler_config.use_v2_block_manager:
                # number of elements in last block
                suff_len = inter_data.seq_lens[seq_idx] % self.block_size
                sliding_seq_len = min(
                    inter_data.seq_lens[seq_idx],
                    self.block_aligned_sliding_window + suff_len)
                if suff_len > 0:
                    curr_sliding_window_block += 1
            else:
                sliding_seq_len = min(inter_data.seq_lens[seq_idx],
                                      self.sliding_window)

        inter_data.curr_sliding_window_blocks[
            seq_idx] = curr_sliding_window_block
        inter_data.seq_lens[seq_idx] = sliding_seq_len

    def _compute_lora_input(self, inter_data: InterDataForSeqGroup,
                            seq_idx: int,
                            seq_group_metadata: SequenceGroupMetadata):
        """If LoRA is enabled, compute LoRA index and prompt mapping."""
        if not self.enable_lora:
            return

        lora_id = seq_group_metadata.lora_int_id
        if lora_id > 0:
            inter_data.lora_requests.add(seq_group_metadata.lora_request)
        query_len = inter_data.query_lens[seq_idx]
        inter_data.lora_index_mapping.append([lora_id] * query_len)
        inter_data.lora_prompt_mapping.append(
            [lora_id] *
            (query_len if seq_group_metadata.sampling_params
             and seq_group_metadata.sampling_params.prompt_logprobs is not None
             else 1))

    def _compute_prompt_adapter_input(
            self, inter_data: InterDataForSeqGroup,
            seq_group_metadata: SequenceGroupMetadata):
        """If prompt adapter is enabled, compute index and prompt mapping.
        """
        # Note that when is_prompt=True, we expect only one sequence
        # in the group.
        if not self.enable_prompt_adapter:
            return

        prompt_adapter_id = seq_group_metadata.prompt_adapter_id
        if prompt_adapter_id <= 0 or not inter_data.is_prompt:
            return

        # We expect only one sequence in the group when is_prompt=True.
        assert inter_data.n_seqs == 1
        query_len = inter_data.query_lens[0]
        inter_data.prompt_adapter_request = (
            seq_group_metadata.prompt_adapter_request)

        num_tokens = seq_group_metadata.prompt_adapter_num_virtual_tokens
        inter_data.prompt_adapter_index_mapping = [
            prompt_adapter_id
        ] * num_tokens + [0] * (query_len - num_tokens)
        inter_data.prompt_adapter_prompt_mapping = [prompt_adapter_id] * (
            query_len if seq_group_metadata.sampling_params
            and seq_group_metadata.sampling_params.prompt_logprobs else 1)

    def _compute_multi_modal_input(self, inter_data: InterDataForSeqGroup,
                                   seq_group_metadata: SequenceGroupMetadata):
        """If multi-modal data is given, add it to the input."""
        mm_data = seq_group_metadata.multi_modal_data
        if not mm_data:
            return

        mm_kwargs = self.multi_modal_input_mapper(mm_data)
        inter_data.multi_modal_inputs = mm_kwargs

    def add_seq_group(self, seq_group_metadata: SequenceGroupMetadata):
        """Add a sequence group to the builder."""
        seq_ids = list(seq_group_metadata.seq_data.keys())
        n_seqs = len(seq_ids)
        is_prompt = seq_group_metadata.is_prompt

        if is_prompt:
            assert n_seqs == 1
            self.decode_only = False

        inter_data = self.InterDataForSeqGroup(
            request_id=seq_group_metadata.request_id,
            seq_ids=seq_ids,
            is_prompt=is_prompt,
            block_tables=seq_group_metadata.block_tables,
            computed_block_nums=seq_group_metadata.computed_block_nums)
        self.inter_data_list.append(inter_data)

        for seq_idx in range(n_seqs):
            for per_seq_fn in self.per_seq_compute_fns:
                per_seq_fn(inter_data, seq_idx, seq_group_metadata)
        for per_seq_group_fn in self.per_seq_group_compute_fns:
            per_seq_group_fn(inter_data, seq_group_metadata)

    def _use_captured_graph(self, batch_size: int,
                            max_decode_seq_len: int) -> bool:
        return (self.decode_only and not self.runner.model_config.enforce_eager
                and batch_size <= _BATCH_SIZES_TO_CAPTURE[-1]
                and max_decode_seq_len <= self.runner.max_seq_len_to_capture)

    def build(self) -> ModelInputForGPU:
        """Finalize the builder intermediate data and
        create on-device tensors.
        """
        # Combine and flatten intermediate data.
        input_tokens = flatten_2d_lists([
            flatten_2d_lists(inter_data.input_tokens)
            for inter_data in self.inter_data_list
        ])
        if not input_tokens:
            # This may happen when all prefill requests hit
            # prefix caching and there is no decode request.
            return self.model_input_cls()
        input_positions = flatten_2d_lists([
            flatten_2d_lists(inter_data.input_positions)
            for inter_data in self.inter_data_list
        ])
        seq_lens = []
        max_decode_seq_len = 0
        for inter_data in self.inter_data_list:
            seq_lens.extend(inter_data.seq_lens)
            if not inter_data.is_prompt:
                max_decode_seq_len = max(max_decode_seq_len,
                                         max(inter_data.seq_lens))
        query_lens = flatten_2d_lists(
            [inter_data.query_lens for inter_data in self.inter_data_list])
        # Mapping from request IDs to sequence IDs. Used for Jamba models
        # that manages the cache by itself.
        request_ids_to_seq_ids = {
            data.request_id: data.seq_ids
            for data in self.inter_data_list
        }

        batch_size = len(input_tokens)
        use_captured_graph = self._use_captured_graph(batch_size,
                                                      max_decode_seq_len)

        # If cuda graph can be used, pad tensors accordingly.
        # See `capture_model` API for more details.
        # vLLM uses cuda graph only for decoding requests.
        cuda_graph_pad_size = -1
        if use_captured_graph:
            graph_batch_size = _get_graph_batch_size(batch_size)
            assert graph_batch_size >= batch_size
            cuda_graph_pad_size = graph_batch_size - batch_size
            batch_size = graph_batch_size

        # Tokens and positions.
        input_tokens.extend([0] * cuda_graph_pad_size)
        input_positions.extend([0] * cuda_graph_pad_size)
        input_tokens_tensor = torch.tensor(input_tokens,
                                           dtype=torch.long,
                                           device=self.runner.device)
        input_positions_tensor = torch.tensor(input_positions,
                                              dtype=torch.long,
                                              device=self.runner.device)

        # Sequence and query lengths.
        seq_lens.extend([1] * cuda_graph_pad_size)

        # Attention metadata.
        attn_metadata = self.attn_metadata_builder.build(
            seq_lens, query_lens, cuda_graph_pad_size, batch_size)

        # LoRA data.
        lora_requests = set()
        lora_mapping = None
        if self.enable_lora:
            lora_requests = set(r for data in self.inter_data_list
                                for r in data.lora_requests)
            lora_index_mapping = flatten_2d_lists([
                flatten_2d_lists(inter_data.lora_index_mapping)
                for inter_data in self.inter_data_list
            ])
            lora_index_mapping.extend([0] * cuda_graph_pad_size)
            lora_prompt_mapping = flatten_2d_lists([
                flatten_2d_lists(inter_data.lora_prompt_mapping)
                for inter_data in self.inter_data_list
            ])
            lora_mapping = LoRAMapping(
                **dict(index_mapping=lora_index_mapping,
                       prompt_mapping=lora_prompt_mapping,
                       is_prefill=not self.decode_only))

        # Prompt adapter data.
        prompt_adapter_requests: Set[PromptAdapterRequest] = set()
        prompt_adapter_mapping = None
        if self.enable_prompt_adapter:
            prompt_adapter_requests = set(
                data.prompt_adapter_request for data in self.inter_data_list
                if data.prompt_adapter_request is not None)
            prompt_adapter_index_mapping = flatten_2d_lists([
                inter_data.prompt_adapter_index_mapping
                for inter_data in self.inter_data_list
            ])
            prompt_adapter_index_mapping.extend([0] * cuda_graph_pad_size)
            prompt_adapter_prompt_mapping = flatten_2d_lists([
                inter_data.prompt_adapter_prompt_mapping
                for inter_data in self.inter_data_list
            ])
            prompt_adapter_mapping = PromptAdapterMapping(
                prompt_adapter_index_mapping,
                prompt_adapter_prompt_mapping,
            )

        # Multi-modal data.
        multi_modal_inputs_list = [
            data.multi_modal_inputs for data in self.inter_data_list
            if data.multi_modal_inputs is not None
        ]
        multi_modal_kwargs = MultiModalInputs.batch(multi_modal_inputs_list)

        return self.model_input_cls(
            input_tokens=input_tokens_tensor,
            input_positions=input_positions_tensor,
            attn_metadata=attn_metadata,
            seq_lens=seq_lens,
            query_lens=query_lens,
            lora_mapping=lora_mapping,
            lora_requests=lora_requests,
            multi_modal_kwargs=multi_modal_kwargs,
            request_ids_to_seq_ids=request_ids_to_seq_ids,
            finished_requests_ids=self.finished_requests_ids,
            prompt_adapter_mapping=prompt_adapter_mapping,
            prompt_adapter_requests=prompt_adapter_requests)


class GPUModelRunnerBase(ModelRunnerBase[TModelInputForGPU]):
    """
    Helper class for shared methods between GPU model runners.
    """
    _model_input_cls: Type[TModelInputForGPU]
    _builder_cls: Type[ModelInputForGPUBuilder]

    def __init__(
        self,
        model_config: ModelConfig,
        parallel_config: ParallelConfig,
        scheduler_config: SchedulerConfig,
        device_config: DeviceConfig,
        cache_config: CacheConfig,
        load_config: LoadConfig,
        lora_config: Optional[LoRAConfig],
        kv_cache_dtype: Optional[str] = "auto",
        is_driver_worker: bool = False,
        prompt_adapter_config: Optional[PromptAdapterConfig] = None,
        multimodal_config: Optional[MultiModalConfig] = None,
        return_hidden_states: bool = False,
    ):
        self.model_config = model_config
        self.parallel_config = parallel_config
        self.scheduler_config = scheduler_config
        self.device_config = device_config
        self.cache_config = cache_config
        self.lora_config = lora_config
        self.load_config = load_config
        self.is_driver_worker = is_driver_worker
        self.prompt_adapter_config = prompt_adapter_config
        self.multimodal_config = multimodal_config
        self.return_hidden_states = return_hidden_states

        self.device = self.device_config.device
        self.pin_memory = is_pin_memory_available()

        self.kv_cache_dtype = kv_cache_dtype
        self.sliding_window = model_config.get_sliding_window()
        self.block_size = cache_config.block_size
        self.max_seq_len_to_capture = self.model_config.max_seq_len_to_capture

        self.graph_runners: List[Dict[int, CUDAGraphRunner]] = [
            {} for _ in range(self.parallel_config.pipeline_parallel_size)
        ]
        self.graph_memory_pool: Optional[Tuple[
            int, int]] = None  # Set during graph capture.

        self.has_seqlen_agnostic = model_config.contains_seqlen_agnostic_layers(
            parallel_config)

        # When using CUDA graph, the input block tables must be padded to
        # max_seq_len_to_capture. However, creating the block table in
        # Python can be expensive. To optimize this, we cache the block table
        # in numpy and only copy the actual input content at every iteration.
        # The shape of the cached block table will be
        # (max batch size to capture, max context len to capture / block size).
        self.graph_block_tables = np.zeros(
            (max(_BATCH_SIZES_TO_CAPTURE), self.get_max_block_per_batch()),
            dtype=np.int32)
        num_attn_heads = self.model_config.get_num_attention_heads(
            self.parallel_config)
        self.attn_backend = get_attn_backend(
            num_attn_heads,
            self.model_config.get_head_size(),
            self.model_config.get_num_kv_heads(self.parallel_config),
            self.model_config.get_sliding_window(),
            self.model_config.dtype,
            self.kv_cache_dtype,
            self.block_size,
        ) if num_attn_heads else None

        # Multi-modal data support
        self.multi_modal_input_mapper = MULTIMODAL_REGISTRY \
            .create_input_mapper(self.model_config)

        # Lazy initialization
        self.model: nn.Module  # Set after load_model
        # Set after load_model.
        self.lora_manager: Optional[LRUCacheWorkerLoRAManager] = None
        self.prompt_adapter_manager: LRUCacheWorkerPromptAdapterManager = None

        self.flashinfer_decode_workspace_buffer = None
        self.flashinfer_decode_wrapper = None
        self.flashinfer_prefill_workspace_buffer = None
        self.flashinfer_prefill_wrapper = None

        set_cpu_offload_max_bytes(
            int(self.cache_config.cpu_offload_gb * 1024**3))

    def load_model(self) -> None:
        logger.info("Starting to load model %s...", self.model_config.model)
        with CudaMemoryProfiler() as m:
            self.model = get_model(model_config=self.model_config,
                                   device_config=self.device_config,
                                   load_config=self.load_config,
                                   lora_config=self.lora_config,
                                   multimodal_config=self.multimodal_config,
                                   parallel_config=self.parallel_config,
                                   scheduler_config=self.scheduler_config,
                                   cache_config=self.cache_config)

        self.model_memory_usage = m.consumed_memory
        logger.info("Loading model weights took %.4f GB",
                    self.model_memory_usage / float(2**30))

        if self.lora_config:
            assert supports_lora(self.model), "Model does not support LoRA"
            assert not supports_vision(
                self.model
            ), "To be tested: vision language model with LoRA settings."

            self.lora_manager = LRUCacheWorkerLoRAManager(
                self.scheduler_config.max_num_seqs,
                self.scheduler_config.max_num_batched_tokens,
                self.vocab_size,
                self.lora_config,
                self.device,
                self.model.embedding_modules,
                self.model.embedding_padding_modules,
                max_position_embeddings=self.model.config.
                max_position_embeddings,
            )
            self.model = self.lora_manager.create_lora_manager(self.model)

        if self.prompt_adapter_config:
            self.prompt_adapter_manager = LRUCacheWorkerPromptAdapterManager(
                self.scheduler_config.max_num_seqs,
                self.scheduler_config.max_num_batched_tokens, self.device,
                self.prompt_adapter_config)
            self.model = (
                self.prompt_adapter_manager.create_prompt_adapter_manager(
                    self.model))

        if self.kv_cache_dtype == "fp8" and is_hip():
            # Currently only ROCm accepts kv-cache scaling factors
            # via quantization_param_path and this will be deprecated
            # in the future.
            if self.model_config.quantization_param_path is not None:
                if callable(getattr(self.model, "load_kv_cache_scales", None)):
                    warnings.warn(
                        "Loading kv cache scaling factor from JSON is "
                        "deprecated and will be removed. Please include "
                        "kv cache scaling factors in the model checkpoint.",
                        FutureWarning,
                        stacklevel=2)
                    self.model.load_kv_cache_scales(
                        self.model_config.quantization_param_path)
                    logger.info("Loaded KV cache scaling factors from %s",
                                self.model_config.quantization_param_path)
                else:
                    raise RuntimeError(
                        "Using FP8 KV cache and scaling factors provided but "
                        "model %s does not support loading scaling factors.",
                        self.model.__class__)
            else:
                logger.warning(
                    "Using FP8 KV cache but no scaling factors "
                    "provided. Defaulting to scaling factors of 1.0. "
                    "This may lead to less accurate results!")

        if envs.VLLM_TEST_DYNAMO_GRAPH_CAPTURE:
            self.model = torch.compile(self.model,
                                       fullgraph=True,
                                       backend="eager")

    def save_sharded_state(
        self,
        path: str,
        pattern: Optional[str] = None,
        max_size: Optional[int] = None,
    ) -> None:
        from vllm.model_executor.model_loader.loader import ShardedStateLoader
        ShardedStateLoader.save_model(
            self.model,
            path,
            pattern=pattern,
            max_size=max_size,
        )

    def save_tensorized_model(
        self,
        tensorizer_config: TensorizerConfig,
    ) -> None:
        from vllm.model_executor.model_loader.loader import TensorizerLoader
        TensorizerLoader.save_model(
            self.model,
            tensorizer_config=tensorizer_config,
        )

    def get_max_block_per_batch(self) -> int:
        block_size = self.block_size
        return (self.max_seq_len_to_capture + block_size - 1) // block_size

    def _prepare_model_input_tensors(
        self,
        seq_group_metadata_list: List[SequenceGroupMetadata],
        finished_requests_ids: Optional[List[str]] = None
    ) -> TModelInputForGPU:
        """Helper method to prepare the model input based on a given sequence
        group. Prepares metadata needed for the base model forward pass but not
        metadata for possible additional steps, e.g., sampling.

        The API assumes seq_group_metadata_list is sorted by prefill -> decode.

        The result tensors and data structure also batches input in prefill
        -> decode order. For example,

        - input_tokens[:num_prefill_tokens] contains prefill tokens.
        - input_tokens[num_prefill_tokens:] contains decode tokens.

        If cuda graph is required, this API automatically pads inputs.
        """
        builder = self._builder_cls(weakref.proxy(self), finished_requests_ids)
        for seq_group_metadata in seq_group_metadata_list:
            builder.add_seq_group(seq_group_metadata)
        return builder.build()  # type: ignore

    @torch.inference_mode()
    def profile_run(self) -> None:
        # Enable top-k sampling to reflect the accurate memory usage.
        sampling_params = SamplingParams(top_p=0.99, top_k=self.vocab_size - 1)
        max_num_batched_tokens = self.scheduler_config.max_num_batched_tokens
        max_num_seqs = self.scheduler_config.max_num_seqs
        # This represents the maximum number of different requests
        # that will have unique loras, an therefore the max amount of memory
        # consumption create dummy lora request copies from the lora request
        # passed in, which contains a lora from the lora warmup path.
        dummy_lora_requests: List[LoRARequest] = []
        dummy_lora_requests_per_seq: List[LoRARequest] = []
        if self.lora_config:
            assert self.lora_manager is not None
            with self.lora_manager.dummy_lora_cache():
                for idx in range(self.lora_config.max_loras):
                    lora_id = idx + 1
                    dummy_lora_request = LoRARequest(
                        lora_name=f"warmup_{lora_id}",
                        lora_int_id=lora_id,
                        lora_path="/not/a/real/path",
                    )
                    self.lora_manager.add_dummy_lora(dummy_lora_request,
                                                     rank=LORA_WARMUP_RANK)
                    dummy_lora_requests.append(dummy_lora_request)
                dummy_lora_requests_per_seq = [
                    dummy_lora_requests[idx % len(dummy_lora_requests)]
                    for idx in range(max_num_seqs)
                ]

        # Profile memory usage with max_num_sequences sequences and the total
        # number of tokens equal to max_num_batched_tokens.
        seqs: List[SequenceGroupMetadata] = []
        # Additional GPU memory may be needed for vision encoding, which needs
        # to be accounted for when calculating the GPU blocks for
        # vLLM blocker manager.
        # To exercise the worst scenario for GPU memory consumption,
        # the number of seqs (batch_size) is chosen to maximize the number
        # of images processed.
        model_config = self.model_config

        if supports_vision(self.model):
            max_mm_tokens = MULTIMODAL_REGISTRY \
                .get_max_multimodal_tokens(model_config)
            max_num_seqs_orig = max_num_seqs
            max_num_seqs = min(max_num_seqs,
                               max_num_batched_tokens // max_mm_tokens)
            if max_num_seqs < 1:
                expr = (f"min({max_num_seqs_orig}, "
                        f"{max_num_batched_tokens} // {max_mm_tokens})")
                logger.warning(
                    "Computed max_num_seqs (%s) to be less than 1. "
                    "Setting it to the minimum value of 1.", expr)
                max_num_seqs = 1

        batch_size = 0
        for group_id in range(max_num_seqs):
            seq_len = (max_num_batched_tokens // max_num_seqs +
                       (group_id < max_num_batched_tokens % max_num_seqs))
            batch_size += seq_len

            seq_data, dummy_multi_modal_data = INPUT_REGISTRY \
                .dummy_data_for_profiling(model_config, seq_len)

            # Having more tokens is over-conservative but otherwise fine
            assert len(seq_data.prompt_token_ids) >= seq_len, (
                f"Expected at least {seq_len} dummy tokens for profiling, "
                f"but got: {len(seq_data.prompt_token_ids)}")

            seq = SequenceGroupMetadata(
                request_id=str(group_id),
                is_prompt=True,
                seq_data={group_id: seq_data},
                sampling_params=sampling_params,
                block_tables=None,
                lora_request=dummy_lora_requests_per_seq[group_id]
                if dummy_lora_requests_per_seq else None,
                multi_modal_data=dummy_multi_modal_data,
            )
            seqs.append(seq)

        # Run the model with the dummy inputs.
        num_layers = self.model_config.get_num_layers(self.parallel_config)
        kv_caches = [None] * num_layers
        finished_requests_ids = [seq.request_id for seq in seqs]
        model_input = self.prepare_model_input(
            seqs, finished_requests_ids=finished_requests_ids)
        intermediate_tensors = None
        if not get_pp_group().is_first_rank:
            intermediate_tensors = self.model.make_empty_intermediate_tensors(
                batch_size=batch_size,
                dtype=self.model_config.dtype,
                device=self.device)
        self.execute_model(model_input, kv_caches, intermediate_tensors)
        torch.cuda.synchronize()
        return

    def remove_all_loras(self):
        if not self.lora_manager:
            raise RuntimeError("LoRA is not enabled.")
        self.lora_manager.remove_all_adapters()

    def set_active_loras(self, lora_requests: Set[LoRARequest],
                         lora_mapping: LoRAMapping) -> None:
        if not self.lora_manager:
            raise RuntimeError("LoRA is not enabled.")
        self.lora_manager.set_active_adapters(lora_requests, lora_mapping)

    def add_lora(self, lora_request: LoRARequest) -> bool:
        if not self.lora_manager:
            raise RuntimeError("LoRA is not enabled.")
        return self.lora_manager.add_adapter(lora_request)

    def remove_lora(self, lora_id: int) -> bool:
        if not self.lora_manager:
            raise RuntimeError("LoRA is not enabled.")
        return self.lora_manager.remove_adapter(lora_id)

    def pin_lora(self, lora_id: int) -> bool:
        if not self.lora_manager:
            raise RuntimeError("LoRA is not enabled.")
        return self.lora_manager.pin_adapter(lora_id)

    def list_loras(self) -> Set[int]:
        if not self.lora_manager:
            raise RuntimeError("LoRA is not enabled.")
        return self.lora_manager.list_adapters()

    def remove_all_prompt_adapters(self):
        if not self.prompt_adapter_manager:
            raise RuntimeError("PromptAdapter is not enabled.")
        self.prompt_adapter_manager.remove_all_adapters()

    def set_active_prompt_adapters(
            self, prompt_adapter_requests: Set[PromptAdapterRequest],
            prompt_adapter_mapping: PromptAdapterMapping) -> None:
        if not self.prompt_adapter_manager:
            raise RuntimeError("PromptAdapter is not enabled.")
        self.prompt_adapter_manager.set_active_adapters(
            prompt_adapter_requests, prompt_adapter_mapping)

    def add_prompt_adapter(
            self, prompt_adapter_request: PromptAdapterRequest) -> bool:
        if not self.prompt_adapter_manager:
            raise RuntimeError("PromptAdapter is not enabled.")
        return self.prompt_adapter_manager.add_adapter(prompt_adapter_request)

    def remove_prompt_adapter(self, prompt_adapter_id: int) -> bool:
        if not self.prompt_adapter_manager:
            raise RuntimeError("PromptAdapter is not enabled.")
        return self.prompt_adapter_manager.remove_adapter(prompt_adapter_id)

    def pin_prompt_adapter(self, prompt_adapter_id: int) -> bool:
        if not self.prompt_adapter_manager:
            raise RuntimeError("PromptAdapter is not enabled.")
        return self.prompt_adapter_manager.pin_adapter(prompt_adapter_id)

    def list_prompt_adapters(self) -> Set[int]:
        if not self.prompt_adapter_manager:
            raise RuntimeError("PromptAdapter is not enabled.")
        return self.prompt_adapter_manager.list_adapters()

    @torch.inference_mode()
    def capture_model(self, kv_caches: List[List[torch.Tensor]]) -> None:
        """Cuda graph capture a model.

        Note that CUDA graph's performance gain is negligible if number
        of batched tokens are larger than 200. And since CUDA graph
        requires fixed sized tensors, supporting large/variable batch
        size requires high GPU memory overhead. Thus, vLLM only captures
        decoding requests. Mixed batch (chunked prefill + decoding) or
        prefill requests are not captured.

        Since it is used for decoding-only, it assumes there's only 1 token
        per sequence in the batch.
        """
        assert not self.model_config.enforce_eager
        logger.info("Capturing the model for CUDA graphs. This may lead to "
                    "unexpected consequences if the model is not static. To "
                    "run the model in eager mode, set 'enforce_eager=True' or "
                    "use '--enforce-eager' in the CLI.")
        logger.info("CUDA graphs can take additional 1~3 GiB memory per GPU. "
                    "If you are running out of memory, consider decreasing "
                    "`gpu_memory_utilization` or enforcing eager mode. "
                    "You can also reduce the `max_num_seqs` as needed "
                    "to decrease memory usage.")
        start_time = time.perf_counter()

        # Prepare dummy inputs. These will be reused for all batch sizes.
        max_batch_size = max(_BATCH_SIZES_TO_CAPTURE)
        input_tokens = torch.zeros(max_batch_size, dtype=torch.long).cuda()
        input_positions = torch.zeros(max_batch_size, dtype=torch.long).cuda()
        slot_mapping = torch.empty(max_batch_size, dtype=torch.long).cuda()
        slot_mapping.fill_(_PAD_SLOT_ID)
        seq_lens = torch.ones(max_batch_size, dtype=torch.int32).cuda()
        block_tables = torch.from_numpy(self.graph_block_tables).cuda()
        intermediate_inputs = None
        if not get_pp_group().is_first_rank:
            intermediate_inputs = self.model.make_empty_intermediate_tensors(
                batch_size=max_batch_size,
                dtype=self.model_config.dtype,
                device=self.device)

        # Prepare buffer for outputs. These will be reused for all batch sizes.
        # It will be filled after the first graph capture.
        hidden_or_intermediate_states: List[Optional[torch.Tensor]] = [
            None
        ] * self.parallel_config.pipeline_parallel_size

        graph_batch_size = _get_graph_batch_size(
            self.scheduler_config.max_num_seqs)
        batch_size_capture_list = [
            bs for bs in _BATCH_SIZES_TO_CAPTURE if bs <= graph_batch_size
        ]

        if self.attn_backend.get_name() == "flashinfer":
            # For flashinfer, different batch sizes will share the
            # same workspace buffer.
            decode_workspace_buffer = \
            torch.empty(FLASHINFER_WORKSPACE_BUFFER_SIZE,
                                                dtype=torch.uint8,
                                              device=self.device)
            indices_buffer = torch.empty(max_batch_size *
                                         self.cache_config.num_gpu_blocks,
                                         dtype=torch.int32,
                                         device=self.device)
            indptr_buffer = torch.empty(max_batch_size + 1,
                                        dtype=torch.int32,
                                        device=self.device)
            last_page_len_buffer = torch.empty(max_batch_size,
                                               dtype=torch.int32,
                                               device=self.device)

        with graph_capture() as graph_capture_context:
            # NOTE: Capturing the largest batch size first may help reduce the
            # memory usage of CUDA graph.
            for virtual_engine in range(
                    self.parallel_config.pipeline_parallel_size):
                for batch_size in reversed(batch_size_capture_list):
                    if self.attn_backend.get_name() == "flashinfer":
                        _indptr_buffer = indptr_buffer[:batch_size + 1]
                        _last_page_len_buffer = last_page_len_buffer[:
                                                                     batch_size]

                        num_qo_heads = (
                            self.model_config.get_num_attention_heads(
                                self.parallel_config))
                        num_kv_heads = self.model_config.get_num_kv_heads(
                            self.parallel_config)
                        if num_qo_heads // num_kv_heads >= 4:
                            use_tensor_cores = True
                        else:
                            use_tensor_cores = False
                        decode_wrapper = \
                            CUDAGraphBatchDecodeWithPagedKVCacheWrapper(
                            decode_workspace_buffer, _indptr_buffer,
                            indices_buffer, _last_page_len_buffer, "NHD",
                            use_tensor_cores)
                        kv_cache_dtype = get_kv_cache_torch_dtype(
                            self.kv_cache_dtype, self.model_config.dtype)

                        paged_kv_indptr_tensor_host = torch.arange(
                            0, batch_size + 1, dtype=torch.int32)
                        paged_kv_indices_tensor_host = torch.arange(
                            0, batch_size, dtype=torch.int32)
                        paged_kv_last_page_len_tensor_host = torch.full(
                            (batch_size, ), self.block_size, dtype=torch.int32)
                        query_start_loc_host = torch.arange(0,
                                                            batch_size + 1,
                                                            dtype=torch.int32)

                        attn_metadata = self.attn_backend.make_metadata(
                            num_prefills=0,
                            slot_mapping=slot_mapping[:batch_size],
                            num_prefill_tokens=0,
                            num_decode_tokens=batch_size,
                            max_prefill_seq_len=0,
                            block_tables=block_tables,
                            paged_kv_indptr=paged_kv_indptr_tensor_host,
                            paged_kv_indices=paged_kv_indices_tensor_host,
                            paged_kv_last_page_len=
                            paged_kv_last_page_len_tensor_host,
                            num_qo_heads=num_qo_heads,
                            num_kv_heads=num_kv_heads,
                            head_dim=self.model_config.get_head_size(),
                            page_size=self.block_size,
                            seq_start_loc=None,
                            query_start_loc=query_start_loc_host,
                            device=self.device,
                            data_type=kv_cache_dtype,
                            use_cuda_graph=True,
                            decode_wrapper=decode_wrapper,
                            prefill_wrapper=None)
                        attn_metadata.begin_forward()
                    else:
                        attn_metadata = self.attn_backend.make_metadata(
                            num_prefills=0,
                            num_prefill_tokens=0,
                            num_decode_tokens=batch_size,
                            slot_mapping=slot_mapping[:batch_size],
                            seq_lens=None,
                            seq_lens_tensor=seq_lens[:batch_size],
                            max_query_len=None,
                            max_prefill_seq_len=0,
                            max_decode_seq_len=self.max_seq_len_to_capture,
                            query_start_loc=None,
                            seq_start_loc=None,
                            context_lens_tensor=None,
                            block_tables=block_tables[:batch_size],
                            use_cuda_graph=True,
                        )

                    if self.lora_config:
                        lora_mapping = LoRAMapping(
                            **dict(index_mapping=[0] * batch_size,
                                   prompt_mapping=[0] * batch_size,
                                   is_prefill=False))
                        self.set_active_loras(set(), lora_mapping)

                    if self.prompt_adapter_config:
                        prompt_adapter_mapping = PromptAdapterMapping(
                            [-1] * batch_size,
                            [-1] * batch_size,
                        )
                        self.set_active_prompt_adapters(
                            set(), prompt_adapter_mapping)

                    graph_runner = CUDAGraphRunner(
                        self.model, self.attn_backend.get_name())

                    if self.attn_backend.get_name() == "flashinfer":
                        graph_runner.flashinfer_indptr_buffer = _indptr_buffer
                        graph_runner.flashinfer_indices_buffer = indices_buffer
                        graph_runner.flashinfer_last_page_len_buffer = \
                            _last_page_len_buffer
                        graph_runner.flashinfer_decode_workspace_buffer = \
                                decode_workspace_buffer
                        graph_runner.flashinfer_decode_wrapper = \
                            decode_wrapper

                    capture_inputs = {
                        "input_ids":
                        input_tokens[:batch_size],
                        "positions":
                        input_positions[:batch_size],
                        "hidden_or_intermediate_states":
                        hidden_or_intermediate_states[
                            virtual_engine]  # type: ignore
                        [:batch_size]
                        if hidden_or_intermediate_states[virtual_engine]
                        is not None else None,
                        "intermediate_inputs":
                        intermediate_inputs[:batch_size]
                        if intermediate_inputs is not None else None,
                        "kv_caches":
                        kv_caches[virtual_engine],
                        "attn_metadata":
                        attn_metadata,
                        "memory_pool":
                        self.graph_memory_pool,
                        "stream":
                        graph_capture_context.stream
                    }
                    if self.has_seqlen_agnostic:
                        # Only used by Mamba-based models CUDA graph atm (Jamba)
                        capture_inputs.update({
                            "seqlen_agnostic_capture_inputs":
                            self.model.get_seqlen_agnostic_capture_inputs(
                                batch_size)
                        })
                    graph_runner.capture(**capture_inputs)
                    self.graph_memory_pool = graph_runner.graph.pool()
                    self.graph_runners[virtual_engine][batch_size] = (
                        graph_runner)

        end_time = time.perf_counter()
        elapsed_time = end_time - start_time
        # This usually takes < 10 seconds.
        logger.info("Graph capturing finished in %.0f secs.", elapsed_time)

    @property
    def vocab_size(self) -> int:
        return self.model_config.get_vocab_size()


class ModelRunner(GPUModelRunnerBase[ModelInputForGPUWithSamplingMetadata]):
    """
    GPU model runner with sampling step.
    """
    _model_input_cls: Type[ModelInputForGPUWithSamplingMetadata] = (
        ModelInputForGPUWithSamplingMetadata)
    _builder_cls: Type[ModelInputForGPUBuilder] = ModelInputForGPUBuilder

    def make_model_input_from_broadcasted_tensor_dict(
        self,
        tensor_dict: Dict[str, Any],
    ) -> ModelInputForGPUWithSamplingMetadata:
        model_input = \
            ModelInputForGPUWithSamplingMetadata.from_broadcasted_tensor_dict(
                tensor_dict,
                attn_backend=self.attn_backend,
            )
        return model_input

    def prepare_model_input(
        self,
        seq_group_metadata_list: List[SequenceGroupMetadata],
        virtual_engine: int = 0,
        finished_requests_ids: Optional[List[str]] = None
    ) -> ModelInputForGPUWithSamplingMetadata:
        """Prepare the model input based on a given sequence group, including
        metadata for the sampling step.

        The API assumes seq_group_metadata_list is sorted by prefill -> decode.

        The result tensors and data structure also batches input in prefill
        -> decode order. For example,

        - input_tokens[:num_prefill_tokens] contains prefill tokens.
        - input_tokens[num_prefill_tokens:] contains decode tokens.

        If cuda graph is required, this API automatically pads inputs.
        """
        model_input = self._prepare_model_input_tensors(
            seq_group_metadata_list, finished_requests_ids)
        if get_pp_group().is_last_rank:
            # Sampling metadata is only required for the final pp group
            generators = self.get_generators(finished_requests_ids)
            sampling_metadata = SamplingMetadata.prepare(
                seq_group_metadata_list, model_input.seq_lens,
                model_input.query_lens, self.device, self.pin_memory,
                generators)
        else:
            sampling_metadata = None
        is_prompt = (seq_group_metadata_list[0].is_prompt
                     if seq_group_metadata_list else None)
        return dataclasses.replace(model_input,
                                   sampling_metadata=sampling_metadata,
                                   is_prompt=is_prompt,
                                   virtual_engine=virtual_engine)

    @torch.inference_mode()
    def execute_model(
        self,
        model_input: ModelInputForGPUWithSamplingMetadata,
        kv_caches: List[torch.Tensor],
        intermediate_tensors: Optional[IntermediateTensors] = None,
        num_steps: int = 1,
    ) -> Optional[Union[List[SamplerOutput], IntermediateTensors]]:
        if num_steps > 1:
            raise ValueError("num_steps > 1 is not supported in ModelRunner")

        if self.lora_config:
            assert model_input.lora_requests is not None
            assert model_input.lora_mapping is not None
            self.set_active_loras(model_input.lora_requests,
                                  model_input.lora_mapping)

        if self.prompt_adapter_config:
            assert model_input.prompt_adapter_requests is not None
            assert model_input.prompt_adapter_mapping is not None
            self.set_active_prompt_adapters(
                model_input.prompt_adapter_requests,
                model_input.prompt_adapter_mapping)

        if self.attn_backend.get_name() == "flashinfer":
            assert model_input.attn_metadata is not None
            assert model_input.input_tokens is not None
            if self.flashinfer_decode_workspace_buffer is None:
                self.flashinfer_decode_workspace_buffer = torch.empty(
                    FLASHINFER_WORKSPACE_BUFFER_SIZE,
                    dtype=torch.uint8,
                    device=self.device)
                self.flashinfer_decode_wrapper = \
                    BatchDecodeWithPagedKVCacheWrapper(
                    self.flashinfer_decode_workspace_buffer, "NHD")
                self.flashinfer_prefill_workspace_buffer = torch.empty(
                    FLASHINFER_WORKSPACE_BUFFER_SIZE,
                    dtype=torch.uint8,
                    device=self.device)
                self.flashinfer_prefill_wrapper = \
                    BatchPrefillWithPagedKVCacheWrapper(
                    self.flashinfer_prefill_workspace_buffer, "NHD")

            model_input.attn_metadata.prefill_wrapper = \
                self.flashinfer_prefill_wrapper
            if model_input.attn_metadata.use_cuda_graph:
                batch_size = model_input.input_tokens.shape[0]
                model_input.attn_metadata.decode_wrapper = self.graph_runners[
                    model_input.
                    virtual_engine][batch_size].flashinfer_decode_wrapper
            else:
                model_input.attn_metadata.decode_wrapper = \
                    self.flashinfer_decode_wrapper
            model_input.attn_metadata.begin_forward()

        # Currently cuda graph is only supported by the decode phase.
        assert model_input.attn_metadata is not None
        prefill_meta = model_input.attn_metadata.prefill_metadata
        decode_meta = model_input.attn_metadata.decode_metadata
        # TODO(andoorve): We can remove this once all
        # virtual engines share the same kv cache.
        virtual_engine = model_input.virtual_engine
        if prefill_meta is None and decode_meta.use_cuda_graph:
            assert model_input.input_tokens is not None
            graph_batch_size = model_input.input_tokens.shape[0]
            model_executable = self.graph_runners[virtual_engine][
                graph_batch_size]
        else:
            model_executable = self.model

        multi_modal_kwargs = model_input.multi_modal_kwargs or {}
        seqlen_agnostic_kwargs = {
            "finished_requests_ids": model_input.finished_requests_ids,
            "request_ids_to_seq_ids": model_input.request_ids_to_seq_ids,
        } if self.has_seqlen_agnostic else {}
<<<<<<< HEAD

        # check if the current run is profiling
        is_profile_run = (kv_caches is None) or (kv_caches[0] is None)
        # check if the current run is prefill
        is_prefill_run = prefill_meta is not None

        # check if we can skip prefilling
        # We can only skip during prefill phase in disaggregated decode instance
        if any([
            not is_prefill_run,
            not dist_kv.IS_KV_DECODE_INSTANCE,
            is_profile_run]):

            # model forwarding
            # during forwarding the KV cache will be sent in prefill instance
            # see vllm/attention/backends/flash_attn.py for sending impl
            hidden_or_intermediate_states = model_executable(
                input_ids=model_input.input_tokens,
                positions=model_input.input_positions,
                kv_caches=kv_caches,
                attn_metadata=model_input.attn_metadata,
                intermediate_tensors=intermediate_tensors,
                **multi_modal_kwargs,
                **seqlen_agnostic_kwargs)

            
            if all([
                is_prefill_run,
                dist_kv.IS_KV_PREFILL_INSTANCE,
                not is_profile_run]):
                
                # transfer KV cache and hidden state
                dist_kv.buffer_kv_caches_send_and_listen_for_input_hash(
                    model_executable,
                    model_input,
                    kv_caches,
                    hidden_or_intermediate_states,
                )
                
        else:
            
            # skip prefill, receive KV cache and hidden state
            hidden_or_intermediate_states = \
                dist_kv.send_input_hash_and_do_kv_caches_recv(
                    model_executable,
                    model_input,
                    kv_caches,
                )
                
=======
        hidden_or_intermediate_states = model_executable(
            input_ids=model_input.input_tokens,
            positions=model_input.input_positions,
            kv_caches=kv_caches,
            attn_metadata=model_input.attn_metadata,
            intermediate_tensors=intermediate_tensors,
            **MultiModalInputs.as_kwargs(multi_modal_kwargs,
                                         device=self.device),
            **seqlen_agnostic_kwargs)
>>>>>>> 83c644fe

        # Compute the logits in the last pipeline stage.
        if not get_pp_group().is_last_rank:
            return hidden_or_intermediate_states
        
        logits = self.model.compute_logits(hidden_or_intermediate_states,
                                           model_input.sampling_metadata)

        if not self.is_driver_worker:
            return []

        # Sample the next token.
        output: SamplerOutput = self.model.sample(
            logits=logits,
            sampling_metadata=model_input.sampling_metadata,
        )


        if self.return_hidden_states:
            # we only need to pass hidden states of most recent token
            assert model_input.sampling_metadata is not None
            indices = model_input.sampling_metadata.selected_token_indices
            if model_input.is_prompt:
                hidden_states = hidden_or_intermediate_states.index_select(
                    0, indices)
            elif decode_meta.use_cuda_graph:
                hidden_states = hidden_or_intermediate_states[:len(indices)]
            else:
                hidden_states = hidden_or_intermediate_states

            output.hidden_states = hidden_states

        return [output]


class CUDAGraphRunner:

    def __init__(self, model: nn.Module, backend_name: str):
        self.model = model
        self.backend_name = backend_name

        self.input_buffers: Dict[str, torch.Tensor] = {}
        self.output_buffers: Dict[str, torch.Tensor] = {}

        self._graph: Optional[torch.cuda.CUDAGraph] = None

        self.flashinfer_decode_workspace_buffer: Optional[torch.Tensor] = None
        self.flashinfer_indptr_buffer: Optional[torch.Tensor] = None
        self.flashinfer_indices_buffer: Optional[torch.Tensor] = None
        self.flashinfer_last_page_len_buffer: Optional[torch.Tensor] = None
        self.flashinfer_decode_wrapper: Optional[
            CUDAGraphBatchDecodeWithPagedKVCacheWrapper] = None

    @property
    def graph(self):
        assert self._graph is not None
        return self._graph

    def capture(
        self,
        input_ids: torch.Tensor,
        positions: torch.Tensor,
        hidden_or_intermediate_states: Optional[Union[IntermediateTensors,
                                                      torch.Tensor]],
        intermediate_inputs: Optional[IntermediateTensors],
        kv_caches: List[torch.Tensor],
        attn_metadata: AttentionMetadata,
        memory_pool: Optional[Tuple[int, int]],
        stream: torch.cuda.Stream,
        **kwargs,
    ) -> Union[torch.Tensor, IntermediateTensors]:
        assert self._graph is None
        # Run the model a few times without capturing the graph.
        # This is to make sure that the captured graph does not include the
        # kernel launches for initial benchmarking (e.g., Triton autotune).
        # Note one iteration is not enough for torch.jit.script
        for _ in range(_NUM_WARMUP_ITERS):
            self.model(
                input_ids,
                positions,
                kv_caches,
                attn_metadata,
                intermediate_inputs,
                **kwargs,
            )
        torch.cuda.synchronize()

        # Capture the graph.
        self._graph = torch.cuda.CUDAGraph()
        with torch.cuda.graph(self._graph, pool=memory_pool, stream=stream):
            output_hidden_or_intermediate_states = self.model(
                input_ids,
                positions,
                kv_caches,
                attn_metadata,
                intermediate_inputs,
                **kwargs,
            )
            if hidden_or_intermediate_states is not None:
                if get_pp_group().is_last_rank:
                    hidden_or_intermediate_states.copy_(
                        output_hidden_or_intermediate_states)
                else:
                    for key in hidden_or_intermediate_states.tensors:
                        hidden_or_intermediate_states[key].copy_(
                            output_hidden_or_intermediate_states[key])
            else:
                hidden_or_intermediate_states = (
                    output_hidden_or_intermediate_states)

            del output_hidden_or_intermediate_states
            # make sure `output_hidden_states` is deleted
            # in the graph's memory pool
            gc.collect()
        torch.cuda.synchronize()

        # Save the input and output buffers.
        if self.backend_name == "flashinfer":
            self.input_buffers = {
                "input_ids": input_ids,
                "positions": positions,
                "kv_caches": kv_caches,
                "slot_mapping": attn_metadata.slot_mapping,
                **kwargs,
            }
        else:
            self.input_buffers = {
                "input_ids": input_ids,
                "positions": positions,
                "kv_caches": kv_caches,
                "slot_mapping": attn_metadata.slot_mapping,
                "seq_lens_tensor":
                attn_metadata.decode_metadata.seq_lens_tensor,
                "block_tables": attn_metadata.decode_metadata.block_tables,
                **kwargs,
            }
        if intermediate_inputs is not None:
            self.input_buffers.update(intermediate_inputs.tensors)
        if get_pp_group().is_last_rank:
            self.output_buffers = {
                "hidden_states": hidden_or_intermediate_states
            }
        else:
            self.output_buffers = hidden_or_intermediate_states
        return hidden_or_intermediate_states

    def forward(
        self,
        input_ids: torch.Tensor,
        positions: torch.Tensor,
        kv_caches: List[torch.Tensor],
        attn_metadata: AttentionMetadata,
        intermediate_tensors: Optional[IntermediateTensors],
        **kwargs,
    ) -> torch.Tensor:
        # KV caches are fixed tensors, so we don't need to copy them.
        del kv_caches

        # Copy the input tensors to the input buffers.
        self.input_buffers["input_ids"].copy_(input_ids, non_blocking=True)
        self.input_buffers["positions"].copy_(positions, non_blocking=True)
        self.input_buffers["slot_mapping"].copy_(attn_metadata.slot_mapping,
                                                 non_blocking=True)
        if self.backend_name != "flashinfer":
            self.input_buffers["seq_lens_tensor"].copy_(
                attn_metadata.decode_metadata.seq_lens_tensor,
                non_blocking=True)
            self.input_buffers["block_tables"].copy_(
                attn_metadata.decode_metadata.block_tables, non_blocking=True)
        if "seqlen_agnostic_capture_inputs" in self.input_buffers:
            self.model.copy_inputs_before_cuda_graphs(self.input_buffers,
                                                      **kwargs)
        if intermediate_tensors is not None:
            for key in intermediate_tensors.tensors:
                self.input_buffers[key].copy_(intermediate_tensors[key],
                                              non_blocking=True)
        # Run the graph.
        self.graph.replay()
        if "seqlen_agnostic_capture_inputs" in self.input_buffers:
            self.model.copy_outputs_after_cuda_graphs(self.input_buffers,
                                                      **kwargs)
        # Return the output tensor.
        if get_pp_group().is_last_rank:
            return self.output_buffers["hidden_states"]

        return self.output_buffers

    def __call__(self, *args, **kwargs):
        return self.forward(*args, **kwargs)


def _get_graph_batch_size(batch_size: int) -> int:
    """Returns the padded batch size given actual batch size.

    Batch sizes are 1, 2, 4, _BATCH_SIZE_ALIGNMENT,
    2*_BATCH_SIZE_ALIGNMENT, 3*_BATCH_SIZE_ALIGNMENT...
    """
    if batch_size <= 2:
        return batch_size
    elif batch_size <= 4:
        return 4
    else:
        return ((batch_size + _BATCH_SIZE_ALIGNMENT - 1) //
                _BATCH_SIZE_ALIGNMENT * _BATCH_SIZE_ALIGNMENT)<|MERGE_RESOLUTION|>--- conflicted
+++ resolved
@@ -1365,7 +1365,6 @@
             "finished_requests_ids": model_input.finished_requests_ids,
             "request_ids_to_seq_ids": model_input.request_ids_to_seq_ids,
         } if self.has_seqlen_agnostic else {}
-<<<<<<< HEAD
 
         # check if the current run is profiling
         is_profile_run = (kv_caches is None) or (kv_caches[0] is None)
@@ -1383,14 +1382,15 @@
             # during forwarding the KV cache will be sent in prefill instance
             # see vllm/attention/backends/flash_attn.py for sending impl
             hidden_or_intermediate_states = model_executable(
-                input_ids=model_input.input_tokens,
-                positions=model_input.input_positions,
-                kv_caches=kv_caches,
-                attn_metadata=model_input.attn_metadata,
-                intermediate_tensors=intermediate_tensors,
-                **multi_modal_kwargs,
-                **seqlen_agnostic_kwargs)
-
+            input_ids=model_input.input_tokens,
+            positions=model_input.input_positions,
+            kv_caches=kv_caches,
+            attn_metadata=model_input.attn_metadata,
+            intermediate_tensors=intermediate_tensors,
+            **MultiModalInputs.as_kwargs(multi_modal_kwargs,
+                                         device=self.device),
+            **seqlen_agnostic_kwargs)
+            
             
             if all([
                 is_prefill_run,
@@ -1415,17 +1415,6 @@
                     kv_caches,
                 )
                 
-=======
-        hidden_or_intermediate_states = model_executable(
-            input_ids=model_input.input_tokens,
-            positions=model_input.input_positions,
-            kv_caches=kv_caches,
-            attn_metadata=model_input.attn_metadata,
-            intermediate_tensors=intermediate_tensors,
-            **MultiModalInputs.as_kwargs(multi_modal_kwargs,
-                                         device=self.device),
-            **seqlen_agnostic_kwargs)
->>>>>>> 83c644fe
 
         # Compute the logits in the last pipeline stage.
         if not get_pp_group().is_last_rank:
