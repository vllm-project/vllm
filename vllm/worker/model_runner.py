# SPDX-License-Identifier: Apache-2.0
# SPDX-FileCopyrightText: Copyright contributors to the vLLM project

import dataclasses
import gc
import inspect
import itertools
import time
import weakref
from contextlib import contextmanager
from dataclasses import dataclass
from typing import (TYPE_CHECKING, Any, Callable, Dict, List, Optional, Set,
                    Tuple, Type, TypeVar, Union)

import numpy as np
import torch
import torch.distributed
import torch.nn as nn
from tqdm.auto import tqdm

import vllm.envs as envs
from vllm.attention import AttentionMetadata, get_attn_backend
from vllm.attention.backends.abstract import AttentionState
from vllm.attention.backends.utils import CommonAttentionState
from vllm.config import CompilationLevel, VllmConfig
from vllm.core.scheduler import SchedulerOutputs
from vllm.distributed import broadcast_tensor_dict, get_pp_group
from vllm.distributed.kv_transfer import get_kv_transfer_group
from vllm.distributed.parallel_state import (get_tensor_model_parallel_rank,
                                             graph_capture)
from vllm.forward_context import get_forward_context, set_forward_context
from vllm.inputs import INPUT_REGISTRY, InputRegistry
from vllm.logger import init_logger
from vllm.lora.layers import LoRAMapping
from vllm.lora.request import LoRARequest
from vllm.lora.worker_manager import LRUCacheWorkerLoRAManager
from vllm.model_executor import SamplingMetadata, SamplingMetadataCache
from vllm.model_executor.layers.rotary_embedding import MRotaryEmbedding
from vllm.model_executor.layers.sampler import (Sampler, SamplerOutput,
                                                get_sampler)
from vllm.model_executor.model_loader import get_model
from vllm.model_executor.model_loader.tensorizer import TensorizerConfig
from vllm.model_executor.models import supports_lora, supports_multimodal
from vllm.model_executor.models.utils import set_cpu_offload_max_bytes
from vllm.multimodal import (MULTIMODAL_REGISTRY, BatchedTensorInputs,
                             MultiModalKwargs, MultiModalPlaceholderMap,
                             MultiModalRegistry)
from vllm.prompt_adapter.layers import PromptAdapterMapping
from vllm.prompt_adapter.request import PromptAdapterRequest
from vllm.prompt_adapter.worker_manager import (
    LRUCacheWorkerPromptAdapterManager)
from vllm.sampling_params import SamplingParams
from vllm.sequence import IntermediateTensors, SequenceGroupMetadata
from vllm.utils import (DeviceMemoryProfiler, GiB_bytes, PyObjectCache,
                        async_tensor_h2d, flatten_2d_lists,
                        is_pin_memory_available, supports_dynamo,
                        weak_ref_tensor)
from vllm.worker.model_runner_base import (
    InputProcessingError, ModelRunnerBase, ModelRunnerInputBase,
    ModelRunnerInputBuilderBase, _add_attn_metadata_broadcastable_dict,
    _add_sampling_metadata_broadcastable_dict,
    _init_attn_metadata_from_tensor_dict,
    _init_sampling_metadata_from_tensor_dict)

if TYPE_CHECKING:
    from vllm.attention.backends.abstract import AttentionBackend

logger = init_logger(__name__)

LORA_WARMUP_RANK = 8

_NUM_WARMUP_ITERS = 2

TModelInputForGPU = TypeVar('TModelInputForGPU', bound="ModelInputForGPU")

# For now, bump up cache limits for recompilations during CUDA graph warmups.
torch._dynamo.config.cache_size_limit = 128
torch._dynamo.config.accumulated_cache_size_limit = 128


@dataclass(frozen=True)
class ModelInputForGPU(ModelRunnerInputBase):
    """
    This base class contains metadata needed for the base model forward pass
    but not metadata for possible additional steps, e.g., sampling. Model
    runners that run additional steps should subclass this method to add
    additional fields.
    """
    input_tokens: Optional[torch.Tensor] = None
    inputs_embeds: Optional[torch.Tensor] = None
    input_positions: Optional[torch.Tensor] = None
    token_types: Optional[torch.Tensor] = None
    seq_lens: Optional[List[int]] = None
    query_lens: Optional[List[int]] = None
    lora_mapping: Optional["LoRAMapping"] = None
    lora_requests: Optional[Set[LoRARequest]] = None
    attn_metadata: Optional["AttentionMetadata"] = None
    prompt_adapter_mapping: Optional[PromptAdapterMapping] = None
    prompt_adapter_requests: Optional[Set[PromptAdapterRequest]] = None
    multi_modal_kwargs: Optional[BatchedTensorInputs] = None
    request_ids_to_seq_ids: Optional[Dict[str, List[int]]] = None
    finished_requests_ids: Optional[List[str]] = None
    virtual_engine: int = 0
    async_callback: Optional[Callable] = None
    scheduler_outputs: Optional[SchedulerOutputs] = None
    previous_hidden_states: Optional[torch.Tensor] = None

    def as_broadcastable_tensor_dict(self) -> Dict[str, Any]:
        tensor_dict = {
            "input_tokens": self.input_tokens,
            "inputs_embeds": self.inputs_embeds,
            "input_positions": self.input_positions,
            "lora_requests": self.lora_requests,
            "lora_mapping": self.lora_mapping,
            "multi_modal_kwargs": self.multi_modal_kwargs,
            "prompt_adapter_mapping": self.prompt_adapter_mapping,
            "prompt_adapter_requests": self.prompt_adapter_requests,
            "virtual_engine": self.virtual_engine,
            "request_ids_to_seq_ids": self.request_ids_to_seq_ids,
            "finished_requests_ids": self.finished_requests_ids,
        }
        _add_attn_metadata_broadcastable_dict(tensor_dict, self.attn_metadata)
        return tensor_dict

    @classmethod
    def from_broadcasted_tensor_dict(
        cls: Type[TModelInputForGPU],
        tensor_dict: Dict[str, Any],
        attn_backend: Optional["AttentionBackend"] = None,
    ) -> TModelInputForGPU:
        if attn_backend is not None:
            tensor_dict = _init_attn_metadata_from_tensor_dict(
                attn_backend, tensor_dict)
        return cls(**tensor_dict)

    # Exclude `async_callback` to be able to pickle this object
    def __getstate__(self):
        state = self.__dict__.copy()
        del state["async_callback"]
        return state

    # TODO: What happens when we depickle this object?
    # How can we update this callback to properly pass it to the engine?
    def __setstate__(self, state):
        self.__dict__.update(state)
        self.__dict__.update({'async_callback': None})


@dataclass(frozen=True)
class ModelInputForGPUWithSamplingMetadata(ModelInputForGPU):
    """
    Used by the ModelRunner.
    """
    sampling_metadata: Optional["SamplingMetadata"] = None
    # Used for speculative decoding. We do not broadcast it because it is only
    # used by the driver worker.
    is_prompt: Optional[bool] = None

    def as_broadcastable_tensor_dict(self) -> Dict[str, Any]:
        tensor_dict = {
            "input_tokens": self.input_tokens,
            "inputs_embeds": self.inputs_embeds,
            "input_positions": self.input_positions,
            "lora_requests": self.lora_requests,
            "lora_mapping": self.lora_mapping,
            "multi_modal_kwargs": self.multi_modal_kwargs,
            "prompt_adapter_mapping": self.prompt_adapter_mapping,
            "prompt_adapter_requests": self.prompt_adapter_requests,
            "virtual_engine": self.virtual_engine,
            "request_ids_to_seq_ids": self.request_ids_to_seq_ids,
            "finished_requests_ids": self.finished_requests_ids,
        }
        _add_attn_metadata_broadcastable_dict(tensor_dict, self.attn_metadata)
        _add_sampling_metadata_broadcastable_dict(tensor_dict,
                                                  self.sampling_metadata)
        return tensor_dict

    @classmethod
    def from_broadcasted_tensor_dict(
        cls,
        tensor_dict: Dict[str, Any],
        attn_backend: Optional["AttentionBackend"] = None,
    ) -> "ModelInputForGPUWithSamplingMetadata":
        tensor_dict = _init_sampling_metadata_from_tensor_dict(tensor_dict)
        if attn_backend is not None:
            tensor_dict = _init_attn_metadata_from_tensor_dict(
                attn_backend, tensor_dict)
        return cls(**tensor_dict)


class ModelInputForGPUBuilder(ModelRunnerInputBuilderBase[ModelInputForGPU]):
    """Build ModelInputForGPU from SequenceGroupMetadata."""

    # Note: ideally we would be using a dataclass(kw_only=True)
    # here, so that this can be subclassed easily,
    # but kw_only is not supported in python<3.10.
    class InterDataForSeqGroup:
        """Intermediate data for the current sequence group."""

        def simple_reinit(self):
            self.input_tokens[0].clear()  # type: ignore
            self.inputs_embeds = None  # type: ignore
            self.input_positions[0].clear()  # type: ignore
            self.token_types[0].clear()  # type: ignore
            self.mrope_input_positions = None  # type: ignore
            self.seq_lens[0] = 0  # type: ignore
            self.orig_seq_lens[0] = 0  # type: ignore
            self.prompt_lens[0] = 0  # type: ignore
            self.query_lens[0] = 0  # type: ignore
            self.context_lens[0] = 0  # type: ignore
            self.curr_sliding_window_blocks[0] = 0  # type: ignore
            self.lora_index_mapping.clear()  # type: ignore
            self.lora_prompt_mapping.clear()  # type: ignore
            self.lora_requests.clear()  # type: ignore
            self.prompt_adapter_index_mapping.clear()  # type: ignore
            self.prompt_adapter_prompt_mapping.clear()  # type: ignore

        def __init__(
            self,
            *,
            # From sequence group metadata.
            request_id: str,
            seq_ids: List[int],
            is_prompt: bool,
            block_tables: Optional[Dict[int, List[int]]],
            computed_block_nums: List[int],
            n_seqs: int = 0,

            # Input tokens and positions.
            input_tokens: Optional[List[List[int]]] = None,
            inputs_embeds: Optional[torch.Tensor] = None,
            input_positions: Optional[List[List[int]]] = None,
            token_types: Optional[List[List[int]]] = None,
            mrope_input_positions: Optional[List[List[List[int]]]] = None,

            # The sequence length (may be capped to the sliding window).
            seq_lens: Optional[List[int]] = None,
            # The original sequence length (before applying sliding window).
            # This is used to compute slot mapping.
            orig_seq_lens: Optional[List[int]] = None,
            # This is used in the dual-chunk flash attention backend.
            prompt_lens: Optional[List[int]] = None,
            # The query length.
            query_lens: Optional[List[int]] = None,
            # The number of tokens that are already computed.
            context_lens: Optional[List[int]] = None,
            # The current sliding window block.
            curr_sliding_window_blocks: Optional[List[int]] = None,

            # LoRA inputs.
            lora_index_mapping: Optional[List[List[int]]] = None,
            lora_prompt_mapping: Optional[List[List[int]]] = None,
            lora_requests: Optional[Set[LoRARequest]] = None,

            # Prompt adapter inputs.
            prompt_adapter_index_mapping: Optional[List[int]] = None,
            prompt_adapter_prompt_mapping: Optional[List[int]] = None,
            prompt_adapter_request: Optional[PromptAdapterRequest] = None,

            # Multi-modal inputs.
            multi_modal_kwargs: Optional[MultiModalKwargs] = None,
            multi_modal_placeholder_maps: Optional[Dict[
                str, MultiModalPlaceholderMap]] = None,

            # Whether the prefix cache is hit (prefill only).
            prefix_cache_hit: bool = False,
            reinit: bool = False,
            reinit_use_defaults: bool = False,
            encoder_seq_len: int = 0,
        ):
            if reinit:
                assert len(self.seq_ids) == len(seq_ids)  # type: ignore
                for i, seq_id in enumerate(seq_ids):
                    self.seq_ids[i] = seq_id  # type: ignore
            else:
                self.seq_ids = seq_ids

            self.request_id = request_id
            self.is_prompt = is_prompt
            self.block_tables = block_tables
            self.computed_block_nums = computed_block_nums
            self.n_seqs = n_seqs
            self.encoder_seq_len = encoder_seq_len

            if reinit:
                if len(self.seq_ids) == 1 and reinit_use_defaults:
                    self.simple_reinit()
                else:
                    if input_tokens:
                        self.input_tokens = input_tokens
                    else:
                        for seq_id in range(len(self.seq_ids)):
                            self.input_tokens[seq_id].clear()

                    self.inputs_embeds = inputs_embeds

                    if input_positions:
                        self.input_positions = input_positions
                    else:
                        for seq_id in range(len(self.seq_ids)):
                            self.input_positions[seq_id].clear()

                    if token_types:
                        self.token_types = token_types
                    else:
                        for seq_id in range(len(self.seq_ids)):
                            self.token_types[seq_id].clear()

                    self.mrope_input_positions = None

                    if seq_lens:
                        self.seq_lens = seq_lens
                    else:
                        for seq_id in range(len(self.seq_ids)):
                            self.seq_lens[seq_id] = 0

                    if orig_seq_lens:
                        self.orig_seq_lens = orig_seq_lens
                    else:
                        for seq_id in range(len(self.seq_ids)):
                            self.orig_seq_lens[seq_id] = 0

                    if prompt_lens:
                        self.prompt_lens = prompt_lens
                    else:
                        for seq_id in range(len(self.seq_ids)):
                            self.prompt_lens[seq_id] = 0

                    if query_lens:
                        self.query_lens = query_lens
                    else:
                        for seq_id in range(len(self.seq_ids)):
                            self.query_lens[seq_id] = 0

                    if context_lens:
                        self.context_lens = context_lens
                    else:
                        for seq_id in range(len(self.seq_ids)):
                            self.context_lens[seq_id] = 0

                    if curr_sliding_window_blocks:
                        self.curr_sliding_window_blocks = \
                            curr_sliding_window_blocks
                    else:
                        for seq_id in range(len(self.seq_ids)):
                            self.curr_sliding_window_blocks[seq_id] = 0

                    if lora_index_mapping:
                        self.lora_index_mapping = lora_index_mapping
                    else:
                        self.lora_index_mapping.clear()

                    if lora_prompt_mapping:
                        self.lora_prompt_mapping = lora_prompt_mapping
                    else:
                        self.lora_prompt_mapping.clear()

                    if lora_requests:
                        self.lora_requests = lora_requests
                    else:
                        self.lora_requests.clear()

                    if prompt_adapter_index_mapping:
                        self.prompt_adapter_index_mapping = \
                            prompt_adapter_index_mapping
                    else:
                        self.prompt_adapter_index_mapping.clear()

                    if prompt_adapter_prompt_mapping:
                        self.prompt_adapter_prompt_mapping = \
                            prompt_adapter_prompt_mapping
                    else:
                        self.prompt_adapter_prompt_mapping.clear()

            else:
                self.input_tokens = input_tokens or []
                self.inputs_embeds = inputs_embeds
                self.input_positions = input_positions or []
                self.token_types = token_types or []
                self.mrope_input_positions = mrope_input_positions or None
                self.seq_lens = seq_lens or []
                self.orig_seq_lens = orig_seq_lens or []
                self.prompt_lens = prompt_lens or []
                self.query_lens = query_lens or []
                self.context_lens = context_lens or []
                self.curr_sliding_window_blocks = \
                    curr_sliding_window_blocks or []

                self.lora_index_mapping = lora_index_mapping or []
                self.lora_prompt_mapping = lora_prompt_mapping or []
                self.lora_requests = lora_requests or set()

                self.prompt_adapter_index_mapping = (
                    prompt_adapter_index_mapping or [])
                self.prompt_adapter_prompt_mapping = (
                    prompt_adapter_prompt_mapping or [])

            self.prompt_adapter_request = prompt_adapter_request
            self.multi_modal_kwargs = multi_modal_kwargs
            self.multi_modal_placeholder_maps = multi_modal_placeholder_maps
            self.prefix_cache_hit = prefix_cache_hit

            self.n_seqs = len(self.seq_ids)

            if not reinit:
                self.__post_init__()

        def __post_init__(self):
            self.n_seqs = len(self.seq_ids)

            self.input_tokens = [[] for _ in range(self.n_seqs)]
            self.input_positions = [[] for _ in range(self.n_seqs)]
            self.token_types = [[] for _ in range(self.n_seqs)]
            self.mrope_input_positions = None
            self.seq_lens = [0] * self.n_seqs
            self.orig_seq_lens = [0] * self.n_seqs
            self.prompt_lens = [0] * self.n_seqs
            self.query_lens = [0] * self.n_seqs
            self.context_lens = [0] * self.n_seqs
            self.curr_sliding_window_blocks = [0] * self.n_seqs

            self.lora_index_mapping = []
            self.lora_prompt_mapping = []

        def __repr__(self) -> str:
            return (f"InterDataForSeqGroup("
                    f"request_id={self.request_id}, "
                    f"seq_ids={self.seq_ids}, "
                    f"is_prompt={self.is_prompt}, "
                    f"block_tables={self.block_tables}, "
                    f"computed_block_nums={self.computed_block_nums}, "
                    f"n_seqs={self.n_seqs}, "
                    f"input_tokens={self.input_tokens}, "
                    f"inputs_embeds.shape="
                    f"{getattr(self.inputs_embeds, 'shape', None)}, "
                    f"input_positions={self.input_positions}, "
                    f"token_types={self.token_types}, "
                    f"mrope_input_positions={self.mrope_input_positions}, "
                    f"seq_lens={self.seq_lens}, "
                    f"orig_seq_lens={self.orig_seq_lens}, "
                    f"query_lens={self.query_lens}, "
                    f"context_lens={self.context_lens}, "
                    f"multi_modal_kwargs={self.multi_modal_kwargs}")

    def gen_inter_data_builder(self, num_seqs: int):
        return lambda: ModelInputForGPUBuilder.InterDataForSeqGroup(
            request_id="",
            seq_ids=[0] * num_seqs,
            is_prompt=True,
            block_tables=None,
            computed_block_nums=[])

    def init_cached_inter_data(self, *args, **kwargs):
        assert len(args) == 0
        assert "seq_ids" in kwargs
        seq_ids = kwargs["seq_ids"]
        num_seqs = len(seq_ids)

        # The inter-data cache is per model_runner
        inter_data_cache = self.runner.inter_data_cache
        if num_seqs not in inter_data_cache:
            inter_data_cache[num_seqs] = PyObjectCache(
                self.gen_inter_data_builder(num_seqs))

        obj = inter_data_cache[num_seqs].get_object()
        obj.__init__(*args, **kwargs)
        return obj

    def reset_cached_inter_data(self):
        for cache in self.runner.inter_data_cache.values():
            cache.reset()

    def __init__(self,
                 runner: "GPUModelRunnerBase",
                 finished_requests_ids: Optional[List[str]] = None):
        super().__init__()
        # Compute functions for each sequence in a sequence group.
        # WARNING: The order of the functions matters!
        self.per_seq_compute_fns = [
            self._compute_lens,
            self._compute_for_prefix_cache_hit,
            self._compute_for_sliding_window,
            self._compute_lora_input,
        ]
        # Compute functions for each sequence group.
        # WARNING: The order of the functions matters!
        self.per_seq_group_compute_fns = [
            self._compute_prompt_adapter_input,
            self._compute_multi_modal_input,
        ]

        self.runner = runner
        self.model_input_cls = self.runner._model_input_cls
        self.attn_backend = self.runner.attn_backend
        self.scheduler_config = self.runner.scheduler_config
        self.sliding_window = self.runner.sliding_window
        self.block_size = self.runner.block_size
        self.enable_lora = self.runner.lora_config is not None
        self.enable_prompt_adapter = (self.runner.prompt_adapter_config
                                      is not None)

        # Attention metadata inputs.
        if self.attn_backend is not None:
            # spec decode (e.g. Medusa) does not have atten backend
            self.attn_metadata_builder = self.attn_backend.get_builder_cls()(
                weakref.proxy(self))

        # Engine/Model configurations.
        self.chunked_prefill_enabled = (
            self.scheduler_config is not None
            and self.scheduler_config.chunked_prefill_enabled)
        if self.sliding_window is not None:
            self.sliding_window_blocks = (
                self.sliding_window + self.block_size - 1) // self.block_size
            self.block_aligned_sliding_window = \
                self.sliding_window_blocks * self.block_size

    def prepare(self,
                finished_requests_ids: Optional[List[str]] = None) -> None:
        self.finished_requests_ids = finished_requests_ids

        # if the current batch is decode-only.
        # will be set to False if there is any non-decode request.
        self.decode_only = True

        # Intermediate data (data in CPU before going to GPU) for
        # the current sequence group.
        self.inter_data_list: List[
            ModelInputForGPUBuilder.InterDataForSeqGroup] = []

        self.attn_metadata_builder.prepare()

    def _compute_lens(self, inter_data: InterDataForSeqGroup, seq_idx: int,
                      seq_group_metadata: SequenceGroupMetadata):
        """Compute context length, sequence length and tokens
        for the given sequence data.
        """
        seq_data = seq_group_metadata.seq_data[inter_data.seq_ids[seq_idx]]
        token_chunk_size = seq_group_metadata.token_chunk_size

        # Compute context length (the number of tokens that are
        # already computed) and sequence length (total number of tokens).

        seq_len = seq_data.get_len()
        if inter_data.is_prompt:
            context_len = seq_data.get_num_computed_tokens()
            seq_len = min(seq_len, context_len + token_chunk_size)
        elif self.runner.scheduler_config.is_multi_step or \
            self.runner.model_config.is_encoder_decoder:
            context_len = seq_len - 1
        else:
            context_len = seq_data.get_num_computed_tokens()

        # Compute tokens.
        if seq_data.prompt_embeds is None:
            tokens = seq_data.get_token_ids()[context_len:seq_len]
            prompt_embeds = None
        else:
            tokens = [0] * (seq_len - context_len)
            prompt_embeds = seq_data.get_token_embeddings(
            )[context_len:seq_len]

        token_types = seq_group_metadata.token_type_ids

        inter_data.seq_lens[seq_idx] = seq_len
        inter_data.orig_seq_lens[seq_idx] = seq_len
        inter_data.prompt_lens[seq_idx] = seq_data.get_prompt_len()
        inter_data.context_lens[seq_idx] = context_len
        inter_data.input_tokens[seq_idx].extend(tokens)
        inter_data.inputs_embeds = prompt_embeds
        inter_data.input_positions[seq_idx].extend(range(context_len, seq_len))
        inter_data.token_types[seq_idx].extend(
            token_types if token_types else [])
        inter_data.query_lens[seq_idx] = seq_len - context_len

        if seq_data.mrope_position_delta is not None:
            if inter_data.mrope_input_positions is None:
                inter_data.mrope_input_positions = [None] * inter_data.n_seqs

            inter_data.mrope_input_positions[
                seq_idx] = MRotaryEmbedding.get_next_input_positions(
                    seq_data.mrope_position_delta,
                    context_len,
                    seq_len,
                )

    def _compute_for_prefix_cache_hit(
            self, inter_data: InterDataForSeqGroup, seq_idx: int,
            seq_group_metadata: SequenceGroupMetadata):
        """Check if hit prefix cache (i.e., some blocks are already computed).
        If hit, update input tokens and positions to only compute the
        remaining blocks.
        """
        computed_block_nums = inter_data.computed_block_nums

        # Note that prefix caching does not support sliding window.
        prefix_cache_hit = (computed_block_nums is not None
                            and len(computed_block_nums) > 0
                            and self.sliding_window is None
                            and inter_data.is_prompt)
        inter_data.prefix_cache_hit = prefix_cache_hit

        if not prefix_cache_hit:
            return

        assert computed_block_nums is not None
        # The cache hit prompt tokens in this sequence. Note that
        # this may be larger than the sequence length if chunked
        # prefill is enabled.
        prefix_cache_len = len(computed_block_nums) * self.block_size
        seq_group_metadata.seq_data[inter_data.seq_ids[
            seq_idx]].update_num_cached_tokens(prefix_cache_len)

        # The number of so far computed prompt tokens in this sequence.
        context_len = inter_data.context_lens[seq_idx]
        # The total number of prompt tokens in this sequence.
        # When chunked prefill is enabled, this is the token number of
        # computed chunks + current chunk.
        seq_len = inter_data.seq_lens[seq_idx]
        if prefix_cache_len <= context_len:
            # We already passed the cache hit region,
            # so do normal computation.
            pass
        elif context_len < prefix_cache_len < seq_len:
            # Partial hit. Compute the missing part.
            uncomputed_start = prefix_cache_len - context_len
            inter_data.input_tokens[seq_idx] = inter_data.input_tokens[
                seq_idx][uncomputed_start:]
            inter_data.input_positions[seq_idx] = inter_data.input_positions[
                seq_idx][uncomputed_start:]
            inter_data.token_types[seq_idx] = inter_data.token_types[seq_idx][
                uncomputed_start:]
            context_len = prefix_cache_len

            inter_data.context_lens[seq_idx] = context_len
            inter_data.query_lens[
                seq_idx] = inter_data.seq_lens[seq_idx] - context_len
        elif seq_len <= prefix_cache_len:
            # Full hit. Only compute the last token to avoid
            # erroneous behavior. FIXME: Ideally we should directly
            # mark all tokens as computed in the scheduler and do not
            # schedule this sequence, so this case should not happen.
            inter_data.input_tokens[seq_idx] = inter_data.input_tokens[
                seq_idx][-1:]
            inter_data.input_positions[seq_idx] = inter_data.input_positions[
                seq_idx][-1:]
            inter_data.token_types[seq_idx] = inter_data.token_types[seq_idx][
                -1:]
            inter_data.query_lens[seq_idx] = 1
            inter_data.context_lens[seq_idx] = inter_data.seq_lens[seq_idx] - 1

    def _compute_for_sliding_window(self, inter_data: InterDataForSeqGroup,
                                    seq_idx: int,
                                    seq_group_metadata: SequenceGroupMetadata):
        """Update seq_len and curr_sliding_window_block for the given
        sequence data (only required by decoding) if sliding window is enabled.
        """
        curr_sliding_window_block = 0
        sliding_seq_len = inter_data.seq_lens[seq_idx]
        if not inter_data.is_prompt and self.sliding_window is not None:
            # TODO(sang): This is a hack to make sliding window work with
            # paged attn. We can remove it if we make paged attn kernel
            # to properly handle slinding window attn.
            curr_sliding_window_block = self.sliding_window_blocks
            # number of elements in last block
            suff_len = inter_data.seq_lens[seq_idx] % self.block_size
            sliding_seq_len = min(inter_data.seq_lens[seq_idx],
                                  self.block_aligned_sliding_window + suff_len)
            if suff_len > 0:
                curr_sliding_window_block += 1

        inter_data.curr_sliding_window_blocks[
            seq_idx] = curr_sliding_window_block
        inter_data.seq_lens[seq_idx] = sliding_seq_len

    def _compute_lora_input(self, inter_data: InterDataForSeqGroup,
                            seq_idx: int,
                            seq_group_metadata: SequenceGroupMetadata):
        """If LoRA is enabled, compute LoRA index and prompt mapping."""
        if not self.enable_lora:
            return

        lora_id = seq_group_metadata.lora_int_id
        if lora_id > 0:
            inter_data.lora_requests.add(seq_group_metadata.lora_request)
        query_len = inter_data.query_lens[seq_idx]
        inter_data.lora_index_mapping.append([lora_id] * query_len)
        sampling_params = seq_group_metadata.sampling_params
        if sampling_params and sampling_params.prompt_logprobs is not None:
            inter_data.lora_prompt_mapping.append([lora_id] * query_len)
        elif not self.chunked_prefill_enabled or seq_group_metadata.do_sample:
            inter_data.lora_prompt_mapping.append([lora_id])
        else:
            inter_data.lora_prompt_mapping.append([])

    def _compute_prompt_adapter_input(
            self, inter_data: InterDataForSeqGroup,
            seq_group_metadata: SequenceGroupMetadata):
        """If prompt adapter is enabled, compute index and prompt mapping.
        """
        # Note that when is_prompt=True, we expect only one sequence
        # in the group.
        if not self.enable_prompt_adapter:
            return

        prompt_adapter_id = seq_group_metadata.prompt_adapter_id
        if prompt_adapter_id <= 0 or not inter_data.is_prompt:
            return

        # We expect only one sequence in the group when is_prompt=True.
        assert inter_data.n_seqs == 1
        query_len = inter_data.query_lens[0]
        inter_data.prompt_adapter_request = (
            seq_group_metadata.prompt_adapter_request)

        num_tokens = seq_group_metadata.prompt_adapter_num_virtual_tokens
        inter_data.prompt_adapter_index_mapping = [
            prompt_adapter_id
        ] * num_tokens + [0] * (query_len - num_tokens)
        inter_data.prompt_adapter_prompt_mapping = [prompt_adapter_id] * (
            query_len if seq_group_metadata.sampling_params
            and seq_group_metadata.sampling_params.prompt_logprobs else 1)

    def _compute_multi_modal_input(self, inter_data: InterDataForSeqGroup,
                                   seq_group_metadata: SequenceGroupMetadata):
        """If multi-modal data is given, add it to the input."""
        # NOTE: mm_kwargs only includes the subset of multi-modal items that
        # intersect with the current prefill positions.
        positions = inter_data.input_positions[0]
        mm_kwargs, placeholder_maps = MultiModalPlaceholderMap.from_seq_group(
            seq_group_metadata,
            range(positions[0], positions[0] + len(positions)))

        # M-RoPE requires mrope_positions even for plain text; return early
        # when mm_kwargs is empty only if inter_data.is_prompt is False.
        if not mm_kwargs and not inter_data.is_prompt:
            return

        inter_data.multi_modal_kwargs = mm_kwargs
        inter_data.multi_modal_placeholder_maps = placeholder_maps

        # special processing for mrope position deltas.
        if self.runner.model_config.uses_mrope:
            image_grid_thw = mm_kwargs.get("image_grid_thw", None)
            video_grid_thw = mm_kwargs.get("video_grid_thw", None)
            audio_feature_lengths = mm_kwargs.get("audio_feature_lengths",
                                                  None)

            second_per_grid_ts = mm_kwargs.get("second_per_grid_ts", None)
            use_audio_in_video = mm_kwargs.get("use_audio_in_video", False)
            hf_config = self.runner.model_config.hf_config

            inter_data.mrope_input_positions = [None] * inter_data.n_seqs
            for seq_idx in range(inter_data.n_seqs):
                seq_data = seq_group_metadata.seq_data[
                    inter_data.seq_ids[seq_idx]]
                token_ids = seq_data.get_token_ids()

                mrope_input_positions, mrope_position_delta = \
                    MRotaryEmbedding.get_input_positions(
                        token_ids,
                        hf_config=hf_config,
                        image_grid_thw=image_grid_thw,
                        video_grid_thw=video_grid_thw,
                        second_per_grid_ts=second_per_grid_ts,
                        context_len=inter_data.context_lens[seq_idx],
                        seq_len=inter_data.seq_lens[seq_idx],
                        audio_feature_lengths=audio_feature_lengths,
                        use_audio_in_video=use_audio_in_video,
                    )

                seq_data.mrope_position_delta = mrope_position_delta
                inter_data.mrope_input_positions[
                    seq_idx] = mrope_input_positions

    def add_seq_group(self, seq_group_metadata: SequenceGroupMetadata):
        """Add a sequence group to the builder."""
        seq_ids = seq_group_metadata.seq_data.keys()
        n_seqs = len(seq_ids)
        is_prompt = seq_group_metadata.is_prompt

        if is_prompt:
            assert n_seqs == 1
            self.decode_only = False

        encoder_seq_len = 0

        if self.runner.model_config.is_encoder_decoder:
            encoder_seq_len = seq_group_metadata.encoder_seq_data.get_len()

        inter_data = self.init_cached_inter_data(
            request_id=seq_group_metadata.request_id,
            seq_ids=seq_ids,
            is_prompt=is_prompt,
            block_tables=seq_group_metadata.block_tables,
            computed_block_nums=seq_group_metadata.computed_block_nums,
            reinit=True,
            reinit_use_defaults=True,
            encoder_seq_len=encoder_seq_len)

        self.inter_data_list.append(inter_data)

        for seq_idx in range(n_seqs):
            for per_seq_fn in self.per_seq_compute_fns:
                per_seq_fn(inter_data, seq_idx, seq_group_metadata)
        for per_seq_group_fn in self.per_seq_group_compute_fns:
            per_seq_group_fn(inter_data, seq_group_metadata)

    def _use_captured_graph(self,
                            batch_size: int,
                            decode_only: bool,
                            max_decode_seq_len: int,
                            max_encoder_seq_len: int = 0) -> bool:
        return (decode_only and not self.runner.model_config.enforce_eager
                and max_decode_seq_len <= self.runner.max_seq_len_to_capture
                and max_encoder_seq_len <= self.runner.max_seq_len_to_capture
                and batch_size <= self.runner.max_batchsize_to_capture)

    def _get_cuda_graph_pad_size(self,
                                 num_seqs: int,
                                 max_decode_seq_len: int,
                                 max_encoder_seq_len: int = 0) -> int:
        """
        Determine the number of padding sequences required for running in
        CUDA graph mode. Returns -1 if CUDA graphs cannot be used.

        In the multi-step + chunked-prefill case, only the first step
        has Prefills (if any). The rest of the steps are guaranteed to be all
        decodes. In this case, we set up the padding as if all the sequences
        are decodes so we may run all steps except the first step in CUDA graph
        mode. The padding is accounted for in the multi-step `advance_step`
        family of functions.

        Args:
            num_seqs (int): Number of sequences scheduled to run.
            max_decode_seq_len (int): Greatest of all the decode sequence
                lengths. Used only in checking the viablility of using
                CUDA graphs.
            max_encoder_seq_len (int, optional): Greatest of all the encode
                sequence lengths. Defaults to 0. Used only in checking the
                viability of using CUDA graphs.
        Returns:
            int: Returns the determined number of padding sequences. If
                CUDA graphs is not viable, returns -1.
        """
        is_mscp: bool = self.runner.scheduler_config.is_multi_step and \
                    self.runner.scheduler_config.chunked_prefill_enabled
        decode_only = self.decode_only or is_mscp
        if not decode_only:
            # Early exit so we can treat num_seqs as the batch_size below.
            return -1

        # batch_size out of this function refers to the number of input
        # tokens being scheduled. This conflation of num_seqs as batch_size
        # is valid as this is a decode-only case.
        batch_size = num_seqs
        if not self._use_captured_graph(batch_size, decode_only,
                                        max_decode_seq_len,
                                        max_encoder_seq_len):
            return -1

        graph_batch_size = self.runner.vllm_config.pad_for_cudagraph(
            batch_size)
        assert graph_batch_size >= batch_size
        return graph_batch_size - batch_size

    def build(self) -> ModelInputForGPU:
        """Finalize the builder intermediate data and
        create on-device tensors.
        """
        # Combine and flatten intermediate data.
        input_tokens = list[int]()
        inputs_embeds_list = list[torch.Tensor]()
        token_types = list[int]()
        for inter_data in self.inter_data_list:
            for cur_input_tokens in inter_data.input_tokens:
                input_tokens.extend(cur_input_tokens)
            for cur_token_types in inter_data.token_types:
                token_types.extend(cur_token_types)
            if inter_data.inputs_embeds is not None:
                inputs_embeds_list.append(
                    inter_data.inputs_embeds.to(
                        dtype=self.runner.model_config.dtype,
                        device=self.runner.device))
        inputs_embeds: Optional[torch.Tensor]
        if len(inputs_embeds_list) == 0:
            inputs_embeds = None
        else:
            inputs_embeds = torch.cat(inputs_embeds_list, dim=0).to(
                dtype=self.runner.model_config.dtype,
                device=self.runner.device)
            assert len(inputs_embeds) == len(input_tokens)

        if not input_tokens and inputs_embeds is None:
            # This may happen when all prefill requests hit
            # prefix caching and there is no decode request.
            return self.model_input_cls()

        mrope_input_positions: Optional[List[List[int]]] = None
        if any(inter_data.mrope_input_positions is not None
               for inter_data in self.inter_data_list):
            mrope_input_positions = [[] for _ in range(3)]
            for idx in range(3):
                for inter_data in self.inter_data_list:
                    msections = inter_data.mrope_input_positions
                    if msections is None:
                        for _seq_input_positions in inter_data.input_positions:
                            mrope_input_positions[idx].extend(
                                _seq_input_positions)
                    else:
                        for _seq_mrope_input_positions in msections:
                            mrope_input_positions[idx].extend(
                                _seq_mrope_input_positions[idx])
            input_positions = None
        else:
            input_positions = []
            for inter_data in self.inter_data_list:
                for cur_input_positions in inter_data.input_positions:
                    input_positions.extend(cur_input_positions)

        seq_lens = []
        query_lens = []
        max_decode_seq_len = 0
        max_encoder_seq_len = 0
        for inter_data in self.inter_data_list:
            seq_lens.extend(inter_data.seq_lens)
            query_lens.extend(inter_data.query_lens)
            if not inter_data.is_prompt:
                max_decode_seq_len = max(max_decode_seq_len,
                                         max(inter_data.seq_lens))
                if self.runner.model_config.is_encoder_decoder:
                    max_encoder_seq_len = max(max_encoder_seq_len,
                                              inter_data.encoder_seq_len)

        # Mapping from request IDs to sequence IDs. Used for Jamba models
        # that manages the cache by itself.
        request_ids_to_seq_ids = {
            data.request_id: data.seq_ids
            for data in self.inter_data_list
        }

        cuda_graph_pad_size = self._get_cuda_graph_pad_size(
            num_seqs=len(seq_lens),
            max_decode_seq_len=max_decode_seq_len,
            max_encoder_seq_len=max_encoder_seq_len)

        batch_size = len(input_tokens)
        if cuda_graph_pad_size != -1:
            # If cuda graph can be used, pad tensors accordingly.
            # See `capture_model` API for more details.
            # vLLM uses cuda graph only for decoding requests.
            batch_size += cuda_graph_pad_size

        # Tokens and positions.
        if cuda_graph_pad_size:
            input_tokens.extend(itertools.repeat(0, cuda_graph_pad_size))
        assert self.runner.device is not None
        input_tokens_tensor = async_tensor_h2d(input_tokens, torch.long,
                                               self.runner.device,
                                               self.runner.pin_memory)

        token_types_tensor = async_tensor_h2d(token_types, torch.long,
                                               self.runner.device,
                                               self.runner.pin_memory) \
                                                if token_types else None

        if mrope_input_positions is not None:
            for idx in range(3):
                mrope_input_positions[idx].extend(
                    itertools.repeat(0, cuda_graph_pad_size))
            input_positions_tensor = async_tensor_h2d(mrope_input_positions,
                                                      torch.long,
                                                      self.runner.device,
                                                      self.runner.pin_memory)
        else:
            input_positions.extend(itertools.repeat(0, cuda_graph_pad_size))
            input_positions_tensor = async_tensor_h2d(input_positions,
                                                      torch.long,
                                                      self.runner.device,
                                                      self.runner.pin_memory)
        # Sequence and query lengths.
        if cuda_graph_pad_size:
            seq_lens.extend(itertools.repeat(1, cuda_graph_pad_size))

        # Attention metadata.
        attn_metadata = self.attn_metadata_builder.build(
            seq_lens, query_lens, cuda_graph_pad_size, batch_size)

        # LoRA data.
        lora_requests = set()
        lora_mapping = None
        if self.enable_lora:
            lora_requests = set(r for data in self.inter_data_list
                                for r in data.lora_requests)
            lora_index_mapping = flatten_2d_lists([
                flatten_2d_lists(inter_data.lora_index_mapping)
                for inter_data in self.inter_data_list
            ])
            if cuda_graph_pad_size:
                lora_index_mapping.extend(
                    itertools.repeat(0, cuda_graph_pad_size))
            lora_prompt_mapping = flatten_2d_lists([
                flatten_2d_lists(inter_data.lora_prompt_mapping)
                for inter_data in self.inter_data_list
            ])

            lora_mapping = LoRAMapping(
                **dict(index_mapping=lora_index_mapping,
                       prompt_mapping=lora_prompt_mapping,
                       is_prefill=not self.decode_only))

        # Prompt adapter data.
        prompt_adapter_requests: Set[PromptAdapterRequest] = set()
        prompt_adapter_mapping = None
        if self.enable_prompt_adapter:
            prompt_adapter_requests = set(
                data.prompt_adapter_request for data in self.inter_data_list
                if data.prompt_adapter_request is not None)
            prompt_adapter_index_mapping = flatten_2d_lists([
                inter_data.prompt_adapter_index_mapping
                for inter_data in self.inter_data_list
            ])
            if cuda_graph_pad_size:
                prompt_adapter_index_mapping.extend(
                    itertools.repeat(0, cuda_graph_pad_size))
            prompt_adapter_prompt_mapping = flatten_2d_lists([
                inter_data.prompt_adapter_prompt_mapping
                for inter_data in self.inter_data_list
            ])
            prompt_adapter_mapping = PromptAdapterMapping(
                prompt_adapter_index_mapping,
                prompt_adapter_prompt_mapping,
            )

        # Multi-modal data.
        multi_modal_kwargs_list = [
            data.multi_modal_kwargs for data in self.inter_data_list
            if data.multi_modal_kwargs is not None
        ]
        multi_modal_kwargs = MultiModalKwargs.batch(multi_modal_kwargs_list)

        return self.model_input_cls(
            input_tokens=input_tokens_tensor,
            inputs_embeds=inputs_embeds,
            input_positions=input_positions_tensor,
            token_types=token_types_tensor,
            attn_metadata=attn_metadata,
            seq_lens=seq_lens,
            query_lens=query_lens,
            lora_mapping=lora_mapping,
            lora_requests=lora_requests,
            multi_modal_kwargs=multi_modal_kwargs,
            request_ids_to_seq_ids=request_ids_to_seq_ids,
            finished_requests_ids=self.finished_requests_ids,
            prompt_adapter_mapping=prompt_adapter_mapping,
            prompt_adapter_requests=prompt_adapter_requests)


class GPUModelRunnerBase(ModelRunnerBase[TModelInputForGPU]):
    """
    Helper class for shared methods between GPU model runners.
    """
    _model_input_cls: Type[TModelInputForGPU]
    _builder_cls: Type[ModelInputForGPUBuilder]
    builder: ModelInputForGPUBuilder

    def __init__(
        self,
        vllm_config: VllmConfig,
        kv_cache_dtype: Optional[str] = "auto",
        is_driver_worker: bool = False,
        return_hidden_states: bool = False,
        input_registry: InputRegistry = INPUT_REGISTRY,
        mm_registry: MultiModalRegistry = MULTIMODAL_REGISTRY,
    ):

        ModelRunnerBase.__init__(self, vllm_config)
        model_config = self.model_config
        cache_config = self.cache_config

        self.is_driver_worker = is_driver_worker
        self.return_hidden_states = return_hidden_states

        self.device = self.device_config.device
        self.pin_memory = is_pin_memory_available()

        self.kv_cache_dtype = kv_cache_dtype
        self.sliding_window = model_config.get_sliding_window()
        self.block_size = cache_config.block_size
        self.max_seq_len_to_capture = self.model_config.max_seq_len_to_capture
        self.max_batchsize_to_capture = \
            self.vllm_config.compilation_config.max_capture_size

        #
        self.graph_runners: List[Dict[Tuple[int, bool], CUDAGraphRunner]] = [
            {} for _ in range(self.parallel_config.pipeline_parallel_size)
        ]
        self.graph_memory_pool: Optional[Tuple[
            int, int]] = None  # Set during graph capture.

        self.has_inner_state = model_config.has_inner_state

        self.in_profile_run = False

        # When using CUDA graph, the input block tables must be padded to
        # max_seq_len_to_capture. However, creating the block table in
        # Python can be expensive. To optimize this, we cache the block table
        # in numpy and only copy the actual input content at every iteration.
        # The shape of the cached block table will be
        # (max batch size to capture, max seq len to capture / block size).
        self.graph_block_tables = np.zeros(
            (self.max_batchsize_to_capture, self.get_max_block_per_batch()),
            dtype=np.int32)

<<<<<<< HEAD
        # paged_kv_indices: flattened graph_block_tables
        # used by AITER MLA
        self.paged_kv_indices = np.zeros(self.max_batchsize_to_capture *
                                         self.get_max_block_per_batch(),
                                         dtype=np.int32)
=======
        self.cross_layer_shared_graph_block_tables = np.zeros(
            (self.max_batchsize_to_capture, self.get_max_block_per_batch()),
            dtype=np.int32)
>>>>>>> e8cc53af

        # Attention-free but stateful models like Mamba need a placeholder attn
        # backend, as the attention metadata is needed to manage internal state.
        # However we must bypass attention selection altogether for some models
        # used for speculative decoding to avoid a divide-by-zero in
        # model_config.get_head_size()
        num_attn_heads = self.model_config.get_num_attention_heads(
            self.parallel_config)
        needs_attn_backend = (num_attn_heads != 0
                              or self.model_config.is_attention_free)

        self.attn_backend = get_attn_backend(
            self.model_config.get_head_size(),
            self.model_config.dtype,
            self.kv_cache_dtype,
            self.block_size,
            self.model_config.is_attention_free,
            use_mla=self.model_config.use_mla,
        ) if needs_attn_backend else None
        if self.attn_backend:
            self.attn_state = self.attn_backend.get_state_cls()(
                weakref.proxy(self))
        else:
            self.attn_state = CommonAttentionState(weakref.proxy(self))

        # Multi-modal data support
        self.input_registry = input_registry
        self.mm_registry = mm_registry

        # Lazy initialization
        self.model: nn.Module  # Set after load_model
        # Set after load_model.
        self.lora_manager: Optional[LRUCacheWorkerLoRAManager] = None
        self.prompt_adapter_manager: LRUCacheWorkerPromptAdapterManager = None
        self.sampler = get_sampler()

        set_cpu_offload_max_bytes(
            int(self.cache_config.cpu_offload_gb * 1024**3))

        # Used to cache python objects
        self.inter_data_cache: Dict[int, PyObjectCache] = {}

        # Using the PythonizationCache in Pipeline-Parallel clobbers the
        # SequenceGroupToSample object. In Pipeline-Parallel, we have
        # more than 1 Scheduler, resulting in a potential back-to-back
        # prepare_model_inputs() call. This clobbers the cached
        # SequenceGroupToSample objects, as we reset the cache during
        # every prepare_model_inputs() call.
        self.sampling_metadata_cache: SamplingMetadataCache = \
              SamplingMetadataCache() \
                if self.parallel_config.pipeline_parallel_size == 1 else None

        if hasattr(self, "_builder_cls"):
            # multi-step model runner does not have `_builder_cls`
            self.builder = self._builder_cls(weakref.proxy(self))

    def load_model(self) -> None:
        logger.info("Starting to load model %s...", self.model_config.model)
        with DeviceMemoryProfiler(self.device) as m:
            time_before_load = time.perf_counter()
            self.model = get_model(vllm_config=self.vllm_config)
            if self.lora_config:
                assert supports_lora(
                    self.model
                ), f"{self.model.__class__.__name__} does not support LoRA yet."

                if supports_multimodal(self.model):
                    logger.warning(
                        "Regarding multimodal models, vLLM currently "
                        "only supports adding LoRA to language model.")

                # Use get_text_config() in case of multimodal models
                text_config = self.model_config.hf_config.get_text_config()

                self.lora_manager = LRUCacheWorkerLoRAManager(
                    self.scheduler_config.max_num_seqs,
                    self.scheduler_config.max_num_batched_tokens,
                    self.vocab_size,
                    self.lora_config,
                    self.device,
                    self.model.embedding_modules,
                    self.model.embedding_padding_modules,
                    max_position_embeddings=text_config.
                    max_position_embeddings,
                )
                self.model = self.lora_manager.create_lora_manager(self.model)
            time_after_load = time.perf_counter()

        self.model_memory_usage = m.consumed_memory
        logger.info("Model loading took %.4f GiB and %.6f seconds",
                    self.model_memory_usage / GiB_bytes,
                    time_after_load - time_before_load)
        if self.prompt_adapter_config:
            self.prompt_adapter_manager = LRUCacheWorkerPromptAdapterManager(
                self.scheduler_config.max_num_seqs,
                self.scheduler_config.max_num_batched_tokens, self.device,
                self.prompt_adapter_config)
            self.model = (
                self.prompt_adapter_manager.create_prompt_adapter_manager(
                    self.model))

        if self.vllm_config.compilation_config.level ==\
            CompilationLevel.DYNAMO_AS_IS and supports_dynamo():
            backend = self.vllm_config.compilation_config.init_backend(
                self.vllm_config)
            self.model = torch.compile(
                self.model,
                fullgraph=envs.VLLM_TEST_DYNAMO_FULLGRAPH_CAPTURE,
                backend=backend)

    def get_model(self) -> nn.Module:
        return self.model

    def save_sharded_state(
        self,
        path: str,
        pattern: Optional[str] = None,
        max_size: Optional[int] = None,
    ) -> None:
        from vllm.model_executor.model_loader import ShardedStateLoader
        ShardedStateLoader.save_model(
            self.model,
            path,
            pattern=pattern,
            max_size=max_size,
        )

    def save_tensorized_model(
        self,
        tensorizer_config: TensorizerConfig,
    ) -> None:
        from vllm.model_executor.model_loader import TensorizerLoader
        TensorizerLoader.save_model(
            self.model,
            tensorizer_config=tensorizer_config,
            model_config=self.model_config,
        )

    def get_max_block_per_batch(self) -> int:
        block_size = self.block_size
        return (self.max_seq_len_to_capture + block_size - 1) // block_size

    def _prepare_model_input_tensors(
        self,
        seq_group_metadata_list: List[SequenceGroupMetadata],
        finished_requests_ids: Optional[List[str]] = None
    ) -> TModelInputForGPU:
        """Helper method to prepare the model input based on a given sequence
        group. Prepares metadata needed for the base model forward pass but not
        metadata for possible additional steps, e.g., sampling.

        The API assumes seq_group_metadata_list is sorted by prefill -> decode.

        The result tensors and data structure also batches input in prefill
        -> decode order. For example,

        - input_tokens[:num_prefill_tokens] contains prefill tokens.
        - input_tokens[num_prefill_tokens:] contains decode tokens.

        If cuda graph is required, this API automatically pads inputs.
        """
        self.builder.prepare(finished_requests_ids)
        for seq_group_metadata in seq_group_metadata_list:
            try:
                self.builder.add_seq_group(seq_group_metadata)
            except Exception as e:
                # Raise an exception that tracks the ID of the bad request
                raise InputProcessingError(seq_group_metadata.request_id,
                                           str(e)) from e

        self.builder.reset_cached_inter_data()

        return self.builder.build()  # type: ignore

    @contextmanager
    def set_in_profile_run(self):
        self.in_profile_run = True
        try:
            yield
        finally:
            self.in_profile_run = False

    @torch.inference_mode()
    def profile_run(self) -> None:
        max_num_batched_tokens = \
            self.scheduler_config.max_num_batched_tokens
        max_num_seqs = self.scheduler_config.max_num_seqs
        self._dummy_run(max_num_batched_tokens, max_num_seqs)

    def _add_dummy_loras(self, num_loras: int) -> list[LoRARequest]:
        assert num_loras > 0
        assert self.lora_manager is not None

        dummy_lora_requests: list[LoRARequest] = []
        with self.lora_manager.dummy_lora_cache():
            for idx in range(num_loras):
                lora_id = idx + 1
                dummy_lora_request = LoRARequest(
                    lora_name=f"warmup_{lora_id}",
                    lora_int_id=lora_id,
                    lora_path="/not/a/real/path",
                )
                self.lora_manager.add_dummy_lora(dummy_lora_request,
                                                 rank=LORA_WARMUP_RANK)
                dummy_lora_requests.append(dummy_lora_request)
        return dummy_lora_requests

    def _remove_dummy_loras(self):
        # Remove dummy loras.
        assert self.lora_manager is not None
        self.remove_all_loras()

    def _dummy_run(self,
                   max_num_batched_tokens: int,
                   max_num_seqs: int = 1) -> None:
        with self.set_in_profile_run():
            # Enable top-k sampling to reflect the accurate memory usage.
            sampling_params = \
                SamplingParams(top_p=0.99, top_k=self.vocab_size - 1)

            # This represents the maximum number of different requests
            # that will have unique loras, and therefore the max amount of
            # memory consumption. Create dummy lora request copies from the
            # lora request passed in, which contains a lora from the lora
            # warmup path.
            dummy_lora_requests: List[LoRARequest] = []
            dummy_lora_requests_per_seq: List[LoRARequest] = []
            if self.lora_config:
                dummy_lora_requests = self._add_dummy_loras(
                    self.lora_config.max_loras)
                assert len(dummy_lora_requests) == self.lora_config.max_loras
                dummy_lora_requests_per_seq = [
                    dummy_lora_requests[idx % len(dummy_lora_requests)]
                    for idx in range(max_num_seqs)
                ]

            # Profile memory usage with max_num_sequences sequences and the
            # total number of tokens equal to max_num_batched_tokens.
            seqs: List[SequenceGroupMetadata] = []
            # Additional GPU memory may be needed for multi-modal encoding,
            # which needs to be accounted for when calculating the GPU blocks
            # for vLLM blocker manager.
            # To exercise the worst scenario for GPU memory consumption,
            # the number of seqs (batch_size) is chosen to maximize the number
            # of images processed.

            max_mm_tokens = self.mm_registry.get_max_multimodal_tokens(
                self.model_config)
            if max_mm_tokens > 0:
                max_num_seqs_orig = max_num_seqs
                max_num_seqs = min(max_num_seqs,
                                   max_num_batched_tokens // max_mm_tokens)
                if max_num_seqs < 1:
                    expr = (f"min({max_num_seqs_orig}, "
                            f"{max_num_batched_tokens} // {max_mm_tokens})")
                    logger.warning(
                        "Computed max_num_seqs (%s) to be less than 1. "
                        "Setting it to the minimum value of 1.", expr)
                    max_num_seqs = 1

            batch_size = 0
            for group_id in range(max_num_seqs):
                seq_len = (max_num_batched_tokens // max_num_seqs +
                           (group_id < max_num_batched_tokens % max_num_seqs))
                batch_size += seq_len

                dummy_data = self.input_registry \
                    .dummy_data_for_profiling(self.model_config,
                                              seq_len,
                                              self.mm_registry)

                seq = SequenceGroupMetadata(
                    request_id=str(group_id),
                    is_prompt=True,
                    seq_data={group_id: dummy_data.seq_data},
                    sampling_params=sampling_params,
                    block_tables=None,
                    lora_request=dummy_lora_requests_per_seq[group_id]
                    if dummy_lora_requests_per_seq else None,
                    multi_modal_data=dummy_data.multi_modal_data,
                    multi_modal_placeholders=dummy_data.
                    multi_modal_placeholders,
                )
                seqs.append(seq)

            # Run the model with the dummy inputs.
            num_layers = self.model_config.get_num_layers(self.parallel_config)
            # use an empty tensor instead of `None`` to force Dynamo to pass
            # it by reference, rather by specializing on the value ``None``.
            # the `dtype` argument does not matter, and we use `float32` as
            # a placeholder (it has wide hardware support).
            # it is important to create tensors inside the loop, rather than
            # multiplying the list, to avoid Dynamo from treating them as
            # tensor aliasing.
            kv_caches = [
                torch.tensor([], dtype=torch.float32, device=self.device)
                for _ in range(num_layers)
            ]
            finished_requests_ids = [seq.request_id for seq in seqs]
            model_input = self.prepare_model_input(
                seqs, finished_requests_ids=finished_requests_ids)
            intermediate_tensors = None
            if not get_pp_group().is_first_rank:
                intermediate_tensors = \
                    self.model.make_empty_intermediate_tensors(
                    batch_size=batch_size,
                    dtype=self.model_config.dtype,
                    device=self.device)

            # Disable KV Scale Calculation for dummy data during profile run
            if model_input.attn_metadata is not None:
                model_input.attn_metadata.enable_kv_scales_calculation = False

            self.execute_model(model_input, kv_caches, intermediate_tensors)
            torch.cuda.synchronize()
            if self.lora_config:
                self._remove_dummy_loras()

            return

    def remove_all_loras(self):
        if not self.lora_manager:
            raise RuntimeError("LoRA is not enabled.")
        self.lora_manager.remove_all_adapters()

    def set_active_loras(self, lora_requests: Set[LoRARequest],
                         lora_mapping: LoRAMapping) -> None:
        if not self.lora_manager:
            raise RuntimeError("LoRA is not enabled.")
        self.lora_manager.set_active_adapters(lora_requests, lora_mapping)

    def add_lora(self, lora_request: LoRARequest) -> bool:
        if not self.lora_manager:
            raise RuntimeError("LoRA is not enabled.")
        return self.lora_manager.add_adapter(lora_request)

    def remove_lora(self, lora_id: int) -> bool:
        if not self.lora_manager:
            raise RuntimeError("LoRA is not enabled.")
        return self.lora_manager.remove_adapter(lora_id)

    def pin_lora(self, lora_id: int) -> bool:
        if not self.lora_manager:
            raise RuntimeError("LoRA is not enabled.")
        return self.lora_manager.pin_adapter(lora_id)

    def list_loras(self) -> Set[int]:
        if not self.lora_manager:
            raise RuntimeError("LoRA is not enabled.")
        return self.lora_manager.list_adapters()

    def remove_all_prompt_adapters(self):
        if not self.prompt_adapter_manager:
            raise RuntimeError("PromptAdapter is not enabled.")
        self.prompt_adapter_manager.remove_all_adapters()

    def set_active_prompt_adapters(
            self, prompt_adapter_requests: Set[PromptAdapterRequest],
            prompt_adapter_mapping: PromptAdapterMapping) -> None:
        if not self.prompt_adapter_manager:
            raise RuntimeError("PromptAdapter is not enabled.")
        self.prompt_adapter_manager.set_active_adapters(
            prompt_adapter_requests, prompt_adapter_mapping)

    def add_prompt_adapter(
            self, prompt_adapter_request: PromptAdapterRequest) -> bool:
        if not self.prompt_adapter_manager:
            raise RuntimeError("PromptAdapter is not enabled.")
        return self.prompt_adapter_manager.add_adapter(prompt_adapter_request)

    def remove_prompt_adapter(self, prompt_adapter_id: int) -> bool:
        if not self.prompt_adapter_manager:
            raise RuntimeError("PromptAdapter is not enabled.")
        return self.prompt_adapter_manager.remove_adapter(prompt_adapter_id)

    def pin_prompt_adapter(self, prompt_adapter_id: int) -> bool:
        if not self.prompt_adapter_manager:
            raise RuntimeError("PromptAdapter is not enabled.")
        return self.prompt_adapter_manager.pin_adapter(prompt_adapter_id)

    def list_prompt_adapters(self) -> Set[int]:
        if not self.prompt_adapter_manager:
            raise RuntimeError("PromptAdapter is not enabled.")
        return self.prompt_adapter_manager.list_adapters()

    @torch.inference_mode()
    def capture_model(self, kv_caches: List[List[torch.Tensor]]) -> None:
        """Cuda graph capture a model.

        Note that CUDA graph's performance gain is negligible if number
        of batched tokens are larger than 200. And since CUDA graph
        requires fixed sized tensors, supporting large/variable batch
        size requires high GPU memory overhead. Thus, vLLM only captures
        decoding requests. Mixed batch (chunked prefill + decoding) or
        prefill requests are not captured.

        Since it is used for decoding-only, it assumes there's only 1 token
        per sequence in the batch.
        """
        assert not self.model_config.enforce_eager
        logger.info("Capturing cudagraphs for decoding. This may lead to "
                    "unexpected consequences if the model is not static. To "
                    "run the model in eager mode, set 'enforce_eager=True' or "
                    "use '--enforce-eager' in the CLI. "
                    "If out-of-memory error occurs during cudagraph capture,"
                    " consider decreasing `gpu_memory_utilization` or "
                    "switching to eager mode. You can also reduce the "
                    "`max_num_seqs` as needed to decrease memory usage.")
        start_time = time.perf_counter()
        start_free_gpu_memory = torch.cuda.mem_get_info()[0]

        # Prepare dummy inputs. These will be reused for all batch sizes.
        max_batch_size = self.max_batchsize_to_capture
        input_tokens = torch.zeros(max_batch_size,
                                   dtype=torch.long,
                                   device=self.device)
        input_positions = torch.zeros(max_batch_size,
                                      dtype=torch.long,
                                      device=self.device)
        inputs_embeds = torch.zeros(
            (max_batch_size, self.model_config.get_hidden_size()),
            dtype=self.model_config.dtype,
            device=self.device)
        if self.model_config.uses_mrope:
            input_positions = torch.tile(input_positions,
                                         (3, 1)).cuda(device=self.device)
        # Prepare dummy previous_hidden_states only if needed by the model.
        # This is used by draft models such as EAGLE.
        previous_hidden_states = None
        if "previous_hidden_states" in inspect.signature(
                self.model.forward).parameters:
            previous_hidden_states = torch.empty(
                [max_batch_size,
                 self.model_config.get_hidden_size()],
                dtype=self.model_config.dtype,
                device=self.device)

        intermediate_inputs = None
        if not get_pp_group().is_first_rank:
            intermediate_inputs = self.model.make_empty_intermediate_tensors(
                batch_size=max_batch_size,
                dtype=self.model_config.dtype,
                device=self.device)

        dummy_lora_id: Optional[int] = None
        dummy_lora_request: LoRARequest = []
        if self.lora_config:
            # The goal is to capture the LoRA kernels in cuda graphs.
            # for this purpose, as single dummy lora is sufficient.
            dummy_lora_requests = self._add_dummy_loras(num_loras=1)
            assert len(dummy_lora_requests) == 1
            dummy_lora_request = dummy_lora_requests[0]
            dummy_lora_id = dummy_lora_request.lora_int_id

        with self.attn_state.graph_capture(max_batch_size), graph_capture(
                self.device) as graph_capture_context:
            # NOTE: Capturing the largest batch size first may help reduce the
            # memory usage of CUDA graph.
            for virtual_engine in range(
                    self.parallel_config.pipeline_parallel_size):
                # We need to not only iterate over batch sizes, but also whether
                # to use inputs_embeds or not, hence we use the cartesian
                # product.
                cudagraph_capture_sizes = self.vllm_config.compilation_config\
                    .cudagraph_capture_sizes
                cudagraph_inputs_embeds = ((
                    True, False) if self.model_config.enable_prompt_embeds else
                                           (False, ))
                compilation_cases = itertools.product(
                    cudagraph_capture_sizes,
                    cudagraph_inputs_embeds,
                )
                # Only rank 0 should print progress bar during capture
                if get_tensor_model_parallel_rank() == 0:
                    compilation_cases = tqdm(
                        list(compilation_cases),
                        disable=not self.load_config.use_tqdm_on_load,
                        desc="Capturing CUDA graph shapes")
                for batch_size, use_inputs_embeds in compilation_cases:
                    attn_metadata = (
                        self.attn_state.graph_capture_get_metadata_for_batch(
                            batch_size,
                            is_encoder_decoder_model=self.model_config.
                            is_encoder_decoder))
                    # Disable KV Scale Calculation for graph capture
                    attn_metadata.enable_kv_scales_calculation = False
                    if self.lora_config:
                        lora_mapping = LoRAMapping(
                            **dict(index_mapping=[dummy_lora_id] * batch_size,
                                   prompt_mapping=[dummy_lora_id] * batch_size,
                                   is_prefill=False))
                        self.set_active_loras(set([dummy_lora_request]),
                                              lora_mapping)

                    if self.prompt_adapter_config:
                        prompt_adapter_mapping = PromptAdapterMapping(
                            [-1] * batch_size,
                            [-1] * batch_size,
                        )
                        self.set_active_prompt_adapters(
                            set(), prompt_adapter_mapping)
                    graph_runner = CUDAGraphRunner(
                        self.model, self.attn_backend.get_name(),
                        self.attn_state.graph_clone(batch_size),
                        self.model_config.is_encoder_decoder)

                    capture_inputs = {
                        "input_ids":
                        input_tokens[:batch_size],
                        "inputs_embeds":
                        inputs_embeds[:batch_size]
                        if use_inputs_embeds else None,
                        "positions":
                        input_positions[..., :batch_size],
                        "intermediate_inputs":
                        intermediate_inputs[:batch_size]
                        if intermediate_inputs is not None else None,
                        "kv_caches":
                        kv_caches[virtual_engine],
                        "attn_metadata":
                        attn_metadata,
                        "memory_pool":
                        self.graph_memory_pool,
                        "stream":
                        graph_capture_context.stream
                    }
                    if previous_hidden_states is not None:
                        capture_inputs[
                            "previous_hidden_states"] = previous_hidden_states[:
                                                                               batch_size]

                    if self.has_inner_state:
                        # Only used by Mamba-based models CUDA graph atm (Jamba)
                        capture_inputs.update({
                            "seqlen_agnostic_capture_inputs":
                            self.model.get_seqlen_agnostic_capture_inputs(
                                batch_size)
                        })
                    if self.model_config.is_encoder_decoder:
                        # add the additional inputs to capture for
                        # encoder-decoder models.
                        self._update_inputs_to_capture_for_enc_dec_model(
                            capture_inputs)

                    with set_forward_context(attn_metadata, self.vllm_config,
                                             virtual_engine):
                        graph_runner.capture(**capture_inputs)
                    self.graph_memory_pool = graph_runner.graph.pool()
                    self.graph_runners[virtual_engine][(
                        batch_size, use_inputs_embeds)] = graph_runner

        if self.lora_config:
            self._remove_dummy_loras()

        end_time = time.perf_counter()
        end_free_gpu_memory = torch.cuda.mem_get_info()[0]
        elapsed_time = end_time - start_time
        cuda_graph_size = start_free_gpu_memory - end_free_gpu_memory
        # This usually takes < 10 seconds.
        logger.info("Graph capturing finished in %.0f secs, took %.2f GiB",
                    elapsed_time, cuda_graph_size / GiB_bytes)

    def _update_inputs_to_capture_for_enc_dec_model(self,
                                                    capture_inputs: Dict[str,
                                                                         Any]):
        """
        Updates the set of input tensors needed for CUDA graph capture in an
        encoder-decoder model.

        This method modifies the provided `capture_inputs` dictionary by
        adding tensors specific to encoder-decoder specific models that
        need to be captured for CUDA Graph replay.
        """
        # During the decode phase encoder_input_ids and encoder_positions are
        # unset. Do the same thing for graph capture.
        capture_inputs["encoder_input_ids"] = torch.tensor([],
                                                           dtype=torch.long,
                                                           device=self.device)
        capture_inputs["encoder_positions"] = torch.tensor([],
                                                           dtype=torch.long,
                                                           device=self.device)

    @property
    def vocab_size(self) -> int:
        return self.model_config.get_vocab_size()


class ModelRunner(GPUModelRunnerBase[ModelInputForGPUWithSamplingMetadata]):
    """
    GPU model runner with sampling step.
    """
    _model_input_cls: Type[ModelInputForGPUWithSamplingMetadata] = (
        ModelInputForGPUWithSamplingMetadata)
    _builder_cls: Type[ModelInputForGPUBuilder] = ModelInputForGPUBuilder

    def make_model_input_from_broadcasted_tensor_dict(
        self,
        tensor_dict: Dict[str, Any],
    ) -> ModelInputForGPUWithSamplingMetadata:
        model_input = \
            ModelInputForGPUWithSamplingMetadata.from_broadcasted_tensor_dict(
                tensor_dict,
                attn_backend=self.attn_backend,
            )
        return model_input

    def prepare_model_input(
        self,
        seq_group_metadata_list: List[SequenceGroupMetadata],
        virtual_engine: int = 0,
        finished_requests_ids: Optional[List[str]] = None,
    ) -> ModelInputForGPUWithSamplingMetadata:
        """Prepare the model input based on a given sequence group, including
        metadata for the sampling step.

        The API assumes seq_group_metadata_list is sorted by prefill -> decode.

        The result tensors and data structure also batches input in prefill
        -> decode order. For example,

        - input_tokens[:num_prefill_tokens] contains prefill tokens.
        - input_tokens[num_prefill_tokens:] contains decode tokens.

        If cuda graph is required, this API automatically pads inputs.
        """
        model_input = self._prepare_model_input_tensors(
            seq_group_metadata_list, finished_requests_ids)
        if get_pp_group().is_last_rank:
            # Sampling metadata is only required for the final pp group
            generators = self.get_generators(finished_requests_ids)
            sampling_metadata = SamplingMetadata.prepare(
                seq_group_metadata_list, model_input.seq_lens,
                model_input.query_lens, self.device, self.pin_memory,
                generators, self.sampling_metadata_cache)
        else:
            sampling_metadata = None
        is_prompt = (seq_group_metadata_list[0].is_prompt
                     if seq_group_metadata_list else None)
        return dataclasses.replace(model_input,
                                   sampling_metadata=sampling_metadata,
                                   is_prompt=is_prompt,
                                   virtual_engine=virtual_engine)

    @torch.inference_mode()
    def execute_model(
        self,
        model_input: ModelInputForGPUWithSamplingMetadata,
        kv_caches: List[torch.Tensor],
        intermediate_tensors: Optional[IntermediateTensors] = None,
        num_steps: int = 1,
        **kwargs,
    ) -> Optional[Union[List[SamplerOutput], IntermediateTensors]]:
        if num_steps > 1:
            raise ValueError("num_steps > 1 is not supported in ModelRunner")

        if self.lora_config:
            assert model_input.lora_requests is not None
            assert model_input.lora_mapping is not None
            self.set_active_loras(model_input.lora_requests,
                                  model_input.lora_mapping)

        if self.prompt_adapter_config:
            assert model_input.prompt_adapter_requests is not None
            assert model_input.prompt_adapter_mapping is not None
            self.set_active_prompt_adapters(
                model_input.prompt_adapter_requests,
                model_input.prompt_adapter_mapping)

        self.attn_state.begin_forward(model_input)

        # Currently cuda graph is only supported by the decode phase.
        assert model_input.attn_metadata is not None
        prefill_meta = model_input.attn_metadata.prefill_metadata
        decode_meta = model_input.attn_metadata.decode_metadata
        # TODO(andoorve): We can remove this once all
        # virtual engines share the same kv cache.
        virtual_engine = model_input.virtual_engine
        previous_hidden_states = kwargs.get("previous_hidden_states")
        if prefill_meta is None and decode_meta.use_cuda_graph:
            assert model_input.input_tokens is not None
            graph_batch_size = model_input.input_tokens.shape[0]
            use_inputs_embeds = model_input.inputs_embeds is not None
            model_executable = self.graph_runners[virtual_engine][(
                graph_batch_size, use_inputs_embeds)]
            if previous_hidden_states is not None:
                previous_hidden_states = torch.cat([
                    previous_hidden_states,
                    torch.empty([
                        graph_batch_size - previous_hidden_states.shape[0],
                        *previous_hidden_states.shape[1:]
                    ],
                                dtype=previous_hidden_states.dtype,
                                device=previous_hidden_states.device)
                ])
        else:
            model_executable = self.model

        # Receive KV cache in distributed KV cache transfer setting
        # In disagg prefill setting, it will also recv hidden states and bypass
        # model forwarding
        # In KV cache database setting, it will change the model input so that
        # we can skip prefilling on tokens that successfully received KV caches
        # NOTE: The receive operation is blocking
        bypass_model_exec = False
        if self.need_recv_kv(model_input, kv_caches):
            hidden_or_intermediate_states, bypass_model_exec, model_input = \
                get_kv_transfer_group().recv_kv_caches_and_hidden_states(
                    # model is used to know which layer the current worker
                    # is working on, so that we can receive KV for only those
                    # layers.
                    model_executable,
                    model_input,
                    kv_caches=kv_caches
                )

        multi_modal_kwargs = model_input.multi_modal_kwargs or {}
        seqlen_agnostic_kwargs = {
            "finished_requests_ids": model_input.finished_requests_ids,
            "request_ids_to_seq_ids": model_input.request_ids_to_seq_ids,
        } if self.has_inner_state else {}
        model_kwargs = {}
        if previous_hidden_states is not None:
            model_kwargs["previous_hidden_states"] = previous_hidden_states
        if (self.observability_config is not None
                and self.observability_config.collect_model_forward_time):
            model_forward_start = torch.cuda.Event(enable_timing=True)
            model_forward_end = torch.cuda.Event(enable_timing=True)
            model_forward_start.record()

        if not bypass_model_exec:
            with set_forward_context(model_input.attn_metadata,
                                     self.vllm_config, virtual_engine):
                hidden_or_intermediate_states = model_executable(
                    input_ids=model_input.input_tokens,
                    inputs_embeds=model_input.inputs_embeds,
                    positions=model_input.input_positions,
                    intermediate_tensors=intermediate_tensors,
                    **MultiModalKwargs.as_kwargs(
                        multi_modal_kwargs,
                        device=self.device,
                    ),
                    **seqlen_agnostic_kwargs,
                    **model_kwargs,
                )

        if (self.observability_config is not None
                and self.observability_config.collect_model_forward_time):
            model_forward_end.record()

        # Sending KV cache in distributed KV cache transfer setting
        # NOTE: the send operation is non-blocking
        if self.need_send_kv(model_input, kv_caches):
            get_kv_transfer_group().send_kv_caches_and_hidden_states(
                # model_executable is used to know which layer the current
                # worker is working on, so that we can send KV for only those
                # layers.
                model_executable,
                model_input,
                kv_caches,
                hidden_or_intermediate_states,
            )

        # Compute the logits in the last pipeline stage.
        if not get_pp_group().is_last_rank:
            if (self.is_driver_worker
                    and hidden_or_intermediate_states is not None
                    and isinstance(hidden_or_intermediate_states,
                                   IntermediateTensors)
                    and self.observability_config is not None
                    and self.observability_config.collect_model_forward_time):
                model_forward_end.synchronize()
                model_forward_time = model_forward_start.elapsed_time(
                    model_forward_end)
                orig_model_forward_time = 0.0
                if intermediate_tensors is not None:
                    orig_model_forward_time = intermediate_tensors.tensors.get(
                        "model_forward_time", torch.tensor(0.0)).item()
                hidden_or_intermediate_states.tensors["model_forward_time"] = (
                    torch.tensor(model_forward_time + orig_model_forward_time))
            return hidden_or_intermediate_states

        logits = self.model.compute_logits(hidden_or_intermediate_states,
                                           model_input.sampling_metadata)

        if self.is_driver_worker:
            if model_input.async_callback is not None:
                model_input.async_callback()

            # Sample the next token.
            assert isinstance(self.sampler, Sampler)
            orig_include_gpu_probs = self.sampler.include_gpu_probs_tensor
            if model_input.inputs_embeds is not None:
                self.sampler.include_gpu_probs_tensor = True

            output: SamplerOutput = self.sampler(
                logits=logits,
                sampling_metadata=model_input.sampling_metadata,
            )
            if (self.observability_config is not None
                    and self.observability_config.collect_model_forward_time
                    and output is not None):
                model_forward_end.synchronize()
                model_forward_time = model_forward_start.elapsed_time(
                    model_forward_end)
                orig_model_forward_time = 0.0
                if intermediate_tensors is not None:
                    orig_model_forward_time = intermediate_tensors.tensors.get(
                        "model_forward_time", torch.tensor(0.0)).item()
                # If there are multiple workers, we are still tracking the
                # latency from the start time of the driver worker to the end
                # time of the driver worker. The model forward time will then
                # end up covering the communication time as well.
                output.model_forward_time = (orig_model_forward_time +
                                             model_forward_time)

        if model_input.inputs_embeds is not None:
            if self.is_driver_worker:
                sampled = broadcast_tensor_dict(
                    {"token_ids": output.sampled_token_ids})
            else:
                sampled = broadcast_tensor_dict()
            if sampled["token_ids"] is not None:
                sampled_token_embeds = self.model.get_input_embeddings(
                    sampled["token_ids"].squeeze(1))
                if self.is_driver_worker:
                    self.sampler.include_gpu_probs_tensor = \
                        orig_include_gpu_probs

                    output.sampled_token_embeds = sampled_token_embeds

                    for token_embed, sequence_group_output in zip(
                            output.sampled_token_embeds, output.outputs):
                        assert len(sequence_group_output.samples) == 1
                        sequence_group_output.samples[
                            0].output_embed = token_embed

        if not self.is_driver_worker:
            return []

        if self.return_hidden_states:
            # we only need to pass hidden states of most recent token
            assert model_input.sampling_metadata is not None
            indices = model_input.sampling_metadata.selected_token_indices
            if model_input.is_prompt:
                hidden_states = hidden_or_intermediate_states.index_select(
                    0, indices)
                output.prefill_hidden_states = hidden_or_intermediate_states
            elif decode_meta.use_cuda_graph:
                hidden_states = hidden_or_intermediate_states[:len(indices)]
            else:
                hidden_states = hidden_or_intermediate_states

            output.hidden_states = hidden_states

        return [output]

    def need_recv_kv(self, model_input, kv_caches) -> bool:
        """Check if we need to receive kv-cache from the other worker.
        We need to receive KV when
            1. current vLLM instance is KV cache consumer/decode vLLM instance
            2. this batch is not a profiling run
            3. this batch is a prefill run

        Args:
            model_input: input to the model executable
            kv_caches: vLLM's paged memory
        """

        if self.vllm_config.kv_transfer_config is None:
            return False

        prefill_meta = model_input.attn_metadata.prefill_metadata

        # check if the current run is profiling
        is_profile_run = (kv_caches[0].numel() == 0)
        # check if the current run is prefill
        is_prefill_run = prefill_meta is not None

        return self.vllm_config.kv_transfer_config.is_kv_consumer and (
            not is_profile_run) and is_prefill_run

    def need_send_kv(self, model_input, kv_caches) -> bool:
        """Check if we need to send kv-cache to the other worker.
        We need to send KV when
            1. current vLLM instance is KV cache producer/prefill vLLM instance
            2. this batch is not a profiling run
            3. this batch is a prefill run

        Args:
            model_input: input to the model executable
            kv_caches: vLLM's paged memory
        """

        if self.vllm_config.kv_transfer_config is None:
            return False

        prefill_meta = model_input.attn_metadata.prefill_metadata

        # check if the current run is profiling
        is_profile_run = (kv_caches[0].numel() == 0)
        # check if the current run is prefill
        is_prefill_run = prefill_meta is not None

        return self.vllm_config.kv_transfer_config.is_kv_producer and (
            not is_profile_run) and is_prefill_run


# NOTE: this is nn.Module so the profiler can properly capture/group
#  kernels calls made within the graph
class CUDAGraphRunner(nn.Module):

    def __init__(self, model: nn.Module, backend_name: str,
                 attn_state: AttentionState, is_encoder_decoder_model: bool):
        super().__init__()
        self.model = model
        self.backend_name = backend_name
        self.attn_state = attn_state

        self.input_buffers: Dict[str, torch.Tensor] = {}
        self.output_buffers: Dict[str, torch.Tensor] = {}

        self._graph: Optional[torch.cuda.CUDAGraph] = None
        self._is_encoder_decoder_model = is_encoder_decoder_model

    @property
    def graph(self):
        assert self._graph is not None
        return self._graph

    def capture(
        self,
        input_ids: torch.Tensor,
        inputs_embeds: Optional[torch.Tensor],
        positions: torch.Tensor,
        intermediate_inputs: Optional[IntermediateTensors],
        kv_caches: List[torch.Tensor],
        attn_metadata: AttentionMetadata,
        memory_pool: Optional[Tuple[int, int]],
        stream: torch.cuda.Stream,
        **kwargs,
    ):
        assert self._graph is None
        # Run the model a few times without capturing the graph.
        # This is to make sure that the captured graph does not include the
        # kernel launches for initial benchmarking (e.g., Triton autotune).
        # Note one iteration is not enough for torch.compile
        for _ in range(_NUM_WARMUP_ITERS):
            self.model(
                input_ids=input_ids,
                inputs_embeds=inputs_embeds,
                positions=positions,
                intermediate_tensors=intermediate_inputs,
                **kwargs,
            )
        # Wait for the warm up operations to finish before proceeding with
        # Graph Capture.
        torch.cuda.synchronize()
        # Capture the graph.
        self._graph = torch.cuda.CUDAGraph()
        with torch.cuda.graph(self._graph, pool=memory_pool, stream=stream):
            output_hidden_or_intermediate_states = self.model(
                input_ids=input_ids,
                **({
                    "inputs_embeds": inputs_embeds,
                } if inputs_embeds is not None else {}),
                positions=positions,
                intermediate_tensors=intermediate_inputs,
                **kwargs,
            )

            if isinstance(output_hidden_or_intermediate_states, torch.Tensor):
                hidden_or_intermediate_states = weak_ref_tensor(
                    output_hidden_or_intermediate_states)
            elif isinstance(output_hidden_or_intermediate_states,
                            IntermediateTensors):
                hidden_or_intermediate_states = IntermediateTensors(
                    tensors={
                        key: weak_ref_tensor(value)
                        for key, value in
                        output_hidden_or_intermediate_states.tensors.items()
                    })

            del output_hidden_or_intermediate_states
            # make sure `output_hidden_or_intermediate_states` is deleted
            # in the graph's memory pool
            gc.collect()
        torch.cuda.synchronize()

        # Save the input and output buffers.
        self.input_buffers = {
            "input_ids":
            input_ids,
            **({
                "inputs_embeds": inputs_embeds,
            } if inputs_embeds is not None else {}),
            "positions":
            positions,
            "kv_caches":
            kv_caches,
            **self.attn_state.get_graph_input_buffers(
                attn_metadata, self._is_encoder_decoder_model),
            **kwargs,
        }
        if intermediate_inputs is not None:
            self.input_buffers.update(intermediate_inputs.tensors)
        if get_pp_group().is_last_rank:
            self.output_buffers = {
                "hidden_states": hidden_or_intermediate_states
            }
        else:
            self.output_buffers = hidden_or_intermediate_states

    def forward(
        self,
        input_ids: torch.Tensor,
        inputs_embeds: Optional[torch.Tensor],
        positions: torch.Tensor,
        intermediate_tensors: Optional[IntermediateTensors],
        **kwargs,
    ) -> torch.Tensor:
        attn_metadata: AttentionMetadata = get_forward_context().attn_metadata

        # Copy the input tensors to the input buffers.
        self.input_buffers["input_ids"].copy_(input_ids, non_blocking=True)
        if positions is not None:
            # in some case like MLA, it will reuse positions in metadata
            # but truncate them to the original size
            # so the shape is not padded, we need to copy partial only
            self.input_buffers["positions"][:positions.shape[0]].copy_(
                positions, non_blocking=True)
        if inputs_embeds is not None:
            self.input_buffers["inputs_embeds"][:inputs_embeds.shape[0]].copy_(
                inputs_embeds, non_blocking=True)

        if self.backend_name != "NO_ATTENTION":
            self.input_buffers["slot_mapping"].copy_(
                attn_metadata.slot_mapping, non_blocking=True)

        self.attn_state.prepare_graph_input_buffers(
            self.input_buffers, attn_metadata, self._is_encoder_decoder_model)

        if "seqlen_agnostic_capture_inputs" in self.input_buffers:
            self.model.copy_inputs_before_cuda_graphs(self.input_buffers,
                                                      **kwargs)

        if "previous_hidden_states" in self.input_buffers:
            self.input_buffers["previous_hidden_states"].copy_(
                kwargs["previous_hidden_states"], non_blocking=True)

        if intermediate_tensors is not None:
            for key in intermediate_tensors.tensors:
                if key != "model_execute_time" and key != "model_forward_time":
                    self.input_buffers[key].copy_(intermediate_tensors[key],
                                                  non_blocking=True)
        if self._is_encoder_decoder_model:
            self.input_buffers["encoder_input_ids"].copy_(
                kwargs['encoder_input_ids'], non_blocking=True)
            self.input_buffers["encoder_positions"].copy_(
                kwargs['encoder_positions'], non_blocking=True)

        # Run the graph.
        self.graph.replay()
        # Return the output tensor.
        if get_pp_group().is_last_rank:
            return self.output_buffers["hidden_states"]

        return self.output_buffers<|MERGE_RESOLUTION|>--- conflicted
+++ resolved
@@ -1112,17 +1112,9 @@
             (self.max_batchsize_to_capture, self.get_max_block_per_batch()),
             dtype=np.int32)
 
-<<<<<<< HEAD
-        # paged_kv_indices: flattened graph_block_tables
-        # used by AITER MLA
-        self.paged_kv_indices = np.zeros(self.max_batchsize_to_capture *
-                                         self.get_max_block_per_batch(),
-                                         dtype=np.int32)
-=======
         self.cross_layer_shared_graph_block_tables = np.zeros(
             (self.max_batchsize_to_capture, self.get_max_block_per_batch()),
             dtype=np.int32)
->>>>>>> e8cc53af
 
         # Attention-free but stateful models like Mamba need a placeholder attn
         # backend, as the attention metadata is needed to manage internal state.
