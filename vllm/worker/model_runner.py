# SPDX-License-Identifier: Apache-2.0

import dataclasses
import gc
import inspect
import itertools
import time
import weakref
from contextlib import contextmanager
from dataclasses import dataclass
from typing import (TYPE_CHECKING, Any, Callable, Dict, List, Optional, Set,
                    Tuple, Type, TypeVar, Union)

import numpy as np
import torch
import torch.distributed
import torch.nn as nn
from tqdm.auto import tqdm

import vllm.envs as envs
from vllm.attention import AttentionMetadata, get_attn_backend
from vllm.attention.backends.abstract import AttentionState
from vllm.attention.backends.utils import CommonAttentionState
from vllm.config import CompilationLevel, VllmConfig
from vllm.core.scheduler import SchedulerOutputs
from vllm.distributed import get_pp_group
from vllm.distributed.kv_transfer import get_kv_transfer_group
from vllm.distributed.parallel_state import (get_tensor_model_parallel_rank,
                                             graph_capture)
from vllm.forward_context import get_forward_context, set_forward_context
from vllm.inputs import INPUT_REGISTRY, InputRegistry
from vllm.logger import init_logger
from vllm.lora.layers import LoRAMapping
from vllm.lora.request import LoRARequest
from vllm.lora.worker_manager import LRUCacheWorkerLoRAManager
from vllm.model_executor import SamplingMetadata, SamplingMetadataCache
from vllm.model_executor.layers.rotary_embedding import MRotaryEmbedding
from vllm.model_executor.layers.sampler import (Sampler, SamplerOutput,
                                                get_sampler)
from vllm.model_executor.model_loader import get_model
from vllm.model_executor.model_loader.tensorizer import TensorizerConfig
from vllm.model_executor.models import supports_lora, supports_multimodal
from vllm.model_executor.models.utils import set_cpu_offload_max_bytes
from vllm.multimodal import (MULTIMODAL_REGISTRY, BatchedTensorInputs,
                             MultiModalKwargs, MultiModalPlaceholderMap,
                             MultiModalRegistry)
from vllm.prompt_adapter.layers import PromptAdapterMapping
from vllm.prompt_adapter.request import PromptAdapterRequest
from vllm.prompt_adapter.worker_manager import (
    LRUCacheWorkerPromptAdapterManager)
from vllm.sampling_params import SamplingParams
from vllm.sequence import IntermediateTensors, SequenceGroupMetadata
from vllm.utils import (DeviceMemoryProfiler, GiB_bytes, PyObjectCache,
                        async_tensor_h2d, flatten_2d_lists,
                        is_pin_memory_available, supports_dynamo,
                        weak_ref_tensor)
from vllm.worker.model_runner_base import (
    InputProcessingError, ModelRunnerBase, ModelRunnerInputBase,
    ModelRunnerInputBuilderBase, _add_attn_metadata_broadcastable_dict,
    _add_sampling_metadata_broadcastable_dict,
    _init_attn_metadata_from_tensor_dict,
    _init_sampling_metadata_from_tensor_dict)

if TYPE_CHECKING:
    from vllm.attention.backends.abstract import AttentionBackend

logger = init_logger(__name__)

LORA_WARMUP_RANK = 8

_NUM_WARMUP_ITERS = 2

TModelInputForGPU = TypeVar('TModelInputForGPU', bound="ModelInputForGPU")

# For now, bump up cache limits for recompilations during CUDA graph warmups.
torch._dynamo.config.cache_size_limit = 128
torch._dynamo.config.accumulated_cache_size_limit = 128


@dataclass(frozen=True)
class ModelInputForGPU(ModelRunnerInputBase):
    """
    This base class contains metadata needed for the base model forward pass
    but not metadata for possible additional steps, e.g., sampling. Model
    runners that run additional steps should subclass this method to add
    additional fields.
    """
    input_tokens: Optional[torch.Tensor] = None
    inputs_embeds: Optional[torch.Tensor] = None
    input_positions: Optional[torch.Tensor] = None
    token_types: Optional[torch.Tensor] = None
    seq_lens: Optional[List[int]] = None
    query_lens: Optional[List[int]] = None
    lora_mapping: Optional["LoRAMapping"] = None
    lora_requests: Optional[Set[LoRARequest]] = None
    attn_metadata: Optional["AttentionMetadata"] = None
    prompt_adapter_mapping: Optional[PromptAdapterMapping] = None
    prompt_adapter_requests: Optional[Set[PromptAdapterRequest]] = None
    multi_modal_kwargs: Optional[BatchedTensorInputs] = None
    request_ids_to_seq_ids: Optional[Dict[str, List[int]]] = None
    finished_requests_ids: Optional[List[str]] = None
    virtual_engine: int = 0
    async_callback: Optional[Callable] = None
    scheduler_outputs: Optional[SchedulerOutputs] = None
    previous_hidden_states: Optional[torch.Tensor] = None

    def as_broadcastable_tensor_dict(self) -> Dict[str, Any]:
        tensor_dict = {
            "input_tokens": self.input_tokens,
            "inputs_embeds": self.inputs_embeds,
            "input_positions": self.input_positions,
            "lora_requests": self.lora_requests,
            "lora_mapping": self.lora_mapping,
            "multi_modal_kwargs": self.multi_modal_kwargs,
            "prompt_adapter_mapping": self.prompt_adapter_mapping,
            "prompt_adapter_requests": self.prompt_adapter_requests,
            "virtual_engine": self.virtual_engine,
            "request_ids_to_seq_ids": self.request_ids_to_seq_ids,
            "finished_requests_ids": self.finished_requests_ids,
        }
        _add_attn_metadata_broadcastable_dict(tensor_dict, self.attn_metadata)
        return tensor_dict

    @classmethod
    def from_broadcasted_tensor_dict(
        cls: Type[TModelInputForGPU],
        tensor_dict: Dict[str, Any],
        attn_backend: Optional["AttentionBackend"] = None,
    ) -> TModelInputForGPU:
        if attn_backend is not None:
            tensor_dict = _init_attn_metadata_from_tensor_dict(
                attn_backend, tensor_dict)
        return cls(**tensor_dict)

    # Exclude `async_callback` to be able to pickle this object
    def __getstate__(self):
        state = self.__dict__.copy()
        del state["async_callback"]
        return state

    # TODO: What happens when we depickle this object?
    # How can we update this callback to properly pass it to the engine?
    def __setstate__(self, state):
        self.__dict__.update(state)
        self.__dict__.update({'async_callback': None})


@dataclass(frozen=True)
class ModelInputForGPUWithSamplingMetadata(ModelInputForGPU):
    """
    Used by the ModelRunner.
    """
    sampling_metadata: Optional["SamplingMetadata"] = None
    # Used for speculative decoding. We do not broadcast it because it is only
    # used by the driver worker.
    is_prompt: Optional[bool] = None

    def as_broadcastable_tensor_dict(self) -> Dict[str, Any]:
        tensor_dict = {
            "input_tokens": self.input_tokens,
            "inputs_embeds": self.inputs_embeds,
            "input_positions": self.input_positions,
            "lora_requests": self.lora_requests,
            "lora_mapping": self.lora_mapping,
            "multi_modal_kwargs": self.multi_modal_kwargs,
            "prompt_adapter_mapping": self.prompt_adapter_mapping,
            "prompt_adapter_requests": self.prompt_adapter_requests,
            "virtual_engine": self.virtual_engine,
            "request_ids_to_seq_ids": self.request_ids_to_seq_ids,
            "finished_requests_ids": self.finished_requests_ids,
        }
        _add_attn_metadata_broadcastable_dict(tensor_dict, self.attn_metadata)
        _add_sampling_metadata_broadcastable_dict(tensor_dict,
                                                  self.sampling_metadata)
        return tensor_dict

    @classmethod
    def from_broadcasted_tensor_dict(
        cls,
        tensor_dict: Dict[str, Any],
        attn_backend: Optional["AttentionBackend"] = None,
    ) -> "ModelInputForGPUWithSamplingMetadata":
        tensor_dict = _init_sampling_metadata_from_tensor_dict(tensor_dict)
        if attn_backend is not None:
            tensor_dict = _init_attn_metadata_from_tensor_dict(
                attn_backend, tensor_dict)
        return cls(**tensor_dict)


class ModelInputForGPUBuilder(ModelRunnerInputBuilderBase[ModelInputForGPU]):
    """Build ModelInputForGPU from SequenceGroupMetadata."""

    # Note: ideally we would be using a dataclass(kw_only=True)
    # here, so that this can be subclassed easily,
    # but kw_only is not supported in python<3.10.
    class InterDataForSeqGroup:
        """Intermediate data for the current sequence group."""

        def simple_reinit(self):
            self.input_tokens[0].clear()  # type: ignore
            self.inputs_embeds = None  # type: ignore
            self.input_positions[0].clear()  # type: ignore
            self.token_types[0].clear()  # type: ignore
            self.mrope_input_positions = None  # type: ignore
            self.seq_lens[0] = 0  # type: ignore
            self.orig_seq_lens[0] = 0  # type: ignore
            self.query_lens[0] = 0  # type: ignore
            self.context_lens[0] = 0  # type: ignore
            self.curr_sliding_window_blocks[0] = 0  # type: ignore
            self.lora_index_mapping.clear()  # type: ignore
            self.lora_prompt_mapping.clear()  # type: ignore
            self.lora_requests.clear()  # type: ignore
            self.prompt_adapter_index_mapping.clear()  # type: ignore
            self.prompt_adapter_prompt_mapping.clear()  # type: ignore

        def __init__(
            self,
            *,
            # From sequence group metadata.
            request_id: str,
            seq_ids: List[int],
            is_prompt: bool,
            block_tables: Optional[Dict[int, List[int]]],
            computed_block_nums: List[int],
            n_seqs: int = 0,

            # Input tokens and positions.
            input_tokens: Optional[List[List[int]]] = None,
            inputs_embeds: Optional[torch.Tensor] = None,
            input_positions: Optional[List[List[int]]] = None,
            token_types: Optional[List[List[int]]] = None,
            mrope_input_positions: Optional[List[List[List[int]]]] = None,

            # The sequence length (may be capped to the sliding window).
            seq_lens: Optional[List[int]] = None,
            # The original sequence length (before applying sliding window).
            # This is used to compute slot mapping.
            orig_seq_lens: Optional[List[int]] = None,
            # The query length.
            query_lens: Optional[List[int]] = None,
            # The number of tokens that are already computed.
            context_lens: Optional[List[int]] = None,
            # The current sliding window block.
            curr_sliding_window_blocks: Optional[List[int]] = None,

            # LoRA inputs.
            lora_index_mapping: Optional[List[List[int]]] = None,
            lora_prompt_mapping: Optional[List[List[int]]] = None,
            lora_requests: Optional[Set[LoRARequest]] = None,

            # Prompt adapter inputs.
            prompt_adapter_index_mapping: Optional[List[int]] = None,
            prompt_adapter_prompt_mapping: Optional[List[int]] = None,
            prompt_adapter_request: Optional[PromptAdapterRequest] = None,

            # Multi-modal inputs.
            multi_modal_kwargs: Optional[MultiModalKwargs] = None,
            multi_modal_placeholder_maps: Optional[Dict[
                str, MultiModalPlaceholderMap]] = None,

            # Whether the prefix cache is hit (prefill only).
            prefix_cache_hit: bool = False,
            reinit: bool = False,
            reinit_use_defaults: bool = False,
            encoder_seq_len: int = 0,
        ):
            if reinit:
                assert len(self.seq_ids) == len(seq_ids)  # type: ignore
                for i, seq_id in enumerate(seq_ids):
                    self.seq_ids[i] = seq_id  # type: ignore
            else:
                self.seq_ids = seq_ids

            self.request_id = request_id
            self.is_prompt = is_prompt
            self.block_tables = block_tables
            self.computed_block_nums = computed_block_nums
            self.n_seqs = n_seqs
            self.encoder_seq_len = encoder_seq_len

            if reinit:
                if len(self.seq_ids) == 1 and reinit_use_defaults:
                    self.simple_reinit()
                else:
                    if input_tokens:
                        self.input_tokens = input_tokens
                    else:
                        for seq_id in range(len(self.seq_ids)):
                            self.input_tokens[seq_id].clear()

                    self.inputs_embeds = inputs_embeds

                    if input_positions:
                        self.input_positions = input_positions
                    else:
                        for seq_id in range(len(self.seq_ids)):
                            self.input_positions[seq_id].clear()

                    if token_types:
                        self.token_types = token_types
                    else:
                        for seq_id in range(len(self.seq_ids)):
                            self.token_types[seq_id].clear()

                    self.mrope_input_positions = None

                    if seq_lens:
                        self.seq_lens = seq_lens
                    else:
                        for seq_id in range(len(self.seq_ids)):
                            self.seq_lens[seq_id] = 0

                    if orig_seq_lens:
                        self.orig_seq_lens = orig_seq_lens
                    else:
                        for seq_id in range(len(self.seq_ids)):
                            self.orig_seq_lens[seq_id] = 0

                    if query_lens:
                        self.query_lens = query_lens
                    else:
                        for seq_id in range(len(self.seq_ids)):
                            self.query_lens[seq_id] = 0

                    if context_lens:
                        self.context_lens = context_lens
                    else:
                        for seq_id in range(len(self.seq_ids)):
                            self.context_lens[seq_id] = 0

                    if curr_sliding_window_blocks:
                        self.curr_sliding_window_blocks = \
                            curr_sliding_window_blocks
                    else:
                        for seq_id in range(len(self.seq_ids)):
                            self.curr_sliding_window_blocks[seq_id] = 0

                    if lora_index_mapping:
                        self.lora_index_mapping = lora_index_mapping
                    else:
                        self.lora_index_mapping.clear()

                    if lora_prompt_mapping:
                        self.lora_prompt_mapping = lora_prompt_mapping
                    else:
                        self.lora_prompt_mapping.clear()

                    if lora_requests:
                        self.lora_requests = lora_requests
                    else:
                        self.lora_requests.clear()

                    if prompt_adapter_index_mapping:
                        self.prompt_adapter_index_mapping = \
                            prompt_adapter_index_mapping
                    else:
                        self.prompt_adapter_index_mapping.clear()

                    if prompt_adapter_prompt_mapping:
                        self.prompt_adapter_prompt_mapping = \
                            prompt_adapter_prompt_mapping
                    else:
                        self.prompt_adapter_prompt_mapping.clear()

            else:
                self.input_tokens = input_tokens or []
                self.inputs_embeds = inputs_embeds
                self.input_positions = input_positions or []
                self.token_types = token_types or []
                self.mrope_input_positions = mrope_input_positions or None
                self.seq_lens = seq_lens or []
                self.orig_seq_lens = orig_seq_lens or []
                self.query_lens = query_lens or []
                self.context_lens = context_lens or []
                self.curr_sliding_window_blocks = \
                    curr_sliding_window_blocks or []

                self.lora_index_mapping = lora_index_mapping or []
                self.lora_prompt_mapping = lora_prompt_mapping or []
                self.lora_requests = lora_requests or set()

                self.prompt_adapter_index_mapping = (
                    prompt_adapter_index_mapping or [])
                self.prompt_adapter_prompt_mapping = (
                    prompt_adapter_prompt_mapping or [])

            self.prompt_adapter_request = prompt_adapter_request
            self.multi_modal_kwargs = multi_modal_kwargs
            self.multi_modal_placeholder_maps = multi_modal_placeholder_maps
            self.prefix_cache_hit = prefix_cache_hit

            self.n_seqs = len(self.seq_ids)

            if not reinit:
                self.__post_init__()

        def __post_init__(self):
            self.n_seqs = len(self.seq_ids)

            self.input_tokens = [[] for _ in range(self.n_seqs)]
            self.input_positions = [[] for _ in range(self.n_seqs)]
            self.token_types = [[] for _ in range(self.n_seqs)]
            self.mrope_input_positions = None
            self.seq_lens = [0] * self.n_seqs
            self.orig_seq_lens = [0] * self.n_seqs
            self.query_lens = [0] * self.n_seqs
            self.context_lens = [0] * self.n_seqs
            self.curr_sliding_window_blocks = [0] * self.n_seqs

            self.lora_index_mapping = []
            self.lora_prompt_mapping = []

        def __repr__(self) -> str:
            return (f"InterDataForSeqGroup("
                    f"request_id={self.request_id}, "
                    f"seq_ids={self.seq_ids}, "
                    f"is_prompt={self.is_prompt}, "
                    f"block_tables={self.block_tables}, "
                    f"computed_block_nums={self.computed_block_nums}, "
                    f"n_seqs={self.n_seqs}, "
                    f"input_tokens={self.input_tokens}, "
                    f"inputs_embeds.shape="
                    f"{getattr(self.inputs_embeds, 'shape', None)}, "
                    f"input_positions={self.input_positions}, "
                    f"token_types={self.token_types}, "
                    f"mrope_input_positions={self.mrope_input_positions}, "
                    f"seq_lens={self.seq_lens}, "
                    f"orig_seq_lens={self.orig_seq_lens}, "
                    f"query_lens={self.query_lens}, "
                    f"context_lens={self.context_lens}, "
                    f"multi_modal_kwargs={self.multi_modal_kwargs}")

    def gen_inter_data_builder(self, num_seqs: int):
        return lambda: ModelInputForGPUBuilder.InterDataForSeqGroup(
            request_id="",
            seq_ids=[0] * num_seqs,
            is_prompt=True,
            block_tables=None,
            computed_block_nums=[])

    def init_cached_inter_data(self, *args, **kwargs):
        assert len(args) == 0
        assert "seq_ids" in kwargs
        seq_ids = kwargs["seq_ids"]
        num_seqs = len(seq_ids)

        # The inter-data cache is per model_runner
        inter_data_cache = self.runner.inter_data_cache
        if num_seqs not in inter_data_cache:
            inter_data_cache[num_seqs] = PyObjectCache(
                self.gen_inter_data_builder(num_seqs))

        obj = inter_data_cache[num_seqs].get_object()
        obj.__init__(*args, **kwargs)
        return obj

    def reset_cached_inter_data(self):
        for cache in self.runner.inter_data_cache.values():
            cache.reset()

    def __init__(self,
                 runner: "GPUModelRunnerBase",
                 finished_requests_ids: Optional[List[str]] = None):
        super().__init__()
        # Compute functions for each sequence in a sequence group.
        # WARNING: The order of the functions matters!
        self.per_seq_compute_fns = [
            self._compute_lens,
            self._compute_for_prefix_cache_hit,
            self._compute_for_sliding_window,
            self._compute_lora_input,
        ]
        # Compute functions for each sequence group.
        # WARNING: The order of the functions matters!
        self.per_seq_group_compute_fns = [
            self._compute_prompt_adapter_input,
            self._compute_multi_modal_input,
        ]

        self.runner = runner
        self.model_input_cls = self.runner._model_input_cls
        self.attn_backend = self.runner.attn_backend
        self.scheduler_config = self.runner.scheduler_config
        self.sliding_window = self.runner.sliding_window
        self.block_size = self.runner.block_size
        self.enable_lora = self.runner.lora_config is not None
        self.enable_prompt_adapter = (self.runner.prompt_adapter_config
                                      is not None)

        # Attention metadata inputs.
        if self.attn_backend is not None:
            # spec decode (e.g. Medusa) does not have atten backend
            self.attn_metadata_builder = self.attn_backend.get_builder_cls()(
                weakref.proxy(self))

        # Engine/Model configurations.
        self.chunked_prefill_enabled = (
            self.scheduler_config is not None
            and self.scheduler_config.chunked_prefill_enabled)
        if self.sliding_window is not None:
            self.sliding_window_blocks = (
                self.sliding_window + self.block_size - 1) // self.block_size
            self.block_aligned_sliding_window = \
                self.sliding_window_blocks * self.block_size

    def prepare(self,
                finished_requests_ids: Optional[List[str]] = None) -> None:
        self.finished_requests_ids = finished_requests_ids

        # if the current batch is decode-only.
        # will be set to False if there is any non-decode request.
        self.decode_only = True

        # Intermediate data (data in CPU before going to GPU) for
        # the current sequence group.
        self.inter_data_list: List[
            ModelInputForGPUBuilder.InterDataForSeqGroup] = []

        self.attn_metadata_builder.prepare()

    def _compute_lens(self, inter_data: InterDataForSeqGroup, seq_idx: int,
                      seq_group_metadata: SequenceGroupMetadata):
        """Compute context length, sequence length and tokens
        for the given sequence data.
        """
        seq_data = seq_group_metadata.seq_data[inter_data.seq_ids[seq_idx]]
        token_chunk_size = seq_group_metadata.token_chunk_size

        # Compute context length (the number of tokens that are
        # already computed) and sequence length (total number of tokens).

        seq_len = seq_data.get_len()
        if inter_data.is_prompt:
            context_len = seq_data.get_num_computed_tokens()
            seq_len = min(seq_len, context_len + token_chunk_size)
        elif self.runner.scheduler_config.is_multi_step or \
            self.runner.model_config.is_encoder_decoder:
            context_len = seq_len - 1
        else:
            context_len = seq_data.get_num_computed_tokens()

        # Compute tokens.
        if seq_data.prompt_embeds is None:
            tokens = seq_data.get_token_ids()[context_len:seq_len]
            prompt_embeds = None
        else:
            tokens = [0] * (seq_len - context_len)
            prompt_embeds = seq_data.get_token_embeddings(
            )[context_len:seq_len]

        token_types = seq_group_metadata.token_type_ids

        inter_data.seq_lens[seq_idx] = seq_len
        inter_data.orig_seq_lens[seq_idx] = seq_len
        inter_data.context_lens[seq_idx] = context_len
        inter_data.input_tokens[seq_idx].extend(tokens)
        inter_data.inputs_embeds = prompt_embeds
        inter_data.input_positions[seq_idx].extend(range(context_len, seq_len))
        inter_data.token_types[seq_idx].extend(
            token_types if token_types else [])
        inter_data.query_lens[seq_idx] = seq_len - context_len

        if seq_data.mrope_position_delta is not None:
            if inter_data.mrope_input_positions is None:
                inter_data.mrope_input_positions = [None] * inter_data.n_seqs

            inter_data.mrope_input_positions[
                seq_idx] = MRotaryEmbedding.get_next_input_positions(
                    seq_data.mrope_position_delta,
                    context_len,
                    seq_len,
                )

    def _compute_for_prefix_cache_hit(
            self, inter_data: InterDataForSeqGroup, seq_idx: int,
            seq_group_metadata: SequenceGroupMetadata):
        """Check if hit prefix cache (i.e., some blocks are already computed).
        If hit, update input tokens and positions to only compute the
        remaining blocks.
        """
        computed_block_nums = inter_data.computed_block_nums

        # Note that prefix caching does not support sliding window.
        prefix_cache_hit = (computed_block_nums is not None
                            and len(computed_block_nums) > 0
                            and self.sliding_window is None
                            and inter_data.is_prompt)
        inter_data.prefix_cache_hit = prefix_cache_hit

        if not prefix_cache_hit:
            return

        assert computed_block_nums is not None
        # The cache hit prompt tokens in this sequence. Note that
        # this may be larger than the sequence length if chunked
        # prefill is enabled.
        prefix_cache_len = len(computed_block_nums) * self.block_size
        seq_group_metadata.seq_data[inter_data.seq_ids[
            seq_idx]].update_num_cached_tokens(prefix_cache_len)

        # The number of so far computed prompt tokens in this sequence.
        context_len = inter_data.context_lens[seq_idx]
        # The total number of prompt tokens in this sequence.
        # When chunked prefill is enabled, this is the token number of
        # computed chunks + current chunk.
        seq_len = inter_data.seq_lens[seq_idx]
        if prefix_cache_len <= context_len:
            # We already passed the cache hit region,
            # so do normal computation.
            pass
        elif context_len < prefix_cache_len < seq_len:
            # Partial hit. Compute the missing part.
            uncomputed_start = prefix_cache_len - context_len
            inter_data.input_tokens[seq_idx] = inter_data.input_tokens[
                seq_idx][uncomputed_start:]
            inter_data.input_positions[seq_idx] = inter_data.input_positions[
                seq_idx][uncomputed_start:]
            inter_data.token_types[seq_idx] = inter_data.token_types[seq_idx][
                uncomputed_start:]
            context_len = prefix_cache_len

            inter_data.context_lens[seq_idx] = context_len
            inter_data.query_lens[
                seq_idx] = inter_data.seq_lens[seq_idx] - context_len
        elif seq_len <= prefix_cache_len:
            # Full hit. Only compute the last token to avoid
            # erroneous behavior. FIXME: Ideally we should directly
            # mark all tokens as computed in the scheduler and do not
            # schedule this sequence, so this case should not happen.
            inter_data.input_tokens[seq_idx] = inter_data.input_tokens[
                seq_idx][-1:]
            inter_data.input_positions[seq_idx] = inter_data.input_positions[
                seq_idx][-1:]
            inter_data.token_types[seq_idx] = inter_data.token_types[seq_idx][
                -1:]
            inter_data.query_lens[seq_idx] = 1
            inter_data.context_lens[seq_idx] = inter_data.seq_lens[seq_idx] - 1

    def _compute_for_sliding_window(self, inter_data: InterDataForSeqGroup,
                                    seq_idx: int,
                                    seq_group_metadata: SequenceGroupMetadata):
        """Update seq_len and curr_sliding_window_block for the given
        sequence data (only required by decoding) if sliding window is enabled.
        """
        curr_sliding_window_block = 0
        sliding_seq_len = inter_data.seq_lens[seq_idx]
        if not inter_data.is_prompt and self.sliding_window is not None:
            # TODO(sang): This is a hack to make sliding window work with
            # paged attn. We can remove it if we make paged attn kernel
            # to properly handle slinding window attn.
            curr_sliding_window_block = self.sliding_window_blocks
            # number of elements in last block
            suff_len = inter_data.seq_lens[seq_idx] % self.block_size
            sliding_seq_len = min(inter_data.seq_lens[seq_idx],
                                  self.block_aligned_sliding_window + suff_len)
            if suff_len > 0:
                curr_sliding_window_block += 1

        inter_data.curr_sliding_window_blocks[
            seq_idx] = curr_sliding_window_block
        inter_data.seq_lens[seq_idx] = sliding_seq_len

    def _compute_lora_input(self, inter_data: InterDataForSeqGroup,
                            seq_idx: int,
                            seq_group_metadata: SequenceGroupMetadata):
        """If LoRA is enabled, compute LoRA index and prompt mapping."""
        if not self.enable_lora:
            return

        lora_id = seq_group_metadata.lora_int_id
        if lora_id > 0:
            inter_data.lora_requests.add(seq_group_metadata.lora_request)
        query_len = inter_data.query_lens[seq_idx]
        inter_data.lora_index_mapping.append([lora_id] * query_len)
        sampling_params = seq_group_metadata.sampling_params
        if sampling_params and sampling_params.prompt_logprobs is not None:
            inter_data.lora_prompt_mapping.append([lora_id] * query_len)
        elif not self.chunked_prefill_enabled or seq_group_metadata.do_sample:
            inter_data.lora_prompt_mapping.append([lora_id])
        else:
            inter_data.lora_prompt_mapping.append([])

    def _compute_prompt_adapter_input(
            self, inter_data: InterDataForSeqGroup,
            seq_group_metadata: SequenceGroupMetadata):
        """If prompt adapter is enabled, compute index and prompt mapping.
        """
        # Note that when is_prompt=True, we expect only one sequence
        # in the group.
        if not self.enable_prompt_adapter:
            return

        prompt_adapter_id = seq_group_metadata.prompt_adapter_id
        if prompt_adapter_id <= 0 or not inter_data.is_prompt:
            return

        # We expect only one sequence in the group when is_prompt=True.
        assert inter_data.n_seqs == 1
        query_len = inter_data.query_lens[0]
        inter_data.prompt_adapter_request = (
            seq_group_metadata.prompt_adapter_request)

        num_tokens = seq_group_metadata.prompt_adapter_num_virtual_tokens
        inter_data.prompt_adapter_index_mapping = [
            prompt_adapter_id
        ] * num_tokens + [0] * (query_len - num_tokens)
        inter_data.prompt_adapter_prompt_mapping = [prompt_adapter_id] * (
            query_len if seq_group_metadata.sampling_params
            and seq_group_metadata.sampling_params.prompt_logprobs else 1)

    def _compute_multi_modal_input(self, inter_data: InterDataForSeqGroup,
                                   seq_group_metadata: SequenceGroupMetadata):
        """If multi-modal data is given, add it to the input."""
        # NOTE: mm_kwargs only includes the subset of multi-modal items that
        # intersect with the current prefill positions.
        positions = inter_data.input_positions[0]
        mm_kwargs, placeholder_maps = MultiModalPlaceholderMap.from_seq_group(
            seq_group_metadata,
            range(positions[0], positions[0] + len(positions)))
        if not mm_kwargs:
            return

        inter_data.multi_modal_kwargs = mm_kwargs
        inter_data.multi_modal_placeholder_maps = placeholder_maps

        # special processing for mrope position deltas.
        if self.runner.model_config.uses_mrope:
            image_grid_thw = mm_kwargs.get("image_grid_thw", None)
            video_grid_thw = mm_kwargs.get("video_grid_thw", None)
            audio_feature_lengths = mm_kwargs.get("audio_feature_lengths",
                                                  None)
            assert (
                image_grid_thw is not None or video_grid_thw is not None
                or audio_feature_lengths is not None), (
                    "mrope embedding type requires multi-modal input mapper "
                    "returns 'image_grid_thw' or 'video_grid_thw' or "
                    "'audio_feature_lengths'.")

            second_per_grid_ts = mm_kwargs.get("second_per_grid_ts", None)
            use_audio_in_video = mm_kwargs.get("use_audio_in_video", False)
            hf_config = self.runner.model_config.hf_config

            inter_data.mrope_input_positions = [None] * inter_data.n_seqs
            for seq_idx in range(inter_data.n_seqs):
                seq_data = seq_group_metadata.seq_data[
                    inter_data.seq_ids[seq_idx]]
                token_ids = seq_data.get_token_ids()

                mrope_input_positions, mrope_position_delta = \
                    MRotaryEmbedding.get_input_positions(
                        token_ids,
                        hf_config=hf_config,
                        image_grid_thw=image_grid_thw,
                        video_grid_thw=video_grid_thw,
                        second_per_grid_ts=second_per_grid_ts,
                        context_len=inter_data.context_lens[seq_idx],
                        seq_len=inter_data.seq_lens[seq_idx],
                        audio_feature_lengths=audio_feature_lengths,
                        use_audio_in_video=use_audio_in_video,
                    )

                seq_data.mrope_position_delta = mrope_position_delta
                inter_data.mrope_input_positions[
                    seq_idx] = mrope_input_positions

    def add_seq_group(self, seq_group_metadata: SequenceGroupMetadata):
        """Add a sequence group to the builder."""
        seq_ids = seq_group_metadata.seq_data.keys()
        n_seqs = len(seq_ids)
        is_prompt = seq_group_metadata.is_prompt

        if is_prompt:
            assert n_seqs == 1
            self.decode_only = False

        encoder_seq_len = 0

        if self.runner.model_config.is_encoder_decoder:
            encoder_seq_len = seq_group_metadata.encoder_seq_data.get_len()

        inter_data = self.init_cached_inter_data(
            request_id=seq_group_metadata.request_id,
            seq_ids=seq_ids,
            is_prompt=is_prompt,
            block_tables=seq_group_metadata.block_tables,
            computed_block_nums=seq_group_metadata.computed_block_nums,
            reinit=True,
            reinit_use_defaults=True,
            encoder_seq_len=encoder_seq_len)

        self.inter_data_list.append(inter_data)

        for seq_idx in range(n_seqs):
            for per_seq_fn in self.per_seq_compute_fns:
                per_seq_fn(inter_data, seq_idx, seq_group_metadata)
        for per_seq_group_fn in self.per_seq_group_compute_fns:
            per_seq_group_fn(inter_data, seq_group_metadata)

    def _use_captured_graph(self,
                            batch_size: int,
                            decode_only: bool,
                            max_decode_seq_len: int,
                            max_encoder_seq_len: int = 0) -> bool:
        return (decode_only and not self.runner.model_config.enforce_eager
                and max_decode_seq_len <= self.runner.max_seq_len_to_capture
                and max_encoder_seq_len <= self.runner.max_seq_len_to_capture
                and batch_size <= self.runner.max_batchsize_to_capture)

    def _get_cuda_graph_pad_size(self,
                                 num_seqs: int,
                                 max_decode_seq_len: int,
                                 max_encoder_seq_len: int = 0) -> int:
        """
        Determine the number of padding sequences required for running in
        CUDA graph mode. Returns -1 if CUDA graphs cannot be used.

        In the multi-step + chunked-prefill case, only the first step
        has Prefills (if any). The rest of the steps are guaranteed to be all
        decodes. In this case, we set up the padding as if all the sequences
        are decodes so we may run all steps except the first step in CUDA graph
        mode. The padding is accounted for in the multi-step `advance_step`
        family of functions.

        Args:
            num_seqs (int): Number of sequences scheduled to run.
            max_decode_seq_len (int): Greatest of all the decode sequence
                lengths. Used only in checking the viablility of using
                CUDA graphs.
            max_encoder_seq_len (int, optional): Greatest of all the encode
                sequence lengths. Defaults to 0. Used only in checking the
                viability of using CUDA graphs.
        Returns:
            int: Returns the determined number of padding sequences. If
                CUDA graphs is not viable, returns -1.
        """
        is_mscp: bool = self.runner.scheduler_config.is_multi_step and \
                    self.runner.scheduler_config.chunked_prefill_enabled
        decode_only = self.decode_only or is_mscp
        if not decode_only:
            # Early exit so we can treat num_seqs as the batch_size below.
            return -1

        # batch_size out of this function refers to the number of input
        # tokens being scheduled. This conflation of num_seqs as batch_size
        # is valid as this is a decode-only case.
        batch_size = num_seqs
        if not self._use_captured_graph(batch_size, decode_only,
                                        max_decode_seq_len,
                                        max_encoder_seq_len):
            return -1

        graph_batch_size = self.runner.vllm_config.pad_for_cudagraph(
            batch_size)
        assert graph_batch_size >= batch_size
        return graph_batch_size - batch_size

    def build(self) -> ModelInputForGPU:
        """Finalize the builder intermediate data and
        create on-device tensors.
        """
        # Combine and flatten intermediate data.
        input_tokens = list[int]()
        inputs_embeds_lst = list[torch.Tensor]()
        token_types = list[int]()
        for inter_data in self.inter_data_list:
            for cur_input_tokens in inter_data.input_tokens:
                input_tokens.extend(cur_input_tokens)
            for cur_token_types in inter_data.token_types:
                token_types.extend(cur_token_types)
            if inter_data.inputs_embeds is not None:
                inputs_embeds_lst.append(
                    inter_data.inputs_embeds.to(
                        dtype=self.runner.model_config.dtype,
                        device=self.runner.device))
        inputs_embeds: Optional[torch.Tensor]
        if len(inputs_embeds_lst) == 0:
            inputs_embeds = None
        else:
            inputs_embeds = torch.cat(inputs_embeds_lst, dim=0).to(
                dtype=self.runner.model_config.dtype,
                device=self.runner.device)
            assert len(inputs_embeds) == len(input_tokens)

        if not input_tokens and inputs_embeds is None:
            # This may happen when all prefill requests hit
            # prefix caching and there is no decode request.
            return self.model_input_cls()

        mrope_input_positions: Optional[List[List[int]]] = None
        if any(inter_data.mrope_input_positions is not None
               for inter_data in self.inter_data_list):
            mrope_input_positions = [[] for _ in range(3)]
            for idx in range(3):
                for inter_data in self.inter_data_list:
                    msections = inter_data.mrope_input_positions
                    if msections is None:
                        for _seq_input_positions in inter_data.input_positions:
                            mrope_input_positions[idx].extend(
                                _seq_input_positions)
                    else:
                        for _seq_mrope_input_positions in msections:
                            mrope_input_positions[idx].extend(
                                _seq_mrope_input_positions[idx])
            input_positions = None
        else:
            input_positions = []
            for inter_data in self.inter_data_list:
                for cur_input_positions in inter_data.input_positions:
                    input_positions.extend(cur_input_positions)

        seq_lens = []
        query_lens = []
        max_decode_seq_len = 0
        max_encoder_seq_len = 0
        for inter_data in self.inter_data_list:
            seq_lens.extend(inter_data.seq_lens)
            query_lens.extend(inter_data.query_lens)
            if not inter_data.is_prompt:
                max_decode_seq_len = max(max_decode_seq_len,
                                         max(inter_data.seq_lens))
                if self.runner.model_config.is_encoder_decoder:
                    max_encoder_seq_len = max(max_encoder_seq_len,
                                              inter_data.encoder_seq_len)

        # Mapping from request IDs to sequence IDs. Used for Jamba models
        # that manages the cache by itself.
        request_ids_to_seq_ids = {
            data.request_id: data.seq_ids
            for data in self.inter_data_list
        }

        cuda_graph_pad_size = self._get_cuda_graph_pad_size(
            num_seqs=len(seq_lens),
            max_decode_seq_len=max_decode_seq_len,
            max_encoder_seq_len=max_encoder_seq_len)

        batch_size = len(input_tokens)
        if cuda_graph_pad_size != -1:
            # If cuda graph can be used, pad tensors accordingly.
            # See `capture_model` API for more details.
            # vLLM uses cuda graph only for decoding requests.
            batch_size += cuda_graph_pad_size

        # Tokens and positions.
        if cuda_graph_pad_size:
            input_tokens.extend(itertools.repeat(0, cuda_graph_pad_size))
        assert self.runner.device is not None
        input_tokens_tensor = async_tensor_h2d(input_tokens, torch.long,
                                               self.runner.device,
                                               self.runner.pin_memory)

        token_types_tensor = async_tensor_h2d(token_types, torch.long,
                                               self.runner.device,
                                               self.runner.pin_memory) \
                                                if token_types else None

        if mrope_input_positions is not None:
            for idx in range(3):
                mrope_input_positions[idx].extend(
                    itertools.repeat(0, cuda_graph_pad_size))
            input_positions_tensor = async_tensor_h2d(mrope_input_positions,
                                                      torch.long,
                                                      self.runner.device,
                                                      self.runner.pin_memory)
        else:
            input_positions.extend(itertools.repeat(0, cuda_graph_pad_size))
            input_positions_tensor = async_tensor_h2d(input_positions,
                                                      torch.long,
                                                      self.runner.device,
                                                      self.runner.pin_memory)
        # Sequence and query lengths.
        if cuda_graph_pad_size:
            seq_lens.extend(itertools.repeat(1, cuda_graph_pad_size))

        # Attention metadata.
        attn_metadata = self.attn_metadata_builder.build(
            seq_lens, query_lens, cuda_graph_pad_size, batch_size)

        # LoRA data.
        lora_requests = set()
        lora_mapping = None
        if self.enable_lora:
            lora_requests = set(r for data in self.inter_data_list
                                for r in data.lora_requests)
            lora_index_mapping = flatten_2d_lists([
                flatten_2d_lists(inter_data.lora_index_mapping)
                for inter_data in self.inter_data_list
            ])
            if cuda_graph_pad_size:
                lora_index_mapping.extend(
                    itertools.repeat(0, cuda_graph_pad_size))
            lora_prompt_mapping = flatten_2d_lists([
                flatten_2d_lists(inter_data.lora_prompt_mapping)
                for inter_data in self.inter_data_list
            ])

            lora_mapping = LoRAMapping(
                **dict(index_mapping=lora_index_mapping,
                       prompt_mapping=lora_prompt_mapping,
                       is_prefill=not self.decode_only))

        # Prompt adapter data.
        prompt_adapter_requests: Set[PromptAdapterRequest] = set()
        prompt_adapter_mapping = None
        if self.enable_prompt_adapter:
            prompt_adapter_requests = set(
                data.prompt_adapter_request for data in self.inter_data_list
                if data.prompt_adapter_request is not None)
            prompt_adapter_index_mapping = flatten_2d_lists([
                inter_data.prompt_adapter_index_mapping
                for inter_data in self.inter_data_list
            ])
            if cuda_graph_pad_size:
                prompt_adapter_index_mapping.extend(
                    itertools.repeat(0, cuda_graph_pad_size))
            prompt_adapter_prompt_mapping = flatten_2d_lists([
                inter_data.prompt_adapter_prompt_mapping
                for inter_data in self.inter_data_list
            ])
            prompt_adapter_mapping = PromptAdapterMapping(
                prompt_adapter_index_mapping,
                prompt_adapter_prompt_mapping,
            )

        # Multi-modal data.
        multi_modal_kwargs_list = [
            data.multi_modal_kwargs for data in self.inter_data_list
            if data.multi_modal_kwargs is not None
        ]
        multi_modal_kwargs = MultiModalKwargs.batch(multi_modal_kwargs_list)

        return self.model_input_cls(
            input_tokens=input_tokens_tensor,
            inputs_embeds=inputs_embeds,
            input_positions=input_positions_tensor,
            token_types=token_types_tensor,
            attn_metadata=attn_metadata,
            seq_lens=seq_lens,
            query_lens=query_lens,
            lora_mapping=lora_mapping,
            lora_requests=lora_requests,
            multi_modal_kwargs=multi_modal_kwargs,
            request_ids_to_seq_ids=request_ids_to_seq_ids,
            finished_requests_ids=self.finished_requests_ids,
            prompt_adapter_mapping=prompt_adapter_mapping,
            prompt_adapter_requests=prompt_adapter_requests)


class GPUModelRunnerBase(ModelRunnerBase[TModelInputForGPU]):
    """
    Helper class for shared methods between GPU model runners.
    """
    _model_input_cls: Type[TModelInputForGPU]
    _builder_cls: Type[ModelInputForGPUBuilder]
    builder: ModelInputForGPUBuilder

    def __init__(
        self,
        vllm_config: VllmConfig,
        kv_cache_dtype: Optional[str] = "auto",
        is_driver_worker: bool = False,
        return_hidden_states: bool = False,
        input_registry: InputRegistry = INPUT_REGISTRY,
        mm_registry: MultiModalRegistry = MULTIMODAL_REGISTRY,
    ):

        ModelRunnerBase.__init__(self, vllm_config)
        model_config = self.model_config
        cache_config = self.cache_config

        self.is_driver_worker = is_driver_worker
        self.return_hidden_states = return_hidden_states

        self.device = self.device_config.device
        self.pin_memory = is_pin_memory_available()

        self.kv_cache_dtype = kv_cache_dtype
        self.sliding_window = model_config.get_sliding_window()
        self.block_size = cache_config.block_size
        self.max_seq_len_to_capture = self.model_config.max_seq_len_to_capture
        self.max_batchsize_to_capture = \
            self.vllm_config.compilation_config.max_capture_size

<<<<<<< HEAD
        self.cuda_graph_capture_time = 0.0

        self.graph_runners: List[Dict[int, CUDAGraphRunner]] = [
=======
        #
        self.graph_runners: List[Dict[Tuple[int, bool], CUDAGraphRunner]] = [
>>>>>>> c777df79
            {} for _ in range(self.parallel_config.pipeline_parallel_size)
        ]
        self.graph_memory_pool: Optional[Tuple[
            int, int]] = None  # Set during graph capture.

        self.has_inner_state = model_config.has_inner_state

        self.in_profile_run = False

        # When using CUDA graph, the input block tables must be padded to
        # max_seq_len_to_capture. However, creating the block table in
        # Python can be expensive. To optimize this, we cache the block table
        # in numpy and only copy the actual input content at every iteration.
        # The shape of the cached block table will be
        # (max batch size to capture, max seq len to capture / block size).
        self.graph_block_tables = np.zeros(
            (self.max_batchsize_to_capture, self.get_max_block_per_batch()),
            dtype=np.int32)

        # Attention-free but stateful models like Mamba need a placeholder attn
        # backend, as the attention metadata is needed to manage internal state.
        # However we must bypass attention selection altogether for some models
        # used for speculative decoding to avoid a divide-by-zero in
        # model_config.get_head_size()
        num_attn_heads = self.model_config.get_num_attention_heads(
            self.parallel_config)
        needs_attn_backend = (num_attn_heads != 0
                              or self.model_config.is_attention_free)

        self.attn_backend = get_attn_backend(
            self.model_config.get_head_size(),
            self.model_config.dtype,
            self.kv_cache_dtype,
            self.block_size,
            self.model_config.is_attention_free,
            use_mla=self.model_config.use_mla,
        ) if needs_attn_backend else None
        if self.attn_backend:
            self.attn_state = self.attn_backend.get_state_cls()(
                weakref.proxy(self))
        else:
            self.attn_state = CommonAttentionState(weakref.proxy(self))

        # Multi-modal data support
        self.input_registry = input_registry
        self.mm_registry = mm_registry

        # Lazy initialization
        self.model: nn.Module  # Set after load_model
        # Set after load_model.
        self.lora_manager: Optional[LRUCacheWorkerLoRAManager] = None
        self.prompt_adapter_manager: LRUCacheWorkerPromptAdapterManager = None
        self.sampler = get_sampler()

        set_cpu_offload_max_bytes(
            int(self.cache_config.cpu_offload_gb * 1024**3))

        # Used to cache python objects
        self.inter_data_cache: Dict[int, PyObjectCache] = {}

        # Using the PythonizationCache in Pipeline-Parallel clobbers the
        # SequenceGroupToSample object. In Pipeline-Parallel, we have
        # more than 1 Scheduler, resulting in a potential back-to-back
        # prepare_model_inputs() call. This clobbers the cached
        # SequenceGroupToSample objects, as we reset the cache during
        # every prepare_model_inputs() call.
        self.sampling_metadata_cache: SamplingMetadataCache = \
              SamplingMetadataCache() \
                if self.parallel_config.pipeline_parallel_size == 1 else None

        if hasattr(self, "_builder_cls"):
            # multi-step model runner does not have `_builder_cls`
            self.builder = self._builder_cls(weakref.proxy(self))

    def load_model(self) -> None:
        logger.info("Starting to load model %s...", self.model_config.model)
        with DeviceMemoryProfiler(self.device) as m:
            time_before_load = time.perf_counter()
            self.model = get_model(vllm_config=self.vllm_config)
            if self.lora_config:
                assert supports_lora(
                    self.model
                ), f"{self.model.__class__.__name__} does not support LoRA yet."

                if supports_multimodal(self.model):
                    logger.warning(
                        "Regarding multimodal models, vLLM currently "
                        "only supports adding LoRA to language model.")

                # Use get_text_config() in case of multimodal models
                text_config = self.model_config.hf_config.get_text_config()

                self.lora_manager = LRUCacheWorkerLoRAManager(
                    self.scheduler_config.max_num_seqs,
                    self.scheduler_config.max_num_batched_tokens,
                    self.vocab_size,
                    self.lora_config,
                    self.device,
                    self.model.embedding_modules,
                    self.model.embedding_padding_modules,
                    max_position_embeddings=text_config.
                    max_position_embeddings,
                )
                self.model = self.lora_manager.create_lora_manager(self.model)
            time_after_load = time.perf_counter()

        self.model_memory_usage = m.consumed_memory
        self.model_load_time = time_before_load - time_after_load
        logger.info("Model loading took %.4f GiB and %.6f seconds",
                    self.model_memory_usage / GiB_bytes,
                    time_after_load - time_before_load)
        if self.prompt_adapter_config:
            self.prompt_adapter_manager = LRUCacheWorkerPromptAdapterManager(
                self.scheduler_config.max_num_seqs,
                self.scheduler_config.max_num_batched_tokens, self.device,
                self.prompt_adapter_config)
            self.model = (
                self.prompt_adapter_manager.create_prompt_adapter_manager(
                    self.model))

        if self.vllm_config.compilation_config.level ==\
            CompilationLevel.DYNAMO_AS_IS and supports_dynamo():
            backend = self.vllm_config.compilation_config.init_backend(
                self.vllm_config)
            self.model = torch.compile(
                self.model,
                fullgraph=envs.VLLM_TEST_DYNAMO_FULLGRAPH_CAPTURE,
                backend=backend)

    def get_model(self) -> nn.Module:
        return self.model

    def save_sharded_state(
        self,
        path: str,
        pattern: Optional[str] = None,
        max_size: Optional[int] = None,
    ) -> None:
        from vllm.model_executor.model_loader.loader import ShardedStateLoader
        ShardedStateLoader.save_model(
            self.model,
            path,
            pattern=pattern,
            max_size=max_size,
        )

    def save_tensorized_model(
        self,
        tensorizer_config: TensorizerConfig,
    ) -> None:
        from vllm.model_executor.model_loader.loader import TensorizerLoader
        TensorizerLoader.save_model(
            self.model,
            tensorizer_config=tensorizer_config,
        )

    def get_max_block_per_batch(self) -> int:
        block_size = self.block_size
        return (self.max_seq_len_to_capture + block_size - 1) // block_size

    def _prepare_model_input_tensors(
        self,
        seq_group_metadata_list: List[SequenceGroupMetadata],
        finished_requests_ids: Optional[List[str]] = None
    ) -> TModelInputForGPU:
        """Helper method to prepare the model input based on a given sequence
        group. Prepares metadata needed for the base model forward pass but not
        metadata for possible additional steps, e.g., sampling.

        The API assumes seq_group_metadata_list is sorted by prefill -> decode.

        The result tensors and data structure also batches input in prefill
        -> decode order. For example,

        - input_tokens[:num_prefill_tokens] contains prefill tokens.
        - input_tokens[num_prefill_tokens:] contains decode tokens.

        If cuda graph is required, this API automatically pads inputs.
        """
        self.builder.prepare(finished_requests_ids)
        for seq_group_metadata in seq_group_metadata_list:
            try:
                self.builder.add_seq_group(seq_group_metadata)
            except Exception as e:
                # Raise an exception that tracks the ID of the bad request
                raise InputProcessingError(seq_group_metadata.request_id,
                                           str(e)) from e

        self.builder.reset_cached_inter_data()

        return self.builder.build()  # type: ignore

    @contextmanager
    def set_in_profile_run(self):
        self.in_profile_run = True
        try:
            yield
        finally:
            self.in_profile_run = False

    @torch.inference_mode()
    def profile_run(self) -> None:
        max_num_batched_tokens = \
            self.scheduler_config.max_num_batched_tokens
        max_num_seqs = self.scheduler_config.max_num_seqs
        self._dummy_run(max_num_batched_tokens, max_num_seqs)

    def _add_dummy_loras(self, num_loras: int) -> list[LoRARequest]:
        assert num_loras > 0
        assert self.lora_manager is not None

        dummy_lora_requests: list[LoRARequest] = []
        with self.lora_manager.dummy_lora_cache():
            for idx in range(num_loras):
                lora_id = idx + 1
                dummy_lora_request = LoRARequest(
                    lora_name=f"warmup_{lora_id}",
                    lora_int_id=lora_id,
                    lora_path="/not/a/real/path",
                )
                self.lora_manager.add_dummy_lora(dummy_lora_request,
                                                 rank=LORA_WARMUP_RANK)
                dummy_lora_requests.append(dummy_lora_request)
        return dummy_lora_requests

    def _remove_dummy_loras(self):
        # Remove dummy loras.
        assert self.lora_manager is not None
        self.remove_all_loras()

    def _dummy_run(self,
                   max_num_batched_tokens: int,
                   max_num_seqs: int = 1) -> None:
        with self.set_in_profile_run():
            # Enable top-k sampling to reflect the accurate memory usage.
            sampling_params = \
                SamplingParams(top_p=0.99, top_k=self.vocab_size - 1)

            # This represents the maximum number of different requests
            # that will have unique loras, and therefore the max amount of
            # memory consumption. Create dummy lora request copies from the
            # lora request passed in, which contains a lora from the lora
            # warmup path.
            dummy_lora_requests: List[LoRARequest] = []
            dummy_lora_requests_per_seq: List[LoRARequest] = []
            if self.lora_config:
                dummy_lora_requests = self._add_dummy_loras(
                    self.lora_config.max_loras)
                assert len(dummy_lora_requests) == self.lora_config.max_loras
                dummy_lora_requests_per_seq = [
                    dummy_lora_requests[idx % len(dummy_lora_requests)]
                    for idx in range(max_num_seqs)
                ]

            # Profile memory usage with max_num_sequences sequences and the
            # total number of tokens equal to max_num_batched_tokens.
            seqs: List[SequenceGroupMetadata] = []
            # Additional GPU memory may be needed for multi-modal encoding,
            # which needs to be accounted for when calculating the GPU blocks
            # for vLLM blocker manager.
            # To exercise the worst scenario for GPU memory consumption,
            # the number of seqs (batch_size) is chosen to maximize the number
            # of images processed.

            max_mm_tokens = self.mm_registry.get_max_multimodal_tokens(
                self.model_config)
            if max_mm_tokens > 0:
                max_num_seqs_orig = max_num_seqs
                max_num_seqs = min(max_num_seqs,
                                   max_num_batched_tokens // max_mm_tokens)
                if max_num_seqs < 1:
                    expr = (f"min({max_num_seqs_orig}, "
                            f"{max_num_batched_tokens} // {max_mm_tokens})")
                    logger.warning(
                        "Computed max_num_seqs (%s) to be less than 1. "
                        "Setting it to the minimum value of 1.", expr)
                    max_num_seqs = 1

            batch_size = 0
            for group_id in range(max_num_seqs):
                seq_len = (max_num_batched_tokens // max_num_seqs +
                           (group_id < max_num_batched_tokens % max_num_seqs))
                batch_size += seq_len

                dummy_data = self.input_registry \
                    .dummy_data_for_profiling(self.model_config,
                                              seq_len,
                                              self.mm_registry)

                seq = SequenceGroupMetadata(
                    request_id=str(group_id),
                    is_prompt=True,
                    seq_data={group_id: dummy_data.seq_data},
                    sampling_params=sampling_params,
                    block_tables=None,
                    lora_request=dummy_lora_requests_per_seq[group_id]
                    if dummy_lora_requests_per_seq else None,
                    multi_modal_data=dummy_data.multi_modal_data,
                    multi_modal_placeholders=dummy_data.
                    multi_modal_placeholders,
                )
                seqs.append(seq)

            # Run the model with the dummy inputs.
            num_layers = self.model_config.get_num_layers(self.parallel_config)
            # use an empty tensor instead of `None`` to force Dynamo to pass
            # it by reference, rather by specializing on the value ``None``.
            # the `dtype` argument does not matter, and we use `float32` as
            # a placeholder (it has wide hardware support).
            # it is important to create tensors inside the loop, rather than
            # multiplying the list, to avoid Dynamo from treating them as
            # tensor aliasing.
            kv_caches = [
                torch.tensor([], dtype=torch.float32, device=self.device)
                for _ in range(num_layers)
            ]
            finished_requests_ids = [seq.request_id for seq in seqs]
            model_input = self.prepare_model_input(
                seqs, finished_requests_ids=finished_requests_ids)
            intermediate_tensors = None
            if not get_pp_group().is_first_rank:
                intermediate_tensors = \
                    self.model.make_empty_intermediate_tensors(
                    batch_size=batch_size,
                    dtype=self.model_config.dtype,
                    device=self.device)

            # Disable KV Scale Calculation for dummy data during profile run
            if model_input.attn_metadata is not None:
                model_input.attn_metadata.enable_kv_scales_calculation = False

            self.execute_model(model_input, kv_caches, intermediate_tensors)
            torch.cuda.synchronize()
            if self.lora_config:
                self._remove_dummy_loras()

            return

    def remove_all_loras(self):
        if not self.lora_manager:
            raise RuntimeError("LoRA is not enabled.")
        self.lora_manager.remove_all_adapters()

    def set_active_loras(self, lora_requests: Set[LoRARequest],
                         lora_mapping: LoRAMapping) -> None:
        if not self.lora_manager:
            raise RuntimeError("LoRA is not enabled.")
        self.lora_manager.set_active_adapters(lora_requests, lora_mapping)

    def add_lora(self, lora_request: LoRARequest) -> bool:
        if not self.lora_manager:
            raise RuntimeError("LoRA is not enabled.")
        return self.lora_manager.add_adapter(lora_request)

    def remove_lora(self, lora_id: int) -> bool:
        if not self.lora_manager:
            raise RuntimeError("LoRA is not enabled.")
        return self.lora_manager.remove_adapter(lora_id)

    def pin_lora(self, lora_id: int) -> bool:
        if not self.lora_manager:
            raise RuntimeError("LoRA is not enabled.")
        return self.lora_manager.pin_adapter(lora_id)

    def list_loras(self) -> Set[int]:
        if not self.lora_manager:
            raise RuntimeError("LoRA is not enabled.")
        return self.lora_manager.list_adapters()

    def remove_all_prompt_adapters(self):
        if not self.prompt_adapter_manager:
            raise RuntimeError("PromptAdapter is not enabled.")
        self.prompt_adapter_manager.remove_all_adapters()

    def set_active_prompt_adapters(
            self, prompt_adapter_requests: Set[PromptAdapterRequest],
            prompt_adapter_mapping: PromptAdapterMapping) -> None:
        if not self.prompt_adapter_manager:
            raise RuntimeError("PromptAdapter is not enabled.")
        self.prompt_adapter_manager.set_active_adapters(
            prompt_adapter_requests, prompt_adapter_mapping)

    def add_prompt_adapter(
            self, prompt_adapter_request: PromptAdapterRequest) -> bool:
        if not self.prompt_adapter_manager:
            raise RuntimeError("PromptAdapter is not enabled.")
        return self.prompt_adapter_manager.add_adapter(prompt_adapter_request)

    def remove_prompt_adapter(self, prompt_adapter_id: int) -> bool:
        if not self.prompt_adapter_manager:
            raise RuntimeError("PromptAdapter is not enabled.")
        return self.prompt_adapter_manager.remove_adapter(prompt_adapter_id)

    def pin_prompt_adapter(self, prompt_adapter_id: int) -> bool:
        if not self.prompt_adapter_manager:
            raise RuntimeError("PromptAdapter is not enabled.")
        return self.prompt_adapter_manager.pin_adapter(prompt_adapter_id)

    def list_prompt_adapters(self) -> Set[int]:
        if not self.prompt_adapter_manager:
            raise RuntimeError("PromptAdapter is not enabled.")
        return self.prompt_adapter_manager.list_adapters()

    @torch.inference_mode()
    def capture_model(self, kv_caches: List[List[torch.Tensor]]) -> None:
        """Cuda graph capture a model.

        Note that CUDA graph's performance gain is negligible if number
        of batched tokens are larger than 200. And since CUDA graph
        requires fixed sized tensors, supporting large/variable batch
        size requires high GPU memory overhead. Thus, vLLM only captures
        decoding requests. Mixed batch (chunked prefill + decoding) or
        prefill requests are not captured.

        Since it is used for decoding-only, it assumes there's only 1 token
        per sequence in the batch.
        """
        assert not self.model_config.enforce_eager
        logger.info("Capturing cudagraphs for decoding. This may lead to "
                    "unexpected consequences if the model is not static. To "
                    "run the model in eager mode, set 'enforce_eager=True' or "
                    "use '--enforce-eager' in the CLI. "
                    "If out-of-memory error occurs during cudagraph capture,"
                    " consider decreasing `gpu_memory_utilization` or "
                    "switching to eager mode. You can also reduce the "
                    "`max_num_seqs` as needed to decrease memory usage.")
        start_time = time.perf_counter()
        start_free_gpu_memory = torch.cuda.mem_get_info()[0]

        # Prepare dummy inputs. These will be reused for all batch sizes.
        max_batch_size = self.max_batchsize_to_capture
        input_tokens = torch.zeros(max_batch_size,
                                   dtype=torch.long,
                                   device=self.device)
        input_positions = torch.zeros(max_batch_size,
                                      dtype=torch.long,
                                      device=self.device)
        inputs_embeds = torch.zeros(
            (max_batch_size, self.model_config.get_hidden_size()),
            dtype=self.model_config.dtype,
            device=self.device)
        if self.model_config.uses_mrope:
            input_positions = torch.tile(input_positions,
                                         (3, 1)).cuda(device=self.device)
        # Prepare dummy previous_hidden_states only if needed by the model.
        # This is used by draft models such as EAGLE.
        previous_hidden_states = None
        if "previous_hidden_states" in inspect.signature(
                self.model.forward).parameters:
            previous_hidden_states = torch.empty(
                [max_batch_size,
                 self.model_config.get_hidden_size()],
                dtype=self.model_config.dtype,
                device=self.device)

        intermediate_inputs = None
        if not get_pp_group().is_first_rank:
            intermediate_inputs = self.model.make_empty_intermediate_tensors(
                batch_size=max_batch_size,
                dtype=self.model_config.dtype,
                device=self.device)

        dummy_lora_id: Optional[int] = None
        dummy_lora_request: LoRARequest = []
        if self.lora_config:
            # The goal is to capture the LoRA kernels in cuda graphs.
            # for this purpose, as single dummy lora is sufficient.
            dummy_lora_requests = self._add_dummy_loras(num_loras=1)
            assert len(dummy_lora_requests) == 1
            dummy_lora_request = dummy_lora_requests[0]
            dummy_lora_id = dummy_lora_request.lora_int_id

        with self.attn_state.graph_capture(max_batch_size), graph_capture(
                self.device) as graph_capture_context:
            # NOTE: Capturing the largest batch size first may help reduce the
            # memory usage of CUDA graph.
            for virtual_engine in range(
                    self.parallel_config.pipeline_parallel_size):
                # We need to not only iterate over batch sizes, but also whether
                # to use inputs_embeds or not, hence we use the cartesian
                # product.
                cudagraph_capture_sizes = self.vllm_config.compilation_config\
                    .cudagraph_capture_sizes
                cudagraph_inputs_embeds = (True, False)
                compilation_cases = itertools.product(
                    cudagraph_capture_sizes,
                    cudagraph_inputs_embeds,
                )
                # Only rank 0 should print progress bar during capture
                if get_tensor_model_parallel_rank() == 0:
                    compilation_cases = tqdm(
                        list(compilation_cases),
                        desc="Capturing CUDA graph shapes")
                for batch_size, use_inputs_embeds in compilation_cases:
                    attn_metadata = (
                        self.attn_state.graph_capture_get_metadata_for_batch(
                            batch_size,
                            is_encoder_decoder_model=self.model_config.
                            is_encoder_decoder))
                    # Disable KV Scale Calculation for graph capture
                    attn_metadata.enable_kv_scales_calculation = False
                    if self.lora_config:
                        lora_mapping = LoRAMapping(
                            **dict(index_mapping=[dummy_lora_id] * batch_size,
                                   prompt_mapping=[dummy_lora_id] * batch_size,
                                   is_prefill=False))
                        self.set_active_loras(set([dummy_lora_request]),
                                              lora_mapping)

                    if self.prompt_adapter_config:
                        prompt_adapter_mapping = PromptAdapterMapping(
                            [-1] * batch_size,
                            [-1] * batch_size,
                        )
                        self.set_active_prompt_adapters(
                            set(), prompt_adapter_mapping)
                    graph_runner = CUDAGraphRunner(
                        self.model, self.attn_backend.get_name(),
                        self.attn_state.graph_clone(batch_size),
                        self.model_config.is_encoder_decoder)

                    capture_inputs = {
                        "input_ids":
                        input_tokens[:batch_size],
                        "inputs_embeds":
                        inputs_embeds[:batch_size]
                        if use_inputs_embeds else None,
                        "positions":
                        input_positions[..., :batch_size],
                        "intermediate_inputs":
                        intermediate_inputs[:batch_size]
                        if intermediate_inputs is not None else None,
                        "kv_caches":
                        kv_caches[virtual_engine],
                        "attn_metadata":
                        attn_metadata,
                        "memory_pool":
                        self.graph_memory_pool,
                        "stream":
                        graph_capture_context.stream
                    }
                    if previous_hidden_states is not None:
                        capture_inputs[
                            "previous_hidden_states"] = previous_hidden_states[:
                                                                               batch_size]

                    if self.has_inner_state:
                        # Only used by Mamba-based models CUDA graph atm (Jamba)
                        capture_inputs.update({
                            "seqlen_agnostic_capture_inputs":
                            self.model.get_seqlen_agnostic_capture_inputs(
                                batch_size)
                        })
                    if self.model_config.is_encoder_decoder:
                        # add the additional inputs to capture for
                        # encoder-decoder models.
                        self._update_inputs_to_capture_for_enc_dec_model(
                            capture_inputs)

                    with set_forward_context(attn_metadata, self.vllm_config,
                                             virtual_engine):
                        graph_runner.capture(**capture_inputs)
                    self.graph_memory_pool = graph_runner.graph.pool()
                    self.graph_runners[virtual_engine][(
                        batch_size, use_inputs_embeds)] = graph_runner

        if self.lora_config:
            self._remove_dummy_loras()

        end_time = time.perf_counter()
        end_free_gpu_memory = torch.cuda.mem_get_info()[0]
        elapsed_time = end_time - start_time
        self.cuda_graph_capture_time = elapsed_time
        cuda_graph_size = start_free_gpu_memory - end_free_gpu_memory
        # This usually takes < 10 seconds.
        logger.info("Graph capturing finished in %.0f secs, took %.2f GiB",
                    self.cuda_graph_capture_time, cuda_graph_size / GiB_bytes)

    def _update_inputs_to_capture_for_enc_dec_model(self,
                                                    capture_inputs: Dict[str,
                                                                         Any]):
        """
        Updates the set of input tensors needed for CUDA graph capture in an
        encoder-decoder model.

        This method modifies the provided `capture_inputs` dictionary by
        adding tensors specific to encoder-decoder specific models that
        need to be captured for CUDA Graph replay.
        """
        # During the decode phase encoder_input_ids and encoder_positions are
        # unset. Do the same thing for graph capture.
        capture_inputs["encoder_input_ids"] = torch.tensor([],
                                                           dtype=torch.long,
                                                           device=self.device)
        capture_inputs["encoder_positions"] = torch.tensor([],
                                                           dtype=torch.long,
                                                           device=self.device)

    @property
    def vocab_size(self) -> int:
        return self.model_config.get_vocab_size()


class ModelRunner(GPUModelRunnerBase[ModelInputForGPUWithSamplingMetadata]):
    """
    GPU model runner with sampling step.
    """
    _model_input_cls: Type[ModelInputForGPUWithSamplingMetadata] = (
        ModelInputForGPUWithSamplingMetadata)
    _builder_cls: Type[ModelInputForGPUBuilder] = ModelInputForGPUBuilder

    def make_model_input_from_broadcasted_tensor_dict(
        self,
        tensor_dict: Dict[str, Any],
    ) -> ModelInputForGPUWithSamplingMetadata:
        model_input = \
            ModelInputForGPUWithSamplingMetadata.from_broadcasted_tensor_dict(
                tensor_dict,
                attn_backend=self.attn_backend,
            )
        return model_input

    def prepare_model_input(
        self,
        seq_group_metadata_list: List[SequenceGroupMetadata],
        virtual_engine: int = 0,
        finished_requests_ids: Optional[List[str]] = None,
    ) -> ModelInputForGPUWithSamplingMetadata:
        """Prepare the model input based on a given sequence group, including
        metadata for the sampling step.

        The API assumes seq_group_metadata_list is sorted by prefill -> decode.

        The result tensors and data structure also batches input in prefill
        -> decode order. For example,

        - input_tokens[:num_prefill_tokens] contains prefill tokens.
        - input_tokens[num_prefill_tokens:] contains decode tokens.

        If cuda graph is required, this API automatically pads inputs.
        """
        model_input = self._prepare_model_input_tensors(
            seq_group_metadata_list, finished_requests_ids)
        if get_pp_group().is_last_rank:
            # Sampling metadata is only required for the final pp group
            generators = self.get_generators(finished_requests_ids)
            sampling_metadata = SamplingMetadata.prepare(
                seq_group_metadata_list, model_input.seq_lens,
                model_input.query_lens, self.device, self.pin_memory,
                generators, self.sampling_metadata_cache)
        else:
            sampling_metadata = None
        is_prompt = (seq_group_metadata_list[0].is_prompt
                     if seq_group_metadata_list else None)
        return dataclasses.replace(model_input,
                                   sampling_metadata=sampling_metadata,
                                   is_prompt=is_prompt,
                                   virtual_engine=virtual_engine)

    @torch.inference_mode()
    def execute_model(
        self,
        model_input: ModelInputForGPUWithSamplingMetadata,
        kv_caches: List[torch.Tensor],
        intermediate_tensors: Optional[IntermediateTensors] = None,
        num_steps: int = 1,
        **kwargs,
    ) -> Optional[Union[List[SamplerOutput], IntermediateTensors]]:
        if num_steps > 1:
            raise ValueError("num_steps > 1 is not supported in ModelRunner")

        if self.lora_config:
            assert model_input.lora_requests is not None
            assert model_input.lora_mapping is not None
            self.set_active_loras(model_input.lora_requests,
                                  model_input.lora_mapping)

        if self.prompt_adapter_config:
            assert model_input.prompt_adapter_requests is not None
            assert model_input.prompt_adapter_mapping is not None
            self.set_active_prompt_adapters(
                model_input.prompt_adapter_requests,
                model_input.prompt_adapter_mapping)

        self.attn_state.begin_forward(model_input)

        # Currently cuda graph is only supported by the decode phase.
        assert model_input.attn_metadata is not None
        prefill_meta = model_input.attn_metadata.prefill_metadata
        decode_meta = model_input.attn_metadata.decode_metadata
        # TODO(andoorve): We can remove this once all
        # virtual engines share the same kv cache.
        virtual_engine = model_input.virtual_engine
        previous_hidden_states = kwargs.get("previous_hidden_states")
        if prefill_meta is None and decode_meta.use_cuda_graph:
            assert model_input.input_tokens is not None
            graph_batch_size = model_input.input_tokens.shape[0]
            use_inputs_embeds = model_input.inputs_embeds is not None
            model_executable = self.graph_runners[virtual_engine][(
                graph_batch_size, use_inputs_embeds)]
            if previous_hidden_states is not None:
                previous_hidden_states = torch.cat([
                    previous_hidden_states,
                    torch.empty([
                        graph_batch_size - previous_hidden_states.shape[0],
                        *previous_hidden_states.shape[1:]
                    ],
                                dtype=previous_hidden_states.dtype,
                                device=previous_hidden_states.device)
                ])
        else:
            model_executable = self.model

        # Receive KV cache in distributed KV cache transfer setting
        # In disagg prefill setting, it will also recv hidden states and bypass
        # model forwarding
        # In KV cache database setting, it will change the model input so that
        # we can skip prefilling on tokens that successfully received KV caches
        # NOTE: The receive operation is blocking
        bypass_model_exec = False
        if self.need_recv_kv(model_input, kv_caches):
            hidden_or_intermediate_states, bypass_model_exec, model_input = \
                get_kv_transfer_group().recv_kv_caches_and_hidden_states(
                    # model is used to know which layer the current worker
                    # is working on, so that we can receive KV for only those
                    # layers.
                    model_executable,
                    model_input,
                    kv_caches=kv_caches
                )

        multi_modal_kwargs = model_input.multi_modal_kwargs or {}
        seqlen_agnostic_kwargs = {
            "finished_requests_ids": model_input.finished_requests_ids,
            "request_ids_to_seq_ids": model_input.request_ids_to_seq_ids,
        } if self.has_inner_state else {}
        model_kwargs = {}
        if previous_hidden_states is not None:
            model_kwargs["previous_hidden_states"] = previous_hidden_states
        if (self.observability_config is not None
                and self.observability_config.collect_model_forward_time):
            model_forward_start = torch.cuda.Event(enable_timing=True)
            model_forward_end = torch.cuda.Event(enable_timing=True)
            model_forward_start.record()

        if not bypass_model_exec:
            with set_forward_context(model_input.attn_metadata,
                                     self.vllm_config, virtual_engine):
                hidden_or_intermediate_states = model_executable(
                    input_ids=model_input.input_tokens,
                    inputs_embeds=model_input.inputs_embeds,
                    positions=model_input.input_positions,
                    intermediate_tensors=intermediate_tensors,
                    **MultiModalKwargs.as_kwargs(multi_modal_kwargs,
                                                 device=self.device),
                    **seqlen_agnostic_kwargs,
                    **model_kwargs,
                )

        if (self.observability_config is not None
                and self.observability_config.collect_model_forward_time):
            model_forward_end.record()

        # Sending KV cache in distributed KV cache transfer setting
        # NOTE: the send operation is non-blocking
        if self.need_send_kv(model_input, kv_caches):
            get_kv_transfer_group().send_kv_caches_and_hidden_states(
                # model_executable is used to know which layer the current
                # worker is working on, so that we can send KV for only those
                # layers.
                model_executable,
                model_input,
                kv_caches,
                hidden_or_intermediate_states,
            )

        # Compute the logits in the last pipeline stage.
        if not get_pp_group().is_last_rank:
            if (self.is_driver_worker
                    and hidden_or_intermediate_states is not None
                    and isinstance(hidden_or_intermediate_states,
                                   IntermediateTensors)
                    and self.observability_config is not None
                    and self.observability_config.collect_model_forward_time):
                model_forward_end.synchronize()
                model_forward_time = model_forward_start.elapsed_time(
                    model_forward_end)
                orig_model_forward_time = 0.0
                if intermediate_tensors is not None:
                    orig_model_forward_time = intermediate_tensors.tensors.get(
                        "model_forward_time", torch.tensor(0.0)).item()
                hidden_or_intermediate_states.tensors["model_forward_time"] = (
                    torch.tensor(model_forward_time + orig_model_forward_time))
            return hidden_or_intermediate_states

        logits = self.model.compute_logits(hidden_or_intermediate_states,
                                           model_input.sampling_metadata)

        if not self.is_driver_worker:
            return []

        if model_input.async_callback is not None:
            model_input.async_callback()

        # Sample the next token.
        assert isinstance(self.sampler, Sampler)
        orig_include_gpu_probs_tensor = self.sampler.include_gpu_probs_tensor
        if model_input.inputs_embeds is not None:
            self.sampler.include_gpu_probs_tensor = True

        output: SamplerOutput = self.sampler(
            logits=logits,
            sampling_metadata=model_input.sampling_metadata,
        )
        if (self.observability_config is not None
                and self.observability_config.collect_model_forward_time
                and output is not None):
            model_forward_end.synchronize()
            model_forward_time = model_forward_start.elapsed_time(
                model_forward_end)
            orig_model_forward_time = 0.0
            if intermediate_tensors is not None:
                orig_model_forward_time = intermediate_tensors.tensors.get(
                    "model_forward_time", torch.tensor(0.0)).item()
            # If there are multiple workers, we are still tracking the latency
            # from the start time of the driver worker to the end time of the
            # driver worker. The model forward time will then end up covering
            # the communication time as well.
            output.model_forward_time = (orig_model_forward_time +
                                         model_forward_time)

        if model_input.inputs_embeds is not None:
            self.sampler.include_gpu_probs_tensor = \
                orig_include_gpu_probs_tensor
            if output.sampled_token_ids is not None:
                output.sampled_token_embeds = self.model.get_input_embeddings(
                    output.sampled_token_ids.squeeze(1))

                for token_embed, sequence_group_output in zip(
                        output.sampled_token_embeds, output.outputs):
                    assert len(sequence_group_output.samples) == 1
                    sequence_group_output.samples[0].output_embed = token_embed

        if self.return_hidden_states:
            # we only need to pass hidden states of most recent token
            assert model_input.sampling_metadata is not None
            indices = model_input.sampling_metadata.selected_token_indices
            if model_input.is_prompt:
                hidden_states = hidden_or_intermediate_states.index_select(
                    0, indices)
                output.prefill_hidden_states = hidden_or_intermediate_states
            elif decode_meta.use_cuda_graph:
                hidden_states = hidden_or_intermediate_states[:len(indices)]
            else:
                hidden_states = hidden_or_intermediate_states

            output.hidden_states = hidden_states

        return [output]

    def need_recv_kv(self, model_input, kv_caches) -> bool:
        """Check if we need to receive kv-cache from the other worker.
        We need to receive KV when
            1. current vLLM instance is KV cache consumer/decode vLLM instance
            2. this batch is not a profiling run
            3. this batch is a prefill run

        Args:
            model_input: input to the model executable
            kv_caches: vLLM's paged memory
        """

        if self.vllm_config.kv_transfer_config is None:
            return False

        prefill_meta = model_input.attn_metadata.prefill_metadata

        # check if the current run is profiling
        is_profile_run = (kv_caches[0].numel() == 0)
        # check if the current run is prefill
        is_prefill_run = prefill_meta is not None

        return self.vllm_config.kv_transfer_config.is_kv_consumer and (
            not is_profile_run) and is_prefill_run

    def need_send_kv(self, model_input, kv_caches) -> bool:
        """Check if we need to send kv-cache to the other worker.
        We need to send KV when
            1. current vLLM instance is KV cache producer/prefill vLLM instance
            2. this batch is not a profiling run
            3. this batch is a prefill run

        Args:
            model_input: input to the model executable
            kv_caches: vLLM's paged memory
        """

        if self.vllm_config.kv_transfer_config is None:
            return False

        prefill_meta = model_input.attn_metadata.prefill_metadata

        # check if the current run is profiling
        is_profile_run = (kv_caches[0].numel() == 0)
        # check if the current run is prefill
        is_prefill_run = prefill_meta is not None

        return self.vllm_config.kv_transfer_config.is_kv_producer and (
            not is_profile_run) and is_prefill_run


# NOTE: this is nn.Module so the profiler can properly capture/group
#  kernels calls made within the graph
class CUDAGraphRunner(nn.Module):

    def __init__(self, model: nn.Module, backend_name: str,
                 attn_state: AttentionState, is_encoder_decoder_model: bool):
        super().__init__()
        self.model = model
        self.backend_name = backend_name
        self.attn_state = attn_state

        self.input_buffers: Dict[str, torch.Tensor] = {}
        self.output_buffers: Dict[str, torch.Tensor] = {}

        self._graph: Optional[torch.cuda.CUDAGraph] = None
        self._is_encoder_decoder_model = is_encoder_decoder_model

    @property
    def graph(self):
        assert self._graph is not None
        return self._graph

    def capture(
        self,
        input_ids: torch.Tensor,
        inputs_embeds: Optional[torch.Tensor],
        positions: torch.Tensor,
        intermediate_inputs: Optional[IntermediateTensors],
        kv_caches: List[torch.Tensor],
        attn_metadata: AttentionMetadata,
        memory_pool: Optional[Tuple[int, int]],
        stream: torch.cuda.Stream,
        **kwargs,
    ):
        assert self._graph is None
        # Run the model a few times without capturing the graph.
        # This is to make sure that the captured graph does not include the
        # kernel launches for initial benchmarking (e.g., Triton autotune).
        # Note one iteration is not enough for torch.compile
        for _ in range(_NUM_WARMUP_ITERS):
            self.model(
                input_ids=input_ids,
                inputs_embeds=inputs_embeds,
                positions=positions,
                intermediate_tensors=intermediate_inputs,
                **kwargs,
            )
        # Wait for the warm up operations to finish before proceeding with
        # Graph Capture.
        torch.cuda.synchronize()
        # Capture the graph.
        self._graph = torch.cuda.CUDAGraph()
        with torch.cuda.graph(self._graph, pool=memory_pool, stream=stream):
            output_hidden_or_intermediate_states = self.model(
                input_ids=input_ids,
                **({
                    "inputs_embeds": inputs_embeds,
                } if inputs_embeds is not None else {}),
                positions=positions,
                intermediate_tensors=intermediate_inputs,
                **kwargs,
            )

            if isinstance(output_hidden_or_intermediate_states, torch.Tensor):
                hidden_or_intermediate_states = weak_ref_tensor(
                    output_hidden_or_intermediate_states)
            elif isinstance(output_hidden_or_intermediate_states,
                            IntermediateTensors):
                hidden_or_intermediate_states = IntermediateTensors(
                    tensors={
                        key: weak_ref_tensor(value)
                        for key, value in
                        output_hidden_or_intermediate_states.tensors.items()
                    })

            del output_hidden_or_intermediate_states
            # make sure `output_hidden_or_intermediate_states` is deleted
            # in the graph's memory pool
            gc.collect()
        torch.cuda.synchronize()

        # Save the input and output buffers.
        self.input_buffers = {
            "input_ids":
            input_ids,
            **({
                "inputs_embeds": inputs_embeds,
            } if inputs_embeds is not None else {}),
            "positions":
            positions,
            "kv_caches":
            kv_caches,
            **self.attn_state.get_graph_input_buffers(
                attn_metadata, self._is_encoder_decoder_model),
            **kwargs,
        }
        if intermediate_inputs is not None:
            self.input_buffers.update(intermediate_inputs.tensors)
        if get_pp_group().is_last_rank:
            self.output_buffers = {
                "hidden_states": hidden_or_intermediate_states
            }
        else:
            self.output_buffers = hidden_or_intermediate_states

    def forward(
        self,
        input_ids: torch.Tensor,
        inputs_embeds: Optional[torch.Tensor],
        positions: torch.Tensor,
        intermediate_tensors: Optional[IntermediateTensors],
        **kwargs,
    ) -> torch.Tensor:
        attn_metadata: AttentionMetadata = get_forward_context().attn_metadata

        # Copy the input tensors to the input buffers.
        self.input_buffers["input_ids"].copy_(input_ids, non_blocking=True)
        if positions is not None:
            # in some case like MLA, it will reuse positions in metadata
            # but truncate them to the original size
            # so the shape is not padded, we need to copy partial only
            self.input_buffers["positions"][:positions.shape[0]].copy_(
                positions, non_blocking=True)
        if inputs_embeds is not None:
            self.input_buffers["inputs_embeds"][:inputs_embeds.shape[0]].copy_(
                inputs_embeds, non_blocking=True)

        if self.backend_name != "NO_ATTENTION":
            self.input_buffers["slot_mapping"].copy_(
                attn_metadata.slot_mapping, non_blocking=True)

        self.attn_state.prepare_graph_input_buffers(
            self.input_buffers, attn_metadata, self._is_encoder_decoder_model)

        if "seqlen_agnostic_capture_inputs" in self.input_buffers:
            self.model.copy_inputs_before_cuda_graphs(self.input_buffers,
                                                      **kwargs)

        if "previous_hidden_states" in self.input_buffers:
            self.input_buffers["previous_hidden_states"].copy_(
                kwargs["previous_hidden_states"], non_blocking=True)

        if intermediate_tensors is not None:
            for key in intermediate_tensors.tensors:
                if key != "model_execute_time" and key != "model_forward_time":
                    self.input_buffers[key].copy_(intermediate_tensors[key],
                                                  non_blocking=True)
        if self._is_encoder_decoder_model:
            self.input_buffers["encoder_input_ids"].copy_(
                kwargs['encoder_input_ids'], non_blocking=True)
            self.input_buffers["encoder_positions"].copy_(
                kwargs['encoder_positions'], non_blocking=True)

        # Run the graph.
        self.graph.replay()
        # Return the output tensor.
        if get_pp_group().is_last_rank:
            return self.output_buffers["hidden_states"]

        return self.output_buffers<|MERGE_RESOLUTION|>--- conflicted
+++ resolved
@@ -1081,14 +1081,9 @@
         self.max_batchsize_to_capture = \
             self.vllm_config.compilation_config.max_capture_size
 
-<<<<<<< HEAD
         self.cuda_graph_capture_time = 0.0
-
-        self.graph_runners: List[Dict[int, CUDAGraphRunner]] = [
-=======
         #
         self.graph_runners: List[Dict[Tuple[int, bool], CUDAGraphRunner]] = [
->>>>>>> c777df79
             {} for _ in range(self.parallel_config.pipeline_parallel_size)
         ]
         self.graph_memory_pool: Optional[Tuple[
