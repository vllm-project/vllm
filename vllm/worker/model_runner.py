import dataclasses
import gc
import time
import warnings
from collections import defaultdict
from typing import (TYPE_CHECKING, Any, Dict, List, Mapping, Optional, Set,
                    Tuple, Type, TypeVar, Union)

import numpy as np
import torch
import torch.distributed
import torch.nn as nn

try:
    from flashinfer import BatchDecodeWithPagedKVCacheWrapper
    from flashinfer.decode import CUDAGraphBatchDecodeWithPagedKVCacheWrapper
    from flashinfer.prefill import BatchPrefillWithPagedKVCacheWrapper
    FLASHINFER_WORKSPACE_BUFFER_SIZE = 256 * 1024 * 1024
except ImportError:
    BatchDecodeWithPagedKVCacheWrapper = None
    CUDAGraphBatchDecodeWithPagedKVCacheWrapper = None
    BatchPrefillWithPagedKVCacheWrapper = None
    FLASHINFER_WORKSPACE_BUFFER_SIZE = 0

from vllm.attention import AttentionMetadata, get_attn_backend
from vllm.config import (CacheConfig, DeviceConfig, LoadConfig, LoRAConfig,
                         ModelConfig, MultiModalConfig, ParallelConfig,
                         PromptAdapterConfig, SchedulerConfig)
from vllm.distributed import get_pp_group
from vllm.distributed.parallel_state import graph_capture
from vllm.inputs import INPUT_REGISTRY
from vllm.logger import init_logger
from vllm.lora.layers import LoRAMapping
from vllm.lora.request import LoRARequest
from vllm.lora.worker_manager import LRUCacheWorkerLoRAManager
from vllm.model_executor import SamplingMetadata
from vllm.model_executor.model_loader import get_model
from vllm.model_executor.model_loader.tensorizer import TensorizerConfig
from vllm.model_executor.models.interfaces import (supports_lora,
                                                   supports_vision)
from vllm.multimodal import (MULTIMODAL_REGISTRY, BatchedTensors,
                             MultiModalInputs)
from vllm.prompt_adapter.layers import PromptAdapterMapping
from vllm.prompt_adapter.request import PromptAdapterRequest
from vllm.prompt_adapter.worker_manager import (
    LRUCacheWorkerPromptAdapterManager)
from vllm.sampling_params import SamplingParams
from vllm.sequence import (IntermediateTensors, SamplerOutput,
                           SequenceGroupMetadata)
from vllm.utils import (CudaMemoryProfiler, get_kv_cache_torch_dtype, is_hip,
                        is_pin_memory_available, make_tensor_with_pad)
from vllm.worker.model_runner_base import (
    ModelRunnerBase, ModelRunnerInputBase,
    _add_attn_metadata_broadcastable_dict,
    _add_sampling_metadata_broadcastable_dict,
    _init_attn_metadata_from_tensor_dict,
    _init_sampling_metadata_from_tensor_dict)

if TYPE_CHECKING:
    from vllm.attention.backends.abstract import AttentionBackend

logger = init_logger(__name__)

_PAD_SLOT_ID = -1
LORA_WARMUP_RANK = 8
_BATCH_SIZE_ALIGNMENT = 8
# Capture graphs for token size 1, 2, 4, 8, 16, 24, 32, 40, ..., 256.
# NOTE: _get_graph_batch_size needs to be updated if this list is changed.
_BATCH_SIZES_TO_CAPTURE = [1, 2, 4] + [
    _BATCH_SIZE_ALIGNMENT * i for i in range(1, 33)
]
_NUM_WARMUP_ITERS = 2

TModelInputForGPU = TypeVar('TModelInputForGPU', bound="ModelInputForGPU")


@dataclasses.dataclass(frozen=True)
class ModelInputForGPU(ModelRunnerInputBase):
    """
    This base class contains metadata needed for the base model forward pass
    but not metadata for possible additional steps, e.g., sampling. Model
    runners that run additional steps should subclass this method to add
    additional fields.
    """
    input_tokens: Optional[torch.Tensor] = None
    input_positions: Optional[torch.Tensor] = None
    seq_lens: Optional[List[int]] = None
    query_lens: Optional[List[int]] = None
    lora_mapping: Optional["LoRAMapping"] = None
    lora_requests: Optional[Set[LoRARequest]] = None
    attn_metadata: Optional["AttentionMetadata"] = None
    prompt_adapter_mapping: Optional[PromptAdapterMapping] = None
    prompt_adapter_requests: Optional[Set[PromptAdapterRequest]] = None
    multi_modal_kwargs: Optional[Mapping[str, BatchedTensors]] = None
    request_ids_to_seq_ids: Optional[Dict[str, List[int]]] = None
    finished_requests_ids: Optional[List[str]] = None
    virtual_engine: int = 0

    def as_broadcastable_tensor_dict(self) -> Dict[str, Any]:
        tensor_dict = {
            "input_tokens": self.input_tokens,
            "input_positions": self.input_positions,
            "lora_requests": self.lora_requests,
            "lora_mapping": self.lora_mapping,
            "multi_modal_kwargs": self.multi_modal_kwargs,
            "prompt_adapter_mapping": self.prompt_adapter_mapping,
            "prompt_adapter_requests": self.prompt_adapter_requests,
            "virtual_engine": self.virtual_engine,
            "request_ids_to_seq_ids": self.request_ids_to_seq_ids,
            "finished_requests_ids": self.finished_requests_ids,
        }
        _add_attn_metadata_broadcastable_dict(tensor_dict, self.attn_metadata)
        return tensor_dict

    @classmethod
    def from_broadcasted_tensor_dict(
        cls: Type[TModelInputForGPU],
        tensor_dict: Dict[str, Any],
        attn_backend: Optional["AttentionBackend"] = None,
    ) -> TModelInputForGPU:
        if attn_backend is not None:
            tensor_dict = _init_attn_metadata_from_tensor_dict(
                attn_backend, tensor_dict)
        return cls(**tensor_dict)


@dataclasses.dataclass(frozen=True)
class ModelInputForGPUWithSamplingMetadata(ModelInputForGPU):
    """
    Used by the ModelRunner.
    """
    sampling_metadata: Optional["SamplingMetadata"] = None
    # Used for speculative decoding. We do not broadcast it because it is only
    # used by the driver worker.
    is_prompt: Optional[bool] = None

    def as_broadcastable_tensor_dict(self) -> Dict[str, Any]:
        tensor_dict = {
            "input_tokens": self.input_tokens,
            "input_positions": self.input_positions,
            "lora_requests": self.lora_requests,
            "lora_mapping": self.lora_mapping,
            "multi_modal_kwargs": self.multi_modal_kwargs,
            "prompt_adapter_mapping": self.prompt_adapter_mapping,
            "prompt_adapter_requests": self.prompt_adapter_requests,
            "virtual_engine": self.virtual_engine,
            "request_ids_to_seq_ids": self.request_ids_to_seq_ids,
            "finished_requests_ids": self.finished_requests_ids,
        }
        _add_attn_metadata_broadcastable_dict(tensor_dict, self.attn_metadata)
        _add_sampling_metadata_broadcastable_dict(tensor_dict,
                                                  self.sampling_metadata)
        return tensor_dict

    @classmethod
    def from_broadcasted_tensor_dict(
        cls,
        tensor_dict: Dict[str, Any],
        attn_backend: Optional["AttentionBackend"] = None,
    ) -> "ModelInputForGPUWithSamplingMetadata":
        tensor_dict = _init_sampling_metadata_from_tensor_dict(tensor_dict)
        if attn_backend is not None:
            tensor_dict = _init_attn_metadata_from_tensor_dict(
                attn_backend, tensor_dict)
        return cls(**tensor_dict)


class GPUModelRunnerBase(ModelRunnerBase[TModelInputForGPU]):
    """
    Helper class for shared methods between GPU model runners.
    """
    _model_input_cls: Type[TModelInputForGPU]

    def __init__(
        self,
        model_config: ModelConfig,
        parallel_config: ParallelConfig,
        scheduler_config: SchedulerConfig,
        device_config: DeviceConfig,
        cache_config: CacheConfig,
        load_config: LoadConfig,
        lora_config: Optional[LoRAConfig],
        kv_cache_dtype: Optional[str] = "auto",
        is_driver_worker: bool = False,
        prompt_adapter_config: Optional[PromptAdapterConfig] = None,
        multimodal_config: Optional[MultiModalConfig] = None,
        return_hidden_states: bool = False,
    ):
        self.model_config = model_config
        self.parallel_config = parallel_config
        self.scheduler_config = scheduler_config
        self.device_config = device_config
        self.cache_config = cache_config
        self.lora_config = lora_config
        self.load_config = load_config
        self.is_driver_worker = is_driver_worker
        self.prompt_adapter_config = prompt_adapter_config
        self.multimodal_config = multimodal_config
        self.return_hidden_states = return_hidden_states

        self.device = self.device_config.device
        self.pin_memory = is_pin_memory_available()

        self.kv_cache_dtype = kv_cache_dtype
        self.sliding_window = model_config.get_sliding_window()
        self.block_size = cache_config.block_size
        self.max_seq_len_to_capture = self.model_config.max_seq_len_to_capture

        self.graph_runners: List[Dict[int, CUDAGraphRunner]] = [
            {} for _ in range(self.parallel_config.pipeline_parallel_size)
        ]
        self.graph_memory_pool: Optional[Tuple[
            int, int]] = None  # Set during graph capture.

        self.has_seqlen_agnostic = model_config.contains_seqlen_agnostic_layers(
            parallel_config)

        # When using CUDA graph, the input block tables must be padded to
        # max_seq_len_to_capture. However, creating the block table in
        # Python can be expensive. To optimize this, we cache the block table
        # in numpy and only copy the actual input content at every iteration.
        # The shape of the cached block table will be
        # (max batch size to capture, max context len to capture / block size).
        self.graph_block_tables = np.zeros(
            (max(_BATCH_SIZES_TO_CAPTURE), self.get_max_block_per_batch()),
            dtype=np.int32)
        num_attn_heads = self.model_config.get_num_attention_heads(
            self.parallel_config)
        self.attn_backend = get_attn_backend(
            num_attn_heads,
            self.model_config.get_head_size(),
            self.model_config.get_num_kv_heads(self.parallel_config),
            self.model_config.get_sliding_window(),
            self.model_config.dtype,
            self.kv_cache_dtype,
            self.block_size,
        ) if num_attn_heads else None

        # Multi-modal data support
        self.multi_modal_input_mapper = MULTIMODAL_REGISTRY \
            .create_input_mapper(self.model_config)

        # Lazy initialization
        self.model: nn.Module  # Set after load_model
        # Set after load_model.
        self.lora_manager: Optional[LRUCacheWorkerLoRAManager] = None
        self.prompt_adapter_manager: LRUCacheWorkerPromptAdapterManager = None

        self.flashinfer_decode_workspace_buffer = None
        self.flashinfer_decode_wrapper = None
        self.flashinfer_prefill_workspace_buffer = None
        self.flashinfer_prefill_wrapper = None

    def load_model(self) -> None:
        logger.info("Start loading model")
        start_time = time.perf_counter()
        with CudaMemoryProfiler() as m:
<<<<<<< HEAD
            self.model = get_model(
                model_config=self.model_config,
                device_config=self.device_config,
                load_config=self.load_config,
                lora_config=self.lora_config,
                multimodal_config=self.multimodal_config,
                parallel_config=self.parallel_config,
                scheduler_config=self.scheduler_config,
                cache_config=self.cache_config,
            )
        end_time = time.perf_counter()
        elapsed_time = end_time - start_time
=======
            self.model = get_model(model_config=self.model_config,
                                   device_config=self.device_config,
                                   load_config=self.load_config,
                                   lora_config=self.lora_config,
                                   multimodal_config=self.multimodal_config,
                                   parallel_config=self.parallel_config,
                                   scheduler_config=self.scheduler_config,
                                   cache_config=self.cache_config)

>>>>>>> 44cc7661
        self.model_memory_usage = m.consumed_memory
        logger.info("Loading model weights took %.4f GB memory and %.4f sec",
                    self.model_memory_usage / float(2**30), elapsed_time)

        if self.lora_config:
            assert supports_lora(self.model), "Model does not support LoRA"
            assert not supports_vision(
                self.model
            ), "To be tested: vision language model with LoRA settings."

            self.lora_manager = LRUCacheWorkerLoRAManager(
                self.scheduler_config.max_num_seqs,
                self.scheduler_config.max_num_batched_tokens,
                self.vocab_size,
                self.lora_config,
                self.device,
                self.model.embedding_modules,
                self.model.embedding_padding_modules,
                max_position_embeddings=self.model.config.
                max_position_embeddings,
            )
            self.model = self.lora_manager.create_lora_manager(self.model)

        if self.prompt_adapter_config:
            self.prompt_adapter_manager = LRUCacheWorkerPromptAdapterManager(
                self.scheduler_config.max_num_seqs,
                self.scheduler_config.max_num_batched_tokens, self.device,
                self.prompt_adapter_config)
            self.model = (
                self.prompt_adapter_manager.create_prompt_adapter_manager(
                    self.model))

        if self.kv_cache_dtype == "fp8" and is_hip():
            # Currently only ROCm accepts kv-cache scaling factors
            # via quantization_param_path and this will be deprecated
            # in the future.
            if self.model_config.quantization_param_path is not None:
                if callable(getattr(self.model, "load_kv_cache_scales", None)):
                    warnings.warn(
                        "Loading kv cache scaling factor from JSON is "
                        "deprecated and will be removed. Please include "
                        "kv cache scaling factors in the model checkpoint.",
                        FutureWarning,
                        stacklevel=2)
                    self.model.load_kv_cache_scales(
                        self.model_config.quantization_param_path)
                    logger.info("Loaded KV cache scaling factors from %s",
                                self.model_config.quantization_param_path)
                else:
                    raise RuntimeError(
                        "Using FP8 KV cache and scaling factors provided but "
                        "model %s does not support loading scaling factors.",
                        self.model.__class__)
            else:
                logger.warning(
                    "Using FP8 KV cache but no scaling factors "
                    "provided. Defaulting to scaling factors of 1.0. "
                    "This may lead to less accurate results!")

    def save_sharded_state(
        self,
        path: str,
        pattern: Optional[str] = None,
        max_size: Optional[int] = None,
    ) -> None:
        from vllm.model_executor.model_loader.loader import ShardedStateLoader
        ShardedStateLoader.save_model(
            self.model,
            path,
            pattern=pattern,
            max_size=max_size,
        )

    def save_tensorized_model(
        self,
        tensorizer_config: TensorizerConfig,
    ) -> None:
        from vllm.model_executor.model_loader.loader import TensorizerLoader
        TensorizerLoader.save_model(
            self.model,
            tensorizer_config=tensorizer_config,
        )

    def get_max_block_per_batch(self) -> int:
        block_size = self.block_size
        return (self.max_seq_len_to_capture + block_size - 1) // block_size

    def _prepare_model_input_tensors(
        self,
        seq_group_metadata_list: List[SequenceGroupMetadata],
        finished_requests_ids: Optional[List[str]] = None
    ) -> TModelInputForGPU:
        """Helper method to prepare the model input based on a given sequence
        group. Prepares metadata needed for the base model forward pass but not
        metadata for possible additional steps, e.g., sampling.

        The API assumes seq_group_metadata_list is sorted by prefill -> decode.

        The result tensors and data structure also batches input in prefill
        -> decode order. For example,

        - input_tokens[:num_prefill_tokens] contains prefill tokens.
        - input_tokens[num_prefill_tokens:] contains decode tokens.

        If cuda graph is required, this API automatically pads inputs.
        """
        input_tokens: List[int] = []
        input_positions: List[int] = []
        slot_mapping: List[int] = []
        lora_index_mapping: List[int] = []
        lora_prompt_mapping: List[int] = []
        lora_requests: Set[LoRARequest] = set()
        prompt_adapter_index_mapping: List[int] = []
        prompt_adapter_prompt_mapping: List[int] = []
        prompt_adapter_requests: Set[PromptAdapterRequest] = set()

        seq_lens: List[int] = []
        prefill_seq_lens: List[int] = []
        decode_seq_lens: List[int] = []
        context_lens: List[int] = []
        query_lens: List[int] = []
        block_tables: List[List[int]] = []
        multi_modal_inputs_list: List[MultiModalInputs] = []
        request_ids_to_seq_ids: Dict[str, List[int]] = defaultdict(list)
        decode_only = True
        num_prefills = 0
        num_prefill_tokens = 0
        num_decode_tokens = 0

        # The following fields are only for flashinfer
        # Please follow https://docs.flashinfer.ai/tutorials/kv_layout.html#page-layout
        # for the precise definition of the following fields.
        # An example:
        # request 1, page indices [0, 5, 8]
        # request 2, page indices [1, 6, 7]
        # request 3, page indices [3, 4]
        # paged_kv_indices is a concatenation of page indices of all requests:
        # [0, 5, 8, 1, 6, 7, 3, 4]
        # paged_kv_indptr is used to index into paged_kv_indices:
        # [0, 3, 6, 8]
        paged_kv_indices: List[int] = []
        # 0 at the beginning of paged_kv_indptr indicates the start of the
        # first request’s page indices in the paged_kv_indices list.
        paged_kv_indptr: List[int] = [0]
        # paged_kv_last_page_len is the length of the last page of each request
        paged_kv_last_page_len: List[int] = []

        if len(seq_group_metadata_list) == 0:
            return self._model_input_cls()

        if self.sliding_window is not None:
            sliding_window_blocks = (self.sliding_window + self.block_size -
                                     1) // self.block_size
            block_aligned_sliding_window = \
                sliding_window_blocks * self.block_size

        for seq_group_metadata in seq_group_metadata_list:
            seq_ids = list(seq_group_metadata.seq_data.keys())
            is_prompt = seq_group_metadata.is_prompt

            for seq_id in seq_ids:
                computed_block_nums = seq_group_metadata.computed_block_nums
                if (self.scheduler_config is not None
                        and self.scheduler_config.chunked_prefill_enabled
                        and not (computed_block_nums is None
                                 or computed_block_nums == [])):
                    raise RuntimeError(
                        "chunked prefill cannot be used with prefix caching "
                        "now.")

                seq_data = seq_group_metadata.seq_data[seq_id]
                if is_prompt:
                    context_len = seq_data.get_num_computed_tokens()
                else:
                    # get_num_computed_tokens is incorrect for spec decoding.
                    # So, we should have a special logic here.
                    # TODO(sang): Fix it.
                    context_len = seq_data.get_len() - 1

                seq_len = min(
                    seq_data.get_len(),
                    context_len + seq_group_metadata.token_chunk_size)
                if is_prompt:
                    tokens = seq_data.get_token_ids()[context_len:seq_len]
                else:
                    # Optimization. get_token_ids requires the entire copy of
                    # tokens.
                    tokens = [seq_data.get_last_token_id()]

                # Prefix cache was hit.
                # Prefix is not supported with sliding_window
                prefix_cache_hit = (computed_block_nums is not None
                                    and len(computed_block_nums) > 0
                                    and self.sliding_window is None
                                    and is_prompt)

                # These are seq_len/context_len capped to the sliding window.
                # They are passed to decode kernel.
                # We still need original seq_len/context_len to compute slot
                # mapping (and input position) below.
                curr_sliding_window_blocks = None
                sliding_seq_len = seq_len
                sliding_context_len = context_len

                # TODO(sang): This is a hack to make sliding window work with
                # paged attn. We can remove it if we make paged attn kernel
                # to properly handle slinding window attn.
                if (self.sliding_window is not None and not is_prompt):
                    curr_sliding_window_blocks = sliding_window_blocks
                    if self.scheduler_config.use_v2_block_manager:
                        # number of elements in last block
                        suff_len = seq_len % self.block_size
                        sliding_seq_len = min(
                            seq_len, block_aligned_sliding_window + suff_len)
                        if suff_len > 0:
                            curr_sliding_window_blocks += 1
                    else:
                        sliding_seq_len = min(seq_len, self.sliding_window)
                    sliding_context_len = sliding_seq_len - 1

                # TODO(sang): Combine chunked prefill and prefix caching by
                # only allowing multiple of block_size chunk size.
                # NOTE: This only works for oooooooxxx style attention.
                if prefix_cache_hit:
                    assert computed_block_nums is not None
                    context_len = len(computed_block_nums) * self.block_size
                    tokens = tokens[context_len:]

                    # need to think what to set it to when we have both sliding
                    # window and prefix caching...
                    assert self.sliding_window is None, \
                        "Prefix caching is not supported with sliding window"
                    sliding_context_len = context_len

                    if self.attn_backend.get_name() == "flash-attn":
                        # NOTE(woosuk): For flash-attn, the block table should
                        # include the entries for the incoming prefill tokens.
                        # TODO(woosuk): This is a temporary fix. We should
                        # provide a unified interface for different backends.
                        block_table = seq_group_metadata.block_tables[seq_id]
                    else:
                        block_table = computed_block_nums
                elif (self.scheduler_config.chunked_prefill_enabled
                      or not is_prompt):
                    if seq_group_metadata.block_tables is not None:
                        # chunked prefill or decode
                        block_table = seq_group_metadata.block_tables[seq_id]
                        if curr_sliding_window_blocks is not None:
                            block_table = block_table[
                                -curr_sliding_window_blocks:]
                    else:
                        # Only happens when memory profiling runs.
                        block_table = []
                else:
                    # Prefill without chunked prefill or memory profiling.
                    block_table = []
                block_tables.append(block_table)

                seq_lens.append(sliding_seq_len)
                context_lens.append(sliding_context_len)
                query_len = sliding_seq_len - sliding_context_len
                query_lens.append(query_len)
                input_tokens.extend(tokens)
                input_positions.extend(list(range(context_len, seq_len)))
                lora_id = seq_group_metadata.lora_int_id
                prompt_adapter_id = seq_group_metadata.prompt_adapter_id

                if is_prompt:
                    assert len(seq_ids) == 1
                    num_prefills += 1
                    num_prefill_tokens += len(tokens)
                    decode_only = False
                    prefill_seq_lens.append(seq_len)
                else:
                    assert query_len == 1, (
                        "seq_len: {}, context_len: {}, query_len: {}".format(
                            seq_len, context_len, query_len))
                    num_decode_tokens += query_len
                    decode_seq_lens.append(sliding_seq_len)

                if lora_id > 0:
                    lora_requests.add(seq_group_metadata.lora_request)

                lora_index_mapping += [lora_id] * query_len
                lora_prompt_mapping.extend(
                    [lora_id] *
                    (query_len if seq_group_metadata.sampling_params
                     and seq_group_metadata.sampling_params.prompt_logprobs
                     is not None else 1))

                mm_data = seq_group_metadata.multi_modal_data
                if mm_data:
                    # Process multi-modal data
                    mm_kwargs = self.multi_modal_input_mapper(mm_data)
                    multi_modal_inputs_list.append(mm_kwargs)

                if prompt_adapter_id > 0 and is_prompt:
                    prompt_adapter_requests.add(
                        seq_group_metadata.prompt_adapter_request)

                    num_tokens = seq_group_metadata.\
                                            prompt_adapter_num_virtual_tokens
                    pm = [prompt_adapter_id
                          ] * num_tokens + [0] * (query_len - num_tokens)
                    prompt_adapter_index_mapping += pm
                    prompt_adapter_prompt_mapping.extend(
                        [prompt_adapter_id] *
                        (query_len if seq_group_metadata.sampling_params
                         and seq_group_metadata.sampling_params.prompt_logprobs
                         else 1))

                is_profile_run = _is_block_tables_empty(
                    seq_group_metadata.block_tables)
                if is_profile_run:
                    # During memory profiling, the block tables are not
                    # initialized yet. In this case, we just use a dummy
                    # slot mapping.
                    # In embeddings, the block tables are {seq_id: None}.
                    slot_mapping.extend([_PAD_SLOT_ID] * seq_len)
                    continue

                # Compute the slot mapping.
                block_table = seq_group_metadata.block_tables[seq_id]

                # Mask the [0, start_idx) tokens of the prompt with
                # _PAD_SLOT_ID, where start_idx is max(0, seq_len -
                # sliding_window). For example, if the prompt len is 10,
                # sliding window is 8, and block size is 4, the first two
                # tokens are masked and the slot mapping will be
                # [-1, -1, 2, 3, 4, 5, 6, 7, 0, 1].
                start_idx = 0
                if self.sliding_window is not None:
                    if is_prompt:
                        assert self.scheduler_config.use_v2_block_manager \
                            or context_len == 0, (
                            "Prefix caching is currently not supported with "
                            "sliding window attention in V1 block manager")
                    # It is an optimization. When it is decoding, it is always
                    # 0. When prefill, we use it to not write slots to kv cache
                    # to save memory.
                    start_idx = max(0, query_len - self.sliding_window)

                for i in range(context_len, seq_len):
                    if i < start_idx:
                        slot_mapping.append(_PAD_SLOT_ID)
                        continue

                    block_number = block_table[i // self.block_size]
                    block_offset = i % self.block_size
                    slot = block_number * self.block_size + block_offset
                    slot_mapping.append(slot)

                # Prepare input tensors for flashinfer
                if self.attn_backend.get_name() == "flashinfer":
                    seq_len = seq_data.get_len()
                    # Get the number of valid blocks based on sequence length.
                    # If seq_len = 16, block_size = 16,
                    # block_table_bound is 1 with 1 valid block.
                    # If seq_len = 15, block_size = 16,
                    # block_table_bound is 0 + 1 with 1 valid block.
                    block_table_bound = seq_len // self.block_size + 1 \
                                        if seq_len % self.block_size != 0 \
                                        else seq_len // self.block_size

                    paged_kv_indices.extend(block_table[:block_table_bound])
                    paged_kv_indptr.append(paged_kv_indptr[-1] +
                                           block_table_bound)

                    last_page_len = seq_len % self.block_size
                    if last_page_len == 0:
                        last_page_len = self.block_size
                    paged_kv_last_page_len.append(last_page_len)

        batch_size = len(input_tokens)
        max_query_len = max(query_lens)
        max_prefill_seq_len = max(prefill_seq_lens, default=0)
        max_decode_seq_len = max(decode_seq_lens, default=0)

        # If cuda graph can be used, pad tensors accordingly.
        # See `capture_model` API for more details.
        # vLLM uses cuda graph only for decoding requests.
        use_captured_graph = (
            decode_only and not self.model_config.enforce_eager
            and batch_size <= _BATCH_SIZES_TO_CAPTURE[-1]
            and max_decode_seq_len <= self.max_seq_len_to_capture)
        if use_captured_graph:
            graph_batch_size = _get_graph_batch_size(batch_size)
            assert graph_batch_size >= batch_size
            for _ in range(graph_batch_size - batch_size):
                input_tokens.append(0)
                input_positions.append(0)
                slot_mapping.append(_PAD_SLOT_ID)
                seq_lens.append(1)
                block_tables.append([])
                lora_index_mapping.append(0)
                prompt_adapter_index_mapping.append(0)
                if self.attn_backend.get_name() == "flashinfer":
                    last_paged_kv_indptr = paged_kv_indptr[-1]
                    paged_kv_indptr.append(last_paged_kv_indptr)
                    paged_kv_last_page_len.append(0)
            batch_size = graph_batch_size
            num_decode_tokens = batch_size

        if use_captured_graph:
            # The shape of graph_block_tables is
            # [max batch size, max context len // block size].
            input_block_tables = self.graph_block_tables[:batch_size]
            for i, block_table in enumerate(block_tables):
                if block_table:
                    input_block_tables[i, :len(block_table)] = block_table
            block_tables = torch.tensor(input_block_tables, device=self.device)
        else:
            max_block_table_len = max(
                len(block_table) for block_table in block_tables)
            block_tables = make_tensor_with_pad(
                block_tables,
                max_len=max_block_table_len,
                pad=0,
                dtype=torch.int,
                device=self.device,
            )
        assert max_query_len > 0, ("query_lens: {}".format(query_lens))

        context_lens_tensor = torch.tensor(context_lens,
                                           dtype=torch.int,
                                           device=self.device)

        seq_lens_tensor = torch.tensor(seq_lens,
                                       dtype=torch.int,
                                       device=self.device)
        query_lens_tensor = torch.tensor(query_lens,
                                         dtype=torch.long,
                                         device=self.device)
        query_start_loc = torch.zeros(query_lens_tensor.shape[0] + 1,
                                      dtype=torch.int32,
                                      device=self.device)
        seq_start_loc = torch.zeros(seq_lens_tensor.shape[0] + 1,
                                    dtype=torch.int32,
                                    device=self.device)

        torch.cumsum(seq_lens_tensor,
                     dim=0,
                     dtype=seq_start_loc.dtype,
                     out=seq_start_loc[1:])
        torch.cumsum(query_lens_tensor,
                     dim=0,
                     dtype=query_start_loc.dtype,
                     out=query_start_loc[1:])

        input_tokens_tensor = torch.tensor(input_tokens,
                                           dtype=torch.long,
                                           device=self.device)
        input_positions_tensor = torch.tensor(input_positions,
                                              dtype=torch.long,
                                              device=self.device)
        slot_mapping_tensor = torch.tensor(slot_mapping,
                                           dtype=torch.long,
                                           device=self.device)

        logits_soft_cap = getattr(self.model_config.hf_config,
                                  'attn_logit_softcapping', None)
        if logits_soft_cap is not None and self.attn_backend.get_name(
        ) != "flashinfer":
            raise ValueError("Please use Flashinfer backend for models with"
                             "logits_soft_cap (i.e., Gemma-2)."
                             " Otherwise, the output might be wrong."
                             " Set Flashinfer backend by "
                             "export VLLM_ATTENTION_BACKEND=FLASHINFER.")

        if self.attn_backend.get_name() == "flashinfer":
            if len(paged_kv_indptr) > 0:
                paged_kv_indices_tensor = torch.tensor(paged_kv_indices,
                                                       device='cpu',
                                                       dtype=torch.int)
                paged_kv_indptr_tensor = torch.tensor(paged_kv_indptr,
                                                      device='cpu',
                                                      dtype=torch.int)
                paged_kv_last_page_len_tensor = torch.tensor(
                    paged_kv_last_page_len, device='cpu', dtype=torch.int)
            else:
                paged_kv_indices_tensor = None
                paged_kv_indptr_tensor = None
                paged_kv_last_page_len_tensor = None

            kv_cache_dtype = get_kv_cache_torch_dtype(self.kv_cache_dtype,
                                                      self.model_config.dtype)
            attn_metadata = self.attn_backend.make_metadata(
                num_prefills=num_prefills,
                slot_mapping=slot_mapping_tensor,
                num_prefill_tokens=num_prefill_tokens,
                num_decode_tokens=num_decode_tokens,
                max_prefill_seq_len=max_prefill_seq_len,
                block_tables=block_tables,
                paged_kv_indptr=paged_kv_indptr_tensor,
                paged_kv_indices=paged_kv_indices_tensor,
                paged_kv_last_page_len=paged_kv_last_page_len_tensor,
                num_qo_heads=self.model_config.get_num_attention_heads(
                    self.parallel_config),
                num_kv_heads=self.model_config.get_num_kv_heads(
                    self.parallel_config),
                head_dim=self.model_config.get_head_size(),
                page_size=self.block_size,
                seq_start_loc=seq_start_loc,
                query_start_loc=query_start_loc,
                device=self.device,
                data_type=kv_cache_dtype,
                use_cuda_graph=use_captured_graph,
                logits_soft_cap=logits_soft_cap)

        else:
            attn_metadata = self.attn_backend.make_metadata(
                num_prefills=num_prefills,
                slot_mapping=slot_mapping_tensor,
                num_prefill_tokens=num_prefill_tokens,
                num_decode_tokens=num_decode_tokens,
                seq_lens=seq_lens,
                seq_lens_tensor=seq_lens_tensor,
                max_query_len=max_query_len,
                max_prefill_seq_len=max_prefill_seq_len,
                max_decode_seq_len=max_decode_seq_len,
                query_start_loc=query_start_loc,
                seq_start_loc=seq_start_loc,
                context_lens_tensor=context_lens_tensor,
                block_tables=block_tables,
                use_cuda_graph=use_captured_graph,
            )

        if self.lora_config:
            lora_mapping = LoRAMapping(
                lora_index_mapping,
                lora_prompt_mapping,
            )
        else:
            lora_mapping = None

        if self.prompt_adapter_config:
            prompt_adapter_mapping = PromptAdapterMapping(
                prompt_adapter_index_mapping,
                prompt_adapter_prompt_mapping,
            )
        else:
            prompt_adapter_mapping = None

        multi_modal_kwargs = MultiModalInputs.batch(multi_modal_inputs_list,
                                                    device=self.device)
        request_ids_to_seq_ids = {
            seq_group_metadata.request_id:
            list(seq_group_metadata.seq_data.keys())
            for seq_group_metadata in seq_group_metadata_list
        }
        return self._model_input_cls(
            input_tokens=input_tokens_tensor,
            input_positions=input_positions_tensor,
            attn_metadata=attn_metadata,
            seq_lens=seq_lens,
            query_lens=query_lens,
            lora_mapping=lora_mapping,
            lora_requests=lora_requests,
            multi_modal_kwargs=multi_modal_kwargs,
            request_ids_to_seq_ids=request_ids_to_seq_ids,
            finished_requests_ids=finished_requests_ids,
            prompt_adapter_mapping=prompt_adapter_mapping,
            prompt_adapter_requests=prompt_adapter_requests,
        )

    @torch.inference_mode()
    def profile_run(self) -> None:
        # Enable top-k sampling to reflect the accurate memory usage.
        sampling_params = SamplingParams(top_p=0.99, top_k=self.vocab_size - 1)
        max_num_batched_tokens = self.scheduler_config.max_num_batched_tokens
        max_num_seqs = self.scheduler_config.max_num_seqs
        # This represents the maximum number of different requests
        # that will have unique loras, an therefore the max amount of memory
        # consumption create dummy lora request copies from the lora request
        # passed in, which contains a lora from the lora warmup path.
        dummy_lora_requests: List[LoRARequest] = []
        dummy_lora_requests_per_seq: List[LoRARequest] = []
        if self.lora_config:
            assert self.lora_manager is not None
            with self.lora_manager.dummy_lora_cache():
                for idx in range(self.lora_config.max_loras):
                    lora_id = idx + 1
                    dummy_lora_request = LoRARequest(
                        lora_name=f"warmup_{lora_id}",
                        lora_int_id=lora_id,
                        lora_local_path="/not/a/real/path",
                    )
                    self.lora_manager.add_dummy_lora(dummy_lora_request,
                                                     rank=LORA_WARMUP_RANK)
                    dummy_lora_requests.append(dummy_lora_request)
                dummy_lora_requests_per_seq = [
                    dummy_lora_requests[idx % len(dummy_lora_requests)]
                    for idx in range(max_num_seqs)
                ]

        # Profile memory usage with max_num_sequences sequences and the total
        # number of tokens equal to max_num_batched_tokens.
        seqs: List[SequenceGroupMetadata] = []
        # Additional GPU memory may be needed for vision encoding, which needs
        # to be accounted for when calculating the GPU blocks for
        # vLLM blocker manager.
        # To exercise the worst scenario for GPU memory consumption,
        # the number of seqs (batch_size) is chosen to maximize the number
        # of images processed.
        model_config = self.model_config

        if supports_vision(self.model):
            max_mm_tokens = MULTIMODAL_REGISTRY \
                .get_max_multimodal_tokens(model_config)
            max_num_seqs_orig = max_num_seqs
            max_num_seqs = min(max_num_seqs,
                               max_num_batched_tokens // max_mm_tokens)
            if max_num_seqs < 1:
                expr = (f"min({max_num_seqs_orig}, "
                        f"{max_num_batched_tokens} // {max_mm_tokens})")
                logger.warning(
                    "Computed max_num_seqs (%s) to be less than 1. "
                    "Setting it to the minimum value of 1.", expr)
                max_num_seqs = 1

        batch_size = 0
        for group_id in range(max_num_seqs):
            seq_len = (max_num_batched_tokens // max_num_seqs +
                       (group_id < max_num_batched_tokens % max_num_seqs))
            batch_size += seq_len

            seq_data, dummy_multi_modal_data = INPUT_REGISTRY \
                .dummy_data_for_profiling(model_config, seq_len)

            # Having more tokens is over-conservative but otherwise fine
            assert len(seq_data.prompt_token_ids) >= seq_len, (
                f"Expected at least {seq_len} dummy tokens for profiling, "
                f"but got: {len(seq_data.prompt_token_ids)}")

            seq = SequenceGroupMetadata(
                request_id=str(group_id),
                is_prompt=True,
                seq_data={group_id: seq_data},
                sampling_params=sampling_params,
                block_tables=None,
                lora_request=dummy_lora_requests_per_seq[group_id]
                if dummy_lora_requests_per_seq else None,
                multi_modal_data=dummy_multi_modal_data,
            )
            seqs.append(seq)

        # Run the model with the dummy inputs.
        num_layers = self.model_config.get_num_layers(self.parallel_config)
        kv_caches = [None] * num_layers
        finished_requests_ids = [seq.request_id for seq in seqs]
        model_input = self.prepare_model_input(
            seqs, finished_requests_ids=finished_requests_ids)
        intermediate_tensors = None
        if not get_pp_group().is_first_rank:
            intermediate_tensors = self.model.make_empty_intermediate_tensors(
                batch_size=batch_size,
                dtype=self.model_config.dtype,
                device=self.device)
        self.execute_model(model_input, kv_caches, intermediate_tensors)
        torch.cuda.synchronize()
        return

    def remove_all_loras(self):
        if not self.lora_manager:
            raise RuntimeError("LoRA is not enabled.")
        self.lora_manager.remove_all_adapters()

    def set_active_loras(self, lora_requests: Set[LoRARequest],
                         lora_mapping: LoRAMapping) -> None:
        if not self.lora_manager:
            raise RuntimeError("LoRA is not enabled.")
        self.lora_manager.set_active_adapters(lora_requests, lora_mapping)

    def add_lora(self, lora_request: LoRARequest) -> bool:
        if not self.lora_manager:
            raise RuntimeError("LoRA is not enabled.")
        return self.lora_manager.add_adapter(lora_request)

    def remove_lora(self, lora_id: int) -> bool:
        if not self.lora_manager:
            raise RuntimeError("LoRA is not enabled.")
        return self.lora_manager.remove_adapter(lora_id)

    def pin_lora(self, lora_id: int) -> bool:
        if not self.lora_manager:
            raise RuntimeError("LoRA is not enabled.")
        return self.lora_manager.pin_adapter(lora_id)

    def list_loras(self) -> Set[int]:
        if not self.lora_manager:
            raise RuntimeError("LoRA is not enabled.")
        return self.lora_manager.list_adapters()

    def remove_all_prompt_adapters(self):
        if not self.prompt_adapter_manager:
            raise RuntimeError("PromptAdapter is not enabled.")
        self.prompt_adapter_manager.remove_all_adapters()

    def set_active_prompt_adapters(
            self, prompt_adapter_requests: Set[PromptAdapterRequest],
            prompt_adapter_mapping: PromptAdapterMapping) -> None:
        if not self.prompt_adapter_manager:
            raise RuntimeError("PromptAdapter is not enabled.")
        self.prompt_adapter_manager.set_active_adapters(
            prompt_adapter_requests, prompt_adapter_mapping)

    def add_prompt_adapter(
            self, prompt_adapter_request: PromptAdapterRequest) -> bool:
        if not self.prompt_adapter_manager:
            raise RuntimeError("PromptAdapter is not enabled.")
        return self.prompt_adapter_manager.add_adapter(prompt_adapter_request)

    def remove_prompt_adapter(self, prompt_adapter_id: int) -> bool:
        if not self.prompt_adapter_manager:
            raise RuntimeError("PromptAdapter is not enabled.")
        return self.prompt_adapter_manager.remove_adapter(prompt_adapter_id)

    def pin_prompt_adapter(self, prompt_adapter_id: int) -> bool:
        if not self.prompt_adapter_manager:
            raise RuntimeError("PromptAdapter is not enabled.")
        return self.prompt_adapter_manager.pin_adapter(prompt_adapter_id)

    def list_prompt_adapters(self) -> Set[int]:
        if not self.prompt_adapter_manager:
            raise RuntimeError("PromptAdapter is not enabled.")
        return self.prompt_adapter_manager.list_adapters()

    @torch.inference_mode()
    def capture_model(self, kv_caches: List[List[torch.Tensor]]) -> None:
        """Cuda graph capture a model.

        Note that CUDA graph's performance gain is negligible if number
        of batched tokens are larger than 200. And since CUDA graph
        requires fixed sized tensors, supporting large/variable batch
        size requires high GPU memory overhead. Thus, vLLM only captures
        decoding requests. Mixed batch (chunked prefill + decoding) or
        prefill requests are not captured.

        Since it is used for decoding-only, it assumes there's only 1 token
        per sequence in the batch.
        """
        assert not self.model_config.enforce_eager
        logger.info("Capturing the model for CUDA graphs. This may lead to "
                    "unexpected consequences if the model is not static. To "
                    "run the model in eager mode, set 'enforce_eager=True' or "
                    "use '--enforce-eager' in the CLI.")
        logger.info("CUDA graphs can take additional 1~3 GiB memory per GPU. "
                    "If you are running out of memory, consider decreasing "
                    "`gpu_memory_utilization` or enforcing eager mode. "
                    "You can also reduce the `max_num_seqs` as needed "
                    "to decrease memory usage.")
        start_time = time.perf_counter()

        # Prepare dummy inputs. These will be reused for all batch sizes.
        max_batch_size = max(_BATCH_SIZES_TO_CAPTURE)
        input_tokens = torch.zeros(max_batch_size, dtype=torch.long).cuda()
        input_positions = torch.zeros(max_batch_size, dtype=torch.long).cuda()
        slot_mapping = torch.empty(max_batch_size, dtype=torch.long).cuda()
        slot_mapping.fill_(_PAD_SLOT_ID)
        seq_lens = torch.ones(max_batch_size, dtype=torch.int32).cuda()
        block_tables = torch.from_numpy(self.graph_block_tables).cuda()
        intermediate_inputs = None
        if not get_pp_group().is_first_rank:
            intermediate_inputs = self.model.make_empty_intermediate_tensors(
                batch_size=max_batch_size,
                dtype=self.model_config.dtype,
                device=self.device)

        # Prepare buffer for outputs. These will be reused for all batch sizes.
        # It will be filled after the first graph capture.
        hidden_or_intermediate_states: List[Optional[torch.Tensor]] = [
            None
        ] * self.parallel_config.pipeline_parallel_size

        graph_batch_size = _get_graph_batch_size(
            self.scheduler_config.max_num_seqs)
        batch_size_capture_list = [
            bs for bs in _BATCH_SIZES_TO_CAPTURE if bs <= graph_batch_size
        ]

        if self.attn_backend.get_name() == "flashinfer":
            # For flashinfer, different batch sizes will share the
            # same workspace buffer.
            decode_workspace_buffer = \
            torch.empty(FLASHINFER_WORKSPACE_BUFFER_SIZE,
                                                dtype=torch.uint8,
                                              device=self.device)
            indices_buffer = torch.empty(max_batch_size *
                                         self.cache_config.num_gpu_blocks,
                                         dtype=torch.int32,
                                         device=self.device)
            indptr_buffer = torch.empty(max_batch_size + 1,
                                        dtype=torch.int32,
                                        device=self.device)
            last_page_len_buffer = torch.empty(max_batch_size,
                                               dtype=torch.int32,
                                               device=self.device)

        with graph_capture() as graph_capture_context:
            # NOTE: Capturing the largest batch size first may help reduce the
            # memory usage of CUDA graph.
            for virtual_engine in range(
                    self.parallel_config.pipeline_parallel_size):
                for batch_size in reversed(batch_size_capture_list):
                    if self.attn_backend.get_name() == "flashinfer":
                        indptr_buffer = indptr_buffer[:batch_size + 1]
                        last_page_len_buffer = last_page_len_buffer[:
                                                                    batch_size]

                        num_qo_heads = (
                            self.model_config.get_num_attention_heads(
                                self.parallel_config))
                        num_kv_heads = self.model_config.get_num_kv_heads(
                            self.parallel_config)
                        if num_qo_heads // num_kv_heads >= 4:
                            use_tensor_cores = True
                        else:
                            use_tensor_cores = False
                        decode_wrapper = \
                            CUDAGraphBatchDecodeWithPagedKVCacheWrapper(
                            decode_workspace_buffer, indptr_buffer,
                            indices_buffer, last_page_len_buffer, "NHD",
                            use_tensor_cores)
                        kv_cache_dtype = get_kv_cache_torch_dtype(
                            self.kv_cache_dtype, self.model_config.dtype)

                        paged_kv_indptr_tensor_host = torch.arange(
                            0, batch_size + 1, dtype=torch.int32)
                        paged_kv_indices_tensor_host = torch.arange(
                            0, batch_size, dtype=torch.int32)
                        paged_kv_last_page_len_tensor_host = torch.full(
                            (batch_size, ), self.block_size, dtype=torch.int32)
                        query_start_loc_host = torch.arange(0,
                                                            batch_size + 1,
                                                            dtype=torch.int32)

                        attn_metadata = self.attn_backend.make_metadata(
                            num_prefills=0,
                            slot_mapping=slot_mapping[:batch_size],
                            num_prefill_tokens=0,
                            num_decode_tokens=batch_size,
                            max_prefill_seq_len=0,
                            block_tables=block_tables,
                            paged_kv_indptr=paged_kv_indptr_tensor_host,
                            paged_kv_indices=paged_kv_indices_tensor_host,
                            paged_kv_last_page_len=
                            paged_kv_last_page_len_tensor_host,
                            num_qo_heads=num_qo_heads,
                            num_kv_heads=num_kv_heads,
                            head_dim=self.model_config.get_head_size(),
                            page_size=self.block_size,
                            seq_start_loc=None,
                            query_start_loc=query_start_loc_host,
                            device=self.device,
                            data_type=kv_cache_dtype,
                            use_cuda_graph=True,
                            decode_wrapper=decode_wrapper,
                            prefill_wrapper=None)
                        attn_metadata.begin_forward()
                    else:
                        attn_metadata = self.attn_backend.make_metadata(
                            num_prefills=0,
                            num_prefill_tokens=0,
                            num_decode_tokens=batch_size,
                            slot_mapping=slot_mapping[:batch_size],
                            seq_lens=None,
                            seq_lens_tensor=seq_lens[:batch_size],
                            max_query_len=None,
                            max_prefill_seq_len=0,
                            max_decode_seq_len=self.max_seq_len_to_capture,
                            query_start_loc=None,
                            seq_start_loc=None,
                            context_lens_tensor=None,
                            block_tables=block_tables[:batch_size],
                            use_cuda_graph=True,
                        )

                    if self.lora_config:
                        lora_mapping = LoRAMapping(
                            [0] * batch_size,
                            [0] * batch_size,
                        )
                        self.set_active_loras(set(), lora_mapping)

                    if self.prompt_adapter_config:
                        prompt_adapter_mapping = PromptAdapterMapping(
                            [-1] * batch_size,
                            [-1] * batch_size,
                        )
                        self.set_active_prompt_adapters(
                            set(), prompt_adapter_mapping)

                    graph_runner = CUDAGraphRunner(
                        self.model, self.attn_backend.get_name())

                    if self.attn_backend.get_name() == "flashinfer":
                        graph_runner.flashinfer_indptr_buffer = indptr_buffer
                        graph_runner.flashinfer_indices_buffer = indices_buffer
                        graph_runner.flashinfer_last_page_len_buffer = \
                            last_page_len_buffer
                        graph_runner.flashinfer_decode_workspace_buffer = \
                                decode_workspace_buffer
                        graph_runner.flashinfer_decode_wrapper = \
                            decode_wrapper

                    capture_inputs = {
                        "input_ids":
                        input_tokens[:batch_size],
                        "positions":
                        input_positions[:batch_size],
                        "hidden_or_intermediate_states":
                        hidden_or_intermediate_states[
                            virtual_engine]  # type: ignore
                        [:batch_size]
                        if hidden_or_intermediate_states[virtual_engine]
                        is not None else None,
                        "intermediate_inputs":
                        intermediate_inputs[:batch_size]
                        if intermediate_inputs is not None else None,
                        "kv_caches":
                        kv_caches[virtual_engine],
                        "attn_metadata":
                        attn_metadata,
                        "memory_pool":
                        self.graph_memory_pool,
                        "stream":
                        graph_capture_context.stream
                    }
                    if self.has_seqlen_agnostic:
                        # Only used by Mamba-based models CUDA graph atm (Jamba)
                        capture_inputs.update({
                            "seqlen_agnostic_capture_inputs":
                            self.model.get_seqlen_agnostic_capture_inputs(
                                batch_size)
                        })
                    graph_runner.capture(**capture_inputs)
                    self.graph_memory_pool = graph_runner.graph.pool()
                    self.graph_runners[virtual_engine][batch_size] = (
                        graph_runner)

        end_time = time.perf_counter()
        elapsed_time = end_time - start_time
        # This usually takes < 10 seconds.
        logger.info("Graph capturing finished in %.0f secs.", elapsed_time)

    @property
    def vocab_size(self) -> int:
        return self.model_config.get_vocab_size()


class ModelRunner(GPUModelRunnerBase[ModelInputForGPUWithSamplingMetadata]):
    """
    GPU model runner with sampling step.
    """
    _model_input_cls: Type[ModelInputForGPUWithSamplingMetadata] = (
        ModelInputForGPUWithSamplingMetadata)

    def make_model_input_from_broadcasted_tensor_dict(
        self,
        tensor_dict: Dict[str, Any],
    ) -> ModelInputForGPUWithSamplingMetadata:
        model_input = \
            ModelInputForGPUWithSamplingMetadata.from_broadcasted_tensor_dict(
                tensor_dict,
                attn_backend=self.attn_backend,
            )
        return model_input

    def prepare_model_input(
        self,
        seq_group_metadata_list: List[SequenceGroupMetadata],
        virtual_engine: int = 0,
        finished_requests_ids: Optional[List[str]] = None
    ) -> ModelInputForGPUWithSamplingMetadata:
        """Prepare the model input based on a given sequence group, including
        metadata for the sampling step.

        The API assumes seq_group_metadata_list is sorted by prefill -> decode.

        The result tensors and data structure also batches input in prefill
        -> decode order. For example,

        - input_tokens[:num_prefill_tokens] contains prefill tokens.
        - input_tokens[num_prefill_tokens:] contains decode tokens.

        If cuda graph is required, this API automatically pads inputs.
        """
        model_input = self._prepare_model_input_tensors(
            seq_group_metadata_list, finished_requests_ids)
        sampling_metadata = SamplingMetadata.prepare(seq_group_metadata_list,
                                                     model_input.seq_lens,
                                                     model_input.query_lens,
                                                     self.device,
                                                     self.pin_memory)
        is_prompt = (seq_group_metadata_list[0].is_prompt
                     if seq_group_metadata_list else None)
        return dataclasses.replace(model_input,
                                   sampling_metadata=sampling_metadata,
                                   is_prompt=is_prompt,
                                   virtual_engine=virtual_engine)

    @torch.inference_mode()
    def execute_model(
        self,
        model_input: ModelInputForGPUWithSamplingMetadata,
        kv_caches: List[torch.Tensor],
        intermediate_tensors: Optional[IntermediateTensors] = None,
        num_steps: int = 1,
    ) -> Optional[Union[List[SamplerOutput], IntermediateTensors]]:
        if num_steps > 1:
            raise ValueError("num_steps > 1 is not supported in ModelRunner")

        if self.lora_config:
            assert model_input.lora_requests is not None
            assert model_input.lora_mapping is not None
            self.set_active_loras(model_input.lora_requests,
                                  model_input.lora_mapping)

        if self.prompt_adapter_config:
            assert model_input.prompt_adapter_requests is not None
            assert model_input.prompt_adapter_mapping is not None
            self.set_active_prompt_adapters(
                model_input.prompt_adapter_requests,
                model_input.prompt_adapter_mapping)

        if self.attn_backend.get_name() == "flashinfer":
            assert model_input.attn_metadata is not None
            assert model_input.input_tokens is not None
            if self.flashinfer_decode_workspace_buffer is None:
                self.flashinfer_decode_workspace_buffer = torch.empty(
                    FLASHINFER_WORKSPACE_BUFFER_SIZE,
                    dtype=torch.uint8,
                    device=self.device)
                self.flashinfer_decode_wrapper = \
                    BatchDecodeWithPagedKVCacheWrapper(
                    self.flashinfer_decode_workspace_buffer, "NHD")
                self.flashinfer_prefill_workspace_buffer = torch.empty(
                    FLASHINFER_WORKSPACE_BUFFER_SIZE,
                    dtype=torch.uint8,
                    device=self.device)
                self.flashinfer_prefill_wrapper = \
                    BatchPrefillWithPagedKVCacheWrapper(
                    self.flashinfer_prefill_workspace_buffer, "NHD")

            model_input.attn_metadata.prefill_wrapper = \
                self.flashinfer_prefill_wrapper
            if model_input.attn_metadata.use_cuda_graph:
                batch_size = model_input.input_tokens.shape[0]
                model_input.attn_metadata.decode_wrapper = self.graph_runners[
                    model_input.
                    virtual_engine][batch_size].flashinfer_decode_wrapper
            else:
                model_input.attn_metadata.decode_wrapper = \
                    self.flashinfer_decode_wrapper
            model_input.attn_metadata.begin_forward()

        # Currently cuda graph is only supported by the decode phase.
        assert model_input.attn_metadata is not None
        prefill_meta = model_input.attn_metadata.prefill_metadata
        decode_meta = model_input.attn_metadata.decode_metadata
        # TODO(andoorve): We can remove this once all
        # virtual engines share the same kv cache.
        virtual_engine = model_input.virtual_engine
        if prefill_meta is None and decode_meta.use_cuda_graph:
            assert model_input.input_tokens is not None
            graph_batch_size = model_input.input_tokens.shape[0]
            model_executable = self.graph_runners[virtual_engine][
                graph_batch_size]
        else:
            model_executable = self.model

        multi_modal_kwargs = model_input.multi_modal_kwargs or {}
        seqlen_agnostic_kwargs = {
            "finished_requests_ids": model_input.finished_requests_ids,
            "request_ids_to_seq_ids": model_input.request_ids_to_seq_ids,
        } if self.has_seqlen_agnostic else {}
        hidden_or_intermediate_states = model_executable(
            input_ids=model_input.input_tokens,
            positions=model_input.input_positions,
            kv_caches=kv_caches,
            attn_metadata=model_input.attn_metadata,
            intermediate_tensors=intermediate_tensors,
            **multi_modal_kwargs,
            **seqlen_agnostic_kwargs)

        # Compute the logits in the last pipeline stage.
        if not get_pp_group().is_last_rank:
            return hidden_or_intermediate_states

        logits = self.model.compute_logits(hidden_or_intermediate_states,
                                           model_input.sampling_metadata)

        if not self.is_driver_worker:
            return []

        # Sample the next token.
        output: SamplerOutput = self.model.sample(
            logits=logits,
            sampling_metadata=model_input.sampling_metadata,
        )

        if self.return_hidden_states:
            # we only need to pass hidden states of most recent token
            assert model_input.sampling_metadata is not None
            indices = model_input.sampling_metadata.selected_token_indices
            if model_input.is_prompt:
                hidden_states = hidden_or_intermediate_states.index_select(
                    0, indices)
            elif decode_meta.use_cuda_graph:
                hidden_states = hidden_or_intermediate_states[:len(indices)]
            else:
                hidden_states = hidden_or_intermediate_states

            output.hidden_states = hidden_states

        return [output]


class CUDAGraphRunner:

    def __init__(self, model: nn.Module, backend_name: str):
        self.model = model
        self.backend_name = backend_name

        self.input_buffers: Dict[str, torch.Tensor] = {}
        self.output_buffers: Dict[str, torch.Tensor] = {}

        self._graph: Optional[torch.cuda.CUDAGraph] = None

        self.flashinfer_decode_workspace_buffer: Optional[torch.Tensor] = None
        self.flashinfer_indptr_buffer: Optional[torch.Tensor] = None
        self.flashinfer_indices_buffer: Optional[torch.Tensor] = None
        self.flashinfer_last_page_len_buffer: Optional[torch.Tensor] = None
        self.flashinfer_decode_wrapper: Optional[
            CUDAGraphBatchDecodeWithPagedKVCacheWrapper] = None

    @property
    def graph(self):
        assert self._graph is not None
        return self._graph

    def capture(
        self,
        input_ids: torch.Tensor,
        positions: torch.Tensor,
        hidden_or_intermediate_states: Optional[Union[IntermediateTensors,
                                                      torch.Tensor]],
        intermediate_inputs: Optional[IntermediateTensors],
        kv_caches: List[torch.Tensor],
        attn_metadata: AttentionMetadata,
        memory_pool: Optional[Tuple[int, int]],
        stream: torch.cuda.Stream,
        **kwargs,
    ) -> Union[torch.Tensor, IntermediateTensors]:
        assert self._graph is None
        # Run the model a few times without capturing the graph.
        # This is to make sure that the captured graph does not include the
        # kernel launches for initial benchmarking (e.g., Triton autotune).
        # Note one iteration is not enough for torch.jit.script
        for _ in range(_NUM_WARMUP_ITERS):
            self.model(
                input_ids,
                positions,
                kv_caches,
                attn_metadata,
                intermediate_inputs,
                **kwargs,
            )
        torch.cuda.synchronize()

        # Capture the graph.
        self._graph = torch.cuda.CUDAGraph()
        with torch.cuda.graph(self._graph, pool=memory_pool, stream=stream):
            output_hidden_or_intermediate_states = self.model(
                input_ids,
                positions,
                kv_caches,
                attn_metadata,
                intermediate_inputs,
                **kwargs,
            )
            if hidden_or_intermediate_states is not None:
                if get_pp_group().is_last_rank:
                    hidden_or_intermediate_states.copy_(
                        output_hidden_or_intermediate_states)
                else:
                    for key in hidden_or_intermediate_states.tensors:
                        hidden_or_intermediate_states[key].copy_(
                            output_hidden_or_intermediate_states[key])
            else:
                hidden_or_intermediate_states = (
                    output_hidden_or_intermediate_states)

            del output_hidden_or_intermediate_states
            # make sure `output_hidden_states` is deleted
            # in the graph's memory pool
            gc.collect()
        torch.cuda.synchronize()

        # Save the input and output buffers.
        if self.backend_name == "flashinfer":
            self.input_buffers = {
                "input_ids": input_ids,
                "positions": positions,
                "kv_caches": kv_caches,
                "slot_mapping": attn_metadata.slot_mapping,
                **kwargs,
            }
        else:
            self.input_buffers = {
                "input_ids": input_ids,
                "positions": positions,
                "kv_caches": kv_caches,
                "slot_mapping": attn_metadata.slot_mapping,
                "seq_lens_tensor":
                attn_metadata.decode_metadata.seq_lens_tensor,
                "block_tables": attn_metadata.decode_metadata.block_tables,
                **kwargs,
            }
        if intermediate_inputs is not None:
            self.input_buffers.update(intermediate_inputs.tensors)
        if get_pp_group().is_last_rank:
            self.output_buffers = {
                "hidden_states": hidden_or_intermediate_states
            }
        else:
            self.output_buffers = hidden_or_intermediate_states
        return hidden_or_intermediate_states

    def forward(
        self,
        input_ids: torch.Tensor,
        positions: torch.Tensor,
        kv_caches: List[torch.Tensor],
        attn_metadata: AttentionMetadata,
        intermediate_tensors: Optional[IntermediateTensors],
        **kwargs,
    ) -> torch.Tensor:
        # KV caches are fixed tensors, so we don't need to copy them.
        del kv_caches

        # Copy the input tensors to the input buffers.
        self.input_buffers["input_ids"].copy_(input_ids, non_blocking=True)
        self.input_buffers["positions"].copy_(positions, non_blocking=True)
        self.input_buffers["slot_mapping"].copy_(attn_metadata.slot_mapping,
                                                 non_blocking=True)
        if self.backend_name != "flashinfer":
            self.input_buffers["seq_lens_tensor"].copy_(
                attn_metadata.decode_metadata.seq_lens_tensor,
                non_blocking=True)
            self.input_buffers["block_tables"].copy_(
                attn_metadata.decode_metadata.block_tables, non_blocking=True)
        if "seqlen_agnostic_capture_inputs" in self.input_buffers:
            self.model.copy_inputs_before_cuda_graphs(self.input_buffers,
                                                      **kwargs)
        if intermediate_tensors is not None:
            for key in intermediate_tensors.tensors:
                self.input_buffers[key].copy_(intermediate_tensors[key],
                                              non_blocking=True)
        # Run the graph.
        self.graph.replay()
        if "seqlen_agnostic_capture_inputs" in self.input_buffers:
            self.model.copy_outputs_after_cuda_graphs(self.input_buffers,
                                                      **kwargs)
        # Return the output tensor.
        if get_pp_group().is_last_rank:
            return self.output_buffers["hidden_states"]

        return self.output_buffers

    def __call__(self, *args, **kwargs):
        return self.forward(*args, **kwargs)


def _get_graph_batch_size(batch_size: int) -> int:
    """Returns the padded batch size given actual batch size.

    Batch sizes are 1, 2, 4, _BATCH_SIZE_ALIGNMENT,
    2*_BATCH_SIZE_ALIGNMENT, 3*_BATCH_SIZE_ALIGNMENT...
    """
    if batch_size <= 2:
        return batch_size
    elif batch_size <= 4:
        return 4
    else:
        return ((batch_size + _BATCH_SIZE_ALIGNMENT - 1) //
                _BATCH_SIZE_ALIGNMENT * _BATCH_SIZE_ALIGNMENT)


def _is_block_tables_empty(block_tables: Union[None, Dict]):
    """
    Check if block_tables is None or a dictionary with all None values.
    """
    if block_tables is None:
        return True
    if isinstance(block_tables, dict) and all(
            value is None for value in block_tables.values()):
        return True
    return False<|MERGE_RESOLUTION|>--- conflicted
+++ resolved
@@ -255,20 +255,6 @@
         logger.info("Start loading model")
         start_time = time.perf_counter()
         with CudaMemoryProfiler() as m:
-<<<<<<< HEAD
-            self.model = get_model(
-                model_config=self.model_config,
-                device_config=self.device_config,
-                load_config=self.load_config,
-                lora_config=self.lora_config,
-                multimodal_config=self.multimodal_config,
-                parallel_config=self.parallel_config,
-                scheduler_config=self.scheduler_config,
-                cache_config=self.cache_config,
-            )
-        end_time = time.perf_counter()
-        elapsed_time = end_time - start_time
-=======
             self.model = get_model(model_config=self.model_config,
                                    device_config=self.device_config,
                                    load_config=self.load_config,
@@ -277,8 +263,9 @@
                                    parallel_config=self.parallel_config,
                                    scheduler_config=self.scheduler_config,
                                    cache_config=self.cache_config)
-
->>>>>>> 44cc7661
+        end_time = time.perf_counter()
+        elapsed_time = end_time - start_time
+
         self.model_memory_usage = m.consumed_memory
         logger.info("Loading model weights took %.4f GB memory and %.4f sec",
                     self.model_memory_usage / float(2**30), elapsed_time)
