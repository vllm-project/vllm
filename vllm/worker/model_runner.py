--- conflicted
+++ resolved
@@ -1145,14 +1145,9 @@
             time_after_load = time.perf_counter()
 
         self.model_memory_usage = m.consumed_memory
-<<<<<<< HEAD
         self.model_load_time = time_before_load - time_after_load
-        logger.info("Model loading took %.4f GB and %.6f seconds",
-                    self.model_memory_usage / float(2**30),
-=======
         logger.info("Model loading took %.4f GiB and %.6f seconds",
                     self.model_memory_usage / GiB_bytes,
->>>>>>> 58e234a7
                     time_after_load - time_before_load)
         if self.prompt_adapter_config:
             self.prompt_adapter_manager = LRUCacheWorkerPromptAdapterManager(
