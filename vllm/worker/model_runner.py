--- conflicted
+++ resolved
@@ -539,17 +539,9 @@
                 for inter_data in self.inter_data_list
             ])
             lora_mapping = LoRAMapping(
-<<<<<<< HEAD
-                **dict(index_mapping=self.lora_index_mapping,
-                       prompt_mapping=self.lora_prompt_mapping,
+                **dict(index_mapping=lora_index_mapping,
+                       prompt_mapping=lora_prompt_mapping,
                        is_prefill=not self.decode_only))
-        else:
-            lora_mapping = None
-=======
-                lora_index_mapping,
-                lora_prompt_mapping,
-            )
->>>>>>> e0c15758
 
         # Prompt adapter data.
         prompt_adapter_requests: Set[PromptAdapterRequest] = set()
