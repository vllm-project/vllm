import time
<<<<<<< HEAD
from typing import Dict, List, Tuple, Union, Optional
=======
from typing import Dict, List, Optional, Tuple, Union
>>>>>>> 937e7b7d

import numpy as np
import torch
import torch.nn as nn

from vllm.config import ModelConfig, ParallelConfig, SchedulerConfig
from vllm.logger import init_logger
from vllm.model_executor import get_model, InputMetadata, SamplingMetadata
from vllm.model_executor.parallel_utils.communication_op import (
    broadcast, broadcast_object_list)
from vllm.sampling_params import SamplingParams, SamplingType
from vllm.sequence import SamplerOutput, SequenceData, SequenceGroupMetadata
from vllm.utils import in_wsl

logger = init_logger(__name__)

KVCache = Tuple[torch.Tensor, torch.Tensor]
_PAD_SLOT_ID = -1
# Capture graphs for batch size 1, 2, 4, 8, 16, 24, 32, 40, ..., 256.
# NOTE: _get_graph_batch_size needs to be updated if this list is changed.
_BATCH_SIZES_TO_CAPTURE = [1, 2, 4] + [8 * i for i in range(1, 33)]


class ModelRunner:

    def __init__(
        self,
        model_config: ModelConfig,
        parallel_config: ParallelConfig,
        scheduler_config: SchedulerConfig,
        is_driver_worker: bool = False,
    ):
        self.model_config = model_config
        self.parallel_config = parallel_config
        self.scheduler_config = scheduler_config
        self.is_driver_worker = is_driver_worker

        # model_config can be None in tests/samplers/test_sampler.py.
        # FIXME(woosuk): This is a hack to make the tests work. Refactor this.
        self.sliding_window = (model_config.get_sliding_window()
                               if model_config is not None else None)
        self.model = None
        self.block_size = None  # Set after initial profiling.

        self.graph_runners: Dict[int, CUDAGraphRunner] = {}
        self.graph_memory_pool = None  # Set during graph capture.

        self.max_context_len_to_capture = (
            self.model_config.max_context_len_to_capture
            if self.model_config is not None else 0)
        # When using CUDA graph, the input block tables must be padded to
        # max_context_len_to_capture. However, creating the block table in
        # Python can be expensive. To optimize this, we cache the block table
        # in numpy and only copy the actual input content at every iteration.
        # The shape of the cached block table will be
        # (max batch size to capture, max context len to capture / block size).
        self.graph_block_tables = None  # Set after initial profiling.
        # cache in_wsl result
        self.in_wsl = in_wsl()

    def load_model(self) -> None:
        self.model = get_model(self.model_config)

    def set_block_size(self, block_size: int) -> None:
        self.block_size = block_size

        max_num_blocks = (self.max_context_len_to_capture + block_size -
                          1) // block_size
        self.graph_block_tables = np.zeros(
            (max(_BATCH_SIZES_TO_CAPTURE), max_num_blocks), dtype=np.int32)

    def _prepare_prompt(
        self,
        seq_group_metadata_list: List[SequenceGroupMetadata],
    ) -> Tuple[torch.Tensor, torch.Tensor, InputMetadata, List[int]]:
        assert len(seq_group_metadata_list) > 0
        input_tokens: List[List[int]] = []
        input_positions: List[List[int]] = []
        slot_mapping: List[List[int]] = []

        prompt_lens: List[int] = []
        context_lens: List[int] = []
        subquery_lens: List[int] = []
        prefix_block_tables: List[List[int]] = []
        max_num_blocks_per_seq_prompt = 0
        for seq_group_metadata in seq_group_metadata_list:
            assert seq_group_metadata.is_prompt
            seq_ids = list(seq_group_metadata.seq_data.keys())
            assert len(seq_ids) == 1
            seq_id = seq_ids[0]

            seq_data = seq_group_metadata.seq_data[seq_id]
            prompt_tokens = seq_data.get_token_ids()
            prompt_len = len(prompt_tokens)
            prompt_lens.append(prompt_len)
            prefix_len = 0
            if seq_group_metadata.prefix is not None and seq_group_metadata.prefix.on_gpu:
                prefix_len = seq_group_metadata.prefix.get_length()
                assert prefix_len % self.block_size == 0
                prompt_tokens = prompt_tokens[prefix_len:]
                prefix_block_table = seq_group_metadata.prefix.get_block_table_num(
                )
                prefix_block_tables.append(prefix_block_table)
                max_num_blocks_per_seq_prompt = max(
                    max_num_blocks_per_seq_prompt, len(prefix_block_table))
            else:
                prefix_block_tables.append([])
            # actual prompt lens
            context_lens.append(prefix_len)
            subquery_lens.append(prompt_len - prefix_len)

            input_tokens.append(prompt_tokens)
            # NOTE(woosuk): Here we assume that the first token in the prompt
            # is always the first token in the sequence.
            input_positions.append(
                list(range(prefix_len, prefix_len + len(prompt_tokens))))

            if seq_group_metadata.block_tables is None:
                # During memory profiling, the block tables are not initialized
                # yet. In this case, we just use a dummy slot mapping.
                slot_mapping.append([_PAD_SLOT_ID] * prompt_len)
                continue

            # Compute the slot mapping.
            slot_mapping.append([])
            block_table = seq_group_metadata.block_tables[seq_id]
            # Mask the [0, start_idx) tokens of the prompt with _PAD_SLOT_ID,
            # where start_idx is max(0, prompt_len - sliding_window).
            # For example, if the prompt len is 10, sliding window is 8, and
            # block size is 4, the first two tokens are masked and the slot
            # mapping will be [-1, -1, 2, 3, 4, 5, 6, 7, 0, 1].
            start_idx = 0
            if self.sliding_window is not None:
                assert prefix_len == 0, "prefix caching is currently not supported when using sliding window"
                start_idx = max(0, prompt_len - self.sliding_window)
            for i in range(prefix_len, prompt_len):
                if i < start_idx:
                    slot_mapping[-1].append(_PAD_SLOT_ID)
                    continue

                block_number = block_table[i // self.block_size]
                block_offset = i % self.block_size
                slot = block_number * self.block_size + block_offset
                slot_mapping[-1].append(slot)

        max_prompt_len = max(subquery_lens)
        input_tokens = _make_tensor_with_pad(input_tokens,
                                             max_prompt_len,
                                             pad=0,
                                             dtype=torch.long)
        input_positions = _make_tensor_with_pad(input_positions,
                                                max_prompt_len,
                                                pad=0,
                                                dtype=torch.long)
        slot_mapping = _make_tensor_with_pad(slot_mapping,
                                             max_prompt_len,
                                             pad=_PAD_SLOT_ID,
                                             dtype=torch.long)
        context_lens_tensor = torch.tensor(context_lens,
                                           dtype=torch.int,
                                           device='cuda')

        # prefix block tables
        block_tables = _make_tensor_with_pad(
            prefix_block_tables,
            max_len=max_num_blocks_per_seq_prompt,
            pad=0,
            dtype=torch.int,
        )

        start_loc_tensor = torch.arange(0,
                                        len(prompt_lens) * max_prompt_len,
                                        max_prompt_len,
                                        dtype=torch.long,
                                        device='cuda')

        input_metadata = InputMetadata(
            is_prompt=True,
            slot_mapping=slot_mapping,
            max_seq_len=max_prompt_len,
            start_loc=start_loc_tensor,
            max_context_len=None,
            context_lens=context_lens_tensor,
            block_tables=block_tables,
            use_cuda_graph=False,
        )
<<<<<<< HEAD
        return input_tokens, input_positions, input_metadata, subquery_lens
=======
        return input_tokens, input_positions, input_metadata, prompt_lens
>>>>>>> 937e7b7d

    def _prepare_decode(
        self,
        seq_group_metadata_list: List[SequenceGroupMetadata],
    ) -> Tuple[torch.Tensor, torch.Tensor, InputMetadata]:
        assert len(seq_group_metadata_list) > 0
        input_tokens: List[List[int]] = []
        input_positions: List[List[int]] = []
        slot_mapping: List[List[int]] = []
        context_lens: List[int] = []
        block_tables: List[List[int]] = []

        for seq_group_metadata in seq_group_metadata_list:
            assert not seq_group_metadata.is_prompt

            seq_ids = list(seq_group_metadata.seq_data.keys())
            for seq_id in seq_ids:
                seq_data = seq_group_metadata.seq_data[seq_id]
                generation_token = seq_data.get_last_token_id()
                input_tokens.append([generation_token])

                seq_len = seq_data.get_len()
                position = seq_len - 1
                input_positions.append([position])

                context_len = seq_len if self.sliding_window is None else min(
                    seq_len, self.sliding_window)
                context_lens.append(context_len)

                block_table = seq_group_metadata.block_tables[seq_id]
                block_number = block_table[position // self.block_size]
                block_offset = position % self.block_size
                slot = block_number * self.block_size + block_offset
                slot_mapping.append([slot])

                if self.sliding_window is not None:
                    sliding_window_blocks = (self.sliding_window //
                                             self.block_size)
                    block_table = block_table[-sliding_window_blocks:]
                block_tables.append(block_table)

        batch_size = len(input_tokens)
        max_context_len = max(context_lens)
        use_captured_graph = (
            not self.model_config.enforce_eager
            and batch_size <= _BATCH_SIZES_TO_CAPTURE[-1]
            and max_context_len <= self.max_context_len_to_capture)
        if use_captured_graph:
            # Pad the input tokens, positions, and slot mapping to match the
            # batch size of the captured graph.
            graph_batch_size = _get_graph_batch_size(batch_size)
            assert graph_batch_size >= batch_size
            for _ in range(graph_batch_size - batch_size):
                input_tokens.append([])
                input_positions.append([])
                slot_mapping.append([])
                context_lens.append(1)
                block_tables.append([])
            batch_size = graph_batch_size

        input_tokens = _make_tensor_with_pad(input_tokens,
                                             max_len=1,
                                             pad=0,
                                             dtype=torch.long,
                                             device="cuda")
        input_positions = _make_tensor_with_pad(input_positions,
                                                max_len=1,
                                                pad=0,
                                                dtype=torch.long,
                                                device="cuda")
        slot_mapping = _make_tensor_with_pad(slot_mapping,
                                             max_len=1,
                                             pad=_PAD_SLOT_ID,
                                             dtype=torch.long,
                                             device="cuda")
        context_lens = torch.tensor(context_lens,
                                    dtype=torch.int,
                                    device="cuda")

        if use_captured_graph:
            # The shape of graph_block_tables is
            # [max batch size, max context len // block size].
            input_block_tables = self.graph_block_tables[:batch_size]
            for i, block_table in enumerate(block_tables):
                if block_table:
                    input_block_tables[i, :len(block_table)] = block_table
            block_tables = torch.tensor(input_block_tables, device="cuda")
        else:
            block_tables = _make_tensor_with_pad(
                block_tables,
                max_len=max_context_len,
                pad=0,
                dtype=torch.int,
                device="cuda",
            )

        input_metadata = InputMetadata(
            is_prompt=False,
            slot_mapping=slot_mapping,
            max_seq_len=None,
            start_loc=None,
            max_context_len=max_context_len,
            context_lens=context_lens,
            block_tables=block_tables,
            use_cuda_graph=use_captured_graph,
        )
        return input_tokens, input_positions, input_metadata, None

    def _prepare_sample(
        self,
        seq_group_metadata_list: List[SequenceGroupMetadata],
        prompt_lens: List[int],
        subquery_lens: Optional[List[int]],
    ) -> SamplingMetadata:
        seq_groups: List[Tuple[List[int], SamplingParams]] = []
        selected_token_indices: List[int] = []
        selected_token_start_idx = 0
        categorized_sample_indices = {t: [] for t in SamplingType}
        categorized_sample_indices_start_idx = 0

        max_prompt_len = max(subquery_lens) if subquery_lens else 1
        for i, seq_group_metadata in enumerate(seq_group_metadata_list):
            seq_ids = list(seq_group_metadata.seq_data.keys())
            sampling_params = seq_group_metadata.sampling_params
            seq_groups.append((seq_ids, sampling_params))

            if seq_group_metadata.is_prompt:
                assert len(seq_ids) == 1
                prompt_len = subquery_lens[i]
                if sampling_params.prompt_logprobs is not None:
                    # NOTE: prompt token positions do not need sample, skip
                    categorized_sample_indices_start_idx += prompt_len - 1

                categorized_sample_indices[
                    sampling_params.sampling_type].append(
                        categorized_sample_indices_start_idx)
                categorized_sample_indices_start_idx += 1

                if sampling_params.prompt_logprobs is not None:
                    selected_token_indices.extend(
                        range(selected_token_start_idx,
                              selected_token_start_idx + prompt_len - 1))
                selected_token_indices.append(selected_token_start_idx +
                                              prompt_len - 1)
                selected_token_start_idx += max_prompt_len
            else:
                num_seqs = len(seq_ids)
                selected_token_indices.extend(
                    range(selected_token_start_idx,
                          selected_token_start_idx + num_seqs))
                selected_token_start_idx += num_seqs

                categorized_sample_indices[
                    sampling_params.sampling_type].extend(
                        range(categorized_sample_indices_start_idx,
                              categorized_sample_indices_start_idx + num_seqs))
                categorized_sample_indices_start_idx += num_seqs

        selected_token_indices = _async_h2d(selected_token_indices,
                                            dtype=torch.long,
                                            pin_memory=not self.in_wsl)
        categorized_sample_indices = {
            t: _async_h2d(seq_ids, dtype=torch.int, pin_memory=not self.in_wsl)
            for t, seq_ids in categorized_sample_indices.items()
        }

        seq_data: Dict[int, SequenceData] = {}
        for seq_group_metadata in seq_group_metadata_list:
            seq_data.update(seq_group_metadata.seq_data)

        sampling_metadata = SamplingMetadata(
            seq_groups=seq_groups,
            seq_data=seq_data,
            prompt_lens=prompt_lens,
            selected_token_indices=selected_token_indices,
            categorized_sample_indices=categorized_sample_indices,
        )
        return sampling_metadata

    def prepare_input_tensors(
        self,
        seq_group_metadata_list: Optional[List[SequenceGroupMetadata]],
    ) -> Tuple[torch.Tensor, torch.Tensor, InputMetadata, SamplingMetadata]:
        if self.is_driver_worker:
            # NOTE: We assume that all sequences in the group are all prompts or
            # all decodes.
            is_prompt = seq_group_metadata_list[0].is_prompt
            # Prepare input tensors.
            if is_prompt:
                (input_tokens, input_positions, input_metadata,
                 prompt_lens) = self._prepare_prompt(seq_group_metadata_list)
            else:
                (input_tokens, input_positions, input_metadata
                 ) = self._prepare_decode(seq_group_metadata_list)
                prompt_lens = []
            sampling_metadata = self._prepare_sample(seq_group_metadata_list,
                                                     prompt_lens)

            def get_size_or_none(x: Optional[torch.Tensor]):
                return x.size() if x is not None else None

            # Broadcast the input data. For input tensors, we first broadcast
            # its shape and then broadcast the tensor to avoid high
            # serialization cost.
            py_data = {
                "input_tokens_size":
                input_tokens.size(),
                "input_positions_size":
                input_positions.size(),
                "is_prompt":
                input_metadata.is_prompt,
                "slot_mapping_size":
                get_size_or_none(input_metadata.slot_mapping),
                "max_context_len":
                input_metadata.max_context_len,
                "context_lens_size":
                get_size_or_none(input_metadata.context_lens),
                "block_tables_size":
                get_size_or_none(input_metadata.block_tables),
                "use_cuda_graph":
                input_metadata.use_cuda_graph,
                "selected_token_indices_size":
                sampling_metadata.selected_token_indices.size(),
            }
            broadcast_object_list([py_data], src=0)
            # TODO(zhuohan): Combine the broadcasts or set async_op=True.
            broadcast(input_tokens, src=0)
            broadcast(input_positions, src=0)
            if input_metadata.slot_mapping is not None:
                broadcast(input_metadata.slot_mapping, src=0)
            if input_metadata.context_lens is not None:
                broadcast(input_metadata.context_lens, src=0)
            if input_metadata.block_tables is not None:
                broadcast(input_metadata.block_tables, src=0)
            broadcast(sampling_metadata.selected_token_indices, src=0)
        else:
            receving_list = [None]
            broadcast_object_list(receving_list, src=0)
            py_data = receving_list[0]
            input_tokens = torch.empty(*py_data["input_tokens_size"],
                                       dtype=torch.long,
                                       device="cuda")
            broadcast(input_tokens, src=0)
            input_positions = torch.empty(*py_data["input_positions_size"],
                                          dtype=torch.long,
                                          device="cuda")
            broadcast(input_positions, src=0)
            if py_data["slot_mapping_size"] is not None:
                slot_mapping = torch.empty(*py_data["slot_mapping_size"],
                                           dtype=torch.long,
                                           device="cuda")
                broadcast(slot_mapping, src=0)
            else:
                slot_mapping = None
            if py_data["context_lens_size"] is not None:
                context_lens = torch.empty(*py_data["context_lens_size"],
                                           dtype=torch.int,
                                           device="cuda")
                broadcast(context_lens, src=0)
            else:
                context_lens = None
            if py_data["block_tables_size"] is not None:
                block_tables = torch.empty(*py_data["block_tables_size"],
                                           dtype=torch.int,
                                           device="cuda")
                broadcast(block_tables, src=0)
            else:
                block_tables = None
            selected_token_indices = torch.empty(
                *py_data["selected_token_indices_size"],
                dtype=torch.long,
                device="cuda")
            broadcast(selected_token_indices, src=0)
            input_metadata = InputMetadata(
                is_prompt=py_data["is_prompt"],
                slot_mapping=slot_mapping,
                max_context_len=py_data["max_context_len"],
                context_lens=context_lens,
                block_tables=block_tables,
                use_cuda_graph=py_data["use_cuda_graph"],
            )
            sampling_metadata = SamplingMetadata(
                seq_groups=None,
                seq_data=None,
                prompt_lens=None,
                selected_token_indices=selected_token_indices,
                categorized_sample_indices=None,
                perform_sampling=False,
            )

        return input_tokens, input_positions, input_metadata, sampling_metadata

    @torch.inference_mode()
    def execute_model(
        self,
        seq_group_metadata_list: Optional[List[SequenceGroupMetadata]],
        kv_caches: List[Tuple[torch.Tensor, torch.Tensor]],
<<<<<<< HEAD
    ) -> SamplerOutput:
        # NOTE: We assume that all sequences in the group are all prompts or
        # all decodes.
        is_prompt = seq_group_metadata_list[0].is_prompt
        # Prepare input tensors.
        if is_prompt:
            inputs = self._prepare_prompt(seq_group_metadata_list)
            input_tokens, input_positions, input_metadata, subquery_lens = inputs
        else:
            inputs = self._prepare_decode(seq_group_metadata_list)
            input_tokens, input_positions, input_metadata, subquery_lens = inputs

=======
    ) -> Optional[SamplerOutput]:
        input_tokens, input_positions, input_metadata, sampling_metadata = (
            self.prepare_input_tensors(seq_group_metadata_list))
>>>>>>> 937e7b7d
        # Execute the model.
        if input_metadata.use_cuda_graph:
            graph_batch_size = input_tokens.shape[0]
            model_executable = self.graph_runners[graph_batch_size]
        else:
            model_executable = self.model
        hidden_states = model_executable(
            input_ids=input_tokens,
            positions=input_positions,
            kv_caches=kv_caches,
            input_metadata=input_metadata,
        )

<<<<<<< HEAD
        sampling_metadata = self._prepare_sample(seq_group_metadata_list,
                                                 input_metadata.prompt_lens,
                                                 subquery_lens)

=======
>>>>>>> 937e7b7d
        # Sample the next token.
        output = self.model.sample(
            hidden_states=hidden_states,
            sampling_metadata=sampling_metadata,
        )
        return output

    @torch.inference_mode()
    def profile_run(self) -> None:
        # Enable top-k sampling to reflect the accurate memory usage.
        vocab_size = self.model_config.get_vocab_size()
        sampling_params = SamplingParams(top_p=0.99, top_k=vocab_size - 1)
        max_num_batched_tokens = self.scheduler_config.max_num_batched_tokens
        max_num_seqs = self.scheduler_config.max_num_seqs

        # Profile memory usage with max_num_sequences sequences and the total
        # number of tokens equal to max_num_batched_tokens.
        seqs: List[SequenceGroupMetadata] = []
        for group_id in range(max_num_seqs):
            seq_len = (max_num_batched_tokens // max_num_seqs +
                       (group_id < max_num_batched_tokens % max_num_seqs))
            seq_data = SequenceData([0] * seq_len)
            seq = SequenceGroupMetadata(
                request_id=str(group_id),
                is_prompt=True,
                seq_data={group_id: seq_data},
                sampling_params=sampling_params,
                block_tables=None,
            )
            seqs.append(seq)

        # Run the model with the dummy inputs.
        num_layers = self.model_config.get_num_layers(self.parallel_config)
        kv_caches = [(None, None)] * num_layers
        self.execute_model(seqs, kv_caches)
        torch.cuda.synchronize()
        return

    @torch.inference_mode()
    def capture_model(self, kv_caches: List[KVCache]) -> None:
        assert not self.model_config.enforce_eager
        logger.info("Capturing the model for CUDA graphs. This may lead to "
                    "unexpected consequences if the model is not static. To "
                    "run the model in eager mode, set 'enforce_eager=True' or "
                    "use '--enforce-eager' in the CLI.")
        logger.info("CUDA graphs can take additional 1~3 GiB memory per GPU. "
                    "If you are running out of memory, consider decreasing "
                    "`gpu_memory_utilization` or enforcing eager mode.")
        start_time = time.perf_counter()

        # Prepare dummy inputs. These will be reused for all batch sizes.
        max_batch_size = max(_BATCH_SIZES_TO_CAPTURE)
        input_tokens = torch.zeros(max_batch_size, 1, dtype=torch.long).cuda()
        input_positions = torch.zeros(max_batch_size, 1,
                                      dtype=torch.long).cuda()
        slot_mapping = torch.empty(max_batch_size, 1, dtype=torch.long).cuda()
        slot_mapping.fill_(_PAD_SLOT_ID)
        context_lens = torch.ones(max_batch_size, dtype=torch.int32).cuda()
        block_tables = torch.from_numpy(self.graph_block_tables).cuda()

        # NOTE: Capturing the largest batch size first may help reduce the
        # memory usage of CUDA graph.
        for batch_size in reversed(_BATCH_SIZES_TO_CAPTURE):
            # Create dummy input_metadata.
            input_metadata = InputMetadata(
                is_prompt=False,
                slot_mapping=slot_mapping[:batch_size],
                max_seq_len=None,
                start_loc=None,
                max_context_len=self.max_context_len_to_capture,
                context_lens=context_lens[:batch_size],
                block_tables=block_tables[:batch_size],
                use_cuda_graph=True,
            )

            graph_runner = CUDAGraphRunner(self.model)
            graph_runner.capture(
                input_tokens[:batch_size],
                input_positions[:batch_size],
                kv_caches,
                input_metadata,
                memory_pool=self.graph_memory_pool,
            )
            self.graph_memory_pool = graph_runner.graph.pool()
            self.graph_runners[batch_size] = graph_runner

        end_time = time.perf_counter()
        elapsed_time = end_time - start_time
        # This usually takes < 10 seconds.
        logger.info(f"Graph capturing finished in {elapsed_time:.0f} secs.")


class CUDAGraphRunner:

    def __init__(self, model: nn.Module):
        self.model = model
        self.graph = None
        self.input_buffers: Dict[str, torch.Tensor] = {}
        self.output_buffers: Dict[str, torch.Tensor] = {}

    def capture(
        self,
        input_ids: torch.Tensor,
        positions: torch.Tensor,
        kv_caches: List[KVCache],
        input_metadata: InputMetadata,
        memory_pool,
    ) -> None:
        assert self.graph is None
        # Run the model once without capturing the graph.
        # This is to make sure that the captured graph does not include the
        # kernel launches for initial benchmarking (e.g., Triton autotune).
        self.model(
            input_ids,
            positions,
            kv_caches,
            input_metadata,
        )
        torch.cuda.synchronize()

        # Capture the graph.
        self.graph = torch.cuda.CUDAGraph()
        with torch.cuda.graph(self.graph, pool=memory_pool):
            hidden_states = self.model(
                input_ids,
                positions,
                kv_caches,
                input_metadata,
            )
        torch.cuda.synchronize()

        # Save the input and output buffers.
        self.input_buffers = {
            "input_ids": input_ids,
            "positions": positions,
            "kv_caches": kv_caches,
            "slot_mapping": input_metadata.slot_mapping,
            "context_lens": input_metadata.context_lens,
            "block_tables": input_metadata.block_tables,
        }
        self.output_buffers = {"hidden_states": hidden_states}
        return

    def forward(
        self,
        input_ids: torch.Tensor,
        positions: torch.Tensor,
        kv_caches: List[Tuple[torch.Tensor, torch.Tensor]],
        input_metadata: InputMetadata,
    ) -> torch.Tensor:
        # KV caches are fixed tensors, so we don't need to copy them.
        del kv_caches

        # Copy the input tensors to the input buffers.
        self.input_buffers["input_ids"].copy_(input_ids, non_blocking=True)
        self.input_buffers["positions"].copy_(positions, non_blocking=True)
        self.input_buffers["slot_mapping"].copy_(input_metadata.slot_mapping,
                                                 non_blocking=True)
        self.input_buffers["context_lens"].copy_(input_metadata.context_lens,
                                                 non_blocking=True)
        self.input_buffers["block_tables"].copy_(input_metadata.block_tables,
                                                 non_blocking=True)

        # Run the graph.
        self.graph.replay()

        # Return the output tensor.
        return self.output_buffers["hidden_states"]

    def __call__(self, *args, **kwargs):
        return self.forward(*args, **kwargs)


def _pad_to_max(x: List[int], max_len: int, pad: int) -> List[int]:
    assert len(x) <= max_len
    return x + [pad] * (max_len - len(x))


def _make_tensor_with_pad(
    x: List[List[int]],
    max_len: int,
    pad: int,
    dtype: torch.dtype,
    device: Union[str, torch.device] = "cuda",
    pin_memory: bool = False,
) -> torch.Tensor:
    padded_x = [_pad_to_max(x_i, max_len, pad) for x_i in x]
    return torch.tensor(padded_x,
                        dtype=dtype,
                        device=device,
                        pin_memory=pin_memory and str(device) == "cpu")


def _get_graph_batch_size(batch_size: int) -> int:
    if batch_size <= 2:
        return batch_size
    elif batch_size <= 4:
        return 4
    else:
        return (batch_size + 7) // 8 * 8


def _async_h2d(data: list, dtype, pin_memory):
    t = torch.tensor(data, dtype=dtype, pin_memory=pin_memory)
    return t.to(device="cuda", non_blocking=True)<|MERGE_RESOLUTION|>--- conflicted
+++ resolved
@@ -1,9 +1,5 @@
 import time
-<<<<<<< HEAD
-from typing import Dict, List, Tuple, Union, Optional
-=======
 from typing import Dict, List, Optional, Tuple, Union
->>>>>>> 937e7b7d
 
 import numpy as np
 import torch
@@ -179,10 +175,14 @@
                                         max_prompt_len,
                                         dtype=torch.long,
                                         device='cuda')
+        prompt_lens_tensor = torch.tensor(prompt_lens,
+                                        dtype=torch.long,
+                                        device='cuda')
 
         input_metadata = InputMetadata(
             is_prompt=True,
             slot_mapping=slot_mapping,
+            prompt_lens=prompt_lens_tensor,
             max_seq_len=max_prompt_len,
             start_loc=start_loc_tensor,
             max_context_len=None,
@@ -190,11 +190,7 @@
             block_tables=block_tables,
             use_cuda_graph=False,
         )
-<<<<<<< HEAD
-        return input_tokens, input_positions, input_metadata, subquery_lens
-=======
-        return input_tokens, input_positions, input_metadata, prompt_lens
->>>>>>> 937e7b7d
+        return input_tokens, input_positions, input_metadata, prompt_lens, subquery_lens
 
     def _prepare_decode(
         self,
@@ -294,6 +290,7 @@
         input_metadata = InputMetadata(
             is_prompt=False,
             slot_mapping=slot_mapping,
+            prompt_lens=None,
             max_seq_len=None,
             start_loc=None,
             max_context_len=max_context_len,
@@ -385,13 +382,13 @@
             # Prepare input tensors.
             if is_prompt:
                 (input_tokens, input_positions, input_metadata,
-                 prompt_lens) = self._prepare_prompt(seq_group_metadata_list)
+                 prompt_lens, subquery_lens) = self._prepare_prompt(seq_group_metadata_list)
             else:
-                (input_tokens, input_positions, input_metadata
+                (input_tokens, input_positions, input_metadata, subquery_lens
                  ) = self._prepare_decode(seq_group_metadata_list)
                 prompt_lens = []
             sampling_metadata = self._prepare_sample(seq_group_metadata_list,
-                                                     prompt_lens)
+                                                     prompt_lens, subquery_lens)
 
             def get_size_or_none(x: Optional[torch.Tensor]):
                 return x.size() if x is not None else None
@@ -408,6 +405,12 @@
                 input_metadata.is_prompt,
                 "slot_mapping_size":
                 get_size_or_none(input_metadata.slot_mapping),
+                "prompt_lens_size":
+                get_size_or_none(input_metadata.prompt_lens),
+                "max_seq_len":
+                input_metadata.max_seq_len,
+                "start_loc_size":
+                get_size_or_none(input_metadata.start_loc),
                 "max_context_len":
                 input_metadata.max_context_len,
                 "context_lens_size":
@@ -425,6 +428,10 @@
             broadcast(input_positions, src=0)
             if input_metadata.slot_mapping is not None:
                 broadcast(input_metadata.slot_mapping, src=0)
+            if input_metadata.prompt_lens is not None:
+                broadcast(input_metadata.prompt_lens, src=0)
+            if input_metadata.start_loc is not None:
+                broadcast(input_metadata.start_loc, src=0)
             if input_metadata.context_lens is not None:
                 broadcast(input_metadata.context_lens, src=0)
             if input_metadata.block_tables is not None:
@@ -449,6 +456,20 @@
                 broadcast(slot_mapping, src=0)
             else:
                 slot_mapping = None
+            if py_data["prompt_lens_size"] is not None:
+                prompt_lens = torch.empty(*py_data["prompt_lens_size"],
+                                           dtype=torch.long,
+                                           device="cuda")
+                broadcast(prompt_lens, src=0)
+            else:
+                prompt_lens = None
+            if py_data["start_loc_size"] is not None:
+                start_loc = torch.empty(*py_data["start_loc_size"],
+                                           dtype=torch.long,
+                                           device="cuda")
+                broadcast(start_loc, src=0)
+            else:
+                start_loc = None
             if py_data["context_lens_size"] is not None:
                 context_lens = torch.empty(*py_data["context_lens_size"],
                                            dtype=torch.int,
@@ -471,6 +492,9 @@
             input_metadata = InputMetadata(
                 is_prompt=py_data["is_prompt"],
                 slot_mapping=slot_mapping,
+                prompt_lens=prompt_lens,
+                max_seq_len=py_data["max_seq_len"],
+                start_loc=start_loc,
                 max_context_len=py_data["max_context_len"],
                 context_lens=context_lens,
                 block_tables=block_tables,
@@ -492,24 +516,9 @@
         self,
         seq_group_metadata_list: Optional[List[SequenceGroupMetadata]],
         kv_caches: List[Tuple[torch.Tensor, torch.Tensor]],
-<<<<<<< HEAD
-    ) -> SamplerOutput:
-        # NOTE: We assume that all sequences in the group are all prompts or
-        # all decodes.
-        is_prompt = seq_group_metadata_list[0].is_prompt
-        # Prepare input tensors.
-        if is_prompt:
-            inputs = self._prepare_prompt(seq_group_metadata_list)
-            input_tokens, input_positions, input_metadata, subquery_lens = inputs
-        else:
-            inputs = self._prepare_decode(seq_group_metadata_list)
-            input_tokens, input_positions, input_metadata, subquery_lens = inputs
-
-=======
     ) -> Optional[SamplerOutput]:
         input_tokens, input_positions, input_metadata, sampling_metadata = (
             self.prepare_input_tensors(seq_group_metadata_list))
->>>>>>> 937e7b7d
         # Execute the model.
         if input_metadata.use_cuda_graph:
             graph_batch_size = input_tokens.shape[0]
@@ -523,13 +532,6 @@
             input_metadata=input_metadata,
         )
 
-<<<<<<< HEAD
-        sampling_metadata = self._prepare_sample(seq_group_metadata_list,
-                                                 input_metadata.prompt_lens,
-                                                 subquery_lens)
-
-=======
->>>>>>> 937e7b7d
         # Sample the next token.
         output = self.model.sample(
             hidden_states=hidden_states,
