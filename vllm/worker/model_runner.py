import dataclasses
import gc
import inspect
import itertools
import time
import warnings
import weakref
from dataclasses import dataclass
from typing import (TYPE_CHECKING, Any, Callable, Dict, List, Optional, Set,
                    Tuple, Type, TypeVar, Union)

import numpy as np
import torch
import torch.distributed
import torch.nn as nn
<<<<<<< HEAD
import json
=======
from tqdm import tqdm
>>>>>>> 1ecc645b

import vllm.envs as envs
from vllm.attention import AttentionMetadata, get_attn_backend
from vllm.attention.backends.abstract import AttentionState
from vllm.attention.backends.utils import CommonAttentionState
from vllm.config import CompilationLevel, VllmConfig
from vllm.core.scheduler import SchedulerOutputs
from vllm.distributed import get_kv_transfer_group, get_pp_group
from vllm.distributed.parallel_state import (get_tensor_model_parallel_rank,
                                             graph_capture)
from vllm.forward_context import set_forward_context
from vllm.inputs import INPUT_REGISTRY, InputRegistry
from vllm.logger import init_logger
from vllm.lora.layers import LoRAMapping
from vllm.lora.request import LoRARequest
from vllm.lora.worker_manager import LRUCacheWorkerLoRAManager
from vllm.model_executor import SamplingMetadata, SamplingMetadataCache
from vllm.model_executor.layers.rotary_embedding import MRotaryEmbedding
from vllm.model_executor.layers.sampler import SamplerOutput
from vllm.model_executor.model_loader import get_model
from vllm.model_executor.model_loader.tensorizer import TensorizerConfig
from vllm.model_executor.models import supports_lora, supports_multimodal
from vllm.model_executor.models.utils import set_cpu_offload_max_bytes
from vllm.multimodal import (MULTIMODAL_REGISTRY, BatchedTensorInputs,
                             MultiModalKwargs, MultiModalPlaceholderMap,
                             MultiModalRegistry)
from vllm.platforms import current_platform
from vllm.prompt_adapter.layers import PromptAdapterMapping
from vllm.prompt_adapter.request import PromptAdapterRequest
from vllm.prompt_adapter.worker_manager import (
    LRUCacheWorkerPromptAdapterManager)
from vllm.sampling_params import SamplingParams
from vllm.sequence import IntermediateTensors, SequenceGroupMetadata
from vllm.utils import (DeviceMemoryProfiler, GiB_bytes, PyObjectCache,
                        async_tensor_h2d, flatten_2d_lists,
                        is_pin_memory_available, supports_dynamo,
                        weak_ref_tensor)
from vllm.worker.model_runner_base import (
    ModelRunnerBase, ModelRunnerInputBase, ModelRunnerInputBuilderBase,
    _add_attn_metadata_broadcastable_dict,
    _add_sampling_metadata_broadcastable_dict,
    _init_attn_metadata_from_tensor_dict,
    _init_sampling_metadata_from_tensor_dict, dump_input_when_exception)

if TYPE_CHECKING:
    from vllm.attention.backends.abstract import AttentionBackend

logger = init_logger(__name__)

LORA_WARMUP_RANK = 8

_NUM_WARMUP_ITERS = 2

TModelInputForGPU = TypeVar('TModelInputForGPU', bound="ModelInputForGPU")

# For now, bump up cache limits for recompilations during CUDA graph warmups.
torch._dynamo.config.cache_size_limit = 128
torch._dynamo.config.accumulated_cache_size_limit = 128


@dataclass(frozen=True)
class ModelInputForGPU(ModelRunnerInputBase):
    """
    This base class contains metadata needed for the base model forward pass
    but not metadata for possible additional steps, e.g., sampling. Model
    runners that run additional steps should subclass this method to add
    additional fields.
    """
    input_tokens: Optional[torch.Tensor] = None
    input_positions: Optional[torch.Tensor] = None
    token_types: Optional[torch.Tensor] = None
    seq_lens: Optional[List[int]] = None
    query_lens: Optional[List[int]] = None
    lora_mapping: Optional["LoRAMapping"] = None
    lora_requests: Optional[Set[LoRARequest]] = None
    attn_metadata: Optional["AttentionMetadata"] = None
    prompt_adapter_mapping: Optional[PromptAdapterMapping] = None
    prompt_adapter_requests: Optional[Set[PromptAdapterRequest]] = None
    multi_modal_kwargs: Optional[BatchedTensorInputs] = None
    request_ids_to_seq_ids: Optional[Dict[str, List[int]]] = None
    finished_requests_ids: Optional[List[str]] = None
    virtual_engine: int = 0
    async_callback: Optional[Callable] = None
    seq_group_metadata_list: Optional[List[SequenceGroupMetadata]] = None
    scheduler_outputs: Optional[SchedulerOutputs] = None

    def as_broadcastable_tensor_dict(self) -> Dict[str, Any]:
        tensor_dict = {
            "input_tokens": self.input_tokens,
            "input_positions": self.input_positions,
            "lora_requests": self.lora_requests,
            "lora_mapping": self.lora_mapping,
            "multi_modal_kwargs": self.multi_modal_kwargs,
            "prompt_adapter_mapping": self.prompt_adapter_mapping,
            "prompt_adapter_requests": self.prompt_adapter_requests,
            "virtual_engine": self.virtual_engine,
            "request_ids_to_seq_ids": self.request_ids_to_seq_ids,
            "finished_requests_ids": self.finished_requests_ids,
        }
        _add_attn_metadata_broadcastable_dict(tensor_dict, self.attn_metadata)
        return tensor_dict

    @classmethod
    def from_broadcasted_tensor_dict(
        cls: Type[TModelInputForGPU],
        tensor_dict: Dict[str, Any],
        attn_backend: Optional["AttentionBackend"] = None,
    ) -> TModelInputForGPU:
        if attn_backend is not None:
            tensor_dict = _init_attn_metadata_from_tensor_dict(
                attn_backend, tensor_dict)
        return cls(**tensor_dict)

    # Exclude `async_callback` to be able to pickle this object
    def __getstate__(self):
        state = self.__dict__.copy()
        del state["async_callback"]
        return state

    # TODO: What happens when we depickle this object?
    # How can we update this callback to properly pass it to the engine?
    def __setstate__(self, state):
        self.__dict__.update(state)
        self.__dict__.update({'async_callback': None})


@dataclass(frozen=True)
class ModelInputForGPUWithSamplingMetadata(ModelInputForGPU):
    """
    Used by the ModelRunner.
    """
    sampling_metadata: Optional["SamplingMetadata"] = None
    # Used for speculative decoding. We do not broadcast it because it is only
    # used by the driver worker.
    is_prompt: Optional[bool] = None

    def as_broadcastable_tensor_dict(self) -> Dict[str, Any]:
        tensor_dict = {
            "input_tokens": self.input_tokens,
            "input_positions": self.input_positions,
            "lora_requests": self.lora_requests,
            "lora_mapping": self.lora_mapping,
            "multi_modal_kwargs": self.multi_modal_kwargs,
            "prompt_adapter_mapping": self.prompt_adapter_mapping,
            "prompt_adapter_requests": self.prompt_adapter_requests,
            "virtual_engine": self.virtual_engine,
            "request_ids_to_seq_ids": self.request_ids_to_seq_ids,
            "finished_requests_ids": self.finished_requests_ids,
        }
        _add_attn_metadata_broadcastable_dict(tensor_dict, self.attn_metadata)
        _add_sampling_metadata_broadcastable_dict(tensor_dict,
                                                  self.sampling_metadata)
        return tensor_dict

    @classmethod
    def from_broadcasted_tensor_dict(
        cls,
        tensor_dict: Dict[str, Any],
        attn_backend: Optional["AttentionBackend"] = None,
    ) -> "ModelInputForGPUWithSamplingMetadata":
        tensor_dict = _init_sampling_metadata_from_tensor_dict(tensor_dict)
        if attn_backend is not None:
            tensor_dict = _init_attn_metadata_from_tensor_dict(
                attn_backend, tensor_dict)
        return cls(**tensor_dict)


class ModelInputForGPUBuilder(ModelRunnerInputBuilderBase[ModelInputForGPU]):
    """Build ModelInputForGPU from SequenceGroupMetadata."""

    # Note: ideally we would be using a dataclass(kw_only=True)
    # here, so that this can be subclassed easily,
    # but kw_only is not supported in python<3.10.
    class InterDataForSeqGroup:
        """Intermediate data for the current sequence group."""

        def simple_reinit(self):
            self.input_tokens[0].clear()  # type: ignore
            self.input_positions[0].clear()  # type: ignore
            self.token_types[0].clear()  # type: ignore
            self.mrope_input_positions = None  # type: ignore
            self.seq_lens[0] = 0  # type: ignore
            self.orig_seq_lens[0] = 0  # type: ignore
            self.query_lens[0] = 0  # type: ignore
            self.context_lens[0] = 0  # type: ignore
            self.curr_sliding_window_blocks[0] = 0  # type: ignore
            self.lora_index_mapping.clear()  # type: ignore
            self.lora_prompt_mapping.clear()  # type: ignore
            self.lora_requests.clear()  # type: ignore
            self.prompt_adapter_index_mapping.clear()  # type: ignore
            self.prompt_adapter_prompt_mapping.clear()  # type: ignore

        def __init__(
            self,
            *,
            # From sequence group metadata.
            request_id: str,
            seq_ids: List[int],
            is_prompt: bool,
            block_tables: Optional[Dict[int, List[int]]],
            computed_block_nums: List[int],
            n_seqs: int = 0,

            # Input tokens and positions.
            input_tokens: Optional[List[List[int]]] = None,
            input_positions: Optional[List[List[int]]] = None,
            token_types: Optional[List[List[int]]] = None,
            mrope_input_positions: Optional[List[List[List[int]]]] = None,

            # The sequence length (may be capped to the sliding window).
            seq_lens: Optional[List[int]] = None,
            # The original sequence length (before applying sliding window).
            # This is used to compute slot mapping.
            orig_seq_lens: Optional[List[int]] = None,
            # The query length.
            query_lens: Optional[List[int]] = None,
            # The number of tokens that are already computed.
            context_lens: Optional[List[int]] = None,
            # The current sliding window block.
            curr_sliding_window_blocks: Optional[List[int]] = None,

            # LoRA inputs.
            lora_index_mapping: Optional[List[List[int]]] = None,
            lora_prompt_mapping: Optional[List[List[int]]] = None,
            lora_requests: Optional[Set[LoRARequest]] = None,

            # Prompt adapter inputs.
            prompt_adapter_index_mapping: Optional[List[int]] = None,
            prompt_adapter_prompt_mapping: Optional[List[int]] = None,
            prompt_adapter_request: Optional[PromptAdapterRequest] = None,

            # Multi-modal inputs.
            multi_modal_kwargs: Optional[MultiModalKwargs] = None,
            multi_modal_placeholder_maps: Optional[Dict[
                str, MultiModalPlaceholderMap]] = None,

            # Whether the prefix cache is hit (prefill only).
            prefix_cache_hit: bool = False,
            reinit: bool = False,
            reinit_use_defaults: bool = False,
            encoder_seq_len: int = 0,
        ):
            if reinit:
                assert len(self.seq_ids) == len(seq_ids)  # type: ignore
                for i, seq_id in enumerate(seq_ids):
                    self.seq_ids[i] = seq_id  # type: ignore
            else:
                self.seq_ids = seq_ids

            self.request_id = request_id
            self.is_prompt = is_prompt
            self.block_tables = block_tables
            self.computed_block_nums = computed_block_nums
            self.n_seqs = n_seqs
            self.encoder_seq_len = encoder_seq_len

            if reinit:
                if len(self.seq_ids) == 1 and reinit_use_defaults:
                    self.simple_reinit()
                else:
                    if input_tokens:
                        self.input_tokens = input_tokens
                    else:
                        for seq_id in range(len(self.seq_ids)):
                            self.input_tokens[seq_id].clear()

                    if input_positions:
                        self.input_positions = input_positions
                    else:
                        for seq_id in range(len(self.seq_ids)):
                            self.input_positions[seq_id].clear()

                    if token_types:
                        self.token_types = token_types
                    else:
                        for seq_id in range(len(self.seq_ids)):
                            self.token_types[seq_id].clear()

                    self.mrope_input_positions = None

                    if seq_lens:
                        self.seq_lens = seq_lens
                    else:
                        for seq_id in range(len(self.seq_ids)):
                            self.seq_lens[seq_id] = 0

                    if orig_seq_lens:
                        self.orig_seq_lens = orig_seq_lens
                    else:
                        for seq_id in range(len(self.seq_ids)):
                            self.orig_seq_lens[seq_id] = 0

                    if query_lens:
                        self.query_lens = query_lens
                    else:
                        for seq_id in range(len(self.seq_ids)):
                            self.query_lens[seq_id] = 0

                    if context_lens:
                        self.context_lens = context_lens
                    else:
                        for seq_id in range(len(self.seq_ids)):
                            self.context_lens[seq_id] = 0

                    if curr_sliding_window_blocks:
                        self.curr_sliding_window_blocks = \
                            curr_sliding_window_blocks
                    else:
                        for seq_id in range(len(self.seq_ids)):
                            self.curr_sliding_window_blocks[seq_id] = 0

                    if lora_index_mapping:
                        self.lora_index_mapping = lora_index_mapping
                    else:
                        self.lora_index_mapping.clear()

                    if lora_prompt_mapping:
                        self.lora_prompt_mapping = lora_prompt_mapping
                    else:
                        self.lora_prompt_mapping.clear()

                    if lora_requests:
                        self.lora_requests = lora_requests
                    else:
                        self.lora_requests.clear()

                    if prompt_adapter_index_mapping:
                        self.prompt_adapter_index_mapping = \
                            prompt_adapter_index_mapping
                    else:
                        self.prompt_adapter_index_mapping.clear()

                    if prompt_adapter_prompt_mapping:
                        self.prompt_adapter_prompt_mapping = \
                            prompt_adapter_prompt_mapping
                    else:
                        self.prompt_adapter_prompt_mapping.clear()

            else:
                self.input_tokens = input_tokens or []
                self.input_positions = input_positions or []
                self.token_types = token_types or []
                self.mrope_input_positions = mrope_input_positions or None
                self.seq_lens = seq_lens or []
                self.orig_seq_lens = orig_seq_lens or []
                self.query_lens = query_lens or []
                self.context_lens = context_lens or []
                self.curr_sliding_window_blocks = \
                    curr_sliding_window_blocks or []

                self.lora_index_mapping = lora_index_mapping or []
                self.lora_prompt_mapping = lora_prompt_mapping or []
                self.lora_requests = lora_requests or set()

                self.prompt_adapter_index_mapping = (
                    prompt_adapter_index_mapping or [])
                self.prompt_adapter_prompt_mapping = (
                    prompt_adapter_prompt_mapping or [])

            self.prompt_adapter_request = prompt_adapter_request
            self.multi_modal_kwargs = multi_modal_kwargs
            self.multi_modal_placeholder_maps = multi_modal_placeholder_maps
            self.prefix_cache_hit = prefix_cache_hit

            self.n_seqs = len(self.seq_ids)

            if not reinit:
                self.__post_init__()

        def __post_init__(self):
            self.n_seqs = len(self.seq_ids)

            self.input_tokens = [[] for _ in range(self.n_seqs)]
            self.input_positions = [[] for _ in range(self.n_seqs)]
            self.token_types = [[] for _ in range(self.n_seqs)]
            self.mrope_input_positions = None
            self.seq_lens = [0] * self.n_seqs
            self.orig_seq_lens = [0] * self.n_seqs
            self.query_lens = [0] * self.n_seqs
            self.context_lens = [0] * self.n_seqs
            self.curr_sliding_window_blocks = [0] * self.n_seqs

            self.lora_index_mapping = []
            self.lora_prompt_mapping = []

    def gen_inter_data_builder(self, num_seqs: int):
        return lambda: ModelInputForGPUBuilder.InterDataForSeqGroup(
            request_id="",
            seq_ids=[0] * num_seqs,
            is_prompt=True,
            block_tables=None,
            computed_block_nums=[])

    def init_cached_inter_data(self, *args, **kwargs):
        assert len(args) == 0
        assert "seq_ids" in kwargs
        seq_ids = kwargs["seq_ids"]
        num_seqs = len(seq_ids)

        # The inter-data cache is per model_runner
        inter_data_cache = self.runner.inter_data_cache
        if num_seqs not in inter_data_cache:
            inter_data_cache[num_seqs] = PyObjectCache(
                self.gen_inter_data_builder(num_seqs))

        obj = inter_data_cache[num_seqs].get_object()
        obj.__init__(*args, **kwargs)
        return obj

    def reset_cached_inter_data(self):
        for cache in self.runner.inter_data_cache.values():
            cache.reset()

    def __init__(self,
                 runner: "GPUModelRunnerBase",
                 finished_requests_ids: Optional[List[str]] = None):
        super().__init__()
        # Compute functions for each sequence in a sequence group.
        # WARNING: The order of the functions matters!
        self.per_seq_compute_fns = [
            self._compute_lens,
            self._compute_for_prefix_cache_hit,
            self._compute_for_sliding_window,
            self._compute_lora_input,
        ]
        # Compute functions for each sequence group.
        # WARNING: The order of the functions matters!
        self.per_seq_group_compute_fns = [
            self._compute_prompt_adapter_input,
            self._compute_multi_modal_input,
        ]

        self.runner = runner
        self.model_input_cls = self.runner._model_input_cls
        self.attn_backend = self.runner.attn_backend
        self.scheduler_config = self.runner.scheduler_config
        self.sliding_window = self.runner.sliding_window
        self.block_size = self.runner.block_size
        self.enable_lora = self.runner.lora_config is not None
        self.enable_prompt_adapter = (self.runner.prompt_adapter_config
                                      is not None)
        self.multi_modal_input_mapper = self.runner.multi_modal_input_mapper
        self.finished_requests_ids = finished_requests_ids
        self.decode_only = True

        # Intermediate data (data in CPU before going to GPU) for
        # the current sequence group.
        self.inter_data_list: List[
            ModelInputForGPUBuilder.InterDataForSeqGroup] = []

        # Attention metadata inputs.
        self.attn_metadata_builder = self.attn_backend.make_metadata_builder(
            weakref.proxy(self))

        # Engine/Model configurations.
        self.chunked_prefill_enabled = (
            self.scheduler_config is not None
            and self.scheduler_config.chunked_prefill_enabled)
        if self.sliding_window is not None:
            self.sliding_window_blocks = (
                self.sliding_window + self.block_size - 1) // self.block_size
            self.block_aligned_sliding_window = \
                self.sliding_window_blocks * self.block_size

    def _compute_lens(self, inter_data: InterDataForSeqGroup, seq_idx: int,
                      seq_group_metadata: SequenceGroupMetadata):
        """Compute context length, sequence length and tokens
        for the given sequence data.
        """
        seq_data = seq_group_metadata.seq_data[inter_data.seq_ids[seq_idx]]
        token_chunk_size = seq_group_metadata.token_chunk_size

        # Compute context length (the number of tokens that are
        # already computed) and sequence length (total number of tokens).

        seq_len = seq_data.get_len()
        if inter_data.is_prompt:
            context_len = seq_data.get_num_computed_tokens()
            seq_len = min(seq_len, context_len + token_chunk_size)
        elif self.runner.scheduler_config.is_multi_step or \
            self.runner.model_config.is_encoder_decoder:
            context_len = seq_len - 1
        else:
            context_len = seq_data.get_num_computed_tokens()

        # Compute tokens.
        tokens = seq_data.get_token_ids()[context_len:seq_len]
        token_types = seq_group_metadata.token_type_ids

        inter_data.seq_lens[seq_idx] = seq_len
        inter_data.orig_seq_lens[seq_idx] = seq_len
        inter_data.context_lens[seq_idx] = context_len
        inter_data.input_tokens[seq_idx].extend(tokens)
        inter_data.input_positions[seq_idx].extend(range(context_len, seq_len))
        inter_data.token_types[seq_idx].extend(
            token_types if token_types else [])
        inter_data.query_lens[seq_idx] = seq_len - context_len

        if seq_data.mrope_position_delta is not None:
            if inter_data.mrope_input_positions is None:
                inter_data.mrope_input_positions = [None] * inter_data.n_seqs

            inter_data.mrope_input_positions[
                seq_idx] = MRotaryEmbedding.get_next_input_positions(
                    seq_data.mrope_position_delta,
                    context_len,
                    seq_len,
                )

    def _compute_for_prefix_cache_hit(
            self, inter_data: InterDataForSeqGroup, seq_idx: int,
            seq_group_metadata: SequenceGroupMetadata):
        """Check if hit prefix cache (i.e., some blocks are already computed).
        If hit, update input tokens and positions to only compute the
        remaining blocks.
        """
        computed_block_nums = inter_data.computed_block_nums

        # Note that prefix caching does not support sliding window.
        prefix_cache_hit = (computed_block_nums is not None
                            and len(computed_block_nums) > 0
                            and self.sliding_window is None
                            and inter_data.is_prompt)
        inter_data.prefix_cache_hit = prefix_cache_hit

        if not prefix_cache_hit:
            return

        assert computed_block_nums is not None
        # The cache hit prompt tokens in this sequence. Note that
        # this may be larger than the sequence length if chunked
        # prefill is enabled.
        prefix_cache_len = len(computed_block_nums) * self.block_size
        seq_group_metadata.seq_data[inter_data.seq_ids[
            seq_idx]].update_num_cached_tokens(prefix_cache_len)

        # The number of so far computed prompt tokens in this sequence.
        context_len = inter_data.context_lens[seq_idx]
        # The total number of prompt tokens in this sequence.
        # When chunked prefill is enabled, this is the token number of
        # computed chunks + current chunk.
        seq_len = inter_data.seq_lens[seq_idx]
        if prefix_cache_len <= context_len:
            # We already passed the cache hit region,
            # so do normal computation.
            pass
        elif context_len < prefix_cache_len < seq_len:
            # Partial hit. Compute the missing part.
            uncomputed_start = prefix_cache_len - context_len
            inter_data.input_tokens[seq_idx] = inter_data.input_tokens[
                seq_idx][uncomputed_start:]
            inter_data.input_positions[seq_idx] = inter_data.input_positions[
                seq_idx][uncomputed_start:]
            inter_data.token_types[seq_idx] = inter_data.token_types[seq_idx][
                uncomputed_start:]
            context_len = prefix_cache_len

            inter_data.context_lens[seq_idx] = context_len
            inter_data.query_lens[
                seq_idx] = inter_data.seq_lens[seq_idx] - context_len
        elif seq_len <= prefix_cache_len:
            # Full hit. Only compute the last token to avoid
            # erroneous behavior. FIXME: Ideally we should directly
            # mark all tokens as computed in the scheduler and do not
            # schedule this sequence, so this case should not happen.
            inter_data.input_tokens[seq_idx] = inter_data.input_tokens[
                seq_idx][-1:]
            inter_data.input_positions[seq_idx] = inter_data.input_positions[
                seq_idx][-1:]
            inter_data.token_types[seq_idx] = inter_data.token_types[seq_idx][
                -1:]
            inter_data.query_lens[seq_idx] = 1
            inter_data.context_lens[seq_idx] = inter_data.seq_lens[seq_idx] - 1

    def _compute_for_sliding_window(self, inter_data: InterDataForSeqGroup,
                                    seq_idx: int,
                                    seq_group_metadata: SequenceGroupMetadata):
        """Update seq_len and curr_sliding_window_block for the given
        sequence data (only required by decoding) if sliding window is enabled.
        """
        curr_sliding_window_block = 0
        sliding_seq_len = inter_data.seq_lens[seq_idx]
        if not inter_data.is_prompt and self.sliding_window is not None:
            # TODO(sang): This is a hack to make sliding window work with
            # paged attn. We can remove it if we make paged attn kernel
            # to properly handle slinding window attn.
            curr_sliding_window_block = self.sliding_window_blocks
            # number of elements in last block
            suff_len = inter_data.seq_lens[seq_idx] % self.block_size
            sliding_seq_len = min(inter_data.seq_lens[seq_idx],
                                  self.block_aligned_sliding_window + suff_len)
            if suff_len > 0:
                curr_sliding_window_block += 1

        inter_data.curr_sliding_window_blocks[
            seq_idx] = curr_sliding_window_block
        inter_data.seq_lens[seq_idx] = sliding_seq_len

    def _compute_lora_input(self, inter_data: InterDataForSeqGroup,
                            seq_idx: int,
                            seq_group_metadata: SequenceGroupMetadata):
        """If LoRA is enabled, compute LoRA index and prompt mapping."""
        if not self.enable_lora:
            return

        lora_id = seq_group_metadata.lora_int_id
        if lora_id > 0:
            inter_data.lora_requests.add(seq_group_metadata.lora_request)
        query_len = inter_data.query_lens[seq_idx]
        inter_data.lora_index_mapping.append([lora_id] * query_len)
        sampling_params = seq_group_metadata.sampling_params
        if sampling_params and sampling_params.prompt_logprobs is not None:
            inter_data.lora_prompt_mapping.append([lora_id] * query_len)
        elif not self.chunked_prefill_enabled or seq_group_metadata.do_sample:
            inter_data.lora_prompt_mapping.append([lora_id])
        else:
            inter_data.lora_prompt_mapping.append([])

    def _compute_prompt_adapter_input(
            self, inter_data: InterDataForSeqGroup,
            seq_group_metadata: SequenceGroupMetadata):
        """If prompt adapter is enabled, compute index and prompt mapping.
        """
        # Note that when is_prompt=True, we expect only one sequence
        # in the group.
        if not self.enable_prompt_adapter:
            return

        prompt_adapter_id = seq_group_metadata.prompt_adapter_id
        if prompt_adapter_id <= 0 or not inter_data.is_prompt:
            return

        # We expect only one sequence in the group when is_prompt=True.
        assert inter_data.n_seqs == 1
        query_len = inter_data.query_lens[0]
        inter_data.prompt_adapter_request = (
            seq_group_metadata.prompt_adapter_request)

        num_tokens = seq_group_metadata.prompt_adapter_num_virtual_tokens
        inter_data.prompt_adapter_index_mapping = [
            prompt_adapter_id
        ] * num_tokens + [0] * (query_len - num_tokens)
        inter_data.prompt_adapter_prompt_mapping = [prompt_adapter_id] * (
            query_len if seq_group_metadata.sampling_params
            and seq_group_metadata.sampling_params.prompt_logprobs else 1)

    def _compute_multi_modal_input(self, inter_data: InterDataForSeqGroup,
                                   seq_group_metadata: SequenceGroupMetadata):
        """If multi-modal data is given, add it to the input."""
        # NOTE: mm_data only includes the subset of multi-modal items that
        # intersect with the current prefill positions.
        positions = inter_data.input_positions[0]
        mm_data, placeholder_maps = MultiModalPlaceholderMap.from_seq_group(
            seq_group_metadata,
            range(positions[0], positions[0] + len(positions)))
        if not mm_data:
            return

        if self.runner.mm_registry.has_processor(self.runner.model_config):
            mm_kwargs = mm_data
        else:
            mm_kwargs = self.multi_modal_input_mapper(
                mm_data,
                seq_group_metadata.mm_processor_kwargs,
            )

        inter_data.multi_modal_kwargs = mm_kwargs
        inter_data.multi_modal_placeholder_maps = placeholder_maps

        # special processing for mrope position deltas.
        if self.runner.model_config.uses_mrope:
            image_grid_thw = mm_kwargs.get("image_grid_thw", None)
            video_grid_thw = mm_kwargs.get("video_grid_thw", None)
            assert image_grid_thw is not None or video_grid_thw is not None, (
                "mrope embedding type requires multi-modal input mapper "
                "returns 'image_grid_thw' or 'video_grid_thw'.")

            hf_config = self.runner.model_config.hf_config

            inter_data.mrope_input_positions = [None] * inter_data.n_seqs
            for seq_idx in range(inter_data.n_seqs):
                seq_data = seq_group_metadata.seq_data[
                    inter_data.seq_ids[seq_idx]]
                token_ids = seq_data.get_token_ids()

                mrope_input_positions, mrope_position_delta = \
                    MRotaryEmbedding.get_input_positions(
                        token_ids,
                        image_grid_thw=image_grid_thw,
                        video_grid_thw=video_grid_thw,
                        image_token_id=hf_config.image_token_id,
                        video_token_id=hf_config.video_token_id,
                        vision_start_token_id=hf_config.vision_start_token_id,
                        vision_end_token_id=hf_config.vision_end_token_id,
                        spatial_merge_size=hf_config.vision_config.
                        spatial_merge_size,
                        context_len=inter_data.context_lens[seq_idx],
                        seq_len=inter_data.seq_lens[seq_idx],
                    )

                seq_data.mrope_position_delta = mrope_position_delta
                inter_data.mrope_input_positions[
                    seq_idx] = mrope_input_positions

    def add_seq_group(self, seq_group_metadata: SequenceGroupMetadata):
        """Add a sequence group to the builder."""
        seq_ids = seq_group_metadata.seq_data.keys()
        n_seqs = len(seq_ids)
        is_prompt = seq_group_metadata.is_prompt

        if is_prompt:
            assert n_seqs == 1
            self.decode_only = False

        encoder_seq_len = 0

        if self.runner.model_config.is_encoder_decoder:
            encoder_seq_len = seq_group_metadata.encoder_seq_data.get_len()

        inter_data = self.init_cached_inter_data(
            request_id=seq_group_metadata.request_id,
            seq_ids=seq_ids,
            is_prompt=is_prompt,
            block_tables=seq_group_metadata.block_tables,
            computed_block_nums=seq_group_metadata.computed_block_nums,
            reinit=True,
            reinit_use_defaults=True,
            encoder_seq_len=encoder_seq_len)

        self.inter_data_list.append(inter_data)

        for seq_idx in range(n_seqs):
            for per_seq_fn in self.per_seq_compute_fns:
                per_seq_fn(inter_data, seq_idx, seq_group_metadata)
        for per_seq_group_fn in self.per_seq_group_compute_fns:
            per_seq_group_fn(inter_data, seq_group_metadata)

    def _use_captured_graph(self,
                            batch_size: int,
                            decode_only: bool,
                            max_decode_seq_len: int,
                            max_encoder_seq_len: int = 0) -> bool:
        return (decode_only and not self.runner.model_config.enforce_eager
                and max_decode_seq_len <= self.runner.max_seq_len_to_capture
                and max_encoder_seq_len <= self.runner.max_seq_len_to_capture
                and batch_size <= self.runner.max_batchsize_to_capture)

    def _get_cuda_graph_pad_size(self,
                                 num_seqs: int,
                                 max_decode_seq_len: int,
                                 max_encoder_seq_len: int = 0) -> int:
        """
        Determine the number of padding sequences required for running in
        CUDA graph mode. Returns -1 if CUDA graphs cannot be used.

        In the multi-step + chunked-prefill case, only the first step
        has Prefills (if any). The rest of the steps are guaranteed to be all
        decodes. In this case, we set up the padding as if all the sequences
        are decodes so we may run all steps except the first step in CUDA graph
        mode. The padding is accounted for in the multi-step `advance_step`
        family of functions.

        Args:
            num_seqs (int): Number of sequences scheduled to run.
            max_decode_seq_len (int): Greatest of all the decode sequence
                lengths. Used only in checking the viablility of using
                CUDA graphs.
            max_encoder_seq_len (int, optional): Greatest of all the encode
                sequence lengths. Defaults to 0. Used only in checking the
                viability of using CUDA graphs.
        Returns:
            int: Returns the determined number of padding sequences. If
                CUDA graphs is not viable, returns -1.
        """
        is_mscp: bool = self.runner.scheduler_config.is_multi_step and \
                    self.runner.scheduler_config.chunked_prefill_enabled
        decode_only = self.decode_only or is_mscp
        if not decode_only:
            # Early exit so we can treat num_seqs as the batch_size below.
            return -1

        # batch_size out of this function refers to the number of input
        # tokens being scheduled. This conflation of num_seqs as batch_size
        # is valid as this is a decode-only case.
        batch_size = num_seqs
        if not self._use_captured_graph(batch_size, decode_only,
                                        max_decode_seq_len,
                                        max_encoder_seq_len):
            return -1

        graph_batch_size = self.runner.vllm_config.pad_for_cudagraph(
            batch_size)
        assert graph_batch_size >= batch_size
        return graph_batch_size - batch_size

    def build(self) -> ModelInputForGPU:
        """Finalize the builder intermediate data and
        create on-device tensors.
        """
        # Combine and flatten intermediate data.
        input_tokens = []
        token_types = []
        for inter_data in self.inter_data_list:
            for cur_input_tokens in inter_data.input_tokens:
                input_tokens.extend(cur_input_tokens)
            for cur_token_types in inter_data.token_types:
                token_types.extend(cur_token_types)

        if not input_tokens:
            # This may happen when all prefill requests hit
            # prefix caching and there is no decode request.
            return self.model_input_cls()

        mrope_input_positions: Optional[List[List[int]]] = None
        if any(inter_data.mrope_input_positions is not None
               for inter_data in self.inter_data_list):
            mrope_input_positions = [[] for _ in range(3)]
            for idx in range(3):
                for inter_data in self.inter_data_list:
                    msections = inter_data.mrope_input_positions
                    if msections is None:
                        for _seq_input_positions in inter_data.input_positions:
                            mrope_input_positions[idx].extend(
                                _seq_input_positions)
                    else:
                        for _seq_mrope_input_positions in msections:
                            mrope_input_positions[idx].extend(
                                _seq_mrope_input_positions[idx])
            input_positions = None
        else:
            input_positions = []
            for inter_data in self.inter_data_list:
                for cur_input_positions in inter_data.input_positions:
                    input_positions.extend(cur_input_positions)

        seq_lens = []
        query_lens = []
        max_decode_seq_len = 0
        max_encoder_seq_len = 0
        for inter_data in self.inter_data_list:
            seq_lens.extend(inter_data.seq_lens)
            query_lens.extend(inter_data.query_lens)
            if not inter_data.is_prompt:
                max_decode_seq_len = max(max_decode_seq_len,
                                         max(inter_data.seq_lens))
                if self.runner.model_config.is_encoder_decoder:
                    max_encoder_seq_len = max(max_encoder_seq_len,
                                              inter_data.encoder_seq_len)

        # Mapping from request IDs to sequence IDs. Used for Jamba models
        # that manages the cache by itself.
        request_ids_to_seq_ids = {
            data.request_id: data.seq_ids
            for data in self.inter_data_list
        }

        cuda_graph_pad_size = self._get_cuda_graph_pad_size(
            num_seqs=len(seq_lens),
            max_decode_seq_len=max_decode_seq_len,
            max_encoder_seq_len=max_encoder_seq_len)

        batch_size = len(input_tokens)
        if cuda_graph_pad_size != -1:
            # If cuda graph can be used, pad tensors accordingly.
            # See `capture_model` API for more details.
            # vLLM uses cuda graph only for decoding requests.
            batch_size += cuda_graph_pad_size

        # Tokens and positions.
        if cuda_graph_pad_size:
            input_tokens.extend(itertools.repeat(0, cuda_graph_pad_size))
        assert self.runner.device is not None
        input_tokens_tensor = async_tensor_h2d(input_tokens, torch.long,
                                               self.runner.device,
                                               self.runner.pin_memory)

        token_types_tensor = async_tensor_h2d(token_types, torch.long,
                                               self.runner.device,
                                               self.runner.pin_memory) \
                                                if token_types else None

        if mrope_input_positions is not None:
            for idx in range(3):
                mrope_input_positions[idx].extend(
                    itertools.repeat(0, cuda_graph_pad_size))
            input_positions_tensor = async_tensor_h2d(mrope_input_positions,
                                                      torch.long,
                                                      self.runner.device,
                                                      self.runner.pin_memory)
        else:
            input_positions.extend(itertools.repeat(0, cuda_graph_pad_size))
            input_positions_tensor = async_tensor_h2d(input_positions,
                                                      torch.long,
                                                      self.runner.device,
                                                      self.runner.pin_memory)
        # Sequence and query lengths.
        if cuda_graph_pad_size:
            seq_lens.extend(itertools.repeat(1, cuda_graph_pad_size))

        # Attention metadata.
        attn_metadata = self.attn_metadata_builder.build(
            seq_lens, query_lens, cuda_graph_pad_size, batch_size)

        # LoRA data.
        lora_requests = set()
        lora_mapping = None
        if self.enable_lora:
            lora_requests = set(r for data in self.inter_data_list
                                for r in data.lora_requests)
            lora_index_mapping = flatten_2d_lists([
                flatten_2d_lists(inter_data.lora_index_mapping)
                for inter_data in self.inter_data_list
            ])
            if cuda_graph_pad_size:
                lora_index_mapping.extend(
                    itertools.repeat(0, cuda_graph_pad_size))
            lora_prompt_mapping = flatten_2d_lists([
                flatten_2d_lists(inter_data.lora_prompt_mapping)
                for inter_data in self.inter_data_list
            ])

            lora_mapping = LoRAMapping(
                **dict(index_mapping=lora_index_mapping,
                       prompt_mapping=lora_prompt_mapping,
                       is_prefill=not self.decode_only))

        # Prompt adapter data.
        prompt_adapter_requests: Set[PromptAdapterRequest] = set()
        prompt_adapter_mapping = None
        if self.enable_prompt_adapter:
            prompt_adapter_requests = set(
                data.prompt_adapter_request for data in self.inter_data_list
                if data.prompt_adapter_request is not None)
            prompt_adapter_index_mapping = flatten_2d_lists([
                inter_data.prompt_adapter_index_mapping
                for inter_data in self.inter_data_list
            ])
            if cuda_graph_pad_size:
                prompt_adapter_index_mapping.extend(
                    itertools.repeat(0, cuda_graph_pad_size))
            prompt_adapter_prompt_mapping = flatten_2d_lists([
                inter_data.prompt_adapter_prompt_mapping
                for inter_data in self.inter_data_list
            ])
            prompt_adapter_mapping = PromptAdapterMapping(
                prompt_adapter_index_mapping,
                prompt_adapter_prompt_mapping,
            )

        # Multi-modal data.
        multi_modal_kwargs_list = [
            data.multi_modal_kwargs for data in self.inter_data_list
            if data.multi_modal_kwargs is not None
        ]
        multi_modal_kwargs = MultiModalKwargs.batch(multi_modal_kwargs_list)

        return self.model_input_cls(
            input_tokens=input_tokens_tensor,
            input_positions=input_positions_tensor,
            token_types=token_types_tensor,
            attn_metadata=attn_metadata,
            seq_lens=seq_lens,
            query_lens=query_lens,
            lora_mapping=lora_mapping,
            lora_requests=lora_requests,
            multi_modal_kwargs=multi_modal_kwargs,
            request_ids_to_seq_ids=request_ids_to_seq_ids,
            finished_requests_ids=self.finished_requests_ids,
            prompt_adapter_mapping=prompt_adapter_mapping,
            prompt_adapter_requests=prompt_adapter_requests)


class GPUModelRunnerBase(ModelRunnerBase[TModelInputForGPU]):
    """
    Helper class for shared methods between GPU model runners.
    """
    _model_input_cls: Type[TModelInputForGPU]
    _builder_cls: Type[ModelInputForGPUBuilder]

    def __init__(
        self,
        vllm_config: VllmConfig,
        kv_cache_dtype: Optional[str] = "auto",
        is_driver_worker: bool = False,
        return_hidden_states: bool = False,
        input_registry: InputRegistry = INPUT_REGISTRY,
        mm_registry: MultiModalRegistry = MULTIMODAL_REGISTRY,
    ):

        ModelRunnerBase.__init__(self, vllm_config)
        model_config = self.model_config
        cache_config = self.cache_config

        self.is_driver_worker = is_driver_worker
        self.return_hidden_states = return_hidden_states

        self.device = self.device_config.device
        self.pin_memory = is_pin_memory_available()

        self.kv_cache_dtype = kv_cache_dtype
        self.kv_quant_params = self.load_kv_quant_params(
            model_config, self.cache_config.kv_quant_params_path
          ) if self.kv_cache_dtype.startswith("int8") else None
        self.cache_config.kv_quant_params = self.kv_quant_params
        self.sliding_window = model_config.get_sliding_window()
        self.block_size = cache_config.block_size
        self.max_seq_len_to_capture = self.model_config.max_seq_len_to_capture
        self.max_batchsize_to_capture = \
            self.vllm_config.compilation_config.max_capture_size

        self.graph_runners: List[Dict[int, CUDAGraphRunner]] = [
            {} for _ in range(self.parallel_config.pipeline_parallel_size)
        ]
        self.graph_memory_pool: Optional[Tuple[
            int, int]] = None  # Set during graph capture.

        self.has_inner_state = model_config.has_inner_state

        # When using CUDA graph, the input block tables must be padded to
        # max_seq_len_to_capture. However, creating the block table in
        # Python can be expensive. To optimize this, we cache the block table
        # in numpy and only copy the actual input content at every iteration.
        # The shape of the cached block table will be
        # (max batch size to capture, max seq len to capture / block size).
        self.graph_block_tables = np.zeros(
            (self.max_batchsize_to_capture, self.get_max_block_per_batch()),
            dtype=np.int32)

        # Attention-free but stateful models like Mamba need a placeholder attn
        # backend, as the attention metadata is needed to manage internal state.
        # However we must bypass attention selection altogether for some models
        # used for speculative decoding to avoid a divide-by-zero in
        # model_config.get_head_size()
        num_attn_heads = self.model_config.get_num_attention_heads(
            self.parallel_config)
        needs_attn_backend = (num_attn_heads != 0
                              or self.model_config.is_attention_free)

        self.attn_backend = get_attn_backend(
            self.model_config.get_head_size(),
            self.model_config.dtype,
            self.kv_cache_dtype,
            self.block_size,
            self.model_config.is_attention_free,
        ) if needs_attn_backend else None
        if self.attn_backend:
            self.attn_state = self.attn_backend.get_state_cls()(
                weakref.proxy(self))
        else:
            self.attn_state = CommonAttentionState(weakref.proxy(self))

        # Multi-modal data support
        self.input_registry = input_registry
        self.mm_registry = mm_registry
        self.multi_modal_input_mapper = mm_registry \
            .create_input_mapper(model_config)
        self.mm_registry.init_mm_limits_per_prompt(self.model_config)

        # Lazy initialization
        self.model: nn.Module  # Set after load_model
        # Set after load_model.
        self.lora_manager: Optional[LRUCacheWorkerLoRAManager] = None
        self.prompt_adapter_manager: LRUCacheWorkerPromptAdapterManager = None

        set_cpu_offload_max_bytes(
            int(self.cache_config.cpu_offload_gb * 1024**3))

        # Used to cache python objects
        self.inter_data_cache: Dict[int, PyObjectCache] = {}

        # Using the PythonizationCache in Pipeline-Parallel clobbers the
        # SequenceGroupToSample object. In Pipeline-Parallel, we have
        # more than 1 Scheduler, resulting in a potential back-to-back
        # prepare_model_inputs() call. This clobbers the cached
        # SequenceGroupToSample objects, as we reset the cache during
        # every prepare_model_inputs() call.
        self.sampling_metadata_cache: SamplingMetadataCache = \
              SamplingMetadataCache() \
                if self.parallel_config.pipeline_parallel_size == 1 else None

    def load_kv_quant_params(self, model_config,
                             kv_quant_params_path: str) -> List[List[float]]:
        if model_config is None:
            return None
        # Remove it when all models support kv cache int8.
        architectures = model_config.hf_config.architectures
        for arch in architectures:
            if arch not in ["LlamaForCausalLM", "LLaMAForCausalLM","ChatGLMModel"]:
                raise ValueError(
                    "KV CACHE INT8 is not supported for model "
                    f"architectures {arch} for now. Supported architectures: "
                    "LlamaForCausalLM, LLaMAForCausalLM.")
        num_layers = model_config.hf_config.num_hidden_layers
        kv_quant_params = []
        if kv_quant_params_path is not None:
            k_scale: Dict[int, Dict[int, float]]
            v_scale: Dict[int, Dict[int, float]]
            k_zero_point: Dict[int, Dict[int, float]]
            v_zero_point: Dict[int, Dict[int, float]]
            with open(kv_quant_params_path) as f:
                context = {
                    "model_type": model_config.hf_text_config.model_type,
                    "num_hidden_layers": num_layers,
                }
                schema_dct = json.load(f)
                if context:
                    model_type = context.get("model_type", None)
                    model_type_schema = schema_dct["model_type"]
                    if model_type is not None:
                        assert model_type == schema_dct["model_type"], (
                            f"Model type is {model_type} but loaded "
                            f"scaling factors belonging to different "
                            f"model type {model_type_schema}!")
                k_scale = schema_dct["kv_cache"]["scaling_factor"]["k_scale"]
                v_scale = schema_dct["kv_cache"]["scaling_factor"]["v_scale"]
                k_zero_point = schema_dct["kv_cache"]["scaling_factor"]["k_zero_point"]
                v_zero_point = schema_dct["kv_cache"]["scaling_factor"]["v_zero_point"]
                if type(k_scale["0"]) == float:
                    k_scale_param = list(k_scale.values())
                    kv_quant_params.append(k_scale_param)
                    v_scale_param = list(v_scale.values())
                    kv_quant_params.append(v_scale_param)
                    k_zero_point_param = list(k_zero_point.values())
                    kv_quant_params.append(k_zero_point_param)
                    v_zero_point_param = list(v_zero_point.values())
                    kv_quant_params.append(v_zero_point_param)
                elif type(k_scale["0"]) == dict:
                    k_scale_param = []
                    for key in k_scale:
                        k_scale_param.append(list(k_scale[key].values()))
                        # for n in list(k_scale[key].values()):
                        #     k_scale_param.append(n)
                    # print("k_scale_param ", k_scale_param)
                    kv_quant_params.append(k_scale_param)
                    v_scale_param = []
                    for key in v_scale:
                        v_scale_param.append(list(v_scale[key].values()))
                        # for n in list(v_scale[key].values()):
                        #     v_scale_param.append(n)
                    kv_quant_params.append(v_scale_param)
                    k_zero_point_param = []
                    for key in k_zero_point:
                        k_zero_point_param.append(list(k_zero_point[key].values()))
                        # for n in list(k_zero_point[key].values()):
                        #     k_zero_point_param.append(n)
                    kv_quant_params.append(k_zero_point_param)
                    v_zero_point_param = []
                    for key in v_zero_point:
                        v_zero_point_param.append(list(v_zero_point[key].values()))
                        # for n in list(v_zero_point[key].values()):
                        #     v_zero_point_param.append(n)
                    kv_quant_params.append(v_zero_point_param)
                # print("kv_quant_params ", len(kv_quant_params))
        return kv_quant_params

    def load_model(self) -> None:
        logger.info("Starting to load model %s...", self.model_config.model)
        with DeviceMemoryProfiler() as m:
            self.model = get_model(vllm_config=self.vllm_config)

        self.model_memory_usage = m.consumed_memory
        logger.info("Loading model weights took %.4f GB",
                    self.model_memory_usage / float(2**30))

        if self.lora_config:
            assert supports_lora(
                self.model
            ), f"{self.model.__class__.__name__} does not support LoRA yet."

            if supports_multimodal(self.model):
                logger.warning("Regarding multimodal models, vLLM currently "
                               "only supports adding LoRA to language model.")
            # It's necessary to distinguish between the max_position_embeddings
            # of VLMs and LLMs.
            if hasattr(self.model.config, "max_position_embeddings"):
                max_pos_embeddings = self.model.config.max_position_embeddings
            else:
                max_pos_embeddings = (
                    self.model.config.text_config.max_position_embeddings)

            self.lora_manager = LRUCacheWorkerLoRAManager(
                self.scheduler_config.max_num_seqs,
                self.scheduler_config.max_num_batched_tokens,
                self.vocab_size,
                self.lora_config,
                self.device,
                self.model.embedding_modules,
                self.model.embedding_padding_modules,
                max_position_embeddings=max_pos_embeddings,
            )
            self.model = self.lora_manager.create_lora_manager(self.model)

        if self.prompt_adapter_config:
            self.prompt_adapter_manager = LRUCacheWorkerPromptAdapterManager(
                self.scheduler_config.max_num_seqs,
                self.scheduler_config.max_num_batched_tokens, self.device,
                self.prompt_adapter_config)
            self.model = (
                self.prompt_adapter_manager.create_prompt_adapter_manager(
                    self.model))

        if self.kv_cache_dtype == "fp8" and current_platform.is_rocm():
            # Currently only ROCm accepts kv-cache scaling factors
            # via quantization_param_path and this will be deprecated
            # in the future.
            if self.model_config.quantization_param_path is not None:
                if callable(getattr(self.model, "load_kv_cache_scales", None)):
                    warnings.warn(
                        "Loading kv cache scaling factor from JSON is "
                        "deprecated and will be removed. Please include "
                        "kv cache scaling factors in the model checkpoint.",
                        FutureWarning,
                        stacklevel=2)
                    self.model.load_kv_cache_scales(
                        self.model_config.quantization_param_path)
                    logger.info("Loaded KV cache scaling factors from %s",
                                self.model_config.quantization_param_path)
                else:
                    raise RuntimeError(
                        "Using FP8 KV cache and scaling factors provided but "
                        "model %s does not support loading scaling factors.",
                        self.model.__class__)
            else:
                logger.warning(
                    "Using FP8 KV cache but no scaling factors "
                    "provided. Defaulting to scaling factors of 1.0. "
                    "This may lead to less accurate results!")

        if self.kv_cache_dtype.startswith("int8") and current_platform.is_rocm():
            # Currently only ROCm accepts kv-cache scaling factors
            # via quantization_param_path and this will be deprecated
            # in the future.
            if self.model_config.quantization_param_path is not None:
                if callable(getattr(self.model, "load_kv_cache_scales", None)):
                    warnings.warn(
                        "Loading kv cache scaling factor from JSON is "
                        "deprecated and will be removed. Please include "
                        "kv cache scaling factors in the model checkpoint.",
                        FutureWarning,
                        stacklevel=2)
                    self.model.load_kv_cache_scales(
                        self.model_config.quantization_param_path)
                    logger.info("Loaded KV cache scaling factors from %s",
                                self.model_config.quantization_param_path)
                else:
                    raise RuntimeError(
                        "Using int8 KV cache and scaling factors provided but "
                        "model %s does not support loading scaling factors.",
                        self.model.__class__)
            else:
                logger.warning(
                    "Using int8 KV cache but no scaling factors "
                    "provided. Defaulting to scaling factors of 1.0. "
                    "This may lead to less accurate results!")


        if self.vllm_config.compilation_config.level ==\
            CompilationLevel.DYNAMO_AS_IS and supports_dynamo():
            backend = self.vllm_config.compilation_config.init_backend(
                self.vllm_config)
            self.model = torch.compile(
                self.model,
                fullgraph=envs.VLLM_TEST_DYNAMO_FULLGRAPH_CAPTURE,
                backend=backend)

    def save_sharded_state(
        self,
        path: str,
        pattern: Optional[str] = None,
        max_size: Optional[int] = None,
    ) -> None:
        from vllm.model_executor.model_loader.loader import ShardedStateLoader
        ShardedStateLoader.save_model(
            self.model,
            path,
            pattern=pattern,
            max_size=max_size,
        )

    def save_tensorized_model(
        self,
        tensorizer_config: TensorizerConfig,
    ) -> None:
        from vllm.model_executor.model_loader.loader import TensorizerLoader
        TensorizerLoader.save_model(
            self.model,
            tensorizer_config=tensorizer_config,
        )

    def get_max_block_per_batch(self) -> int:
        block_size = self.block_size
        return (self.max_seq_len_to_capture + block_size - 1) // block_size

    def _prepare_model_input_tensors(
        self,
        seq_group_metadata_list: List[SequenceGroupMetadata],
        finished_requests_ids: Optional[List[str]] = None
    ) -> TModelInputForGPU:
        """Helper method to prepare the model input based on a given sequence
        group. Prepares metadata needed for the base model forward pass but not
        metadata for possible additional steps, e.g., sampling.

        The API assumes seq_group_metadata_list is sorted by prefill -> decode.

        The result tensors and data structure also batches input in prefill
        -> decode order. For example,

        - input_tokens[:num_prefill_tokens] contains prefill tokens.
        - input_tokens[num_prefill_tokens:] contains decode tokens.

        If cuda graph is required, this API automatically pads inputs.
        """
        builder = self._builder_cls(weakref.proxy(self), finished_requests_ids)
        for seq_group_metadata in seq_group_metadata_list:
            builder.add_seq_group(seq_group_metadata)

        builder.reset_cached_inter_data()

        return builder.build()  # type: ignore

    @torch.inference_mode()
    def profile_run(self) -> None:
        # Enable top-k sampling to reflect the accurate memory usage.
        sampling_params = SamplingParams(top_p=0.99, top_k=self.vocab_size - 1)
        max_num_batched_tokens = self.scheduler_config.max_num_batched_tokens
        max_num_seqs = self.scheduler_config.max_num_seqs
        # This represents the maximum number of different requests
        # that will have unique loras, an therefore the max amount of memory
        # consumption create dummy lora request copies from the lora request
        # passed in, which contains a lora from the lora warmup path.
        dummy_lora_requests: List[LoRARequest] = []
        dummy_lora_requests_per_seq: List[LoRARequest] = []
        if self.lora_config:
            assert self.lora_manager is not None
            with self.lora_manager.dummy_lora_cache():
                for idx in range(self.lora_config.max_loras):
                    lora_id = idx + 1
                    dummy_lora_request = LoRARequest(
                        lora_name=f"warmup_{lora_id}",
                        lora_int_id=lora_id,
                        lora_path="/not/a/real/path",
                    )
                    self.lora_manager.add_dummy_lora(dummy_lora_request,
                                                     rank=LORA_WARMUP_RANK)
                    dummy_lora_requests.append(dummy_lora_request)
                dummy_lora_requests_per_seq = [
                    dummy_lora_requests[idx % len(dummy_lora_requests)]
                    for idx in range(max_num_seqs)
                ]

        # Profile memory usage with max_num_sequences sequences and the total
        # number of tokens equal to max_num_batched_tokens.
        seqs: List[SequenceGroupMetadata] = []
        # Additional GPU memory may be needed for multi-modal encoding, which
        # needs to be accounted for when calculating the GPU blocks for
        # vLLM blocker manager.
        # To exercise the worst scenario for GPU memory consumption,
        # the number of seqs (batch_size) is chosen to maximize the number
        # of images processed.

        max_mm_tokens = self.mm_registry.get_max_multimodal_tokens(
            self.model_config)
        if max_mm_tokens > 0:
            max_num_seqs_orig = max_num_seqs
            max_num_seqs = min(max_num_seqs,
                               max_num_batched_tokens // max_mm_tokens)
            if max_num_seqs < 1:
                expr = (f"min({max_num_seqs_orig}, "
                        f"{max_num_batched_tokens} // {max_mm_tokens})")
                logger.warning(
                    "Computed max_num_seqs (%s) to be less than 1. "
                    "Setting it to the minimum value of 1.", expr)
                max_num_seqs = 1

        batch_size = 0
        for group_id in range(max_num_seqs):
            seq_len = (max_num_batched_tokens // max_num_seqs +
                       (group_id < max_num_batched_tokens % max_num_seqs))
            batch_size += seq_len

            dummy_data = self.input_registry \
                .dummy_data_for_profiling(self.model_config,
                                          seq_len,
                                          self.mm_registry)

            seq = SequenceGroupMetadata(
                request_id=str(group_id),
                is_prompt=True,
                seq_data={group_id: dummy_data.seq_data},
                sampling_params=sampling_params,
                block_tables=None,
                lora_request=dummy_lora_requests_per_seq[group_id]
                if dummy_lora_requests_per_seq else None,
                multi_modal_data=dummy_data.multi_modal_data,
                multi_modal_placeholders=dummy_data.multi_modal_placeholders,
            )
            seqs.append(seq)

        # Run the model with the dummy inputs.
        num_layers = self.model_config.get_num_layers(self.parallel_config)
        # use an empty tensor instead of `None`` to force Dynamo to pass
        # it by reference, rather by specializing on the value ``None``.
        # the `dtype` argument does not matter, and we use `float32` as
        # a placeholder (it has wide hardware support).
        # it is important to create tensors inside the loop, rather than
        # multiplying the list, to avoid Dynamo from treating them as
        # tensor aliasing.
        kv_caches = [
            torch.tensor([], dtype=torch.float32, device=self.device)
            for _ in range(num_layers)
        ]
        finished_requests_ids = [seq.request_id for seq in seqs]
        model_input = self.prepare_model_input(
            seqs, finished_requests_ids=finished_requests_ids)
        intermediate_tensors = None
        if not get_pp_group().is_first_rank:
            intermediate_tensors = self.model.make_empty_intermediate_tensors(
                batch_size=batch_size,
                dtype=self.model_config.dtype,
                device=self.device)

        self.execute_model(model_input, kv_caches, intermediate_tensors)
        torch.cuda.synchronize()
        return

    def remove_all_loras(self):
        if not self.lora_manager:
            raise RuntimeError("LoRA is not enabled.")
        self.lora_manager.remove_all_adapters()

    def set_active_loras(self, lora_requests: Set[LoRARequest],
                         lora_mapping: LoRAMapping) -> None:
        if not self.lora_manager:
            raise RuntimeError("LoRA is not enabled.")
        self.lora_manager.set_active_adapters(lora_requests, lora_mapping)

    def add_lora(self, lora_request: LoRARequest) -> bool:
        if not self.lora_manager:
            raise RuntimeError("LoRA is not enabled.")
        return self.lora_manager.add_adapter(lora_request)

    def remove_lora(self, lora_id: int) -> bool:
        if not self.lora_manager:
            raise RuntimeError("LoRA is not enabled.")
        return self.lora_manager.remove_adapter(lora_id)

    def pin_lora(self, lora_id: int) -> bool:
        if not self.lora_manager:
            raise RuntimeError("LoRA is not enabled.")
        return self.lora_manager.pin_adapter(lora_id)

    def list_loras(self) -> Set[int]:
        if not self.lora_manager:
            raise RuntimeError("LoRA is not enabled.")
        return self.lora_manager.list_adapters()

    def remove_all_prompt_adapters(self):
        if not self.prompt_adapter_manager:
            raise RuntimeError("PromptAdapter is not enabled.")
        self.prompt_adapter_manager.remove_all_adapters()

    def set_active_prompt_adapters(
            self, prompt_adapter_requests: Set[PromptAdapterRequest],
            prompt_adapter_mapping: PromptAdapterMapping) -> None:
        if not self.prompt_adapter_manager:
            raise RuntimeError("PromptAdapter is not enabled.")
        self.prompt_adapter_manager.set_active_adapters(
            prompt_adapter_requests, prompt_adapter_mapping)

    def add_prompt_adapter(
            self, prompt_adapter_request: PromptAdapterRequest) -> bool:
        if not self.prompt_adapter_manager:
            raise RuntimeError("PromptAdapter is not enabled.")
        return self.prompt_adapter_manager.add_adapter(prompt_adapter_request)

    def remove_prompt_adapter(self, prompt_adapter_id: int) -> bool:
        if not self.prompt_adapter_manager:
            raise RuntimeError("PromptAdapter is not enabled.")
        return self.prompt_adapter_manager.remove_adapter(prompt_adapter_id)

    def pin_prompt_adapter(self, prompt_adapter_id: int) -> bool:
        if not self.prompt_adapter_manager:
            raise RuntimeError("PromptAdapter is not enabled.")
        return self.prompt_adapter_manager.pin_adapter(prompt_adapter_id)

    def list_prompt_adapters(self) -> Set[int]:
        if not self.prompt_adapter_manager:
            raise RuntimeError("PromptAdapter is not enabled.")
        return self.prompt_adapter_manager.list_adapters()

    @torch.inference_mode()
    def capture_model(self, kv_caches: List[List[torch.Tensor]]) -> None:
        """Cuda graph capture a model.

        Note that CUDA graph's performance gain is negligible if number
        of batched tokens are larger than 200. And since CUDA graph
        requires fixed sized tensors, supporting large/variable batch
        size requires high GPU memory overhead. Thus, vLLM only captures
        decoding requests. Mixed batch (chunked prefill + decoding) or
        prefill requests are not captured.

        Since it is used for decoding-only, it assumes there's only 1 token
        per sequence in the batch.
        """
        assert not self.model_config.enforce_eager
        logger.info("Capturing cudagraphs for decoding. This may lead to "
                    "unexpected consequences if the model is not static. To "
                    "run the model in eager mode, set 'enforce_eager=True' or "
                    "use '--enforce-eager' in the CLI. "
                    "If out-of-memory error occurs during cudagraph capture,"
                    " consider decreasing `gpu_memory_utilization` or "
                    "switching to eager mode. You can also reduce the "
                    "`max_num_seqs` as needed to decrease memory usage.")
        start_time = time.perf_counter()
        start_free_gpu_memory = torch.cuda.mem_get_info()[0]

        # Prepare dummy inputs. These will be reused for all batch sizes.
        max_batch_size = self.max_batchsize_to_capture
        input_tokens = torch.zeros(max_batch_size, dtype=torch.long).cuda()
        input_positions = torch.zeros(max_batch_size, dtype=torch.long).cuda()
        if self.model_config.uses_mrope:
            input_positions = torch.tile(input_positions, (3, 1))
        # Prepare dummy previous_hidden_states only if needed by the model.
        # This is used by draft models such as EAGLE.
        previous_hidden_states = None
        if "previous_hidden_states" in inspect.signature(
                self.model.forward).parameters:
            previous_hidden_states = torch.empty(
                [max_batch_size,
                 self.model_config.get_hidden_size()],
                dtype=self.model_config.dtype,
                device=self.device)

        intermediate_inputs = None
        if not get_pp_group().is_first_rank:
            intermediate_inputs = self.model.make_empty_intermediate_tensors(
                batch_size=max_batch_size,
                dtype=self.model_config.dtype,
                device=self.device)

        with self.attn_state.graph_capture(
                max_batch_size), graph_capture() as graph_capture_context:
            # NOTE: Capturing the largest batch size first may help reduce the
            # memory usage of CUDA graph.
            for virtual_engine in range(
                    self.parallel_config.pipeline_parallel_size):
                # Only rank 0 should print progress bar during capture
                capture_sizes = (
                    tqdm(
                        self.vllm_config.compilation_config.capture_sizes,
                        desc="Capturing CUDA graph shapes",
                    ) if get_tensor_model_parallel_rank() == 0 else
                    self.vllm_config.compilation_config.capture_sizes)
                for batch_size in capture_sizes:
                    attn_metadata = (
                        self.attn_state.graph_capture_get_metadata_for_batch(
                            batch_size,
                            is_encoder_decoder_model=self.model_config.
                            is_encoder_decoder))

                    if self.lora_config:
                        lora_mapping = LoRAMapping(
                            **dict(index_mapping=[0] * batch_size,
                                   prompt_mapping=[0] * batch_size,
                                   is_prefill=False))
                        self.set_active_loras(set(), lora_mapping)

                    if self.prompt_adapter_config:
                        prompt_adapter_mapping = PromptAdapterMapping(
                            [-1] * batch_size,
                            [-1] * batch_size,
                        )
                        self.set_active_prompt_adapters(
                            set(), prompt_adapter_mapping)
                    graph_runner = CUDAGraphRunner(
                        self.model, self.attn_backend.get_name(),
                        self.attn_state.graph_clone(batch_size),
                        self.model_config.is_encoder_decoder)

                    capture_inputs = {
                        "input_ids":
                        input_tokens[:batch_size],
                        "positions":
                        input_positions[..., :batch_size],
                        "intermediate_inputs":
                        intermediate_inputs[:batch_size]
                        if intermediate_inputs is not None else None,
                        "kv_caches":
                        kv_caches[virtual_engine],
                        "attn_metadata":
                        attn_metadata,
                        "memory_pool":
                        self.graph_memory_pool,
                        "stream":
                        graph_capture_context.stream
                    }
                    if previous_hidden_states is not None:
                        capture_inputs[
                            "previous_hidden_states"] = previous_hidden_states[:
                                                                               batch_size]

                    if self.has_inner_state:
                        # Only used by Mamba-based models CUDA graph atm (Jamba)
                        capture_inputs.update({
                            "seqlen_agnostic_capture_inputs":
                            self.model.get_seqlen_agnostic_capture_inputs(
                                batch_size)
                        })
                    if self.model_config.is_encoder_decoder:
                        # add the additional inputs to capture for
                        # encoder-decoder models.
                        self._update_inputs_to_capture_for_enc_dec_model(
                            capture_inputs)

                    with set_forward_context(attn_metadata, self.vllm_config):
                        graph_runner.capture(**capture_inputs)
                    self.graph_memory_pool = graph_runner.graph.pool()
                    self.graph_runners[virtual_engine][batch_size] = (
                        graph_runner)

        end_time = time.perf_counter()
        end_free_gpu_memory = torch.cuda.mem_get_info()[0]
        elapsed_time = end_time - start_time
        cuda_graph_size = start_free_gpu_memory - end_free_gpu_memory
        # This usually takes < 10 seconds.
        logger.info("Graph capturing finished in %.0f secs, took %.2f GiB",
                    elapsed_time, cuda_graph_size / GiB_bytes)

    def _update_inputs_to_capture_for_enc_dec_model(self,
                                                    capture_inputs: Dict[str,
                                                                         Any]):
        """
        Updates the set of input tensors needed for CUDA graph capture in an
        encoder-decoder model.

        This method modifies the provided `capture_inputs` dictionary by
        adding tensors specific to encoder-decoder specific models that
        need to be captured for CUDA Graph replay.
        """
        # During the decode phase encoder_input_ids and encoder_positions are
        # unset. Do the same thing for graph capture.
        capture_inputs["encoder_input_ids"] = torch.tensor(
            [], dtype=torch.long).cuda()
        capture_inputs["encoder_positions"] = torch.tensor(
            [], dtype=torch.long).cuda()

    @property
    def vocab_size(self) -> int:
        return self.model_config.get_vocab_size()


class ModelRunner(GPUModelRunnerBase[ModelInputForGPUWithSamplingMetadata]):
    """
    GPU model runner with sampling step.
    """
    _model_input_cls: Type[ModelInputForGPUWithSamplingMetadata] = (
        ModelInputForGPUWithSamplingMetadata)
    _builder_cls: Type[ModelInputForGPUBuilder] = ModelInputForGPUBuilder

    def make_model_input_from_broadcasted_tensor_dict(
        self,
        tensor_dict: Dict[str, Any],
    ) -> ModelInputForGPUWithSamplingMetadata:
        model_input = \
            ModelInputForGPUWithSamplingMetadata.from_broadcasted_tensor_dict(
                tensor_dict,
                attn_backend=self.attn_backend,
            )
        return model_input

    def prepare_model_input(
        self,
        seq_group_metadata_list: List[SequenceGroupMetadata],
        virtual_engine: int = 0,
        finished_requests_ids: Optional[List[str]] = None,
    ) -> ModelInputForGPUWithSamplingMetadata:
        """Prepare the model input based on a given sequence group, including
        metadata for the sampling step.

        The API assumes seq_group_metadata_list is sorted by prefill -> decode.

        The result tensors and data structure also batches input in prefill
        -> decode order. For example,

        - input_tokens[:num_prefill_tokens] contains prefill tokens.
        - input_tokens[num_prefill_tokens:] contains decode tokens.

        If cuda graph is required, this API automatically pads inputs.
        """
        model_input = self._prepare_model_input_tensors(
            seq_group_metadata_list, finished_requests_ids)
        if get_pp_group().is_last_rank:
            # Sampling metadata is only required for the final pp group
            generators = self.get_generators(finished_requests_ids)
            sampling_metadata = SamplingMetadata.prepare(
                seq_group_metadata_list, model_input.seq_lens,
                model_input.query_lens, self.device, self.pin_memory,
                generators, self.sampling_metadata_cache)
        else:
            sampling_metadata = None
        is_prompt = (seq_group_metadata_list[0].is_prompt
                     if seq_group_metadata_list else None)
        return dataclasses.replace(model_input,
                                   sampling_metadata=sampling_metadata,
                                   is_prompt=is_prompt,
                                   virtual_engine=virtual_engine)

    @torch.inference_mode()
    @dump_input_when_exception(exclude_args=[0], exclude_kwargs=["self"])
    def execute_model(
        self,
        model_input: ModelInputForGPUWithSamplingMetadata,
        kv_caches: List[torch.Tensor],
        intermediate_tensors: Optional[IntermediateTensors] = None,
        num_steps: int = 1,
    ) -> Optional[Union[List[SamplerOutput], IntermediateTensors]]:
        if num_steps > 1:
            raise ValueError("num_steps > 1 is not supported in ModelRunner")

        if self.lora_config:
            assert model_input.lora_requests is not None
            assert model_input.lora_mapping is not None
            self.set_active_loras(model_input.lora_requests,
                                  model_input.lora_mapping)

        if self.prompt_adapter_config:
            assert model_input.prompt_adapter_requests is not None
            assert model_input.prompt_adapter_mapping is not None
            self.set_active_prompt_adapters(
                model_input.prompt_adapter_requests,
                model_input.prompt_adapter_mapping)

        self.attn_state.begin_forward(model_input)

        # Currently cuda graph is only supported by the decode phase.
        assert model_input.attn_metadata is not None
        prefill_meta = model_input.attn_metadata.prefill_metadata
        decode_meta = model_input.attn_metadata.decode_metadata
        # TODO(andoorve): We can remove this once all
        # virtual engines share the same kv cache.
        virtual_engine = model_input.virtual_engine
        if prefill_meta is None and decode_meta.use_cuda_graph:
            assert model_input.input_tokens is not None
            graph_batch_size = model_input.input_tokens.shape[0]
            model_executable = self.graph_runners[virtual_engine][
                graph_batch_size]
        else:
            model_executable = self.model

        # Receive KV cache in distributed KV cache transfer setting
        # In disagg prefill setting, it will also recv hidden states and bypass
        # model forwarding
        # In KV cache database setting, it will change the model input so that
        # we can skip prefilling on tokens that successfully received KV caches
        # NOTE: The receive operation is blocking
        bypass_model_exec = False
        if self.need_recv_kv(model_input, kv_caches):
            hidden_or_intermediate_states, bypass_model_exec, model_input = \
                get_kv_transfer_group().recv_kv_caches_and_hidden_states(
                    # model is used to know which layer the current worker
                    # is working on, so that we can receive KV for only those
                    # layers.
                    model_executable,
                    model_input,
                    kv_caches=kv_caches
                )

        multi_modal_kwargs = model_input.multi_modal_kwargs or {}
        seqlen_agnostic_kwargs = {
            "finished_requests_ids": model_input.finished_requests_ids,
            "request_ids_to_seq_ids": model_input.request_ids_to_seq_ids,
        } if self.has_inner_state else {}
        if (self.observability_config is not None
                and self.observability_config.collect_model_forward_time):
            model_forward_start = torch.cuda.Event(enable_timing=True)
            model_forward_end = torch.cuda.Event(enable_timing=True)
            model_forward_start.record()

        if not bypass_model_exec:
            with set_forward_context(model_input.attn_metadata,
                                     self.vllm_config):
                hidden_or_intermediate_states = model_executable(
                    input_ids=model_input.input_tokens,
                    positions=model_input.input_positions,
                    kv_caches=kv_caches,
                    attn_metadata=model_input.attn_metadata,
                    intermediate_tensors=intermediate_tensors,
                    **MultiModalKwargs.as_kwargs(multi_modal_kwargs,
                                                 device=self.device),
                    **seqlen_agnostic_kwargs)

        if (self.observability_config is not None
                and self.observability_config.collect_model_forward_time):
            model_forward_end.record()

        # Sending KV cache in distributed KV cache transfer setting
        # NOTE: the send operation is non-blocking
        if self.need_send_kv(model_input, kv_caches):
            get_kv_transfer_group().send_kv_caches_and_hidden_states(
                # model_executable is used to know which layer the current
                # worker is working on, so that we can send KV for only those
                # layers.
                model_executable,
                model_input,
                kv_caches,
                hidden_or_intermediate_states,
            )

        # Compute the logits in the last pipeline stage.
        if not get_pp_group().is_last_rank:
            if (self.is_driver_worker
                    and hidden_or_intermediate_states is not None
                    and isinstance(hidden_or_intermediate_states,
                                   IntermediateTensors)
                    and self.observability_config is not None
                    and self.observability_config.collect_model_forward_time):
                model_forward_end.synchronize()
                model_forward_time = model_forward_start.elapsed_time(
                    model_forward_end)
                orig_model_forward_time = 0.0
                if intermediate_tensors is not None:
                    orig_model_forward_time = intermediate_tensors.tensors.get(
                        "model_forward_time", torch.tensor(0.0)).item()
                hidden_or_intermediate_states.tensors["model_forward_time"] = (
                    torch.tensor(model_forward_time + orig_model_forward_time))
            return hidden_or_intermediate_states

        logits = self.model.compute_logits(hidden_or_intermediate_states,
                                           model_input.sampling_metadata)

        if not self.is_driver_worker:
            return []

        if model_input.async_callback is not None:
            model_input.async_callback()

        # Sample the next token.
        output: SamplerOutput = self.model.sample(
            logits=logits,
            sampling_metadata=model_input.sampling_metadata,
        )
        if (self.observability_config is not None
                and self.observability_config.collect_model_forward_time
                and output is not None):
            model_forward_end.synchronize()
            model_forward_time = model_forward_start.elapsed_time(
                model_forward_end)
            orig_model_forward_time = 0.0
            if intermediate_tensors is not None:
                orig_model_forward_time = intermediate_tensors.tensors.get(
                    "model_forward_time", torch.tensor(0.0)).item()
            # If there are multiple workers, we are still tracking the latency
            # from the start time of the driver worker to the end time of the
            # driver worker. The model forward time will then end up covering
            # the communication time as well.
            output.model_forward_time = (orig_model_forward_time +
                                         model_forward_time)

        if self.return_hidden_states:
            # we only need to pass hidden states of most recent token
            assert model_input.sampling_metadata is not None
            indices = model_input.sampling_metadata.selected_token_indices
            if model_input.is_prompt:
                hidden_states = hidden_or_intermediate_states.index_select(
                    0, indices)
                output.prefill_hidden_states = hidden_or_intermediate_states
            elif decode_meta.use_cuda_graph:
                hidden_states = hidden_or_intermediate_states[:len(indices)]
            else:
                hidden_states = hidden_or_intermediate_states

            output.hidden_states = hidden_states

        return [output]

    def need_recv_kv(self, model_input, kv_caches) -> bool:
        """Check if we need to receive kv-cache from the other worker.
        We need to receive KV when
            1. current vLLM instance is KV cache consumer/decode vLLM instance
            2. this batch is not a profiling run
            3. this batch is a prefill run
            
        Args:
            model_input: input to the model executable
            kv_caches: vLLM's paged memory
        """

        if self.vllm_config.kv_transfer_config is None:
            return False

        prefill_meta = model_input.attn_metadata.prefill_metadata

        # check if the current run is profiling
        is_profile_run = (kv_caches[0].numel() == 0)
        # check if the current run is prefill
        is_prefill_run = prefill_meta is not None

        return self.vllm_config.kv_transfer_config.is_kv_consumer and (
            not is_profile_run) and is_prefill_run

    def need_send_kv(self, model_input, kv_caches) -> bool:
        """Check if we need to send kv-cache to the other worker.
        We need to send KV when
            1. current vLLM instance is KV cache producer/prefill vLLM instance
            2. this batch is not a profiling run
            3. this batch is a prefill run
            
        Args:
            model_input: input to the model executable
            kv_caches: vLLM's paged memory
        """

        if self.vllm_config.kv_transfer_config is None:
            return False

        prefill_meta = model_input.attn_metadata.prefill_metadata

        # check if the current run is profiling
        is_profile_run = (kv_caches[0].numel() == 0)
        # check if the current run is prefill
        is_prefill_run = prefill_meta is not None

        return self.vllm_config.kv_transfer_config.is_kv_producer and (
            not is_profile_run) and is_prefill_run


# NOTE: this is nn.Module so the profiler can properly capture/group
#  kernels calls made within the graph
class CUDAGraphRunner(nn.Module):

    def __init__(self, model: nn.Module, backend_name: str,
                 attn_state: AttentionState, is_encoder_decoder_model: bool):
        super().__init__()
        self.model = model
        self.backend_name = backend_name
        self.attn_state = attn_state

        self.input_buffers: Dict[str, torch.Tensor] = {}
        self.output_buffers: Dict[str, torch.Tensor] = {}

        self._graph: Optional[torch.cuda.CUDAGraph] = None
        self._is_encoder_decoder_model = is_encoder_decoder_model

    @property
    def graph(self):
        assert self._graph is not None
        return self._graph

    def capture(
        self,
        input_ids: torch.Tensor,
        positions: torch.Tensor,
        intermediate_inputs: Optional[IntermediateTensors],
        kv_caches: List[torch.Tensor],
        attn_metadata: AttentionMetadata,
        memory_pool: Optional[Tuple[int, int]],
        stream: torch.cuda.Stream,
        **kwargs,
    ):
        assert self._graph is None
        # Run the model a few times without capturing the graph.
        # This is to make sure that the captured graph does not include the
        # kernel launches for initial benchmarking (e.g., Triton autotune).
        # Note one iteration is not enough for torch.compile
        for _ in range(_NUM_WARMUP_ITERS):
            self.model(
                input_ids=input_ids,
                positions=positions,
                kv_caches=kv_caches,
                attn_metadata=attn_metadata,
                intermediate_tensors=intermediate_inputs,
                **kwargs,
            )
        # Wait for the warm up operations to finish before proceeding with
        # Graph Capture.
        torch.cuda.synchronize()
        # Capture the graph.
        self._graph = torch.cuda.CUDAGraph()
        with torch.cuda.graph(self._graph, pool=memory_pool, stream=stream):
            output_hidden_or_intermediate_states = self.model(
                input_ids=input_ids,
                positions=positions,
                kv_caches=kv_caches,
                attn_metadata=attn_metadata,
                intermediate_tensors=intermediate_inputs,
                **kwargs,
            )

            if isinstance(output_hidden_or_intermediate_states, torch.Tensor):
                hidden_or_intermediate_states = weak_ref_tensor(
                    output_hidden_or_intermediate_states)
            elif isinstance(output_hidden_or_intermediate_states,
                            IntermediateTensors):
                hidden_or_intermediate_states = IntermediateTensors(
                    tensors={
                        key: weak_ref_tensor(value)
                        for key, value in
                        output_hidden_or_intermediate_states.tensors.items()
                    })

            del output_hidden_or_intermediate_states
            # make sure `output_hidden_or_intermediate_states` is deleted
            # in the graph's memory pool
            gc.collect()
        torch.cuda.synchronize()

        # Save the input and output buffers.
        self.input_buffers = {
            "input_ids":
            input_ids,
            "positions":
            positions,
            "kv_caches":
            kv_caches,
            **self.attn_state.get_graph_input_buffers(
                attn_metadata, self._is_encoder_decoder_model),
            **kwargs,
        }
        if intermediate_inputs is not None:
            self.input_buffers.update(intermediate_inputs.tensors)
        if get_pp_group().is_last_rank:
            self.output_buffers = {
                "hidden_states": hidden_or_intermediate_states
            }
        else:
            self.output_buffers = hidden_or_intermediate_states

    def forward(
        self,
        input_ids: torch.Tensor,
        positions: torch.Tensor,
        kv_caches: List[torch.Tensor],
        attn_metadata: AttentionMetadata,
        intermediate_tensors: Optional[IntermediateTensors],
        **kwargs,
    ) -> torch.Tensor:
        # KV caches are fixed tensors, so we don't need to copy them.
        del kv_caches

        # Copy the input tensors to the input buffers.
        self.input_buffers["input_ids"].copy_(input_ids, non_blocking=True)
        self.input_buffers["positions"].copy_(positions, non_blocking=True)

        if self.backend_name != "NO_ATTENTION":
            self.input_buffers["slot_mapping"].copy_(
                attn_metadata.slot_mapping, non_blocking=True)

        self.attn_state.prepare_graph_input_buffers(
            self.input_buffers, attn_metadata, self._is_encoder_decoder_model)

        if "seqlen_agnostic_capture_inputs" in self.input_buffers:
            self.model.copy_inputs_before_cuda_graphs(self.input_buffers,
                                                      **kwargs)

        if "previous_hidden_states" in self.input_buffers:
            self.input_buffers["previous_hidden_states"].copy_(
                kwargs["previous_hidden_states"], non_blocking=True)

        if intermediate_tensors is not None:
            for key in intermediate_tensors.tensors:
                if key != "model_execute_time" and key != "model_forward_time":
                    self.input_buffers[key].copy_(intermediate_tensors[key],
                                                  non_blocking=True)
        if self._is_encoder_decoder_model:
            self.input_buffers["encoder_input_ids"].copy_(
                kwargs['encoder_input_ids'], non_blocking=True)
            self.input_buffers["encoder_positions"].copy_(
                kwargs['encoder_positions'], non_blocking=True)

        # Run the graph.
        self.graph.replay()
        # Return the output tensor.
        if get_pp_group().is_last_rank:
            return self.output_buffers["hidden_states"]

        return self.output_buffers<|MERGE_RESOLUTION|>--- conflicted
+++ resolved
@@ -13,11 +13,8 @@
 import torch
 import torch.distributed
 import torch.nn as nn
-<<<<<<< HEAD
 import json
-=======
 from tqdm import tqdm
->>>>>>> 1ecc645b
 
 import vllm.envs as envs
 from vllm.attention import AttentionMetadata, get_attn_backend
