--- conflicted
+++ resolved
@@ -161,43 +161,6 @@
         # NOTE: We need omit logprobs here explicitly because the sequence
         # always has the logprobs of the sampled tokens even if the
         # logprobs are not requested.
-<<<<<<< HEAD
-        include_logprobs = seq_group.sampling_params.logprobs is not None
-        text_buffer_length = seq_group.sampling_params.output_text_buffer_length
-        outputs = [
-            CompletionOutput(
-                seqs.index(seq),
-                seq.get_output_text_to_return(text_buffer_length),
-                seq.data._output_token_ids,
-                seq.get_cumulative_logprob() if include_logprobs else None,
-                seq.output_logprobs if include_logprobs else None,
-                SequenceStatus.get_finished_reason(seq.status),
-                seq.stop_reason,
-                hidden_states=seq.hidden_states) for seq in top_n_seqs
-        ]
-
-        # Every sequence in the sequence group should have the same prompt.
-        prompt = seq_group.prompt
-        prompt_token_ids = seq_group.prompt_token_ids
-        encoder_prompt = seq_group.encoder_prompt
-        encoder_prompt_token_ids = seq_group.encoder_prompt_token_ids
-        prompt_logprobs = seq_group.prompt_logprobs
-        prompt_hidden_states = seq_group.prompt_hidden_states
-        finished = seq_group.is_finished()
-        finished_time = time.time() if finished else None
-        seq_group.set_finished_time(finished_time)
-        return cls(seq_group.request_id,
-                   prompt,
-                   prompt_token_ids,
-                   prompt_logprobs,
-                   outputs,
-                   finished,
-                   seq_group.metrics,
-                   lora_request=seq_group.lora_request,
-                   encoder_prompt=encoder_prompt,
-                   encoder_prompt_token_ids=encoder_prompt_token_ids,
-                   prompt_hidden_states=prompt_hidden_states)
-=======
         include_logprobs = sampling_params.logprobs is not None
         text_buffer_length = sampling_params.output_text_buffer_length
         delta = sampling_params.output_kind == RequestOutputKind.DELTA
@@ -234,7 +197,8 @@
                                          cumulative_logprob=None,
                                          logprobs=None,
                                          finish_reason=None,
-                                         stop_reason=None))
+                                         stop_reason=None,
+                                         hidden_states=None))
                 output = cached_outputs[i]
 
                 # Init cached output object
@@ -253,6 +217,7 @@
                 output.finish_reason = SequenceStatus.get_finished_reason(
                     seq.status)
                 output.stop_reason = seq.stop_reason
+                hidden_states = seq.hidden_states
 
             else:
                 output = CompletionOutput(
@@ -261,7 +226,8 @@
                     seq.get_cumulative_logprob() if include_logprobs else None,
                     output_logprobs,
                     SequenceStatus.get_finished_reason(seq.status),
-                    seq.stop_reason)
+                    seq.stop_reason,
+                    seq.hidden_states)
 
             outputs.append(output)
 
@@ -284,7 +250,7 @@
         init_args = (seq_group.request_id, prompt, prompt_token_ids,
                      prompt_logprobs, outputs, finished, seq_group.metrics,
                      seq_group.lora_request, encoder_prompt,
-                     encoder_prompt_token_ids)
+                     encoder_prompt_token_ids, prompt_hidden_states)
 
         if use_cache:
             request_output = seq_group.cached_request_output
@@ -294,7 +260,6 @@
             request_output = cls(*init_args)
 
         return request_output
->>>>>>> ba309422
 
     def __repr__(self) -> str:
         return (f"RequestOutput(request_id={self.request_id}, "
