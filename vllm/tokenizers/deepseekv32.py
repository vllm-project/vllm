# SPDX-License-Identifier: Apache-2.0
# SPDX-FileCopyrightText: Copyright contributors to the vLLM project

from pathlib import Path
from typing import Any

from transformers import BatchEncoding

from vllm.entrypoints.chat_utils import ChatCompletionMessageParam

from .deepseek_v32_encoding import encode_messages
from .hf import CachedHfTokenizer
from .protocol import TokenizerLike

<<<<<<< HEAD
=======
@TokenizerRegistry.register("deepseek_v32")
class DeepseekV32Tokenizer(HfTokenizer):
    def __init__(self, tokenizer: TokenizerLike):
        self.tokenizer = tokenizer
        self.name_or_path = (
            tokenizer.name_or_path if hasattr(tokenizer, "name_or_path") else ""
        )
        self._added_vocab = self.tokenizer.get_added_vocab()
        self._added_vocab_size = len(self._added_vocab)
>>>>>>> d007387a

class DeepseekV32Tokenizer(CachedHfTokenizer):
    @classmethod
    def from_pretrained(
        cls,
        path_or_repo_id: str | Path,
        *args,
        trust_remote_code: bool = False,
        revision: str | None = None,
        download_dir: str | None = None,
        **kwargs,
    ) -> "TokenizerLike":
        tokenizer = super().from_pretrained(
            path_or_repo_id,
            *args,
            trust_remote_code=trust_remote_code,
            revision=revision,
            download_dir=download_dir,
            **kwargs,
        )
        return DeepseekV32Tokenizer(tokenizer)

    def __init__(self, tokenizer: TokenizerLike) -> None:
        super().__init__()

        self.tokenizer = tokenizer
        self.name_or_path = getattr(tokenizer, "name_or_path", "")

    def apply_chat_template(
        self,
        messages: list["ChatCompletionMessageParam"],
        tools: list[dict[str, Any]] | None = None,
        **kwargs,
    ) -> str | list[int]:
        thinking = kwargs.get("thinking", False)
        thinking_mode = "thinking"
        if not thinking:
            thinking_mode = "chat"
        conversation = kwargs.get("conversation", messages)
        messages = conversation.copy()
        drop_thinking = True
        if tools is not None and len(tools) > 0:
            messages.insert(0, {"role": "system"})
            messages[0]["tools"] = tools  # type: ignore[typeddict-unknown-key]
            drop_thinking = False
        encode_config = dict(thinking_mode=thinking_mode, drop_thinking=drop_thinking)

        prompt_str = encode_messages(messages, **encode_config)  # type: ignore

        if kwargs.get("tokenize", True):
            tokenizer_kwargs = {
                k: kwargs[k] for k in ("truncation", "max_length") if k in kwargs
            }
            return self.encode(
                prompt_str,
                add_special_tokens=False,
                **tokenizer_kwargs,
            )

        return prompt_str

    def num_special_tokens_to_add(self) -> int:
        return len(self.encode(""))

    @property
    def all_special_tokens(self) -> list[str]:
        return self.tokenizer.all_special_tokens

    @property
    def all_special_ids(self) -> list[int]:
        return self.tokenizer.all_special_ids

    @property
    def bos_token_id(self) -> int:
        return self.tokenizer.bos_token_id

    @property
    def eos_token_id(self) -> int:
        return self.tokenizer.eos_token_id

    @property
    def pad_token_id(self) -> int:
        return self.tokenizer.pad_token_id

    @property
    def is_fast(self) -> bool:
        return self.tokenizer.is_fast

    @property
    def vocab_size(self) -> int:
        return self.tokenizer.vocab_size

    @property
    def max_token_id(self) -> int:
        return self.tokenizer.max_token_id

    @property
    def truncation_side(self) -> str:
        return self.tokenizer.truncation_side

    def __hash__(self) -> int:
        return hash(id(self))

    def __len__(self) -> int:
        # </think> is an added token in DeepseekV32 tokenizer
        return self.vocab_size + self._added_vocab_size

    def __call__(
        self,
        text: str | list[str],
        text_pair: str | None = None,
        add_special_tokens: bool = True,
        truncation: bool = False,
        max_length: int | None = None,
    ) -> "BatchEncoding":
        return self.tokenizer(
            text,
            text_pair=text_pair,
            add_special_tokens=add_special_tokens,
            truncation=truncation,
            max_length=max_length,
        )

    def get_vocab(self) -> dict[str, int]:
        return self.tokenizer.get_vocab()

    def get_added_vocab(self) -> dict[str, int]:
        return self._added_vocab.copy()

    def encode(
        self,
        text: str,
        truncation: bool | None = None,
        max_length: int | None = None,
        add_special_tokens: bool = True,
    ) -> list[int]:
        return self.tokenizer.encode(
            text,
            truncation=truncation,
            max_length=max_length,
            add_special_tokens=add_special_tokens,
        )

    def convert_tokens_to_string(self, tokens: list[str]) -> str:
        return self.tokenizer.convert_tokens_to_string(tokens)

    def decode(self, ids: list[int] | int, skip_special_tokens: bool = False) -> str:
        return self.tokenizer.decode(ids, skip_special_tokens=skip_special_tokens)

    def convert_ids_to_tokens(
        self,
        ids: list[int],
        skip_special_tokens: bool = False,
    ) -> list[str]:
        return self.tokenizer.convert_ids_to_tokens(
            ids, skip_special_tokens=skip_special_tokens
        )<|MERGE_RESOLUTION|>--- conflicted
+++ resolved
@@ -12,18 +12,6 @@
 from .hf import CachedHfTokenizer
 from .protocol import TokenizerLike
 
-<<<<<<< HEAD
-=======
-@TokenizerRegistry.register("deepseek_v32")
-class DeepseekV32Tokenizer(HfTokenizer):
-    def __init__(self, tokenizer: TokenizerLike):
-        self.tokenizer = tokenizer
-        self.name_or_path = (
-            tokenizer.name_or_path if hasattr(tokenizer, "name_or_path") else ""
-        )
-        self._added_vocab = self.tokenizer.get_added_vocab()
-        self._added_vocab_size = len(self._added_vocab)
->>>>>>> d007387a
 
 class DeepseekV32Tokenizer(CachedHfTokenizer):
     @classmethod
@@ -51,6 +39,9 @@
 
         self.tokenizer = tokenizer
         self.name_or_path = getattr(tokenizer, "name_or_path", "")
+
+        self._added_vocab = self.tokenizer.get_added_vocab()
+        self._added_vocab_size = len(self._added_vocab)
 
     def apply_chat_template(
         self,
