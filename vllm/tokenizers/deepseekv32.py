--- conflicted
+++ resolved
@@ -57,16 +57,11 @@
         messages = conversation.copy()
         if tools is not None and len(tools) > 0:
             messages.insert(0, {"role": "system"})
-<<<<<<< HEAD
             messages[0]["tools"] = tools  # type: ignore[typeddict-unknown-key]
-            drop_thinking = False
-=======
-            messages[0]["tools"] = tools
 
         # Historical reasoning content is dropped when a new user message is introduced
         drop_thinking = messages[-1]["role"] == "user"
 
->>>>>>> b09806e2
         encode_config = dict(thinking_mode=thinking_mode, drop_thinking=drop_thinking)
 
         prompt_str = encode_messages(messages, **encode_config)  # type: ignore
