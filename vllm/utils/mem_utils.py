--- conflicted
+++ resolved
@@ -86,12 +86,7 @@
     def measure(self) -> None:
         from vllm.platforms import current_platform
 
-<<<<<<< HEAD
-        device = self.device
-        device_id = 0 if device is None else torch.device(device).index
-=======
         device = self.device_
->>>>>>> 2497228a
 
         # we measure the torch peak memory usage via allocated_bytes,
         # rather than `torch.cuda.memory_reserved()` .
@@ -106,11 +101,7 @@
         shared_sysmem_device_mem_sms = ((8, 7), (11, 0), (12, 1))  # Orin, Thor, Spark
         if (
             current_platform.is_cuda()
-<<<<<<< HEAD
-            and current_platform.get_device_capability(device_id)
-=======
             and current_platform.get_device_capability(device.index)
->>>>>>> 2497228a
             in shared_sysmem_device_mem_sms
         ):
             # On UMA (Orin, Thor and Spark) platform,
@@ -137,17 +128,10 @@
         self.timestamp = time.time()
 
     def __sub__(self, other: "MemorySnapshot") -> "MemorySnapshot":
-<<<<<<< HEAD
-        if self.device != other.device:
-            raise ValueError(
-                "The two snapshots should be from the same device! "
-                f"Found: {self.device} vs. {other.device}"
-=======
         if self.device_ != other.device_:
             raise ValueError(
                 "The two snapshots should be from the same device! "
                 f"Found: {self.device_} vs. {other.device_}"
->>>>>>> 2497228a
             )
 
         return MemorySnapshot(
@@ -158,11 +142,7 @@
             torch_memory=self.torch_memory - other.torch_memory,
             non_torch_memory=self.non_torch_memory - other.non_torch_memory,
             timestamp=self.timestamp - other.timestamp,
-<<<<<<< HEAD
-            device=self.device,
-=======
             device=self.device_,
->>>>>>> 2497228a
             auto_measure=False,
         )
 
