--- conflicted
+++ resolved
@@ -35,11 +35,6 @@
     return sorted(list(globals().keys()) + list(_DEPRECATED_MAPPINGS.keys()))
 
 
-<<<<<<< HEAD
-logger = init_logger(__name__)
-
-=======
->>>>>>> 36db0a35
 MASK_64_BITS = (1 << 64) - 1
 
 
