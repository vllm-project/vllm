# SPDX-License-Identifier: Apache-2.0
# SPDX-FileCopyrightText: Copyright contributors to the vLLM project

import contextlib
import datetime
import enum
import getpass
import importlib
import inspect
import json
import multiprocessing
import os
import signal
import subprocess
import sys
import tempfile
import textwrap
import threading
import traceback
import uuid
import warnings
import weakref
from argparse import (
    Action,
    ArgumentDefaultsHelpFormatter,
    ArgumentParser,
    ArgumentTypeError,
    RawDescriptionHelpFormatter,
    _ArgumentGroup,
)
from collections import defaultdict
from collections.abc import (
    Callable,
    Sequence,
)
from concurrent.futures.process import ProcessPoolExecutor
from functools import cache, partial, wraps
from pathlib import Path
from typing import TYPE_CHECKING, Any, TextIO, TypeVar

import cloudpickle
import psutil
import regex as re
import setproctitle
import torch
import yaml

import vllm.envs as envs
from vllm.logger import enable_trace_function_call, init_logger
from vllm.ray.lazy_utils import is_in_ray_actor

_DEPRECATED_MAPPINGS = {
    "cprofile": "profiling",
    "cprofile_context": "profiling",
    "get_open_port": "network_utils",
}


def __getattr__(name: str) -> Any:  # noqa: D401 - short deprecation docstring
    """Module-level getattr to handle deprecated utilities."""
    if name in _DEPRECATED_MAPPINGS:
        submodule_name = _DEPRECATED_MAPPINGS[name]
        warnings.warn(
            f"vllm.utils.{name} is deprecated and will be removed in a future version. "
            f"Use vllm.utils.{submodule_name}.{name} instead.",
            DeprecationWarning,
            stacklevel=2,
        )
        module = __import__(f"vllm.utils.{submodule_name}", fromlist=[submodule_name])
        return getattr(module, name)
    raise AttributeError(f"module {__name__!r} has no attribute {name!r}")


def __dir__() -> list[str]:
    # expose deprecated names in dir() for better UX/tab-completion
    return sorted(list(globals().keys()) + list(_DEPRECATED_MAPPINGS.keys()))


if TYPE_CHECKING:
    from argparse import Namespace

    from vllm.config import ModelConfig, VllmConfig
else:
    Namespace = object

    ModelConfig = object
    VllmConfig = object

logger = init_logger(__name__)

# This value is chosen to have a balance between ITL and TTFT. Note it is
# not optimized for throughput.
DEFAULT_MAX_NUM_BATCHED_TOKENS = 2048
POOLING_MODEL_MAX_NUM_BATCHED_TOKENS = 32768
MULTIMODAL_MODEL_MAX_NUM_BATCHED_TOKENS = 5120

# Constants related to forcing the attention backend selection

# String name of register which may be set in order to
# force auto-selection of attention backend by Attention
# wrapper
STR_BACKEND_ENV_VAR: str = "VLLM_ATTENTION_BACKEND"

# Possible string values of STR_BACKEND_ENV_VAR
# register, corresponding to possible backends
STR_FLASHINFER_ATTN_VAL: str = "FLASHINFER"
STR_TORCH_SDPA_ATTN_VAL: str = "TORCH_SDPA"
STR_XFORMERS_ATTN_VAL: str = "XFORMERS"
STR_FLASH_ATTN_VAL: str = "FLASH_ATTN"
STR_INVALID_VAL: str = "INVALID"


# ANSI color codes
CYAN = "\033[1;36m"
RESET = "\033[0;0m"


T = TypeVar("T")
U = TypeVar("U")


class Device(enum.Enum):
    GPU = enum.auto()
    CPU = enum.auto()


class LayerBlockType(enum.Enum):
    attention = "attention"
    mamba = "mamba"


class Counter:
    def __init__(self, start: int = 0) -> None:
        self.counter = start

    def __next__(self) -> int:
        i = self.counter
        self.counter += 1
        return i

    def reset(self) -> None:
        self.counter = 0


def random_uuid() -> str:
    return str(uuid.uuid4().hex)


<<<<<<< HEAD
class AsyncMicrobatchTokenizer:
    """Asynchronous tokenizer with micro-batching.

    Pulls pending encode/decode requests from a queue and batches them
    up to reduce overhead. A single-thread ThreadPoolExecutor is used
    so the event loop stays responsive.
    """

    def __init__(
        self,
        tokenizer,
        max_batch_size: int = 32,
        batch_wait_timeout_s: float = 0.002,
    ) -> None:
        self.tokenizer = tokenizer
        self.max_batch_size = max_batch_size
        self.batch_wait_timeout_s = batch_wait_timeout_s

        self._loop = asyncio.get_running_loop()
        self._queues: dict[
            tuple,
            asyncio.Queue[
                Union[
                    tuple[str, dict, asyncio.Future], tuple[list[int], asyncio.Future]
                ]
            ],
        ] = {}
        self._batcher_tasks: list[asyncio.Task] = []

        # Single-thread executor for blocking tokenizer calls.
        self._executor = ThreadPoolExecutor(max_workers=1)

    # === Public async API ===
    async def __call__(self, prompt, **kwargs):
        result_future: asyncio.Future = self._loop.create_future()
        key = self._queue_key("encode", kwargs)
        queue = self._get_queue(self._loop, key)
        await queue.put((prompt, kwargs, result_future))
        return await result_future

    async def decode(self, token_ids, **kwargs):
        result_future: asyncio.Future = self._loop.create_future()
        key = self._queue_key("decode", kwargs)
        queue = self._get_queue(self._loop, key)
        await queue.put((token_ids, result_future))
        return await result_future

    # === Internal helpers ===
    def _get_queue(
        self, loop: asyncio.AbstractEventLoop, key: tuple
    ) -> asyncio.Queue[
        Union[tuple[str, dict, asyncio.Future], tuple[list[int], asyncio.Future]]
    ]:
        """Get the request queue for the given operation key, creating a new
        queue and batcher task if needed."""
        queue = self._queues.get(key)
        if queue is None:
            self._queues[key] = queue = asyncio.Queue()
            if key[0] == "encode":
                can_batch = key[1] != "other"
                coro = self._batch_encode_loop(queue, can_batch)
            else:
                assert key[0] == "decode", f"Unknown operation type: {key[0]}."
                coro = self._batch_decode_loop(queue)
            self._batcher_tasks.append(loop.create_task(coro))
        return queue

    async def _batch_encode_loop(self, queue: asyncio.Queue, can_batch: bool):
        """Batch incoming encode requests for efficiency."""
        while True:
            prompt, kwargs, result_future = await queue.get()
            prompts = [prompt]
            kwargs_list = [kwargs]
            result_futures = [result_future]
            deadline = self._loop.time() + self.batch_wait_timeout_s

            while len(prompts) < self.max_batch_size:
                timeout = deadline - self._loop.time()
                if timeout <= 0:
                    break
                try:
                    prompt, kwargs, result_future = await asyncio.wait_for(
                        queue.get(), timeout
                    )
                    prompts.append(prompt)
                    result_futures.append(result_future)
                    if not can_batch:
                        kwargs_list.append(kwargs)
                except asyncio.TimeoutError:
                    break

            try:
                # If every request uses identical kwargs we can run a single
                # batched tokenizer call for a big speed-up.
                if can_batch and len(prompts) > 1:
                    batch_encode_fn = partial(self.tokenizer, prompts, **kwargs)
                    results = await self._loop.run_in_executor(
                        self._executor, batch_encode_fn
                    )

                    for i, fut in enumerate(result_futures):
                        if not fut.done():
                            data = {k: v[i] for k, v in results.items()}
                            fut.set_result(BatchEncoding(data))
                else:
                    encode_fn = lambda prompts=prompts, kwargs=kwargs_list: [
                        self.tokenizer(p, **kw) for p, kw in zip(prompts, kwargs)
                    ]
                    results = await self._loop.run_in_executor(
                        self._executor, encode_fn
                    )

                    for fut, res in zip(result_futures, results):
                        if not fut.done():
                            fut.set_result(res)
            except Exception as e:
                for fut in result_futures:
                    if not fut.done():
                        fut.set_exception(e)

    async def _batch_decode_loop(self, queue: asyncio.Queue):
        """Batch incoming decode requests for efficiency."""
        while True:
            token_ids, result_future = await queue.get()
            token_ids_list = [token_ids]
            result_futures = [result_future]
            deadline = self._loop.time() + self.batch_wait_timeout_s

            while len(token_ids_list) < self.max_batch_size:
                timeout = deadline - self._loop.time()
                if timeout <= 0:
                    break
                try:
                    token_ids, result_future = await asyncio.wait_for(
                        queue.get(), timeout
                    )
                    token_ids_list.append(token_ids)
                    result_futures.append(result_future)
                except asyncio.TimeoutError:
                    break

            try:
                # Perform a single batched decode call for all requests
                results = await self._loop.run_in_executor(
                    self._executor, self.tokenizer.batch_decode, token_ids_list
                )
                for fut, res in zip(result_futures, results):
                    if not fut.done():
                        fut.set_result(res)
            except Exception as e:
                for fut in result_futures:
                    if not fut.done():
                        fut.set_exception(e)

    def _queue_key(self, op: str, kwargs: dict) -> tuple:
        """
        Return a normalized key describing operation + kwargs.

        - `add_special_tokens`: {True/False}
        - `truncation`: {True/False}
          - If `truncation` is False (`max_length` is None),
            returns a key for a can_batch queue.
          - If `truncation` is True and `max_length` is None or equals
            `tokenizer.model_max_length`, returns a key for a can_batch queue.
          - Otherwise, returns a key for a cannot_batch queue.

        Examples:
          - Decode: ("decode",)
          - Encode typical:
            ("encode", add_special_tokens, bool_truncation, max_length_label)
          - Fallback: ("encode", "other")
        """

        if op == "decode":
            return ("decode",)

        add_special_tokens = kwargs.get("add_special_tokens", True)
        truncation = kwargs.get("truncation", False)
        max_length = kwargs.get("max_length")

        if not truncation:
            return "encode", add_special_tokens, False, None

        model_max = getattr(self.tokenizer, "model_max_length", None)
        if max_length is None or (model_max is not None and max_length == model_max):
            return "encode", add_special_tokens, True, "model_max"

        return "encode", "other"

    def __del__(self):
        if (
            (tasks := getattr(self, "_batcher_tasks", None))
            and (loop := getattr(self, "_loop", None))
            and not loop.is_closed()
        ):

            def cancel_tasks():
                for task in tasks:
                    task.cancel()

            loop.call_soon_threadsafe(cancel_tasks)


def cancel_task_threadsafe(task: Task):
    if task and not task.done():
        run_in_loop(task.get_loop(), task.cancel)


def close_sockets(sockets: Sequence[Union[zmq.Socket, zmq.asyncio.Socket]]):
    for sock in sockets:
        if sock is not None:
            sock.close(linger=0)


def run_in_loop(loop: AbstractEventLoop, function: Callable, *args):
    if in_loop(loop):
        function(*args)
    elif not loop.is_closed():
        loop.call_soon_threadsafe(function, *args)


def in_loop(event_loop: AbstractEventLoop) -> bool:
    try:
        return asyncio.get_running_loop() == event_loop
    except RuntimeError:
        return False


def make_async(
    func: Callable[P, T], executor: concurrent.futures.Executor | None = None
) -> Callable[P, Awaitable[T]]:
    """Take a blocking function, and run it on in an executor thread.

    This function prevents the blocking function from blocking the
    asyncio event loop.
    The code in this function needs to be thread safe.
    """

    def _async_wrapper(*args: P.args, **kwargs: P.kwargs) -> asyncio.Future:
        loop = asyncio.get_event_loop()
        p_func = partial(func, *args, **kwargs)
        return loop.run_in_executor(executor=executor, func=p_func)

    return _async_wrapper


def _next_task(iterator: AsyncGenerator[T, None], loop: AbstractEventLoop) -> Task:
    # Can use anext() in python >= 3.10
    return loop.create_task(iterator.__anext__())  # type: ignore[arg-type]


async def merge_async_iterators(
    *iterators: AsyncGenerator[T, None],
) -> AsyncGenerator[tuple[int, T], None]:
    """Merge multiple asynchronous iterators into a single iterator.

    This method handle the case where some iterators finish before others.
    When it yields, it yields a tuple (i, item) where i is the index of the
    iterator that yields the item.
    """
    if len(iterators) == 1:
        # Fast-path single iterator case.
        async for item in iterators[0]:
            yield 0, item
        return

    loop = asyncio.get_running_loop()

    awaits = {_next_task(pair[1], loop): pair for pair in enumerate(iterators)}
    try:
        while awaits:
            done, _ = await asyncio.wait(awaits.keys(), return_when=FIRST_COMPLETED)
            for d in done:
                pair = awaits.pop(d)
                try:
                    item = await d
                    i, it = pair
                    awaits[_next_task(it, loop)] = pair
                    yield i, item
                except StopAsyncIteration:
                    pass
    finally:
        # Cancel any remaining iterators
        for f, (_, it) in awaits.items():
            with contextlib.suppress(BaseException):
                f.cancel()
                await it.aclose()


async def collect_from_async_generator(iterator: AsyncGenerator[T, None]) -> list[T]:
    """Collect all items from an async generator into a list."""
    items = []
    async for item in iterator:
        items.append(item)
    return items


def get_ip() -> str:
    host_ip = envs.VLLM_HOST_IP
    if "HOST_IP" in os.environ and "VLLM_HOST_IP" not in os.environ:
        logger.warning(
            "The environment variable HOST_IP is deprecated and ignored, as"
            " it is often used by Docker and other software to"
            " interact with the container's network stack. Please "
            "use VLLM_HOST_IP instead to set the IP address for vLLM processes"
            " to communicate with each other."
        )
    if host_ip:
        return host_ip

    # IP is not set, try to get it from the network interface

    # try ipv4
    s = socket.socket(socket.AF_INET, socket.SOCK_DGRAM)
    try:
        s.connect(("8.8.8.8", 80))  # Doesn't need to be reachable
        return s.getsockname()[0]
    except Exception:
        pass

    # try ipv6
    try:
        s = socket.socket(socket.AF_INET6, socket.SOCK_DGRAM)
        # Google's public DNS server, see
        # https://developers.google.com/speed/public-dns/docs/using#addresses
        s.connect(("2001:4860:4860::8888", 80))  # Doesn't need to be reachable
        return s.getsockname()[0]
    except Exception:
        pass

    warnings.warn(
        "Failed to get the IP address, using 0.0.0.0 by default."
        "The value can be set by the environment variable"
        " VLLM_HOST_IP or HOST_IP.",
        stacklevel=2,
    )
    return "0.0.0.0"


def test_loopback_bind(address, family):
    try:
        s = socket.socket(family, socket.SOCK_DGRAM)
        s.bind((address, 0))  # Port 0 = auto assign
        s.close()
        return True
    except OSError:
        return False


def get_loopback_ip() -> str:
    loopback_ip = envs.VLLM_LOOPBACK_IP
    if loopback_ip:
        return loopback_ip

    # VLLM_LOOPBACK_IP is not set, try to get it based on network interface

    if test_loopback_bind("127.0.0.1", socket.AF_INET):
        return "127.0.0.1"
    elif test_loopback_bind("::1", socket.AF_INET6):
        return "::1"
    else:
        raise RuntimeError(
            "Neither 127.0.0.1 nor ::1 are bound to a local interface. "
            "Set the VLLM_LOOPBACK_IP environment variable explicitly."
        )


def is_valid_ipv6_address(address: str) -> bool:
    try:
        ipaddress.IPv6Address(address)
        return True
    except ValueError:
        return False


def split_host_port(host_port: str) -> tuple[str, int]:
    # ipv6
    if host_port.startswith("["):
        host, port = host_port.rsplit("]", 1)
        host = host[1:]
        port = port.split(":")[1]
        return host, int(port)
    else:
        host, port = host_port.split(":")
        return host, int(port)


def join_host_port(host: str, port: int) -> str:
    if is_valid_ipv6_address(host):
        return f"[{host}]:{port}"
    else:
        return f"{host}:{port}"


def get_distributed_init_method(ip: str, port: int) -> str:
    return get_tcp_uri(ip, port)


def get_tcp_uri(ip: str, port: int) -> str:
    if is_valid_ipv6_address(ip):
        return f"tcp://[{ip}]:{port}"
    else:
        return f"tcp://{ip}:{port}"


def get_open_zmq_ipc_path() -> str:
    base_rpc_path = envs.VLLM_RPC_BASE_PATH
    return f"ipc://{base_rpc_path}/{uuid4()}"


def get_open_zmq_inproc_path() -> str:
    return f"inproc://{uuid4()}"


def _get_open_ports(ports_to_try: Iterable[int] = (0,), max_count: int = 1) -> set[int]:
    """
    Find a maximum of `max_count` open ports from the `ports_to_try` list.
    `ports_to_try` can contain zeros, meaning any available port
    returned by the os.

    Note: asking for port "0" lets the OS chose a random open port, see
    https://man7.org/linux/man-pages/man7/ip.7.html

    Try to open a port either with IPv4 or IPv6.
    """
    open_ports: set[int] = set()
    for port in ports_to_try:
        for family in (socket.AF_INET, socket.AF_INET6):
            try:
                with socket.socket(family, socket.SOCK_STREAM) as s:
                    s.bind(("", port))
                    port = s.getsockname()[1]
            except OSError:
                continue

            open_ports.add(port)
            if len(open_ports) >= max_count:
                return open_ports
            break

    return open_ports


def get_open_ports_list(max_count: int = 5) -> list[int]:
    """
    Find a maximum of `max_count` open ports. The range of acceptable port numbers
    if inferred from environment variables: VLLM_DP_MASTER_PORT and VLLM_PORT.

    Otherwise try random valid port numbers.

    If no ports could be opened, raise OSError.
    """
    starting_port = 0
    if "VLLM_DP_MASTER_PORT" in os.environ:
        starting_port = envs.VLLM_DP_MASTER_PORT
    elif "VLLM_PORT" in os.environ:
        starting_port = envs.VLLM_PORT
        # assertion holds because "VLLM_PORT" in os.environ
        assert starting_port is not None

    # give ourselves some room for failure / already taken ports
    num_tries = max(2 * max_count, 10)

    if starting_port != 0:
        ports_to_try = range(starting_port, starting_port + num_tries)
    else:
        # "0" meaning let the os choose a random available port
        ports_to_try = (0 for _ in range(num_tries))

    open_port = _get_open_ports(ports_to_try, max_count)
    if len(open_port) != max_count:
        if starting_port == 0:
            err = f"Could not get {max_count} random ports after {num_tries} tries."
        else:
            err = (
                f"Could not get {max_count} ports in the range "
                f"[{starting_port}, {starting_port + num_tries})"
            )
        raise OSError(err)

    return list(open_port)


def get_open_port() -> int:
    """
    Special case of get_open_port_list with a single port
    """
    return get_open_ports_list(max_count=1)[0]


def find_process_using_port(port: int) -> psutil.Process | None:
    # TODO: We can not check for running processes with network
    # port on macOS. Therefore, we can not have a full graceful shutdown
    # of vLLM. For now, let's not look for processes in this case.
    # Ref: https://www.florianreinhard.de/accessdenied-in-psutil/
    if sys.platform.startswith("darwin"):
        return None

    our_pid = os.getpid()
    for conn in psutil.net_connections():
        if conn.laddr.port == port and (conn.pid is not None and conn.pid != our_pid):
            try:
                return psutil.Process(conn.pid)
            except psutil.NoSuchProcess:
                return None
    return None


=======
>>>>>>> 80e94529
def update_environment_variables(envs: dict[str, str]):
    for k, v in envs.items():
        if k in os.environ and os.environ[k] != v:
            logger.warning(
                "Overwriting environment variable %s from '%s' to '%s'",
                k,
                os.environ[k],
                v,
            )
        os.environ[k] = v


def cdiv(a: int, b: int) -> int:
    """Ceiling division."""
    return -(a // -b)


def next_power_of_2(n) -> int:
    """The next power of 2 (inclusive)"""
    if n < 1:
        return 1
    return 1 << (n - 1).bit_length()


def prev_power_of_2(n: int) -> int:
    """The previous power of 2 (inclusive)"""
    if n <= 0:
        return 0
    return 1 << (n.bit_length() - 1)


def round_up(x: int, y: int) -> int:
    return ((x + y - 1) // y) * y


def round_down(x: int, y: int) -> int:
    return (x // y) * y


@cache
def is_pin_memory_available() -> bool:
    from vllm.platforms import current_platform

    return current_platform.is_pin_memory_available()


@cache
def is_uva_available() -> bool:
    """Check if Unified Virtual Addressing (UVA) is available."""
    # UVA requires pinned memory.
    # TODO: Add more requirements for UVA if needed.
    return is_pin_memory_available()


# TODO: This function can be removed if transformer_modules classes are
# serialized by value when communicating between processes
def init_cached_hf_modules() -> None:
    """
    Lazy initialization of the Hugging Face modules.
    """
    from transformers.dynamic_module_utils import init_hf_modules

    init_hf_modules()


@cache
def find_library(lib_name: str) -> str:
    """
    Find the library file in the system.
    `lib_name` is full filename, with both prefix and suffix.
    This function resolves `lib_name` to the full path of the library.
    """
    # Adapted from https://github.com/openai/triton/blob/main/third_party/nvidia/backend/driver.py#L19 # noqa
    # According to https://en.wikipedia.org/wiki/Filesystem_Hierarchy_Standard
    # `/sbin/ldconfig` should exist in all Linux systems.
    # `/sbin/ldconfig` searches the library in the system
    libs = subprocess.check_output(["/sbin/ldconfig", "-p"]).decode()
    # each line looks like the following:
    # libcuda.so.1 (libc6,x86-64) => /lib/x86_64-linux-gnu/libcuda.so.1
    locs = [line.split()[-1] for line in libs.splitlines() if lib_name in line]
    # `LD_LIBRARY_PATH` searches the library in the user-defined paths
    env_ld_library_path = envs.LD_LIBRARY_PATH
    if not locs and env_ld_library_path:
        locs = [
            os.path.join(dir, lib_name)
            for dir in env_ld_library_path.split(":")
            if os.path.exists(os.path.join(dir, lib_name))
        ]
    if not locs:
        raise ValueError(f"Cannot find {lib_name} in the system.")
    return locs[0]


def find_nccl_library() -> str:
    """
    We either use the library file specified by the `VLLM_NCCL_SO_PATH`
    environment variable, or we find the library file brought by PyTorch.
    After importing `torch`, `libnccl.so.2` or `librccl.so.1` can be
    found by `ctypes` automatically.
    """
    so_file = envs.VLLM_NCCL_SO_PATH

    # manually load the nccl library
    if so_file:
        logger.info(
            "Found nccl from environment variable VLLM_NCCL_SO_PATH=%s", so_file
        )
    else:
        if torch.version.cuda is not None:
            so_file = "libnccl.so.2"
        elif torch.version.hip is not None:
            so_file = "librccl.so.1"
        else:
            raise ValueError("NCCL only supports CUDA and ROCm backends.")
        logger.debug_once("Found nccl from library %s", so_file)
    return so_file


def find_nccl_include_paths() -> list[str] | None:
    """
    We either use the nccl.h specified by the `VLLM_NCCL_INCLUDE_PATH`
    environment variable, or we find the library file brought by
    nvidia-nccl-cuXX. load_inline by default uses
    torch.utils.cpp_extension.include_paths
    """
    paths: list[str] = []
    inc = envs.VLLM_NCCL_INCLUDE_PATH
    if inc and os.path.isdir(inc):
        paths.append(inc)

    try:
        spec = importlib.util.find_spec("nvidia.nccl")
        if spec and getattr(spec, "submodule_search_locations", None):
            for loc in spec.submodule_search_locations:
                inc_dir = os.path.join(loc, "include")
                if os.path.exists(os.path.join(inc_dir, "nccl.h")):
                    paths.append(inc_dir)
    except Exception:
        pass

    seen = set()
    out: list[str] = []
    for p in paths:
        if p and p not in seen:
            out.append(p)
            seen.add(p)
    return out or None


def enable_trace_function_call_for_thread(vllm_config: VllmConfig) -> None:
    """Set up function tracing for the current thread,
    if enabled via the VLLM_TRACE_FUNCTION environment variable
    """

    if envs.VLLM_TRACE_FUNCTION:
        tmp_dir = tempfile.gettempdir()
        # add username to tmp_dir to avoid permission issues
        tmp_dir = os.path.join(tmp_dir, getpass.getuser())
        filename = (
            f"VLLM_TRACE_FUNCTION_for_process_{os.getpid()}"
            f"_thread_{threading.get_ident()}_"
            f"at_{datetime.datetime.now()}.log"
        ).replace(" ", "_")
        log_path = os.path.join(
            tmp_dir, "vllm", f"vllm-instance-{vllm_config.instance_id}", filename
        )
        os.makedirs(os.path.dirname(log_path), exist_ok=True)
        enable_trace_function_call(log_path)


def cuda_is_initialized() -> bool:
    """Check if CUDA is initialized."""
    if not torch.cuda._is_compiled():
        return False
    return torch.cuda.is_initialized()


def xpu_is_initialized() -> bool:
    """Check if XPU is initialized."""
    if not torch.xpu._is_compiled():
        return False
    return torch.xpu.is_initialized()


def cuda_get_device_properties(
    device, names: Sequence[str], init_cuda=False
) -> tuple[Any, ...]:
    """Get specified CUDA device property values without initializing CUDA in
    the current process."""
    if init_cuda or cuda_is_initialized():
        props = torch.cuda.get_device_properties(device)
        return tuple(getattr(props, name) for name in names)

    # Run in subprocess to avoid initializing CUDA as a side effect.
    mp_ctx = multiprocessing.get_context("fork")
    with ProcessPoolExecutor(max_workers=1, mp_context=mp_ctx) as executor:
        return executor.submit(cuda_get_device_properties, device, names, True).result()


def weak_bind(
    bound_method: Callable[..., Any],
) -> Callable[..., None]:
    """Make an instance method that weakly references
    its associated instance and no-ops once that
    instance is collected."""
    ref = weakref.ref(bound_method.__self__)  # type: ignore[attr-defined]
    unbound = bound_method.__func__  # type: ignore[attr-defined]

    def weak_bound(*args, **kwargs) -> None:
        if inst := ref():
            unbound(inst, *args, **kwargs)

    return weak_bound


class StoreBoolean(Action):
    def __call__(self, parser, namespace, values, option_string=None):
        if values.lower() == "true":
            setattr(namespace, self.dest, True)
        elif values.lower() == "false":
            setattr(namespace, self.dest, False)
        else:
            raise ValueError(
                f"Invalid boolean value: {values}. Expected 'true' or 'false'."
            )


class SortedHelpFormatter(ArgumentDefaultsHelpFormatter, RawDescriptionHelpFormatter):
    """SortedHelpFormatter that sorts arguments by their option strings."""

    def _split_lines(self, text, width):
        """
        1. Sentences split across lines have their single newlines removed.
        2. Paragraphs and explicit newlines are split into separate lines.
        3. Each line is wrapped to the specified width (width of terminal).
        """
        # The patterns also include whitespace after the newline
        single_newline = re.compile(r"(?<!\n)\n(?!\n)\s*")
        multiple_newlines = re.compile(r"\n{2,}\s*")
        text = single_newline.sub(" ", text)
        lines = re.split(multiple_newlines, text)
        return sum([textwrap.wrap(line, width) for line in lines], [])

    def add_arguments(self, actions):
        actions = sorted(actions, key=lambda x: x.option_strings)
        super().add_arguments(actions)


class FlexibleArgumentParser(ArgumentParser):
    """ArgumentParser that allows both underscore and dash in names."""

    _deprecated: set[Action] = set()
    _json_tip: str = (
        "When passing JSON CLI arguments, the following sets of arguments "
        "are equivalent:\n"
        '   --json-arg \'{"key1": "value1", "key2": {"key3": "value2"}}\'\n'
        "   --json-arg.key1 value1 --json-arg.key2.key3 value2\n\n"
        "Additionally, list elements can be passed individually using +:\n"
        '   --json-arg \'{"key4": ["value3", "value4", "value5"]}\'\n'
        "   --json-arg.key4+ value3 --json-arg.key4+='value4,value5'\n\n"
    )
    _search_keyword: str | None = None

    def __init__(self, *args, **kwargs):
        # Set the default "formatter_class" to SortedHelpFormatter
        if "formatter_class" not in kwargs:
            kwargs["formatter_class"] = SortedHelpFormatter
        # Pop kwarg "add_json_tip" to control whether to add the JSON tip
        self.add_json_tip = kwargs.pop("add_json_tip", True)
        super().__init__(*args, **kwargs)

    if sys.version_info < (3, 13):
        # Enable the deprecated kwarg for Python 3.12 and below

        def parse_known_args(self, args=None, namespace=None):
            if args is not None and "--disable-log-requests" in args:
                # Special case warning because the warning below won't trigger
                # if –-disable-log-requests because its value is default.
                logger.warning_once(
                    "argument '--disable-log-requests' is deprecated and "
                    "replaced with '--enable-log-requests'. This will be "
                    "removed in v0.12.0."
                )
            namespace, args = super().parse_known_args(args, namespace)
            for action in FlexibleArgumentParser._deprecated:
                if (
                    hasattr(namespace, dest := action.dest)
                    and getattr(namespace, dest) != action.default
                ):
                    logger.warning_once("argument '%s' is deprecated", dest)
            return namespace, args

        def add_argument(self, *args, **kwargs):
            deprecated = kwargs.pop("deprecated", False)
            action = super().add_argument(*args, **kwargs)
            if deprecated:
                FlexibleArgumentParser._deprecated.add(action)
            return action

        class _FlexibleArgumentGroup(_ArgumentGroup):
            def add_argument(self, *args, **kwargs):
                deprecated = kwargs.pop("deprecated", False)
                action = super().add_argument(*args, **kwargs)
                if deprecated:
                    FlexibleArgumentParser._deprecated.add(action)
                return action

        def add_argument_group(self, *args, **kwargs):
            group = self._FlexibleArgumentGroup(self, *args, **kwargs)
            self._action_groups.append(group)
            return group

    def format_help(self):
        # Only use custom help formatting for bottom level parsers
        if self._subparsers is not None:
            return super().format_help()

        formatter = self._get_formatter()

        # Handle keyword search of the args
        if (search_keyword := self._search_keyword) is not None:
            # Normalise the search keyword
            search_keyword = search_keyword.lower().replace("_", "-")
            # Return full help if searching for 'all'
            if search_keyword == "all":
                self.epilog = self._json_tip
                return super().format_help()

            # Return group help if searching for a group title
            for group in self._action_groups:
                if group.title and group.title.lower() == search_keyword:
                    formatter.start_section(group.title)
                    formatter.add_text(group.description)
                    formatter.add_arguments(group._group_actions)
                    formatter.end_section()
                    formatter.add_text(self._json_tip)
                    return formatter.format_help()

            # Return matched args if searching for an arg name
            matched_actions = []
            for group in self._action_groups:
                for action in group._group_actions:
                    # search option name
                    if any(
                        search_keyword in opt.lower() for opt in action.option_strings
                    ):
                        matched_actions.append(action)
            if matched_actions:
                formatter.start_section(f"Arguments matching '{search_keyword}'")
                formatter.add_arguments(matched_actions)
                formatter.end_section()
                formatter.add_text(self._json_tip)
                return formatter.format_help()

            # No match found
            formatter.add_text(
                f"No group or arguments matching '{search_keyword}'.\n"
                "Use '--help' to see available groups or "
                "'--help=all' to see all available parameters."
            )
            return formatter.format_help()

        # usage
        formatter.add_usage(self.usage, self._actions, self._mutually_exclusive_groups)

        # description
        formatter.add_text(self.description)

        # positionals, optionals and user-defined groups
        formatter.start_section("Config Groups")
        config_groups = ""
        for group in self._action_groups:
            if not group._group_actions:
                continue
            title = group.title
            description = group.description or ""
            config_groups += f"{title: <24}{description}\n"
        formatter.add_text(config_groups)
        formatter.end_section()

        # epilog
        formatter.add_text(self.epilog)

        # determine help from format above
        return formatter.format_help()

    def parse_args(  # type: ignore[override]
        self,
        args: list[str] | None = None,
        namespace: Namespace | None = None,
    ):
        if args is None:
            args = sys.argv[1:]

        # Check for --model in command line arguments first
        if args and args[0] == "serve":
            try:
                model_idx = next(
                    i
                    for i, arg in enumerate(args)
                    if arg == "--model" or arg.startswith("--model=")
                )
                logger.warning(
                    "With `vllm serve`, you should provide the model as a "
                    "positional argument or in a config file instead of via "
                    "the `--model` option. "
                    "The `--model` option will be removed in v0.13."
                )

                if args[model_idx] == "--model":
                    model_tag = args[model_idx + 1]
                    rest_start_idx = model_idx + 2
                else:
                    model_tag = args[model_idx].removeprefix("--model=")
                    rest_start_idx = model_idx + 1

                # Move <model> to the front, e,g:
                # [Before]
                # vllm serve -tp 2 --model <model> --enforce-eager --port 8001
                # [After]
                # vllm serve <model> -tp 2 --enforce-eager --port 8001
                args = [
                    "serve",
                    model_tag,
                    *args[1:model_idx],
                    *args[rest_start_idx:],
                ]
                print("args", args)
            except StopIteration:
                pass

        if "--config" in args:
            args = self._pull_args_from_config(args)

        def repl(match: re.Match) -> str:
            """Replaces underscores with dashes in the matched string."""
            return match.group(0).replace("_", "-")

        # Everything between the first -- and the first .
        pattern = re.compile(r"(?<=--)[^\.]*")

        # Convert underscores to dashes and vice versa in argument names
        processed_args = list[str]()
        for i, arg in enumerate(args):
            if arg.startswith("--help="):
                FlexibleArgumentParser._search_keyword = arg.split("=", 1)[-1].lower()
                processed_args.append("--help")
            elif arg.startswith("--"):
                if "=" in arg:
                    key, value = arg.split("=", 1)
                    key = pattern.sub(repl, key, count=1)
                    processed_args.append(f"{key}={value}")
                else:
                    key = pattern.sub(repl, arg, count=1)
                    processed_args.append(key)
            elif arg.startswith("-O") and arg != "-O" and arg[2] != ".":
                # allow -O flag to be used without space, e.g. -O3 or -Odecode
                # -O.<...> handled later
                # also handle -O=<mode> here
                mode = arg[3:] if arg[2] == "=" else arg[2:]
                processed_args.append(f"-O.mode={mode}")
            elif (
                arg == "-O"
                and i + 1 < len(args)
                and args[i + 1] in {"0", "1", "2", "3"}
            ):
                # Convert -O <n> to -O.mode <n>
                processed_args.append("-O.mode")
            else:
                processed_args.append(arg)

        def create_nested_dict(keys: list[str], value: str) -> dict[str, Any]:
            """Creates a nested dictionary from a list of keys and a value.

            For example, `keys = ["a", "b", "c"]` and `value = 1` will create:
            `{"a": {"b": {"c": 1}}}`
            """
            nested_dict: Any = value
            for key in reversed(keys):
                nested_dict = {key: nested_dict}
            return nested_dict

        def recursive_dict_update(
            original: dict[str, Any],
            update: dict[str, Any],
        ) -> set[str]:
            """Recursively updates a dictionary with another dictionary.
            Returns a set of duplicate keys that were overwritten.
            """
            duplicates = set[str]()
            for k, v in update.items():
                if isinstance(v, dict) and isinstance(original.get(k), dict):
                    nested_duplicates = recursive_dict_update(original[k], v)
                    duplicates |= {f"{k}.{d}" for d in nested_duplicates}
                elif isinstance(v, list) and isinstance(original.get(k), list):
                    original[k] += v
                else:
                    if k in original:
                        duplicates.add(k)
                    original[k] = v
            return duplicates

        delete = set[int]()
        dict_args = defaultdict[str, dict[str, Any]](dict)
        duplicates = set[str]()
        for i, processed_arg in enumerate(processed_args):
            if i in delete:  # skip if value from previous arg
                continue

            if processed_arg.startswith("-") and "." in processed_arg:
                if "=" in processed_arg:
                    processed_arg, value_str = processed_arg.split("=", 1)
                    if "." not in processed_arg:
                        # False positive, '.' was only in the value
                        continue
                else:
                    value_str = processed_args[i + 1]
                    delete.add(i + 1)

                if processed_arg.endswith("+"):
                    processed_arg = processed_arg[:-1]
                    value_str = json.dumps(list(value_str.split(",")))

                key, *keys = processed_arg.split(".")
                try:
                    value = json.loads(value_str)
                except json.decoder.JSONDecodeError:
                    value = value_str

                # Merge all values with the same key into a single dict
                arg_dict = create_nested_dict(keys, value)
                arg_duplicates = recursive_dict_update(dict_args[key], arg_dict)
                duplicates |= {f"{key}.{d}" for d in arg_duplicates}
                delete.add(i)
        # Filter out the dict args we set to None
        processed_args = [a for i, a in enumerate(processed_args) if i not in delete]
        if duplicates:
            logger.warning("Found duplicate keys %s", ", ".join(duplicates))

        # Add the dict args back as if they were originally passed as JSON
        for dict_arg, dict_value in dict_args.items():
            processed_args.append(dict_arg)
            processed_args.append(json.dumps(dict_value))

        return super().parse_args(processed_args, namespace)

    def check_port(self, value):
        try:
            value = int(value)
        except ValueError:
            msg = "Port must be an integer"
            raise ArgumentTypeError(msg) from None

        if not (1024 <= value <= 65535):
            raise ArgumentTypeError("Port must be between 1024 and 65535")

        return value

    def _pull_args_from_config(self, args: list[str]) -> list[str]:
        """Method to pull arguments specified in the config file
        into the command-line args variable.

        The arguments in config file will be inserted between
        the argument list.

        example:
        ```yaml
            port: 12323
            tensor-parallel-size: 4
        ```
        ```python
        $: vllm {serve,chat,complete} "facebook/opt-12B" \
            --config config.yaml -tp 2
        $: args = [
            "serve,chat,complete",
            "facebook/opt-12B",
            '--config', 'config.yaml',
            '-tp', '2'
        ]
        $: args = [
            "serve,chat,complete",
            "facebook/opt-12B",
            '--port', '12323',
            '--tensor-parallel-size', '4',
            '-tp', '2'
            ]
        ```

        Please note how the config args are inserted after the sub command.
        this way the order of priorities is maintained when these are args
        parsed by super().
        """
        assert args.count("--config") <= 1, "More than one config file specified!"

        index = args.index("--config")
        if index == len(args) - 1:
            raise ValueError(
                "No config file specified! \
                             Please check your command-line arguments."
            )

        file_path = args[index + 1]

        config_args = self.load_config_file(file_path)

        # 0th index might be the sub command {serve,chat,complete,...}
        # optionally followed by model_tag (only for serve)
        # followed by config args
        # followed by rest of cli args.
        # maintaining this order will enforce the precedence
        # of cli > config > defaults
        if args[0].startswith("-"):
            # No sub command (e.g., api_server entry point)
            args = config_args + args[0:index] + args[index + 2 :]
        elif args[0] == "serve":
            model_in_cli = len(args) > 1 and not args[1].startswith("-")
            model_in_config = any(arg == "--model" for arg in config_args)

            if not model_in_cli and not model_in_config:
                raise ValueError(
                    "No model specified! Please specify model either "
                    "as a positional argument or in a config file."
                )

            if model_in_cli:
                # Model specified as positional arg, keep CLI version
                args = (
                    [args[0]]
                    + [args[1]]
                    + config_args
                    + args[2:index]
                    + args[index + 2 :]
                )
            else:
                # No model in CLI, use config if available
                args = [args[0]] + config_args + args[1:index] + args[index + 2 :]
        else:
            args = [args[0]] + config_args + args[1:index] + args[index + 2 :]

        return args

    def load_config_file(self, file_path: str) -> list[str]:
        """Loads a yaml file and returns the key value pairs as a
        flattened list with argparse like pattern
        ```yaml
            port: 12323
            tensor-parallel-size: 4
        ```
        returns:
            processed_args: list[str] = [
                '--port': '12323',
                '--tensor-parallel-size': '4'
            ]
        """
        extension: str = file_path.split(".")[-1]
        if extension not in ("yaml", "yml"):
            raise ValueError(
                "Config file must be of a yaml/yml type.\
                              %s supplied",
                extension,
            )

        # only expecting a flat dictionary of atomic types
        processed_args: list[str] = []

        config: dict[str, int | str] = {}
        try:
            with open(file_path) as config_file:
                config = yaml.safe_load(config_file)
        except Exception as ex:
            logger.error(
                "Unable to read the config file at %s. \
                Make sure path is correct",
                file_path,
            )
            raise ex

        store_boolean_arguments = [
            action.dest for action in self._actions if isinstance(action, StoreBoolean)
        ]

        for key, value in config.items():
            if isinstance(value, bool) and key not in store_boolean_arguments:
                if value:
                    processed_args.append("--" + key)
            elif isinstance(value, list):
                if value:
                    processed_args.append("--" + key)
                    for item in value:
                        processed_args.append(str(item))
            else:
                processed_args.append("--" + key)
                processed_args.append(str(value))

        return processed_args


class AtomicCounter:
    """An atomic, thread-safe counter"""

    def __init__(self, initial=0):
        """Initialize a new atomic counter to given initial value"""
        self._value = initial
        self._lock = threading.Lock()

    def inc(self, num=1):
        """Atomically increment the counter by num and return the new value"""
        with self._lock:
            self._value += num
            return self._value

    def dec(self, num=1):
        """Atomically decrement the counter by num and return the new value"""
        with self._lock:
            self._value -= num
            return self._value

    @property
    def value(self):
        return self._value


def kill_process_tree(pid: int):
    """
    Kills all descendant processes of the given pid by sending SIGKILL.

    Args:
        pid (int): Process ID of the parent process
    """
    try:
        parent = psutil.Process(pid)
    except psutil.NoSuchProcess:
        return

    # Get all children recursively
    children = parent.children(recursive=True)

    # Send SIGKILL to all children first
    for child in children:
        with contextlib.suppress(ProcessLookupError):
            os.kill(child.pid, signal.SIGKILL)

    # Finally kill the parent
    with contextlib.suppress(ProcessLookupError):
        os.kill(pid, signal.SIGKILL)


# Adapted from: https://github.com/sgl-project/sglang/blob/v0.4.1/python/sglang/srt/utils.py#L630 # noqa: E501
def set_ulimit(target_soft_limit=65535):
    if sys.platform.startswith("win"):
        logger.info("Windows detected, skipping ulimit adjustment.")
        return

    import resource

    resource_type = resource.RLIMIT_NOFILE
    current_soft, current_hard = resource.getrlimit(resource_type)

    if current_soft < target_soft_limit:
        try:
            resource.setrlimit(resource_type, (target_soft_limit, current_hard))
        except ValueError as e:
            logger.warning(
                "Found ulimit of %s and failed to automatically increase "
                "with error %s. This can cause fd limit errors like "
                "`OSError: [Errno 24] Too many open files`. Consider "
                "increasing with ulimit -n",
                current_soft,
                e,
            )


# Adapted from: https://github.com/sgl-project/sglang/blob/v0.4.1/python/sglang/utils.py#L28 # noqa: E501
def get_exception_traceback():
    etype, value, tb = sys.exc_info()
    err_str = "".join(traceback.format_exception(etype, value, tb))
    return err_str


def _maybe_force_spawn():
    """Check if we need to force the use of the `spawn` multiprocessing start
    method.
    """
    if os.environ.get("VLLM_WORKER_MULTIPROC_METHOD") == "spawn":
        return

    reasons = []
    if is_in_ray_actor():
        # even if we choose to spawn, we need to pass the ray address
        # to the subprocess so that it knows how to connect to the ray cluster.
        # env vars are inherited by subprocesses, even if we use spawn.
        import ray

        os.environ["RAY_ADDRESS"] = ray.get_runtime_context().gcs_address
        reasons.append("In a Ray actor and can only be spawned")

    if cuda_is_initialized():
        reasons.append("CUDA is initialized")
    elif xpu_is_initialized():
        reasons.append("XPU is initialized")

    if reasons:
        logger.warning(
            "We must use the `spawn` multiprocessing start method. "
            "Overriding VLLM_WORKER_MULTIPROC_METHOD to 'spawn'. "
            "See https://docs.vllm.ai/en/latest/usage/"
            "troubleshooting.html#python-multiprocessing "
            "for more information. Reasons: %s",
            "; ".join(reasons),
        )
        os.environ["VLLM_WORKER_MULTIPROC_METHOD"] = "spawn"


def get_mp_context():
    """Get a multiprocessing context with a particular method (spawn or fork).
    By default we follow the value of the VLLM_WORKER_MULTIPROC_METHOD to
    determine the multiprocessing method (default is fork). However, under
    certain conditions, we may enforce spawn and override the value of
    VLLM_WORKER_MULTIPROC_METHOD.
    """
    _maybe_force_spawn()
    mp_method = envs.VLLM_WORKER_MULTIPROC_METHOD
    return multiprocessing.get_context(mp_method)


def bind_kv_cache(
    ctx: dict[str, Any],
    kv_cache: list[list[torch.Tensor]],  # [virtual_engine][layer_index]
    shared_kv_cache_layers: dict[str, str] | None = None,
) -> None:
    # Bind the kv_cache tensor to Attention modules, similar to
    # ctx[layer_name].kv_cache[ve]=kv_cache[ve][extract_layer_index(layer_name)]
    # Special things handled here:
    # 1. Some models have non-attention layers, e.g., Jamba
    # 2. Pipeline parallelism, each rank only has a subset of layers
    # 3. Encoder attention has no kv cache
    # 4. Encoder-decoder models, encoder-decoder attention and decoder-only
    #    attention of the same layer (e.g., bart's decoder.layers.1.self_attn
    #    and decoder.layers.1.encoder_attn) is mapped to the same kv cache
    #    tensor
    # 5. Some models have attention layers that share kv cache with previous
    #    layers, this is specified through shared_kv_cache_layers
    if shared_kv_cache_layers is None:
        shared_kv_cache_layers = {}
    from vllm.attention import AttentionType
    from vllm.model_executor.models.utils import extract_layer_index

    layer_need_kv_cache = [
        layer_name
        for layer_name in ctx
        if (
            hasattr(ctx[layer_name], "attn_type")
            and ctx[layer_name].attn_type
            in (AttentionType.DECODER, AttentionType.ENCODER_DECODER)
        )
        and ctx[layer_name].kv_sharing_target_layer_name is None
    ]
    layer_index_sorted = sorted(
        set(extract_layer_index(layer_name) for layer_name in layer_need_kv_cache)
    )
    for layer_name in layer_need_kv_cache:
        kv_cache_idx = layer_index_sorted.index(extract_layer_index(layer_name))
        forward_ctx = ctx[layer_name]
        assert len(forward_ctx.kv_cache) == len(kv_cache)
        for ve, ve_kv_cache in enumerate(kv_cache):
            forward_ctx.kv_cache[ve] = ve_kv_cache[kv_cache_idx]
    if shared_kv_cache_layers is not None:
        for layer_name, target_layer_name in shared_kv_cache_layers.items():
            assert extract_layer_index(target_layer_name) < extract_layer_index(
                layer_name
            ), "v0 doesn't support interleaving kv sharing"
            ctx[layer_name].kv_cache = ctx[target_layer_name].kv_cache


def run_method(
    obj: Any,
    method: str | bytes | Callable,
    args: tuple[Any],
    kwargs: dict[str, Any],
) -> Any:
    """
    Run a method of an object with the given arguments and keyword arguments.
    If the method is string, it will be converted to a method using getattr.
    If the method is serialized bytes and will be deserialized using
    cloudpickle.
    If the method is a callable, it will be called directly.
    """
    if isinstance(method, bytes):
        func = partial(cloudpickle.loads(method), obj)
    elif isinstance(method, str):
        try:
            func = getattr(obj, method)
        except AttributeError:
            raise NotImplementedError(
                f"Method {method!r} is not implemented."
            ) from None
    else:
        func = partial(method, obj)  # type: ignore
    return func(*args, **kwargs)


def import_pynvml():
    """
    Historical comments:

    libnvml.so is the library behind nvidia-smi, and
    pynvml is a Python wrapper around it. We use it to get GPU
    status without initializing CUDA context in the current process.
    Historically, there are two packages that provide pynvml:
    - `nvidia-ml-py` (https://pypi.org/project/nvidia-ml-py/): The official
        wrapper. It is a dependency of vLLM, and is installed when users
        install vLLM. It provides a Python module named `pynvml`.
    - `pynvml` (https://pypi.org/project/pynvml/): An unofficial wrapper.
        Prior to version 12.0, it also provides a Python module `pynvml`,
        and therefore conflicts with the official one. What's worse,
        the module is a Python package, and has higher priority than
        the official one which is a standalone Python file.
        This causes errors when both of them are installed.
        Starting from version 12.0, it migrates to a new module
        named `pynvml_utils` to avoid the conflict.
    It is so confusing that many packages in the community use the
    unofficial one by mistake, and we have to handle this case.
    For example, `nvcr.io/nvidia/pytorch:24.12-py3` uses the unofficial
    one, and it will cause errors, see the issue
    https://github.com/vllm-project/vllm/issues/12847 for example.
    After all the troubles, we decide to copy the official `pynvml`
    module to our codebase, and use it directly.
    """
    import vllm.third_party.pynvml as pynvml

    return pynvml


def warn_for_unimplemented_methods(cls: type[T]) -> type[T]:
    """
    A replacement for `abc.ABC`.
    When we use `abc.ABC`, subclasses will fail to instantiate
    if they do not implement all abstract methods.
    Here, we only require `raise NotImplementedError` in the
    base class, and log a warning if the method is not implemented
    in the subclass.
    """

    original_init = cls.__init__

    def find_unimplemented_methods(self: object):
        unimplemented_methods = []
        for attr_name in dir(self):
            # bypass inner method
            if attr_name.startswith("_"):
                continue

            try:
                attr = getattr(self, attr_name)
                # get the func of callable method
                if callable(attr):
                    attr_func = attr.__func__
            except AttributeError:
                continue
            src = inspect.getsource(attr_func)
            if "NotImplementedError" in src:
                unimplemented_methods.append(attr_name)
        if unimplemented_methods:
            method_names = ",".join(unimplemented_methods)
            msg = f"Methods {method_names} not implemented in {self}"
            logger.debug(msg)

    @wraps(original_init)
    def wrapped_init(self, *args, **kwargs) -> None:
        original_init(self, *args, **kwargs)
        find_unimplemented_methods(self)

    type.__setattr__(cls, "__init__", wrapped_init)
    return cls


# Only relevant for models using ALiBi (e.g, MPT)
def check_use_alibi(model_config: ModelConfig) -> bool:
    cfg = model_config.hf_text_config
    return (
        getattr(cfg, "alibi", False)  # Falcon
        or (
            "BloomForCausalLM" in getattr(model_config.hf_config, "architectures", [])
        )  # Bloom
        or getattr(cfg, "position_encoding_type", "") == "alibi"  # codellm_1b_alibi
        or (
            hasattr(cfg, "attn_config")  # MPT
            and (
                (
                    isinstance(cfg.attn_config, dict)
                    and cfg.attn_config.get("alibi", False)
                )
                or (
                    not isinstance(cfg.attn_config, dict)
                    and getattr(cfg.attn_config, "alibi", False)
                )
            )
        )
    )


@cache
def _has_module(module_name: str) -> bool:
    """Return True if *module_name* can be found in the current environment.

    The result is cached so that subsequent queries for the same module incur
    no additional overhead.
    """
    return importlib.util.find_spec(module_name) is not None


def has_pplx() -> bool:
    """Whether the optional `pplx_kernels` package is available."""

    return _has_module("pplx_kernels")


def has_deep_ep() -> bool:
    """Whether the optional `deep_ep` package is available."""

    return _has_module("deep_ep")


def has_deep_gemm() -> bool:
    """Whether the optional `deep_gemm` package is available."""

    return _has_module("deep_gemm")


def has_triton_kernels() -> bool:
    """Whether the optional `triton_kernels` package is available."""

    return _has_module("triton_kernels")


def has_tilelang() -> bool:
    """Whether the optional `tilelang` package is available."""

    return _has_module("tilelang")


def set_process_title(
    name: str, suffix: str = "", prefix: str = envs.VLLM_PROCESS_NAME_PREFIX
) -> None:
    """
    Set the current process title to a specific name with an
    optional suffix.

    Args:
        name: The title to assign to the current process.
        suffix: An optional suffix to append to the base name.
        prefix: A prefix to prepend to the front separated by `::`.
    """
    if suffix:
        name = f"{name}_{suffix}"
    setproctitle.setproctitle(f"{prefix}::{name}")


def _add_prefix(file: TextIO, worker_name: str, pid: int) -> None:
    """Prepend each output line with process-specific prefix"""

    prefix = f"{CYAN}({worker_name} pid={pid}){RESET} "
    file_write = file.write

    def write_with_prefix(s: str):
        if not s:
            return
        if file.start_new_line:  # type: ignore[attr-defined]
            file_write(prefix)
        idx = 0
        while (next_idx := s.find("\n", idx)) != -1:
            next_idx += 1
            file_write(s[idx:next_idx])
            if next_idx == len(s):
                file.start_new_line = True  # type: ignore[attr-defined]
                return
            file_write(prefix)
            idx = next_idx
        file_write(s[idx:])
        file.start_new_line = False  # type: ignore[attr-defined]

    file.start_new_line = True  # type: ignore[attr-defined]
    file.write = write_with_prefix  # type: ignore[method-assign]


def decorate_logs(process_name: str | None = None) -> None:
    """
    Adds a process-specific prefix to each line of output written to stdout and
    stderr.

    This function is intended to be called before initializing the api_server,
    engine_core, or worker classes, so that all subsequent output from the
    process is prefixed with the process name and PID. This helps distinguish
    log output from different processes in multi-process environments.

    Args:
        process_name: Optional; the name of the process to use in the prefix.
            If not provided, the current process name from the multiprocessing
            context is used.
    """
    if process_name is None:
        process_name = get_mp_context().current_process().name
    pid = os.getpid()
    _add_prefix(sys.stdout, process_name, pid)
    _add_prefix(sys.stderr, process_name, pid)


def length_from_prompt_token_ids_or_embeds(
    prompt_token_ids: list[int] | None,
    prompt_embeds: torch.Tensor | None,
) -> int:
    """Calculate the request length (in number of tokens) give either
    prompt_token_ids or prompt_embeds.
    """
    prompt_token_len = None if prompt_token_ids is None else len(prompt_token_ids)
    prompt_embeds_len = None if prompt_embeds is None else len(prompt_embeds)

    if prompt_token_len is None:
        if prompt_embeds_len is None:
            raise ValueError("Neither prompt_token_ids nor prompt_embeds were defined.")
        return prompt_embeds_len
    else:
        if prompt_embeds_len is not None and prompt_embeds_len != prompt_token_len:
            raise ValueError(
                "Prompt token ids and prompt embeds had different lengths"
                f" prompt_token_ids={prompt_token_len}"
                f" prompt_embeds={prompt_embeds_len}"
            )
        return prompt_token_len


@contextlib.contextmanager
def set_env_var(key, value):
    old = os.environ.get(key)
    os.environ[key] = value
    try:
        yield
    finally:
        if old is None:
            del os.environ[key]
        else:
            os.environ[key] = old


def unique_filepath(fn: Callable[[int], Path]) -> Path:
    """
    unique_filepath returns a unique path by trying
    to include an integer in increasing order.

    fn should be a callable that returns a path that
    includes the passed int at a fixed location.

    Note: This function has a TOCTOU race condition.
    Caller should use atomic operations (e.g., open with 'x' mode)
    when creating the file to ensure thread safety.
    """
    i = 0
    while True:
        p = fn(i)
        if not p.exists():
            return p
        i += 1<|MERGE_RESOLUTION|>--- conflicted
+++ resolved
@@ -146,517 +146,6 @@
     return str(uuid.uuid4().hex)
 
 
-<<<<<<< HEAD
-class AsyncMicrobatchTokenizer:
-    """Asynchronous tokenizer with micro-batching.
-
-    Pulls pending encode/decode requests from a queue and batches them
-    up to reduce overhead. A single-thread ThreadPoolExecutor is used
-    so the event loop stays responsive.
-    """
-
-    def __init__(
-        self,
-        tokenizer,
-        max_batch_size: int = 32,
-        batch_wait_timeout_s: float = 0.002,
-    ) -> None:
-        self.tokenizer = tokenizer
-        self.max_batch_size = max_batch_size
-        self.batch_wait_timeout_s = batch_wait_timeout_s
-
-        self._loop = asyncio.get_running_loop()
-        self._queues: dict[
-            tuple,
-            asyncio.Queue[
-                Union[
-                    tuple[str, dict, asyncio.Future], tuple[list[int], asyncio.Future]
-                ]
-            ],
-        ] = {}
-        self._batcher_tasks: list[asyncio.Task] = []
-
-        # Single-thread executor for blocking tokenizer calls.
-        self._executor = ThreadPoolExecutor(max_workers=1)
-
-    # === Public async API ===
-    async def __call__(self, prompt, **kwargs):
-        result_future: asyncio.Future = self._loop.create_future()
-        key = self._queue_key("encode", kwargs)
-        queue = self._get_queue(self._loop, key)
-        await queue.put((prompt, kwargs, result_future))
-        return await result_future
-
-    async def decode(self, token_ids, **kwargs):
-        result_future: asyncio.Future = self._loop.create_future()
-        key = self._queue_key("decode", kwargs)
-        queue = self._get_queue(self._loop, key)
-        await queue.put((token_ids, result_future))
-        return await result_future
-
-    # === Internal helpers ===
-    def _get_queue(
-        self, loop: asyncio.AbstractEventLoop, key: tuple
-    ) -> asyncio.Queue[
-        Union[tuple[str, dict, asyncio.Future], tuple[list[int], asyncio.Future]]
-    ]:
-        """Get the request queue for the given operation key, creating a new
-        queue and batcher task if needed."""
-        queue = self._queues.get(key)
-        if queue is None:
-            self._queues[key] = queue = asyncio.Queue()
-            if key[0] == "encode":
-                can_batch = key[1] != "other"
-                coro = self._batch_encode_loop(queue, can_batch)
-            else:
-                assert key[0] == "decode", f"Unknown operation type: {key[0]}."
-                coro = self._batch_decode_loop(queue)
-            self._batcher_tasks.append(loop.create_task(coro))
-        return queue
-
-    async def _batch_encode_loop(self, queue: asyncio.Queue, can_batch: bool):
-        """Batch incoming encode requests for efficiency."""
-        while True:
-            prompt, kwargs, result_future = await queue.get()
-            prompts = [prompt]
-            kwargs_list = [kwargs]
-            result_futures = [result_future]
-            deadline = self._loop.time() + self.batch_wait_timeout_s
-
-            while len(prompts) < self.max_batch_size:
-                timeout = deadline - self._loop.time()
-                if timeout <= 0:
-                    break
-                try:
-                    prompt, kwargs, result_future = await asyncio.wait_for(
-                        queue.get(), timeout
-                    )
-                    prompts.append(prompt)
-                    result_futures.append(result_future)
-                    if not can_batch:
-                        kwargs_list.append(kwargs)
-                except asyncio.TimeoutError:
-                    break
-
-            try:
-                # If every request uses identical kwargs we can run a single
-                # batched tokenizer call for a big speed-up.
-                if can_batch and len(prompts) > 1:
-                    batch_encode_fn = partial(self.tokenizer, prompts, **kwargs)
-                    results = await self._loop.run_in_executor(
-                        self._executor, batch_encode_fn
-                    )
-
-                    for i, fut in enumerate(result_futures):
-                        if not fut.done():
-                            data = {k: v[i] for k, v in results.items()}
-                            fut.set_result(BatchEncoding(data))
-                else:
-                    encode_fn = lambda prompts=prompts, kwargs=kwargs_list: [
-                        self.tokenizer(p, **kw) for p, kw in zip(prompts, kwargs)
-                    ]
-                    results = await self._loop.run_in_executor(
-                        self._executor, encode_fn
-                    )
-
-                    for fut, res in zip(result_futures, results):
-                        if not fut.done():
-                            fut.set_result(res)
-            except Exception as e:
-                for fut in result_futures:
-                    if not fut.done():
-                        fut.set_exception(e)
-
-    async def _batch_decode_loop(self, queue: asyncio.Queue):
-        """Batch incoming decode requests for efficiency."""
-        while True:
-            token_ids, result_future = await queue.get()
-            token_ids_list = [token_ids]
-            result_futures = [result_future]
-            deadline = self._loop.time() + self.batch_wait_timeout_s
-
-            while len(token_ids_list) < self.max_batch_size:
-                timeout = deadline - self._loop.time()
-                if timeout <= 0:
-                    break
-                try:
-                    token_ids, result_future = await asyncio.wait_for(
-                        queue.get(), timeout
-                    )
-                    token_ids_list.append(token_ids)
-                    result_futures.append(result_future)
-                except asyncio.TimeoutError:
-                    break
-
-            try:
-                # Perform a single batched decode call for all requests
-                results = await self._loop.run_in_executor(
-                    self._executor, self.tokenizer.batch_decode, token_ids_list
-                )
-                for fut, res in zip(result_futures, results):
-                    if not fut.done():
-                        fut.set_result(res)
-            except Exception as e:
-                for fut in result_futures:
-                    if not fut.done():
-                        fut.set_exception(e)
-
-    def _queue_key(self, op: str, kwargs: dict) -> tuple:
-        """
-        Return a normalized key describing operation + kwargs.
-
-        - `add_special_tokens`: {True/False}
-        - `truncation`: {True/False}
-          - If `truncation` is False (`max_length` is None),
-            returns a key for a can_batch queue.
-          - If `truncation` is True and `max_length` is None or equals
-            `tokenizer.model_max_length`, returns a key for a can_batch queue.
-          - Otherwise, returns a key for a cannot_batch queue.
-
-        Examples:
-          - Decode: ("decode",)
-          - Encode typical:
-            ("encode", add_special_tokens, bool_truncation, max_length_label)
-          - Fallback: ("encode", "other")
-        """
-
-        if op == "decode":
-            return ("decode",)
-
-        add_special_tokens = kwargs.get("add_special_tokens", True)
-        truncation = kwargs.get("truncation", False)
-        max_length = kwargs.get("max_length")
-
-        if not truncation:
-            return "encode", add_special_tokens, False, None
-
-        model_max = getattr(self.tokenizer, "model_max_length", None)
-        if max_length is None or (model_max is not None and max_length == model_max):
-            return "encode", add_special_tokens, True, "model_max"
-
-        return "encode", "other"
-
-    def __del__(self):
-        if (
-            (tasks := getattr(self, "_batcher_tasks", None))
-            and (loop := getattr(self, "_loop", None))
-            and not loop.is_closed()
-        ):
-
-            def cancel_tasks():
-                for task in tasks:
-                    task.cancel()
-
-            loop.call_soon_threadsafe(cancel_tasks)
-
-
-def cancel_task_threadsafe(task: Task):
-    if task and not task.done():
-        run_in_loop(task.get_loop(), task.cancel)
-
-
-def close_sockets(sockets: Sequence[Union[zmq.Socket, zmq.asyncio.Socket]]):
-    for sock in sockets:
-        if sock is not None:
-            sock.close(linger=0)
-
-
-def run_in_loop(loop: AbstractEventLoop, function: Callable, *args):
-    if in_loop(loop):
-        function(*args)
-    elif not loop.is_closed():
-        loop.call_soon_threadsafe(function, *args)
-
-
-def in_loop(event_loop: AbstractEventLoop) -> bool:
-    try:
-        return asyncio.get_running_loop() == event_loop
-    except RuntimeError:
-        return False
-
-
-def make_async(
-    func: Callable[P, T], executor: concurrent.futures.Executor | None = None
-) -> Callable[P, Awaitable[T]]:
-    """Take a blocking function, and run it on in an executor thread.
-
-    This function prevents the blocking function from blocking the
-    asyncio event loop.
-    The code in this function needs to be thread safe.
-    """
-
-    def _async_wrapper(*args: P.args, **kwargs: P.kwargs) -> asyncio.Future:
-        loop = asyncio.get_event_loop()
-        p_func = partial(func, *args, **kwargs)
-        return loop.run_in_executor(executor=executor, func=p_func)
-
-    return _async_wrapper
-
-
-def _next_task(iterator: AsyncGenerator[T, None], loop: AbstractEventLoop) -> Task:
-    # Can use anext() in python >= 3.10
-    return loop.create_task(iterator.__anext__())  # type: ignore[arg-type]
-
-
-async def merge_async_iterators(
-    *iterators: AsyncGenerator[T, None],
-) -> AsyncGenerator[tuple[int, T], None]:
-    """Merge multiple asynchronous iterators into a single iterator.
-
-    This method handle the case where some iterators finish before others.
-    When it yields, it yields a tuple (i, item) where i is the index of the
-    iterator that yields the item.
-    """
-    if len(iterators) == 1:
-        # Fast-path single iterator case.
-        async for item in iterators[0]:
-            yield 0, item
-        return
-
-    loop = asyncio.get_running_loop()
-
-    awaits = {_next_task(pair[1], loop): pair for pair in enumerate(iterators)}
-    try:
-        while awaits:
-            done, _ = await asyncio.wait(awaits.keys(), return_when=FIRST_COMPLETED)
-            for d in done:
-                pair = awaits.pop(d)
-                try:
-                    item = await d
-                    i, it = pair
-                    awaits[_next_task(it, loop)] = pair
-                    yield i, item
-                except StopAsyncIteration:
-                    pass
-    finally:
-        # Cancel any remaining iterators
-        for f, (_, it) in awaits.items():
-            with contextlib.suppress(BaseException):
-                f.cancel()
-                await it.aclose()
-
-
-async def collect_from_async_generator(iterator: AsyncGenerator[T, None]) -> list[T]:
-    """Collect all items from an async generator into a list."""
-    items = []
-    async for item in iterator:
-        items.append(item)
-    return items
-
-
-def get_ip() -> str:
-    host_ip = envs.VLLM_HOST_IP
-    if "HOST_IP" in os.environ and "VLLM_HOST_IP" not in os.environ:
-        logger.warning(
-            "The environment variable HOST_IP is deprecated and ignored, as"
-            " it is often used by Docker and other software to"
-            " interact with the container's network stack. Please "
-            "use VLLM_HOST_IP instead to set the IP address for vLLM processes"
-            " to communicate with each other."
-        )
-    if host_ip:
-        return host_ip
-
-    # IP is not set, try to get it from the network interface
-
-    # try ipv4
-    s = socket.socket(socket.AF_INET, socket.SOCK_DGRAM)
-    try:
-        s.connect(("8.8.8.8", 80))  # Doesn't need to be reachable
-        return s.getsockname()[0]
-    except Exception:
-        pass
-
-    # try ipv6
-    try:
-        s = socket.socket(socket.AF_INET6, socket.SOCK_DGRAM)
-        # Google's public DNS server, see
-        # https://developers.google.com/speed/public-dns/docs/using#addresses
-        s.connect(("2001:4860:4860::8888", 80))  # Doesn't need to be reachable
-        return s.getsockname()[0]
-    except Exception:
-        pass
-
-    warnings.warn(
-        "Failed to get the IP address, using 0.0.0.0 by default."
-        "The value can be set by the environment variable"
-        " VLLM_HOST_IP or HOST_IP.",
-        stacklevel=2,
-    )
-    return "0.0.0.0"
-
-
-def test_loopback_bind(address, family):
-    try:
-        s = socket.socket(family, socket.SOCK_DGRAM)
-        s.bind((address, 0))  # Port 0 = auto assign
-        s.close()
-        return True
-    except OSError:
-        return False
-
-
-def get_loopback_ip() -> str:
-    loopback_ip = envs.VLLM_LOOPBACK_IP
-    if loopback_ip:
-        return loopback_ip
-
-    # VLLM_LOOPBACK_IP is not set, try to get it based on network interface
-
-    if test_loopback_bind("127.0.0.1", socket.AF_INET):
-        return "127.0.0.1"
-    elif test_loopback_bind("::1", socket.AF_INET6):
-        return "::1"
-    else:
-        raise RuntimeError(
-            "Neither 127.0.0.1 nor ::1 are bound to a local interface. "
-            "Set the VLLM_LOOPBACK_IP environment variable explicitly."
-        )
-
-
-def is_valid_ipv6_address(address: str) -> bool:
-    try:
-        ipaddress.IPv6Address(address)
-        return True
-    except ValueError:
-        return False
-
-
-def split_host_port(host_port: str) -> tuple[str, int]:
-    # ipv6
-    if host_port.startswith("["):
-        host, port = host_port.rsplit("]", 1)
-        host = host[1:]
-        port = port.split(":")[1]
-        return host, int(port)
-    else:
-        host, port = host_port.split(":")
-        return host, int(port)
-
-
-def join_host_port(host: str, port: int) -> str:
-    if is_valid_ipv6_address(host):
-        return f"[{host}]:{port}"
-    else:
-        return f"{host}:{port}"
-
-
-def get_distributed_init_method(ip: str, port: int) -> str:
-    return get_tcp_uri(ip, port)
-
-
-def get_tcp_uri(ip: str, port: int) -> str:
-    if is_valid_ipv6_address(ip):
-        return f"tcp://[{ip}]:{port}"
-    else:
-        return f"tcp://{ip}:{port}"
-
-
-def get_open_zmq_ipc_path() -> str:
-    base_rpc_path = envs.VLLM_RPC_BASE_PATH
-    return f"ipc://{base_rpc_path}/{uuid4()}"
-
-
-def get_open_zmq_inproc_path() -> str:
-    return f"inproc://{uuid4()}"
-
-
-def _get_open_ports(ports_to_try: Iterable[int] = (0,), max_count: int = 1) -> set[int]:
-    """
-    Find a maximum of `max_count` open ports from the `ports_to_try` list.
-    `ports_to_try` can contain zeros, meaning any available port
-    returned by the os.
-
-    Note: asking for port "0" lets the OS chose a random open port, see
-    https://man7.org/linux/man-pages/man7/ip.7.html
-
-    Try to open a port either with IPv4 or IPv6.
-    """
-    open_ports: set[int] = set()
-    for port in ports_to_try:
-        for family in (socket.AF_INET, socket.AF_INET6):
-            try:
-                with socket.socket(family, socket.SOCK_STREAM) as s:
-                    s.bind(("", port))
-                    port = s.getsockname()[1]
-            except OSError:
-                continue
-
-            open_ports.add(port)
-            if len(open_ports) >= max_count:
-                return open_ports
-            break
-
-    return open_ports
-
-
-def get_open_ports_list(max_count: int = 5) -> list[int]:
-    """
-    Find a maximum of `max_count` open ports. The range of acceptable port numbers
-    if inferred from environment variables: VLLM_DP_MASTER_PORT and VLLM_PORT.
-
-    Otherwise try random valid port numbers.
-
-    If no ports could be opened, raise OSError.
-    """
-    starting_port = 0
-    if "VLLM_DP_MASTER_PORT" in os.environ:
-        starting_port = envs.VLLM_DP_MASTER_PORT
-    elif "VLLM_PORT" in os.environ:
-        starting_port = envs.VLLM_PORT
-        # assertion holds because "VLLM_PORT" in os.environ
-        assert starting_port is not None
-
-    # give ourselves some room for failure / already taken ports
-    num_tries = max(2 * max_count, 10)
-
-    if starting_port != 0:
-        ports_to_try = range(starting_port, starting_port + num_tries)
-    else:
-        # "0" meaning let the os choose a random available port
-        ports_to_try = (0 for _ in range(num_tries))
-
-    open_port = _get_open_ports(ports_to_try, max_count)
-    if len(open_port) != max_count:
-        if starting_port == 0:
-            err = f"Could not get {max_count} random ports after {num_tries} tries."
-        else:
-            err = (
-                f"Could not get {max_count} ports in the range "
-                f"[{starting_port}, {starting_port + num_tries})"
-            )
-        raise OSError(err)
-
-    return list(open_port)
-
-
-def get_open_port() -> int:
-    """
-    Special case of get_open_port_list with a single port
-    """
-    return get_open_ports_list(max_count=1)[0]
-
-
-def find_process_using_port(port: int) -> psutil.Process | None:
-    # TODO: We can not check for running processes with network
-    # port on macOS. Therefore, we can not have a full graceful shutdown
-    # of vLLM. For now, let's not look for processes in this case.
-    # Ref: https://www.florianreinhard.de/accessdenied-in-psutil/
-    if sys.platform.startswith("darwin"):
-        return None
-
-    our_pid = os.getpid()
-    for conn in psutil.net_connections():
-        if conn.laddr.port == port and (conn.pid is not None and conn.pid != our_pid):
-            try:
-                return psutil.Process(conn.pid)
-            except psutil.NoSuchProcess:
-                return None
-    return None
-
-
-=======
->>>>>>> 80e94529
 def update_environment_variables(envs: dict[str, str]):
     for k, v in envs.items():
         if k in os.environ and os.environ[k] != v:
