--- conflicted
+++ resolved
@@ -16,20 +16,6 @@
 import uuid
 import warnings
 import weakref
-<<<<<<< HEAD
-from collections.abc import (
-    Callable,
-    Sequence,
-)
-from concurrent.futures.process import ProcessPoolExecutor
-from functools import cache, partial, wraps
-from pathlib import Path
-from typing import TYPE_CHECKING, Any, TextIO, TypeVar
-
-import cloudpickle
-import psutil
-import setproctitle
-=======
 from argparse import (
     Action,
     ArgumentDefaultsHelpFormatter,
@@ -46,7 +32,6 @@
 import cloudpickle
 import psutil
 import regex as re
->>>>>>> a99564ac
 import torch
 
 import vllm.envs as envs
@@ -178,7 +163,6 @@
     return str(uuid.uuid4().hex)
 
 
-<<<<<<< HEAD
 def update_environment_variables(envs: dict[str, str]):
     for k, v in envs.items():
         if k in os.environ and os.environ[k] != v:
@@ -204,33 +188,6 @@
     # UVA requires pinned memory.
     # TODO: Add more requirements for UVA if needed.
     return is_pin_memory_available()
-=======
-def cdiv(a: int, b: int) -> int:
-    """Ceiling division."""
-    return -(a // -b)
-
-
-def next_power_of_2(n) -> int:
-    """The next power of 2 (inclusive)"""
-    if n < 1:
-        return 1
-    return 1 << (n - 1).bit_length()
-
-
-def prev_power_of_2(n: int) -> int:
-    """The previous power of 2 (inclusive)"""
-    if n <= 0:
-        return 0
-    return 1 << (n.bit_length() - 1)
-
-
-def round_up(x: int, y: int) -> int:
-    return ((x + y - 1) // y) * y
-
-
-def round_down(x: int, y: int) -> int:
-    return (x // y) * y
->>>>>>> a99564ac
 
 
 # TODO: This function can be removed if transformer_modules classes are
