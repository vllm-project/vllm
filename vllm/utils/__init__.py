--- conflicted
+++ resolved
@@ -2594,17 +2594,13 @@
         self.non_torch_memory = self.cuda_memory - self.torch_memory
         self.timestamp = time.time()
 
-<<<<<<< HEAD
-    def __sub__(self, other: MemorySnapshot) -> MemorySnapshot:
+    def __sub__(self, other: "MemorySnapshot") -> "MemorySnapshot":
         if self.device != other.device:
             raise ValueError(
                 "The two snapshots should be from the same device! "
                 f"Found: {self.device} vs. {other.device}"
             )
 
-=======
-    def __sub__(self, other: "MemorySnapshot") -> "MemorySnapshot":
->>>>>>> 3cd36660
         return MemorySnapshot(
             torch_peak=self.torch_peak - other.torch_peak,
             free_memory=self.free_memory - other.free_memory,
