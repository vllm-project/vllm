# SPDX-License-Identifier: Apache-2.0
# SPDX-FileCopyrightText: Copyright contributors to the vLLM project

from __future__ import annotations

import asyncio
import concurrent
import contextlib
import datetime
import enum
import gc
import getpass
import hashlib
import importlib
import importlib.metadata
import importlib.util
import inspect
import ipaddress
import json
import multiprocessing
import os
import pickle
import signal
import socket
import subprocess
import sys
import tempfile
import textwrap
import threading
import time
import traceback
import types
import uuid
import warnings
import weakref
from argparse import (Action, ArgumentDefaultsHelpFormatter, ArgumentParser,
                      ArgumentTypeError, RawDescriptionHelpFormatter,
                      _ArgumentGroup)
from asyncio import FIRST_COMPLETED, AbstractEventLoop, Task
from collections import UserDict, defaultdict
from collections.abc import (AsyncGenerator, Awaitable, Collection, Generator,
                             Hashable, Iterable, Iterator, KeysView, Mapping,
                             Sequence)
from concurrent.futures import ThreadPoolExecutor
from concurrent.futures.process import ProcessPoolExecutor
from dataclasses import dataclass, field
from functools import cache, lru_cache, partial, wraps
from types import MappingProxyType
from typing import (TYPE_CHECKING, Any, Callable, Generic, Literal, NamedTuple,
                    Optional, TextIO, TypeVar, Union, cast, overload)
from urllib.parse import urlparse
from uuid import uuid4

import cachetools
import cbor2
import cloudpickle
import numpy as np
import numpy.typing as npt
import psutil
import regex as re
import setproctitle
import torch
import torch.types
import yaml
import zmq
import zmq.asyncio
from packaging import version
from packaging.version import Version
from torch.library import Library
from transformers.tokenization_utils_base import BatchEncoding
from typing_extensions import Never, ParamSpec, TypeIs, assert_never

import vllm.envs as envs
from vllm.logger import enable_trace_function_call, init_logger
from vllm.ray.lazy_utils import is_in_ray_actor

if TYPE_CHECKING:
    from argparse import Namespace

    from vllm.config import ModelConfig, VllmConfig
    from vllm.sequence import IntermediateTensors

logger = init_logger(__name__)

# This value is chosen to have a balance between ITL and TTFT. Note it is
# not optimized for throughput.
DEFAULT_MAX_NUM_BATCHED_TOKENS = 2048
POOLING_MODEL_MAX_NUM_BATCHED_TOKENS = 32768
MULTIMODAL_MODEL_MAX_NUM_BATCHED_TOKENS = 5120

# Exception strings for non-implemented encoder/decoder scenarios

# Reminder: Please update docs/features/compatibility_matrix.md
# If the feature combo become valid

STR_NOT_IMPL_ENC_DEC_SWA = \
    "Sliding window attention for encoder/decoder models " + \
    "is not currently supported."

STR_NOT_IMPL_ENC_DEC_PREFIX_CACHE = \
    "Prefix caching for encoder/decoder models " + \
    "is not currently supported."

STR_NOT_IMPL_ENC_DEC_CHUNKED_PREFILL = \
    "Chunked prefill for encoder/decoder models " + \
    "is not currently supported."

STR_NOT_IMPL_ENC_DEC_LOGIT_SOFTCAP = (
    "Models with logits_soft_cap "
    "require FlashInfer backend, which is "
    "currently not supported for encoder/decoder "
    "models.")

STR_NOT_IMPL_ENC_DEC_LORA = ("LoRA is not currently "
                             "supported with encoder/decoder "
                             "models.")

STR_NOT_IMPL_ENC_DEC_PP = ("Pipeline parallelism is not "
                           "currently supported with "
                           "encoder/decoder models.")

STR_NOT_IMPL_ENC_DEC_MM = ("Multimodal is not currently "
                           "supported with encoder/decoder "
                           "models.")

STR_NOT_IMPL_ENC_DEC_SPEC_DEC = ("Speculative decoding is not "
                                 "currently supported with encoder/"
                                 "decoder models.")

STR_NOT_IMPL_ENC_DEC_BACKEND = ("XFormers and Flash-Attention are the only "
                                "backends currently supported with encoder/"
                                "decoder models.")

# Efficiently import all enc/dec error strings
# rather than having to import all of the above
STR_NOT_IMPL_ENC_DEC_ERR_STRS = {
    "STR_NOT_IMPL_ENC_DEC_SWA": STR_NOT_IMPL_ENC_DEC_SWA,
    "STR_NOT_IMPL_ENC_DEC_PREFIX_CACHE": STR_NOT_IMPL_ENC_DEC_PREFIX_CACHE,
    "STR_NOT_IMPL_ENC_DEC_CHUNKED_PREFILL":
    STR_NOT_IMPL_ENC_DEC_CHUNKED_PREFILL,
    "STR_NOT_IMPL_ENC_DEC_LOGIT_SOFTCAP": STR_NOT_IMPL_ENC_DEC_LOGIT_SOFTCAP,
    "STR_NOT_IMPL_ENC_DEC_LORA": STR_NOT_IMPL_ENC_DEC_LORA,
    "STR_NOT_IMPL_ENC_DEC_PP": STR_NOT_IMPL_ENC_DEC_PP,
    "STR_NOT_IMPL_ENC_DEC_MM": STR_NOT_IMPL_ENC_DEC_MM,
    "STR_NOT_IMPL_ENC_DEC_SPEC_DEC": STR_NOT_IMPL_ENC_DEC_SPEC_DEC,
    "STR_NOT_IMPL_ENC_DEC_BACKEND": STR_NOT_IMPL_ENC_DEC_BACKEND,
}

# Constants related to forcing the attention backend selection

# String name of register which may be set in order to
# force auto-selection of attention backend by Attention
# wrapper
STR_BACKEND_ENV_VAR: str = "VLLM_ATTENTION_BACKEND"

# Possible string values of STR_BACKEND_ENV_VAR
# register, corresponding to possible backends
STR_FLASHINFER_ATTN_VAL: str = "FLASHINFER"
STR_TORCH_SDPA_ATTN_VAL: str = "TORCH_SDPA"
STR_ROCM_FLASH_ATTN_VAL: str = "ROCM_FLASH"
STR_XFORMERS_ATTN_VAL: str = "XFORMERS"
STR_FLASH_ATTN_VAL: str = "FLASH_ATTN"
STR_DUAL_CHUNK_FLASH_ATTN_VAL: str = "DUAL_CHUNK_FLASH_ATTN"
STR_INVALID_VAL: str = "INVALID"

MB_bytes = 1_000_000
"""The number of bytes in one megabyte (MB)."""

MiB_bytes = 1 << 20
"""The number of bytes in one mebibyte (MiB)."""

GB_bytes = 1_000_000_000
"""The number of bytes in one gigabyte (GB)."""

GiB_bytes = 1 << 30
"""The number of bytes in one gibibyte (GiB)."""

# ANSI color codes
CYAN = '\033[1;36m'
RESET = '\033[0;0m'

STR_DTYPE_TO_TORCH_DTYPE = {
    "float32": torch.float32,
    "half": torch.half,
    "bfloat16": torch.bfloat16,
    "float": torch.float,
    "fp8": torch.uint8,
    "fp8_e4m3": torch.uint8,
    "fp8_e5m2": torch.uint8,
    "int8": torch.int8,
    "fp8_inc": torch.float8_e4m3fn,
}

TORCH_DTYPE_TO_NUMPY_DTYPE = {
    torch.float16: np.float16,
    torch.float32: np.float32,
    torch.float64: np.float64,
    torch.uint8: np.uint8,
    torch.int32: np.int32,
    torch.int64: np.int64,
}


@contextlib.contextmanager
def set_default_torch_num_threads(num_threads: int):
    """Sets the default number of threads for PyTorch to the given value."""
    old_num_threads = torch.get_num_threads()
    torch.set_num_threads(num_threads)
    yield
    torch.set_num_threads(old_num_threads)


P = ParamSpec('P')
T = TypeVar("T")
U = TypeVar("U")

_K = TypeVar("_K", bound=Hashable)
_V = TypeVar("_V")
_T = TypeVar("_T")


class _Sentinel:
    ...


ALL_PINNED_SENTINEL = _Sentinel()


class Device(enum.Enum):
    GPU = enum.auto()
    CPU = enum.auto()


class LayerBlockType(enum.Enum):
    attention = "attention"
    mamba = "mamba"


class Counter:

    def __init__(self, start: int = 0) -> None:
        self.counter = start

    def __next__(self) -> int:
        i = self.counter
        self.counter += 1
        return i

    def reset(self) -> None:
        self.counter = 0


class _MappingOrderCacheView(UserDict[_K, _V]):

    def __init__(self, data: Mapping[_K, _V], ordered_keys: Mapping[_K, None]):
        super().__init__(data)
        self.ordered_keys = ordered_keys

    def __iter__(self) -> Iterator[_K]:
        return iter(self.ordered_keys)

    def keys(self) -> KeysView[_K]:
        return KeysView(self.ordered_keys)


class CacheInfo(NamedTuple):
    hits: int
    total: int

    @property
    def hit_ratio(self) -> float:
        if self.total == 0:
            return 0

        return self.hits / self.total

    def __sub__(self, other: CacheInfo):
        return CacheInfo(
            hits=self.hits - other.hits,
            total=self.total - other.total,
        )


class LRUCache(cachetools.LRUCache[_K, _V], Generic[_K, _V]):

    def __init__(self,
                 capacity: float,
                 getsizeof: Optional[Callable[[_V], float]] = None):
        super().__init__(capacity, getsizeof)

        self.pinned_items = set[_K]()

        self._hits = 0
        self._total = 0
        self._last_info = CacheInfo(hits=0, total=0)

    def __getitem__(self, key: _K, *, update_info: bool = True) -> _V:
        value = super().__getitem__(key)

        if update_info:
            self._hits += 1
            self._total += 1

        return value

    def __delitem__(self, key: _K) -> None:
        run_on_remove = key in self
        value = self.__getitem__(key,
                                 update_info=False)  # type: ignore[call-arg]
        super().__delitem__(key)
        if key in self.pinned_items:
            # Todo: add warning to inform that del pinned item
            self._unpin(key)
        if run_on_remove:
            self._on_remove(key, value)

    @property
    def cache(self) -> Mapping[_K, _V]:
        """Return the internal cache dictionary in order (read-only)."""
        return _MappingOrderCacheView(
            self._Cache__data,  # type: ignore
            self.order)

    @property
    def order(self) -> Mapping[_K, None]:
        """Return the internal order dictionary (read-only)."""
        return MappingProxyType(self._LRUCache__order)  # type: ignore

    @property
    def capacity(self) -> float:
        return self.maxsize

    @property
    def usage(self) -> float:
        if self.maxsize == 0:
            return 0

        return self.currsize / self.maxsize

    def stat(self, *, delta: bool = False) -> CacheInfo:
        """
        Gets the cumulative number of hits and queries against this cache.

        If `delta=True`, instead gets these statistics
        since the last call that also passed `delta=True`.
        """
        info = CacheInfo(hits=self._hits, total=self._total)

        if delta:
            info_delta = info - self._last_info
            self._last_info = info
            info = info_delta

        return info

    def touch(self, key: _K) -> None:
        try:
            self._LRUCache__order.move_to_end(key)  # type: ignore
        except KeyError:
            self._LRUCache__order[key] = None  # type: ignore

    @overload
    def get(self, key: _K, /) -> Optional[_V]:
        ...

    @overload
    def get(self, key: _K, /, default: Union[_V, _T]) -> Union[_V, _T]:
        ...

    def get(self,
            key: _K,
            /,
            default: Optional[Union[_V,
                                    _T]] = None) -> Optional[Union[_V, _T]]:
        value: Optional[Union[_V, _T]]
        if key in self:
            value = self.__getitem__(
                key, update_info=False)  # type: ignore[call-arg]

            self._hits += 1
        else:
            value = default

        self._total += 1
        return value

    @overload
    def pop(self, key: _K) -> _V:
        ...

    @overload
    def pop(self, key: _K, default: Union[_V, _T]) -> Union[_V, _T]:
        ...

    def pop(self,
            key: _K,
            default: Optional[Union[_V,
                                    _T]] = None) -> Optional[Union[_V, _T]]:
        value: Optional[Union[_V, _T]]
        if key not in self:
            return default

        value = self.__getitem__(key,
                                 update_info=False)  # type: ignore[call-arg]
        self.__delitem__(key)
        return value

    def put(self, key: _K, value: _V) -> None:
        self.__setitem__(key, value)

    def pin(self, key: _K) -> None:
        """
        Pins a key in the cache preventing it from being
        evicted in the LRU order.
        """
        if key not in self:
            raise ValueError(f"Cannot pin key: {key} not in cache.")
        self.pinned_items.add(key)

    def _unpin(self, key: _K) -> None:
        """
        Unpins a key in the cache allowing it to be
        evicted in the LRU order.
        """
        self.pinned_items.remove(key)

    def _on_remove(self, key: _K, value: Optional[_V]) -> None:
        pass

    def remove_oldest(self, *, remove_pinned: bool = False) -> None:
        if len(self) == 0:
            return

        self.popitem(remove_pinned=remove_pinned)

    def _remove_old_if_needed(self) -> None:
        while self.currsize > self.capacity:
            self.remove_oldest()

    def popitem(self, remove_pinned: bool = False):
        """Remove and return the `(key, value)` pair least recently used."""
        if not remove_pinned:
            # pop the oldest item in the cache that is not pinned
            lru_key = next(
                (key for key in self.order if key not in self.pinned_items),
                ALL_PINNED_SENTINEL)
            if lru_key is ALL_PINNED_SENTINEL:
                raise RuntimeError("All items are pinned, "
                                   "cannot remove oldest from the cache.")
        else:
            lru_key = next(iter(self.order))
        value = self.pop(cast(_K, lru_key))
        return (lru_key, value)

    def clear(self) -> None:
        while len(self) > 0:
            self.remove_oldest(remove_pinned=True)

        self._hits = 0
        self._total = 0
        self._last_info = CacheInfo(hits=0, total=0)


class PyObjectCache:
    """Used to cache python objects to avoid object allocations
    across scheduler iterations.
    """

    def __init__(self, obj_builder):
        self._obj_builder = obj_builder
        self._index = 0

        self._obj_cache = []
        for _ in range(128):
            self._obj_cache.append(self._obj_builder())

    def _grow_cache(self):
        # Double the size of the cache
        num_objs = len(self._obj_cache)
        for _ in range(num_objs):
            self._obj_cache.append(self._obj_builder())

    def get_object(self):
        """Returns a pre-allocated cached object. If there is not enough
        objects, then the cache size will double.
        """
        if self._index >= len(self._obj_cache):
            self._grow_cache()
            assert self._index < len(self._obj_cache)

        obj = self._obj_cache[self._index]
        self._index += 1

        return obj

    def reset(self):
        """Makes all cached-objects available for the next scheduler iteration.
        """
        self._index = 0


@cache
def get_max_shared_memory_bytes(gpu: int = 0) -> int:
    """Returns the maximum shared memory per thread block in bytes."""
    from vllm import _custom_ops as ops
    max_shared_mem = (
        ops.get_max_shared_memory_per_block_device_attribute(gpu))
    # value 0 will cause MAX_SEQ_LEN become negative and test_attention.py
    # will fail
    assert max_shared_mem > 0, "max_shared_mem can not be zero"
    return int(max_shared_mem)


def get_cpu_memory() -> int:
    """Returns the total CPU memory of the node in bytes."""
    return psutil.virtual_memory().total


def random_uuid() -> str:
    return str(uuid.uuid4().hex)


class AsyncMicrobatchTokenizer:
    """Asynchronous tokenizer with micro-batching.

    Pulls pending encode/decode requests from a queue and batches them
    up to reduce overhead. A single-thread ThreadPoolExecutor is used
    so the event loop stays responsive.
    """

    def __init__(
        self,
        tokenizer,
        max_batch_size: int = 32,
        batch_wait_timeout_s: float = 0.002,
    ) -> None:
        self.tokenizer = tokenizer
        self.max_batch_size = max_batch_size
        self.batch_wait_timeout_s = batch_wait_timeout_s

        self._loop = asyncio.get_running_loop()
        self._queues: dict[tuple,
                           asyncio.Queue[Union[tuple[str, dict,
                                                     asyncio.Future],
                                               tuple[list[int],
                                                     asyncio.Future]]]] = {}
        self._batcher_tasks: list[asyncio.Task] = []

        # Single-thread executor for blocking tokenizer calls.
        self._executor = ThreadPoolExecutor(max_workers=1)

    # === Public async API ===
    async def __call__(self, prompt, **kwargs):
        result_future: asyncio.Future = self._loop.create_future()
        key = self._queue_key("encode", kwargs)
        queue = self._get_queue(self._loop, key)
        await queue.put((prompt, kwargs, result_future))
        return await result_future

    async def decode(self, token_ids, **kwargs):
        result_future: asyncio.Future = self._loop.create_future()
        key = self._queue_key("decode", kwargs)
        queue = self._get_queue(self._loop, key)
        await queue.put((token_ids, result_future))
        return await result_future

    # === Internal helpers ===
    def _get_queue(
        self, loop: asyncio.AbstractEventLoop, key: tuple
    ) -> asyncio.Queue[Union[tuple[str, dict, asyncio.Future], tuple[
            list[int], asyncio.Future]]]:
        """Get the request queue for the given operation key, creating a new
        queue and batcher task if needed."""
        queue = self._queues.get(key)
        if queue is None:
            self._queues[key] = queue = asyncio.Queue()
            if key[0] == "encode":
                can_batch = key[1] != "other"
                coro = self._batch_encode_loop(queue, can_batch)
            else:
                assert key[0] == "decode", \
                    f"Unknown operation type: {key[0]}."
                coro = self._batch_decode_loop(queue)
            self._batcher_tasks.append(loop.create_task(coro))
        return queue

    async def _batch_encode_loop(self, queue: asyncio.Queue, can_batch: bool):
        """Batch incoming encode requests for efficiency."""
        while True:
            prompt, kwargs, result_future = await queue.get()
            prompts = [prompt]
            kwargs_list = [kwargs]
            result_futures = [result_future]
            deadline = self._loop.time() + self.batch_wait_timeout_s

            while len(prompts) < self.max_batch_size:
                timeout = deadline - self._loop.time()
                if timeout <= 0:
                    break
                try:
                    prompt, kwargs, result_future = await asyncio.wait_for(
                        queue.get(), timeout)
                    prompts.append(prompt)
                    result_futures.append(result_future)
                    if not can_batch:
                        kwargs_list.append(kwargs)
                except asyncio.TimeoutError:
                    break

            try:
                # If every request uses identical kwargs we can run a single
                # batched tokenizer call for a big speed-up.
                if can_batch and len(prompts) > 1:
                    encode_fn = partial(self.tokenizer, prompts, **kwargs)
                    results = await self._loop.run_in_executor(
                        self._executor, encode_fn)

                    for i, fut in enumerate(result_futures):
                        if not fut.done():
                            data = {k: v[i] for k, v in results.items()}
                            fut.set_result(BatchEncoding(data))
                else:
                    encode_fn = lambda prompts=prompts, kwargs=kwargs_list: [
                        self.tokenizer(p, **kw)
                        for p, kw in zip(prompts, kwargs)
                    ]
                    results = await self._loop.run_in_executor(
                        self._executor, encode_fn)

                    for fut, res in zip(result_futures, results):
                        if not fut.done():
                            fut.set_result(res)
            except Exception as e:
                for fut in result_futures:
                    if not fut.done():
                        fut.set_exception(e)

    async def _batch_decode_loop(self, queue: asyncio.Queue):
        """Batch incoming decode requests for efficiency."""
        while True:
            token_ids, result_future = await queue.get()
            token_ids_list = [token_ids]
            result_futures = [result_future]
            deadline = self._loop.time() + self.batch_wait_timeout_s

            while len(token_ids_list) < self.max_batch_size:
                timeout = deadline - self._loop.time()
                if timeout <= 0:
                    break
                try:
                    token_ids, result_future = await asyncio.wait_for(
                        queue.get(), timeout)
                    token_ids_list.append(token_ids)
                    result_futures.append(result_future)
                except asyncio.TimeoutError:
                    break

            try:
                # Perform a single batched decode call for all requests
                results = await self._loop.run_in_executor(
                    self._executor, self.tokenizer.batch_decode,
                    token_ids_list)
                for fut, res in zip(result_futures, results):
                    if not fut.done():
                        fut.set_result(res)
            except Exception as e:
                for fut in result_futures:
                    if not fut.done():
                        fut.set_exception(e)

    def _queue_key(self, op: str, kwargs: dict) -> tuple:
        """
        Return a normalized key describing operation + kwargs.

        - `add_special_tokens`: {True/False}
        - `truncation`: {True/False}
          - If `truncation` is False (`max_length` is None),
            returns a key for a can_batch queue.
          - If `truncation` is True and `max_length` is None or equals
            `tokenizer.model_max_length`, returns a key for a can_batch queue.
          - Otherwise, returns a key for a cannot_batch queue.

        Examples:
          - Decode: ("decode",)
          - Encode typical:
            ("encode", add_special_tokens, bool_truncation, max_length_label)
          - Fallback: ("encode", "other")
        """

        if op == "decode":
            return ("decode", )

        add_special_tokens = kwargs.get("add_special_tokens", True)
        truncation = kwargs.get("truncation", False)
        max_length = kwargs.get("max_length")

        if not truncation:
            return "encode", add_special_tokens, False, None

        model_max = getattr(self.tokenizer, "model_max_length", None)
        if max_length is None or (model_max is not None
                                  and max_length == model_max):
            return "encode", add_special_tokens, True, "model_max"

        return "encode", "other"

    def __del__(self):
        if ((tasks := getattr(self, "_batcher_tasks", None))
                and (loop := getattr(self, "_loop", None))
                and not loop.is_closed()):

            def cancel_tasks():
                for task in tasks:
                    task.cancel()

            loop.call_soon_threadsafe(cancel_tasks)


def cancel_task_threadsafe(task: Task):
    if task and not task.done():
        run_in_loop(task.get_loop(), task.cancel)


def close_sockets(sockets: Sequence[Union[zmq.Socket, zmq.asyncio.Socket]]):
    for sock in sockets:
        if sock is not None:
            sock.close(linger=0)


def run_in_loop(loop: AbstractEventLoop, function: Callable, *args):
    if in_loop(loop):
        function(*args)
    elif not loop.is_closed():
        loop.call_soon_threadsafe(function, *args)


def in_loop(event_loop: AbstractEventLoop) -> bool:
    try:
        return asyncio.get_running_loop() == event_loop
    except RuntimeError:
        return False


def make_async(
    func: Callable[P, T],
    executor: Optional[concurrent.futures.Executor] = None
) -> Callable[P, Awaitable[T]]:
    """Take a blocking function, and run it on in an executor thread.

    This function prevents the blocking function from blocking the
    asyncio event loop.
    The code in this function needs to be thread safe.
    """

    def _async_wrapper(*args: P.args, **kwargs: P.kwargs) -> asyncio.Future:
        loop = asyncio.get_event_loop()
        p_func = partial(func, *args, **kwargs)
        return loop.run_in_executor(executor=executor, func=p_func)

    return _async_wrapper


def _next_task(iterator: AsyncGenerator[T, None],
               loop: AbstractEventLoop) -> Task:
    # Can use anext() in python >= 3.10
    return loop.create_task(iterator.__anext__())  # type: ignore[arg-type]


async def merge_async_iterators(
    *iterators: AsyncGenerator[T,
                               None], ) -> AsyncGenerator[tuple[int, T], None]:
    """Merge multiple asynchronous iterators into a single iterator.

    This method handle the case where some iterators finish before others.
    When it yields, it yields a tuple (i, item) where i is the index of the
    iterator that yields the item.
    """
    if len(iterators) == 1:
        # Fast-path single iterator case.
        async for item in iterators[0]:
            yield 0, item
        return

    loop = asyncio.get_running_loop()

    awaits = {_next_task(pair[1], loop): pair for pair in enumerate(iterators)}
    try:
        while awaits:
            done, _ = await asyncio.wait(awaits.keys(),
                                         return_when=FIRST_COMPLETED)
            for d in done:
                pair = awaits.pop(d)
                try:
                    item = await d
                    i, it = pair
                    awaits[_next_task(it, loop)] = pair
                    yield i, item
                except StopAsyncIteration:
                    pass
    finally:
        # Cancel any remaining iterators
        for f, (_, it) in awaits.items():
            with contextlib.suppress(BaseException):
                f.cancel()
                await it.aclose()


async def collect_from_async_generator(
        iterator: AsyncGenerator[T, None]) -> list[T]:
    """Collect all items from an async generator into a list."""
    items = []
    async for item in iterator:
        items.append(item)
    return items


def get_ip() -> str:
    host_ip = envs.VLLM_HOST_IP
    if "HOST_IP" in os.environ and "VLLM_HOST_IP" not in os.environ:
        logger.warning(
            "The environment variable HOST_IP is deprecated and ignored, as"
            " it is often used by Docker and other software to"
            " interact with the container's network stack. Please "
            "use VLLM_HOST_IP instead to set the IP address for vLLM processes"
            " to communicate with each other.")
    if host_ip:
        return host_ip

    # IP is not set, try to get it from the network interface

    # try ipv4
    s = socket.socket(socket.AF_INET, socket.SOCK_DGRAM)
    try:
        s.connect(("8.8.8.8", 80))  # Doesn't need to be reachable
        return s.getsockname()[0]
    except Exception:
        pass

    # try ipv6
    try:
        s = socket.socket(socket.AF_INET6, socket.SOCK_DGRAM)
        # Google's public DNS server, see
        # https://developers.google.com/speed/public-dns/docs/using#addresses
        s.connect(("2001:4860:4860::8888", 80))  # Doesn't need to be reachable
        return s.getsockname()[0]
    except Exception:
        pass

    warnings.warn(
        "Failed to get the IP address, using 0.0.0.0 by default."
        "The value can be set by the environment variable"
        " VLLM_HOST_IP or HOST_IP.",
        stacklevel=2)
    return "0.0.0.0"


def test_loopback_bind(address, family):
    try:
        s = socket.socket(family, socket.SOCK_DGRAM)
        s.bind((address, 0))  # Port 0 = auto assign
        s.close()
        return True
    except OSError:
        return False


def get_loopback_ip() -> str:
    loopback_ip = envs.VLLM_LOOPBACK_IP
    if loopback_ip:
        return loopback_ip

    # VLLM_LOOPBACK_IP is not set, try to get it based on network interface

    if test_loopback_bind("127.0.0.1", socket.AF_INET):
        return "127.0.0.1"
    elif test_loopback_bind("::1", socket.AF_INET6):
        return "::1"
    else:
        raise RuntimeError(
            "Neither 127.0.0.1 nor ::1 are bound to a local interface. "
            "Set the VLLM_LOOPBACK_IP environment variable explicitly.")


def is_valid_ipv6_address(address: str) -> bool:
    try:
        ipaddress.IPv6Address(address)
        return True
    except ValueError:
        return False


def split_host_port(host_port: str) -> tuple[str, int]:
    # ipv6
    if host_port.startswith('['):
        host, port = host_port.rsplit(']', 1)
        host = host[1:]
        port = port.split(':')[1]
        return host, int(port)
    else:
        host, port = host_port.split(':')
        return host, int(port)


def join_host_port(host: str, port: int) -> str:
    if is_valid_ipv6_address(host):
        return f"[{host}]:{port}"
    else:
        return f"{host}:{port}"


def get_distributed_init_method(ip: str, port: int) -> str:
    return get_tcp_uri(ip, port)


def get_tcp_uri(ip: str, port: int) -> str:
    if is_valid_ipv6_address(ip):
        return f"tcp://[{ip}]:{port}"
    else:
        return f"tcp://{ip}:{port}"


def get_open_zmq_ipc_path() -> str:
    base_rpc_path = envs.VLLM_RPC_BASE_PATH
    return f"ipc://{base_rpc_path}/{uuid4()}"


def get_open_zmq_inproc_path() -> str:
    return f"inproc://{uuid4()}"


def get_open_port() -> int:
    """
    Get an open port for the vLLM process to listen on.
    An edge case to handle, is when we run data parallel,
    we need to avoid ports that are potentially used by
    the data parallel master process.
    Right now we reserve 10 ports for the data parallel master
    process. Currently it uses 2 ports.
    """
    if "VLLM_DP_MASTER_PORT" in os.environ:
        dp_master_port = envs.VLLM_DP_MASTER_PORT
        reserved_port_range = range(dp_master_port, dp_master_port + 10)
        while True:
            candidate_port = _get_open_port()
            if candidate_port not in reserved_port_range:
                return candidate_port
    return _get_open_port()


def get_open_ports_list(count: int = 5) -> list[int]:
    """Get a list of open ports."""
    ports = set()
    while len(ports) < count:
        ports.add(get_open_port())
    return list(ports)


def _get_open_port() -> int:
    port = envs.VLLM_PORT
    if port is not None:
        while True:
            try:
                with socket.socket(socket.AF_INET, socket.SOCK_STREAM) as s:
                    s.bind(("", port))
                    return port
            except OSError:
                port += 1  # Increment port number if already in use
                logger.info("Port %d is already in use, trying port %d",
                            port - 1, port)
    # try ipv4
    try:
        with socket.socket(socket.AF_INET, socket.SOCK_STREAM) as s:
            s.bind(("", 0))
            return s.getsockname()[1]
    except OSError:
        # try ipv6
        with socket.socket(socket.AF_INET6, socket.SOCK_STREAM) as s:
            s.bind(("", 0))
            return s.getsockname()[1]


def find_process_using_port(port: int) -> Optional[psutil.Process]:
    # TODO: We can not check for running processes with network
    # port on macOS. Therefore, we can not have a full graceful shutdown
    # of vLLM. For now, let's not look for processes in this case.
    # Ref: https://www.florianreinhard.de/accessdenied-in-psutil/
    if sys.platform.startswith("darwin"):
        return None

    for conn in psutil.net_connections():
        if conn.laddr.port == port:
            try:
                return psutil.Process(conn.pid)
            except psutil.NoSuchProcess:
                return None
    return None


def update_environment_variables(envs: dict[str, str]):
    for k, v in envs.items():
        if k in os.environ and os.environ[k] != v:
            logger.warning(
                "Overwriting environment variable %s "
                "from '%s' to '%s'", k, os.environ[k], v)
        os.environ[k] = v


def chunk_list(lst: list[T], chunk_size: int):
    """Yield successive chunk_size chunks from lst."""
    for i in range(0, len(lst), chunk_size):
        yield lst[i:i + chunk_size]


def cdiv(a: int, b: int) -> int:
    """Ceiling division."""
    return -(a // -b)


def next_power_of_2(n) -> int:
    """The next power of 2 (inclusive)"""
    if n < 1:
        return 1
    return 1 << (n - 1).bit_length()


def prev_power_of_2(n: int) -> int:
    """The previous power of 2 (inclusive)"""
    if n <= 0:
        return 0
    return 1 << (n.bit_length() - 1)


def round_up(x: int, y: int) -> int:
    return ((x + y - 1) // y) * y


def round_down(x: int, y: int) -> int:
    return (x // y) * y


def _generate_random_fp8(
    tensor: torch.Tensor,
    low: float,
    high: float,
) -> None:
    # NOTE(zhaoyang): Due to NaN and Inf representation for fp8 data type,
    # it may occur Inf or NaN if we directly use torch.randint
    # to generate random data for fp8 data.
    # For example, s.11111.00 in fp8e5m2 format represents Inf.
    #     | E4M3        | E5M2
    # -----|-------------|-------------------
    # Inf | N/A         | s.11111.00
    # NaN | s.1111.111  | s.11111.{01,10,11}
    from vllm import _custom_ops as ops
    tensor_tmp = torch.empty_like(tensor, dtype=torch.float16)
    tensor_tmp.uniform_(low, high)
    ops.convert_fp8(tensor, tensor_tmp)
    del tensor_tmp


def get_kv_cache_torch_dtype(
        cache_dtype: Optional[Union[str, torch.dtype]],
        model_dtype: Optional[Union[str, torch.dtype]] = None) -> torch.dtype:
    if isinstance(cache_dtype, str):
        if cache_dtype == "auto":
            if isinstance(model_dtype,
                          str) and model_dtype in STR_DTYPE_TO_TORCH_DTYPE:
                torch_dtype = STR_DTYPE_TO_TORCH_DTYPE[model_dtype]
            elif isinstance(model_dtype, torch.dtype):
                torch_dtype = model_dtype
            else:
                raise ValueError(f"Invalid model dtype: {model_dtype}")
        elif cache_dtype in STR_DTYPE_TO_TORCH_DTYPE:
            torch_dtype = STR_DTYPE_TO_TORCH_DTYPE[cache_dtype]
        else:
            raise ValueError(f"Invalid kv cache dtype: {cache_dtype}")
    elif isinstance(cache_dtype, torch.dtype):
        torch_dtype = cache_dtype
    else:
        raise ValueError(f"Invalid kv cache dtype: {cache_dtype}")
    return torch_dtype


def create_kv_caches_with_random_flash(
    num_blocks: int,
    block_size: int,
    num_layers: int,
    num_heads: int,
    head_size: int,
    cache_dtype: Optional[Union[str, torch.dtype]],
    model_dtype: Optional[Union[str, torch.dtype]] = None,
    seed: Optional[int] = None,
    device: Optional[str] = "cuda",
    cache_layout: Optional[str] = "NHD",
) -> tuple[list[torch.Tensor], list[torch.Tensor]]:
    from vllm.platforms import current_platform
    current_platform.seed_everything(seed)

    torch_dtype = get_kv_cache_torch_dtype(cache_dtype, model_dtype)
    generic_kv_cache_shape = (num_blocks, 2, block_size, num_heads, head_size)
    assert cache_layout in ("NHD", "HND")
    stride_order = (0, 1, 2, 3, 4) if cache_layout == "NHD" else (0, 1, 3, 2,
                                                                  4)

    kv_cache_allocation_shape = tuple(generic_kv_cache_shape[i]
                                      for i in stride_order)
    scale = head_size**-0.5

    key_caches: list[torch.Tensor] = []
    value_caches: list[torch.Tensor] = []

    for _ in range(num_layers):
        key_value_cache = torch.empty(size=kv_cache_allocation_shape,
                                      dtype=torch_dtype,
                                      device=device).permute(*stride_order)
        if cache_dtype in ["auto", "half", "bfloat16", "float"]:
            key_value_cache.uniform_(-scale, scale)
        elif cache_dtype == 'fp8':
            _generate_random_fp8(key_value_cache, -scale, scale)
        else:
            raise ValueError(
                f"Does not support key cache of type {cache_dtype}")
        key_caches.append(key_value_cache[:, 0])
        value_caches.append(key_value_cache[:, 1])
    return key_caches, value_caches


def create_kv_caches_with_random(
    num_blocks: int,
    block_size: int,
    num_layers: int,
    num_heads: int,
    head_size: int,
    cache_dtype: Optional[Union[str, torch.dtype]],
    model_dtype: Optional[Union[str, torch.dtype]] = None,
    seed: Optional[int] = None,
    device: Optional[str] = "cuda",
) -> tuple[list[torch.Tensor], list[torch.Tensor]]:
    if cache_dtype == "fp8" and head_size % 16:
        raise ValueError(
            f"Does not support key cache of type fp8 with head_size {head_size}"
        )
    from vllm.platforms import current_platform
    current_platform.seed_everything(seed)

    torch_dtype = get_kv_cache_torch_dtype(cache_dtype, model_dtype)

    scale = head_size**-0.5
    x = 16 // torch.tensor([], dtype=torch_dtype).element_size()
    key_cache_shape = (num_blocks, num_heads, head_size // x, block_size, x)
    key_caches: list[torch.Tensor] = []
    for _ in range(num_layers):
        key_cache = torch.empty(size=key_cache_shape,
                                dtype=torch_dtype,
                                device=device)
        if cache_dtype in ["auto", "half", "bfloat16", "float"]:
            key_cache.uniform_(-scale, scale)
        elif cache_dtype == 'fp8':
            _generate_random_fp8(key_cache, -scale, scale)
        else:
            raise ValueError(
                f"Does not support key cache of type {cache_dtype}")
        key_caches.append(key_cache)

    value_cache_shape = (num_blocks, num_heads, head_size, block_size)
    value_caches: list[torch.Tensor] = []
    for _ in range(num_layers):
        value_cache = torch.empty(size=value_cache_shape,
                                  dtype=torch_dtype,
                                  device=device)
        if cache_dtype in ["auto", "half", "bfloat16", "float"]:
            value_cache.uniform_(-scale, scale)
        elif cache_dtype == 'fp8':
            _generate_random_fp8(value_cache, -scale, scale)
        else:
            raise ValueError(
                f"Does not support value cache of type {cache_dtype}")
        value_caches.append(value_cache)
    return key_caches, value_caches


@cache
def is_pin_memory_available() -> bool:
    from vllm.platforms import current_platform
    return current_platform.is_pin_memory_available()


@cache
def is_uva_available() -> bool:
    """Check if Unified Virtual Addressing (UVA) is available."""
    # UVA requires pinned memory.
    # TODO: Add more requirements for UVA if needed.
    return is_pin_memory_available()


class DeviceMemoryProfiler:

    def __init__(self, device: Optional[torch.types.Device] = None):
        self.device = device

    def current_memory_usage(self) -> float:
        # Return the memory usage in bytes.
        from vllm.platforms import current_platform
        gc.collect()
        return current_platform.get_current_memory_usage(self.device)

    def __enter__(self):
        self.initial_memory = self.current_memory_usage()
        # This allows us to call methods of the context manager if needed
        return self

    def __exit__(self, exc_type, exc_val, exc_tb):
        self.final_memory = self.current_memory_usage()
        self.consumed_memory = self.final_memory - self.initial_memory

        # Force garbage collection
        gc.collect()


def make_ndarray_with_pad(
    x: list[list[T]],
    pad: T,
    dtype: npt.DTypeLike,
    *,
    max_len: Optional[int] = None,
) -> npt.NDArray:
    """
    Make a padded array from 2D inputs.

    The padding is applied to the end of each inner list until it reaches
    `max_len`.
    """
    if max_len is None:
        # Unlike for most functions, map is faster than a genexpr over `len`
        max_len = max(map(len, x), default=0)

    padded_x = np.full((len(x), max_len), pad, dtype=dtype)
    for ind, blocktb in enumerate(x):
        assert len(blocktb) <= max_len
        padded_x[ind, :len(blocktb)] = blocktb

    return padded_x


def make_tensor_with_pad(
    x: list[list[T]],
    pad: T,
    dtype: torch.dtype,
    *,
    max_len: Optional[int] = None,
    device: Optional[Union[str, torch.device]] = None,
    pin_memory: bool = False,
) -> torch.Tensor:
    """
    Make a padded tensor from 2D inputs.

    The padding is applied to the end of each inner list until it reaches
    `max_len`.
    """
    np_dtype = TORCH_DTYPE_TO_NUMPY_DTYPE[dtype]
    padded_x = make_ndarray_with_pad(x, pad, np_dtype, max_len=max_len)

    tensor = torch.from_numpy(padded_x).to(device)
    if pin_memory:
        tensor = tensor.pin_memory()

    return tensor


def async_tensor_h2d(
    data: list,
    dtype: torch.dtype,
    target_device: Union[str, torch.device],
    pin_memory: bool,
) -> torch.Tensor:
    """Asynchronously create a tensor and copy it from host to device."""
    t = torch.tensor(data, dtype=dtype, pin_memory=pin_memory, device="cpu")
    return t.to(device=target_device, non_blocking=True)


def get_dtype_size(dtype: torch.dtype) -> int:
    """Get the size of the data type in bytes."""
    return torch.tensor([], dtype=dtype).element_size()


# bool = 0, int = 1, float = 2, complex = 3
def _get_precision_level(dtype: torch.dtype) -> int:
    # NOTE: Complex dtypes return `is_floating_point=False`
    return ((dtype != torch.bool) + dtype.is_floating_point +
            dtype.is_complex * 2)


def is_lossless_cast(src_dtype: torch.dtype, tgt_dtype: torch.dtype):
    """
    Test whether it is lossless to cast a tensor from
    `src_dtype` to `tgt_dtype`.
    """
    if src_dtype == tgt_dtype:
        return True

    src_level = _get_precision_level(src_dtype)
    tgt_level = _get_precision_level(tgt_dtype)

    if src_level < tgt_level:
        return True
    if src_level > tgt_level:
        return False

    # Compare integral types
    if not src_dtype.is_floating_point and not src_dtype.is_complex:
        src_info = torch.iinfo(src_dtype)
        tgt_info = torch.iinfo(tgt_dtype)
        return src_info.min >= tgt_info.min and src_info.max <= tgt_info.max

    # Compare floating-point types
    src_info = torch.finfo(src_dtype)
    tgt_info = torch.finfo(tgt_dtype)
    return (src_info.min >= tgt_info.min and src_info.max <= tgt_info.max
            and src_info.resolution >= tgt_info.resolution)


def common_broadcastable_dtype(dtypes: Collection[torch.dtype]):
    """
    Get the common `dtype` where all of the other `dtypes` can be
    cast to it without losing any information.
    """
    return max(
        dtypes,
        key=lambda dtype: sum(is_lossless_cast(dt, dtype) for dt in dtypes),
    )


def as_list(maybe_list: Iterable[T]) -> list[T]:
    """Convert iterable to list, unless it's already a list."""
    return maybe_list if isinstance(maybe_list, list) else list(maybe_list)


def as_iter(obj: Union[T, Iterable[T]]) -> Iterable[T]:
    if isinstance(obj, str) or not isinstance(obj, Iterable):
        obj = [obj]
    return obj


# `collections` helpers
def is_list_of(
    value: object,
    typ: Union[type[T], tuple[type[T], ...]],
    *,
    check: Literal["first", "all"] = "first",
) -> TypeIs[list[T]]:
    if not isinstance(value, list):
        return False

    if check == "first":
        return len(value) == 0 or isinstance(value[0], typ)
    elif check == "all":
        return all(isinstance(v, typ) for v in value)

    assert_never(check)


def flatten_2d_lists(lists: Iterable[Iterable[T]]) -> list[T]:
    """Flatten a list of lists to a single list."""
    return [item for sublist in lists for item in sublist]


def full_groupby(values: Iterable[_V], *, key: Callable[[_V], _K]):
    """
    Unlike [`itertools.groupby`][], groups are not broken by
    non-contiguous data.
    """
    groups = defaultdict[_K, list[_V]](list)

    for value in values:
        groups[key(value)].append(value)

    return groups.items()


# TODO: This function can be removed if transformer_modules classes are
# serialized by value when communicating between processes
def init_cached_hf_modules() -> None:
    """
    Lazy initialization of the Hugging Face modules.
    """
    from transformers.dynamic_module_utils import init_hf_modules
    init_hf_modules()


@cache
def find_library(lib_name: str) -> str:
    """
    Find the library file in the system.
    `lib_name` is full filename, with both prefix and suffix.
    This function resolves `lib_name` to the full path of the library.
    """
    # Adapted from https://github.com/openai/triton/blob/main/third_party/nvidia/backend/driver.py#L19 # noqa
    # According to https://en.wikipedia.org/wiki/Filesystem_Hierarchy_Standard
    # `/sbin/ldconfig` should exist in all Linux systems.
    # `/sbin/ldconfig` searches the library in the system
    libs = subprocess.check_output(["/sbin/ldconfig", "-p"]).decode()
    # each line looks like the following:
    # libcuda.so.1 (libc6,x86-64) => /lib/x86_64-linux-gnu/libcuda.so.1
    locs = [line.split()[-1] for line in libs.splitlines() if lib_name in line]
    # `LD_LIBRARY_PATH` searches the library in the user-defined paths
    env_ld_library_path = envs.LD_LIBRARY_PATH
    if not locs and env_ld_library_path:
        locs = [
            os.path.join(dir, lib_name)
            for dir in env_ld_library_path.split(":")
            if os.path.exists(os.path.join(dir, lib_name))
        ]
    if not locs:
        raise ValueError(f"Cannot find {lib_name} in the system.")
    return locs[0]


def find_nccl_library() -> str:
    """
    We either use the library file specified by the `VLLM_NCCL_SO_PATH`
    environment variable, or we find the library file brought by PyTorch.
    After importing `torch`, `libnccl.so.2` or `librccl.so.1` can be
    found by `ctypes` automatically.
    """
    so_file = envs.VLLM_NCCL_SO_PATH

    # manually load the nccl library
    if so_file:
        logger.info(
            "Found nccl from environment variable VLLM_NCCL_SO_PATH=%s",
            so_file)
    else:
        if torch.version.cuda is not None:
            so_file = "libnccl.so.2"
        elif torch.version.hip is not None:
            so_file = "librccl.so.1"
        else:
            raise ValueError("NCCL only supports CUDA and ROCm backends.")
        logger.info("Found nccl from library %s", so_file)
    return so_file


prev_set_stream = torch.cuda.set_stream

_current_stream_tls = threading.local()


def _patched_set_stream(stream: torch.cuda.Stream) -> None:
    _current_stream_tls.value = stream
    prev_set_stream(stream)


torch.cuda.set_stream = _patched_set_stream


class _StreamPlaceholder:

    def __init__(self):
        self.synchronize = lambda: None


def current_stream() -> torch.cuda.Stream:
    """
    replace `torch.cuda.current_stream()` with `vllm.utils.current_stream()`.
    it turns out that `torch.cuda.current_stream()` is quite expensive,
    as it will construct a new stream object at each call.
    here we patch `torch.cuda.set_stream` to keep track of the current stream
    directly, so that we can avoid calling `torch.cuda.current_stream()`.

    the underlying hypothesis is that we do not call `torch._C._cuda_setStream`
    from C/C++ code.
    """
    from vllm.platforms import current_platform
    if not hasattr(_current_stream_tls,
                   "value") or _current_stream_tls.value is None:
        # when this function is called before any stream is set,
        # we return the default stream.
        # On ROCm using the default 0 stream in combination with RCCL
        # is hurting performance. Therefore creating a dedicated stream
        # per process
        if current_platform.is_rocm():
            # torch.cuda.set_stream here is the alias of _pathed_set_stream
            torch.cuda.set_stream(torch.cuda.Stream())
        elif current_platform.is_cpu():
            _current_stream_tls.value = _StreamPlaceholder()
        else:
            current_stream = current_platform.current_stream
            if current_stream is not None:
                _current_stream_tls.value = current_stream()
            else:
                raise ValueError(
                    "Fail to set current stream, current platform "
                    "may not support current_stream with torch API")
    return _current_stream_tls.value


def enable_trace_function_call_for_thread(vllm_config: VllmConfig) -> None:
    """Set up function tracing for the current thread,
    if enabled via the VLLM_TRACE_FUNCTION environment variable
    """

    if envs.VLLM_TRACE_FUNCTION:
        tmp_dir = tempfile.gettempdir()
        # add username to tmp_dir to avoid permission issues
        tmp_dir = os.path.join(tmp_dir, getpass.getuser())
        filename = (f"VLLM_TRACE_FUNCTION_for_process_{os.getpid()}"
                    f"_thread_{threading.get_ident()}_"
                    f"at_{datetime.datetime.now()}.log").replace(" ", "_")
        log_path = os.path.join(tmp_dir, "vllm",
                                f"vllm-instance-{vllm_config.instance_id}",
                                filename)
        os.makedirs(os.path.dirname(log_path), exist_ok=True)
        enable_trace_function_call(log_path)


# `functools` helpers
def identity(value: T, **kwargs) -> T:
    """Returns the first provided value."""
    return value


F = TypeVar('F', bound=Callable[..., Any])


def deprecate_args(
    start_index: int,
    is_deprecated: Union[bool, Callable[[], bool]] = True,
    additional_message: Optional[str] = None,
) -> Callable[[F], F]:
    if not callable(is_deprecated):
        is_deprecated = partial(identity, is_deprecated)

    def wrapper(fn: F) -> F:

        params = inspect.signature(fn).parameters
        pos_types = (
            inspect.Parameter.POSITIONAL_ONLY,
            inspect.Parameter.POSITIONAL_OR_KEYWORD,
        )
        pos_kws = [
            kw for kw, param in params.items() if param.kind in pos_types
        ]

        @wraps(fn)
        def inner(*args, **kwargs):
            if is_deprecated():
                deprecated_args = pos_kws[start_index:len(args)]
                if deprecated_args:
                    msg = (
                        f"The positional arguments {deprecated_args} are "
                        "deprecated and will be removed in a future update.")
                    if additional_message is not None:
                        msg += f" {additional_message}"

                    warnings.warn(
                        DeprecationWarning(msg),
                        stacklevel=3,  # The inner function takes up one level
                    )

            return fn(*args, **kwargs)

        return inner  # type: ignore

    return wrapper


def deprecate_kwargs(
    *kws: str,
    is_deprecated: Union[bool, Callable[[], bool]] = True,
    additional_message: Optional[str] = None,
) -> Callable[[F], F]:
    deprecated_kws = set(kws)

    if not callable(is_deprecated):
        is_deprecated = partial(identity, is_deprecated)

    def wrapper(fn: F) -> F:

        @wraps(fn)
        def inner(*args, **kwargs):
            if is_deprecated():
                deprecated_kwargs = kwargs.keys() & deprecated_kws
                if deprecated_kwargs:
                    msg = (
                        f"The keyword arguments {deprecated_kwargs} are "
                        "deprecated and will be removed in a future update.")
                    if additional_message is not None:
                        msg += f" {additional_message}"

                    warnings.warn(
                        DeprecationWarning(msg),
                        stacklevel=3,  # The inner function takes up one level
                    )

            return fn(*args, **kwargs)

        return inner  # type: ignore

    return wrapper


@lru_cache(maxsize=8)
def _cuda_device_count_stateless(
        cuda_visible_devices: Optional[str] = None) -> int:
    # Note: cuda_visible_devices is not used, but we keep it as an argument for
    # LRU Cache purposes.

    # Code below is based on
    # https://github.com/pytorch/pytorch/blob/
    # c1cd946818442aca8c7f812b16d187ce1586c3bc/
    # torch/cuda/__init__.py#L831C1-L831C17
    import torch.cuda
    import torch.version

    from vllm.platforms import current_platform
    if not torch.cuda._is_compiled():
        return 0
    if current_platform.is_rocm():
        # ROCm uses amdsmi instead of nvml for stateless device count
        # This requires a sufficiently modern version of Torch 2.4.0
        raw_count = torch.cuda._device_count_amdsmi() if (hasattr(
            torch.cuda, "_device_count_amdsmi")) else -1
    else:
        raw_count = torch.cuda._device_count_nvml()
    r = torch._C._cuda_getDeviceCount() if raw_count < 0 else raw_count
    return r


def cuda_device_count_stateless() -> int:
    """Get number of CUDA devices, caching based on the value of
    CUDA_VISIBLE_DEVICES at the time of call.

    This should be used instead of torch.cuda.device_count()
    unless CUDA_VISIBLE_DEVICES has already been set to the desired
    value."""

    # This can be removed and simply replaced with torch.cuda.get_device_count
    # after https://github.com/pytorch/pytorch/pull/122815 is released.
    return _cuda_device_count_stateless(envs.CUDA_VISIBLE_DEVICES)


def cuda_is_initialized() -> bool:
    """Check if CUDA is initialized."""
    if not torch.cuda._is_compiled():
        return False
    return torch.cuda.is_initialized()


def xpu_is_initialized() -> bool:
    """Check if XPU is initialized."""
    if not torch.xpu._is_compiled():
        return False
    return torch.xpu.is_initialized()


def cuda_get_device_properties(device,
                               names: Sequence[str],
                               init_cuda=False) -> tuple[Any, ...]:
    """Get specified CUDA device property values without initializing CUDA in
    the current process."""
    if init_cuda or cuda_is_initialized():
        props = torch.cuda.get_device_properties(device)
        return tuple(getattr(props, name) for name in names)

    # Run in subprocess to avoid initializing CUDA as a side effect.
    mp_ctx = multiprocessing.get_context("fork")
    with ProcessPoolExecutor(max_workers=1, mp_context=mp_ctx) as executor:
        return executor.submit(cuda_get_device_properties, device, names,
                               True).result()


def weak_bind(bound_method: Callable[..., Any], ) -> Callable[..., None]:
    """Make an instance method that weakly references
    its associated instance and no-ops once that
    instance is collected."""
    ref = weakref.ref(bound_method.__self__)  # type: ignore[attr-defined]
    unbound = bound_method.__func__  # type: ignore[attr-defined]

    def weak_bound(*args, **kwargs) -> None:
        if inst := ref():
            unbound(inst, *args, **kwargs)

    return weak_bound


def run_once(f: Callable[P, None]) -> Callable[P, None]:

    def wrapper(*args: P.args, **kwargs: P.kwargs) -> None:
        if wrapper.has_run:  # type: ignore[attr-defined]
            return

        with wrapper.lock:  # type: ignore[attr-defined]
            if not wrapper.has_run:  # type: ignore[attr-defined]
                wrapper.has_run = True  # type: ignore[attr-defined]
                return f(*args, **kwargs)

    wrapper.has_run = False  # type: ignore[attr-defined]
    wrapper.lock = threading.Lock()  # type: ignore[attr-defined]
    return wrapper


class StoreBoolean(Action):

    def __call__(self, parser, namespace, values, option_string=None):
        if values.lower() == "true":
            setattr(namespace, self.dest, True)
        elif values.lower() == "false":
            setattr(namespace, self.dest, False)
        else:
            raise ValueError(f"Invalid boolean value: {values}. "
                             "Expected 'true' or 'false'.")


class SortedHelpFormatter(ArgumentDefaultsHelpFormatter,
                          RawDescriptionHelpFormatter):
    """SortedHelpFormatter that sorts arguments by their option strings."""

    def _split_lines(self, text, width):
        """
        1. Sentences split across lines have their single newlines removed.
        2. Paragraphs and explicit newlines are split into separate lines.
        3. Each line is wrapped to the specified width (width of terminal).
        """
        # The patterns also include whitespace after the newline
        single_newline = re.compile(r"(?<!\n)\n(?!\n)\s*")
        multiple_newlines = re.compile(r"\n{2,}\s*")
        text = single_newline.sub(' ', text)
        lines = re.split(multiple_newlines, text)
        return sum([textwrap.wrap(line, width) for line in lines], [])

    def add_arguments(self, actions):
        actions = sorted(actions, key=lambda x: x.option_strings)
        super().add_arguments(actions)


class FlexibleArgumentParser(ArgumentParser):
    """ArgumentParser that allows both underscore and dash in names."""

    _deprecated: set[Action] = set()
    _json_tip: str = (
        "When passing JSON CLI arguments, the following sets of arguments "
        "are equivalent:\n"
        '   --json-arg \'{"key1": "value1", "key2": {"key3": "value2"}}\'\n'
        "   --json-arg.key1 value1 --json-arg.key2.key3 value2\n\n"
        "Additionally, list elements can be passed individually using +:\n"
        '   --json-arg \'{"key4": ["value3", "value4", "value5"]}\'\n'
        "   --json-arg.key4+ value3 --json-arg.key4+=\'value4,value5\'\n\n")

    def __init__(self, *args, **kwargs):
        # Set the default "formatter_class" to SortedHelpFormatter
        if "formatter_class" not in kwargs:
            kwargs["formatter_class"] = SortedHelpFormatter
        # Pop kwarg "add_json_tip" to control whether to add the JSON tip
        self.add_json_tip = kwargs.pop("add_json_tip", True)
        super().__init__(*args, **kwargs)

    if sys.version_info < (3, 13):
        # Enable the deprecated kwarg for Python 3.12 and below

        def parse_known_args(self, args=None, namespace=None):
            if args is not None and "--disable-log-requests" in args:
                # Special case warning because the warning below won't trigger
                # if –-disable-log-requests because its value is default.
                logger.warning_once(
                    "argument '--disable-log-requests' is deprecated and "
                    "replaced with '--enable-log-requests'. This will be "
                    "removed in v0.12.0.")
            namespace, args = super().parse_known_args(args, namespace)
            for action in FlexibleArgumentParser._deprecated:
                if (hasattr(namespace, dest := action.dest)
                        and getattr(namespace, dest) != action.default):
                    logger.warning_once("argument '%s' is deprecated", dest)
            return namespace, args

        def add_argument(self, *args, **kwargs):
            deprecated = kwargs.pop("deprecated", False)
            action = super().add_argument(*args, **kwargs)
            if deprecated:
                FlexibleArgumentParser._deprecated.add(action)
            return action

        class _FlexibleArgumentGroup(_ArgumentGroup):

            def add_argument(self, *args, **kwargs):
                deprecated = kwargs.pop("deprecated", False)
                action = super().add_argument(*args, **kwargs)
                if deprecated:
                    FlexibleArgumentParser._deprecated.add(action)
                return action

        def add_argument_group(self, *args, **kwargs):
            group = self._FlexibleArgumentGroup(self, *args, **kwargs)
            self._action_groups.append(group)
            return group

    def format_help(self) -> str:
        # Add tip about JSON arguments to the epilog
        epilog = self.epilog or ""
        if (self.add_json_tip
                and not epilog.startswith(FlexibleArgumentParser._json_tip)):
            self.epilog = FlexibleArgumentParser._json_tip + epilog
        return super().format_help()

    def parse_args(  # type: ignore[override]
        self,
        args: list[str] | None = None,
        namespace: Namespace | None = None,
    ):
        if args is None:
            args = sys.argv[1:]

        # Check for --model in command line arguments first
        if args and args[0] == "serve":
            model_in_cli_args = any(arg == '--model' for arg in args)

            if model_in_cli_args:
                raise ValueError(
                    "With `vllm serve`, you should provide the model as a "
                    "positional argument or in a config file instead of via "
                    "the `--model` option.")

        if '--config' in args:
            args = self._pull_args_from_config(args)

        def repl(match: re.Match) -> str:
            """Replaces underscores with dashes in the matched string."""
            return match.group(0).replace("_", "-")

        # Everything between the first -- and the first .
        pattern = re.compile(r"(?<=--)[^\.]*")

        # Convert underscores to dashes and vice versa in argument names
        processed_args = list[str]()
        for i, arg in enumerate(args):
            if arg.startswith('--'):
                if '=' in arg:
                    key, value = arg.split('=', 1)
                    key = pattern.sub(repl, key, count=1)
                    processed_args.append(f'{key}={value}')
                else:
                    key = pattern.sub(repl, arg, count=1)
                    processed_args.append(key)
            elif arg.startswith('-O') and arg != '-O' and arg[2] != '.':
                # allow -O flag to be used without space, e.g. -O3 or -Odecode
                # -O.<...> handled later
                # also handle -O=<level> here
                level = arg[3:] if arg[2] == '=' else arg[2:]
                processed_args.append(f'-O.level={level}')
            elif arg == '-O' and i + 1 < len(args) and args[i + 1] in {
                    "0", "1", "2", "3"
            }:
                # Convert -O <n> to -O.level <n>
                processed_args.append('-O.level')
            else:
                processed_args.append(arg)

        def create_nested_dict(keys: list[str], value: str) -> dict[str, Any]:
            """Creates a nested dictionary from a list of keys and a value.

            For example, `keys = ["a", "b", "c"]` and `value = 1` will create:
            `{"a": {"b": {"c": 1}}}`
            """
            nested_dict: Any = value
            for key in reversed(keys):
                nested_dict = {key: nested_dict}
            return nested_dict

        def recursive_dict_update(
            original: dict[str, Any],
            update: dict[str, Any],
        ) -> set[str]:
            """Recursively updates a dictionary with another dictionary.
            Returns a set of duplicate keys that were overwritten.
            """
            duplicates = set[str]()
            for k, v in update.items():
                if isinstance(v, dict) and isinstance(original.get(k), dict):
                    nested_duplicates = recursive_dict_update(original[k], v)
                    duplicates |= {f"{k}.{d}" for d in nested_duplicates}
                elif isinstance(v, list) and isinstance(original.get(k), list):
                    original[k] += v
                else:
                    if k in original:
                        duplicates.add(k)
                    original[k] = v
            return duplicates

        delete = set[int]()
        dict_args = defaultdict[str, dict[str, Any]](dict)
        duplicates = set[str]()
        for i, processed_arg in enumerate(processed_args):
            if i in delete:  # skip if value from previous arg
                continue

            if processed_arg.startswith("-") and "." in processed_arg:
                if "=" in processed_arg:
                    processed_arg, value_str = processed_arg.split("=", 1)
                    if "." not in processed_arg:
                        # False positive, '.' was only in the value
                        continue
                else:
                    value_str = processed_args[i + 1]
                    delete.add(i + 1)

                if processed_arg.endswith("+"):
                    processed_arg = processed_arg[:-1]
                    value_str = json.dumps(list(value_str.split(",")))

                key, *keys = processed_arg.split(".")
                try:
                    value = json.loads(value_str)
                except json.decoder.JSONDecodeError:
                    value = value_str

                # Merge all values with the same key into a single dict
                arg_dict = create_nested_dict(keys, value)
                arg_duplicates = recursive_dict_update(dict_args[key],
                                                       arg_dict)
                duplicates |= {f'{key}.{d}' for d in arg_duplicates}
                delete.add(i)
        # Filter out the dict args we set to None
        processed_args = [
            a for i, a in enumerate(processed_args) if i not in delete
        ]
        if duplicates:
            logger.warning("Found duplicate keys %s", ", ".join(duplicates))

        # Add the dict args back as if they were originally passed as JSON
        for dict_arg, dict_value in dict_args.items():
            processed_args.append(dict_arg)
            processed_args.append(json.dumps(dict_value))

        return super().parse_args(processed_args, namespace)

    def check_port(self, value):
        try:
            value = int(value)
        except ValueError:
            msg = "Port must be an integer"
            raise ArgumentTypeError(msg) from None

        if not (1024 <= value <= 65535):
            raise ArgumentTypeError("Port must be between 1024 and 65535")

        return value

    def _pull_args_from_config(self, args: list[str]) -> list[str]:
        """Method to pull arguments specified in the config file
        into the command-line args variable.

        The arguments in config file will be inserted between
        the argument list.

        example:
        ```yaml
            port: 12323
            tensor-parallel-size: 4
        ```
        ```python
        $: vllm {serve,chat,complete} "facebook/opt-12B" \
            --config config.yaml -tp 2
        $: args = [
            "serve,chat,complete",
            "facebook/opt-12B",
            '--config', 'config.yaml',
            '-tp', '2'
        ]
        $: args = [
            "serve,chat,complete",
            "facebook/opt-12B",
            '--port', '12323',
            '--tensor-parallel-size', '4',
            '-tp', '2'
            ]
        ```

        Please note how the config args are inserted after the sub command.
        this way the order of priorities is maintained when these are args
        parsed by super().
        """
        assert args.count(
            '--config') <= 1, "More than one config file specified!"

        index = args.index('--config')
        if index == len(args) - 1:
            raise ValueError("No config file specified! \
                             Please check your command-line arguments.")

        file_path = args[index + 1]

        config_args = self.load_config_file(file_path)

        # 0th index might be the sub command {serve,chat,complete,...}
        # optionally followed by model_tag (only for serve)
        # followed by config args
        # followed by rest of cli args.
        # maintaining this order will enforce the precedence
        # of cli > config > defaults
        if args[0].startswith('-'):
            # No sub command (e.g., api_server entry point)
            args = config_args + args[0:index] + args[index + 2:]
        elif args[0] == "serve":
            model_in_cli = len(args) > 1 and not args[1].startswith('-')
            model_in_config = any(arg == '--model' for arg in config_args)

            if not model_in_cli and not model_in_config:
                raise ValueError(
                    "No model specified! Please specify model either "
                    "as a positional argument or in a config file.")

            if model_in_cli:
                # Model specified as positional arg, keep CLI version
                args = [args[0]] + [
                    args[1]
                ] + config_args + args[2:index] + args[index + 2:]
            else:
                # No model in CLI, use config if available
                args = [args[0]
                        ] + config_args + args[1:index] + args[index + 2:]
        else:
            args = [args[0]] + config_args + args[1:index] + args[index + 2:]

        return args

    def load_config_file(self, file_path: str) -> list[str]:
        """Loads a yaml file and returns the key value pairs as a
        flattened list with argparse like pattern
        ```yaml
            port: 12323
            tensor-parallel-size: 4
        ```
        returns:
            processed_args: list[str] = [
                '--port': '12323',
                '--tensor-parallel-size': '4'
            ]
        """
        extension: str = file_path.split('.')[-1]
        if extension not in ('yaml', 'yml'):
            raise ValueError(
                "Config file must be of a yaml/yml type.\
                              %s supplied", extension)

        # only expecting a flat dictionary of atomic types
        processed_args: list[str] = []

        config: dict[str, Union[int, str]] = {}
        try:
            with open(file_path) as config_file:
                config = yaml.safe_load(config_file)
        except Exception as ex:
            logger.error(
                "Unable to read the config file at %s. \
                Make sure path is correct", file_path)
            raise ex

        store_boolean_arguments = [
            action.dest for action in self._actions
            if isinstance(action, StoreBoolean)
        ]

        for key, value in config.items():
            if isinstance(value, bool) and key not in store_boolean_arguments:
                if value:
                    processed_args.append('--' + key)
            elif isinstance(value, list):
                if value:
                    processed_args.append('--' + key)
                    for item in value:
                        processed_args.append(str(item))
            else:
                processed_args.append('--' + key)
                processed_args.append(str(value))

        return processed_args


async def _run_task_with_lock(task: Callable, lock: asyncio.Lock, *args,
                              **kwargs):
    """Utility function to run async task in a lock"""
    async with lock:
        return await task(*args, **kwargs)


@lru_cache
def supports_kw(
    callable: Callable[..., object],
    kw_name: str,
    *,
    requires_kw_only: bool = False,
    allow_var_kwargs: bool = True,
) -> bool:
    """Check if a keyword is a valid kwarg for a callable; if requires_kw_only
    disallows kwargs names that can also be positional arguments.
    """
    params = inspect.signature(callable).parameters
    if not params:
        return False

    param_val = params.get(kw_name)

    # Types where the it may be valid, i.e., explicitly defined & nonvariadic
    passable_kw_types = set((inspect.Parameter.POSITIONAL_ONLY,
                             inspect.Parameter.POSITIONAL_OR_KEYWORD,
                             inspect.Parameter.KEYWORD_ONLY))

    if param_val:
        is_sig_param = param_val.kind in passable_kw_types
        # We want kwargs only, but this is passable as a positional arg
        if (requires_kw_only and is_sig_param
                and param_val.kind != inspect.Parameter.KEYWORD_ONLY):
            return False
        if ((requires_kw_only
             and param_val.kind == inspect.Parameter.KEYWORD_ONLY)
                or (not requires_kw_only and is_sig_param)):
            return True

    # If we're okay with var-kwargs, it's supported as long as
    # the kw_name isn't something like *args, **kwargs
    if allow_var_kwargs:
        # Get the last param; type is ignored here because params is a proxy
        # mapping, but it wraps an ordered dict, and they appear in order.
        # Ref: https://docs.python.org/3/library/inspect.html#inspect.Signature.parameters
        last_param = params[next(reversed(params))]  # type: ignore
        return (last_param.kind == inspect.Parameter.VAR_KEYWORD
                and last_param.name != kw_name)

    return False


def get_allowed_kwarg_only_overrides(
    callable: Callable[..., object],
    overrides: Optional[Mapping[str, object]],
    *,
    requires_kw_only: bool = True,
    allow_var_kwargs: bool = False,
) -> dict[str, Any]:
    """
    Given a callable which has one or more keyword only params and a dict
    mapping param names to values, drop values that can be not be kwarg
    expanded to overwrite one or more keyword-only args. This is used in a
    few places to handle custom processor overrides for multimodal models,
    e.g., for profiling when processor options provided by the user
    may affect the number of mm tokens per instance.

    Args:
        callable: Callable which takes 0 or more keyword only arguments.
                  If None is provided, all overrides names are allowed.
        overrides: Potential overrides to be used when invoking the callable.
        allow_var_kwargs: Allows overrides that are expandable for var kwargs.

    Returns:
        Dictionary containing the kwargs to be leveraged which may be used
        to overwrite one or more keyword only arguments when invoking the
        callable.
    """
    if not overrides:
        return {}

    # Drop any mm_processor_kwargs provided by the user that
    # are not kwargs, unless it can fit it var_kwargs param
    filtered_overrides = {
        kwarg_name: val
        for kwarg_name, val in overrides.items()
        if supports_kw(callable,
                       kwarg_name,
                       requires_kw_only=requires_kw_only,
                       allow_var_kwargs=allow_var_kwargs)
    }

    # If anything is dropped, log a warning
    dropped_keys = overrides.keys() - filtered_overrides.keys()
    if dropped_keys:
        if requires_kw_only:
            logger.warning(
                "The following intended overrides are not keyword-only args "
                "and will be dropped: %s", dropped_keys)
        else:
            logger.warning(
                "The following intended overrides are not keyword args "
                "and will be dropped: %s", dropped_keys)

    return filtered_overrides


# Using dynamo with vLLM doesn't really work well with PyTorch versions < 2.4.0.
# In particular, the FakeScalarType is not supported for earlier versions of
# PyTorch which breaks dynamo for any ops registered using ScalarType.
def supports_dynamo() -> bool:
    base_torch_version = Version(Version(torch.__version__).base_version)
    return base_torch_version >= Version("2.4.0")


# Supports xccl with PyTorch versions >= 2.8.0.dev for XPU platform
def supports_xccl() -> bool:
    return is_torch_equal_or_newer(
        "2.8.0.dev") and torch.distributed.is_xccl_available()


# Some backends use pytorch version < 2.4.0 which doesn't
# support `torch.library.custom_op`.
def supports_custom_op() -> bool:
    return hasattr(torch.library, "custom_op")


class AtomicCounter:
    """An atomic, thread-safe counter"""

    def __init__(self, initial=0):
        """Initialize a new atomic counter to given initial value"""
        self._value = initial
        self._lock = threading.Lock()

    def inc(self, num=1):
        """Atomically increment the counter by num and return the new value"""
        with self._lock:
            self._value += num
            return self._value

    def dec(self, num=1):
        """Atomically decrement the counter by num and return the new value"""
        with self._lock:
            self._value -= num
            return self._value

    @property
    def value(self):
        return self._value


# Adapted from: https://stackoverflow.com/a/47212782/5082708
class LazyDict(Mapping[str, T], Generic[T]):

    def __init__(self, factory: dict[str, Callable[[], T]]):
        self._factory = factory
        self._dict: dict[str, T] = {}

    def __getitem__(self, key: str) -> T:
        if key not in self._dict:
            if key not in self._factory:
                raise KeyError(key)
            self._dict[key] = self._factory[key]()
        return self._dict[key]

    def __setitem__(self, key: str, value: Callable[[], T]):
        self._factory[key] = value

    def __iter__(self):
        return iter(self._factory)

    def __len__(self):
        return len(self._factory)


class ClassRegistry(UserDict[type[T], _V]):

    def __getitem__(self, key: type[T]) -> _V:
        for cls in key.mro():
            if cls in self.data:
                return self.data[cls]

        raise KeyError(key)

    def __contains__(self, key: object) -> bool:
        return self.contains(key)

    def contains(self, key: object, *, strict: bool = False) -> bool:
        if not isinstance(key, type):
            return False

        if strict:
            return key in self.data

        return any(cls in self.data for cls in key.mro())


def weak_ref_tensor(tensor: Any) -> Any:
    """
    Create a weak reference to a tensor.
    The new tensor will share the same data as the original tensor,
    but will not keep the original tensor alive.
    """
    if isinstance(tensor, torch.Tensor):
        return torch.ops._C.weak_ref_tensor(tensor)
    else:
        return tensor


def weak_ref_tensors(
    tensors: Union[torch.Tensor, list[torch.Tensor], tuple[torch.Tensor],
                   IntermediateTensors]
) -> Union[torch.Tensor, list[Any], tuple[Any], Any]:
    """
    Convenience function to create weak references to tensors,
    for single tensor, list of tensors or tuple of tensors.
    """
    if isinstance(tensors, torch.Tensor):
        return weak_ref_tensor(tensors)
    if isinstance(tensors, list):
        return [weak_ref_tensor(t) for t in tensors]
    if isinstance(tensors, tuple):
        return tuple(weak_ref_tensor(t) for t in tensors)

    # For IntermediateTensors used in pipeline parallelism
    from vllm.sequence import IntermediateTensors
    if isinstance(tensors, IntermediateTensors):
        ret = IntermediateTensors({
            key: weak_ref_tensor(val)
            for key, val in tensors.tensors.items()
        })
        return ret
    raise ValueError("Invalid type for tensors")


def get_cuda_view_from_cpu_tensor(cpu_tensor: torch.Tensor) -> torch.Tensor:
    """
    Get a CUDA view of a CPU tensor using Unified Virtual Addressing (UVA).
    """
    assert cpu_tensor.is_pinned(), "CPU tensor must be pinned"
    return torch.ops._C.get_cuda_view_from_cpu_tensor(cpu_tensor)


def import_from_path(module_name: str, file_path: Union[str, os.PathLike]):
    """
    Import a Python file according to its file path.

    Based on the official recipe:
    https://docs.python.org/3/library/importlib.html#importing-a-source-file-directly
    """
    spec = importlib.util.spec_from_file_location(module_name, file_path)
    if spec is None:
        raise ModuleNotFoundError(f"No module named '{module_name}'")

    assert spec.loader is not None

    module = importlib.util.module_from_spec(spec)
    sys.modules[module_name] = module
    spec.loader.exec_module(module)
    return module


@cache
def get_vllm_optional_dependencies():
    metadata = importlib.metadata.metadata("vllm")
    requirements = metadata.get_all("Requires-Dist", [])
    extras = metadata.get_all("Provides-Extra", [])

    return {
        extra: [
            re.split(r";|>=|<=|==", req)[0] for req in requirements
            if req.endswith(f'extra == "{extra}"')
        ]
        for extra in extras
    }


class _PlaceholderBase:
    """
    Disallows downstream usage of placeholder modules.

    We need to explicitly override each dunder method because
    [`__getattr__`][vllm.utils._PlaceholderBase.__getattr__]
    is not called when they are accessed.

    Info:
        [Special method lookup](https://docs.python.org/3/reference/datamodel.html#special-lookup)
    """

    def __getattr__(self, key: str) -> Never:
        """
        The main class should implement this to throw an error
        for attribute accesses representing downstream usage.
        """
        raise NotImplementedError

    # [Basic customization]

    def __lt__(self, other: object):
        return self.__getattr__("__lt__")

    def __le__(self, other: object):
        return self.__getattr__("__le__")

    def __eq__(self, other: object):
        return self.__getattr__("__eq__")

    def __ne__(self, other: object):
        return self.__getattr__("__ne__")

    def __gt__(self, other: object):
        return self.__getattr__("__gt__")

    def __ge__(self, other: object):
        return self.__getattr__("__ge__")

    def __hash__(self):
        return self.__getattr__("__hash__")

    def __bool__(self):
        return self.__getattr__("__bool__")

    # [Callable objects]

    def __call__(self, *args: object, **kwargs: object):
        return self.__getattr__("__call__")

    # [Container types]

    def __len__(self):
        return self.__getattr__("__len__")

    def __getitem__(self, key: object):
        return self.__getattr__("__getitem__")

    def __setitem__(self, key: object, value: object):
        return self.__getattr__("__setitem__")

    def __delitem__(self, key: object):
        return self.__getattr__("__delitem__")

    # __missing__ is optional according to __getitem__ specification,
    # so it is skipped

    # __iter__ and __reversed__ have a default implementation
    # based on __len__ and __getitem__, so they are skipped.

    # [Numeric Types]

    def __add__(self, other: object):
        return self.__getattr__("__add__")

    def __sub__(self, other: object):
        return self.__getattr__("__sub__")

    def __mul__(self, other: object):
        return self.__getattr__("__mul__")

    def __matmul__(self, other: object):
        return self.__getattr__("__matmul__")

    def __truediv__(self, other: object):
        return self.__getattr__("__truediv__")

    def __floordiv__(self, other: object):
        return self.__getattr__("__floordiv__")

    def __mod__(self, other: object):
        return self.__getattr__("__mod__")

    def __divmod__(self, other: object):
        return self.__getattr__("__divmod__")

    def __pow__(self, other: object, modulo: object = ...):
        return self.__getattr__("__pow__")

    def __lshift__(self, other: object):
        return self.__getattr__("__lshift__")

    def __rshift__(self, other: object):
        return self.__getattr__("__rshift__")

    def __and__(self, other: object):
        return self.__getattr__("__and__")

    def __xor__(self, other: object):
        return self.__getattr__("__xor__")

    def __or__(self, other: object):
        return self.__getattr__("__or__")

    # r* and i* methods have lower priority than
    # the methods for left operand so they are skipped

    def __neg__(self):
        return self.__getattr__("__neg__")

    def __pos__(self):
        return self.__getattr__("__pos__")

    def __abs__(self):
        return self.__getattr__("__abs__")

    def __invert__(self):
        return self.__getattr__("__invert__")

    # __complex__, __int__ and __float__ have a default implementation
    # based on __index__, so they are skipped.

    def __index__(self):
        return self.__getattr__("__index__")

    def __round__(self, ndigits: object = ...):
        return self.__getattr__("__round__")

    def __trunc__(self):
        return self.__getattr__("__trunc__")

    def __floor__(self):
        return self.__getattr__("__floor__")

    def __ceil__(self):
        return self.__getattr__("__ceil__")

    # [Context managers]

    def __enter__(self):
        return self.__getattr__("__enter__")

    def __exit__(self, *args: object, **kwargs: object):
        return self.__getattr__("__exit__")


class PlaceholderModule(_PlaceholderBase):
    """
    A placeholder object to use when a module does not exist.

    This enables more informative errors when trying to access attributes
    of a module that does not exist.
    """

    def __init__(self, name: str) -> None:
        super().__init__()

        # Apply name mangling to avoid conflicting with module attributes
        self.__name = name

    def placeholder_attr(self, attr_path: str):
        return _PlaceholderModuleAttr(self, attr_path)

    def __getattr__(self, key: str):
        name = self.__name

        try:
            importlib.import_module(name)
        except ImportError as exc:
            for extra, names in get_vllm_optional_dependencies().items():
                if name in names:
                    msg = f"Please install vllm[{extra}] for {extra} support"
                    raise ImportError(msg) from exc

            raise exc

        raise AssertionError("PlaceholderModule should not be used "
                             "when the original module can be imported")


class _PlaceholderModuleAttr(_PlaceholderBase):

    def __init__(self, module: PlaceholderModule, attr_path: str) -> None:
        super().__init__()

        # Apply name mangling to avoid conflicting with module attributes
        self.__module = module
        self.__attr_path = attr_path

    def placeholder_attr(self, attr_path: str):
        return _PlaceholderModuleAttr(self.__module,
                                      f"{self.__attr_path}.{attr_path}")

    def __getattr__(self, key: str):
        getattr(self.__module, f"{self.__attr_path}.{key}")

        raise AssertionError("PlaceholderModule should not be used "
                             "when the original module can be imported")


# create a library to hold the custom op
vllm_lib = Library("vllm", "FRAGMENT")  # noqa


def direct_register_custom_op(
        op_name: str,
        op_func: Callable,
        mutates_args: list[str],
        fake_impl: Optional[Callable] = None,
        target_lib: Optional[Library] = None,
        dispatch_key: str = "CUDA",
        tags: tuple[torch.Tag, ...] = (),
):
    """
    `torch.library.custom_op` can have significant overhead because it
    needs to consider complicated dispatching logic. This function
    directly registers a custom op and dispatches it to the CUDA backend.
    See https://gist.github.com/youkaichao/ecbea9ec9fc79a45d2adce1784d7a9a5
    for more details.

    By default, the custom op is registered to the vLLM library. If you
    want to register it to a different library, you can pass the library
    object to the `target_lib` argument.

    IMPORTANT: the lifetime of the operator is tied to the lifetime of the
    library object. If you want to bind the operator to a different library,
    make sure the library object is alive when the operator is used.
    """
    if not supports_custom_op():
        from vllm.platforms import current_platform
        assert not current_platform.is_cuda_alike(), (
            "cuda platform needs torch>=2.4 to support custom op, "
            "chances are you are using an old version of pytorch "
            "or a custom build of pytorch. It is recommended to "
            "use vLLM in a fresh new environment and let it install "
            "the required dependencies.")
        return

    import torch.library
    if hasattr(torch.library, "infer_schema"):
        schema_str = torch.library.infer_schema(op_func,
                                                mutates_args=mutates_args)
    else:
        # for pytorch 2.4
        import torch._custom_op.impl
        schema_str = torch._custom_op.impl.infer_schema(op_func, mutates_args)
    my_lib = target_lib or vllm_lib
    my_lib.define(op_name + schema_str, tags=tags)
    my_lib.impl(op_name, op_func, dispatch_key=dispatch_key)
    if fake_impl is not None:
        my_lib._register_fake(op_name, fake_impl)


def resolve_obj_by_qualname(qualname: str) -> Any:
    """
    Resolve an object by its fully-qualified class name.
    """
    module_name, obj_name = qualname.rsplit(".", 1)
    module = importlib.import_module(module_name)
    return getattr(module, obj_name)


def kill_process_tree(pid: int):
    """
    Kills all descendant processes of the given pid by sending SIGKILL.

    Args:
        pid (int): Process ID of the parent process
    """
    try:
        parent = psutil.Process(pid)
    except psutil.NoSuchProcess:
        return

    # Get all children recursively
    children = parent.children(recursive=True)

    # Send SIGKILL to all children first
    for child in children:
        with contextlib.suppress(ProcessLookupError):
            os.kill(child.pid, signal.SIGKILL)

    # Finally kill the parent
    with contextlib.suppress(ProcessLookupError):
        os.kill(pid, signal.SIGKILL)


@dataclass
class MemorySnapshot:
    """Memory snapshot."""
    torch_peak: int = 0
    free_memory: int = 0
    total_memory: int = 0
    cuda_memory: int = 0
    torch_memory: int = 0
    non_torch_memory: int = 0
    timestamp: float = 0.0
    auto_measure: bool = True

    def __post_init__(self):
        if self.auto_measure:
            self.measure()

    def measure(self):
        # we measure the torch peak memory usage via allocated_bytes,
        # rather than `torch.cuda.memory_reserved()` .
        # After `torch.cuda.reset_peak_memory_stats()`,
        # `torch.cuda.memory_reserved()` will keep growing, and only shrink
        # when we call `torch.cuda.empty_cache()` or OOM happens.
        self.torch_peak = torch.cuda.memory_stats().get(
            "allocated_bytes.all.peak", 0)

        self.free_memory, self.total_memory = torch.cuda.mem_get_info()
        self.cuda_memory = self.total_memory - self.free_memory

        # torch.cuda.memory_reserved() is how many bytes
        # PyTorch gets from cuda (by calling cudaMalloc, etc.)
        # this is used to measure the non-torch memory usage
        self.torch_memory = torch.cuda.memory_reserved()

        self.non_torch_memory = self.cuda_memory - self.torch_memory
        self.timestamp = time.time()

    def __sub__(self, other: MemorySnapshot) -> MemorySnapshot:
        return MemorySnapshot(
            torch_peak=self.torch_peak - other.torch_peak,
            free_memory=self.free_memory - other.free_memory,
            total_memory=self.total_memory - other.total_memory,
            cuda_memory=self.cuda_memory - other.cuda_memory,
            torch_memory=self.torch_memory - other.torch_memory,
            non_torch_memory=self.non_torch_memory - other.non_torch_memory,
            timestamp=self.timestamp - other.timestamp,
            auto_measure=False,
        )


@dataclass
class MemoryProfilingResult:
    """Memory profiling result. All numbers are in bytes.
    """
    non_kv_cache_memory: int = 0
    torch_peak_increase: int = 0
    non_torch_increase: int = 0
    weights_memory: float = 0
    before_create: MemorySnapshot = field(default_factory=MemorySnapshot)
    before_profile: MemorySnapshot = field(default_factory=MemorySnapshot)
    after_profile: MemorySnapshot = field(default_factory=MemorySnapshot)
    profile_time: float = 0.0

    def __repr__(self) -> str:
        return (f"Memory profiling takes {self.profile_time:.2f} seconds. "
                f"Total non KV cache memory: "
                f"{(self.non_kv_cache_memory / GiB_bytes):.2f}GiB; "
                f"torch peak memory increase: "
                f"{(self.torch_peak_increase / GiB_bytes):.2f}GiB; "
                f"non-torch forward increase memory: "
                f"{(self.non_torch_increase / GiB_bytes):.2f}GiB; "
                f"weights memory: {(self.weights_memory / GiB_bytes):.2f}GiB.")


@contextlib.contextmanager
def memory_profiling(
        baseline_snapshot: MemorySnapshot,
        weights_memory: int) -> Generator[MemoryProfilingResult, None, None]:
    """Memory profiling context manager.
    baseline_snapshot: the memory snapshot before the current vLLM instance.
    weights_memory: memory used by PyTorch when loading the model weights.
        Note that, before loading the model weights, we also initialize the device
        and distributed environment, which may consume some memory. This part is not
        included in the weights_memory because PyTorch does not control it.

    The memory in one GPU can be classified into 3 categories:
    1. memory used by anything other than the current vLLM instance.
    2. memory used by torch in the current vLLM instance.
    3. memory used in the current vLLM instance, but not by torch.

    A quantitive example:

    Before creating the current vLLM instance:
        category 1: 1 GiB
        category 2: 0 GiB
        category 3: 0 GiB

    After creating the current vLLM instance and loading the model,
    (i.e. before profiling):
        category 1: 1 GiB
        category 2: 2 GiB (model weights take 2 GiB)
        category 3: 0.5 GiB (memory used by NCCL)

    During profiling (peak):
        category 1: 1 GiB
        category 2: 4 GiB (peak activation tensors take 2 GiB)
        category 3: 1 GiB (memory used by NCCL + buffers for some attention backends)

    After profiling:
        category 1: 1 GiB
        category 2: 3 GiB (after garbage-collecting activation tensors)
        category 3: 1 GiB (memory used by NCCL + buffers for some attention backends)

    In this case, non-kv cache takes 5 GiB in total, including:
    a. 2 GiB used by the model weights (category 2)
    b. 2 GiB reserved for the peak activation tensors (category 2)
    c. 1 GiB used by non-torch components (category 3)

    The memory used for loading weights (a.) is directly given from the argument `weights_memory`.

    The increase of `torch.cuda.memory_stats()["allocated_bytes.all.peak"]` during profiling gives (b.).

    The increase of `non_torch_memory` from creating the current vLLM instance until after profiling to get (c.).
    """  # noqa
    gc.collect()
    torch.cuda.empty_cache()
    torch.cuda.reset_peak_memory_stats()

    result = MemoryProfilingResult()

    result.before_create = baseline_snapshot
    # the part of memory used for holding the model weights
    result.weights_memory = weights_memory

    result.before_profile.measure()

    yield result

    gc.collect()
    torch.cuda.empty_cache()

    result.after_profile.measure()

    diff_profile = result.after_profile - result.before_profile
    diff_from_create = result.after_profile - result.before_create
    result.torch_peak_increase = diff_profile.torch_peak
    result.non_torch_increase = diff_from_create.non_torch_memory
    result.profile_time = diff_profile.timestamp

    non_torch_memory = result.non_torch_increase
    peak_activation_memory = result.torch_peak_increase
    result.non_kv_cache_memory = non_torch_memory + peak_activation_memory + result.weights_memory  # noqa


# Adapted from: https://github.com/sgl-project/sglang/blob/v0.4.1/python/sglang/srt/utils.py#L630 # noqa: E501
def set_ulimit(target_soft_limit=65535):
    if sys.platform.startswith('win'):
        logger.info("Windows detected, skipping ulimit adjustment.")
        return

    import resource
    resource_type = resource.RLIMIT_NOFILE
    current_soft, current_hard = resource.getrlimit(resource_type)

    if current_soft < target_soft_limit:
        try:
            resource.setrlimit(resource_type,
                               (target_soft_limit, current_hard))
        except ValueError as e:
            logger.warning(
                "Found ulimit of %s and failed to automatically increase "
                "with error %s. This can cause fd limit errors like "
                "`OSError: [Errno 24] Too many open files`. Consider "
                "increasing with ulimit -n", current_soft, e)


# Adapted from: https://github.com/sgl-project/sglang/blob/v0.4.1/python/sglang/utils.py#L28 # noqa: E501
def get_exception_traceback():
    etype, value, tb = sys.exc_info()
    err_str = "".join(traceback.format_exception(etype, value, tb))
    return err_str


def split_zmq_path(path: str) -> tuple[str, str, str]:
    """Split a zmq path into its parts."""
    parsed = urlparse(path)
    if not parsed.scheme:
        raise ValueError(f"Invalid zmq path: {path}")

    scheme = parsed.scheme
    host = parsed.hostname or ""
    port = str(parsed.port or "")

    if scheme == "tcp" and not all((host, port)):
        # The host and port fields are required for tcp
        raise ValueError(f"Invalid zmq path: {path}")

    if scheme != "tcp" and port:
        # port only makes sense with tcp
        raise ValueError(f"Invalid zmq path: {path}")

    return scheme, host, port


def make_zmq_path(scheme: str, host: str, port: Optional[int] = None) -> str:
    """Make a ZMQ path from its parts.

    Args:
        scheme: The ZMQ transport scheme (e.g. tcp, ipc, inproc).
        host: The host - can be an IPv4 address, IPv6 address, or hostname.
        port: Optional port number, only used for TCP sockets.

    Returns:
        A properly formatted ZMQ path string.
    """
    if port is None:
        return f"{scheme}://{host}"
    if is_valid_ipv6_address(host):
        return f"{scheme}://[{host}]:{port}"
    return f"{scheme}://{host}:{port}"


# Adapted from: https://github.com/sgl-project/sglang/blob/v0.4.1/python/sglang/srt/utils.py#L783 # noqa: E501
def make_zmq_socket(
    ctx: Union[zmq.asyncio.Context, zmq.Context],  # type: ignore[name-defined]
    path: str,
    socket_type: Any,
    bind: Optional[bool] = None,
    identity: Optional[bytes] = None,
    linger: Optional[int] = None,
) -> Union[zmq.Socket, zmq.asyncio.Socket]:  # type: ignore[name-defined]
    """Make a ZMQ socket with the proper bind/connect semantics."""

    mem = psutil.virtual_memory()
    socket = ctx.socket(socket_type)

    # Calculate buffer size based on system memory
    total_mem = mem.total / 1024**3
    available_mem = mem.available / 1024**3
    # For systems with substantial memory (>32GB total, >16GB available):
    # - Set a large 0.5GB buffer to improve throughput
    # For systems with less memory:
    # - Use system default (-1) to avoid excessive memory consumption
    if total_mem > 32 and available_mem > 16:
        buf_size = int(0.5 * 1024**3)  # 0.5GB in bytes
    else:
        buf_size = -1  # Use system default buffer size

    if bind is None:
        bind = socket_type not in (zmq.PUSH, zmq.SUB, zmq.XSUB)

    if socket_type in (zmq.PULL, zmq.DEALER, zmq.ROUTER):
        socket.setsockopt(zmq.RCVHWM, 0)
        socket.setsockopt(zmq.RCVBUF, buf_size)

    if socket_type in (zmq.PUSH, zmq.DEALER, zmq.ROUTER):
        socket.setsockopt(zmq.SNDHWM, 0)
        socket.setsockopt(zmq.SNDBUF, buf_size)

    if identity is not None:
        socket.setsockopt(zmq.IDENTITY, identity)

    if linger is not None:
        socket.setsockopt(zmq.LINGER, linger)

    if socket_type == zmq.XPUB:
        socket.setsockopt(zmq.XPUB_VERBOSE, True)

    # Determine if the path is a TCP socket with an IPv6 address.
    # Enable IPv6 on the zmq socket if so.
    scheme, host, _ = split_zmq_path(path)
    if scheme == "tcp" and is_valid_ipv6_address(host):
        socket.setsockopt(zmq.IPV6, 1)

    if bind:
        socket.bind(path)
    else:
        socket.connect(path)

    return socket


@contextlib.contextmanager
def zmq_socket_ctx(
    path: str,
    socket_type: Any,
    bind: Optional[bool] = None,
    linger: int = 0,
    identity: Optional[bytes] = None,
) -> Iterator[zmq.Socket]:
    """Context manager for a ZMQ socket"""

    ctx = zmq.Context()  # type: ignore[attr-defined]
    try:
        yield make_zmq_socket(ctx,
                              path,
                              socket_type,
                              bind=bind,
                              identity=identity)
    except KeyboardInterrupt:
        logger.debug("Got Keyboard Interrupt.")

    finally:
        ctx.destroy(linger=linger)


def _maybe_force_spawn():
    """Check if we need to force the use of the `spawn` multiprocessing start
    method.
    """
    if os.environ.get("VLLM_WORKER_MULTIPROC_METHOD") == "spawn":
        return

    reasons = []
    if is_in_ray_actor():
        # even if we choose to spawn, we need to pass the ray address
        # to the subprocess so that it knows how to connect to the ray cluster.
        # env vars are inherited by subprocesses, even if we use spawn.
        import ray
        os.environ["RAY_ADDRESS"] = ray.get_runtime_context().gcs_address
        reasons.append("In a Ray actor and can only be spawned")

    if cuda_is_initialized():
        reasons.append("CUDA is initialized")
    elif xpu_is_initialized():
        reasons.append("XPU is initialized")

    if reasons:
        logger.warning(
            "We must use the `spawn` multiprocessing start method. "
            "Overriding VLLM_WORKER_MULTIPROC_METHOD to 'spawn'. "
            "See https://docs.vllm.ai/en/latest/usage/"
            "troubleshooting.html#python-multiprocessing "
            "for more information. Reasons: %s", "; ".join(reasons))
        os.environ["VLLM_WORKER_MULTIPROC_METHOD"] = "spawn"


def get_mp_context():
    """Get a multiprocessing context with a particular method (spawn or fork).
    By default we follow the value of the VLLM_WORKER_MULTIPROC_METHOD to
    determine the multiprocessing method (default is fork). However, under
    certain conditions, we may enforce spawn and override the value of
    VLLM_WORKER_MULTIPROC_METHOD.
    """
    _maybe_force_spawn()
    mp_method = envs.VLLM_WORKER_MULTIPROC_METHOD
    return multiprocessing.get_context(mp_method)


def bind_kv_cache(
    ctx: dict[str, Any],
    kv_cache: list[list[torch.Tensor]],  # [virtual_engine][layer_index]
    shared_kv_cache_layers: Optional[dict[str, str]] = None
) -> None:
    # Bind the kv_cache tensor to Attention modules, similar to
    # ctx[layer_name].kv_cache[ve]=kv_cache[ve][extract_layer_index(layer_name)]
    # Special things handled here:
    # 1. Some models have non-attention layers, e.g., Jamba
    # 2. Pipeline parallelism, each rank only has a subset of layers
    # 3. Encoder attention has no kv cache
    # 4. Encoder-decoder models, encoder-decoder attention and decoder-only
    #    attention of the same layer (e.g., bart's decoder.layers.1.self_attn
    #    and decoder.layers.1.encoder_attn) is mapped to the same kv cache
    #    tensor
    # 5. Some models have attention layers that share kv cache with previous
    #    layers, this is specified through shared_kv_cache_layers
    if shared_kv_cache_layers is None:
        shared_kv_cache_layers = {}
    from vllm.attention import AttentionType
    from vllm.model_executor.models.utils import extract_layer_index
    layer_need_kv_cache = [
        layer_name for layer_name in ctx
        if (hasattr(ctx[layer_name], 'attn_type') and ctx[layer_name].attn_type
            in (AttentionType.DECODER, AttentionType.ENCODER_DECODER)) \
                and ctx[layer_name].kv_sharing_target_layer_name is None
    ]
    layer_index_sorted = sorted(
        set(
            extract_layer_index(layer_name)
            for layer_name in layer_need_kv_cache))
    for layer_name in layer_need_kv_cache:
        kv_cache_idx = layer_index_sorted.index(
            extract_layer_index(layer_name))
        forward_ctx = ctx[layer_name]
        assert len(forward_ctx.kv_cache) == len(kv_cache)
        for ve, ve_kv_cache in enumerate(kv_cache):
            forward_ctx.kv_cache[ve] = ve_kv_cache[kv_cache_idx]
    if shared_kv_cache_layers is not None:
        for layer_name, target_layer_name in shared_kv_cache_layers.items():
            assert extract_layer_index(target_layer_name) < \
               extract_layer_index(layer_name), \
                   "v0 doesn't support interleaving kv sharing"
            ctx[layer_name].kv_cache = ctx[target_layer_name].kv_cache


def run_method(obj: Any, method: Union[str, bytes, Callable], args: tuple[Any],
               kwargs: dict[str, Any]) -> Any:
    """
    Run a method of an object with the given arguments and keyword arguments.
    If the method is string, it will be converted to a method using getattr.
    If the method is serialized bytes and will be deserialized using
    cloudpickle.
    If the method is a callable, it will be called directly.
    """
    if isinstance(method, bytes):
        func = partial(cloudpickle.loads(method), obj)
    elif isinstance(method, str):
        try:
            func = getattr(obj, method)
        except AttributeError:
            raise NotImplementedError(f"Method {method!r} is not"
                                      " implemented.") from None
    else:
        func = partial(method, obj)  # type: ignore
    return func(*args, **kwargs)


def import_pynvml():
    """
    Historical comments:

    libnvml.so is the library behind nvidia-smi, and
    pynvml is a Python wrapper around it. We use it to get GPU
    status without initializing CUDA context in the current process.
    Historically, there are two packages that provide pynvml:
    - `nvidia-ml-py` (https://pypi.org/project/nvidia-ml-py/): The official
        wrapper. It is a dependency of vLLM, and is installed when users
        install vLLM. It provides a Python module named `pynvml`.
    - `pynvml` (https://pypi.org/project/pynvml/): An unofficial wrapper.
        Prior to version 12.0, it also provides a Python module `pynvml`,
        and therefore conflicts with the official one. What's worse,
        the module is a Python package, and has higher priority than
        the official one which is a standalone Python file.
        This causes errors when both of them are installed.
        Starting from version 12.0, it migrates to a new module
        named `pynvml_utils` to avoid the conflict.
    It is so confusing that many packages in the community use the
    unofficial one by mistake, and we have to handle this case.
    For example, `nvcr.io/nvidia/pytorch:24.12-py3` uses the unofficial
    one, and it will cause errors, see the issue
    https://github.com/vllm-project/vllm/issues/12847 for example.
    After all the troubles, we decide to copy the official `pynvml`
    module to our codebase, and use it directly.
    """
    import vllm.third_party.pynvml as pynvml
    return pynvml


def warn_for_unimplemented_methods(cls: type[T]) -> type[T]:
    """
    A replacement for `abc.ABC`.
    When we use `abc.ABC`, subclasses will fail to instantiate
    if they do not implement all abstract methods.
    Here, we only require `raise NotImplementedError` in the
    base class, and log a warning if the method is not implemented
    in the subclass.
    """

    original_init = cls.__init__

    def find_unimplemented_methods(self: object):
        unimplemented_methods = []
        for attr_name in dir(self):
            # bypass inner method
            if attr_name.startswith('_'):
                continue

            try:
                attr = getattr(self, attr_name)
                # get the func of callable method
                if callable(attr):
                    attr_func = attr.__func__
            except AttributeError:
                continue
            src = inspect.getsource(attr_func)
            if "NotImplementedError" in src:
                unimplemented_methods.append(attr_name)
        if unimplemented_methods:
            method_names = ','.join(unimplemented_methods)
            msg = (f"Methods {method_names} not implemented in {self}")
            logger.debug(msg)

    @wraps(original_init)
    def wrapped_init(self, *args, **kwargs) -> None:
        original_init(self, *args, **kwargs)
        find_unimplemented_methods(self)

    type.__setattr__(cls, '__init__', wrapped_init)
    return cls


class LazyLoader(types.ModuleType):
    """
    LazyLoader module borrowed from Tensorflow
    https://github.com/tensorflow/tensorflow/blob/main/tensorflow/python/util/lazy_loader.py
    with an addition of "module caching".

    Lazily import a module, mainly to avoid pulling in large dependencies.
    Modules such as `xgrammar` might do additional side effects, so we
    only want to use this when it is needed, delaying all eager effects
    """

    def __init__(
        self,
        local_name: str,
        parent_module_globals: dict[str, Any],
        name: str,
    ):
        self._local_name = local_name
        self._parent_module_globals = parent_module_globals
        self._module: types.ModuleType | None = None

        super().__init__(str(name))

    def _load(self) -> types.ModuleType:
        # Import the target module and insert it into the parent's namespace
        try:
            module = importlib.import_module(self.__name__)
            self._parent_module_globals[self._local_name] = module
            # The additional add to sys.modules
            # ensures library is actually loaded.
            sys.modules[self._local_name] = module
        except ModuleNotFoundError as err:
            raise err from None

        # Update this object's dict so that if someone keeps a
        # reference to the LazyLoader, lookups are efficient
        # (__getattr__ is only called on lookups that fail).
        self.__dict__.update(module.__dict__)
        return module

    def __getattr__(self, item: Any) -> Any:
        if self._module is None:
            self._module = self._load()
        return getattr(self._module, item)

    def __dir__(self) -> list[str]:
        if self._module is None:
            self._module = self._load()
        return dir(self._module)


def swap_dict_values(obj: dict[_K, _V], key1: _K, key2: _K) -> None:
    """
    Helper function to swap values for two keys
    """
    v1 = obj.get(key1)
    v2 = obj.get(key2)
    if v1 is not None:
        obj[key2] = v1
    else:
        obj.pop(key2, None)
    if v2 is not None:
        obj[key1] = v2
    else:
        obj.pop(key1, None)


@contextlib.contextmanager
def cprofile_context(save_file: Optional[str] = None):
    """Run a cprofile

    Args:
        save_file: path to save the profile result. "1" or
          None will result in printing to stdout.
    """
    import cProfile

    prof = cProfile.Profile()
    prof.enable()

    try:
        yield
    finally:
        prof.disable()
        if save_file and save_file != "1":
            prof.dump_stats(save_file)
        else:
            prof.print_stats(sort="cumtime")


def cprofile(save_file: Optional[str] = None, enabled: bool = True):
    """Decorator to profile a Python method using cProfile.

    Args:
        save_file: Path to save the profile result.
            If "1", None, or "", results will be printed to stdout.
        enabled: Set to false to turn this into a no-op
    """

    def decorator(func: Callable):

        @wraps(func)
        def wrapper(*args, **kwargs):
            if not enabled:
                # If profiling is disabled, just call the function directly.
                return func(*args, **kwargs)

            with cprofile_context(save_file):
                return func(*args, **kwargs)

        return wrapper

    return decorator


# Only relevant for models using ALiBi (e.g, MPT)
def check_use_alibi(model_config: ModelConfig) -> bool:
    cfg = model_config.hf_text_config
    return (getattr(cfg, "alibi", False)  # Falcon
            or ("BloomForCausalLM" in getattr(model_config.hf_config,
                                              "architectures", []))  # Bloom
            or getattr(cfg, "position_encoding_type", "") ==
            "alibi"  # codellm_1b_alibi
            or (hasattr(cfg, "attn_config")  # MPT
                and ((isinstance(cfg.attn_config, dict)
                      and cfg.attn_config.get("alibi", False)) or
                     (not isinstance(cfg.attn_config, dict)
                      and getattr(cfg.attn_config, "alibi", False)))))


def sha256(input) -> bytes:
    """Hash any picklable Python object using SHA-256.

    The input is serialized using pickle before hashing, which allows
    arbitrary Python objects to be used. Note that this function does
    not use a hash seed—if you need one, prepend it explicitly to the input.

    Args:
        input: Any picklable Python object.

    Returns:
        Bytes representing the SHA-256 hash of the serialized input.
    """
    input_bytes = pickle.dumps(input, protocol=pickle.HIGHEST_PROTOCOL)
    return hashlib.sha256(input_bytes).digest()


def sha256_cbor(input) -> bytes:
    """
    Hash objects using CBOR serialization and SHA-256.

    This option is useful for non-Python-dependent serialization and hashing.

    Args:
        input: Object to be serialized and hashed. Supported types include
            basic Python types and complex structures like lists, tuples, and
            dictionaries.
            Custom classes must implement CBOR serialization methods.

    Returns:
        Bytes representing the SHA-256 hash of the CBOR serialized input.
    """
    input_bytes = cbor2.dumps(input, canonical=True)
    return hashlib.sha256(input_bytes).digest()


def get_hash_fn_by_name(hash_fn_name: str) -> Callable[[Any], bytes]:
    """Get a hash function by name, or raise an error if
    the function is not found.
    Args:
        hash_fn_name: Name of the hash function.
    Returns:
        A hash function.
    """
    if hash_fn_name == "sha256":
        return sha256
    if hash_fn_name == "sha256_cbor":
        return sha256_cbor

    raise ValueError(f"Unsupported hash function: {hash_fn_name}")


def is_torch_equal_or_newer(target: str) -> bool:
    """Check if the installed torch version is >= the target version.

    Args:
        target: a version string, like "2.6.0".

    Returns:
        Whether the condition meets.
    """
    try:
        return _is_torch_equal_or_newer(str(torch.__version__), target)
    except Exception:
        # Fallback to PKG-INFO to load the package info, needed by the doc gen.
        return Version(importlib.metadata.version('torch')) >= Version(target)


# Helper function used in testing.
def _is_torch_equal_or_newer(torch_version: str, target: str) -> bool:
    torch_version = version.parse(torch_version)
    return torch_version >= version.parse(target)


@cache
def _has_module(module_name: str) -> bool:
    """Return True if *module_name* can be found in the current environment.

    The result is cached so that subsequent queries for the same module incur
    no additional overhead.
    """
    return importlib.util.find_spec(module_name) is not None


def has_pplx() -> bool:
    """Whether the optional `pplx_kernels` package is available."""

    return _has_module("pplx_kernels")


def has_deep_ep() -> bool:
    """Whether the optional `deep_ep` package is available."""

    return _has_module("deep_ep")


def has_deep_gemm() -> bool:
    """Whether the optional `deep_gemm` package is available."""

    return _has_module("deep_gemm")


def has_triton_kernels() -> bool:
    """Whether the optional `triton_kernels` package is available."""

    return _has_module("triton_kernels")


def set_process_title(name: str,
                      suffix: str = "",
                      prefix: str = envs.VLLM_PROCESS_NAME_PREFIX) -> None:
    """
    Set the current process title to a specific name with an
    optional suffix.

    Args:
        name: The title to assign to the current process.
        suffix: An optional suffix to append to the base name.
        prefix: A prefix to prepend to the front separated by `::`.
    """
    if suffix:
        name = f"{name}_{suffix}"
    setproctitle.setproctitle(f"{prefix}::{name}")


def _add_prefix(file: TextIO, worker_name: str, pid: int) -> None:
    """Prepend each output line with process-specific prefix"""

    prefix = f"{CYAN}({worker_name} pid={pid}){RESET} "
    file_write = file.write

    def write_with_prefix(s: str):
        if not s:
            return
        if file.start_new_line:  # type: ignore[attr-defined]
            file_write(prefix)
        idx = 0
        while (next_idx := s.find('\n', idx)) != -1:
            next_idx += 1
            file_write(s[idx:next_idx])
            if next_idx == len(s):
                file.start_new_line = True  # type: ignore[attr-defined]
                return
            file_write(prefix)
            idx = next_idx
        file_write(s[idx:])
        file.start_new_line = False  # type: ignore[attr-defined]

    file.start_new_line = True  # type: ignore[attr-defined]
    file.write = write_with_prefix  # type: ignore[method-assign]


def decorate_logs(process_name: Optional[str] = None) -> None:
    """
    Adds a process-specific prefix to each line of output written to stdout and
    stderr.

    This function is intended to be called before initializing the api_server,
    engine_core, or worker classes, so that all subsequent output from the
    process is prefixed with the process name and PID. This helps distinguish
    log output from different processes in multi-process environments.

    Args:
        process_name: Optional; the name of the process to use in the prefix.
            If not provided, the current process name from the multiprocessing
            context is used.
    """
    if process_name is None:
        process_name = get_mp_context().current_process().name
    pid = os.getpid()
    _add_prefix(sys.stdout, process_name, pid)
    _add_prefix(sys.stderr, process_name, pid)


<<<<<<< HEAD
@contextlib.contextmanager
def set_env_var(key, value):
    old = os.environ.get(key)
    os.environ[key] = value
    try:
        yield
    finally:
        if old is None:
            del os.environ[key]
        else:
            os.environ[key] = old
=======
def length_from_prompt_token_ids_or_embeds(
    prompt_token_ids: Optional[list[int]],
    prompt_embeds: Optional[torch.Tensor],
) -> int:
    """Calculate the request length (in number of tokens) give either 
    prompt_token_ids or prompt_embeds.
    """
    prompt_token_len = None if prompt_token_ids is None else len(
        prompt_token_ids)
    prompt_embeds_len = \
        None if prompt_embeds is None else len(prompt_embeds)

    if prompt_token_len is None:
        if prompt_embeds_len is None:
            raise ValueError(
                "Neither prompt_token_ids nor prompt_embeds were defined.")
        return prompt_embeds_len
    else:
        if (prompt_embeds_len is not None
                and prompt_embeds_len != prompt_token_len):
            raise ValueError(
                "Prompt token ids and prompt embeds had different lengths"
                f" prompt_token_ids={prompt_token_len}"
                f" prompt_embeds={prompt_embeds_len}")
        return prompt_token_len
>>>>>>> 838d7116
<|MERGE_RESOLUTION|>--- conflicted
+++ resolved
@@ -3445,24 +3445,11 @@
     _add_prefix(sys.stderr, process_name, pid)
 
 
-<<<<<<< HEAD
-@contextlib.contextmanager
-def set_env_var(key, value):
-    old = os.environ.get(key)
-    os.environ[key] = value
-    try:
-        yield
-    finally:
-        if old is None:
-            del os.environ[key]
-        else:
-            os.environ[key] = old
-=======
 def length_from_prompt_token_ids_or_embeds(
     prompt_token_ids: Optional[list[int]],
     prompt_embeds: Optional[torch.Tensor],
 ) -> int:
-    """Calculate the request length (in number of tokens) give either 
+    """Calculate the request length (in number of tokens) give either
     prompt_token_ids or prompt_embeds.
     """
     prompt_token_len = None if prompt_token_ids is None else len(
@@ -3483,4 +3470,16 @@
                 f" prompt_token_ids={prompt_token_len}"
                 f" prompt_embeds={prompt_embeds_len}")
         return prompt_token_len
->>>>>>> 838d7116
+
+
+@contextlib.contextmanager
+def set_env_var(key, value):
+    old = os.environ.get(key)
+    os.environ[key] = value
+    try:
+        yield
+    finally:
+        if old is None:
+            del os.environ[key]
+        else:
+            os.environ[key] = old