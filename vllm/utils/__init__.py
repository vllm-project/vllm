--- conflicted
+++ resolved
@@ -3434,17 +3434,16 @@
     return _has_module("triton_kernels")
 
 
-<<<<<<< HEAD
+def has_tilelang() -> bool:
+    """Whether the optional `tilelang` package is available."""
+
+    return _has_module("tilelang")
+
+
 def has_arctic_inference() -> bool:
     """Whether the optional `arctic_inference` package is available."""
 
     return _has_module("arctic_inference")
-=======
-def has_tilelang() -> bool:
-    """Whether the optional `tilelang` package is available."""
-
-    return _has_module("tilelang")
->>>>>>> a2e6fa7e
 
 
 def set_process_title(name: str,
