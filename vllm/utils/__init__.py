# SPDX-License-Identifier: Apache-2.0
# SPDX-FileCopyrightText: Copyright contributors to the vLLM project

from __future__ import annotations

import asyncio
import concurrent
import contextlib
import datetime
import enum
import gc
import getpass
import hashlib
import importlib
import importlib.metadata
import importlib.util
import inspect
import ipaddress
import json
import multiprocessing
import os
import pickle
import signal
import socket
import subprocess
import sys
import tempfile
import textwrap
import threading
import time
import traceback
import types
import uuid
import warnings
import weakref
from argparse import (
    Action,
    ArgumentDefaultsHelpFormatter,
    ArgumentParser,
    ArgumentTypeError,
    RawDescriptionHelpFormatter,
    _ArgumentGroup,
)
from asyncio import FIRST_COMPLETED, AbstractEventLoop, Task
from collections import UserDict, defaultdict
from collections.abc import (
    AsyncGenerator,
    Awaitable,
    Collection,
    Generator,
    Hashable,
    Iterable,
    Iterator,
    KeysView,
    Mapping,
    Sequence,
)
from concurrent.futures import ThreadPoolExecutor
from concurrent.futures.process import ProcessPoolExecutor
from dataclasses import dataclass, field
from functools import cache, lru_cache, partial, wraps
from pathlib import Path
from types import MappingProxyType
from typing import (
    TYPE_CHECKING,
    Any,
    Callable,
    Generic,
    Literal,
    NamedTuple,
<<<<<<< HEAD
    Optional,
=======
>>>>>>> 4be7d7c1
    TextIO,
    TypeVar,
    Union,
    cast,
    overload,
)
from urllib.parse import urlparse
from uuid import uuid4

import cachetools
import cbor2
import cloudpickle
import numpy as np
import numpy.typing as npt
import psutil
import regex as re
import setproctitle
import torch
import torch.types
import yaml
import zmq
import zmq.asyncio
from packaging import version
from packaging.version import Version
from torch.library import Library
from transformers.tokenization_utils_base import BatchEncoding
from typing_extensions import Never, ParamSpec, TypeIs, assert_never

import vllm.envs as envs
from vllm.logger import enable_trace_function_call, init_logger
from vllm.ray.lazy_utils import is_in_ray_actor

if TYPE_CHECKING:
    from argparse import Namespace

    from vllm.config import ModelConfig, VllmConfig
    from vllm.sequence import IntermediateTensors

logger = init_logger(__name__)

# This value is chosen to have a balance between ITL and TTFT. Note it is
# not optimized for throughput.
DEFAULT_MAX_NUM_BATCHED_TOKENS = 2048
POOLING_MODEL_MAX_NUM_BATCHED_TOKENS = 32768
MULTIMODAL_MODEL_MAX_NUM_BATCHED_TOKENS = 5120

# Constants related to forcing the attention backend selection

# String name of register which may be set in order to
# force auto-selection of attention backend by Attention
# wrapper
STR_BACKEND_ENV_VAR: str = "VLLM_ATTENTION_BACKEND"

# Possible string values of STR_BACKEND_ENV_VAR
# register, corresponding to possible backends
STR_FLASHINFER_ATTN_VAL: str = "FLASHINFER"
STR_TORCH_SDPA_ATTN_VAL: str = "TORCH_SDPA"
STR_XFORMERS_ATTN_VAL: str = "XFORMERS"
STR_FLASH_ATTN_VAL: str = "FLASH_ATTN"
STR_INVALID_VAL: str = "INVALID"

MB_bytes = 1_000_000
"""The number of bytes in one megabyte (MB)."""

MiB_bytes = 1 << 20
"""The number of bytes in one mebibyte (MiB)."""

GB_bytes = 1_000_000_000
"""The number of bytes in one gigabyte (GB)."""

GiB_bytes = 1 << 30
"""The number of bytes in one gibibyte (GiB)."""

# ANSI color codes
CYAN = "\033[1;36m"
RESET = "\033[0;0m"

STR_DTYPE_TO_TORCH_DTYPE = {
    "float32": torch.float32,
    "half": torch.half,
    "bfloat16": torch.bfloat16,
    "float": torch.float,
    "fp8": torch.uint8,
    "fp8_e4m3": torch.uint8,
    "fp8_e5m2": torch.uint8,
    "int8": torch.int8,
    "fp8_inc": torch.float8_e4m3fn,
    "fp8_ds_mla": torch.uint8,
}

TORCH_DTYPE_TO_NUMPY_DTYPE = {
    torch.float16: np.float16,
    torch.float32: np.float32,
    torch.float64: np.float64,
    torch.uint8: np.uint8,
    torch.int32: np.int32,
    torch.int64: np.int64,
}


@contextlib.contextmanager
def set_default_torch_num_threads(num_threads: int):
    """Sets the default number of threads for PyTorch to the given value."""
    old_num_threads = torch.get_num_threads()
    torch.set_num_threads(num_threads)
    yield
    torch.set_num_threads(old_num_threads)


P = ParamSpec("P")
T = TypeVar("T")
U = TypeVar("U")

_K = TypeVar("_K", bound=Hashable)
_V = TypeVar("_V")
_T = TypeVar("_T")


class _Sentinel: ...


ALL_PINNED_SENTINEL = _Sentinel()


class Device(enum.Enum):
    GPU = enum.auto()
    CPU = enum.auto()


class LayerBlockType(enum.Enum):
    attention = "attention"
    mamba = "mamba"


class Counter:
    def __init__(self, start: int = 0) -> None:
        self.counter = start

    def __next__(self) -> int:
        i = self.counter
        self.counter += 1
        return i

    def reset(self) -> None:
        self.counter = 0


class _MappingOrderCacheView(UserDict[_K, _V]):
    def __init__(self, data: Mapping[_K, _V], ordered_keys: Mapping[_K, None]):
        super().__init__(data)
        self.ordered_keys = ordered_keys

    def __iter__(self) -> Iterator[_K]:
        return iter(self.ordered_keys)

    def keys(self) -> KeysView[_K]:
        return KeysView(self.ordered_keys)


class CacheInfo(NamedTuple):
    hits: int
    total: int

    @property
    def hit_ratio(self) -> float:
        if self.total == 0:
            return 0

        return self.hits / self.total

    def __sub__(self, other: CacheInfo):
        return CacheInfo(
            hits=self.hits - other.hits,
            total=self.total - other.total,
        )


class LRUCache(cachetools.LRUCache[_K, _V], Generic[_K, _V]):
<<<<<<< HEAD
    def __init__(
        self, capacity: float, getsizeof: Optional[Callable[[_V], float]] = None
    ):
=======
    def __init__(self, capacity: float, getsizeof: Callable[[_V], float] | None = None):
>>>>>>> 4be7d7c1
        super().__init__(capacity, getsizeof)

        self.pinned_items = set[_K]()

        self._hits = 0
        self._total = 0
        self._last_info = CacheInfo(hits=0, total=0)

    def __getitem__(self, key: _K, *, update_info: bool = True) -> _V:
        value = super().__getitem__(key)

        if update_info:
            self._hits += 1
            self._total += 1

        return value

    def __delitem__(self, key: _K) -> None:
        run_on_remove = key in self
        value = self.__getitem__(key, update_info=False)  # type: ignore[call-arg]
        super().__delitem__(key)
        if key in self.pinned_items:
            # Todo: add warning to inform that del pinned item
            self._unpin(key)
        if run_on_remove:
            self._on_remove(key, value)

    @property
    def cache(self) -> Mapping[_K, _V]:
        """Return the internal cache dictionary in order (read-only)."""
        return _MappingOrderCacheView(
            self._Cache__data,  # type: ignore
            self.order,
        )

    @property
    def order(self) -> Mapping[_K, None]:
        """Return the internal order dictionary (read-only)."""
        return MappingProxyType(self._LRUCache__order)  # type: ignore

    @property
    def capacity(self) -> float:
        return self.maxsize

    @property
    def usage(self) -> float:
        if self.maxsize == 0:
            return 0

        return self.currsize / self.maxsize

    def stat(self, *, delta: bool = False) -> CacheInfo:
        """
        Gets the cumulative number of hits and queries against this cache.

        If `delta=True`, instead gets these statistics
        since the last call that also passed `delta=True`.
        """
        info = CacheInfo(hits=self._hits, total=self._total)

        if delta:
            info_delta = info - self._last_info
            self._last_info = info
            info = info_delta

        return info

    def touch(self, key: _K) -> None:
        try:
            self._LRUCache__order.move_to_end(key)  # type: ignore
        except KeyError:
            self._LRUCache__order[key] = None  # type: ignore

    @overload
<<<<<<< HEAD
    def get(self, key: _K, /) -> Optional[_V]: ...
=======
    def get(self, key: _K, /) -> _V | None: ...
>>>>>>> 4be7d7c1

    @overload
    def get(self, key: _K, /, default: Union[_V, _T]) -> Union[_V, _T]: ...

    def get(
<<<<<<< HEAD
        self, key: _K, /, default: Optional[Union[_V, _T]] = None
    ) -> Optional[Union[_V, _T]]:
        value: Optional[Union[_V, _T]]
=======
        self, key: _K, /, default: Union[_V, _T] | None = None
    ) -> Union[_V, _T] | None:
        value: Union[_V, _T] | None
>>>>>>> 4be7d7c1
        if key in self:
            value = self.__getitem__(key, update_info=False)  # type: ignore[call-arg]

            self._hits += 1
        else:
            value = default

        self._total += 1
        return value

    @overload
    def pop(self, key: _K) -> _V: ...

    @overload
    def pop(self, key: _K, default: Union[_V, _T]) -> Union[_V, _T]: ...

    def pop(
<<<<<<< HEAD
        self, key: _K, default: Optional[Union[_V, _T]] = None
    ) -> Optional[Union[_V, _T]]:
        value: Optional[Union[_V, _T]]
=======
        self, key: _K, default: Union[_V, _T] | None = None
    ) -> Union[_V, _T] | None:
        value: Union[_V, _T] | None
>>>>>>> 4be7d7c1
        if key not in self:
            return default

        value = self.__getitem__(key, update_info=False)  # type: ignore[call-arg]
        self.__delitem__(key)
        return value

    def put(self, key: _K, value: _V) -> None:
        self.__setitem__(key, value)

    def pin(self, key: _K) -> None:
        """
        Pins a key in the cache preventing it from being
        evicted in the LRU order.
        """
        if key not in self:
            raise ValueError(f"Cannot pin key: {key} not in cache.")
        self.pinned_items.add(key)

    def _unpin(self, key: _K) -> None:
        """
        Unpins a key in the cache allowing it to be
        evicted in the LRU order.
        """
        self.pinned_items.remove(key)

    def _on_remove(self, key: _K, value: _V | None) -> None:
        pass

    def remove_oldest(self, *, remove_pinned: bool = False) -> None:
        if len(self) == 0:
            return

        self.popitem(remove_pinned=remove_pinned)

    def _remove_old_if_needed(self) -> None:
        while self.currsize > self.capacity:
            self.remove_oldest()

    def popitem(self, remove_pinned: bool = False):
        """Remove and return the `(key, value)` pair least recently used."""
        if not remove_pinned:
            # pop the oldest item in the cache that is not pinned
            lru_key = next(
                (key for key in self.order if key not in self.pinned_items),
                ALL_PINNED_SENTINEL,
            )
            if lru_key is ALL_PINNED_SENTINEL:
                raise RuntimeError(
                    "All items are pinned, cannot remove oldest from the cache."
                )
        else:
            lru_key = next(iter(self.order))
        value = self.pop(cast(_K, lru_key))
        return (lru_key, value)

    def clear(self) -> None:
        while len(self) > 0:
            self.remove_oldest(remove_pinned=True)

        self._hits = 0
        self._total = 0
        self._last_info = CacheInfo(hits=0, total=0)


class PyObjectCache:
    """Used to cache python objects to avoid object allocations
    across scheduler iterations.
    """

    def __init__(self, obj_builder):
        self._obj_builder = obj_builder
        self._index = 0

        self._obj_cache = []
        for _ in range(128):
            self._obj_cache.append(self._obj_builder())

    def _grow_cache(self):
        # Double the size of the cache
        num_objs = len(self._obj_cache)
        for _ in range(num_objs):
            self._obj_cache.append(self._obj_builder())

    def get_object(self):
        """Returns a pre-allocated cached object. If there is not enough
        objects, then the cache size will double.
        """
        if self._index >= len(self._obj_cache):
            self._grow_cache()
            assert self._index < len(self._obj_cache)

        obj = self._obj_cache[self._index]
        self._index += 1

        return obj

    def reset(self):
        """Makes all cached-objects available for the next scheduler iteration."""
        self._index = 0


@cache
def get_max_shared_memory_bytes(gpu: int = 0) -> int:
    """Returns the maximum shared memory per thread block in bytes."""
    from vllm import _custom_ops as ops

    max_shared_mem = ops.get_max_shared_memory_per_block_device_attribute(gpu)
    # value 0 will cause MAX_SEQ_LEN become negative and test_attention.py
    # will fail
    assert max_shared_mem > 0, "max_shared_mem can not be zero"
    return int(max_shared_mem)


def get_cpu_memory() -> int:
    """Returns the total CPU memory of the node in bytes."""
    return psutil.virtual_memory().total


def random_uuid() -> str:
    return str(uuid.uuid4().hex)


class AsyncMicrobatchTokenizer:
    """Asynchronous tokenizer with micro-batching.

    Pulls pending encode/decode requests from a queue and batches them
    up to reduce overhead. A single-thread ThreadPoolExecutor is used
    so the event loop stays responsive.
    """

    def __init__(
        self,
        tokenizer,
        max_batch_size: int = 32,
        batch_wait_timeout_s: float = 0.002,
    ) -> None:
        self.tokenizer = tokenizer
        self.max_batch_size = max_batch_size
        self.batch_wait_timeout_s = batch_wait_timeout_s

        self._loop = asyncio.get_running_loop()
        self._queues: dict[
            tuple,
            asyncio.Queue[
                Union[
                    tuple[str, dict, asyncio.Future], tuple[list[int], asyncio.Future]
                ]
            ],
        ] = {}
        self._batcher_tasks: list[asyncio.Task] = []

        # Single-thread executor for blocking tokenizer calls.
        self._executor = ThreadPoolExecutor(max_workers=1)

    # === Public async API ===
    async def __call__(self, prompt, **kwargs):
        result_future: asyncio.Future = self._loop.create_future()
        key = self._queue_key("encode", kwargs)
        queue = self._get_queue(self._loop, key)
        await queue.put((prompt, kwargs, result_future))
        return await result_future

    async def decode(self, token_ids, **kwargs):
        result_future: asyncio.Future = self._loop.create_future()
        key = self._queue_key("decode", kwargs)
        queue = self._get_queue(self._loop, key)
        await queue.put((token_ids, result_future))
        return await result_future

    # === Internal helpers ===
    def _get_queue(
        self, loop: asyncio.AbstractEventLoop, key: tuple
    ) -> asyncio.Queue[
        Union[tuple[str, dict, asyncio.Future], tuple[list[int], asyncio.Future]]
    ]:
        """Get the request queue for the given operation key, creating a new
        queue and batcher task if needed."""
        queue = self._queues.get(key)
        if queue is None:
            self._queues[key] = queue = asyncio.Queue()
            if key[0] == "encode":
                can_batch = key[1] != "other"
                coro = self._batch_encode_loop(queue, can_batch)
            else:
                assert key[0] == "decode", f"Unknown operation type: {key[0]}."
                coro = self._batch_decode_loop(queue)
            self._batcher_tasks.append(loop.create_task(coro))
        return queue

    async def _batch_encode_loop(self, queue: asyncio.Queue, can_batch: bool):
        """Batch incoming encode requests for efficiency."""
        while True:
            prompt, kwargs, result_future = await queue.get()
            prompts = [prompt]
            kwargs_list = [kwargs]
            result_futures = [result_future]
            deadline = self._loop.time() + self.batch_wait_timeout_s

            while len(prompts) < self.max_batch_size:
                timeout = deadline - self._loop.time()
                if timeout <= 0:
                    break
                try:
                    prompt, kwargs, result_future = await asyncio.wait_for(
                        queue.get(), timeout
                    )
                    prompts.append(prompt)
                    result_futures.append(result_future)
                    if not can_batch:
                        kwargs_list.append(kwargs)
                except asyncio.TimeoutError:
                    break

            try:
                # If every request uses identical kwargs we can run a single
                # batched tokenizer call for a big speed-up.
                if can_batch and len(prompts) > 1:
                    batch_encode_fn = partial(self.tokenizer, prompts, **kwargs)
                    results = await self._loop.run_in_executor(
                        self._executor, batch_encode_fn
                    )

                    for i, fut in enumerate(result_futures):
                        if not fut.done():
                            data = {k: v[i] for k, v in results.items()}
                            fut.set_result(BatchEncoding(data))
                else:
                    encode_fn = lambda prompts=prompts, kwargs=kwargs_list: [
                        self.tokenizer(p, **kw) for p, kw in zip(prompts, kwargs)
                    ]
                    results = await self._loop.run_in_executor(
                        self._executor, encode_fn
                    )

                    for fut, res in zip(result_futures, results):
                        if not fut.done():
                            fut.set_result(res)
            except Exception as e:
                for fut in result_futures:
                    if not fut.done():
                        fut.set_exception(e)

    async def _batch_decode_loop(self, queue: asyncio.Queue):
        """Batch incoming decode requests for efficiency."""
        while True:
            token_ids, result_future = await queue.get()
            token_ids_list = [token_ids]
            result_futures = [result_future]
            deadline = self._loop.time() + self.batch_wait_timeout_s

            while len(token_ids_list) < self.max_batch_size:
                timeout = deadline - self._loop.time()
                if timeout <= 0:
                    break
                try:
                    token_ids, result_future = await asyncio.wait_for(
                        queue.get(), timeout
                    )
                    token_ids_list.append(token_ids)
                    result_futures.append(result_future)
                except asyncio.TimeoutError:
                    break

            try:
                # Perform a single batched decode call for all requests
                results = await self._loop.run_in_executor(
                    self._executor, self.tokenizer.batch_decode, token_ids_list
                )
                for fut, res in zip(result_futures, results):
                    if not fut.done():
                        fut.set_result(res)
            except Exception as e:
                for fut in result_futures:
                    if not fut.done():
                        fut.set_exception(e)

    def _queue_key(self, op: str, kwargs: dict) -> tuple:
        """
        Return a normalized key describing operation + kwargs.

        - `add_special_tokens`: {True/False}
        - `truncation`: {True/False}
          - If `truncation` is False (`max_length` is None),
            returns a key for a can_batch queue.
          - If `truncation` is True and `max_length` is None or equals
            `tokenizer.model_max_length`, returns a key for a can_batch queue.
          - Otherwise, returns a key for a cannot_batch queue.

        Examples:
          - Decode: ("decode",)
          - Encode typical:
            ("encode", add_special_tokens, bool_truncation, max_length_label)
          - Fallback: ("encode", "other")
        """

        if op == "decode":
            return ("decode",)

        add_special_tokens = kwargs.get("add_special_tokens", True)
        truncation = kwargs.get("truncation", False)
        max_length = kwargs.get("max_length")

        if not truncation:
            return "encode", add_special_tokens, False, None

        model_max = getattr(self.tokenizer, "model_max_length", None)
        if max_length is None or (model_max is not None and max_length == model_max):
            return "encode", add_special_tokens, True, "model_max"

        return "encode", "other"

    def __del__(self):
        if (
            (tasks := getattr(self, "_batcher_tasks", None))
            and (loop := getattr(self, "_loop", None))
            and not loop.is_closed()
        ):

            def cancel_tasks():
                for task in tasks:
                    task.cancel()

            loop.call_soon_threadsafe(cancel_tasks)


def cancel_task_threadsafe(task: Task):
    if task and not task.done():
        run_in_loop(task.get_loop(), task.cancel)


def close_sockets(sockets: Sequence[Union[zmq.Socket, zmq.asyncio.Socket]]):
    for sock in sockets:
        if sock is not None:
            sock.close(linger=0)


def run_in_loop(loop: AbstractEventLoop, function: Callable, *args):
    if in_loop(loop):
        function(*args)
    elif not loop.is_closed():
        loop.call_soon_threadsafe(function, *args)


def in_loop(event_loop: AbstractEventLoop) -> bool:
    try:
        return asyncio.get_running_loop() == event_loop
    except RuntimeError:
        return False


def make_async(
<<<<<<< HEAD
    func: Callable[P, T], executor: Optional[concurrent.futures.Executor] = None
=======
    func: Callable[P, T], executor: concurrent.futures.Executor | None = None
>>>>>>> 4be7d7c1
) -> Callable[P, Awaitable[T]]:
    """Take a blocking function, and run it on in an executor thread.

    This function prevents the blocking function from blocking the
    asyncio event loop.
    The code in this function needs to be thread safe.
    """

    def _async_wrapper(*args: P.args, **kwargs: P.kwargs) -> asyncio.Future:
        loop = asyncio.get_event_loop()
        p_func = partial(func, *args, **kwargs)
        return loop.run_in_executor(executor=executor, func=p_func)

    return _async_wrapper


def _next_task(iterator: AsyncGenerator[T, None], loop: AbstractEventLoop) -> Task:
    # Can use anext() in python >= 3.10
    return loop.create_task(iterator.__anext__())  # type: ignore[arg-type]


async def merge_async_iterators(
    *iterators: AsyncGenerator[T, None],
) -> AsyncGenerator[tuple[int, T], None]:
    """Merge multiple asynchronous iterators into a single iterator.

    This method handle the case where some iterators finish before others.
    When it yields, it yields a tuple (i, item) where i is the index of the
    iterator that yields the item.
    """
    if len(iterators) == 1:
        # Fast-path single iterator case.
        async for item in iterators[0]:
            yield 0, item
        return

    loop = asyncio.get_running_loop()

    awaits = {_next_task(pair[1], loop): pair for pair in enumerate(iterators)}
    try:
        while awaits:
            done, _ = await asyncio.wait(awaits.keys(), return_when=FIRST_COMPLETED)
            for d in done:
                pair = awaits.pop(d)
                try:
                    item = await d
                    i, it = pair
                    awaits[_next_task(it, loop)] = pair
                    yield i, item
                except StopAsyncIteration:
                    pass
    finally:
        # Cancel any remaining iterators
        for f, (_, it) in awaits.items():
            with contextlib.suppress(BaseException):
                f.cancel()
                await it.aclose()


async def collect_from_async_generator(iterator: AsyncGenerator[T, None]) -> list[T]:
    """Collect all items from an async generator into a list."""
    items = []
    async for item in iterator:
        items.append(item)
    return items


def get_ip() -> str:
    host_ip = envs.VLLM_HOST_IP
    if "HOST_IP" in os.environ and "VLLM_HOST_IP" not in os.environ:
        logger.warning(
            "The environment variable HOST_IP is deprecated and ignored, as"
            " it is often used by Docker and other software to"
            " interact with the container's network stack. Please "
            "use VLLM_HOST_IP instead to set the IP address for vLLM processes"
            " to communicate with each other."
        )
    if host_ip:
        return host_ip

    # IP is not set, try to get it from the network interface

    # try ipv4
    s = socket.socket(socket.AF_INET, socket.SOCK_DGRAM)
    try:
        s.connect(("8.8.8.8", 80))  # Doesn't need to be reachable
        return s.getsockname()[0]
    except Exception:
        pass

    # try ipv6
    try:
        s = socket.socket(socket.AF_INET6, socket.SOCK_DGRAM)
        # Google's public DNS server, see
        # https://developers.google.com/speed/public-dns/docs/using#addresses
        s.connect(("2001:4860:4860::8888", 80))  # Doesn't need to be reachable
        return s.getsockname()[0]
    except Exception:
        pass

    warnings.warn(
        "Failed to get the IP address, using 0.0.0.0 by default."
        "The value can be set by the environment variable"
        " VLLM_HOST_IP or HOST_IP.",
        stacklevel=2,
    )
    return "0.0.0.0"


def test_loopback_bind(address, family):
    try:
        s = socket.socket(family, socket.SOCK_DGRAM)
        s.bind((address, 0))  # Port 0 = auto assign
        s.close()
        return True
    except OSError:
        return False


def get_loopback_ip() -> str:
    loopback_ip = envs.VLLM_LOOPBACK_IP
    if loopback_ip:
        return loopback_ip

    # VLLM_LOOPBACK_IP is not set, try to get it based on network interface

    if test_loopback_bind("127.0.0.1", socket.AF_INET):
        return "127.0.0.1"
    elif test_loopback_bind("::1", socket.AF_INET6):
        return "::1"
    else:
        raise RuntimeError(
            "Neither 127.0.0.1 nor ::1 are bound to a local interface. "
            "Set the VLLM_LOOPBACK_IP environment variable explicitly."
        )


def is_valid_ipv6_address(address: str) -> bool:
    try:
        ipaddress.IPv6Address(address)
        return True
    except ValueError:
        return False


def split_host_port(host_port: str) -> tuple[str, int]:
    # ipv6
    if host_port.startswith("["):
        host, port = host_port.rsplit("]", 1)
        host = host[1:]
        port = port.split(":")[1]
        return host, int(port)
    else:
        host, port = host_port.split(":")
        return host, int(port)


def join_host_port(host: str, port: int) -> str:
    if is_valid_ipv6_address(host):
        return f"[{host}]:{port}"
    else:
        return f"{host}:{port}"


def get_distributed_init_method(ip: str, port: int) -> str:
    return get_tcp_uri(ip, port)


def get_tcp_uri(ip: str, port: int) -> str:
    if is_valid_ipv6_address(ip):
        return f"tcp://[{ip}]:{port}"
    else:
        return f"tcp://{ip}:{port}"


def get_open_zmq_ipc_path() -> str:
    base_rpc_path = envs.VLLM_RPC_BASE_PATH
    return f"ipc://{base_rpc_path}/{uuid4()}"


def get_open_zmq_inproc_path() -> str:
    return f"inproc://{uuid4()}"


def get_open_port() -> int:
    """
    Get an open port for the vLLM process to listen on.
    An edge case to handle, is when we run data parallel,
    we need to avoid ports that are potentially used by
    the data parallel master process.
    Right now we reserve 10 ports for the data parallel master
    process. Currently it uses 2 ports.
    """
    if "VLLM_DP_MASTER_PORT" in os.environ:
        dp_master_port = envs.VLLM_DP_MASTER_PORT
        reserved_port_range = range(dp_master_port, dp_master_port + 10)
        while True:
            candidate_port = _get_open_port()
            if candidate_port not in reserved_port_range:
                return candidate_port
    return _get_open_port()


def get_open_ports_list(count: int = 5) -> list[int]:
    """Get a list of open ports."""
    ports = set[int]()
    while len(ports) < count:
        ports.add(get_open_port())
    return list(ports)


def _get_open_port() -> int:
    port = envs.VLLM_PORT
    if port is not None:
        while True:
            try:
                with socket.socket(socket.AF_INET, socket.SOCK_STREAM) as s:
                    s.bind(("", port))
                    return port
            except OSError:
                port += 1  # Increment port number if already in use
                logger.info("Port %d is already in use, trying port %d", port - 1, port)
    # try ipv4
    try:
        with socket.socket(socket.AF_INET, socket.SOCK_STREAM) as s:
            s.bind(("", 0))
            return s.getsockname()[1]
    except OSError:
        # try ipv6
        with socket.socket(socket.AF_INET6, socket.SOCK_STREAM) as s:
            s.bind(("", 0))
            return s.getsockname()[1]


def find_process_using_port(port: int) -> psutil.Process | None:
    # TODO: We can not check for running processes with network
    # port on macOS. Therefore, we can not have a full graceful shutdown
    # of vLLM. For now, let's not look for processes in this case.
    # Ref: https://www.florianreinhard.de/accessdenied-in-psutil/
    if sys.platform.startswith("darwin"):
        return None

    our_pid = os.getpid()
    for conn in psutil.net_connections():
        if conn.laddr.port == port and (conn.pid is not None and conn.pid != our_pid):
            try:
                return psutil.Process(conn.pid)
            except psutil.NoSuchProcess:
                return None
    return None


def update_environment_variables(envs: dict[str, str]):
    for k, v in envs.items():
        if k in os.environ and os.environ[k] != v:
            logger.warning(
                "Overwriting environment variable %s from '%s' to '%s'",
                k,
                os.environ[k],
                v,
            )
        os.environ[k] = v


def chunk_list(lst: list[T], chunk_size: int):
    """Yield successive chunk_size chunks from lst."""
    for i in range(0, len(lst), chunk_size):
        yield lst[i : i + chunk_size]


def cdiv(a: int, b: int) -> int:
    """Ceiling division."""
    return -(a // -b)


def next_power_of_2(n) -> int:
    """The next power of 2 (inclusive)"""
    if n < 1:
        return 1
    return 1 << (n - 1).bit_length()


def prev_power_of_2(n: int) -> int:
    """The previous power of 2 (inclusive)"""
    if n <= 0:
        return 0
    return 1 << (n.bit_length() - 1)


def round_up(x: int, y: int) -> int:
    return ((x + y - 1) // y) * y


def round_down(x: int, y: int) -> int:
    return (x // y) * y


def _generate_random_fp8(
    tensor: torch.Tensor,
    low: float,
    high: float,
) -> None:
    # NOTE(zhaoyang): Due to NaN and Inf representation for fp8 data type,
    # it may occur Inf or NaN if we directly use torch.randint
    # to generate random data for fp8 data.
    # For example, s.11111.00 in fp8e5m2 format represents Inf.
    #     | E4M3        | E5M2
    # -----|-------------|-------------------
    # Inf | N/A         | s.11111.00
    # NaN | s.1111.111  | s.11111.{01,10,11}
    from vllm import _custom_ops as ops

    tensor_tmp = torch.empty_like(tensor, dtype=torch.float16)
    tensor_tmp.uniform_(low, high)
    ops.convert_fp8(tensor, tensor_tmp)
    del tensor_tmp


def get_kv_cache_torch_dtype(
<<<<<<< HEAD
    cache_dtype: Optional[Union[str, torch.dtype]],
    model_dtype: Optional[Union[str, torch.dtype]] = None,
=======
    cache_dtype: Union[str, torch.dtype] | None,
    model_dtype: Union[str, torch.dtype] | None = None,
>>>>>>> 4be7d7c1
) -> torch.dtype:
    if isinstance(cache_dtype, str):
        if cache_dtype == "auto":
            if isinstance(model_dtype, str) and model_dtype in STR_DTYPE_TO_TORCH_DTYPE:
                torch_dtype = STR_DTYPE_TO_TORCH_DTYPE[model_dtype]
            elif isinstance(model_dtype, torch.dtype):
                torch_dtype = model_dtype
            else:
                raise ValueError(f"Invalid model dtype: {model_dtype}")
        elif cache_dtype in STR_DTYPE_TO_TORCH_DTYPE:
            torch_dtype = STR_DTYPE_TO_TORCH_DTYPE[cache_dtype]
        else:
            raise ValueError(f"Invalid kv cache dtype: {cache_dtype}")
    elif isinstance(cache_dtype, torch.dtype):
        torch_dtype = cache_dtype
    else:
        raise ValueError(f"Invalid kv cache dtype: {cache_dtype}")
    return torch_dtype


def create_kv_caches_with_random_flash(
    num_blocks: int,
    block_size: int,
    num_layers: int,
    num_heads: int,
    head_size: int,
    cache_dtype: Union[str, torch.dtype] | None,
    model_dtype: Union[str, torch.dtype] | None = None,
    seed: int | None = None,
    device: str | None = "cuda",
    cache_layout: str | None = "NHD",
) -> tuple[list[torch.Tensor], list[torch.Tensor]]:
    from vllm.platforms import current_platform

    current_platform.seed_everything(seed)

    torch_dtype = get_kv_cache_torch_dtype(cache_dtype, model_dtype)
    generic_kv_cache_shape = (num_blocks, 2, block_size, num_heads, head_size)
    assert cache_layout in ("NHD", "HND")
    stride_order = (0, 1, 2, 3, 4) if cache_layout == "NHD" else (0, 1, 3, 2, 4)

    kv_cache_allocation_shape = tuple(generic_kv_cache_shape[i] for i in stride_order)
    scale = head_size**-0.5

    key_caches: list[torch.Tensor] = []
    value_caches: list[torch.Tensor] = []

    for _ in range(num_layers):
        key_value_cache = torch.empty(
            size=kv_cache_allocation_shape, dtype=torch_dtype, device=device
        ).permute(*stride_order)
        if cache_dtype in ["auto", "half", "bfloat16", "float"]:
            key_value_cache.uniform_(-scale, scale)
        elif cache_dtype == "fp8":
            _generate_random_fp8(key_value_cache, -scale, scale)
        else:
            raise ValueError(f"Does not support key cache of type {cache_dtype}")
        key_caches.append(key_value_cache[:, 0])
        value_caches.append(key_value_cache[:, 1])
    return key_caches, value_caches


def create_kv_caches_with_random(
    num_blocks: int,
    block_size: int,
    num_layers: int,
    num_heads: int,
    head_size: int,
    cache_dtype: Union[str, torch.dtype] | None,
    model_dtype: Union[str, torch.dtype] | None = None,
    seed: int | None = None,
    device: str | None = "cuda",
) -> tuple[list[torch.Tensor], list[torch.Tensor]]:
    if cache_dtype == "fp8" and head_size % 16:
        raise ValueError(
            f"Does not support key cache of type fp8 with head_size {head_size}"
        )
    from vllm.platforms import current_platform

    current_platform.seed_everything(seed)

    torch_dtype = get_kv_cache_torch_dtype(cache_dtype, model_dtype)

    scale = head_size**-0.5
    x = 16 // torch.tensor([], dtype=torch_dtype).element_size()
    key_cache_shape = (num_blocks, num_heads, head_size // x, block_size, x)
    key_caches: list[torch.Tensor] = []
    for _ in range(num_layers):
        key_cache = torch.empty(size=key_cache_shape, dtype=torch_dtype, device=device)
        if cache_dtype in ["auto", "half", "bfloat16", "float"]:
            key_cache.uniform_(-scale, scale)
        elif cache_dtype == "fp8":
            _generate_random_fp8(key_cache, -scale, scale)
        else:
            raise ValueError(f"Does not support key cache of type {cache_dtype}")
        key_caches.append(key_cache)

    value_cache_shape = (num_blocks, num_heads, head_size, block_size)
    value_caches: list[torch.Tensor] = []
    for _ in range(num_layers):
        value_cache = torch.empty(
            size=value_cache_shape, dtype=torch_dtype, device=device
        )
        if cache_dtype in ["auto", "half", "bfloat16", "float"]:
            value_cache.uniform_(-scale, scale)
        elif cache_dtype == "fp8":
            _generate_random_fp8(value_cache, -scale, scale)
        else:
            raise ValueError(f"Does not support value cache of type {cache_dtype}")
        value_caches.append(value_cache)
    return key_caches, value_caches


@cache
def is_pin_memory_available() -> bool:
    from vllm.platforms import current_platform

    return current_platform.is_pin_memory_available()


@cache
def is_uva_available() -> bool:
    """Check if Unified Virtual Addressing (UVA) is available."""
    # UVA requires pinned memory.
    # TODO: Add more requirements for UVA if needed.
    return is_pin_memory_available()


class DeviceMemoryProfiler:
<<<<<<< HEAD
    def __init__(self, device: Optional[torch.types.Device] = None):
=======
    def __init__(self, device: torch.types.Device | None = None):
>>>>>>> 4be7d7c1
        self.device = device

    def current_memory_usage(self) -> float:
        # Return the memory usage in bytes.
        from vllm.platforms import current_platform

        gc.collect()
        return current_platform.get_current_memory_usage(self.device)

    def __enter__(self):
        self.initial_memory = self.current_memory_usage()
        # This allows us to call methods of the context manager if needed
        return self

    def __exit__(self, exc_type, exc_val, exc_tb):
        self.final_memory = self.current_memory_usage()
        self.consumed_memory = self.final_memory - self.initial_memory

        # Force garbage collection
        gc.collect()


def make_ndarray_with_pad(
    x: list[list[T]],
    pad: T,
    dtype: npt.DTypeLike,
    *,
    max_len: int | None = None,
) -> npt.NDArray:
    """
    Make a padded array from 2D inputs.

    The padding is applied to the end of each inner list until it reaches
    `max_len`.
    """
    if max_len is None:
        # Unlike for most functions, map is faster than a genexpr over `len`
        max_len = max(map(len, x), default=0)

    padded_x = np.full((len(x), max_len), pad, dtype=dtype)
    for ind, blocktb in enumerate(x):
        assert len(blocktb) <= max_len
        padded_x[ind, : len(blocktb)] = blocktb

    return padded_x


def make_tensor_with_pad(
    x: list[list[T]],
    pad: T,
    dtype: torch.dtype,
    *,
    max_len: int | None = None,
    device: Union[str, torch.device] | None = None,
    pin_memory: bool = False,
) -> torch.Tensor:
    """
    Make a padded tensor from 2D inputs.

    The padding is applied to the end of each inner list until it reaches
    `max_len`.
    """
    np_dtype = TORCH_DTYPE_TO_NUMPY_DTYPE[dtype]
    padded_x = make_ndarray_with_pad(x, pad, np_dtype, max_len=max_len)

    tensor = torch.from_numpy(padded_x).to(device)
    if pin_memory:
        tensor = tensor.pin_memory()

    return tensor


def async_tensor_h2d(
    data: list,
    dtype: torch.dtype,
    target_device: Union[str, torch.device],
    pin_memory: bool,
) -> torch.Tensor:
    """Asynchronously create a tensor and copy it from host to device."""
    t = torch.tensor(data, dtype=dtype, pin_memory=pin_memory, device="cpu")
    return t.to(device=target_device, non_blocking=True)


def get_dtype_size(dtype: torch.dtype) -> int:
    """Get the size of the data type in bytes."""
    return torch.tensor([], dtype=dtype).element_size()


# bool = 0, int = 1, float = 2, complex = 3
def _get_precision_level(dtype: torch.dtype) -> int:
    # NOTE: Complex dtypes return `is_floating_point=False`
    return (dtype != torch.bool) + dtype.is_floating_point + dtype.is_complex * 2


def is_lossless_cast(src_dtype: torch.dtype, tgt_dtype: torch.dtype):
    """
    Test whether it is lossless to cast a tensor from
    `src_dtype` to `tgt_dtype`.
    """
    if src_dtype == tgt_dtype:
        return True

    src_level = _get_precision_level(src_dtype)
    tgt_level = _get_precision_level(tgt_dtype)

    if src_level < tgt_level:
        return True
    if src_level > tgt_level:
        return False

    # Compare integral types
    if not src_dtype.is_floating_point and not src_dtype.is_complex:
        src_info = torch.iinfo(src_dtype)
        tgt_info = torch.iinfo(tgt_dtype)
        return src_info.min >= tgt_info.min and src_info.max <= tgt_info.max

    # Compare floating-point types
    src_info = torch.finfo(src_dtype)
    tgt_info = torch.finfo(tgt_dtype)
    return (
        src_info.min >= tgt_info.min
        and src_info.max <= tgt_info.max
        and src_info.resolution >= tgt_info.resolution
    )


def common_broadcastable_dtype(dtypes: Collection[torch.dtype]):
    """
    Get the common `dtype` where all of the other `dtypes` can be
    cast to it without losing any information.
    """
    return max(
        dtypes,
        key=lambda dtype: sum(is_lossless_cast(dt, dtype) for dt in dtypes),
    )


def as_list(maybe_list: Iterable[T]) -> list[T]:
    """Convert iterable to list, unless it's already a list."""
    return maybe_list if isinstance(maybe_list, list) else list(maybe_list)


def as_iter(obj: Union[T, Iterable[T]]) -> Iterable[T]:
    if isinstance(obj, str) or not isinstance(obj, Iterable):
        return [obj]  # type: ignore[list-item]
    return obj


# `collections` helpers
def is_list_of(
    value: object,
    typ: Union[type[T], tuple[type[T], ...]],
    *,
    check: Literal["first", "all"] = "first",
) -> TypeIs[list[T]]:
    if not isinstance(value, list):
        return False

    if check == "first":
        return len(value) == 0 or isinstance(value[0], typ)
    elif check == "all":
        return all(isinstance(v, typ) for v in value)

    assert_never(check)


def flatten_2d_lists(lists: Iterable[Iterable[T]]) -> list[T]:
    """Flatten a list of lists to a single list."""
    return [item for sublist in lists for item in sublist]


def full_groupby(values: Iterable[_V], *, key: Callable[[_V], _K]):
    """
    Unlike [`itertools.groupby`][], groups are not broken by
    non-contiguous data.
    """
    groups = defaultdict[_K, list[_V]](list)

    for value in values:
        groups[key(value)].append(value)

    return groups.items()


# TODO: This function can be removed if transformer_modules classes are
# serialized by value when communicating between processes
def init_cached_hf_modules() -> None:
    """
    Lazy initialization of the Hugging Face modules.
    """
    from transformers.dynamic_module_utils import init_hf_modules

    init_hf_modules()


@cache
def find_library(lib_name: str) -> str:
    """
    Find the library file in the system.
    `lib_name` is full filename, with both prefix and suffix.
    This function resolves `lib_name` to the full path of the library.
    """
    # Adapted from https://github.com/openai/triton/blob/main/third_party/nvidia/backend/driver.py#L19 # noqa
    # According to https://en.wikipedia.org/wiki/Filesystem_Hierarchy_Standard
    # `/sbin/ldconfig` should exist in all Linux systems.
    # `/sbin/ldconfig` searches the library in the system
    libs = subprocess.check_output(["/sbin/ldconfig", "-p"]).decode()
    # each line looks like the following:
    # libcuda.so.1 (libc6,x86-64) => /lib/x86_64-linux-gnu/libcuda.so.1
    locs = [line.split()[-1] for line in libs.splitlines() if lib_name in line]
    # `LD_LIBRARY_PATH` searches the library in the user-defined paths
    env_ld_library_path = envs.LD_LIBRARY_PATH
    if not locs and env_ld_library_path:
        locs = [
            os.path.join(dir, lib_name)
            for dir in env_ld_library_path.split(":")
            if os.path.exists(os.path.join(dir, lib_name))
        ]
    if not locs:
        raise ValueError(f"Cannot find {lib_name} in the system.")
    return locs[0]


def find_nccl_library() -> str:
    """
    We either use the library file specified by the `VLLM_NCCL_SO_PATH`
    environment variable, or we find the library file brought by PyTorch.
    After importing `torch`, `libnccl.so.2` or `librccl.so.1` can be
    found by `ctypes` automatically.
    """
    so_file = envs.VLLM_NCCL_SO_PATH

    # manually load the nccl library
    if so_file:
        logger.info(
            "Found nccl from environment variable VLLM_NCCL_SO_PATH=%s", so_file
        )
    else:
        if torch.version.cuda is not None:
            so_file = "libnccl.so.2"
        elif torch.version.hip is not None:
            so_file = "librccl.so.1"
        else:
            raise ValueError("NCCL only supports CUDA and ROCm backends.")
        logger.info("Found nccl from library %s", so_file)
    return so_file


def find_nccl_include_paths() -> list[str] | None:
    """
    We either use the nccl.h specified by the `VLLM_NCCL_INCLUDE_PATH`
    environment variable, or we find the library file brought by
    nvidia-nccl-cuXX. load_inline by default uses
    torch.utils.cpp_extension.include_paths
    """
    paths: list[str] = []
    inc = envs.VLLM_NCCL_INCLUDE_PATH
    if inc and os.path.isdir(inc):
        paths.append(inc)

    try:
        import importlib.util

        spec = importlib.util.find_spec("nvidia.nccl")
        if spec and getattr(spec, "submodule_search_locations", None):
            for loc in spec.submodule_search_locations:
                inc_dir = os.path.join(loc, "include")
                if os.path.exists(os.path.join(inc_dir, "nccl.h")):
                    paths.append(inc_dir)
    except Exception:
        pass

    seen = set()
    out: list[str] = []
    for p in paths:
        if p and p not in seen:
            out.append(p)
            seen.add(p)
    return out or None


prev_set_stream = torch.cuda.set_stream

_current_stream_tls = threading.local()


def _patched_set_stream(stream: torch.cuda.Stream) -> None:
    _current_stream_tls.value = stream
    prev_set_stream(stream)


torch.cuda.set_stream = _patched_set_stream


class _StreamPlaceholder:
    def __init__(self):
        self.synchronize = lambda: None


def current_stream() -> torch.cuda.Stream:
    """
    replace `torch.cuda.current_stream()` with `vllm.utils.current_stream()`.
    it turns out that `torch.cuda.current_stream()` is quite expensive,
    as it will construct a new stream object at each call.
    here we patch `torch.cuda.set_stream` to keep track of the current stream
    directly, so that we can avoid calling `torch.cuda.current_stream()`.

    the underlying hypothesis is that we do not call `torch._C._cuda_setStream`
    from C/C++ code.
    """
    from vllm.platforms import current_platform

    if not hasattr(_current_stream_tls, "value") or _current_stream_tls.value is None:
        # when this function is called before any stream is set,
        # we return the default stream.
        # On ROCm using the default 0 stream in combination with RCCL
        # is hurting performance. Therefore creating a dedicated stream
        # per process
        if current_platform.is_rocm():
            # torch.cuda.set_stream here is the alias of _pathed_set_stream
            torch.cuda.set_stream(torch.cuda.Stream())
        elif current_platform.is_cpu():
            _current_stream_tls.value = _StreamPlaceholder()
        else:
            current_stream = current_platform.current_stream
            if current_stream is not None:
                _current_stream_tls.value = current_stream()
            else:
                raise ValueError(
                    "Fail to set current stream, current platform "
                    "may not support current_stream with torch API"
                )
    return _current_stream_tls.value


def enable_trace_function_call_for_thread(vllm_config: VllmConfig) -> None:
    """Set up function tracing for the current thread,
    if enabled via the VLLM_TRACE_FUNCTION environment variable
    """

    if envs.VLLM_TRACE_FUNCTION:
        tmp_dir = tempfile.gettempdir()
        # add username to tmp_dir to avoid permission issues
        tmp_dir = os.path.join(tmp_dir, getpass.getuser())
        filename = (
            f"VLLM_TRACE_FUNCTION_for_process_{os.getpid()}"
            f"_thread_{threading.get_ident()}_"
            f"at_{datetime.datetime.now()}.log"
        ).replace(" ", "_")
        log_path = os.path.join(
            tmp_dir, "vllm", f"vllm-instance-{vllm_config.instance_id}", filename
        )
        os.makedirs(os.path.dirname(log_path), exist_ok=True)
        enable_trace_function_call(log_path)


# `functools` helpers
def identity(value: T, **kwargs) -> T:
    """Returns the first provided value."""
    return value


F = TypeVar("F", bound=Callable[..., Any])


def deprecate_args(
    start_index: int,
    is_deprecated: Union[bool, Callable[[], bool]] = True,
    additional_message: str | None = None,
) -> Callable[[F], F]:
    if not callable(is_deprecated):
        is_deprecated = partial(identity, is_deprecated)

    def wrapper(fn: F) -> F:
        params = inspect.signature(fn).parameters
        pos_types = (
            inspect.Parameter.POSITIONAL_ONLY,
            inspect.Parameter.POSITIONAL_OR_KEYWORD,
        )
        pos_kws = [kw for kw, param in params.items() if param.kind in pos_types]

        @wraps(fn)
        def inner(*args, **kwargs):
            if is_deprecated():
                deprecated_args = pos_kws[start_index : len(args)]
                if deprecated_args:
                    msg = (
                        f"The positional arguments {deprecated_args} are "
                        "deprecated and will be removed in a future update."
                    )
                    if additional_message is not None:
                        msg += f" {additional_message}"

                    warnings.warn(
                        DeprecationWarning(msg),
                        stacklevel=3,  # The inner function takes up one level
                    )

            return fn(*args, **kwargs)

        return inner  # type: ignore

    return wrapper


def deprecate_kwargs(
    *kws: str,
    is_deprecated: Union[bool, Callable[[], bool]] = True,
    additional_message: str | None = None,
) -> Callable[[F], F]:
    deprecated_kws = set(kws)

    if not callable(is_deprecated):
        is_deprecated = partial(identity, is_deprecated)

    def wrapper(fn: F) -> F:
        @wraps(fn)
        def inner(*args, **kwargs):
            if is_deprecated():
                deprecated_kwargs = kwargs.keys() & deprecated_kws
                if deprecated_kwargs:
                    msg = (
                        f"The keyword arguments {deprecated_kwargs} are "
                        "deprecated and will be removed in a future update."
                    )
                    if additional_message is not None:
                        msg += f" {additional_message}"

                    warnings.warn(
                        DeprecationWarning(msg),
                        stacklevel=3,  # The inner function takes up one level
                    )

            return fn(*args, **kwargs)

        return inner  # type: ignore

    return wrapper


@lru_cache(maxsize=8)
<<<<<<< HEAD
def _cuda_device_count_stateless(cuda_visible_devices: Optional[str] = None) -> int:
=======
def _cuda_device_count_stateless(cuda_visible_devices: str | None = None) -> int:
>>>>>>> 4be7d7c1
    # Note: cuda_visible_devices is not used, but we keep it as an argument for
    # LRU Cache purposes.

    # Code below is based on
    # https://github.com/pytorch/pytorch/blob/
    # c1cd946818442aca8c7f812b16d187ce1586c3bc/
    # torch/cuda/__init__.py#L831C1-L831C17
    import torch.cuda
    import torch.version

    from vllm.platforms import current_platform

    if not torch.cuda._is_compiled():
        return 0
    if current_platform.is_rocm():
        # ROCm uses amdsmi instead of nvml for stateless device count
        # This requires a sufficiently modern version of Torch 2.4.0
        raw_count = (
            torch.cuda._device_count_amdsmi()
            if (hasattr(torch.cuda, "_device_count_amdsmi"))
            else -1
        )
    else:
        raw_count = torch.cuda._device_count_nvml()
    r = torch._C._cuda_getDeviceCount() if raw_count < 0 else raw_count
    return r


def cuda_device_count_stateless() -> int:
    """Get number of CUDA devices, caching based on the value of
    CUDA_VISIBLE_DEVICES at the time of call.

    This should be used instead of torch.cuda.device_count()
    unless CUDA_VISIBLE_DEVICES has already been set to the desired
    value."""

    # This can be removed and simply replaced with torch.cuda.get_device_count
    # after https://github.com/pytorch/pytorch/pull/122815 is released.
    return _cuda_device_count_stateless(envs.CUDA_VISIBLE_DEVICES)


def cuda_is_initialized() -> bool:
    """Check if CUDA is initialized."""
    if not torch.cuda._is_compiled():
        return False
    return torch.cuda.is_initialized()


def xpu_is_initialized() -> bool:
    """Check if XPU is initialized."""
    if not torch.xpu._is_compiled():
        return False
    return torch.xpu.is_initialized()


def cuda_get_device_properties(
    device, names: Sequence[str], init_cuda=False
) -> tuple[Any, ...]:
    """Get specified CUDA device property values without initializing CUDA in
    the current process."""
    if init_cuda or cuda_is_initialized():
        props = torch.cuda.get_device_properties(device)
        return tuple(getattr(props, name) for name in names)

    # Run in subprocess to avoid initializing CUDA as a side effect.
    mp_ctx = multiprocessing.get_context("fork")
    with ProcessPoolExecutor(max_workers=1, mp_context=mp_ctx) as executor:
        return executor.submit(cuda_get_device_properties, device, names, True).result()


def weak_bind(
    bound_method: Callable[..., Any],
) -> Callable[..., None]:
    """Make an instance method that weakly references
    its associated instance and no-ops once that
    instance is collected."""
    ref = weakref.ref(bound_method.__self__)  # type: ignore[attr-defined]
    unbound = bound_method.__func__  # type: ignore[attr-defined]

    def weak_bound(*args, **kwargs) -> None:
        if inst := ref():
            unbound(inst, *args, **kwargs)

    return weak_bound


def run_once(f: Callable[P, None]) -> Callable[P, None]:
    def wrapper(*args: P.args, **kwargs: P.kwargs) -> None:
        if wrapper.has_run:  # type: ignore[attr-defined]
            return

        with wrapper.lock:  # type: ignore[attr-defined]
            if not wrapper.has_run:  # type: ignore[attr-defined]
                wrapper.has_run = True  # type: ignore[attr-defined]
                return f(*args, **kwargs)

    wrapper.has_run = False  # type: ignore[attr-defined]
    wrapper.lock = threading.Lock()  # type: ignore[attr-defined]
    return wrapper


class StoreBoolean(Action):
    def __call__(self, parser, namespace, values, option_string=None):
        if values.lower() == "true":
            setattr(namespace, self.dest, True)
        elif values.lower() == "false":
            setattr(namespace, self.dest, False)
        else:
            raise ValueError(
                f"Invalid boolean value: {values}. Expected 'true' or 'false'."
            )


class SortedHelpFormatter(ArgumentDefaultsHelpFormatter, RawDescriptionHelpFormatter):
    """SortedHelpFormatter that sorts arguments by their option strings."""

    def _split_lines(self, text, width):
        """
        1. Sentences split across lines have their single newlines removed.
        2. Paragraphs and explicit newlines are split into separate lines.
        3. Each line is wrapped to the specified width (width of terminal).
        """
        # The patterns also include whitespace after the newline
        single_newline = re.compile(r"(?<!\n)\n(?!\n)\s*")
        multiple_newlines = re.compile(r"\n{2,}\s*")
        text = single_newline.sub(" ", text)
        lines = re.split(multiple_newlines, text)
        return sum([textwrap.wrap(line, width) for line in lines], [])

    def add_arguments(self, actions):
        actions = sorted(actions, key=lambda x: x.option_strings)
        super().add_arguments(actions)


class FlexibleArgumentParser(ArgumentParser):
    """ArgumentParser that allows both underscore and dash in names."""

    _deprecated: set[Action] = set()
    _json_tip: str = (
        "When passing JSON CLI arguments, the following sets of arguments "
        "are equivalent:\n"
        '   --json-arg \'{"key1": "value1", "key2": {"key3": "value2"}}\'\n'
        "   --json-arg.key1 value1 --json-arg.key2.key3 value2\n\n"
        "Additionally, list elements can be passed individually using +:\n"
        '   --json-arg \'{"key4": ["value3", "value4", "value5"]}\'\n'
        "   --json-arg.key4+ value3 --json-arg.key4+='value4,value5'\n\n"
    )
<<<<<<< HEAD
=======
    _search_keyword: str | None = None
>>>>>>> 4be7d7c1

    def __init__(self, *args, **kwargs):
        # Set the default "formatter_class" to SortedHelpFormatter
        if "formatter_class" not in kwargs:
            kwargs["formatter_class"] = SortedHelpFormatter
        # Pop kwarg "add_json_tip" to control whether to add the JSON tip
        self.add_json_tip = kwargs.pop("add_json_tip", True)
        super().__init__(*args, **kwargs)

    if sys.version_info < (3, 13):
        # Enable the deprecated kwarg for Python 3.12 and below

        def parse_known_args(self, args=None, namespace=None):
            if args is not None and "--disable-log-requests" in args:
                # Special case warning because the warning below won't trigger
                # if –-disable-log-requests because its value is default.
                logger.warning_once(
                    "argument '--disable-log-requests' is deprecated and "
                    "replaced with '--enable-log-requests'. This will be "
                    "removed in v0.12.0."
                )
            namespace, args = super().parse_known_args(args, namespace)
            for action in FlexibleArgumentParser._deprecated:
                if (
                    hasattr(namespace, dest := action.dest)
                    and getattr(namespace, dest) != action.default
                ):
                    logger.warning_once("argument '%s' is deprecated", dest)
            return namespace, args

        def add_argument(self, *args, **kwargs):
            deprecated = kwargs.pop("deprecated", False)
            action = super().add_argument(*args, **kwargs)
            if deprecated:
                FlexibleArgumentParser._deprecated.add(action)
            return action

        class _FlexibleArgumentGroup(_ArgumentGroup):
            def add_argument(self, *args, **kwargs):
                deprecated = kwargs.pop("deprecated", False)
                action = super().add_argument(*args, **kwargs)
                if deprecated:
                    FlexibleArgumentParser._deprecated.add(action)
                return action

        def add_argument_group(self, *args, **kwargs):
            group = self._FlexibleArgumentGroup(self, *args, **kwargs)
            self._action_groups.append(group)
            return group

<<<<<<< HEAD
    def format_help(self) -> str:
        # Add tip about JSON arguments to the epilog
        epilog = self.epilog or ""
        if self.add_json_tip and not epilog.startswith(
            FlexibleArgumentParser._json_tip
        ):
            self.epilog = FlexibleArgumentParser._json_tip + epilog
        return super().format_help()
=======
    def format_help(self):
        # Only use custom help formatting for bottom level parsers
        if self._subparsers is not None:
            return super().format_help()

        formatter = self._get_formatter()

        # Handle keyword search of the args
        if (search_keyword := self._search_keyword) is not None:
            # Normalise the search keyword
            search_keyword = search_keyword.lower().replace("_", "-")
            # Return full help if searching for 'all'
            if search_keyword == "all":
                self.epilog = self._json_tip
                return super().format_help()

            # Return group help if searching for a group title
            for group in self._action_groups:
                if group.title and group.title.lower() == search_keyword:
                    formatter.start_section(group.title)
                    formatter.add_text(group.description)
                    formatter.add_arguments(group._group_actions)
                    formatter.end_section()
                    formatter.add_text(self._json_tip)
                    return formatter.format_help()

            # Return matched args if searching for an arg name
            matched_actions = []
            for group in self._action_groups:
                for action in group._group_actions:
                    # search option name
                    if any(
                        search_keyword in opt.lower() for opt in action.option_strings
                    ):
                        matched_actions.append(action)
            if matched_actions:
                formatter.start_section(f"Arguments matching '{search_keyword}'")
                formatter.add_arguments(matched_actions)
                formatter.end_section()
                formatter.add_text(self._json_tip)
                return formatter.format_help()

            # No match found
            formatter.add_text(
                f"No group or arguments matching '{search_keyword}'.\n"
                "Use '--help' to see available groups or "
                "'--help=all' to see all available parameters."
            )
            return formatter.format_help()

        # usage
        formatter.add_usage(self.usage, self._actions, self._mutually_exclusive_groups)

        # description
        formatter.add_text(self.description)

        # positionals, optionals and user-defined groups
        formatter.start_section("Config Groups")
        config_groups = ""
        for group in self._action_groups:
            if not group._group_actions:
                continue
            title = group.title
            description = group.description or ""
            config_groups += f"{title: <24}{description}\n"
        formatter.add_text(config_groups)
        formatter.end_section()

        # epilog
        formatter.add_text(self.epilog)

        # determine help from format above
        return formatter.format_help()
>>>>>>> 4be7d7c1

    def parse_args(  # type: ignore[override]
        self,
        args: list[str] | None = None,
        namespace: Namespace | None = None,
    ):
        if args is None:
            args = sys.argv[1:]

        # Check for --model in command line arguments first
        if args and args[0] == "serve":
<<<<<<< HEAD
            model_in_cli_args = any(arg == "--model" for arg in args)

            if model_in_cli_args:
                raise ValueError(
                    "With `vllm serve`, you should provide the model as a "
                    "positional argument or in a config file instead of via "
                    "the `--model` option."
                )

=======
            try:
                model_idx = next(
                    i
                    for i, arg in enumerate(args)
                    if arg == "--model" or arg.startswith("--model=")
                )
                logger.warning(
                    "With `vllm serve`, you should provide the model as a "
                    "positional argument or in a config file instead of via "
                    "the `--model` option. "
                    "The `--model` option will be removed in v0.13."
                )

                if args[model_idx] == "--model":
                    model_tag = args[model_idx + 1]
                    rest_start_idx = model_idx + 2
                else:
                    model_tag = args[model_idx].removeprefix("--model=")
                    rest_start_idx = model_idx + 1

                # Move <model> to the front, e,g:
                # [Before]
                # vllm serve -tp 2 --model <model> --enforce-eager --port 8001
                # [After]
                # vllm serve <model> -tp 2 --enforce-eager --port 8001
                args = [
                    "serve",
                    model_tag,
                    *args[1:model_idx],
                    *args[rest_start_idx:],
                ]
                print("args", args)
            except StopIteration:
                pass

>>>>>>> 4be7d7c1
        if "--config" in args:
            args = self._pull_args_from_config(args)

        def repl(match: re.Match) -> str:
            """Replaces underscores with dashes in the matched string."""
            return match.group(0).replace("_", "-")

        # Everything between the first -- and the first .
        pattern = re.compile(r"(?<=--)[^\.]*")

        # Convert underscores to dashes and vice versa in argument names
        processed_args = list[str]()
        for i, arg in enumerate(args):
<<<<<<< HEAD
            if arg.startswith("--"):
=======
            if arg.startswith("--help="):
                FlexibleArgumentParser._search_keyword = arg.split("=", 1)[-1].lower()
                processed_args.append("--help")
            elif arg.startswith("--"):
>>>>>>> 4be7d7c1
                if "=" in arg:
                    key, value = arg.split("=", 1)
                    key = pattern.sub(repl, key, count=1)
                    processed_args.append(f"{key}={value}")
                else:
                    key = pattern.sub(repl, arg, count=1)
                    processed_args.append(key)
            elif arg.startswith("-O") and arg != "-O" and arg[2] != ".":
                # allow -O flag to be used without space, e.g. -O3 or -Odecode
                # -O.<...> handled later
                # also handle -O=<level> here
                level = arg[3:] if arg[2] == "=" else arg[2:]
                processed_args.append(f"-O.level={level}")
            elif (
                arg == "-O"
                and i + 1 < len(args)
                and args[i + 1] in {"0", "1", "2", "3"}
            ):
                # Convert -O <n> to -O.level <n>
                processed_args.append("-O.level")
            else:
                processed_args.append(arg)

        def create_nested_dict(keys: list[str], value: str) -> dict[str, Any]:
            """Creates a nested dictionary from a list of keys and a value.

            For example, `keys = ["a", "b", "c"]` and `value = 1` will create:
            `{"a": {"b": {"c": 1}}}`
            """
            nested_dict: Any = value
            for key in reversed(keys):
                nested_dict = {key: nested_dict}
            return nested_dict

        def recursive_dict_update(
            original: dict[str, Any],
            update: dict[str, Any],
        ) -> set[str]:
            """Recursively updates a dictionary with another dictionary.
            Returns a set of duplicate keys that were overwritten.
            """
            duplicates = set[str]()
            for k, v in update.items():
                if isinstance(v, dict) and isinstance(original.get(k), dict):
                    nested_duplicates = recursive_dict_update(original[k], v)
                    duplicates |= {f"{k}.{d}" for d in nested_duplicates}
                elif isinstance(v, list) and isinstance(original.get(k), list):
                    original[k] += v
                else:
                    if k in original:
                        duplicates.add(k)
                    original[k] = v
            return duplicates

        delete = set[int]()
        dict_args = defaultdict[str, dict[str, Any]](dict)
        duplicates = set[str]()
        for i, processed_arg in enumerate(processed_args):
            if i in delete:  # skip if value from previous arg
                continue

            if processed_arg.startswith("-") and "." in processed_arg:
                if "=" in processed_arg:
                    processed_arg, value_str = processed_arg.split("=", 1)
                    if "." not in processed_arg:
                        # False positive, '.' was only in the value
                        continue
                else:
                    value_str = processed_args[i + 1]
                    delete.add(i + 1)

                if processed_arg.endswith("+"):
                    processed_arg = processed_arg[:-1]
                    value_str = json.dumps(list(value_str.split(",")))

                key, *keys = processed_arg.split(".")
                try:
                    value = json.loads(value_str)
                except json.decoder.JSONDecodeError:
                    value = value_str

                # Merge all values with the same key into a single dict
                arg_dict = create_nested_dict(keys, value)
                arg_duplicates = recursive_dict_update(dict_args[key], arg_dict)
                duplicates |= {f"{key}.{d}" for d in arg_duplicates}
                delete.add(i)
        # Filter out the dict args we set to None
        processed_args = [a for i, a in enumerate(processed_args) if i not in delete]
        if duplicates:
            logger.warning("Found duplicate keys %s", ", ".join(duplicates))

        # Add the dict args back as if they were originally passed as JSON
        for dict_arg, dict_value in dict_args.items():
            processed_args.append(dict_arg)
            processed_args.append(json.dumps(dict_value))

        return super().parse_args(processed_args, namespace)

    def check_port(self, value):
        try:
            value = int(value)
        except ValueError:
            msg = "Port must be an integer"
            raise ArgumentTypeError(msg) from None

        if not (1024 <= value <= 65535):
            raise ArgumentTypeError("Port must be between 1024 and 65535")

        return value

    def _pull_args_from_config(self, args: list[str]) -> list[str]:
        """Method to pull arguments specified in the config file
        into the command-line args variable.

        The arguments in config file will be inserted between
        the argument list.

        example:
        ```yaml
            port: 12323
            tensor-parallel-size: 4
        ```
        ```python
        $: vllm {serve,chat,complete} "facebook/opt-12B" \
            --config config.yaml -tp 2
        $: args = [
            "serve,chat,complete",
            "facebook/opt-12B",
            '--config', 'config.yaml',
            '-tp', '2'
        ]
        $: args = [
            "serve,chat,complete",
            "facebook/opt-12B",
            '--port', '12323',
            '--tensor-parallel-size', '4',
            '-tp', '2'
            ]
        ```

        Please note how the config args are inserted after the sub command.
        this way the order of priorities is maintained when these are args
        parsed by super().
        """
        assert args.count("--config") <= 1, "More than one config file specified!"

        index = args.index("--config")
        if index == len(args) - 1:
            raise ValueError(
                "No config file specified! \
                             Please check your command-line arguments."
            )

        file_path = args[index + 1]

        config_args = self.load_config_file(file_path)

        # 0th index might be the sub command {serve,chat,complete,...}
        # optionally followed by model_tag (only for serve)
        # followed by config args
        # followed by rest of cli args.
        # maintaining this order will enforce the precedence
        # of cli > config > defaults
        if args[0].startswith("-"):
            # No sub command (e.g., api_server entry point)
            args = config_args + args[0:index] + args[index + 2 :]
        elif args[0] == "serve":
            model_in_cli = len(args) > 1 and not args[1].startswith("-")
            model_in_config = any(arg == "--model" for arg in config_args)

            if not model_in_cli and not model_in_config:
                raise ValueError(
                    "No model specified! Please specify model either "
                    "as a positional argument or in a config file."
                )

            if model_in_cli:
                # Model specified as positional arg, keep CLI version
                args = (
                    [args[0]]
                    + [args[1]]
                    + config_args
                    + args[2:index]
                    + args[index + 2 :]
                )
            else:
                # No model in CLI, use config if available
                args = [args[0]] + config_args + args[1:index] + args[index + 2 :]
        else:
            args = [args[0]] + config_args + args[1:index] + args[index + 2 :]

        return args

    def load_config_file(self, file_path: str) -> list[str]:
        """Loads a yaml file and returns the key value pairs as a
        flattened list with argparse like pattern
        ```yaml
            port: 12323
            tensor-parallel-size: 4
        ```
        returns:
            processed_args: list[str] = [
                '--port': '12323',
                '--tensor-parallel-size': '4'
            ]
        """
        extension: str = file_path.split(".")[-1]
        if extension not in ("yaml", "yml"):
            raise ValueError(
                "Config file must be of a yaml/yml type.\
                              %s supplied",
                extension,
            )

        # only expecting a flat dictionary of atomic types
        processed_args: list[str] = []

        config: dict[str, Union[int, str]] = {}
        try:
            with open(file_path) as config_file:
                config = yaml.safe_load(config_file)
        except Exception as ex:
            logger.error(
                "Unable to read the config file at %s. \
                Make sure path is correct",
                file_path,
            )
            raise ex

        store_boolean_arguments = [
            action.dest for action in self._actions if isinstance(action, StoreBoolean)
        ]

        for key, value in config.items():
            if isinstance(value, bool) and key not in store_boolean_arguments:
                if value:
                    processed_args.append("--" + key)
            elif isinstance(value, list):
                if value:
                    processed_args.append("--" + key)
                    for item in value:
                        processed_args.append(str(item))
            else:
                processed_args.append("--" + key)
                processed_args.append(str(value))

        return processed_args


async def _run_task_with_lock(task: Callable, lock: asyncio.Lock, *args, **kwargs):
    """Utility function to run async task in a lock"""
    async with lock:
        return await task(*args, **kwargs)


@lru_cache
def supports_kw(
    callable: Callable[..., object],
    kw_name: str,
    *,
    requires_kw_only: bool = False,
    allow_var_kwargs: bool = True,
) -> bool:
    """Check if a keyword is a valid kwarg for a callable; if requires_kw_only
    disallows kwargs names that can also be positional arguments.
    """
    params = inspect.signature(callable).parameters
    if not params:
        return False

    param_val = params.get(kw_name)

    # Types where the it may be valid, i.e., explicitly defined & nonvariadic
    passable_kw_types = set(
        (
            inspect.Parameter.POSITIONAL_ONLY,
            inspect.Parameter.POSITIONAL_OR_KEYWORD,
            inspect.Parameter.KEYWORD_ONLY,
        )
    )

    if param_val:
        is_sig_param = param_val.kind in passable_kw_types
        # We want kwargs only, but this is passable as a positional arg
        if (
            requires_kw_only
            and is_sig_param
            and param_val.kind != inspect.Parameter.KEYWORD_ONLY
        ):
            return False
        if (requires_kw_only and param_val.kind == inspect.Parameter.KEYWORD_ONLY) or (
            not requires_kw_only and is_sig_param
        ):
            return True

    # If we're okay with var-kwargs, it's supported as long as
    # the kw_name isn't something like *args, **kwargs
    if allow_var_kwargs:
        # Get the last param; type is ignored here because params is a proxy
        # mapping, but it wraps an ordered dict, and they appear in order.
        # Ref: https://docs.python.org/3/library/inspect.html#inspect.Signature.parameters
        last_param = params[next(reversed(params))]  # type: ignore
        return (
            last_param.kind == inspect.Parameter.VAR_KEYWORD
            and last_param.name != kw_name
        )

    return False


def get_allowed_kwarg_only_overrides(
    callable: Callable[..., object],
    overrides: Mapping[str, object] | None,
    *,
    requires_kw_only: bool = True,
    allow_var_kwargs: bool = False,
) -> dict[str, Any]:
    """
    Given a callable which has one or more keyword only params and a dict
    mapping param names to values, drop values that can be not be kwarg
    expanded to overwrite one or more keyword-only args. This is used in a
    few places to handle custom processor overrides for multimodal models,
    e.g., for profiling when processor options provided by the user
    may affect the number of mm tokens per instance.

    Args:
        callable: Callable which takes 0 or more keyword only arguments.
                  If None is provided, all overrides names are allowed.
        overrides: Potential overrides to be used when invoking the callable.
        allow_var_kwargs: Allows overrides that are expandable for var kwargs.

    Returns:
        Dictionary containing the kwargs to be leveraged which may be used
        to overwrite one or more keyword only arguments when invoking the
        callable.
    """
    if not overrides:
        return {}

    # Drop any mm_processor_kwargs provided by the user that
    # are not kwargs, unless it can fit it var_kwargs param
    filtered_overrides = {
        kwarg_name: val
        for kwarg_name, val in overrides.items()
        if supports_kw(
            callable,
            kwarg_name,
            requires_kw_only=requires_kw_only,
            allow_var_kwargs=allow_var_kwargs,
        )
    }

    # If anything is dropped, log a warning
    dropped_keys = overrides.keys() - filtered_overrides.keys()
    if dropped_keys:
        if requires_kw_only:
            logger.warning(
                "The following intended overrides are not keyword-only args "
                "and will be dropped: %s",
                dropped_keys,
            )
        else:
            logger.warning(
                "The following intended overrides are not keyword args "
                "and will be dropped: %s",
                dropped_keys,
            )

    return filtered_overrides


# Using dynamo with vLLM doesn't really work well with PyTorch versions < 2.4.0.
# In particular, the FakeScalarType is not supported for earlier versions of
# PyTorch which breaks dynamo for any ops registered using ScalarType.
def supports_dynamo() -> bool:
    base_torch_version = Version(Version(torch.__version__).base_version)
    return base_torch_version >= Version("2.4.0")


# Supports xccl with PyTorch versions >= 2.8.0.dev for XPU platform
def supports_xccl() -> bool:
    return (
        is_torch_equal_or_newer("2.8.0.dev") and torch.distributed.is_xccl_available()
    )


# Some backends use pytorch version < 2.4.0 which doesn't
# support `torch.library.custom_op`.
def supports_custom_op() -> bool:
    return hasattr(torch.library, "custom_op")


class AtomicCounter:
    """An atomic, thread-safe counter"""

    def __init__(self, initial=0):
        """Initialize a new atomic counter to given initial value"""
        self._value = initial
        self._lock = threading.Lock()

    def inc(self, num=1):
        """Atomically increment the counter by num and return the new value"""
        with self._lock:
            self._value += num
            return self._value

    def dec(self, num=1):
        """Atomically decrement the counter by num and return the new value"""
        with self._lock:
            self._value -= num
            return self._value

    @property
    def value(self):
        return self._value


# Adapted from: https://stackoverflow.com/a/47212782/5082708
class LazyDict(Mapping[str, T], Generic[T]):
    def __init__(self, factory: dict[str, Callable[[], T]]):
        self._factory = factory
        self._dict: dict[str, T] = {}

    def __getitem__(self, key: str) -> T:
        if key not in self._dict:
            if key not in self._factory:
                raise KeyError(key)
            self._dict[key] = self._factory[key]()
        return self._dict[key]

    def __setitem__(self, key: str, value: Callable[[], T]):
        self._factory[key] = value

    def __iter__(self):
        return iter(self._factory)

    def __len__(self):
        return len(self._factory)


class ClassRegistry(UserDict[type[T], _V]):
    def __getitem__(self, key: type[T]) -> _V:
        for cls in key.mro():
            if cls in self.data:
                return self.data[cls]

        raise KeyError(key)

    def __contains__(self, key: object) -> bool:
        return self.contains(key)

    def contains(self, key: object, *, strict: bool = False) -> bool:
        if not isinstance(key, type):
            return False

        if strict:
            return key in self.data

        return any(cls in self.data for cls in key.mro())


def weak_ref_tensor(tensor: Any) -> Any:
    """
    Create a weak reference to a tensor.
    The new tensor will share the same data as the original tensor,
    but will not keep the original tensor alive.
    """
    if isinstance(tensor, torch.Tensor):
        return torch.ops._C.weak_ref_tensor(tensor)
    else:
        return tensor


def weak_ref_tensors(
    tensors: Union[
        torch.Tensor, list[torch.Tensor], tuple[torch.Tensor], IntermediateTensors
    ],
) -> Union[torch.Tensor, list[Any], tuple[Any], Any]:
    """
    Convenience function to create weak references to tensors,
    for single tensor, list of tensors or tuple of tensors.
    """
    if isinstance(tensors, torch.Tensor):
        return weak_ref_tensor(tensors)
    if isinstance(tensors, list):
        return [weak_ref_tensor(t) for t in tensors]
    if isinstance(tensors, tuple):
        return tuple(weak_ref_tensor(t) for t in tensors)

    # For IntermediateTensors used in pipeline parallelism
    from vllm.sequence import IntermediateTensors

    if isinstance(tensors, IntermediateTensors):
        ret = IntermediateTensors(
            {key: weak_ref_tensor(val) for key, val in tensors.tensors.items()}
        )
        return ret
    raise ValueError("Invalid type for tensors")


def get_cuda_view_from_cpu_tensor(cpu_tensor: torch.Tensor) -> torch.Tensor:
    """
    Get a CUDA view of a CPU tensor using Unified Virtual Addressing (UVA).
    """
    assert cpu_tensor.is_pinned(), "CPU tensor must be pinned"
    return torch.ops._C.get_cuda_view_from_cpu_tensor(cpu_tensor)


def import_from_path(module_name: str, file_path: Union[str, os.PathLike]):
    """
    Import a Python file according to its file path.

    Based on the official recipe:
    https://docs.python.org/3/library/importlib.html#importing-a-source-file-directly
    """
    spec = importlib.util.spec_from_file_location(module_name, file_path)
    if spec is None:
        raise ModuleNotFoundError(f"No module named '{module_name}'")

    assert spec.loader is not None

    module = importlib.util.module_from_spec(spec)
    sys.modules[module_name] = module
    spec.loader.exec_module(module)
    return module


@cache
def get_vllm_optional_dependencies():
    metadata = importlib.metadata.metadata("vllm")
    requirements = metadata.get_all("Requires-Dist", [])
    extras = metadata.get_all("Provides-Extra", [])

    return {
        extra: [
            re.split(r";|>=|<=|==", req)[0]
            for req in requirements
            if req.endswith(f'extra == "{extra}"')
        ]
        for extra in extras
    }


class _PlaceholderBase:
    """
    Disallows downstream usage of placeholder modules.

    We need to explicitly override each dunder method because
    [`__getattr__`][vllm.utils._PlaceholderBase.__getattr__]
    is not called when they are accessed.

    Info:
        [Special method lookup](https://docs.python.org/3/reference/datamodel.html#special-lookup)
    """

    def __getattr__(self, key: str) -> Never:
        """
        The main class should implement this to throw an error
        for attribute accesses representing downstream usage.
        """
        raise NotImplementedError

    # [Basic customization]

    def __lt__(self, other: object):
        return self.__getattr__("__lt__")

    def __le__(self, other: object):
        return self.__getattr__("__le__")

    def __eq__(self, other: object):
        return self.__getattr__("__eq__")

    def __ne__(self, other: object):
        return self.__getattr__("__ne__")

    def __gt__(self, other: object):
        return self.__getattr__("__gt__")

    def __ge__(self, other: object):
        return self.__getattr__("__ge__")

    def __hash__(self):
        return self.__getattr__("__hash__")

    def __bool__(self):
        return self.__getattr__("__bool__")

    # [Callable objects]

    def __call__(self, *args: object, **kwargs: object):
        return self.__getattr__("__call__")

    # [Container types]

    def __len__(self):
        return self.__getattr__("__len__")

    def __getitem__(self, key: object):
        return self.__getattr__("__getitem__")

    def __setitem__(self, key: object, value: object):
        return self.__getattr__("__setitem__")

    def __delitem__(self, key: object):
        return self.__getattr__("__delitem__")

    # __missing__ is optional according to __getitem__ specification,
    # so it is skipped

    # __iter__ and __reversed__ have a default implementation
    # based on __len__ and __getitem__, so they are skipped.

    # [Numeric Types]

    def __add__(self, other: object):
        return self.__getattr__("__add__")

    def __sub__(self, other: object):
        return self.__getattr__("__sub__")

    def __mul__(self, other: object):
        return self.__getattr__("__mul__")

    def __matmul__(self, other: object):
        return self.__getattr__("__matmul__")

    def __truediv__(self, other: object):
        return self.__getattr__("__truediv__")

    def __floordiv__(self, other: object):
        return self.__getattr__("__floordiv__")

    def __mod__(self, other: object):
        return self.__getattr__("__mod__")

    def __divmod__(self, other: object):
        return self.__getattr__("__divmod__")

    def __pow__(self, other: object, modulo: object = ...):
        return self.__getattr__("__pow__")

    def __lshift__(self, other: object):
        return self.__getattr__("__lshift__")

    def __rshift__(self, other: object):
        return self.__getattr__("__rshift__")

    def __and__(self, other: object):
        return self.__getattr__("__and__")

    def __xor__(self, other: object):
        return self.__getattr__("__xor__")

    def __or__(self, other: object):
        return self.__getattr__("__or__")

    # r* and i* methods have lower priority than
    # the methods for left operand so they are skipped

    def __neg__(self):
        return self.__getattr__("__neg__")

    def __pos__(self):
        return self.__getattr__("__pos__")

    def __abs__(self):
        return self.__getattr__("__abs__")

    def __invert__(self):
        return self.__getattr__("__invert__")

    # __complex__, __int__ and __float__ have a default implementation
    # based on __index__, so they are skipped.

    def __index__(self):
        return self.__getattr__("__index__")

    def __round__(self, ndigits: object = ...):
        return self.__getattr__("__round__")

    def __trunc__(self):
        return self.__getattr__("__trunc__")

    def __floor__(self):
        return self.__getattr__("__floor__")

    def __ceil__(self):
        return self.__getattr__("__ceil__")

    # [Context managers]

    def __enter__(self):
        return self.__getattr__("__enter__")

    def __exit__(self, *args: object, **kwargs: object):
        return self.__getattr__("__exit__")


class PlaceholderModule(_PlaceholderBase):
    """
    A placeholder object to use when a module does not exist.

    This enables more informative errors when trying to access attributes
    of a module that does not exist.
    """

    def __init__(self, name: str) -> None:
        super().__init__()

        # Apply name mangling to avoid conflicting with module attributes
        self.__name = name

    def placeholder_attr(self, attr_path: str):
        return _PlaceholderModuleAttr(self, attr_path)

    def __getattr__(self, key: str):
        name = self.__name

        try:
            importlib.import_module(name)
        except ImportError as exc:
            for extra, names in get_vllm_optional_dependencies().items():
                if name in names:
                    msg = f"Please install vllm[{extra}] for {extra} support"
                    raise ImportError(msg) from exc

            raise exc

        raise AssertionError(
            "PlaceholderModule should not be used "
            "when the original module can be imported"
        )


class _PlaceholderModuleAttr(_PlaceholderBase):
    def __init__(self, module: PlaceholderModule, attr_path: str) -> None:
        super().__init__()

        # Apply name mangling to avoid conflicting with module attributes
        self.__module = module
        self.__attr_path = attr_path

    def placeholder_attr(self, attr_path: str):
        return _PlaceholderModuleAttr(self.__module, f"{self.__attr_path}.{attr_path}")

    def __getattr__(self, key: str):
        getattr(self.__module, f"{self.__attr_path}.{key}")

        raise AssertionError(
            "PlaceholderModule should not be used "
            "when the original module can be imported"
        )


# create a library to hold the custom op
vllm_lib = Library("vllm", "FRAGMENT")  # noqa


def direct_register_custom_op(
    op_name: str,
    op_func: Callable,
<<<<<<< HEAD
    mutates_args: Optional[list[str]] = None,
    fake_impl: Optional[Callable] = None,
    target_lib: Optional[Library] = None,
    dispatch_key: Optional[str] = None,
=======
    mutates_args: list[str] | None = None,
    fake_impl: Callable | None = None,
    target_lib: Library | None = None,
    dispatch_key: str | None = None,
>>>>>>> 4be7d7c1
    tags: tuple[torch.Tag, ...] = (),
):
    """
    `torch.library.custom_op` can have significant overhead because it
    needs to consider complicated dispatching logic. This function
    directly registers a custom op and dispatches it to the CUDA backend.
    See https://gist.github.com/youkaichao/ecbea9ec9fc79a45d2adce1784d7a9a5
    for more details.

    By default, the custom op is registered to the vLLM library. If you
    want to register it to a different library, you can pass the library
    object to the `target_lib` argument.

    IMPORTANT: the lifetime of the operator is tied to the lifetime of the
    library object. If you want to bind the operator to a different library,
    make sure the library object is alive when the operator is used.
    """
    if not supports_custom_op():
        from vllm.platforms import current_platform

        assert not current_platform.is_cuda_alike(), (
            "cuda platform needs torch>=2.4 to support custom op, "
            "chances are you are using an old version of pytorch "
            "or a custom build of pytorch. It is recommended to "
            "use vLLM in a fresh new environment and let it install "
            "the required dependencies."
        )
        return

    if mutates_args is None:
        mutates_args = []

    if dispatch_key is None:
        from vllm.platforms import current_platform

        dispatch_key = current_platform.dispatch_key

    import torch.library

    if hasattr(torch.library, "infer_schema"):
        schema_str = torch.library.infer_schema(op_func, mutates_args=mutates_args)
    else:
        # for pytorch 2.4
        import torch._custom_op.impl

        schema_str = torch._custom_op.impl.infer_schema(op_func, mutates_args)
    my_lib = target_lib or vllm_lib
    my_lib.define(op_name + schema_str, tags=tags)
    my_lib.impl(op_name, op_func, dispatch_key=dispatch_key)
    if fake_impl is not None:
        my_lib._register_fake(op_name, fake_impl)


def resolve_obj_by_qualname(qualname: str) -> Any:
    """
    Resolve an object by its fully-qualified class name.
    """
    module_name, obj_name = qualname.rsplit(".", 1)
    module = importlib.import_module(module_name)
    return getattr(module, obj_name)


def kill_process_tree(pid: int):
    """
    Kills all descendant processes of the given pid by sending SIGKILL.

    Args:
        pid (int): Process ID of the parent process
    """
    try:
        parent = psutil.Process(pid)
    except psutil.NoSuchProcess:
        return

    # Get all children recursively
    children = parent.children(recursive=True)

    # Send SIGKILL to all children first
    for child in children:
        with contextlib.suppress(ProcessLookupError):
            os.kill(child.pid, signal.SIGKILL)

    # Finally kill the parent
    with contextlib.suppress(ProcessLookupError):
        os.kill(pid, signal.SIGKILL)


@dataclass
class MemorySnapshot:
    """Memory snapshot."""

    torch_peak: int = 0
    free_memory: int = 0
    total_memory: int = 0
    cuda_memory: int = 0
    torch_memory: int = 0
    non_torch_memory: int = 0
    timestamp: float = 0.0

    device: torch.types.Device = None
    auto_measure: bool = True

    def __post_init__(self) -> None:
        if self.auto_measure:
            self.measure()

<<<<<<< HEAD
    def measure(self) -> None:
        device = self.device
=======
    def measure(self):
        from vllm.platforms import current_platform
>>>>>>> 4be7d7c1

        # we measure the torch peak memory usage via allocated_bytes,
        # rather than `torch.cuda.memory_reserved()` .
        # After `torch.cuda.reset_peak_memory_stats()`,
        # `torch.cuda.memory_reserved()` will keep growing, and only shrink
        # when we call `torch.cuda.empty_cache()` or OOM happens.
<<<<<<< HEAD
        self.torch_peak = torch.cuda.memory_stats(device).get(
            "allocated_bytes.all.peak", 0
        )

        self.free_memory, self.total_memory = torch.cuda.mem_get_info(device)
=======
        self.torch_peak = torch.cuda.memory_stats().get("allocated_bytes.all.peak", 0)

        self.free_memory, self.total_memory = torch.cuda.mem_get_info()
        shared_sysmem_device_mem_sms = ((8, 7), (11, 0), (12, 1))  # Orin, Thor, Spark
        if (
            current_platform.is_cuda()
            and current_platform.get_device_capability() in shared_sysmem_device_mem_sms
        ):
            # On UMA (Orin, Thor and Spark) platform,
            # where both CPU and GPU rely on system memory,
            # the cudaMemGetInfo function shows the amount of free system memory
            # rather than what’s actually available.
            # In the case,
            # torch.cuda.mem_get_info() only reports "free" memory,
            # which can be lower than what is actually
            # available due to not including cache memory.
            # There’s also a comprehensive reference page
            # that explains how you can compute the proper value yourself.
            # https://docs.nvidia.com/cuda/cuda-for-tegra-appnote/#estimating-total-allocatable-device-memory-on-an-integrated-gpu-device
            self.free_memory = psutil.virtual_memory().available

>>>>>>> 4be7d7c1
        self.cuda_memory = self.total_memory - self.free_memory

        # torch.cuda.memory_reserved() is how many bytes
        # PyTorch gets from cuda (by calling cudaMalloc, etc.)
        # this is used to measure the non-torch memory usage
        self.torch_memory = torch.cuda.memory_reserved(device)

        self.non_torch_memory = self.cuda_memory - self.torch_memory
        self.timestamp = time.time()

    def __sub__(self, other: MemorySnapshot) -> MemorySnapshot:
        if self.device != other.device:
            raise ValueError(
                "The two snapshots should be from the same device! "
                f"Found: {self.device} vs. {other.device}"
            )

        return MemorySnapshot(
            torch_peak=self.torch_peak - other.torch_peak,
            free_memory=self.free_memory - other.free_memory,
            total_memory=self.total_memory - other.total_memory,
            cuda_memory=self.cuda_memory - other.cuda_memory,
            torch_memory=self.torch_memory - other.torch_memory,
            non_torch_memory=self.non_torch_memory - other.non_torch_memory,
            timestamp=self.timestamp - other.timestamp,
            device=self.device,
            auto_measure=False,
        )


@dataclass
class MemoryProfilingResult:
    """Memory profiling result. All numbers are in bytes."""

    non_kv_cache_memory: int = 0
    torch_peak_increase: int = 0
    non_torch_increase: int = 0
    weights_memory: int = 0
    before_create: MemorySnapshot = field(default_factory=MemorySnapshot)
    profile_time: float = 0.0

    def __post_init__(self) -> None:
        device = self.before_create.device

        self.before_profile = MemorySnapshot(device=device, auto_measure=False)
        self.after_profile = MemorySnapshot(device=device, auto_measure=False)

    def __repr__(self) -> str:
        return (
            f"Memory profiling takes {self.profile_time:.2f} seconds. "
            f"Total non KV cache memory: "
            f"{(self.non_kv_cache_memory / GiB_bytes):.2f}GiB; "
            f"torch peak memory increase: "
            f"{(self.torch_peak_increase / GiB_bytes):.2f}GiB; "
            f"non-torch forward increase memory: "
            f"{(self.non_torch_increase / GiB_bytes):.2f}GiB; "
            f"weights memory: {(self.weights_memory / GiB_bytes):.2f}GiB."
        )


@contextlib.contextmanager
def memory_profiling(
<<<<<<< HEAD
    baseline_snapshot: MemorySnapshot,
    weights_memory: int = 0,
=======
    baseline_snapshot: MemorySnapshot, weights_memory: int
>>>>>>> 4be7d7c1
) -> Generator[MemoryProfilingResult, None, None]:
    """Memory profiling context manager.
    baseline_snapshot: the memory snapshot before the current vLLM instance.
    weights_memory: memory used by PyTorch when loading the model weights.
        Note that, before loading the model weights, we also initialize the device
        and distributed environment, which may consume some memory. This part is not
        included in the weights_memory because PyTorch does not control it.

    The memory in one GPU can be classified into 3 categories:
    1. memory used by anything other than the current vLLM instance.
    2. memory used by torch in the current vLLM instance.
    3. memory used in the current vLLM instance, but not by torch.

    A quantitive example:

    Before creating the current vLLM instance:
        category 1: 1 GiB
        category 2: 0 GiB
        category 3: 0 GiB

    After creating the current vLLM instance and loading the model,
    (i.e. before profiling):
        category 1: 1 GiB
        category 2: 2 GiB (model weights take 2 GiB)
        category 3: 0.5 GiB (memory used by NCCL)

    During profiling (peak):
        category 1: 1 GiB
        category 2: 4 GiB (peak activation tensors take 2 GiB)
        category 3: 1 GiB (memory used by NCCL + buffers for some attention backends)

    After profiling:
        category 1: 1 GiB
        category 2: 3 GiB (after garbage-collecting activation tensors)
        category 3: 1 GiB (memory used by NCCL + buffers for some attention backends)

    In this case, non-kv cache takes 5 GiB in total, including:
    a. 2 GiB used by the model weights (category 2)
    b. 2 GiB reserved for the peak activation tensors (category 2)
    c. 1 GiB used by non-torch components (category 3)

    The memory used for loading weights (a.) is directly given from the argument `weights_memory`.

    The increase of `torch.cuda.memory_stats()["allocated_bytes.all.peak"]` during profiling gives (b.).

    The increase of `non_torch_memory` from creating the current vLLM instance until after profiling to get (c.).
    """  # noqa
    gc.collect()
    torch.cuda.empty_cache()
    torch.cuda.reset_peak_memory_stats(device=baseline_snapshot.device)

    result = MemoryProfilingResult(
        before_create=baseline_snapshot,
        # the part of memory used for holding the model weights
        weights_memory=weights_memory,
    )

    result.before_profile.measure()

    yield result

    gc.collect()
    torch.cuda.empty_cache()

    result.after_profile.measure()

    diff_profile = result.after_profile - result.before_profile
    diff_from_create = result.after_profile - result.before_create
    result.torch_peak_increase = diff_profile.torch_peak
    result.non_torch_increase = diff_from_create.non_torch_memory
    result.profile_time = diff_profile.timestamp

    non_torch_memory = result.non_torch_increase
    peak_activation_memory = result.torch_peak_increase
    result.non_kv_cache_memory = (
        non_torch_memory + peak_activation_memory + result.weights_memory
    )  # noqa


# Adapted from: https://github.com/sgl-project/sglang/blob/v0.4.1/python/sglang/srt/utils.py#L630 # noqa: E501
def set_ulimit(target_soft_limit=65535):
    if sys.platform.startswith("win"):
        logger.info("Windows detected, skipping ulimit adjustment.")
        return

    import resource

    resource_type = resource.RLIMIT_NOFILE
    current_soft, current_hard = resource.getrlimit(resource_type)

    if current_soft < target_soft_limit:
        try:
            resource.setrlimit(resource_type, (target_soft_limit, current_hard))
        except ValueError as e:
            logger.warning(
                "Found ulimit of %s and failed to automatically increase "
                "with error %s. This can cause fd limit errors like "
                "`OSError: [Errno 24] Too many open files`. Consider "
                "increasing with ulimit -n",
                current_soft,
                e,
            )


# Adapted from: https://github.com/sgl-project/sglang/blob/v0.4.1/python/sglang/utils.py#L28 # noqa: E501
def get_exception_traceback():
    etype, value, tb = sys.exc_info()
    err_str = "".join(traceback.format_exception(etype, value, tb))
    return err_str


def split_zmq_path(path: str) -> tuple[str, str, str]:
    """Split a zmq path into its parts."""
    parsed = urlparse(path)
    if not parsed.scheme:
        raise ValueError(f"Invalid zmq path: {path}")

    scheme = parsed.scheme
    host = parsed.hostname or ""
    port = str(parsed.port or "")

    if scheme == "tcp" and not all((host, port)):
        # The host and port fields are required for tcp
        raise ValueError(f"Invalid zmq path: {path}")

    if scheme != "tcp" and port:
        # port only makes sense with tcp
        raise ValueError(f"Invalid zmq path: {path}")

    return scheme, host, port


def make_zmq_path(scheme: str, host: str, port: int | None = None) -> str:
    """Make a ZMQ path from its parts.

    Args:
        scheme: The ZMQ transport scheme (e.g. tcp, ipc, inproc).
        host: The host - can be an IPv4 address, IPv6 address, or hostname.
        port: Optional port number, only used for TCP sockets.

    Returns:
        A properly formatted ZMQ path string.
    """
    if port is None:
        return f"{scheme}://{host}"
    if is_valid_ipv6_address(host):
        return f"{scheme}://[{host}]:{port}"
    return f"{scheme}://{host}:{port}"


# Adapted from: https://github.com/sgl-project/sglang/blob/v0.4.1/python/sglang/srt/utils.py#L783 # noqa: E501
def make_zmq_socket(
    ctx: Union[zmq.asyncio.Context, zmq.Context],  # type: ignore[name-defined]
    path: str,
    socket_type: Any,
    bind: bool | None = None,
    identity: bytes | None = None,
    linger: int | None = None,
) -> Union[zmq.Socket, zmq.asyncio.Socket]:  # type: ignore[name-defined]
    """Make a ZMQ socket with the proper bind/connect semantics."""

    mem = psutil.virtual_memory()
    socket = ctx.socket(socket_type)

    # Calculate buffer size based on system memory
    total_mem = mem.total / 1024**3
    available_mem = mem.available / 1024**3
    # For systems with substantial memory (>32GB total, >16GB available):
    # - Set a large 0.5GB buffer to improve throughput
    # For systems with less memory:
    # - Use system default (-1) to avoid excessive memory consumption
    buf_size = int(0.5 * 1024**3) if total_mem > 32 and available_mem > 16 else -1

    if bind is None:
        bind = socket_type not in (zmq.PUSH, zmq.SUB, zmq.XSUB)

    if socket_type in (zmq.PULL, zmq.DEALER, zmq.ROUTER):
        socket.setsockopt(zmq.RCVHWM, 0)
        socket.setsockopt(zmq.RCVBUF, buf_size)

    if socket_type in (zmq.PUSH, zmq.DEALER, zmq.ROUTER):
        socket.setsockopt(zmq.SNDHWM, 0)
        socket.setsockopt(zmq.SNDBUF, buf_size)

    if identity is not None:
        socket.setsockopt(zmq.IDENTITY, identity)

    if linger is not None:
        socket.setsockopt(zmq.LINGER, linger)

    if socket_type == zmq.XPUB:
        socket.setsockopt(zmq.XPUB_VERBOSE, True)

    # Determine if the path is a TCP socket with an IPv6 address.
    # Enable IPv6 on the zmq socket if so.
    scheme, host, _ = split_zmq_path(path)
    if scheme == "tcp" and is_valid_ipv6_address(host):
        socket.setsockopt(zmq.IPV6, 1)

    if bind:
        socket.bind(path)
    else:
        socket.connect(path)

    return socket


@contextlib.contextmanager
def zmq_socket_ctx(
    path: str,
    socket_type: Any,
    bind: bool | None = None,
    linger: int = 0,
    identity: bytes | None = None,
) -> Iterator[zmq.Socket]:
    """Context manager for a ZMQ socket"""

    ctx = zmq.Context()  # type: ignore[attr-defined]
    try:
        yield make_zmq_socket(ctx, path, socket_type, bind=bind, identity=identity)
    except KeyboardInterrupt:
        logger.debug("Got Keyboard Interrupt.")

    finally:
        ctx.destroy(linger=linger)


def _maybe_force_spawn():
    """Check if we need to force the use of the `spawn` multiprocessing start
    method.
    """
    if os.environ.get("VLLM_WORKER_MULTIPROC_METHOD") == "spawn":
        return

    reasons = []
    if is_in_ray_actor():
        # even if we choose to spawn, we need to pass the ray address
        # to the subprocess so that it knows how to connect to the ray cluster.
        # env vars are inherited by subprocesses, even if we use spawn.
        import ray

        os.environ["RAY_ADDRESS"] = ray.get_runtime_context().gcs_address
        reasons.append("In a Ray actor and can only be spawned")

    if cuda_is_initialized():
        reasons.append("CUDA is initialized")
    elif xpu_is_initialized():
        reasons.append("XPU is initialized")

    if reasons:
        logger.warning(
            "We must use the `spawn` multiprocessing start method. "
            "Overriding VLLM_WORKER_MULTIPROC_METHOD to 'spawn'. "
            "See https://docs.vllm.ai/en/latest/usage/"
            "troubleshooting.html#python-multiprocessing "
            "for more information. Reasons: %s",
            "; ".join(reasons),
        )
        os.environ["VLLM_WORKER_MULTIPROC_METHOD"] = "spawn"


def get_mp_context():
    """Get a multiprocessing context with a particular method (spawn or fork).
    By default we follow the value of the VLLM_WORKER_MULTIPROC_METHOD to
    determine the multiprocessing method (default is fork). However, under
    certain conditions, we may enforce spawn and override the value of
    VLLM_WORKER_MULTIPROC_METHOD.
    """
    _maybe_force_spawn()
    mp_method = envs.VLLM_WORKER_MULTIPROC_METHOD
    return multiprocessing.get_context(mp_method)


def bind_kv_cache(
    ctx: dict[str, Any],
    kv_cache: list[list[torch.Tensor]],  # [virtual_engine][layer_index]
<<<<<<< HEAD
    shared_kv_cache_layers: Optional[dict[str, str]] = None,
=======
    shared_kv_cache_layers: dict[str, str] | None = None,
>>>>>>> 4be7d7c1
) -> None:
    # Bind the kv_cache tensor to Attention modules, similar to
    # ctx[layer_name].kv_cache[ve]=kv_cache[ve][extract_layer_index(layer_name)]
    # Special things handled here:
    # 1. Some models have non-attention layers, e.g., Jamba
    # 2. Pipeline parallelism, each rank only has a subset of layers
    # 3. Encoder attention has no kv cache
    # 4. Encoder-decoder models, encoder-decoder attention and decoder-only
    #    attention of the same layer (e.g., bart's decoder.layers.1.self_attn
    #    and decoder.layers.1.encoder_attn) is mapped to the same kv cache
    #    tensor
    # 5. Some models have attention layers that share kv cache with previous
    #    layers, this is specified through shared_kv_cache_layers
    if shared_kv_cache_layers is None:
        shared_kv_cache_layers = {}
    from vllm.attention import AttentionType
    from vllm.model_executor.models.utils import extract_layer_index

    layer_need_kv_cache = [
        layer_name
        for layer_name in ctx
        if (
            hasattr(ctx[layer_name], "attn_type")
            and ctx[layer_name].attn_type
            in (AttentionType.DECODER, AttentionType.ENCODER_DECODER)
        )
        and ctx[layer_name].kv_sharing_target_layer_name is None
    ]
    layer_index_sorted = sorted(
        set(extract_layer_index(layer_name) for layer_name in layer_need_kv_cache)
    )
    for layer_name in layer_need_kv_cache:
        kv_cache_idx = layer_index_sorted.index(extract_layer_index(layer_name))
        forward_ctx = ctx[layer_name]
        assert len(forward_ctx.kv_cache) == len(kv_cache)
        for ve, ve_kv_cache in enumerate(kv_cache):
            forward_ctx.kv_cache[ve] = ve_kv_cache[kv_cache_idx]
    if shared_kv_cache_layers is not None:
        for layer_name, target_layer_name in shared_kv_cache_layers.items():
            assert extract_layer_index(target_layer_name) < extract_layer_index(
                layer_name
            ), "v0 doesn't support interleaving kv sharing"
            ctx[layer_name].kv_cache = ctx[target_layer_name].kv_cache


def run_method(
    obj: Any,
    method: Union[str, bytes, Callable],
    args: tuple[Any],
    kwargs: dict[str, Any],
) -> Any:
    """
    Run a method of an object with the given arguments and keyword arguments.
    If the method is string, it will be converted to a method using getattr.
    If the method is serialized bytes and will be deserialized using
    cloudpickle.
    If the method is a callable, it will be called directly.
    """
    if isinstance(method, bytes):
        func = partial(cloudpickle.loads(method), obj)
    elif isinstance(method, str):
        try:
            func = getattr(obj, method)
        except AttributeError:
            raise NotImplementedError(
                f"Method {method!r} is not implemented."
            ) from None
    else:
        func = partial(method, obj)  # type: ignore
    return func(*args, **kwargs)


def import_pynvml():
    """
    Historical comments:

    libnvml.so is the library behind nvidia-smi, and
    pynvml is a Python wrapper around it. We use it to get GPU
    status without initializing CUDA context in the current process.
    Historically, there are two packages that provide pynvml:
    - `nvidia-ml-py` (https://pypi.org/project/nvidia-ml-py/): The official
        wrapper. It is a dependency of vLLM, and is installed when users
        install vLLM. It provides a Python module named `pynvml`.
    - `pynvml` (https://pypi.org/project/pynvml/): An unofficial wrapper.
        Prior to version 12.0, it also provides a Python module `pynvml`,
        and therefore conflicts with the official one. What's worse,
        the module is a Python package, and has higher priority than
        the official one which is a standalone Python file.
        This causes errors when both of them are installed.
        Starting from version 12.0, it migrates to a new module
        named `pynvml_utils` to avoid the conflict.
    It is so confusing that many packages in the community use the
    unofficial one by mistake, and we have to handle this case.
    For example, `nvcr.io/nvidia/pytorch:24.12-py3` uses the unofficial
    one, and it will cause errors, see the issue
    https://github.com/vllm-project/vllm/issues/12847 for example.
    After all the troubles, we decide to copy the official `pynvml`
    module to our codebase, and use it directly.
    """
    import vllm.third_party.pynvml as pynvml

    return pynvml


def warn_for_unimplemented_methods(cls: type[T]) -> type[T]:
    """
    A replacement for `abc.ABC`.
    When we use `abc.ABC`, subclasses will fail to instantiate
    if they do not implement all abstract methods.
    Here, we only require `raise NotImplementedError` in the
    base class, and log a warning if the method is not implemented
    in the subclass.
    """

    original_init = cls.__init__

    def find_unimplemented_methods(self: object):
        unimplemented_methods = []
        for attr_name in dir(self):
            # bypass inner method
            if attr_name.startswith("_"):
                continue

            try:
                attr = getattr(self, attr_name)
                # get the func of callable method
                if callable(attr):
                    attr_func = attr.__func__
            except AttributeError:
                continue
            src = inspect.getsource(attr_func)
            if "NotImplementedError" in src:
                unimplemented_methods.append(attr_name)
        if unimplemented_methods:
            method_names = ",".join(unimplemented_methods)
            msg = f"Methods {method_names} not implemented in {self}"
            logger.debug(msg)

    @wraps(original_init)
    def wrapped_init(self, *args, **kwargs) -> None:
        original_init(self, *args, **kwargs)
        find_unimplemented_methods(self)

    type.__setattr__(cls, "__init__", wrapped_init)
    return cls


class LazyLoader(types.ModuleType):
    """
    LazyLoader module borrowed from Tensorflow
    https://github.com/tensorflow/tensorflow/blob/main/tensorflow/python/util/lazy_loader.py
    with an addition of "module caching".

    Lazily import a module, mainly to avoid pulling in large dependencies.
    Modules such as `xgrammar` might do additional side effects, so we
    only want to use this when it is needed, delaying all eager effects
    """

    def __init__(
        self,
        local_name: str,
        parent_module_globals: dict[str, Any],
        name: str,
    ):
        self._local_name = local_name
        self._parent_module_globals = parent_module_globals
        self._module: types.ModuleType | None = None

        super().__init__(str(name))

    def _load(self) -> types.ModuleType:
        # Import the target module and insert it into the parent's namespace
        try:
            module = importlib.import_module(self.__name__)
            self._parent_module_globals[self._local_name] = module
            # The additional add to sys.modules
            # ensures library is actually loaded.
            sys.modules[self._local_name] = module
        except ModuleNotFoundError as err:
            raise err from None

        # Update this object's dict so that if someone keeps a
        # reference to the LazyLoader, lookups are efficient
        # (__getattr__ is only called on lookups that fail).
        self.__dict__.update(module.__dict__)
        return module

    def __getattr__(self, item: Any) -> Any:
        if self._module is None:
            self._module = self._load()
        return getattr(self._module, item)

    def __dir__(self) -> list[str]:
        if self._module is None:
            self._module = self._load()
        return dir(self._module)


def swap_dict_values(obj: dict[_K, _V], key1: _K, key2: _K) -> None:
    """
    Helper function to swap values for two keys
    """
    v1 = obj.get(key1)
    v2 = obj.get(key2)
    if v1 is not None:
        obj[key2] = v1
    else:
        obj.pop(key2, None)
    if v2 is not None:
        obj[key1] = v2
    else:
        obj.pop(key1, None)


@contextlib.contextmanager
def cprofile_context(save_file: str | None = None):
    """Run a cprofile

    Args:
        save_file: path to save the profile result. "1" or
            None will result in printing to stdout.
    """
    import cProfile

    prof = cProfile.Profile()
    prof.enable()

    try:
        yield
    finally:
        prof.disable()
        if save_file and save_file != "1":
            prof.dump_stats(save_file)
        else:
            prof.print_stats(sort="cumtime")


def cprofile(save_file: str | None = None, enabled: bool = True):
    """Decorator to profile a Python method using cProfile.

    Args:
        save_file: Path to save the profile result.
            If "1", None, or "", results will be printed to stdout.
        enabled: Set to false to turn this into a no-op
    """

    def decorator(func: Callable):
        @wraps(func)
        def wrapper(*args, **kwargs):
            if not enabled:
                # If profiling is disabled, just call the function directly.
                return func(*args, **kwargs)

            with cprofile_context(save_file):
                return func(*args, **kwargs)

        return wrapper

    return decorator


# Only relevant for models using ALiBi (e.g, MPT)
def check_use_alibi(model_config: ModelConfig) -> bool:
    cfg = model_config.hf_text_config
    return (
        getattr(cfg, "alibi", False)  # Falcon
        or (
            "BloomForCausalLM" in getattr(model_config.hf_config, "architectures", [])
        )  # Bloom
        or getattr(cfg, "position_encoding_type", "") == "alibi"  # codellm_1b_alibi
        or (
            hasattr(cfg, "attn_config")  # MPT
            and (
                (
                    isinstance(cfg.attn_config, dict)
                    and cfg.attn_config.get("alibi", False)
                )
                or (
                    not isinstance(cfg.attn_config, dict)
                    and getattr(cfg.attn_config, "alibi", False)
                )
            )
        )
    )


def sha256(input: Any) -> bytes:
    """Hash any picklable Python object using SHA-256.

    The input is serialized using pickle before hashing, which allows
    arbitrary Python objects to be used. Note that this function does
    not use a hash seed—if you need one, prepend it explicitly to the input.

    Args:
        input: Any picklable Python object.

    Returns:
        Bytes representing the SHA-256 hash of the serialized input.
    """
    input_bytes = pickle.dumps(input, protocol=pickle.HIGHEST_PROTOCOL)
    return hashlib.sha256(input_bytes).digest()


def sha256_cbor(input: Any) -> bytes:
    """
    Hash objects using CBOR serialization and SHA-256.

    This option is useful for non-Python-dependent serialization and hashing.

    Args:
        input: Object to be serialized and hashed. Supported types include
            basic Python types and complex structures like lists, tuples, and
            dictionaries.
            Custom classes must implement CBOR serialization methods.

    Returns:
        Bytes representing the SHA-256 hash of the CBOR serialized input.
    """
    input_bytes = cbor2.dumps(input, canonical=True)
    return hashlib.sha256(input_bytes).digest()


def get_hash_fn_by_name(hash_fn_name: str) -> Callable[[Any], bytes]:
    """Get a hash function by name, or raise an error if
    the function is not found.
    Args:
        hash_fn_name: Name of the hash function.
    Returns:
        A hash function.
    """
    if hash_fn_name == "sha256":
        return sha256
    if hash_fn_name == "sha256_cbor":
        return sha256_cbor

    raise ValueError(f"Unsupported hash function: {hash_fn_name}")


def is_torch_equal_or_newer(target: str) -> bool:
    """Check if the installed torch version is >= the target version.

    Args:
        target: a version string, like "2.6.0".

    Returns:
        Whether the condition meets.
    """
    try:
        return _is_torch_equal_or_newer(str(torch.__version__), target)
    except Exception:
        # Fallback to PKG-INFO to load the package info, needed by the doc gen.
        return Version(importlib.metadata.version("torch")) >= Version(target)


# Helper function used in testing.
def _is_torch_equal_or_newer(torch_version: str, target: str) -> bool:
    torch_version = version.parse(torch_version)
    return torch_version >= version.parse(target)


@cache
def _has_module(module_name: str) -> bool:
    """Return True if *module_name* can be found in the current environment.

    The result is cached so that subsequent queries for the same module incur
    no additional overhead.
    """
    return importlib.util.find_spec(module_name) is not None


def has_pplx() -> bool:
    """Whether the optional `pplx_kernels` package is available."""

    return _has_module("pplx_kernels")


def has_deep_ep() -> bool:
    """Whether the optional `deep_ep` package is available."""

    return _has_module("deep_ep")


def has_deep_gemm() -> bool:
    """Whether the optional `deep_gemm` package is available."""

    return _has_module("deep_gemm")


def has_triton_kernels() -> bool:
    """Whether the optional `triton_kernels` package is available."""

    return _has_module("triton_kernels")


<<<<<<< HEAD
=======
def has_tilelang() -> bool:
    """Whether the optional `tilelang` package is available."""

    return _has_module("tilelang")


>>>>>>> 4be7d7c1
def set_process_title(
    name: str, suffix: str = "", prefix: str = envs.VLLM_PROCESS_NAME_PREFIX
) -> None:
    """
    Set the current process title to a specific name with an
    optional suffix.

    Args:
        name: The title to assign to the current process.
        suffix: An optional suffix to append to the base name.
        prefix: A prefix to prepend to the front separated by `::`.
    """
    if suffix:
        name = f"{name}_{suffix}"
    setproctitle.setproctitle(f"{prefix}::{name}")


def _add_prefix(file: TextIO, worker_name: str, pid: int) -> None:
    """Prepend each output line with process-specific prefix"""

    prefix = f"{CYAN}({worker_name} pid={pid}){RESET} "
    file_write = file.write

    def write_with_prefix(s: str):
        if not s:
            return
        if file.start_new_line:  # type: ignore[attr-defined]
            file_write(prefix)
        idx = 0
        while (next_idx := s.find("\n", idx)) != -1:
            next_idx += 1
            file_write(s[idx:next_idx])
            if next_idx == len(s):
                file.start_new_line = True  # type: ignore[attr-defined]
                return
            file_write(prefix)
            idx = next_idx
        file_write(s[idx:])
        file.start_new_line = False  # type: ignore[attr-defined]

    file.start_new_line = True  # type: ignore[attr-defined]
    file.write = write_with_prefix  # type: ignore[method-assign]


def decorate_logs(process_name: str | None = None) -> None:
    """
    Adds a process-specific prefix to each line of output written to stdout and
    stderr.

    This function is intended to be called before initializing the api_server,
    engine_core, or worker classes, so that all subsequent output from the
    process is prefixed with the process name and PID. This helps distinguish
    log output from different processes in multi-process environments.

    Args:
        process_name: Optional; the name of the process to use in the prefix.
            If not provided, the current process name from the multiprocessing
            context is used.
    """
    if process_name is None:
        process_name = get_mp_context().current_process().name
    pid = os.getpid()
    _add_prefix(sys.stdout, process_name, pid)
    _add_prefix(sys.stderr, process_name, pid)


def length_from_prompt_token_ids_or_embeds(
    prompt_token_ids: list[int] | None,
    prompt_embeds: torch.Tensor | None,
) -> int:
    """Calculate the request length (in number of tokens) give either
    prompt_token_ids or prompt_embeds.
    """
    prompt_token_len = None if prompt_token_ids is None else len(prompt_token_ids)
    prompt_embeds_len = None if prompt_embeds is None else len(prompt_embeds)

    if prompt_token_len is None:
        if prompt_embeds_len is None:
            raise ValueError("Neither prompt_token_ids nor prompt_embeds were defined.")
        return prompt_embeds_len
    else:
        if prompt_embeds_len is not None and prompt_embeds_len != prompt_token_len:
            raise ValueError(
                "Prompt token ids and prompt embeds had different lengths"
                f" prompt_token_ids={prompt_token_len}"
                f" prompt_embeds={prompt_embeds_len}"
            )
        return prompt_token_len


@contextlib.contextmanager
def set_env_var(key, value):
    old = os.environ.get(key)
    os.environ[key] = value
    try:
        yield
    finally:
        if old is None:
            del os.environ[key]
        else:
            os.environ[key] = old


def unique_filepath(fn: Callable[[int], Path]) -> Path:
    """
    unique_filepath returns a unique path by trying
    to include an integer in increasing order.

    fn should be a callable that returns a path that
    includes the passed int at a fixed location.

    Note: This function has a TOCTOU race condition.
    Caller should use atomic operations (e.g., open with 'x' mode)
    when creating the file to ensure thread safety.
    """
    i = 0
    while True:
        p = fn(i)
        if not p.exists():
            return p
        i += 1<|MERGE_RESOLUTION|>--- conflicted
+++ resolved
@@ -68,10 +68,6 @@
     Generic,
     Literal,
     NamedTuple,
-<<<<<<< HEAD
-    Optional,
-=======
->>>>>>> 4be7d7c1
     TextIO,
     TypeVar,
     Union,
@@ -250,13 +246,7 @@
 
 
 class LRUCache(cachetools.LRUCache[_K, _V], Generic[_K, _V]):
-<<<<<<< HEAD
-    def __init__(
-        self, capacity: float, getsizeof: Optional[Callable[[_V], float]] = None
-    ):
-=======
     def __init__(self, capacity: float, getsizeof: Callable[[_V], float] | None = None):
->>>>>>> 4be7d7c1
         super().__init__(capacity, getsizeof)
 
         self.pinned_items = set[_K]()
@@ -331,25 +321,15 @@
             self._LRUCache__order[key] = None  # type: ignore
 
     @overload
-<<<<<<< HEAD
-    def get(self, key: _K, /) -> Optional[_V]: ...
-=======
     def get(self, key: _K, /) -> _V | None: ...
->>>>>>> 4be7d7c1
 
     @overload
     def get(self, key: _K, /, default: Union[_V, _T]) -> Union[_V, _T]: ...
 
     def get(
-<<<<<<< HEAD
-        self, key: _K, /, default: Optional[Union[_V, _T]] = None
-    ) -> Optional[Union[_V, _T]]:
-        value: Optional[Union[_V, _T]]
-=======
         self, key: _K, /, default: Union[_V, _T] | None = None
     ) -> Union[_V, _T] | None:
         value: Union[_V, _T] | None
->>>>>>> 4be7d7c1
         if key in self:
             value = self.__getitem__(key, update_info=False)  # type: ignore[call-arg]
 
@@ -367,15 +347,9 @@
     def pop(self, key: _K, default: Union[_V, _T]) -> Union[_V, _T]: ...
 
     def pop(
-<<<<<<< HEAD
-        self, key: _K, default: Optional[Union[_V, _T]] = None
-    ) -> Optional[Union[_V, _T]]:
-        value: Optional[Union[_V, _T]]
-=======
         self, key: _K, default: Union[_V, _T] | None = None
     ) -> Union[_V, _T] | None:
         value: Union[_V, _T] | None
->>>>>>> 4be7d7c1
         if key not in self:
             return default
 
@@ -728,11 +702,7 @@
 
 
 def make_async(
-<<<<<<< HEAD
-    func: Callable[P, T], executor: Optional[concurrent.futures.Executor] = None
-=======
     func: Callable[P, T], executor: concurrent.futures.Executor | None = None
->>>>>>> 4be7d7c1
 ) -> Callable[P, Awaitable[T]]:
     """Take a blocking function, and run it on in an executor thread.
 
@@ -1052,13 +1022,8 @@
 
 
 def get_kv_cache_torch_dtype(
-<<<<<<< HEAD
-    cache_dtype: Optional[Union[str, torch.dtype]],
-    model_dtype: Optional[Union[str, torch.dtype]] = None,
-=======
     cache_dtype: Union[str, torch.dtype] | None,
     model_dtype: Union[str, torch.dtype] | None = None,
->>>>>>> 4be7d7c1
 ) -> torch.dtype:
     if isinstance(cache_dtype, str):
         if cache_dtype == "auto":
@@ -1188,11 +1153,7 @@
 
 
 class DeviceMemoryProfiler:
-<<<<<<< HEAD
-    def __init__(self, device: Optional[torch.types.Device] = None):
-=======
     def __init__(self, device: torch.types.Device | None = None):
->>>>>>> 4be7d7c1
         self.device = device
 
     def current_memory_usage(self) -> float:
@@ -1634,11 +1595,7 @@
 
 
 @lru_cache(maxsize=8)
-<<<<<<< HEAD
-def _cuda_device_count_stateless(cuda_visible_devices: Optional[str] = None) -> int:
-=======
 def _cuda_device_count_stateless(cuda_visible_devices: str | None = None) -> int:
->>>>>>> 4be7d7c1
     # Note: cuda_visible_devices is not used, but we keep it as an argument for
     # LRU Cache purposes.
 
@@ -1786,10 +1743,7 @@
         '   --json-arg \'{"key4": ["value3", "value4", "value5"]}\'\n'
         "   --json-arg.key4+ value3 --json-arg.key4+='value4,value5'\n\n"
     )
-<<<<<<< HEAD
-=======
     _search_keyword: str | None = None
->>>>>>> 4be7d7c1
 
     def __init__(self, *args, **kwargs):
         # Set the default "formatter_class" to SortedHelpFormatter
@@ -1840,16 +1794,6 @@
             self._action_groups.append(group)
             return group
 
-<<<<<<< HEAD
-    def format_help(self) -> str:
-        # Add tip about JSON arguments to the epilog
-        epilog = self.epilog or ""
-        if self.add_json_tip and not epilog.startswith(
-            FlexibleArgumentParser._json_tip
-        ):
-            self.epilog = FlexibleArgumentParser._json_tip + epilog
-        return super().format_help()
-=======
     def format_help(self):
         # Only use custom help formatting for bottom level parsers
         if self._subparsers is not None:
@@ -1923,7 +1867,6 @@
 
         # determine help from format above
         return formatter.format_help()
->>>>>>> 4be7d7c1
 
     def parse_args(  # type: ignore[override]
         self,
@@ -1935,17 +1878,6 @@
 
         # Check for --model in command line arguments first
         if args and args[0] == "serve":
-<<<<<<< HEAD
-            model_in_cli_args = any(arg == "--model" for arg in args)
-
-            if model_in_cli_args:
-                raise ValueError(
-                    "With `vllm serve`, you should provide the model as a "
-                    "positional argument or in a config file instead of via "
-                    "the `--model` option."
-                )
-
-=======
             try:
                 model_idx = next(
                     i
@@ -1981,7 +1913,6 @@
             except StopIteration:
                 pass
 
->>>>>>> 4be7d7c1
         if "--config" in args:
             args = self._pull_args_from_config(args)
 
@@ -1995,14 +1926,10 @@
         # Convert underscores to dashes and vice versa in argument names
         processed_args = list[str]()
         for i, arg in enumerate(args):
-<<<<<<< HEAD
-            if arg.startswith("--"):
-=======
             if arg.startswith("--help="):
                 FlexibleArgumentParser._search_keyword = arg.split("=", 1)[-1].lower()
                 processed_args.append("--help")
             elif arg.startswith("--"):
->>>>>>> 4be7d7c1
                 if "=" in arg:
                     key, value = arg.split("=", 1)
                     key = pattern.sub(repl, key, count=1)
@@ -2765,17 +2692,10 @@
 def direct_register_custom_op(
     op_name: str,
     op_func: Callable,
-<<<<<<< HEAD
-    mutates_args: Optional[list[str]] = None,
-    fake_impl: Optional[Callable] = None,
-    target_lib: Optional[Library] = None,
-    dispatch_key: Optional[str] = None,
-=======
     mutates_args: list[str] | None = None,
     fake_impl: Callable | None = None,
     target_lib: Library | None = None,
     dispatch_key: str | None = None,
->>>>>>> 4be7d7c1
     tags: tuple[torch.Tag, ...] = (),
 ):
     """
@@ -2882,33 +2802,27 @@
         if self.auto_measure:
             self.measure()
 
-<<<<<<< HEAD
     def measure(self) -> None:
+        from vllm.platforms import current_platform
+
         device = self.device
-=======
-    def measure(self):
-        from vllm.platforms import current_platform
->>>>>>> 4be7d7c1
+        device_id = 0 if device is None else torch.device(device).index
 
         # we measure the torch peak memory usage via allocated_bytes,
         # rather than `torch.cuda.memory_reserved()` .
         # After `torch.cuda.reset_peak_memory_stats()`,
         # `torch.cuda.memory_reserved()` will keep growing, and only shrink
         # when we call `torch.cuda.empty_cache()` or OOM happens.
-<<<<<<< HEAD
         self.torch_peak = torch.cuda.memory_stats(device).get(
             "allocated_bytes.all.peak", 0
         )
 
         self.free_memory, self.total_memory = torch.cuda.mem_get_info(device)
-=======
-        self.torch_peak = torch.cuda.memory_stats().get("allocated_bytes.all.peak", 0)
-
-        self.free_memory, self.total_memory = torch.cuda.mem_get_info()
         shared_sysmem_device_mem_sms = ((8, 7), (11, 0), (12, 1))  # Orin, Thor, Spark
         if (
             current_platform.is_cuda()
-            and current_platform.get_device_capability() in shared_sysmem_device_mem_sms
+            and current_platform.get_device_capability(device_id)
+            in shared_sysmem_device_mem_sms
         ):
             # On UMA (Orin, Thor and Spark) platform,
             # where both CPU and GPU rely on system memory,
@@ -2923,7 +2837,6 @@
             # https://docs.nvidia.com/cuda/cuda-for-tegra-appnote/#estimating-total-allocatable-device-memory-on-an-integrated-gpu-device
             self.free_memory = psutil.virtual_memory().available
 
->>>>>>> 4be7d7c1
         self.cuda_memory = self.total_memory - self.free_memory
 
         # torch.cuda.memory_reserved() is how many bytes
@@ -2986,12 +2899,8 @@
 
 @contextlib.contextmanager
 def memory_profiling(
-<<<<<<< HEAD
     baseline_snapshot: MemorySnapshot,
     weights_memory: int = 0,
-=======
-    baseline_snapshot: MemorySnapshot, weights_memory: int
->>>>>>> 4be7d7c1
 ) -> Generator[MemoryProfilingResult, None, None]:
     """Memory profiling context manager.
     baseline_snapshot: the memory snapshot before the current vLLM instance.
@@ -3268,11 +3177,7 @@
 def bind_kv_cache(
     ctx: dict[str, Any],
     kv_cache: list[list[torch.Tensor]],  # [virtual_engine][layer_index]
-<<<<<<< HEAD
-    shared_kv_cache_layers: Optional[dict[str, str]] = None,
-=======
     shared_kv_cache_layers: dict[str, str] | None = None,
->>>>>>> 4be7d7c1
 ) -> None:
     # Bind the kv_cache tensor to Attention modules, similar to
     # ctx[layer_name].kv_cache[ve]=kv_cache[ve][extract_layer_index(layer_name)]
@@ -3667,15 +3572,12 @@
     return _has_module("triton_kernels")
 
 
-<<<<<<< HEAD
-=======
 def has_tilelang() -> bool:
     """Whether the optional `tilelang` package is available."""
 
     return _has_module("tilelang")
 
 
->>>>>>> 4be7d7c1
 def set_process_title(
     name: str, suffix: str = "", prefix: str = envs.VLLM_PROCESS_NAME_PREFIX
 ) -> None:
