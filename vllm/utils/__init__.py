--- conflicted
+++ resolved
@@ -11,1926 +11,12 @@
 
 from vllm.logger import init_logger
 
-<<<<<<< HEAD
-if TYPE_CHECKING:
-    from argparse import Namespace
-
-    from vllm.config import ModelConfig, VllmConfig
-    from vllm.sequence import IntermediateTensors
-else:
-    Namespace = object
-
-    ModelConfig = object
-    VllmConfig = object
-    IntermediateTensors = object
-
-logger = init_logger(__name__)
-
-# This value is chosen to have a balance between ITL and TTFT. Note it is
-# not optimized for throughput.
-DEFAULT_MAX_NUM_BATCHED_TOKENS = 2048
-POOLING_MODEL_MAX_NUM_BATCHED_TOKENS = 32768
-MULTIMODAL_MODEL_MAX_NUM_BATCHED_TOKENS = 5120
-
-# Constants related to forcing the attention backend selection
-
-# String name of register which may be set in order to
-# force auto-selection of attention backend by Attention
-# wrapper
-STR_BACKEND_ENV_VAR: str = "VLLM_ATTENTION_BACKEND"
-
-# Possible string values of STR_BACKEND_ENV_VAR
-# register, corresponding to possible backends
-STR_FLASHINFER_ATTN_VAL: str = "FLASHINFER"
-STR_TORCH_SDPA_ATTN_VAL: str = "TORCH_SDPA"
-STR_XFORMERS_ATTN_VAL: str = "XFORMERS"
-STR_FLASH_ATTN_VAL: str = "FLASH_ATTN"
-STR_INVALID_VAL: str = "INVALID"
-
-MB_bytes = 1_000_000
-"""The number of bytes in one megabyte (MB)."""
-
-MiB_bytes = 1 << 20
-"""The number of bytes in one mebibyte (MiB)."""
-
-GB_bytes = 1_000_000_000
-"""The number of bytes in one gigabyte (GB)."""
-
-GiB_bytes = 1 << 30
-"""The number of bytes in one gibibyte (GiB)."""
-
-# ANSI color codes
-CYAN = "\033[1;36m"
-RESET = "\033[0;0m"
-
-STR_DTYPE_TO_TORCH_DTYPE = {
-    "float32": torch.float32,
-    "half": torch.half,
-    "bfloat16": torch.bfloat16,
-    "float": torch.float,
-    "fp8": torch.uint8,
-    "fp8_e4m3": torch.uint8,
-    "fp8_e5m2": torch.uint8,
-    "int8": torch.int8,
-    "fp8_inc": torch.float8_e4m3fn,
-    "fp8_ds_mla": torch.uint8,
-}
-
-TORCH_DTYPE_TO_NUMPY_DTYPE = {
-    torch.float16: np.float16,
-    torch.float32: np.float32,
-    torch.float64: np.float64,
-    torch.uint8: np.uint8,
-    torch.int32: np.int32,
-    torch.int64: np.int64,
-}
-
-
-@contextlib.contextmanager
-def set_default_torch_num_threads(num_threads: int):
-    """Sets the default number of threads for PyTorch to the given value."""
-    old_num_threads = torch.get_num_threads()
-    torch.set_num_threads(num_threads)
-    yield
-    torch.set_num_threads(old_num_threads)
-
-
-T = TypeVar("T")
-U = TypeVar("U")
-
-
-class Device(enum.Enum):
-    GPU = enum.auto()
-    CPU = enum.auto()
-
-
-class LayerBlockType(enum.Enum):
-    attention = "attention"
-    mamba = "mamba"
-
-
-class Counter:
-    def __init__(self, start: int = 0) -> None:
-        self.counter = start
-
-    def __next__(self) -> int:
-        i = self.counter
-        self.counter += 1
-        return i
-
-    def reset(self) -> None:
-        self.counter = 0
-
-
-@cache
-def get_max_shared_memory_bytes(gpu: int = 0) -> int:
-    """Returns the maximum shared memory per thread block in bytes."""
-    from vllm import _custom_ops as ops
-
-    max_shared_mem = ops.get_max_shared_memory_per_block_device_attribute(gpu)
-    # value 0 will cause MAX_SEQ_LEN become negative and test_attention.py
-    # will fail
-    assert max_shared_mem > 0, "max_shared_mem can not be zero"
-    return int(max_shared_mem)
-
-
-def get_cpu_memory() -> int:
-    """Returns the total CPU memory of the node in bytes."""
-    return psutil.virtual_memory().total
-
-
-def random_uuid() -> str:
-    return str(uuid.uuid4().hex)
-
-
-def close_sockets(sockets: Sequence[zmq.Socket | zmq.asyncio.Socket]):
-    for sock in sockets:
-        if sock is not None:
-            sock.close(linger=0)
-
-
-def get_ip() -> str:
-    host_ip = envs.VLLM_HOST_IP
-    if "HOST_IP" in os.environ and "VLLM_HOST_IP" not in os.environ:
-        logger.warning(
-            "The environment variable HOST_IP is deprecated and ignored, as"
-            " it is often used by Docker and other software to"
-            " interact with the container's network stack. Please "
-            "use VLLM_HOST_IP instead to set the IP address for vLLM processes"
-            " to communicate with each other."
-        )
-    if host_ip:
-        return host_ip
-
-    # IP is not set, try to get it from the network interface
-
-    # try ipv4
-    s = socket.socket(socket.AF_INET, socket.SOCK_DGRAM)
-    try:
-        s.connect(("8.8.8.8", 80))  # Doesn't need to be reachable
-        return s.getsockname()[0]
-    except Exception:
-        pass
-
-    # try ipv6
-    try:
-        s = socket.socket(socket.AF_INET6, socket.SOCK_DGRAM)
-        # Google's public DNS server, see
-        # https://developers.google.com/speed/public-dns/docs/using#addresses
-        s.connect(("2001:4860:4860::8888", 80))  # Doesn't need to be reachable
-        return s.getsockname()[0]
-    except Exception:
-        pass
-
-    warnings.warn(
-        "Failed to get the IP address, using 0.0.0.0 by default."
-        "The value can be set by the environment variable"
-        " VLLM_HOST_IP or HOST_IP.",
-        stacklevel=2,
-    )
-    return "0.0.0.0"
-
-
-def test_loopback_bind(address, family):
-    try:
-        s = socket.socket(family, socket.SOCK_DGRAM)
-        s.bind((address, 0))  # Port 0 = auto assign
-        s.close()
-        return True
-    except OSError:
-        return False
-
-
-def get_loopback_ip() -> str:
-    loopback_ip = envs.VLLM_LOOPBACK_IP
-    if loopback_ip:
-        return loopback_ip
-
-    # VLLM_LOOPBACK_IP is not set, try to get it based on network interface
-
-    if test_loopback_bind("127.0.0.1", socket.AF_INET):
-        return "127.0.0.1"
-    elif test_loopback_bind("::1", socket.AF_INET6):
-        return "::1"
-    else:
-        raise RuntimeError(
-            "Neither 127.0.0.1 nor ::1 are bound to a local interface. "
-            "Set the VLLM_LOOPBACK_IP environment variable explicitly."
-        )
-
-
-def is_valid_ipv6_address(address: str) -> bool:
-    try:
-        ipaddress.IPv6Address(address)
-        return True
-    except ValueError:
-        return False
-
-
-def split_host_port(host_port: str) -> tuple[str, int]:
-    # ipv6
-    if host_port.startswith("["):
-        host, port = host_port.rsplit("]", 1)
-        host = host[1:]
-        port = port.split(":")[1]
-        return host, int(port)
-    else:
-        host, port = host_port.split(":")
-        return host, int(port)
-
-
-def join_host_port(host: str, port: int) -> str:
-    if is_valid_ipv6_address(host):
-        return f"[{host}]:{port}"
-    else:
-        return f"{host}:{port}"
-
-
-def get_distributed_init_method(ip: str, port: int) -> str:
-    return get_tcp_uri(ip, port)
-
-
-def get_tcp_uri(ip: str, port: int) -> str:
-    if is_valid_ipv6_address(ip):
-        return f"tcp://[{ip}]:{port}"
-    else:
-        return f"tcp://{ip}:{port}"
-
-
-def get_open_zmq_ipc_path() -> str:
-    base_rpc_path = envs.VLLM_RPC_BASE_PATH
-    return f"ipc://{base_rpc_path}/{uuid4()}"
-
-
-def get_open_zmq_inproc_path() -> str:
-    return f"inproc://{uuid4()}"
-
-
-def get_open_port() -> int:
-    """
-    Get an open port for the vLLM process to listen on.
-    An edge case to handle, is when we run data parallel,
-    we need to avoid ports that are potentially used by
-    the data parallel master process.
-    Right now we reserve 10 ports for the data parallel master
-    process. Currently it uses 2 ports.
-    """
-    if "VLLM_DP_MASTER_PORT" in os.environ:
-        dp_master_port = envs.VLLM_DP_MASTER_PORT
-        reserved_port_range = range(dp_master_port, dp_master_port + 10)
-        while True:
-            candidate_port = _get_open_port()
-            if candidate_port not in reserved_port_range:
-                return candidate_port
-    return _get_open_port()
-
-
-def get_open_ports_list(count: int = 5) -> list[int]:
-    """Get a list of open ports."""
-    ports = set[int]()
-    while len(ports) < count:
-        ports.add(get_open_port())
-    return list(ports)
-
-
-def _get_open_port() -> int:
-    port = envs.VLLM_PORT
-    if port is not None:
-        while True:
-            try:
-                with socket.socket(socket.AF_INET, socket.SOCK_STREAM) as s:
-                    s.bind(("", port))
-                    return port
-            except OSError:
-                port += 1  # Increment port number if already in use
-                logger.info("Port %d is already in use, trying port %d", port - 1, port)
-    # try ipv4
-    try:
-        with socket.socket(socket.AF_INET, socket.SOCK_STREAM) as s:
-            s.bind(("", 0))
-            return s.getsockname()[1]
-    except OSError:
-        # try ipv6
-        with socket.socket(socket.AF_INET6, socket.SOCK_STREAM) as s:
-            s.bind(("", 0))
-            return s.getsockname()[1]
-
-
-def find_process_using_port(port: int) -> psutil.Process | None:
-    # TODO: We can not check for running processes with network
-    # port on macOS. Therefore, we can not have a full graceful shutdown
-    # of vLLM. For now, let's not look for processes in this case.
-    # Ref: https://www.florianreinhard.de/accessdenied-in-psutil/
-    if sys.platform.startswith("darwin"):
-        return None
-
-    our_pid = os.getpid()
-    for conn in psutil.net_connections():
-        if conn.laddr.port == port and (conn.pid is not None and conn.pid != our_pid):
-            try:
-                return psutil.Process(conn.pid)
-            except psutil.NoSuchProcess:
-                return None
-    return None
-
-
-def update_environment_variables(envs: dict[str, str]):
-    for k, v in envs.items():
-        if k in os.environ and os.environ[k] != v:
-            logger.warning(
-                "Overwriting environment variable %s from '%s' to '%s'",
-                k,
-                os.environ[k],
-                v,
-            )
-        os.environ[k] = v
-
-
-def cdiv(a: int, b: int) -> int:
-    """Ceiling division."""
-    return -(a // -b)
-
-
-def next_power_of_2(n) -> int:
-    """The next power of 2 (inclusive)"""
-    if n < 1:
-        return 1
-    return 1 << (n - 1).bit_length()
-
-
-def prev_power_of_2(n: int) -> int:
-    """The previous power of 2 (inclusive)"""
-    if n <= 0:
-        return 0
-    return 1 << (n.bit_length() - 1)
-
-
-def round_up(x: int, y: int) -> int:
-    return ((x + y - 1) // y) * y
-
-
-def round_down(x: int, y: int) -> int:
-    return (x // y) * y
-
-
-def _generate_random_fp8(
-    tensor: torch.Tensor,
-    low: float,
-    high: float,
-) -> None:
-    # NOTE(zhaoyang): Due to NaN and Inf representation for fp8 data type,
-    # it may occur Inf or NaN if we directly use torch.randint
-    # to generate random data for fp8 data.
-    # For example, s.11111.00 in fp8e5m2 format represents Inf.
-    #     | E4M3        | E5M2
-    # -----|-------------|-------------------
-    # Inf | N/A         | s.11111.00
-    # NaN | s.1111.111  | s.11111.{01,10,11}
-    from vllm import _custom_ops as ops
-
-    tensor_tmp = torch.empty_like(tensor, dtype=torch.float16)
-    tensor_tmp.uniform_(low, high)
-    ops.convert_fp8(tensor, tensor_tmp)
-    del tensor_tmp
-
-
-def get_kv_cache_torch_dtype(
-    cache_dtype: str | torch.dtype | None,
-    model_dtype: str | torch.dtype | None = None,
-) -> torch.dtype:
-    if isinstance(cache_dtype, str):
-        if cache_dtype == "auto":
-            if isinstance(model_dtype, str) and model_dtype in STR_DTYPE_TO_TORCH_DTYPE:
-                torch_dtype = STR_DTYPE_TO_TORCH_DTYPE[model_dtype]
-            elif isinstance(model_dtype, torch.dtype):
-                torch_dtype = model_dtype
-            else:
-                raise ValueError(f"Invalid model dtype: {model_dtype}")
-        elif cache_dtype in STR_DTYPE_TO_TORCH_DTYPE:
-            torch_dtype = STR_DTYPE_TO_TORCH_DTYPE[cache_dtype]
-        else:
-            raise ValueError(f"Invalid kv cache dtype: {cache_dtype}")
-    elif isinstance(cache_dtype, torch.dtype):
-        torch_dtype = cache_dtype
-    else:
-        raise ValueError(f"Invalid kv cache dtype: {cache_dtype}")
-    return torch_dtype
-
-
-def create_kv_caches_with_random_flash(
-    num_blocks: int,
-    block_size: int,
-    num_layers: int,
-    num_heads: int,
-    head_size: int,
-    cache_dtype: str | torch.dtype | None,
-    model_dtype: str | torch.dtype | None = None,
-    seed: int | None = None,
-    device: str | None = "cuda",
-    cache_layout: str | None = "NHD",
-) -> tuple[list[torch.Tensor], list[torch.Tensor]]:
-    from vllm.platforms import current_platform
-
-    current_platform.seed_everything(seed)
-
-    dtype = get_kv_cache_torch_dtype(cache_dtype, model_dtype)
-    generic_kv_cache_shape = (num_blocks, 2, block_size, num_heads, head_size)
-    assert cache_layout in ("NHD", "HND")
-    stride_order = (0, 1, 2, 3, 4) if cache_layout == "NHD" else (0, 1, 3, 2, 4)
-
-    kv_cache_allocation_shape = tuple(generic_kv_cache_shape[i] for i in stride_order)
-    scale = head_size**-0.5
-
-    key_caches: list[torch.Tensor] = []
-    value_caches: list[torch.Tensor] = []
-
-    for _ in range(num_layers):
-        key_value_cache = torch.empty(
-            size=kv_cache_allocation_shape, dtype=dtype, device=device
-        ).permute(*stride_order)
-        if cache_dtype in ["auto", "half", "bfloat16", "float"]:
-            key_value_cache.uniform_(-scale, scale)
-        elif cache_dtype == "fp8":
-            _generate_random_fp8(key_value_cache, -scale, scale)
-        else:
-            raise ValueError(f"Does not support key cache of type {cache_dtype}")
-        key_caches.append(key_value_cache[:, 0])
-        value_caches.append(key_value_cache[:, 1])
-    return key_caches, value_caches
-
-
-def create_kv_caches_with_random(
-    num_blocks: int,
-    block_size: int,
-    num_layers: int,
-    num_heads: int,
-    head_size: int,
-    cache_dtype: str | torch.dtype | None,
-    model_dtype: str | torch.dtype | None = None,
-    seed: int | None = None,
-    device: str | None = "cuda",
-) -> tuple[list[torch.Tensor], list[torch.Tensor]]:
-    if cache_dtype == "fp8" and head_size % 16:
-        raise ValueError(
-            f"Does not support key cache of type fp8 with head_size {head_size}"
-        )
-    from vllm.platforms import current_platform
-
-    current_platform.seed_everything(seed)
-
-    dtype = get_kv_cache_torch_dtype(cache_dtype, model_dtype)
-
-    scale = head_size**-0.5
-    x = 16 // torch.tensor([], dtype=dtype).element_size()
-    key_cache_shape = (num_blocks, num_heads, head_size // x, block_size, x)
-    key_caches: list[torch.Tensor] = []
-    for _ in range(num_layers):
-        key_cache = torch.empty(size=key_cache_shape, dtype=dtype, device=device)
-        if cache_dtype in ["auto", "half", "bfloat16", "float"]:
-            key_cache.uniform_(-scale, scale)
-        elif cache_dtype == "fp8":
-            _generate_random_fp8(key_cache, -scale, scale)
-        else:
-            raise ValueError(f"Does not support key cache of type {cache_dtype}")
-        key_caches.append(key_cache)
-
-    value_cache_shape = (num_blocks, num_heads, head_size, block_size)
-    value_caches: list[torch.Tensor] = []
-    for _ in range(num_layers):
-        value_cache = torch.empty(size=value_cache_shape, dtype=dtype, device=device)
-        if cache_dtype in ["auto", "half", "bfloat16", "float"]:
-            value_cache.uniform_(-scale, scale)
-        elif cache_dtype == "fp8":
-            _generate_random_fp8(value_cache, -scale, scale)
-        else:
-            raise ValueError(f"Does not support value cache of type {cache_dtype}")
-        value_caches.append(value_cache)
-    return key_caches, value_caches
-
-
-@cache
-def is_pin_memory_available() -> bool:
-    from vllm.platforms import current_platform
-
-    return current_platform.is_pin_memory_available()
-
-
-@cache
-def is_uva_available() -> bool:
-    """Check if Unified Virtual Addressing (UVA) is available."""
-    # UVA requires pinned memory.
-    # TODO: Add more requirements for UVA if needed.
-    return is_pin_memory_available()
-
-
-class DeviceMemoryProfiler:
-    def __init__(self, device: torch.types.Device | None = None):
-        self.device = device
-
-    def current_memory_usage(self) -> float:
-        # Return the memory usage in bytes.
-        from vllm.platforms import current_platform
-
-        gc.collect()
-        return current_platform.get_current_memory_usage(self.device)
-
-    def __enter__(self):
-        self.initial_memory = self.current_memory_usage()
-        # This allows us to call methods of the context manager if needed
-        return self
-
-    def __exit__(self, exc_type, exc_val, exc_tb):
-        self.final_memory = self.current_memory_usage()
-        self.consumed_memory = self.final_memory - self.initial_memory
-
-        # Force garbage collection
-        gc.collect()
-
-
-def make_ndarray_with_pad(
-    x: list[list[T]],
-    pad: T,
-    dtype: npt.DTypeLike,
-    *,
-    max_len: int | None = None,
-) -> npt.NDArray:
-    """
-    Make a padded array from 2D inputs.
-
-    The padding is applied to the end of each inner list until it reaches
-    `max_len`.
-    """
-    if max_len is None:
-        # Unlike for most functions, map is faster than a genexpr over `len`
-        max_len = max(map(len, x)) if x else 0
-
-    padded_x = np.full((len(x), max_len), pad, dtype=dtype)
-    for ind, blocktb in enumerate(x):
-        assert len(blocktb) <= max_len
-        padded_x[ind, : len(blocktb)] = blocktb
-
-    return padded_x
-
-
-def make_tensor_with_pad(
-    x: list[list[T]],
-    pad: T,
-    dtype: torch.dtype,
-    *,
-    max_len: int | None = None,
-    device: str | torch.device | None = None,
-    pin_memory: bool = False,
-) -> torch.Tensor:
-    """
-    Make a padded tensor from 2D inputs.
-    The padding is applied to the end of each inner list until it reaches
-    `max_len`.
-    """
-    if max_len is None:
-        max_len = max(len(row) for row in x) if x else 0
-
-    padded_tensor = torch.full(
-        (len(x), max_len), fill_value=pad, dtype=dtype, device=device
-    )
-
-    for i, row in enumerate(x):
-        row_len = len(row)
-        if row_len > 0:
-            row_tensor = torch.as_tensor(row, dtype=dtype, device=device)
-            padded_tensor[i, :row_len] = row_tensor
-
-    if pin_memory and padded_tensor.device.type == "cpu":
-        return padded_tensor.pin_memory()
-
-    return padded_tensor
-
-
-def async_tensor_h2d(
-    data: list,
-    dtype: torch.dtype,
-    target_device: str | torch.device,
-    pin_memory: bool,
-) -> torch.Tensor:
-    """Asynchronously create a tensor and copy it from host to device."""
-    t = torch.tensor(data, dtype=dtype, pin_memory=pin_memory, device="cpu")
-    return t.to(device=target_device, non_blocking=True)
-
-
-def get_dtype_size(dtype: torch.dtype) -> int:
-    """Get the size of the data type in bytes."""
-    return torch.tensor([], dtype=dtype).element_size()
-
-
-# bool = 0, int = 1, float = 2, complex = 3
-def _get_precision_level(dtype: torch.dtype) -> int:
-    # NOTE: Complex dtypes return `is_floating_point=False`
-    return (dtype != torch.bool) + dtype.is_floating_point + dtype.is_complex * 2
-
-
-def is_lossless_cast(src_dtype: torch.dtype, tgt_dtype: torch.dtype):
-    """
-    Test whether it is lossless to cast a tensor from
-    `src_dtype` to `tgt_dtype`.
-    """
-    if src_dtype == tgt_dtype:
-        return True
-
-    src_level = _get_precision_level(src_dtype)
-    tgt_level = _get_precision_level(tgt_dtype)
-
-    if src_level < tgt_level:
-        return True
-    if src_level > tgt_level:
-        return False
-
-    # Compare integral types
-    if not src_dtype.is_floating_point and not src_dtype.is_complex:
-        src_info = torch.iinfo(src_dtype)
-        tgt_info = torch.iinfo(tgt_dtype)
-        return src_info.min >= tgt_info.min and src_info.max <= tgt_info.max
-
-    # Compare floating-point types
-    src_info = torch.finfo(src_dtype)
-    tgt_info = torch.finfo(tgt_dtype)
-    return (
-        src_info.min >= tgt_info.min
-        and src_info.max <= tgt_info.max
-        and src_info.resolution >= tgt_info.resolution
-    )
-
-
-def common_broadcastable_dtype(dtypes: Collection[torch.dtype]):
-    """
-    Get the common `dtype` where all of the other `dtypes` can be
-    cast to it without losing any information.
-    """
-    return max(
-        dtypes,
-        key=lambda dtype: sum(is_lossless_cast(dt, dtype) for dt in dtypes),
-    )
-
-
-# TODO: This function can be removed if transformer_modules classes are
-# serialized by value when communicating between processes
-def init_cached_hf_modules() -> None:
-    """
-    Lazy initialization of the Hugging Face modules.
-    """
-    from transformers.dynamic_module_utils import init_hf_modules
-
-    init_hf_modules()
-
-
-@cache
-def find_library(lib_name: str) -> str:
-    """
-    Find the library file in the system.
-    `lib_name` is full filename, with both prefix and suffix.
-    This function resolves `lib_name` to the full path of the library.
-    """
-    # Adapted from https://github.com/openai/triton/blob/main/third_party/nvidia/backend/driver.py#L19 # noqa
-    # According to https://en.wikipedia.org/wiki/Filesystem_Hierarchy_Standard
-    # `/sbin/ldconfig` should exist in all Linux systems.
-    # `/sbin/ldconfig` searches the library in the system
-    libs = subprocess.check_output(["/sbin/ldconfig", "-p"]).decode()
-    # each line looks like the following:
-    # libcuda.so.1 (libc6,x86-64) => /lib/x86_64-linux-gnu/libcuda.so.1
-    locs = [line.split()[-1] for line in libs.splitlines() if lib_name in line]
-    # `LD_LIBRARY_PATH` searches the library in the user-defined paths
-    env_ld_library_path = envs.LD_LIBRARY_PATH
-    if not locs and env_ld_library_path:
-        locs = [
-            os.path.join(dir, lib_name)
-            for dir in env_ld_library_path.split(":")
-            if os.path.exists(os.path.join(dir, lib_name))
-        ]
-    if not locs:
-        raise ValueError(f"Cannot find {lib_name} in the system.")
-    return locs[0]
-
-
-def find_nccl_library() -> str:
-    """
-    We either use the library file specified by the `VLLM_NCCL_SO_PATH`
-    environment variable, or we find the library file brought by PyTorch.
-    After importing `torch`, `libnccl.so.2` or `librccl.so.1` can be
-    found by `ctypes` automatically.
-    """
-    so_file = envs.VLLM_NCCL_SO_PATH
-
-    # manually load the nccl library
-    if so_file:
-        logger.info(
-            "Found nccl from environment variable VLLM_NCCL_SO_PATH=%s", so_file
-        )
-    else:
-        if torch.version.cuda is not None:
-            so_file = "libnccl.so.2"
-        elif torch.version.hip is not None:
-            so_file = "librccl.so.1"
-        else:
-            raise ValueError("NCCL only supports CUDA and ROCm backends.")
-        logger.debug_once("Found nccl from library %s", so_file)
-    return so_file
-
-
-def find_nccl_include_paths() -> list[str] | None:
-    """
-    We either use the nccl.h specified by the `VLLM_NCCL_INCLUDE_PATH`
-    environment variable, or we find the library file brought by
-    nvidia-nccl-cuXX. load_inline by default uses
-    torch.utils.cpp_extension.include_paths
-    """
-    paths: list[str] = []
-    inc = envs.VLLM_NCCL_INCLUDE_PATH
-    if inc and os.path.isdir(inc):
-        paths.append(inc)
-
-    try:
-        import importlib.util
-
-        spec = importlib.util.find_spec("nvidia.nccl")
-        if spec and getattr(spec, "submodule_search_locations", None):
-            for loc in spec.submodule_search_locations:
-                inc_dir = os.path.join(loc, "include")
-                if os.path.exists(os.path.join(inc_dir, "nccl.h")):
-                    paths.append(inc_dir)
-    except Exception:
-        pass
-
-    seen = set()
-    out: list[str] = []
-    for p in paths:
-        if p and p not in seen:
-            out.append(p)
-            seen.add(p)
-    return out or None
-
-
-prev_set_stream = torch.cuda.set_stream
-
-_current_stream_tls = threading.local()
-
-
-def _patched_set_stream(stream: torch.cuda.Stream) -> None:
-    _current_stream_tls.value = stream
-    prev_set_stream(stream)
-
-
-torch.cuda.set_stream = _patched_set_stream
-
-
-class _StreamPlaceholder:
-    def __init__(self):
-        self.synchronize = lambda: None
-
-
-def current_stream() -> torch.cuda.Stream:
-    """
-    replace `torch.cuda.current_stream()` with `vllm.utils.current_stream()`.
-    it turns out that `torch.cuda.current_stream()` is quite expensive,
-    as it will construct a new stream object at each call.
-    here we patch `torch.cuda.set_stream` to keep track of the current stream
-    directly, so that we can avoid calling `torch.cuda.current_stream()`.
-
-    the underlying hypothesis is that we do not call `torch._C._cuda_setStream`
-    from C/C++ code.
-    """
-    from vllm.platforms import current_platform
-
-    if not hasattr(_current_stream_tls, "value") or _current_stream_tls.value is None:
-        # when this function is called before any stream is set,
-        # we return the default stream.
-        # On ROCm using the default 0 stream in combination with RCCL
-        # is hurting performance. Therefore creating a dedicated stream
-        # per process
-        if current_platform.is_rocm():
-            # torch.cuda.set_stream here is the alias of _pathed_set_stream
-            torch.cuda.set_stream(torch.cuda.Stream())
-        elif current_platform.is_cpu():
-            _current_stream_tls.value = _StreamPlaceholder()
-        else:
-            current_stream = current_platform.current_stream
-            if current_stream is not None:
-                _current_stream_tls.value = current_stream()
-            else:
-                raise ValueError(
-                    "Fail to set current stream, current platform "
-                    "may not support current_stream with torch API"
-                )
-    return _current_stream_tls.value
-
-
-def enable_trace_function_call_for_thread(vllm_config: VllmConfig) -> None:
-    """Set up function tracing for the current thread,
-    if enabled via the VLLM_TRACE_FUNCTION environment variable
-    """
-
-    if envs.VLLM_TRACE_FUNCTION:
-        tmp_dir = tempfile.gettempdir()
-        # add username to tmp_dir to avoid permission issues
-        tmp_dir = os.path.join(tmp_dir, getpass.getuser())
-        filename = (
-            f"VLLM_TRACE_FUNCTION_for_process_{os.getpid()}"
-            f"_thread_{threading.get_ident()}_"
-            f"at_{datetime.datetime.now()}.log"
-        ).replace(" ", "_")
-        log_path = os.path.join(
-            tmp_dir, "vllm", f"vllm-instance-{vllm_config.instance_id}", filename
-        )
-        os.makedirs(os.path.dirname(log_path), exist_ok=True)
-        enable_trace_function_call(log_path)
-
-
-@lru_cache(maxsize=8)
-def _cuda_device_count_stateless(cuda_visible_devices: str | None = None) -> int:
-    # Note: cuda_visible_devices is not used, but we keep it as an argument for
-    # LRU Cache purposes.
-
-    # Code below is based on
-    # https://github.com/pytorch/pytorch/blob/
-    # c1cd946818442aca8c7f812b16d187ce1586c3bc/
-    # torch/cuda/__init__.py#L831C1-L831C17
-    import torch.cuda
-    import torch.version
-
-    from vllm.platforms import current_platform
-
-    if not torch.cuda._is_compiled():
-        return 0
-    if current_platform.is_rocm():
-        # ROCm uses amdsmi instead of nvml for stateless device count
-        # This requires a sufficiently modern version of Torch 2.4.0
-        raw_count = (
-            torch.cuda._device_count_amdsmi()
-            if (hasattr(torch.cuda, "_device_count_amdsmi"))
-            else -1
-        )
-    else:
-        raw_count = torch.cuda._device_count_nvml()
-    r = torch._C._cuda_getDeviceCount() if raw_count < 0 else raw_count
-    return r
-
-
-def cuda_device_count_stateless() -> int:
-    """Get number of CUDA devices, caching based on the value of
-    CUDA_VISIBLE_DEVICES at the time of call.
-
-    This should be used instead of torch.cuda.device_count()
-    unless CUDA_VISIBLE_DEVICES has already been set to the desired
-    value."""
-
-    # This can be removed and simply replaced with torch.cuda.get_device_count
-    # after https://github.com/pytorch/pytorch/pull/122815 is released.
-    return _cuda_device_count_stateless(envs.CUDA_VISIBLE_DEVICES)
-
-
-def cuda_is_initialized() -> bool:
-    """Check if CUDA is initialized."""
-    if not torch.cuda._is_compiled():
-        return False
-    return torch.cuda.is_initialized()
-
-
-def xpu_is_initialized() -> bool:
-    """Check if XPU is initialized."""
-    if not torch.xpu._is_compiled():
-        return False
-    return torch.xpu.is_initialized()
-
-
-def cuda_get_device_properties(
-    device, names: Sequence[str], init_cuda=False
-) -> tuple[Any, ...]:
-    """Get specified CUDA device property values without initializing CUDA in
-    the current process."""
-    if init_cuda or cuda_is_initialized():
-        props = torch.cuda.get_device_properties(device)
-        return tuple(getattr(props, name) for name in names)
-
-    # Run in subprocess to avoid initializing CUDA as a side effect.
-    mp_ctx = multiprocessing.get_context("fork")
-    with ProcessPoolExecutor(max_workers=1, mp_context=mp_ctx) as executor:
-        return executor.submit(cuda_get_device_properties, device, names, True).result()
-
-
-def weak_bind(
-    bound_method: Callable[..., Any],
-) -> Callable[..., None]:
-    """Make an instance method that weakly references
-    its associated instance and no-ops once that
-    instance is collected."""
-    ref = weakref.ref(bound_method.__self__)  # type: ignore[attr-defined]
-    unbound = bound_method.__func__  # type: ignore[attr-defined]
-
-    def weak_bound(*args, **kwargs) -> None:
-        if inst := ref():
-            unbound(inst, *args, **kwargs)
-
-    return weak_bound
-
-
-class StoreBoolean(Action):
-    def __call__(self, parser, namespace, values, option_string=None):
-        if values.lower() == "true":
-            setattr(namespace, self.dest, True)
-        elif values.lower() == "false":
-            setattr(namespace, self.dest, False)
-        else:
-            raise ValueError(
-                f"Invalid boolean value: {values}. Expected 'true' or 'false'."
-            )
-
-
-class SortedHelpFormatter(ArgumentDefaultsHelpFormatter, RawDescriptionHelpFormatter):
-    """SortedHelpFormatter that sorts arguments by their option strings."""
-
-    def _split_lines(self, text, width):
-        """
-        1. Sentences split across lines have their single newlines removed.
-        2. Paragraphs and explicit newlines are split into separate lines.
-        3. Each line is wrapped to the specified width (width of terminal).
-        """
-        # The patterns also include whitespace after the newline
-        single_newline = re.compile(r"(?<!\n)\n(?!\n)\s*")
-        multiple_newlines = re.compile(r"\n{2,}\s*")
-        text = single_newline.sub(" ", text)
-        lines = re.split(multiple_newlines, text)
-        return sum([textwrap.wrap(line, width) for line in lines], [])
-
-    def add_arguments(self, actions):
-        actions = sorted(actions, key=lambda x: x.option_strings)
-        super().add_arguments(actions)
-
-
-class FlexibleArgumentParser(ArgumentParser):
-    """ArgumentParser that allows both underscore and dash in names."""
-
-    _deprecated: set[Action] = set()
-    _json_tip: str = (
-        "When passing JSON CLI arguments, the following sets of arguments "
-        "are equivalent:\n"
-        '   --json-arg \'{"key1": "value1", "key2": {"key3": "value2"}}\'\n'
-        "   --json-arg.key1 value1 --json-arg.key2.key3 value2\n\n"
-        "Additionally, list elements can be passed individually using +:\n"
-        '   --json-arg \'{"key4": ["value3", "value4", "value5"]}\'\n'
-        "   --json-arg.key4+ value3 --json-arg.key4+='value4,value5'\n\n"
-    )
-    _search_keyword: str | None = None
-
-    def __init__(self, *args, **kwargs):
-        # Set the default "formatter_class" to SortedHelpFormatter
-        if "formatter_class" not in kwargs:
-            kwargs["formatter_class"] = SortedHelpFormatter
-        # Pop kwarg "add_json_tip" to control whether to add the JSON tip
-        self.add_json_tip = kwargs.pop("add_json_tip", True)
-        super().__init__(*args, **kwargs)
-
-    if sys.version_info < (3, 13):
-        # Enable the deprecated kwarg for Python 3.12 and below
-
-        def parse_known_args(self, args=None, namespace=None):
-            if args is not None and "--disable-log-requests" in args:
-                # Special case warning because the warning below won't trigger
-                # if –-disable-log-requests because its value is default.
-                logger.warning_once(
-                    "argument '--disable-log-requests' is deprecated and "
-                    "replaced with '--enable-log-requests'. This will be "
-                    "removed in v0.12.0."
-                )
-            namespace, args = super().parse_known_args(args, namespace)
-            for action in FlexibleArgumentParser._deprecated:
-                if (
-                    hasattr(namespace, dest := action.dest)
-                    and getattr(namespace, dest) != action.default
-                ):
-                    logger.warning_once("argument '%s' is deprecated", dest)
-            return namespace, args
-
-        def add_argument(self, *args, **kwargs):
-            deprecated = kwargs.pop("deprecated", False)
-            action = super().add_argument(*args, **kwargs)
-            if deprecated:
-                FlexibleArgumentParser._deprecated.add(action)
-            return action
-
-        class _FlexibleArgumentGroup(_ArgumentGroup):
-            def add_argument(self, *args, **kwargs):
-                deprecated = kwargs.pop("deprecated", False)
-                action = super().add_argument(*args, **kwargs)
-                if deprecated:
-                    FlexibleArgumentParser._deprecated.add(action)
-                return action
-
-        def add_argument_group(self, *args, **kwargs):
-            group = self._FlexibleArgumentGroup(self, *args, **kwargs)
-            self._action_groups.append(group)
-            return group
-
-    def format_help(self):
-        # Only use custom help formatting for bottom level parsers
-        if self._subparsers is not None:
-            return super().format_help()
-
-        formatter = self._get_formatter()
-
-        # Handle keyword search of the args
-        if (search_keyword := self._search_keyword) is not None:
-            # Normalise the search keyword
-            search_keyword = search_keyword.lower().replace("_", "-")
-            # Return full help if searching for 'all'
-            if search_keyword == "all":
-                self.epilog = self._json_tip
-                return super().format_help()
-
-            # Return group help if searching for a group title
-            for group in self._action_groups:
-                if group.title and group.title.lower() == search_keyword:
-                    formatter.start_section(group.title)
-                    formatter.add_text(group.description)
-                    formatter.add_arguments(group._group_actions)
-                    formatter.end_section()
-                    formatter.add_text(self._json_tip)
-                    return formatter.format_help()
-
-            # Return matched args if searching for an arg name
-            matched_actions = []
-            for group in self._action_groups:
-                for action in group._group_actions:
-                    # search option name
-                    if any(
-                        search_keyword in opt.lower() for opt in action.option_strings
-                    ):
-                        matched_actions.append(action)
-            if matched_actions:
-                formatter.start_section(f"Arguments matching '{search_keyword}'")
-                formatter.add_arguments(matched_actions)
-                formatter.end_section()
-                formatter.add_text(self._json_tip)
-                return formatter.format_help()
-
-            # No match found
-            formatter.add_text(
-                f"No group or arguments matching '{search_keyword}'.\n"
-                "Use '--help' to see available groups or "
-                "'--help=all' to see all available parameters."
-            )
-            return formatter.format_help()
-
-        # usage
-        formatter.add_usage(self.usage, self._actions, self._mutually_exclusive_groups)
-
-        # description
-        formatter.add_text(self.description)
-
-        # positionals, optionals and user-defined groups
-        formatter.start_section("Config Groups")
-        config_groups = ""
-        for group in self._action_groups:
-            if not group._group_actions:
-                continue
-            title = group.title
-            description = group.description or ""
-            config_groups += f"{title: <24}{description}\n"
-        formatter.add_text(config_groups)
-        formatter.end_section()
-
-        # epilog
-        formatter.add_text(self.epilog)
-
-        # determine help from format above
-        return formatter.format_help()
-
-    def parse_args(  # type: ignore[override]
-        self,
-        args: list[str] | None = None,
-        namespace: Namespace | None = None,
-    ):
-        if args is None:
-            args = sys.argv[1:]
-
-        # Check for --model in command line arguments first
-        if args and args[0] == "serve":
-            try:
-                model_idx = next(
-                    i
-                    for i, arg in enumerate(args)
-                    if arg == "--model" or arg.startswith("--model=")
-                )
-                logger.warning(
-                    "With `vllm serve`, you should provide the model as a "
-                    "positional argument or in a config file instead of via "
-                    "the `--model` option. "
-                    "The `--model` option will be removed in v0.13."
-                )
-
-                if args[model_idx] == "--model":
-                    model_tag = args[model_idx + 1]
-                    rest_start_idx = model_idx + 2
-                else:
-                    model_tag = args[model_idx].removeprefix("--model=")
-                    rest_start_idx = model_idx + 1
-
-                # Move <model> to the front, e,g:
-                # [Before]
-                # vllm serve -tp 2 --model <model> --enforce-eager --port 8001
-                # [After]
-                # vllm serve <model> -tp 2 --enforce-eager --port 8001
-                args = [
-                    "serve",
-                    model_tag,
-                    *args[1:model_idx],
-                    *args[rest_start_idx:],
-                ]
-                print("args", args)
-            except StopIteration:
-                pass
-
-        if "--config" in args:
-            args = self._pull_args_from_config(args)
-
-        def repl(match: re.Match) -> str:
-            """Replaces underscores with dashes in the matched string."""
-            return match.group(0).replace("_", "-")
-
-        # Everything between the first -- and the first .
-        pattern = re.compile(r"(?<=--)[^\.]*")
-
-        # Convert underscores to dashes and vice versa in argument names
-        processed_args = list[str]()
-        for i, arg in enumerate(args):
-            if arg.startswith("--help="):
-                FlexibleArgumentParser._search_keyword = arg.split("=", 1)[-1].lower()
-                processed_args.append("--help")
-            elif arg.startswith("--"):
-                if "=" in arg:
-                    key, value = arg.split("=", 1)
-                    key = pattern.sub(repl, key, count=1)
-                    processed_args.append(f"{key}={value}")
-                else:
-                    key = pattern.sub(repl, arg, count=1)
-                    processed_args.append(key)
-            elif arg.startswith("-O") and arg != "-O" and arg[2] != ".":
-                # allow -O flag to be used without space, e.g. -O3 or -Odecode
-                # -O.<...> handled later
-                # also handle -O=<mode> here
-                mode = arg[3:] if arg[2] == "=" else arg[2:]
-                processed_args.append(f"-O.mode={mode}")
-            elif (
-                arg == "-O"
-                and i + 1 < len(args)
-                and args[i + 1] in {"0", "1", "2", "3"}
-            ):
-                # Convert -O <n> to -O.mode <n>
-                processed_args.append("-O.mode")
-            else:
-                processed_args.append(arg)
-
-        def create_nested_dict(keys: list[str], value: str) -> dict[str, Any]:
-            """Creates a nested dictionary from a list of keys and a value.
-
-            For example, `keys = ["a", "b", "c"]` and `value = 1` will create:
-            `{"a": {"b": {"c": 1}}}`
-            """
-            nested_dict: Any = value
-            for key in reversed(keys):
-                nested_dict = {key: nested_dict}
-            return nested_dict
-
-        def recursive_dict_update(
-            original: dict[str, Any],
-            update: dict[str, Any],
-        ) -> set[str]:
-            """Recursively updates a dictionary with another dictionary.
-            Returns a set of duplicate keys that were overwritten.
-            """
-            duplicates = set[str]()
-            for k, v in update.items():
-                if isinstance(v, dict) and isinstance(original.get(k), dict):
-                    nested_duplicates = recursive_dict_update(original[k], v)
-                    duplicates |= {f"{k}.{d}" for d in nested_duplicates}
-                elif isinstance(v, list) and isinstance(original.get(k), list):
-                    original[k] += v
-                else:
-                    if k in original:
-                        duplicates.add(k)
-                    original[k] = v
-            return duplicates
-
-        delete = set[int]()
-        dict_args = defaultdict[str, dict[str, Any]](dict)
-        duplicates = set[str]()
-        for i, processed_arg in enumerate(processed_args):
-            if i in delete:  # skip if value from previous arg
-                continue
-
-            if processed_arg.startswith("-") and "." in processed_arg:
-                if "=" in processed_arg:
-                    processed_arg, value_str = processed_arg.split("=", 1)
-                    if "." not in processed_arg:
-                        # False positive, '.' was only in the value
-                        continue
-                else:
-                    value_str = processed_args[i + 1]
-                    delete.add(i + 1)
-
-                if processed_arg.endswith("+"):
-                    processed_arg = processed_arg[:-1]
-                    value_str = json.dumps(list(value_str.split(",")))
-
-                key, *keys = processed_arg.split(".")
-                try:
-                    value = json.loads(value_str)
-                except json.decoder.JSONDecodeError:
-                    value = value_str
-
-                # Merge all values with the same key into a single dict
-                arg_dict = create_nested_dict(keys, value)
-                arg_duplicates = recursive_dict_update(dict_args[key], arg_dict)
-                duplicates |= {f"{key}.{d}" for d in arg_duplicates}
-                delete.add(i)
-        # Filter out the dict args we set to None
-        processed_args = [a for i, a in enumerate(processed_args) if i not in delete]
-        if duplicates:
-            logger.warning("Found duplicate keys %s", ", ".join(duplicates))
-
-        # Add the dict args back as if they were originally passed as JSON
-        for dict_arg, dict_value in dict_args.items():
-            processed_args.append(dict_arg)
-            processed_args.append(json.dumps(dict_value))
-
-        return super().parse_args(processed_args, namespace)
-
-    def check_port(self, value):
-        try:
-            value = int(value)
-        except ValueError:
-            msg = "Port must be an integer"
-            raise ArgumentTypeError(msg) from None
-
-        if not (1024 <= value <= 65535):
-            raise ArgumentTypeError("Port must be between 1024 and 65535")
-
-        return value
-
-    def _pull_args_from_config(self, args: list[str]) -> list[str]:
-        """Method to pull arguments specified in the config file
-        into the command-line args variable.
-
-        The arguments in config file will be inserted between
-        the argument list.
-
-        example:
-        ```yaml
-            port: 12323
-            tensor-parallel-size: 4
-        ```
-        ```python
-        $: vllm {serve,chat,complete} "facebook/opt-12B" \
-            --config config.yaml -tp 2
-        $: args = [
-            "serve,chat,complete",
-            "facebook/opt-12B",
-            '--config', 'config.yaml',
-            '-tp', '2'
-        ]
-        $: args = [
-            "serve,chat,complete",
-            "facebook/opt-12B",
-            '--port', '12323',
-            '--tensor-parallel-size', '4',
-            '-tp', '2'
-            ]
-        ```
-
-        Please note how the config args are inserted after the sub command.
-        this way the order of priorities is maintained when these are args
-        parsed by super().
-        """
-        assert args.count("--config") <= 1, "More than one config file specified!"
-
-        index = args.index("--config")
-        if index == len(args) - 1:
-            raise ValueError(
-                "No config file specified! \
-                             Please check your command-line arguments."
-            )
-
-        file_path = args[index + 1]
-
-        config_args = self.load_config_file(file_path)
-
-        # 0th index might be the sub command {serve,chat,complete,...}
-        # optionally followed by model_tag (only for serve)
-        # followed by config args
-        # followed by rest of cli args.
-        # maintaining this order will enforce the precedence
-        # of cli > config > defaults
-        if args[0].startswith("-"):
-            # No sub command (e.g., api_server entry point)
-            args = config_args + args[0:index] + args[index + 2 :]
-        elif args[0] == "serve":
-            model_in_cli = len(args) > 1 and not args[1].startswith("-")
-            model_in_config = any(arg == "--model" for arg in config_args)
-
-            if not model_in_cli and not model_in_config:
-                raise ValueError(
-                    "No model specified! Please specify model either "
-                    "as a positional argument or in a config file."
-                )
-
-            if model_in_cli:
-                # Model specified as positional arg, keep CLI version
-                args = (
-                    [args[0]]
-                    + [args[1]]
-                    + config_args
-                    + args[2:index]
-                    + args[index + 2 :]
-                )
-            else:
-                # No model in CLI, use config if available
-                args = [args[0]] + config_args + args[1:index] + args[index + 2 :]
-        else:
-            args = [args[0]] + config_args + args[1:index] + args[index + 2 :]
-
-        return args
-
-    def load_config_file(self, file_path: str) -> list[str]:
-        """Loads a yaml file and returns the key value pairs as a
-        flattened list with argparse like pattern
-        ```yaml
-            port: 12323
-            tensor-parallel-size: 4
-        ```
-        returns:
-            processed_args: list[str] = [
-                '--port': '12323',
-                '--tensor-parallel-size': '4'
-            ]
-        """
-        extension: str = file_path.split(".")[-1]
-        if extension not in ("yaml", "yml"):
-            raise ValueError(
-                "Config file must be of a yaml/yml type.\
-                              %s supplied",
-                extension,
-            )
-
-        # only expecting a flat dictionary of atomic types
-        processed_args: list[str] = []
-
-        config: dict[str, int | str] = {}
-        try:
-            with open(file_path) as config_file:
-                config = yaml.safe_load(config_file)
-        except Exception as ex:
-            logger.error(
-                "Unable to read the config file at %s. \
-                Make sure path is correct",
-                file_path,
-            )
-            raise ex
-
-        store_boolean_arguments = [
-            action.dest for action in self._actions if isinstance(action, StoreBoolean)
-        ]
-
-        for key, value in config.items():
-            if isinstance(value, bool) and key not in store_boolean_arguments:
-                if value:
-                    processed_args.append("--" + key)
-            elif isinstance(value, list):
-                if value:
-                    processed_args.append("--" + key)
-                    for item in value:
-                        processed_args.append(str(item))
-            else:
-                processed_args.append("--" + key)
-                processed_args.append(str(value))
-
-        return processed_args
-
-
-# Using dynamo with vLLM doesn't really work well with PyTorch versions < 2.4.0.
-# In particular, the FakeScalarType is not supported for earlier versions of
-# PyTorch which breaks dynamo for any ops registered using ScalarType.
-def supports_dynamo() -> bool:
-    base_torch_version = Version(Version(torch.__version__).base_version)
-    return base_torch_version >= Version("2.4.0")
-
-
-# Supports xccl with PyTorch versions >= 2.8.0.dev for XPU platform
-def supports_xccl() -> bool:
-    return (
-        is_torch_equal_or_newer("2.8.0.dev") and torch.distributed.is_xccl_available()
-    )
-
-
-# Some backends use pytorch version < 2.4.0 which doesn't
-# support `torch.library.custom_op`.
-def supports_custom_op() -> bool:
-    return hasattr(torch.library, "custom_op")
-
-
-class AtomicCounter:
-    """An atomic, thread-safe counter"""
-
-    def __init__(self, initial=0):
-        """Initialize a new atomic counter to given initial value"""
-        self._value = initial
-        self._lock = threading.Lock()
-
-    def inc(self, num=1):
-        """Atomically increment the counter by num and return the new value"""
-        with self._lock:
-            self._value += num
-            return self._value
-
-    def dec(self, num=1):
-        """Atomically decrement the counter by num and return the new value"""
-        with self._lock:
-            self._value -= num
-            return self._value
-
-    @property
-    def value(self):
-        return self._value
-
-
-def weak_ref_tensor(tensor: Any) -> Any:
-    """
-    Create a weak reference to a tensor.
-    The new tensor will share the same data as the original tensor,
-    but will not keep the original tensor alive.
-    """
-    if isinstance(tensor, torch.Tensor):
-        return torch.ops._C.weak_ref_tensor(tensor)
-    else:
-        return tensor
-
-
-def weak_ref_tensors(
-    tensors: torch.Tensor
-    | list[torch.Tensor]
-    | tuple[torch.Tensor]
-    | IntermediateTensors,
-) -> torch.Tensor | list[Any] | tuple[Any] | Any:
-    """
-    Convenience function to create weak references to tensors,
-    for single tensor, list of tensors or tuple of tensors.
-    """
-    if isinstance(tensors, torch.Tensor):
-        return weak_ref_tensor(tensors)
-    if isinstance(tensors, list):
-        return [weak_ref_tensor(t) for t in tensors]
-    if isinstance(tensors, tuple):
-        return tuple(weak_ref_tensor(t) for t in tensors)
-
-    # For IntermediateTensors used in pipeline parallelism
-    from vllm.sequence import IntermediateTensors
-
-    if isinstance(tensors, IntermediateTensors):
-        ret = IntermediateTensors(
-            {key: weak_ref_tensor(val) for key, val in tensors.tensors.items()}
-        )
-        return ret
-    raise ValueError("Invalid type for tensors")
-
-
-def get_cuda_view_from_cpu_tensor(cpu_tensor: torch.Tensor) -> torch.Tensor:
-    """
-    Get a CUDA view of a CPU tensor using Unified Virtual Addressing (UVA).
-    """
-    assert cpu_tensor.is_pinned(), "CPU tensor must be pinned"
-    return torch.ops._C.get_cuda_view_from_cpu_tensor(cpu_tensor)
-
-
-def import_from_path(module_name: str, file_path: str | os.PathLike):
-    """
-    Import a Python file according to its file path.
-
-    Based on the official recipe:
-    https://docs.python.org/3/library/importlib.html#importing-a-source-file-directly
-    """
-    spec = importlib.util.spec_from_file_location(module_name, file_path)
-    if spec is None:
-        raise ModuleNotFoundError(f"No module named '{module_name}'")
-
-    assert spec.loader is not None
-
-    module = importlib.util.module_from_spec(spec)
-    sys.modules[module_name] = module
-    spec.loader.exec_module(module)
-    return module
-
-
-@cache
-def get_vllm_optional_dependencies():
-    metadata = importlib.metadata.metadata("vllm")
-    requirements = metadata.get_all("Requires-Dist", [])
-    extras = metadata.get_all("Provides-Extra", [])
-
-    return {
-        extra: [
-            re.split(r";|>=|<=|==", req)[0]
-            for req in requirements
-            if req.endswith(f'extra == "{extra}"')
-        ]
-        for extra in extras
-    }
-
-
-class _PlaceholderBase:
-    """
-    Disallows downstream usage of placeholder modules.
-
-    We need to explicitly override each dunder method because
-    [`__getattr__`][vllm.utils._PlaceholderBase.__getattr__]
-    is not called when they are accessed.
-
-    Info:
-        [Special method lookup](https://docs.python.org/3/reference/datamodel.html#special-lookup)
-    """
-
-    def __getattr__(self, key: str) -> Never:
-        """
-        The main class should implement this to throw an error
-        for attribute accesses representing downstream usage.
-        """
-        raise NotImplementedError
-
-    # [Basic customization]
-
-    def __lt__(self, other: object):
-        return self.__getattr__("__lt__")
-
-    def __le__(self, other: object):
-        return self.__getattr__("__le__")
-
-    def __eq__(self, other: object):
-        return self.__getattr__("__eq__")
-
-    def __ne__(self, other: object):
-        return self.__getattr__("__ne__")
-
-    def __gt__(self, other: object):
-        return self.__getattr__("__gt__")
-
-    def __ge__(self, other: object):
-        return self.__getattr__("__ge__")
-
-    def __hash__(self):
-        return self.__getattr__("__hash__")
-
-    def __bool__(self):
-        return self.__getattr__("__bool__")
-
-    # [Callable objects]
-
-    def __call__(self, *args: object, **kwargs: object):
-        return self.__getattr__("__call__")
-
-    # [Container types]
-
-    def __len__(self):
-        return self.__getattr__("__len__")
-
-    def __getitem__(self, key: object):
-        return self.__getattr__("__getitem__")
-
-    def __setitem__(self, key: object, value: object):
-        return self.__getattr__("__setitem__")
-
-    def __delitem__(self, key: object):
-        return self.__getattr__("__delitem__")
-
-    # __missing__ is optional according to __getitem__ specification,
-    # so it is skipped
-
-    # __iter__ and __reversed__ have a default implementation
-    # based on __len__ and __getitem__, so they are skipped.
-
-    # [Numeric Types]
-
-    def __add__(self, other: object):
-        return self.__getattr__("__add__")
-
-    def __sub__(self, other: object):
-        return self.__getattr__("__sub__")
-
-    def __mul__(self, other: object):
-        return self.__getattr__("__mul__")
-
-    def __matmul__(self, other: object):
-        return self.__getattr__("__matmul__")
-
-    def __truediv__(self, other: object):
-        return self.__getattr__("__truediv__")
-
-    def __floordiv__(self, other: object):
-        return self.__getattr__("__floordiv__")
-
-    def __mod__(self, other: object):
-        return self.__getattr__("__mod__")
-
-    def __divmod__(self, other: object):
-        return self.__getattr__("__divmod__")
-
-    def __pow__(self, other: object, modulo: object = ...):
-        return self.__getattr__("__pow__")
-
-    def __lshift__(self, other: object):
-        return self.__getattr__("__lshift__")
-
-    def __rshift__(self, other: object):
-        return self.__getattr__("__rshift__")
-
-    def __and__(self, other: object):
-        return self.__getattr__("__and__")
-
-    def __xor__(self, other: object):
-        return self.__getattr__("__xor__")
-
-    def __or__(self, other: object):
-        return self.__getattr__("__or__")
-
-    # r* and i* methods have lower priority than
-    # the methods for left operand so they are skipped
-
-    def __neg__(self):
-        return self.__getattr__("__neg__")
-
-    def __pos__(self):
-        return self.__getattr__("__pos__")
-
-    def __abs__(self):
-        return self.__getattr__("__abs__")
-
-    def __invert__(self):
-        return self.__getattr__("__invert__")
-
-    # __complex__, __int__ and __float__ have a default implementation
-    # based on __index__, so they are skipped.
-
-    def __index__(self):
-        return self.__getattr__("__index__")
-
-    def __round__(self, ndigits: object = ...):
-        return self.__getattr__("__round__")
-
-    def __trunc__(self):
-        return self.__getattr__("__trunc__")
-
-    def __floor__(self):
-        return self.__getattr__("__floor__")
-
-    def __ceil__(self):
-        return self.__getattr__("__ceil__")
-
-    # [Context managers]
-
-    def __enter__(self):
-        return self.__getattr__("__enter__")
-
-    def __exit__(self, *args: object, **kwargs: object):
-        return self.__getattr__("__exit__")
-
-
-class PlaceholderModule(_PlaceholderBase):
-    """
-    A placeholder object to use when a module does not exist.
-
-    This enables more informative errors when trying to access attributes
-    of a module that does not exist.
-    """
-
-    def __init__(self, name: str) -> None:
-        super().__init__()
-
-        # Apply name mangling to avoid conflicting with module attributes
-        self.__name = name
-
-    def placeholder_attr(self, attr_path: str):
-        return _PlaceholderModuleAttr(self, attr_path)
-
-    def __getattr__(self, key: str):
-        name = self.__name
-
-        try:
-            importlib.import_module(name)
-        except ImportError as exc:
-            for extra, names in get_vllm_optional_dependencies().items():
-                if name in names:
-                    msg = f"Please install vllm[{extra}] for {extra} support"
-                    raise ImportError(msg) from exc
-
-            raise exc
-
-        raise AssertionError(
-            "PlaceholderModule should not be used "
-            "when the original module can be imported"
-        )
-
-
-class _PlaceholderModuleAttr(_PlaceholderBase):
-    def __init__(self, module: PlaceholderModule, attr_path: str) -> None:
-        super().__init__()
-
-        # Apply name mangling to avoid conflicting with module attributes
-        self.__module = module
-        self.__attr_path = attr_path
-
-    def placeholder_attr(self, attr_path: str):
-        return _PlaceholderModuleAttr(self.__module, f"{self.__attr_path}.{attr_path}")
-
-    def __getattr__(self, key: str):
-        getattr(self.__module, f"{self.__attr_path}.{key}")
-
-        raise AssertionError(
-            "PlaceholderModule should not be used "
-            "when the original module can be imported"
-        )
-
-
-# create a library to hold the custom op
-vllm_lib = Library("vllm", "FRAGMENT")  # noqa
-
-
-def direct_register_custom_op(
-    op_name: str,
-    op_func: Callable,
-    mutates_args: list[str] | None = None,
-    fake_impl: Callable | None = None,
-    target_lib: Library | None = None,
-    dispatch_key: str | None = None,
-    tags: tuple[torch.Tag, ...] = (),
-):
-    """
-    `torch.library.custom_op` can have significant overhead because it
-    needs to consider complicated dispatching logic. This function
-    directly registers a custom op and dispatches it to the CUDA backend.
-    See https://gist.github.com/youkaichao/ecbea9ec9fc79a45d2adce1784d7a9a5
-    for more details.
-
-    By default, the custom op is registered to the vLLM library. If you
-    want to register it to a different library, you can pass the library
-    object to the `target_lib` argument.
-
-    IMPORTANT: the lifetime of the operator is tied to the lifetime of the
-    library object. If you want to bind the operator to a different library,
-    make sure the library object is alive when the operator is used.
-    """
-    if not supports_custom_op():
-        from vllm.platforms import current_platform
-
-        assert not current_platform.is_cuda_alike(), (
-            "cuda platform needs torch>=2.4 to support custom op, "
-            "chances are you are using an old version of pytorch "
-            "or a custom build of pytorch. It is recommended to "
-            "use vLLM in a fresh new environment and let it install "
-            "the required dependencies."
-        )
-        return
-
-    if mutates_args is None:
-        mutates_args = []
-
-    if dispatch_key is None:
-        from vllm.platforms import current_platform
-
-        dispatch_key = current_platform.dispatch_key
-
-    import torch.library
-
-    if hasattr(torch.library, "infer_schema"):
-        schema_str = torch.library.infer_schema(op_func, mutates_args=mutates_args)
-    else:
-        # for pytorch 2.4
-        import torch._custom_op.impl
-
-        schema_str = torch._custom_op.impl.infer_schema(op_func, mutates_args)
-    my_lib = target_lib or vllm_lib
-    my_lib.define(op_name + schema_str, tags=tags)
-    my_lib.impl(op_name, op_func, dispatch_key=dispatch_key)
-    if fake_impl is not None:
-        my_lib._register_fake(op_name, fake_impl)
-
-
-def resolve_obj_by_qualname(qualname: str) -> Any:
-    """
-    Resolve an object by its fully-qualified class name.
-    """
-    module_name, obj_name = qualname.rsplit(".", 1)
-    module = importlib.import_module(module_name)
-    return getattr(module, obj_name)
-
-
-def kill_process_tree(pid: int):
-    """
-    Kills all descendant processes of the given pid by sending SIGKILL.
-
-    Args:
-        pid (int): Process ID of the parent process
-    """
-    try:
-        parent = psutil.Process(pid)
-    except psutil.NoSuchProcess:
-        return
-
-    # Get all children recursively
-    children = parent.children(recursive=True)
-
-    # Send SIGKILL to all children first
-    for child in children:
-        with contextlib.suppress(ProcessLookupError):
-            os.kill(child.pid, signal.SIGKILL)
-
-    # Finally kill the parent
-    with contextlib.suppress(ProcessLookupError):
-        os.kill(pid, signal.SIGKILL)
-
-
-@dataclass
-class MemorySnapshot:
-    """Memory snapshot."""
-
-    torch_peak: int = 0
-    free_memory: int = 0
-    total_memory: int = 0
-    cuda_memory: int = 0
-    torch_memory: int = 0
-    non_torch_memory: int = 0
-    timestamp: float = 0.0
-    auto_measure: bool = True
-
-    def __post_init__(self):
-        if self.auto_measure:
-            self.measure()
-
-    def measure(self):
-        from vllm.platforms import current_platform
-
-        # we measure the torch peak memory usage via allocated_bytes,
-        # rather than `torch.cuda.memory_reserved()` .
-        # After `torch.cuda.reset_peak_memory_stats()`,
-        # `torch.cuda.memory_reserved()` will keep growing, and only shrink
-        # when we call `torch.cuda.empty_cache()` or OOM happens.
-        self.torch_peak = torch.cuda.memory_stats().get("allocated_bytes.all.peak", 0)
-
-        self.free_memory, self.total_memory = torch.cuda.mem_get_info()
-        shared_sysmem_device_mem_sms = ((8, 7), (11, 0), (12, 1))  # Orin, Thor, Spark
-        if (
-            current_platform.is_cuda()
-            and current_platform.get_device_capability() in shared_sysmem_device_mem_sms
-        ):
-            # On UMA (Orin, Thor and Spark) platform,
-            # where both CPU and GPU rely on system memory,
-            # the cudaMemGetInfo function shows the amount of free system memory
-            # rather than what’s actually available.
-            # In the case,
-            # torch.cuda.mem_get_info() only reports "free" memory,
-            # which can be lower than what is actually
-            # available due to not including cache memory.
-            # There’s also a comprehensive reference page
-            # that explains how you can compute the proper value yourself.
-            # https://docs.nvidia.com/cuda/cuda-for-tegra-appnote/#estimating-total-allocatable-device-memory-on-an-integrated-gpu-device
-            self.free_memory = psutil.virtual_memory().available
-
-        self.cuda_memory = self.total_memory - self.free_memory
-
-        # torch.cuda.memory_reserved() is how many bytes
-        # PyTorch gets from cuda (by calling cudaMalloc, etc.)
-        # this is used to measure the non-torch memory usage
-        self.torch_memory = torch.cuda.memory_reserved()
-
-        self.non_torch_memory = self.cuda_memory - self.torch_memory
-        self.timestamp = time.time()
-
-    def __sub__(self, other: "MemorySnapshot") -> "MemorySnapshot":
-        return MemorySnapshot(
-            torch_peak=self.torch_peak - other.torch_peak,
-            free_memory=self.free_memory - other.free_memory,
-            total_memory=self.total_memory - other.total_memory,
-            cuda_memory=self.cuda_memory - other.cuda_memory,
-            torch_memory=self.torch_memory - other.torch_memory,
-            non_torch_memory=self.non_torch_memory - other.non_torch_memory,
-            timestamp=self.timestamp - other.timestamp,
-            auto_measure=False,
-        )
-
-
-@dataclass
-class MemoryProfilingResult:
-    """Memory profiling result. All numbers are in bytes."""
-=======
 _DEPRECATED_MAPPINGS = {
     "cprofile": "profiling",
     "cprofile_context": "profiling",
     # Used by lm-eval
     "get_open_port": "network_utils",
 }
->>>>>>> e5ef4dfc
 
 
 def __getattr__(name: str) -> Any:  # noqa: D401 - short deprecation docstring
