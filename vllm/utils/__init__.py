# SPDX-License-Identifier: Apache-2.0
# SPDX-FileCopyrightText: Copyright contributors to the vLLM project

from __future__ import annotations

import asyncio
import concurrent
import contextlib
import datetime
import enum
import gc
import getpass
import hashlib
import importlib
import importlib.metadata
import importlib.util
import inspect
import ipaddress
import json
import multiprocessing
import os
import pickle
import signal
import socket
import subprocess
import sys
import tempfile
import textwrap
import threading
import time
import traceback
import types
import uuid
import warnings
import weakref
from argparse import (Action, ArgumentDefaultsHelpFormatter, ArgumentParser,
                      ArgumentTypeError, RawDescriptionHelpFormatter,
                      _ArgumentGroup)
from asyncio import FIRST_COMPLETED, AbstractEventLoop, Task
from collections import UserDict, defaultdict
from collections.abc import (AsyncGenerator, Awaitable, Collection, Generator,
                             Hashable, Iterable, Iterator, KeysView, Mapping,
                             Sequence)
from concurrent.futures import ThreadPoolExecutor
from concurrent.futures.process import ProcessPoolExecutor
from dataclasses import dataclass, field
from functools import cache, lru_cache, partial, wraps
from types import MappingProxyType
from typing import (TYPE_CHECKING, Any, Callable, Generic, Literal, NamedTuple,
                    Optional, TextIO, Tuple, TypeVar, Union, cast, overload)
from urllib.parse import urlparse
from uuid import uuid4

import cachetools
import cbor2
import cloudpickle
import numpy as np
import numpy.typing as npt
import psutil
import regex as re
import setproctitle
import torch
import torch.types
import yaml
import zmq
import zmq.asyncio
from packaging import version
from packaging.version import Version
from torch.library import Library
from transformers.tokenization_utils_base import BatchEncoding
from typing_extensions import Never, ParamSpec, TypeIs, assert_never

import vllm.envs as envs
from vllm.logger import enable_trace_function_call, init_logger
from vllm.ray.lazy_utils import is_in_ray_actor

if TYPE_CHECKING:
    from argparse import Namespace

    from vllm.config import ModelConfig, VllmConfig

logger = init_logger(__name__)

# This value is chosen to have a balance between ITL and TTFT. Note it is
# not optimized for throughput.
DEFAULT_MAX_NUM_BATCHED_TOKENS = 2048
POOLING_MODEL_MAX_NUM_BATCHED_TOKENS = 32768
MULTIMODAL_MODEL_MAX_NUM_BATCHED_TOKENS = 5120

# Exception strings for non-implemented encoder/decoder scenarios

# Reminder: Please update docs/features/compatibility_matrix.md
# If the feature combo become valid

STR_NOT_IMPL_ENC_DEC_SWA = \
    "Sliding window attention for encoder/decoder models " + \
    "is not currently supported."

STR_NOT_IMPL_ENC_DEC_PREFIX_CACHE = \
    "Prefix caching for encoder/decoder models " + \
    "is not currently supported."

STR_NOT_IMPL_ENC_DEC_CHUNKED_PREFILL = \
    "Chunked prefill for encoder/decoder models " + \
    "is not currently supported."

STR_NOT_IMPL_ENC_DEC_LOGIT_SOFTCAP = (
    "Models with logits_soft_cap "
    "require FlashInfer backend, which is "
    "currently not supported for encoder/decoder "
    "models.")

STR_NOT_IMPL_ENC_DEC_LORA = ("LoRA is not currently "
                             "supported with encoder/decoder "
                             "models.")

STR_NOT_IMPL_ENC_DEC_PP = ("Pipeline parallelism is not "
                           "currently supported with "
                           "encoder/decoder models.")

STR_NOT_IMPL_ENC_DEC_MM = ("Multimodal is not currently "
                           "supported with encoder/decoder "
                           "models.")

STR_NOT_IMPL_ENC_DEC_SPEC_DEC = ("Speculative decoding is not "
                                 "currently supported with encoder/"
                                 "decoder models.")

STR_NOT_IMPL_ENC_DEC_BACKEND = ("XFormers and Flash-Attention are the only "
                                "backends currently supported with encoder/"
                                "decoder models.")

# Efficiently import all enc/dec error strings
# rather than having to import all of the above
STR_NOT_IMPL_ENC_DEC_ERR_STRS = {
    "STR_NOT_IMPL_ENC_DEC_SWA": STR_NOT_IMPL_ENC_DEC_SWA,
    "STR_NOT_IMPL_ENC_DEC_PREFIX_CACHE": STR_NOT_IMPL_ENC_DEC_PREFIX_CACHE,
    "STR_NOT_IMPL_ENC_DEC_CHUNKED_PREFILL":
    STR_NOT_IMPL_ENC_DEC_CHUNKED_PREFILL,
    "STR_NOT_IMPL_ENC_DEC_LOGIT_SOFTCAP": STR_NOT_IMPL_ENC_DEC_LOGIT_SOFTCAP,
    "STR_NOT_IMPL_ENC_DEC_LORA": STR_NOT_IMPL_ENC_DEC_LORA,
    "STR_NOT_IMPL_ENC_DEC_PP": STR_NOT_IMPL_ENC_DEC_PP,
    "STR_NOT_IMPL_ENC_DEC_MM": STR_NOT_IMPL_ENC_DEC_MM,
    "STR_NOT_IMPL_ENC_DEC_SPEC_DEC": STR_NOT_IMPL_ENC_DEC_SPEC_DEC,
    "STR_NOT_IMPL_ENC_DEC_BACKEND": STR_NOT_IMPL_ENC_DEC_BACKEND,
}

# Constants related to forcing the attention backend selection

# String name of register which may be set in order to
# force auto-selection of attention backend by Attention
# wrapper
STR_BACKEND_ENV_VAR: str = "VLLM_ATTENTION_BACKEND"

# Possible string values of STR_BACKEND_ENV_VAR
# register, corresponding to possible backends
STR_FLASHINFER_ATTN_VAL: str = "FLASHINFER"
STR_TORCH_SDPA_ATTN_VAL: str = "TORCH_SDPA"
STR_ROCM_FLASH_ATTN_VAL: str = "ROCM_FLASH"
STR_XFORMERS_ATTN_VAL: str = "XFORMERS"
STR_FLASH_ATTN_VAL: str = "FLASH_ATTN"
STR_DUAL_CHUNK_FLASH_ATTN_VAL: str = "DUAL_CHUNK_FLASH_ATTN"
STR_INVALID_VAL: str = "INVALID"

GB_bytes = 1_000_000_000
"""The number of bytes in one gigabyte (GB)."""

GiB_bytes = 1 << 30
"""The number of bytes in one gibibyte (GiB)."""

# ANSI color codes
CYAN = '\033[1;36m'
RESET = '\033[0;0m'

STR_DTYPE_TO_TORCH_DTYPE = {
    "half": torch.half,
    "bfloat16": torch.bfloat16,
    "float": torch.float,
    "fp8": torch.uint8,
    "fp8_e4m3": torch.uint8,
    "fp8_e5m2": torch.uint8,
    "int8": torch.int8,
    "fp8_inc": torch.float8_e4m3fn,
}

TORCH_DTYPE_TO_NUMPY_DTYPE = {
    torch.float16: np.float16,
    torch.float32: np.float32,
    torch.float64: np.float64,
    torch.uint8: np.uint8,
    torch.int32: np.int32,
    torch.int64: np.int64,
}


@contextlib.contextmanager
def set_default_torch_num_threads(num_threads: int):
    """Sets the default number of threads for PyTorch to the given value."""
    old_num_threads = torch.get_num_threads()
    torch.set_num_threads(num_threads)
    yield
    torch.set_num_threads(old_num_threads)


P = ParamSpec('P')
T = TypeVar("T")
U = TypeVar("U")

_K = TypeVar("_K", bound=Hashable)
_V = TypeVar("_V")
_T = TypeVar("_T")


class _Sentinel:
    ...


ALL_PINNED_SENTINEL = _Sentinel()


class Device(enum.Enum):
    GPU = enum.auto()
    CPU = enum.auto()


class LayerBlockType(enum.Enum):
    attention = "attention"
    mamba = "mamba"


class Counter:

    def __init__(self, start: int = 0) -> None:
        self.counter = start

    def __next__(self) -> int:
        i = self.counter
        self.counter += 1
        return i

    def reset(self) -> None:
        self.counter = 0


class _MappingOrderCacheView(UserDict[_K, _V]):

    def __init__(self, data: Mapping[_K, _V], ordered_keys: Mapping[_K, None]):
        super().__init__(data)
        self.ordered_keys = ordered_keys

    def __iter__(self) -> Iterator[_K]:
        return iter(self.ordered_keys)

    def keys(self) -> KeysView[_K]:
        return KeysView(self.ordered_keys)


class CacheInfo(NamedTuple):
    hits: int
    total: int

    @property
    def hit_ratio(self) -> float:
        if self.total == 0:
            return 0

        return self.hits / self.total

    def __sub__(self, other: CacheInfo):
        return CacheInfo(
            hits=self.hits - other.hits,
            total=self.total - other.total,
        )


class LRUCache(cachetools.LRUCache[_K, _V], Generic[_K, _V]):

    def __init__(self,
                 capacity: float,
                 getsizeof: Optional[Callable[[_V], float]] = None):
        super().__init__(capacity, getsizeof)

        self.pinned_items = set[_K]()

        self._hits = 0
        self._total = 0
        self._last_info = CacheInfo(hits=0, total=0)

    def __getitem__(self, key: _K, *, update_info: bool = True) -> _V:
        value = super().__getitem__(key)

        if update_info:
            self._hits += 1
            self._total += 1

        return value

    def __delitem__(self, key: _K) -> None:
        run_on_remove = key in self
        value = self.__getitem__(key,
                                 update_info=False)  # type: ignore[call-arg]
        super().__delitem__(key)
        if key in self.pinned_items:
            # Todo: add warning to inform that del pinned item
            self._unpin(key)
        if run_on_remove:
            self._on_remove(key, value)

    @property
    def cache(self) -> Mapping[_K, _V]:
        """Return the internal cache dictionary in order (read-only)."""
        return _MappingOrderCacheView(
            self._Cache__data,  # type: ignore
            self.order)

    @property
    def order(self) -> Mapping[_K, None]:
        """Return the internal order dictionary (read-only)."""
        return MappingProxyType(self._LRUCache__order)  # type: ignore

    @property
    def capacity(self) -> float:
        return self.maxsize

    @property
    def usage(self) -> float:
        if self.maxsize == 0:
            return 0

        return self.currsize / self.maxsize

    def stat(self, *, delta: bool = False) -> CacheInfo:
        """
        Gets the cumulative number of hits and queries against this cache.

        If `delta=True`, instead gets these statistics
        since the last call that also passed `delta=True`.
        """
        info = CacheInfo(hits=self._hits, total=self._total)

        if delta:
            info_delta = info - self._last_info
            self._last_info = info
            info = info_delta

        return info

    def touch(self, key: _K) -> None:
        try:
            self._LRUCache__order.move_to_end(key)  # type: ignore
        except KeyError:
            self._LRUCache__order[key] = None  # type: ignore

    @overload
    def get(self, key: _K, /) -> Optional[_V]:
        ...

    @overload
    def get(self, key: _K, /, default: Union[_V, _T]) -> Union[_V, _T]:
        ...

    def get(self,
            key: _K,
            /,
            default: Optional[Union[_V,
                                    _T]] = None) -> Optional[Union[_V, _T]]:
        value: Optional[Union[_V, _T]]
        if key in self:
            value = self.__getitem__(
                key, update_info=False)  # type: ignore[call-arg]

            self._hits += 1
        else:
            value = default

        self._total += 1
        return value

    @overload
    def pop(self, key: _K) -> _V:
        ...

    @overload
    def pop(self, key: _K, default: Union[_V, _T]) -> Union[_V, _T]:
        ...

    def pop(self,
            key: _K,
            default: Optional[Union[_V,
                                    _T]] = None) -> Optional[Union[_V, _T]]:
        value: Optional[Union[_V, _T]]
        if key not in self:
            return default

        value = self.__getitem__(key,
                                 update_info=False)  # type: ignore[call-arg]
        self.__delitem__(key)
        return value

    def put(self, key: _K, value: _V) -> None:
        self.__setitem__(key, value)

    def pin(self, key: _K) -> None:
        """
        Pins a key in the cache preventing it from being
        evicted in the LRU order.
        """
        if key not in self:
            raise ValueError(f"Cannot pin key: {key} not in cache.")
        self.pinned_items.add(key)

    def _unpin(self, key: _K) -> None:
        """
        Unpins a key in the cache allowing it to be
        evicted in the LRU order.
        """
        self.pinned_items.remove(key)

    def _on_remove(self, key: _K, value: Optional[_V]) -> None:
        pass

    def remove_oldest(self, *, remove_pinned: bool = False) -> None:
        if len(self) == 0:
            return

        self.popitem(remove_pinned=remove_pinned)

    def _remove_old_if_needed(self) -> None:
        while self.currsize > self.capacity:
            self.remove_oldest()

    def popitem(self, remove_pinned: bool = False):
        """Remove and return the `(key, value)` pair least recently used."""
        if not remove_pinned:
            # pop the oldest item in the cache that is not pinned
            lru_key = next(
                (key for key in self.order if key not in self.pinned_items),
                ALL_PINNED_SENTINEL)
            if lru_key is ALL_PINNED_SENTINEL:
                raise RuntimeError("All items are pinned, "
                                   "cannot remove oldest from the cache.")
        else:
            lru_key = next(iter(self.order))
        value = self.pop(cast(_K, lru_key))
        return (lru_key, value)

    def clear(self) -> None:
        while len(self) > 0:
            self.remove_oldest(remove_pinned=True)

        self._hits = 0
        self._total = 0
        self._last_info = CacheInfo(hits=0, total=0)


class PyObjectCache:
    """Used to cache python objects to avoid object allocations
    across scheduler iterations.
    """

    def __init__(self, obj_builder):
        self._obj_builder = obj_builder
        self._index = 0

        self._obj_cache = []
        for _ in range(128):
            self._obj_cache.append(self._obj_builder())

    def _grow_cache(self):
        # Double the size of the cache
        num_objs = len(self._obj_cache)
        for _ in range(num_objs):
            self._obj_cache.append(self._obj_builder())

    def get_object(self):
        """Returns a pre-allocated cached object. If there is not enough
        objects, then the cache size will double.
        """
        if self._index >= len(self._obj_cache):
            self._grow_cache()
            assert self._index < len(self._obj_cache)

        obj = self._obj_cache[self._index]
        self._index += 1

        return obj

    def reset(self):
        """Makes all cached-objects available for the next scheduler iteration.
        """
        self._index = 0


@cache
def get_max_shared_memory_bytes(gpu: int = 0) -> int:
    """Returns the maximum shared memory per thread block in bytes."""
    from vllm import _custom_ops as ops
    max_shared_mem = (
        ops.get_max_shared_memory_per_block_device_attribute(gpu))
    # value 0 will cause MAX_SEQ_LEN become negative and test_attention.py
    # will fail
    assert max_shared_mem > 0, "max_shared_mem can not be zero"
    return int(max_shared_mem)


def get_cpu_memory() -> int:
    """Returns the total CPU memory of the node in bytes."""
    return psutil.virtual_memory().total


def random_uuid() -> str:
    return str(uuid.uuid4().hex)


class AsyncMicrobatchTokenizer:
    """Asynchronous tokenizer with micro-batching.

    Pulls pending encode/decode requests from a queue and batches them 
    up to reduce overhead. A single-thread ThreadPoolExecutor is used 
    so the event loop stays responsive.
    """

    def __init__(
        self,
        tokenizer,
        max_batch_size: int = 32,
        batch_wait_timeout_s: float = 0.002,
    ) -> None:
        self.tokenizer = tokenizer
        self.max_batch_size = max_batch_size
        self.batch_wait_timeout_s = batch_wait_timeout_s

        self._loop = asyncio.get_running_loop()
        self._queues: dict[tuple,
                           asyncio.Queue[Union[tuple[str, dict,
                                                     asyncio.Future],
                                               tuple[list[int],
                                                     asyncio.Future]]]] = {}
        self._batcher_tasks: list[asyncio.Task] = []

        # Single-thread executor for blocking tokenizer calls.
        self._executor = ThreadPoolExecutor(max_workers=1)

    # === Public async API ===
    async def __call__(self, prompt, **kwargs):
        result_future: asyncio.Future = self._loop.create_future()
        key = self._queue_key("encode", kwargs)
        queue = self._get_queue(self._loop, key)
        await queue.put((prompt, kwargs, result_future))
        return await result_future

    async def decode(self, token_ids, **kwargs):
        result_future: asyncio.Future = self._loop.create_future()
        key = self._queue_key("decode", kwargs)
        queue = self._get_queue(self._loop, key)
        await queue.put((token_ids, result_future))
        return await result_future

    # === Internal helpers ===
    def _get_queue(
        self, loop: asyncio.AbstractEventLoop, key: tuple
    ) -> asyncio.Queue[Union[tuple[str, dict, asyncio.Future], tuple[
            list[int], asyncio.Future]]]:
        """Get the request queue for the given operation key, creating a new
        queue and batcher task if needed."""
        queue = self._queues.get(key)
        if queue is None:
            self._queues[key] = queue = asyncio.Queue()
            if key[0] == "encode":
                can_batch = key[1] != "other"
                coro = self._batch_encode_loop(queue, can_batch)
            else:
                assert key[0] == "decode", \
                    f"Unknown operation type: {key[0]}."
                coro = self._batch_decode_loop(queue)
            self._batcher_tasks.append(loop.create_task(coro))
        return queue

    async def _batch_encode_loop(self, queue: asyncio.Queue, can_batch: bool):
        """Batch incoming encode requests for efficiency."""
        while True:
            prompt, kwargs, result_future = await queue.get()
            prompts = [prompt]
            kwargs_list = [kwargs]
            result_futures = [result_future]
            deadline = self._loop.time() + self.batch_wait_timeout_s

            while len(prompts) < self.max_batch_size:
                timeout = deadline - self._loop.time()
                if timeout <= 0:
                    break
                try:
                    prompt, kwargs, result_future = await asyncio.wait_for(
                        queue.get(), timeout)
                    prompts.append(prompt)
                    result_futures.append(result_future)
                    if not can_batch:
                        kwargs_list.append(kwargs)
                except asyncio.TimeoutError:
                    break

            try:
                # If every request uses identical kwargs we can run a single
                # batched tokenizer call for a big speed-up.
                if can_batch and len(prompts) > 1:
                    encode_fn = partial(self.tokenizer, prompts, **kwargs)
                    results = await self._loop.run_in_executor(
                        self._executor, encode_fn)

                    for i, fut in enumerate(result_futures):
                        if not fut.done():
                            data = {k: v[i] for k, v in results.items()}
                            fut.set_result(BatchEncoding(data))
                else:
                    encode_fn = lambda prompts=prompts, kwargs=kwargs_list: [
                        self.tokenizer(p, **kw)
                        for p, kw in zip(prompts, kwargs)
                    ]
                    results = await self._loop.run_in_executor(
                        self._executor, encode_fn)

                    for fut, res in zip(result_futures, results):
                        if not fut.done():
                            fut.set_result(res)
            except Exception as e:
                for fut in result_futures:
                    if not fut.done():
                        fut.set_exception(e)

    async def _batch_decode_loop(self, queue: asyncio.Queue):
        """Batch incoming decode requests for efficiency."""
        while True:
            token_ids, result_future = await queue.get()
            token_ids_list = [token_ids]
            result_futures = [result_future]
            deadline = self._loop.time() + self.batch_wait_timeout_s

            while len(token_ids_list) < self.max_batch_size:
                timeout = deadline - self._loop.time()
                if timeout <= 0:
                    break
                try:
                    token_ids, result_future = await asyncio.wait_for(
                        queue.get(), timeout)
                    token_ids_list.append(token_ids)
                    result_futures.append(result_future)
                except asyncio.TimeoutError:
                    break

            try:
                # Perform a single batched decode call for all requests
                results = await self._loop.run_in_executor(
                    self._executor, self.tokenizer.batch_decode,
                    token_ids_list)
                for fut, res in zip(result_futures, results):
                    if not fut.done():
                        fut.set_result(res)
            except Exception as e:
                for fut in result_futures:
                    if not fut.done():
                        fut.set_exception(e)

    def _queue_key(self, op: str, kwargs: dict) -> tuple:
        """
        Return a normalized key describing operation + kwargs.
        
        - `add_special_tokens`: {True/False}
        - `truncation`: {True/False}
          - If `truncation` is False (`max_length` is None), 
            returns a key for a can_batch queue.
          - If `truncation` is True and `max_length` is None or equals
            `tokenizer.model_max_length`, returns a key for a can_batch queue.
          - Otherwise, returns a key for a cannot_batch queue.
        
        Examples:
          - Decode: ("decode",)
          - Encode typical: 
            ("encode", add_special_tokens, bool_truncation, max_length_label)
          - Fallback: ("encode", "other")
        """

        if op == "decode":
            return ("decode", )

        add_special_tokens = kwargs.get("add_special_tokens", True)
        truncation = kwargs.get("truncation", False)
        max_length = kwargs.get("max_length")

        if not truncation:
            return ("encode", add_special_tokens, False, None)

        model_max = getattr(self.tokenizer, "model_max_length", None)
        if max_length is None or (model_max is not None
                                  and max_length == model_max):
            return ("encode", add_special_tokens, True, "model_max")

        return ("encode", "other")

    def __del__(self):
        for task in self._batcher_tasks:
            if not task.done():
                task.cancel()


def make_async(
    func: Callable[P, T],
    executor: Optional[concurrent.futures.Executor] = None
) -> Callable[P, Awaitable[T]]:
    """Take a blocking function, and run it on in an executor thread.

    This function prevents the blocking function from blocking the
    asyncio event loop.
    The code in this function needs to be thread safe.
    """

    def _async_wrapper(*args: P.args, **kwargs: P.kwargs) -> asyncio.Future:
        loop = asyncio.get_event_loop()
        p_func = partial(func, *args, **kwargs)
        return loop.run_in_executor(executor=executor, func=p_func)

    return _async_wrapper


def _next_task(iterator: AsyncGenerator[T, None],
               loop: AbstractEventLoop) -> Task:
    # Can use anext() in python >= 3.10
    return loop.create_task(iterator.__anext__())  # type: ignore[arg-type]


async def merge_async_iterators(
    *iterators: AsyncGenerator[T,
                               None], ) -> AsyncGenerator[tuple[int, T], None]:
    """Merge multiple asynchronous iterators into a single iterator.

    This method handle the case where some iterators finish before others.
    When it yields, it yields a tuple (i, item) where i is the index of the
    iterator that yields the item.
    """
    if len(iterators) == 1:
        # Fast-path single iterator case.
        async for item in iterators[0]:
            yield 0, item
        return

    loop = asyncio.get_running_loop()

    awaits = {_next_task(pair[1], loop): pair for pair in enumerate(iterators)}
    try:
        while awaits:
            done, _ = await asyncio.wait(awaits.keys(),
                                         return_when=FIRST_COMPLETED)
            for d in done:
                pair = awaits.pop(d)
                try:
                    item = await d
                    i, it = pair
                    awaits[_next_task(it, loop)] = pair
                    yield i, item
                except StopAsyncIteration:
                    pass
    finally:
        # Cancel any remaining iterators
        for f, (_, it) in awaits.items():
            with contextlib.suppress(BaseException):
                f.cancel()
                await it.aclose()


async def collect_from_async_generator(
        iterator: AsyncGenerator[T, None]) -> list[T]:
    """Collect all items from an async generator into a list."""
    items = []
    async for item in iterator:
        items.append(item)
    return items


def get_ip() -> str:
    host_ip = envs.VLLM_HOST_IP
    if "HOST_IP" in os.environ and "VLLM_HOST_IP" not in os.environ:
        logger.warning(
            "The environment variable HOST_IP is deprecated and ignored, as"
            " it is often used by Docker and other software to"
            " interact with the container's network stack. Please "
            "use VLLM_HOST_IP instead to set the IP address for vLLM processes"
            " to communicate with each other.")
    if host_ip:
        return host_ip

    # IP is not set, try to get it from the network interface

    # try ipv4
    s = socket.socket(socket.AF_INET, socket.SOCK_DGRAM)
    try:
        s.connect(("8.8.8.8", 80))  # Doesn't need to be reachable
        return s.getsockname()[0]
    except Exception:
        pass

    # try ipv6
    try:
        s = socket.socket(socket.AF_INET6, socket.SOCK_DGRAM)
        # Google's public DNS server, see
        # https://developers.google.com/speed/public-dns/docs/using#addresses
        s.connect(("2001:4860:4860::8888", 80))  # Doesn't need to be reachable
        return s.getsockname()[0]
    except Exception:
        pass

    warnings.warn(
        "Failed to get the IP address, using 0.0.0.0 by default."
        "The value can be set by the environment variable"
        " VLLM_HOST_IP or HOST_IP.",
        stacklevel=2)
    return "0.0.0.0"


def test_loopback_bind(address, family):
    try:
        s = socket.socket(family, socket.SOCK_DGRAM)
        s.bind((address, 0))  # Port 0 = auto assign
        s.close()
        return True
    except OSError:
        return False


def get_loopback_ip() -> str:
    loopback_ip = envs.VLLM_LOOPBACK_IP
    if loopback_ip:
        return loopback_ip

    # VLLM_LOOPBACK_IP is not set, try to get it based on network interface

    if test_loopback_bind("127.0.0.1", socket.AF_INET):
        return "127.0.0.1"
    elif test_loopback_bind("::1", socket.AF_INET6):
        return "::1"
    else:
        raise RuntimeError(
            "Neither 127.0.0.1 nor ::1 are bound to a local interface. "
            "Set the VLLM_LOOPBACK_IP environment variable explicitly.")


def is_valid_ipv6_address(address: str) -> bool:
    try:
        ipaddress.IPv6Address(address)
        return True
    except ValueError:
        return False


def split_host_port(host_port: str) -> Tuple[str, int]:
    # ipv6
    if host_port.startswith('['):
        host, port = host_port.rsplit(']', 1)
        host = host[1:]
        port = port.split(':')[1]
        return host, int(port)
    else:
        host, port = host_port.split(':')
        return host, int(port)


def join_host_port(host: str, port: int) -> str:
    if is_valid_ipv6_address(host):
        return f"[{host}]:{port}"
    else:
        return f"{host}:{port}"


def get_distributed_init_method(ip: str, port: int) -> str:
    return get_tcp_uri(ip, port)


def get_tcp_uri(ip: str, port: int) -> str:
    if is_valid_ipv6_address(ip):
        return f"tcp://[{ip}]:{port}"
    else:
        return f"tcp://{ip}:{port}"


def get_open_zmq_ipc_path() -> str:
    base_rpc_path = envs.VLLM_RPC_BASE_PATH
    return f"ipc://{base_rpc_path}/{uuid4()}"


def get_open_zmq_inproc_path() -> str:
    return f"inproc://{uuid4()}"


def get_open_port() -> int:
    """
    Get an open port for the vLLM process to listen on.
    An edge case to handle, is when we run data parallel,
    we need to avoid ports that are potentially used by
    the data parallel master process.
    Right now we reserve 10 ports for the data parallel master
    process. Currently it uses 2 ports.
    """
    if "VLLM_DP_MASTER_PORT" in os.environ:
        dp_master_port = envs.VLLM_DP_MASTER_PORT
        reserved_port_range = range(dp_master_port, dp_master_port + 10)
        while True:
            candidate_port = _get_open_port()
            if candidate_port not in reserved_port_range:
                return candidate_port
    return _get_open_port()


def _get_open_port() -> int:
    port = envs.VLLM_PORT
    if port is not None:
        while True:
            try:
                with socket.socket(socket.AF_INET, socket.SOCK_STREAM) as s:
                    s.bind(("", port))
                    return port
            except OSError:
                port += 1  # Increment port number if already in use
                logger.info("Port %d is already in use, trying port %d",
                            port - 1, port)
    # try ipv4
    try:
        with socket.socket(socket.AF_INET, socket.SOCK_STREAM) as s:
            s.bind(("", 0))
            return s.getsockname()[1]
    except OSError:
        # try ipv6
        with socket.socket(socket.AF_INET6, socket.SOCK_STREAM) as s:
            s.bind(("", 0))
            return s.getsockname()[1]


def find_process_using_port(port: int) -> Optional[psutil.Process]:
    # TODO: We can not check for running processes with network
    # port on macOS. Therefore, we can not have a full graceful shutdown
    # of vLLM. For now, let's not look for processes in this case.
    # Ref: https://www.florianreinhard.de/accessdenied-in-psutil/
    if sys.platform.startswith("darwin"):
        return None

    for conn in psutil.net_connections():
        if conn.laddr.port == port:
            try:
                return psutil.Process(conn.pid)
            except psutil.NoSuchProcess:
                return None
    return None


def update_environment_variables(envs: dict[str, str]):
    for k, v in envs.items():
        if k in os.environ and os.environ[k] != v:
            logger.warning(
                "Overwriting environment variable %s "
                "from '%s' to '%s'", k, os.environ[k], v)
        os.environ[k] = v


def chunk_list(lst: list[T], chunk_size: int):
    """Yield successive chunk_size chunks from lst."""
    for i in range(0, len(lst), chunk_size):
        yield lst[i:i + chunk_size]


def cdiv(a: int, b: int) -> int:
    """Ceiling division."""
    return -(a // -b)


def next_power_of_2(n) -> int:
    """The next power of 2 (inclusive)"""
    if n < 1:
        return 1
    return 1 << (n - 1).bit_length()


def prev_power_of_2(n: int) -> int:
    """The previous power of 2 (inclusive)"""
    if n <= 0:
        return 0
    return 1 << (n.bit_length() - 1)


def round_up(x: int, y: int) -> int:
    return ((x + y - 1) // y) * y


def round_down(x: int, y: int) -> int:
    return (x // y) * y


def _generate_random_fp8(
    tensor: torch.Tensor,
    low: float,
    high: float,
) -> None:
    # NOTE(zhaoyang): Due to NaN and Inf representation for fp8 data type,
    # it may occur Inf or NaN if we directly use torch.randint
    # to generate random data for fp8 data.
    # For example, s.11111.00 in fp8e5m2 format represents Inf.
    #     | E4M3        | E5M2
    # -----|-------------|-------------------
    # Inf | N/A         | s.11111.00
    # NaN | s.1111.111  | s.11111.{01,10,11}
    from vllm import _custom_ops as ops
    tensor_tmp = torch.empty_like(tensor, dtype=torch.float16)
    tensor_tmp.uniform_(low, high)
    ops.convert_fp8(tensor, tensor_tmp)
    del tensor_tmp


def get_kv_cache_torch_dtype(
        cache_dtype: Optional[Union[str, torch.dtype]],
        model_dtype: Optional[Union[str, torch.dtype]] = None) -> torch.dtype:
    if isinstance(cache_dtype, str):
        if cache_dtype == "auto":
            if isinstance(model_dtype,
                          str) and model_dtype in STR_DTYPE_TO_TORCH_DTYPE:
                torch_dtype = STR_DTYPE_TO_TORCH_DTYPE[model_dtype]
            elif isinstance(model_dtype, torch.dtype):
                torch_dtype = model_dtype
            else:
                raise ValueError(f"Invalid model dtype: {model_dtype}")
        elif cache_dtype in STR_DTYPE_TO_TORCH_DTYPE:
            torch_dtype = STR_DTYPE_TO_TORCH_DTYPE[cache_dtype]
        else:
            raise ValueError(f"Invalid kv cache dtype: {cache_dtype}")
    elif isinstance(cache_dtype, torch.dtype):
        torch_dtype = cache_dtype
    else:
        raise ValueError(f"Invalid kv cache dtype: {cache_dtype}")
    return torch_dtype


def create_kv_caches_with_random_flash(
    num_blocks: int,
    block_size: int,
    num_layers: int,
    num_heads: int,
    head_size: int,
    cache_dtype: Optional[Union[str, torch.dtype]],
    model_dtype: Optional[Union[str, torch.dtype]] = None,
    seed: Optional[int] = None,
    device: Optional[str] = "cuda",
    cache_layout: Optional[str] = "NHD",
) -> tuple[list[torch.Tensor], list[torch.Tensor]]:
    from vllm.platforms import current_platform
    current_platform.seed_everything(seed)

    torch_dtype = get_kv_cache_torch_dtype(cache_dtype, model_dtype)
    generic_kv_cache_shape = (num_blocks, 2, block_size, num_heads, head_size)
    assert cache_layout in ("NHD", "HND")
    stride_order = (0, 1, 2, 3, 4) if cache_layout == "NHD" else (0, 1, 3, 2,
                                                                  4)

    kv_cache_allocation_shape = tuple(generic_kv_cache_shape[i]
                                      for i in stride_order)
    scale = head_size**-0.5

    key_caches: list[torch.Tensor] = []
    value_caches: list[torch.Tensor] = []

    for _ in range(num_layers):
        key_value_cache = torch.empty(size=kv_cache_allocation_shape,
                                      dtype=torch_dtype,
                                      device=device).permute(*stride_order)
        if cache_dtype in ["auto", "half", "bfloat16", "float"]:
            key_value_cache.uniform_(-scale, scale)
        elif cache_dtype == 'fp8':
            _generate_random_fp8(key_value_cache, -scale, scale)
        else:
            raise ValueError(
                f"Does not support key cache of type {cache_dtype}")
        key_caches.append(key_value_cache[:, 0])
        value_caches.append(key_value_cache[:, 1])
    return key_caches, value_caches


def create_kv_caches_with_random(
    num_blocks: int,
    block_size: int,
    num_layers: int,
    num_heads: int,
    head_size: int,
    cache_dtype: Optional[Union[str, torch.dtype]],
    model_dtype: Optional[Union[str, torch.dtype]] = None,
    seed: Optional[int] = None,
    device: Optional[str] = "cuda",
) -> tuple[list[torch.Tensor], list[torch.Tensor]]:
    if cache_dtype == "fp8" and head_size % 16:
        raise ValueError(
            f"Does not support key cache of type fp8 with head_size {head_size}"
        )
    from vllm.platforms import current_platform
    current_platform.seed_everything(seed)

    torch_dtype = get_kv_cache_torch_dtype(cache_dtype, model_dtype)

    scale = head_size**-0.5
    x = 16 // torch.tensor([], dtype=torch_dtype).element_size()
    key_cache_shape = (num_blocks, num_heads, head_size // x, block_size, x)
    key_caches: list[torch.Tensor] = []
    for _ in range(num_layers):
        key_cache = torch.empty(size=key_cache_shape,
                                dtype=torch_dtype,
                                device=device)
        if cache_dtype in ["auto", "half", "bfloat16", "float"]:
            key_cache.uniform_(-scale, scale)
        elif cache_dtype == 'fp8':
            _generate_random_fp8(key_cache, -scale, scale)
        else:
            raise ValueError(
                f"Does not support key cache of type {cache_dtype}")
        key_caches.append(key_cache)

    value_cache_shape = (num_blocks, num_heads, head_size, block_size)
    value_caches: list[torch.Tensor] = []
    for _ in range(num_layers):
        value_cache = torch.empty(size=value_cache_shape,
                                  dtype=torch_dtype,
                                  device=device)
        if cache_dtype in ["auto", "half", "bfloat16", "float"]:
            value_cache.uniform_(-scale, scale)
        elif cache_dtype == 'fp8':
            _generate_random_fp8(value_cache, -scale, scale)
        else:
            raise ValueError(
                f"Does not support value cache of type {cache_dtype}")
        value_caches.append(value_cache)
    return key_caches, value_caches


@cache
def is_pin_memory_available() -> bool:
    from vllm.platforms import current_platform
    return current_platform.is_pin_memory_available()


@cache
def is_uva_available() -> bool:
    """Check if Unified Virtual Addressing (UVA) is available."""
    # UVA requires pinned memory.
    # TODO: Add more requirements for UVA if needed.
    return is_pin_memory_available()


class DeviceMemoryProfiler:

    def __init__(self, device: Optional[torch.types.Device] = None):
        self.device = device

    def current_memory_usage(self) -> float:
        # Return the memory usage in bytes.
        from vllm.platforms import current_platform
        gc.collect()
        return current_platform.get_current_memory_usage(self.device)

    def __enter__(self):
        self.initial_memory = self.current_memory_usage()
        # This allows us to call methods of the context manager if needed
        return self

    def __exit__(self, exc_type, exc_val, exc_tb):
        self.final_memory = self.current_memory_usage()
        self.consumed_memory = self.final_memory - self.initial_memory

        # Force garbage collection
        gc.collect()


def make_ndarray_with_pad(
    x: list[list[T]],
    pad: T,
    dtype: npt.DTypeLike,
    *,
    max_len: Optional[int] = None,
) -> npt.NDArray:
    """
    Make a padded array from 2D inputs.

    The padding is applied to the end of each inner list until it reaches
    `max_len`.
    """
    if max_len is None:
        # Unlike for most functions, map is faster than a genexpr over `len`
        max_len = max(map(len, x), default=0)

    padded_x = np.full((len(x), max_len), pad, dtype=dtype)
    for ind, blocktb in enumerate(x):
        assert len(blocktb) <= max_len
        padded_x[ind, :len(blocktb)] = blocktb

    return padded_x


def make_tensor_with_pad(
    x: list[list[T]],
    pad: T,
    dtype: torch.dtype,
    *,
    max_len: Optional[int] = None,
    device: Optional[Union[str, torch.device]] = None,
    pin_memory: bool = False,
) -> torch.Tensor:
    """
    Make a padded tensor from 2D inputs.

    The padding is applied to the end of each inner list until it reaches
    `max_len`.
    """
    np_dtype = TORCH_DTYPE_TO_NUMPY_DTYPE[dtype]
    padded_x = make_ndarray_with_pad(x, pad, np_dtype, max_len=max_len)

    tensor = torch.from_numpy(padded_x).to(device)
    if pin_memory:
        tensor = tensor.pin_memory()

    return tensor


def async_tensor_h2d(
    data: list,
    dtype: torch.dtype,
    target_device: Union[str, torch.device],
    pin_memory: bool,
) -> torch.Tensor:
    """Asynchronously create a tensor and copy it from host to device."""
    t = torch.tensor(data, dtype=dtype, pin_memory=pin_memory, device="cpu")
    return t.to(device=target_device, non_blocking=True)


def get_dtype_size(dtype: torch.dtype) -> int:
    """Get the size of the data type in bytes."""
    return torch.tensor([], dtype=dtype).element_size()


# bool = 0, int = 1, float = 2, complex = 3
def _get_precision_level(dtype: torch.dtype) -> int:
    # NOTE: Complex dtypes return `is_floating_point=False`
    return ((dtype != torch.bool) + dtype.is_floating_point +
            dtype.is_complex * 2)


def is_lossless_cast(src_dtype: torch.dtype, tgt_dtype: torch.dtype):
    """
    Test whether it is lossless to cast a tensor from
    `src_dtype` to `tgt_dtype`.
    """
    if src_dtype == tgt_dtype:
        return True

    src_level = _get_precision_level(src_dtype)
    tgt_level = _get_precision_level(tgt_dtype)

    if src_level < tgt_level:
        return True
    if src_level > tgt_level:
        return False

    # Compare integral types
    if not src_dtype.is_floating_point and not src_dtype.is_complex:
        src_info = torch.iinfo(src_dtype)
        tgt_info = torch.iinfo(tgt_dtype)
        return src_info.min >= tgt_info.min and src_info.max <= tgt_info.max

    # Compare floating-point types
    src_info = torch.finfo(src_dtype)
    tgt_info = torch.finfo(tgt_dtype)
    return (src_info.min >= tgt_info.min and src_info.max <= tgt_info.max
            and src_info.resolution >= tgt_info.resolution)


def common_broadcastable_dtype(dtypes: Collection[torch.dtype]):
    """
    Get the common `dtype` where all of the other `dtypes` can be
    cast to it without losing any information.
    """
    return max(
        dtypes,
        key=lambda dtype: sum(is_lossless_cast(dt, dtype) for dt in dtypes),
    )


# `collections` helpers
def is_list_of(
    value: object,
    typ: Union[type[T], tuple[type[T], ...]],
    *,
    check: Literal["first", "all"] = "first",
) -> TypeIs[list[T]]:
    if not isinstance(value, list):
        return False

    if check == "first":
        return len(value) == 0 or isinstance(value[0], typ)
    elif check == "all":
        return all(isinstance(v, typ) for v in value)

    assert_never(check)


def flatten_2d_lists(lists: Iterable[Iterable[T]]) -> list[T]:
    """Flatten a list of lists to a single list."""
    return [item for sublist in lists for item in sublist]


def full_groupby(values: Iterable[_V], *, key: Callable[[_V], _K]):
    """
    Unlike [`itertools.groupby`][], groups are not broken by
    non-contiguous data.
    """
    groups = defaultdict[_K, list[_V]](list)

    for value in values:
        groups[key(value)].append(value)

    return groups.items()


# TODO: This function can be removed if transformer_modules classes are
# serialized by value when communicating between processes
def init_cached_hf_modules() -> None:
    """
    Lazy initialization of the Hugging Face modules.
    """
    from transformers.dynamic_module_utils import init_hf_modules
    init_hf_modules()


@cache
def find_library(lib_name: str) -> str:
    """
    Find the library file in the system.
    `lib_name` is full filename, with both prefix and suffix.
    This function resolves `lib_name` to the full path of the library.
    """
    # Adapted from https://github.com/openai/triton/blob/main/third_party/nvidia/backend/driver.py#L19 # noqa
    # According to https://en.wikipedia.org/wiki/Filesystem_Hierarchy_Standard
    # `/sbin/ldconfig` should exist in all Linux systems.
    # `/sbin/ldconfig` searches the library in the system
    libs = subprocess.check_output(["/sbin/ldconfig", "-p"]).decode()
    # each line looks like the following:
    # libcuda.so.1 (libc6,x86-64) => /lib/x86_64-linux-gnu/libcuda.so.1
    locs = [line.split()[-1] for line in libs.splitlines() if lib_name in line]
    # `LD_LIBRARY_PATH` searches the library in the user-defined paths
    env_ld_library_path = envs.LD_LIBRARY_PATH
    if not locs and env_ld_library_path:
        locs = [
            os.path.join(dir, lib_name)
            for dir in env_ld_library_path.split(":")
            if os.path.exists(os.path.join(dir, lib_name))
        ]
    if not locs:
        raise ValueError(f"Cannot find {lib_name} in the system.")
    return locs[0]


def find_nccl_library() -> str:
    """
    We either use the library file specified by the `VLLM_NCCL_SO_PATH`
    environment variable, or we find the library file brought by PyTorch.
    After importing `torch`, `libnccl.so.2` or `librccl.so.1` can be
    found by `ctypes` automatically.
    """
    so_file = envs.VLLM_NCCL_SO_PATH

    # manually load the nccl library
    if so_file:
        logger.info(
            "Found nccl from environment variable VLLM_NCCL_SO_PATH=%s",
            so_file)
    else:
        if torch.version.cuda is not None:
            so_file = "libnccl.so.2"
        elif torch.version.hip is not None:
            so_file = "librccl.so.1"
        else:
            raise ValueError("NCCL only supports CUDA and ROCm backends.")
        logger.info("Found nccl from library %s", so_file)
    return so_file


prev_set_stream = torch.cuda.set_stream

_current_stream_tls = threading.local()


def _patched_set_stream(stream: torch.cuda.Stream) -> None:
    _current_stream_tls.value = stream
    prev_set_stream(stream)


torch.cuda.set_stream = _patched_set_stream


def current_stream() -> torch.cuda.Stream:
    """
    replace `torch.cuda.current_stream()` with `vllm.utils.current_stream()`.
    it turns out that `torch.cuda.current_stream()` is quite expensive,
    as it will construct a new stream object at each call.
    here we patch `torch.cuda.set_stream` to keep track of the current stream
    directly, so that we can avoid calling `torch.cuda.current_stream()`.

    the underlying hypothesis is that we do not call `torch._C._cuda_setStream`
    from C/C++ code.
    """
    from vllm.platforms import current_platform
    if not hasattr(_current_stream_tls,
                   "value") or _current_stream_tls.value is None:
        # when this function is called before any stream is set,
        # we return the default stream.
        # On ROCm using the default 0 stream in combination with RCCL
        # is hurting performance. Therefore creating a dedicated stream
        # per process
        _current_stream_tls.value = torch.cuda.Stream(
        ) if current_platform.is_rocm() else torch.cuda.current_stream()
    return _current_stream_tls.value


def enable_trace_function_call_for_thread(vllm_config: VllmConfig) -> None:
    """Set up function tracing for the current thread,
    if enabled via the VLLM_TRACE_FUNCTION environment variable
    """

    if envs.VLLM_TRACE_FUNCTION:
        tmp_dir = tempfile.gettempdir()
        # add username to tmp_dir to avoid permission issues
        tmp_dir = os.path.join(tmp_dir, getpass.getuser())
        filename = (f"VLLM_TRACE_FUNCTION_for_process_{os.getpid()}"
                    f"_thread_{threading.get_ident()}_"
                    f"at_{datetime.datetime.now()}.log").replace(" ", "_")
        log_path = os.path.join(tmp_dir, "vllm",
                                f"vllm-instance-{vllm_config.instance_id}",
                                filename)
        os.makedirs(os.path.dirname(log_path), exist_ok=True)
        enable_trace_function_call(log_path)


# `functools` helpers
def identity(value: T, **kwargs) -> T:
    """Returns the first provided value."""
    return value


F = TypeVar('F', bound=Callable[..., Any])


def deprecate_args(
    start_index: int,
    is_deprecated: Union[bool, Callable[[], bool]] = True,
    additional_message: Optional[str] = None,
) -> Callable[[F], F]:
    if not callable(is_deprecated):
        is_deprecated = partial(identity, is_deprecated)

    def wrapper(fn: F) -> F:

        params = inspect.signature(fn).parameters
        pos_types = (
            inspect.Parameter.POSITIONAL_ONLY,
            inspect.Parameter.POSITIONAL_OR_KEYWORD,
        )
        pos_kws = [
            kw for kw, param in params.items() if param.kind in pos_types
        ]

        @wraps(fn)
        def inner(*args, **kwargs):
            if is_deprecated():
                deprecated_args = pos_kws[start_index:len(args)]
                if deprecated_args:
                    msg = (
                        f"The positional arguments {deprecated_args} are "
                        "deprecated and will be removed in a future update.")
                    if additional_message is not None:
                        msg += f" {additional_message}"

                    warnings.warn(
                        DeprecationWarning(msg),
                        stacklevel=3,  # The inner function takes up one level
                    )

            return fn(*args, **kwargs)

        return inner  # type: ignore

    return wrapper


def deprecate_kwargs(
    *kws: str,
    is_deprecated: Union[bool, Callable[[], bool]] = True,
    additional_message: Optional[str] = None,
) -> Callable[[F], F]:
    deprecated_kws = set(kws)

    if not callable(is_deprecated):
        is_deprecated = partial(identity, is_deprecated)

    def wrapper(fn: F) -> F:

        @wraps(fn)
        def inner(*args, **kwargs):
            if is_deprecated():
                deprecated_kwargs = kwargs.keys() & deprecated_kws
                if deprecated_kwargs:
                    msg = (
                        f"The keyword arguments {deprecated_kwargs} are "
                        "deprecated and will be removed in a future update.")
                    if additional_message is not None:
                        msg += f" {additional_message}"

                    warnings.warn(
                        DeprecationWarning(msg),
                        stacklevel=3,  # The inner function takes up one level
                    )

            return fn(*args, **kwargs)

        return inner  # type: ignore

    return wrapper


@lru_cache(maxsize=8)
def _cuda_device_count_stateless(
        cuda_visible_devices: Optional[str] = None) -> int:
    # Note: cuda_visible_devices is not used, but we keep it as an argument for
    # LRU Cache purposes.

    # Code below is based on
    # https://github.com/pytorch/pytorch/blob/
    # c1cd946818442aca8c7f812b16d187ce1586c3bc/
    # torch/cuda/__init__.py#L831C1-L831C17
    import torch.cuda
    import torch.version

    from vllm.platforms import current_platform
    if not torch.cuda._is_compiled():
        return 0
    if current_platform.is_rocm():
        # ROCm uses amdsmi instead of nvml for stateless device count
        # This requires a sufficiently modern version of Torch 2.4.0
        raw_count = torch.cuda._device_count_amdsmi() if (hasattr(
            torch.cuda, "_device_count_amdsmi")) else -1
    else:
        raw_count = torch.cuda._device_count_nvml()
    r = torch._C._cuda_getDeviceCount() if raw_count < 0 else raw_count
    return r


def cuda_device_count_stateless() -> int:
    """Get number of CUDA devices, caching based on the value of
    CUDA_VISIBLE_DEVICES at the time of call.

    This should be used instead of torch.cuda.device_count()
    unless CUDA_VISIBLE_DEVICES has already been set to the desired
    value."""

    # This can be removed and simply replaced with torch.cuda.get_device_count
    # after https://github.com/pytorch/pytorch/pull/122815 is released.
    return _cuda_device_count_stateless(envs.CUDA_VISIBLE_DEVICES)


def cuda_is_initialized() -> bool:
    """Check if CUDA is initialized."""
    if not torch.cuda._is_compiled():
        return False
    return torch.cuda.is_initialized()


def xpu_is_initialized() -> bool:
    """Check if XPU is initialized."""
    if not torch.xpu._is_compiled():
        return False
    return torch.xpu.is_initialized()


def cuda_get_device_properties(device,
                               names: Sequence[str],
                               init_cuda=False) -> tuple[Any, ...]:
    """Get specified CUDA device property values without initializing CUDA in
    the current process."""
    if init_cuda or cuda_is_initialized():
        props = torch.cuda.get_device_properties(device)
        return tuple(getattr(props, name) for name in names)

    # Run in subprocess to avoid initializing CUDA as a side effect.
    mp_ctx = multiprocessing.get_context("fork")
    with ProcessPoolExecutor(max_workers=1, mp_context=mp_ctx) as executor:
        return executor.submit(cuda_get_device_properties, device, names,
                               True).result()


def weak_bind(bound_method: Callable[..., Any], ) -> Callable[..., None]:
    """Make an instance method that weakly references
    its associated instance and no-ops once that
    instance is collected."""
    ref = weakref.ref(bound_method.__self__)  # type: ignore[attr-defined]
    unbound = bound_method.__func__  # type: ignore[attr-defined]

    def weak_bound(*args, **kwargs) -> None:
        if inst := ref():
            unbound(inst, *args, **kwargs)

    return weak_bound


# From: https://stackoverflow.com/a/4104188/2749989
def run_once(f: Callable[P, None]) -> Callable[P, None]:

    def wrapper(*args: P.args, **kwargs: P.kwargs) -> None:
        if not wrapper.has_run:  # type: ignore[attr-defined]
            wrapper.has_run = True  # type: ignore[attr-defined]
            return f(*args, **kwargs)

    wrapper.has_run = False  # type: ignore[attr-defined]
    return wrapper


class StoreBoolean(Action):

    def __call__(self, parser, namespace, values, option_string=None):
        if values.lower() == "true":
            setattr(namespace, self.dest, True)
        elif values.lower() == "false":
            setattr(namespace, self.dest, False)
        else:
            raise ValueError(f"Invalid boolean value: {values}. "
                             "Expected 'true' or 'false'.")


class SortedHelpFormatter(ArgumentDefaultsHelpFormatter,
                          RawDescriptionHelpFormatter):
    """SortedHelpFormatter that sorts arguments by their option strings."""

    def _split_lines(self, text, width):
        """
        1. Sentences split across lines have their single newlines removed.
        2. Paragraphs and explicit newlines are split into separate lines.
        3. Each line is wrapped to the specified width (width of terminal).
        """
        # The patterns also include whitespace after the newline
        single_newline = re.compile(r"(?<!\n)\n(?!\n)\s*")
        multiple_newlines = re.compile(r"\n{2,}\s*")
        text = single_newline.sub(' ', text)
        lines = re.split(multiple_newlines, text)
        return sum([textwrap.wrap(line, width) for line in lines], [])

    def add_arguments(self, actions):
        actions = sorted(actions, key=lambda x: x.option_strings)
        super().add_arguments(actions)


class FlexibleArgumentParser(ArgumentParser):
    """ArgumentParser that allows both underscore and dash in names."""

    _deprecated: set[Action] = set()

    def __init__(self, *args, **kwargs):
        # Set the default 'formatter_class' to SortedHelpFormatter
        if 'formatter_class' not in kwargs:
            kwargs['formatter_class'] = SortedHelpFormatter
        super().__init__(*args, **kwargs)

    if sys.version_info < (3, 13):
        # Enable the deprecated kwarg for Python 3.12 and below

        def parse_known_args(self, args=None, namespace=None):
            if args is not None and "--disable-log-requests" in args:
                # Special case warning because the warning below won't trigger
                # if –-disable-log-requests because its value is default.
                logger.warning_once(
                    "argument '--disable-log-requests' is deprecated and "
                    "replaced with '--enable-log-requests'. This will be "
                    "removed in v0.12.0.")
            namespace, args = super().parse_known_args(args, namespace)
            for action in FlexibleArgumentParser._deprecated:
                if (hasattr(namespace, dest := action.dest)
                        and getattr(namespace, dest) != action.default):
                    logger.warning_once("argument '%s' is deprecated", dest)
            return namespace, args

        def add_argument(self, *args, **kwargs):
            deprecated = kwargs.pop("deprecated", False)
            action = super().add_argument(*args, **kwargs)
            if deprecated:
                FlexibleArgumentParser._deprecated.add(action)
            return action

        class _FlexibleArgumentGroup(_ArgumentGroup):

            def add_argument(self, *args, **kwargs):
                deprecated = kwargs.pop("deprecated", False)
                action = super().add_argument(*args, **kwargs)
                if deprecated:
                    FlexibleArgumentParser._deprecated.add(action)
                return action

        def add_argument_group(self, *args, **kwargs):
            group = self._FlexibleArgumentGroup(self, *args, **kwargs)
            self._action_groups.append(group)
            return group

    def parse_args(  # type: ignore[override]
        self,
        args: list[str] | None = None,
        namespace: Namespace | None = None,
    ):
        if args is None:
            args = sys.argv[1:]

        # Check for --model in command line arguments first
        if args and args[0] == "serve":
            model_in_cli_args = any(arg == '--model' for arg in args)

            if model_in_cli_args:
                raise ValueError(
                    "With `vllm serve`, you should provide the model as a "
                    "positional argument or in a config file instead of via "
                    "the `--model` option.")

        if '--config' in args:
            args = self._pull_args_from_config(args)

        def repl(match: re.Match) -> str:
            """Replaces underscores with dashes in the matched string."""
            return match.group(0).replace("_", "-")

        # Everything between the first -- and the first .
        pattern = re.compile(r"(?<=--)[^\.]*")

        # Convert underscores to dashes and vice versa in argument names
        processed_args = list[str]()
        for i, arg in enumerate(args):
            if arg.startswith('--'):
                if '=' in arg:
                    key, value = arg.split('=', 1)
                    key = pattern.sub(repl, key, count=1)
                    processed_args.append(f'{key}={value}')
                else:
                    key = pattern.sub(repl, arg, count=1)
                    processed_args.append(key)
            elif arg.startswith('-O') and arg != '-O' and arg[2] != '.':
                # allow -O flag to be used without space, e.g. -O3 or -Odecode
                # -O.<...> handled later
                # also handle -O=<level> here
                level = arg[3:] if arg[2] == '=' else arg[2:]
                processed_args.append(f'-O.level={level}')
            elif arg == '-O' and i + 1 < len(args) and args[i + 1] in {
                    "0", "1", "2", "3"
            }:
                # Convert -O <n> to -O.level <n>
                processed_args.append('-O.level')
            else:
                processed_args.append(arg)

        def create_nested_dict(keys: list[str], value: str) -> dict[str, Any]:
            """Creates a nested dictionary from a list of keys and a value.

            For example, `keys = ["a", "b", "c"]` and `value = 1` will create:
            `{"a": {"b": {"c": 1}}}`
            """
            nested_dict: Any = value
            for key in reversed(keys):
                nested_dict = {key: nested_dict}
            return nested_dict

        def recursive_dict_update(
            original: dict[str, Any],
            update: dict[str, Any],
        ) -> set[str]:
            """Recursively updates a dictionary with another dictionary.
            Returns a set of duplicate keys that were overwritten.
            """
            duplicates = set[str]()
            for k, v in update.items():
                if isinstance(v, dict) and isinstance(original.get(k), dict):
                    nested_duplicates = recursive_dict_update(original[k], v)
                    duplicates |= {f"{k}.{d}" for d in nested_duplicates}
                elif isinstance(v, list) and isinstance(original.get(k), list):
                    original[k] += v
                else:
                    if k in original:
                        duplicates.add(k)
                    original[k] = v
            return duplicates

        delete = set[int]()
        dict_args = defaultdict[str, dict[str, Any]](dict)
        duplicates = set[str]()
        for i, processed_arg in enumerate(processed_args):
            if i in delete:  # skip if value from previous arg
                continue

            if processed_arg.startswith("-") and "." in processed_arg:
                if "=" in processed_arg:
                    processed_arg, value_str = processed_arg.split("=", 1)
                    if "." not in processed_arg:
                        # False positive, '.' was only in the value
                        continue
                else:
                    value_str = processed_args[i + 1]
                    delete.add(i + 1)

                if processed_arg.endswith("+"):
                    processed_arg = processed_arg[:-1]
                    value_str = json.dumps(list(value_str.split(",")))

                key, *keys = processed_arg.split(".")
                try:
                    value = json.loads(value_str)
                except json.decoder.JSONDecodeError:
                    value = value_str

                # Merge all values with the same key into a single dict
                arg_dict = create_nested_dict(keys, value)
                arg_duplicates = recursive_dict_update(dict_args[key],
                                                       arg_dict)
                duplicates |= {f'{key}.{d}' for d in arg_duplicates}
                delete.add(i)
        # Filter out the dict args we set to None
        processed_args = [
            a for i, a in enumerate(processed_args) if i not in delete
        ]
        if duplicates:
            logger.warning("Found duplicate keys %s", ", ".join(duplicates))

        # Add the dict args back as if they were originally passed as JSON
        for dict_arg, dict_value in dict_args.items():
            processed_args.append(dict_arg)
            processed_args.append(json.dumps(dict_value))

        return super().parse_args(processed_args, namespace)

    def check_port(self, value):
        try:
            value = int(value)
        except ValueError:
            msg = "Port must be an integer"
            raise ArgumentTypeError(msg) from None

        if not (1024 <= value <= 65535):
            raise ArgumentTypeError("Port must be between 1024 and 65535")

        return value

    def _pull_args_from_config(self, args: list[str]) -> list[str]:
        """Method to pull arguments specified in the config file
        into the command-line args variable.

        The arguments in config file will be inserted between
        the argument list.

        example:
        ```yaml
            port: 12323
            tensor-parallel-size: 4
        ```
        ```python
        $: vllm {serve,chat,complete} "facebook/opt-12B" \
            --config config.yaml -tp 2
        $: args = [
            "serve,chat,complete",
            "facebook/opt-12B",
            '--config', 'config.yaml',
            '-tp', '2'
        ]
        $: args = [
            "serve,chat,complete",
            "facebook/opt-12B",
            '--port', '12323',
            '--tensor-parallel-size', '4',
            '-tp', '2'
            ]
        ```

        Please note how the config args are inserted after the sub command.
        this way the order of priorities is maintained when these are args
        parsed by super().
        """
        assert args.count(
            '--config') <= 1, "More than one config file specified!"

        index = args.index('--config')
        if index == len(args) - 1:
            raise ValueError("No config file specified! \
                             Please check your command-line arguments.")

        file_path = args[index + 1]

        config_args = self._load_config_file(file_path)

        # 0th index is for {serve,chat,complete}
        # optionally followed by model_tag (only for serve)
        # followed by config args
        # followed by rest of cli args.
        # maintaining this order will enforce the precedence
        # of cli > config > defaults
        if args[0] == "serve":
            model_in_cli = len(args) > 1 and not args[1].startswith('-')
            model_in_config = any(arg == '--model' for arg in config_args)

            if not model_in_cli and not model_in_config:
                raise ValueError(
                    "No model specified! Please specify model either "
                    "as a positional argument or in a config file.")

            if model_in_cli:
                # Model specified as positional arg, keep CLI version
                args = [args[0]] + [
                    args[1]
                ] + config_args + args[2:index] + args[index + 2:]
            else:
                # No model in CLI, use config if available
                args = [args[0]
                        ] + config_args + args[1:index] + args[index + 2:]
        else:
            args = [args[0]] + config_args + args[1:index] + args[index + 2:]

        return args

    def _load_config_file(self, file_path: str) -> list[str]:
        """Loads a yaml file and returns the key value pairs as a
        flattened list with argparse like pattern
        ```yaml
            port: 12323
            tensor-parallel-size: 4
        ```
        returns:
            processed_args: list[str] = [
                '--port': '12323',
                '--tensor-parallel-size': '4'
            ]
        """
        extension: str = file_path.split('.')[-1]
        if extension not in ('yaml', 'yml'):
            raise ValueError(
                "Config file must be of a yaml/yml type.\
                              %s supplied", extension)

        # only expecting a flat dictionary of atomic types
        processed_args: list[str] = []

        config: dict[str, Union[int, str]] = {}
        try:
            with open(file_path) as config_file:
                config = yaml.safe_load(config_file)
        except Exception as ex:
            logger.error(
                "Unable to read the config file at %s. \
                Make sure path is correct", file_path)
            raise ex

        store_boolean_arguments = [
            action.dest for action in self._actions
            if isinstance(action, StoreBoolean)
        ]

        for key, value in config.items():
            if isinstance(value, bool) and key not in store_boolean_arguments:
                if value:
                    processed_args.append('--' + key)
            else:
                processed_args.append('--' + key)
                processed_args.append(str(value))

        return processed_args


async def _run_task_with_lock(task: Callable, lock: asyncio.Lock, *args,
                              **kwargs):
    """Utility function to run async task in a lock"""
    async with lock:
        return await task(*args, **kwargs)


def supports_kw(
    callable: Callable[..., object],
    kw_name: str,
    *,
    requires_kw_only: bool = False,
    allow_var_kwargs: bool = True,
) -> bool:
    """Check if a keyword is a valid kwarg for a callable; if requires_kw_only
    disallows kwargs names that can also be positional arguments.
    """
    params = inspect.signature(callable).parameters
    if not params:
        return False

    param_val = params.get(kw_name)

    # Types where the it may be valid, i.e., explicitly defined & nonvariadic
    passable_kw_types = set((inspect.Parameter.POSITIONAL_ONLY,
                             inspect.Parameter.POSITIONAL_OR_KEYWORD,
                             inspect.Parameter.KEYWORD_ONLY))

    if param_val:
        is_sig_param = param_val.kind in passable_kw_types
        # We want kwargs only, but this is passable as a positional arg
        if (requires_kw_only and is_sig_param
                and param_val.kind != inspect.Parameter.KEYWORD_ONLY):
            return False
        if ((requires_kw_only
             and param_val.kind == inspect.Parameter.KEYWORD_ONLY)
                or (not requires_kw_only and is_sig_param)):
            return True

    # If we're okay with var-kwargs, it's supported as long as
    # the kw_name isn't something like *args, **kwargs
    if allow_var_kwargs:
        # Get the last param; type is ignored here because params is a proxy
        # mapping, but it wraps an ordered dict, and they appear in order.
        # Ref: https://docs.python.org/3/library/inspect.html#inspect.Signature.parameters
        last_param = params[next(reversed(params))]  # type: ignore
        return (last_param.kind == inspect.Parameter.VAR_KEYWORD
                and last_param.name != kw_name)

    return False


def get_allowed_kwarg_only_overrides(
    callable: Callable[..., object],
    overrides: Optional[Mapping[str, object]],
    *,
    requires_kw_only: bool = True,
    allow_var_kwargs: bool = False,
) -> dict[str, Any]:
    """
    Given a callable which has one or more keyword only params and a dict
    mapping param names to values, drop values that can be not be kwarg
    expanded to overwrite one or more keyword-only args. This is used in a
    few places to handle custom processor overrides for multimodal models,
    e.g., for profiling when processor options provided by the user
    may affect the number of mm tokens per instance.

    Args:
        callable: Callable which takes 0 or more keyword only arguments.
                  If None is provided, all overrides names are allowed.
        overrides: Potential overrides to be used when invoking the callable.
        allow_var_kwargs: Allows overrides that are expandable for var kwargs.

    Returns:
        Dictionary containing the kwargs to be leveraged which may be used
        to overwrite one or more keyword only arguments when invoking the
        callable.
    """
    if not overrides:
        return {}

    # Drop any mm_processor_kwargs provided by the user that
    # are not kwargs, unless it can fit it var_kwargs param
    filtered_overrides = {
        kwarg_name: val
        for kwarg_name, val in overrides.items()
        if supports_kw(callable,
                       kwarg_name,
                       requires_kw_only=requires_kw_only,
                       allow_var_kwargs=allow_var_kwargs)
    }

    # If anything is dropped, log a warning
    dropped_keys = overrides.keys() - filtered_overrides.keys()
    if dropped_keys:
        if requires_kw_only:
            logger.warning(
                "The following intended overrides are not keyword-only args "
                "and will be dropped: %s", dropped_keys)
        else:
            logger.warning(
                "The following intended overrides are not keyword args "
                "and will be dropped: %s", dropped_keys)

    return filtered_overrides


# Using dynamo with vLLM doesn't really work well with PyTorch versions < 2.4.0.
# In particular, the FakeScalarType is not supported for earlier versions of
# PyTorch which breaks dynamo for any ops registered using ScalarType.
def supports_dynamo() -> bool:
    base_torch_version = Version(Version(torch.__version__).base_version)
    return base_torch_version >= Version("2.4.0")


# Supports xccl with PyTorch versions >= 2.8.0.dev for XPU platform
def supports_xccl() -> bool:
    return is_torch_equal_or_newer(
        "2.8.0.dev") and torch.distributed.is_xccl_available()


# Some backends use pytorch version < 2.4.0 which doesn't
# support `torch.library.custom_op`.
def supports_custom_op() -> bool:
    return hasattr(torch.library, "custom_op")


class AtomicCounter:
    """An atomic, thread-safe counter"""

    def __init__(self, initial=0):
        """Initialize a new atomic counter to given initial value"""
        self._value = initial
        self._lock = threading.Lock()

    def inc(self, num=1):
        """Atomically increment the counter by num and return the new value"""
        with self._lock:
            self._value += num
            return self._value

    def dec(self, num=1):
        """Atomically decrement the counter by num and return the new value"""
        with self._lock:
            self._value -= num
            return self._value

    @property
    def value(self):
        return self._value


# Adapted from: https://stackoverflow.com/a/47212782/5082708
class LazyDict(Mapping[str, T], Generic[T]):

    def __init__(self, factory: dict[str, Callable[[], T]]):
        self._factory = factory
        self._dict: dict[str, T] = {}

    def __getitem__(self, key: str) -> T:
        if key not in self._dict:
            if key not in self._factory:
                raise KeyError(key)
            self._dict[key] = self._factory[key]()
        return self._dict[key]

    def __setitem__(self, key: str, value: Callable[[], T]):
        self._factory[key] = value

    def __iter__(self):
        return iter(self._factory)

    def __len__(self):
        return len(self._factory)


class ClassRegistry(UserDict[type[T], _V]):

    def __getitem__(self, key: type[T]) -> _V:
        for cls in key.mro():
            if cls in self.data:
                return self.data[cls]

        raise KeyError(key)

    def __contains__(self, key: object) -> bool:
        return self.contains(key)

    def contains(self, key: object, *, strict: bool = False) -> bool:
        if not isinstance(key, type):
            return False

        if strict:
            return key in self.data

        return any(cls in self.data for cls in key.mro())


def weak_ref_tensor(tensor: Any) -> Any:
    """
    Create a weak reference to a tensor.
    The new tensor will share the same data as the original tensor,
    but will not keep the original tensor alive.
    """
    if isinstance(tensor, torch.Tensor):
        return torch.ops._C.weak_ref_tensor(tensor)
    else:
        return tensor


def weak_ref_tensors(
    tensors: Union[torch.Tensor, list[torch.Tensor], tuple[torch.Tensor]]
) -> Union[torch.Tensor, list[Any], tuple[Any], Any]:
    """
    Convenience function to create weak references to tensors,
    for single tensor, list of tensors or tuple of tensors.
    """
    if isinstance(tensors, torch.Tensor):
        return weak_ref_tensor(tensors)
    if isinstance(tensors, list):
        return [weak_ref_tensor(t) for t in tensors]
    if isinstance(tensors, tuple):
        return tuple(weak_ref_tensor(t) for t in tensors)
    raise ValueError("Invalid type for tensors")


def get_cuda_view_from_cpu_tensor(cpu_tensor: torch.Tensor) -> torch.Tensor:
    """
    Get a CUDA view of a CPU tensor using Unified Virtual Addressing (UVA).
    """
    assert cpu_tensor.is_pinned(), "CPU tensor must be pinned"
    return torch.ops._C.get_cuda_view_from_cpu_tensor(cpu_tensor)


def import_from_path(module_name: str, file_path: Union[str, os.PathLike]):
    """
    Import a Python file according to its file path.

    Based on the official recipe:
    https://docs.python.org/3/library/importlib.html#importing-a-source-file-directly
    """
    spec = importlib.util.spec_from_file_location(module_name, file_path)
    if spec is None:
        raise ModuleNotFoundError(f"No module named '{module_name}'")

    assert spec.loader is not None

    module = importlib.util.module_from_spec(spec)
    sys.modules[module_name] = module
    spec.loader.exec_module(module)
    return module


@cache
def get_vllm_optional_dependencies():
    metadata = importlib.metadata.metadata("vllm")
    requirements = metadata.get_all("Requires-Dist", [])
    extras = metadata.get_all("Provides-Extra", [])

    return {
        extra: [
            re.split(r";|>=|<=|==", req)[0] for req in requirements
            if req.endswith(f'extra == "{extra}"')
        ]
        for extra in extras
    }


class _PlaceholderBase:
    """
    Disallows downstream usage of placeholder modules.

    We need to explicitly override each dunder method because
    [`__getattr__`][vllm.utils._PlaceholderBase.__getattr__]
    is not called when they are accessed.

    Info:
        [Special method lookup](https://docs.python.org/3/reference/datamodel.html#special-lookup)
    """

    def __getattr__(self, key: str) -> Never:
        """
        The main class should implement this to throw an error
        for attribute accesses representing downstream usage.
        """
        raise NotImplementedError

    # [Basic customization]

    def __lt__(self, other: object):
        return self.__getattr__("__lt__")

    def __le__(self, other: object):
        return self.__getattr__("__le__")

    def __eq__(self, other: object):
        return self.__getattr__("__eq__")

    def __ne__(self, other: object):
        return self.__getattr__("__ne__")

    def __gt__(self, other: object):
        return self.__getattr__("__gt__")

    def __ge__(self, other: object):
        return self.__getattr__("__ge__")

    def __hash__(self):
        return self.__getattr__("__hash__")

    def __bool__(self):
        return self.__getattr__("__bool__")

    # [Callable objects]

    def __call__(self, *args: object, **kwargs: object):
        return self.__getattr__("__call__")

    # [Container types]

    def __len__(self):
        return self.__getattr__("__len__")

    def __getitem__(self, key: object):
        return self.__getattr__("__getitem__")

    def __setitem__(self, key: object, value: object):
        return self.__getattr__("__setitem__")

    def __delitem__(self, key: object):
        return self.__getattr__("__delitem__")

    # __missing__ is optional according to __getitem__ specification,
    # so it is skipped

    # __iter__ and __reversed__ have a default implementation
    # based on __len__ and __getitem__, so they are skipped.

    # [Numeric Types]

    def __add__(self, other: object):
        return self.__getattr__("__add__")

    def __sub__(self, other: object):
        return self.__getattr__("__sub__")

    def __mul__(self, other: object):
        return self.__getattr__("__mul__")

    def __matmul__(self, other: object):
        return self.__getattr__("__matmul__")

    def __truediv__(self, other: object):
        return self.__getattr__("__truediv__")

    def __floordiv__(self, other: object):
        return self.__getattr__("__floordiv__")

    def __mod__(self, other: object):
        return self.__getattr__("__mod__")

    def __divmod__(self, other: object):
        return self.__getattr__("__divmod__")

    def __pow__(self, other: object, modulo: object = ...):
        return self.__getattr__("__pow__")

    def __lshift__(self, other: object):
        return self.__getattr__("__lshift__")

    def __rshift__(self, other: object):
        return self.__getattr__("__rshift__")

    def __and__(self, other: object):
        return self.__getattr__("__and__")

    def __xor__(self, other: object):
        return self.__getattr__("__xor__")

    def __or__(self, other: object):
        return self.__getattr__("__or__")

    # r* and i* methods have lower priority than
    # the methods for left operand so they are skipped

    def __neg__(self):
        return self.__getattr__("__neg__")

    def __pos__(self):
        return self.__getattr__("__pos__")

    def __abs__(self):
        return self.__getattr__("__abs__")

    def __invert__(self):
        return self.__getattr__("__invert__")

    # __complex__, __int__ and __float__ have a default implementation
    # based on __index__, so they are skipped.

    def __index__(self):
        return self.__getattr__("__index__")

    def __round__(self, ndigits: object = ...):
        return self.__getattr__("__round__")

    def __trunc__(self):
        return self.__getattr__("__trunc__")

    def __floor__(self):
        return self.__getattr__("__floor__")

    def __ceil__(self):
        return self.__getattr__("__ceil__")

    # [Context managers]

    def __enter__(self):
        return self.__getattr__("__enter__")

    def __exit__(self, *args: object, **kwargs: object):
        return self.__getattr__("__exit__")


class PlaceholderModule(_PlaceholderBase):
    """
    A placeholder object to use when a module does not exist.

    This enables more informative errors when trying to access attributes
    of a module that does not exists.
    """

    def __init__(self, name: str) -> None:
        super().__init__()

        # Apply name mangling to avoid conflicting with module attributes
        self.__name = name

    def placeholder_attr(self, attr_path: str):
        return _PlaceholderModuleAttr(self, attr_path)

    def __getattr__(self, key: str):
        name = self.__name

        try:
            importlib.import_module(name)
        except ImportError as exc:
            for extra, names in get_vllm_optional_dependencies().items():
                if name in names:
                    msg = f"Please install vllm[{extra}] for {extra} support"
                    raise ImportError(msg) from exc

            raise exc

        raise AssertionError("PlaceholderModule should not be used "
                             "when the original module can be imported")


class _PlaceholderModuleAttr(_PlaceholderBase):

    def __init__(self, module: PlaceholderModule, attr_path: str) -> None:
        super().__init__()

        # Apply name mangling to avoid conflicting with module attributes
        self.__module = module
        self.__attr_path = attr_path

    def placeholder_attr(self, attr_path: str):
        return _PlaceholderModuleAttr(self.__module,
                                      f"{self.__attr_path}.{attr_path}")

    def __getattr__(self, key: str):
        getattr(self.__module, f"{self.__attr_path}.{key}")

        raise AssertionError("PlaceholderModule should not be used "
                             "when the original module can be imported")


# create a library to hold the custom op
vllm_lib = Library("vllm", "FRAGMENT")  # noqa


def direct_register_custom_op(
        op_name: str,
        op_func: Callable,
        mutates_args: list[str],
        fake_impl: Optional[Callable] = None,
        target_lib: Optional[Library] = None,
        dispatch_key: str = "CUDA",
        tags: tuple[torch.Tag, ...] = (),
):
    """
    `torch.library.custom_op` can have significant overhead because it
    needs to consider complicated dispatching logic. This function
    directly registers a custom op and dispatches it to the CUDA backend.
    See https://gist.github.com/youkaichao/ecbea9ec9fc79a45d2adce1784d7a9a5
    for more details.

    By default, the custom op is registered to the vLLM library. If you
    want to register it to a different library, you can pass the library
    object to the `target_lib` argument.

    IMPORTANT: the lifetime of the operator is tied to the lifetime of the
    library object. If you want to bind the operator to a different library,
    make sure the library object is alive when the operator is used.
    """
    if not supports_custom_op():
        from vllm.platforms import current_platform
        assert not current_platform.is_cuda_alike(), (
            "cuda platform needs torch>=2.4 to support custom op, "
            "chances are you are using an old version of pytorch "
            "or a custom build of pytorch. It is recommended to "
            "use vLLM in a fresh new environment and let it install "
            "the required dependencies.")
        return

    import torch.library
    if hasattr(torch.library, "infer_schema"):
        schema_str = torch.library.infer_schema(op_func,
                                                mutates_args=mutates_args)
    else:
        # for pytorch 2.4
        import torch._custom_op.impl
        schema_str = torch._custom_op.impl.infer_schema(op_func, mutates_args)
    my_lib = target_lib or vllm_lib
    my_lib.define(op_name + schema_str, tags=tags)
    my_lib.impl(op_name, op_func, dispatch_key=dispatch_key)
    if fake_impl is not None:
        my_lib._register_fake(op_name, fake_impl)


def resolve_obj_by_qualname(qualname: str) -> Any:
    """
    Resolve an object by its fully qualified name.
    """
    module_name, obj_name = qualname.rsplit(".", 1)
    module = importlib.import_module(module_name)
    return getattr(module, obj_name)


def kill_process_tree(pid: int):
    """
    Kills all descendant processes of the given pid by sending SIGKILL.

    Args:
        pid (int): Process ID of the parent process
    """
    try:
        parent = psutil.Process(pid)
    except psutil.NoSuchProcess:
        return

    # Get all children recursively
    children = parent.children(recursive=True)

    # Send SIGKILL to all children first
    for child in children:
        with contextlib.suppress(ProcessLookupError):
            os.kill(child.pid, signal.SIGKILL)

    # Finally kill the parent
    with contextlib.suppress(ProcessLookupError):
        os.kill(pid, signal.SIGKILL)


@dataclass
class MemorySnapshot:
    """Memory snapshot."""
    torch_peak: int = 0
    free_memory: int = 0
    total_memory: int = 0
    cuda_memory: int = 0
    torch_memory: int = 0
    non_torch_memory: int = 0
    timestamp: float = 0.0
    auto_measure: bool = True

    def __post_init__(self):
        if self.auto_measure:
            self.measure()

    def measure(self):
        # we measure the torch peak memory usage via allocated_bytes,
        # rather than `torch.cuda.memory_reserved()` .
        # After `torch.cuda.reset_peak_memory_stats()`,
        # `torch.cuda.memory_reserved()` will keep growing, and only shrink
        # when we call `torch.cuda.empty_cache()` or OOM happens.
        self.torch_peak = torch.cuda.memory_stats().get(
            "allocated_bytes.all.peak", 0)

        self.free_memory, self.total_memory = torch.cuda.mem_get_info()
        self.cuda_memory = self.total_memory - self.free_memory

        # torch.cuda.memory_reserved() is how many bytes
        # PyTorch gets from cuda (by calling cudaMalloc, etc.)
        # this is used to measure the non-torch memory usage
        self.torch_memory = torch.cuda.memory_reserved()

        self.non_torch_memory = self.cuda_memory - self.torch_memory
        self.timestamp = time.time()

    def __sub__(self, other: MemorySnapshot) -> MemorySnapshot:
        return MemorySnapshot(
            torch_peak=self.torch_peak - other.torch_peak,
            free_memory=self.free_memory - other.free_memory,
            total_memory=self.total_memory - other.total_memory,
            cuda_memory=self.cuda_memory - other.cuda_memory,
            torch_memory=self.torch_memory - other.torch_memory,
            non_torch_memory=self.non_torch_memory - other.non_torch_memory,
            timestamp=self.timestamp - other.timestamp,
            auto_measure=False,
        )


@dataclass
class MemoryProfilingResult:
    """Memory profiling result. All numbers are in bytes.
    """
    non_kv_cache_memory: int = 0
    torch_peak_increase: int = 0
    non_torch_increase: int = 0
    weights_memory: float = 0
    before_create: MemorySnapshot = field(default_factory=MemorySnapshot)
    before_profile: MemorySnapshot = field(default_factory=MemorySnapshot)
    after_profile: MemorySnapshot = field(default_factory=MemorySnapshot)
    profile_time: float = 0.0

    def __repr__(self) -> str:
        return (f"Memory profiling takes {self.profile_time:.2f} seconds. "
                f"Total non KV cache memory: "
                f"{(self.non_kv_cache_memory / GiB_bytes):.2f}GiB; "
                f"torch peak memory increase: "
                f"{(self.torch_peak_increase / GiB_bytes):.2f}GiB; "
                f"non-torch forward increase memory: "
                f"{(self.non_torch_increase / GiB_bytes):.2f}GiB; "
                f"weights memory: {(self.weights_memory / GiB_bytes):.2f}GiB.")


@contextlib.contextmanager
def memory_profiling(
        baseline_snapshot: MemorySnapshot,
        weights_memory: int) -> Generator[MemoryProfilingResult, None, None]:
    """Memory profiling context manager.
    baseline_snapshot: the memory snapshot before the current vLLM instance.
    weights_memory: memory used by PyTorch when loading the model weights.
        Note that, before loading the model weights, we also initialize the device
        and distributed environment, which may consume some memory. This part is not
        included in the weights_memory because PyTorch does not control it.

    The memory in one GPU can be classified into 3 categories:
    1. memory used by anything other than the current vLLM instance.
    2. memory used by torch in the current vLLM instance.
    3. memory used in the current vLLM instance, but not by torch.

    A quantitive example:

    Before creating the current vLLM instance:
        category 1: 1 GiB
        category 2: 0 GiB
        category 3: 0 GiB

    After creating the current vLLM instance and loading the model,
    (i.e. before profiling):
        category 1: 1 GiB
        category 2: 2 GiB (model weights take 2 GiB)
        category 3: 0.5 GiB (memory used by NCCL)

    During profiling (peak):
        category 1: 1 GiB
        category 2: 4 GiB (peak activation tensors take 2 GiB)
        category 3: 1 GiB (memory used by NCCL + buffers for some attention backends)

    After profiling:
        category 1: 1 GiB
        category 2: 3 GiB (after garbage-collecting activation tensors)
        category 3: 1 GiB (memory used by NCCL + buffers for some attention backends)

    In this case, non-kv cache takes 5 GiB in total, including:
    a. 2 GiB used by the model weights (category 2)
    b. 2 GiB reserved for the peak activation tensors (category 2)
    c. 1 GiB used by non-torch components (category 3)

    The memory used for loading weights (a.) is directly given from the argument `weights_memory`.

    The increase of `torch.cuda.memory_stats()["allocated_bytes.all.peak"]` during profiling gives (b.).

    The increase of `non_torch_memory` from creating the current vLLM instance until after profiling to get (c.).
    """  # noqa
    gc.collect()
    torch.cuda.empty_cache()
    torch.cuda.reset_peak_memory_stats()

    result = MemoryProfilingResult()

    result.before_create = baseline_snapshot
    # the part of memory used for holding the model weights
    result.weights_memory = weights_memory

    result.before_profile.measure()

    yield result

    gc.collect()
    torch.cuda.empty_cache()

    result.after_profile.measure()

    diff_profile = result.after_profile - result.before_profile
    diff_from_create = result.after_profile - result.before_create
    result.torch_peak_increase = diff_profile.torch_peak
    result.non_torch_increase = diff_from_create.non_torch_memory
    result.profile_time = diff_profile.timestamp
    result.non_kv_cache_memory = result.non_torch_increase + result.torch_peak_increase + result.weights_memory  # noqa


# Adapted from: https://github.com/sgl-project/sglang/blob/v0.4.1/python/sglang/srt/utils.py#L630 # noqa: E501
def set_ulimit(target_soft_limit=65535):
    if sys.platform.startswith('win'):
        logger.info("Windows detected, skipping ulimit adjustment.")
        return

    import resource
    resource_type = resource.RLIMIT_NOFILE
    current_soft, current_hard = resource.getrlimit(resource_type)

    if current_soft < target_soft_limit:
        try:
            resource.setrlimit(resource_type,
                               (target_soft_limit, current_hard))
        except ValueError as e:
            logger.warning(
                "Found ulimit of %s and failed to automatically increase "
                "with error %s. This can cause fd limit errors like "
                "`OSError: [Errno 24] Too many open files`. Consider "
                "increasing with ulimit -n", current_soft, e)


# Adapted from: https://github.com/sgl-project/sglang/blob/v0.4.1/python/sglang/utils.py#L28 # noqa: E501
def get_exception_traceback():
    etype, value, tb = sys.exc_info()
    err_str = "".join(traceback.format_exception(etype, value, tb))
    return err_str


def split_zmq_path(path: str) -> tuple[str, str, str]:
    """Split a zmq path into its parts."""
    parsed = urlparse(path)
    if not parsed.scheme:
        raise ValueError(f"Invalid zmq path: {path}")

    scheme = parsed.scheme
    host = parsed.hostname or ""
    port = str(parsed.port or "")

    if scheme == "tcp" and not all((host, port)):
        # The host and port fields are required for tcp
        raise ValueError(f"Invalid zmq path: {path}")

    if scheme != "tcp" and port:
        # port only makes sense with tcp
        raise ValueError(f"Invalid zmq path: {path}")

    return scheme, host, port


def make_zmq_path(scheme: str, host: str, port: Optional[int] = None) -> str:
    """Make a ZMQ path from its parts.

    Args:
        scheme: The ZMQ transport scheme (e.g. tcp, ipc, inproc).
        host: The host - can be an IPv4 address, IPv6 address, or hostname.
        port: Optional port number, only used for TCP sockets.

    Returns:
        A properly formatted ZMQ path string.
    """
    if port is None:
        return f"{scheme}://{host}"
    if is_valid_ipv6_address(host):
        return f"{scheme}://[{host}]:{port}"
    return f"{scheme}://{host}:{port}"


# Adapted from: https://github.com/sgl-project/sglang/blob/v0.4.1/python/sglang/srt/utils.py#L783 # noqa: E501
def make_zmq_socket(
    ctx: Union[zmq.asyncio.Context, zmq.Context],  # type: ignore[name-defined]
    path: str,
    socket_type: Any,
    bind: Optional[bool] = None,
    identity: Optional[bytes] = None,
    linger: Optional[int] = None,
) -> Union[zmq.Socket, zmq.asyncio.Socket]:  # type: ignore[name-defined]
    """Make a ZMQ socket with the proper bind/connect semantics."""

    mem = psutil.virtual_memory()
    socket = ctx.socket(socket_type)

    # Calculate buffer size based on system memory
    total_mem = mem.total / 1024**3
    available_mem = mem.available / 1024**3
    # For systems with substantial memory (>32GB total, >16GB available):
    # - Set a large 0.5GB buffer to improve throughput
    # For systems with less memory:
    # - Use system default (-1) to avoid excessive memory consumption
    if total_mem > 32 and available_mem > 16:
        buf_size = int(0.5 * 1024**3)  # 0.5GB in bytes
    else:
        buf_size = -1  # Use system default buffer size

    if bind is None:
        bind = socket_type not in (zmq.PUSH, zmq.SUB, zmq.XSUB)

    if socket_type in (zmq.PULL, zmq.DEALER, zmq.ROUTER):
        socket.setsockopt(zmq.RCVHWM, 0)
        socket.setsockopt(zmq.RCVBUF, buf_size)

    if socket_type in (zmq.PUSH, zmq.DEALER, zmq.ROUTER):
        socket.setsockopt(zmq.SNDHWM, 0)
        socket.setsockopt(zmq.SNDBUF, buf_size)

    if identity is not None:
        socket.setsockopt(zmq.IDENTITY, identity)

    if linger is not None:
        socket.setsockopt(zmq.LINGER, linger)

    if socket_type == zmq.XPUB:
        socket.setsockopt(zmq.XPUB_VERBOSE, True)

    # Determine if the path is a TCP socket with an IPv6 address.
    # Enable IPv6 on the zmq socket if so.
    scheme, host, _ = split_zmq_path(path)
    if scheme == "tcp" and is_valid_ipv6_address(host):
        socket.setsockopt(zmq.IPV6, 1)

    if bind:
        socket.bind(path)
    else:
        socket.connect(path)

    return socket


@contextlib.contextmanager
def zmq_socket_ctx(
    path: str,
    socket_type: Any,
    bind: Optional[bool] = None,
    linger: int = 0,
    identity: Optional[bytes] = None,
) -> Iterator[zmq.Socket]:
    """Context manager for a ZMQ socket"""

    ctx = zmq.Context()  # type: ignore[attr-defined]
    try:
        yield make_zmq_socket(ctx,
                              path,
                              socket_type,
                              bind=bind,
                              identity=identity)
    except KeyboardInterrupt:
        logger.debug("Got Keyboard Interrupt.")

    finally:
        ctx.destroy(linger=linger)


def _maybe_force_spawn():
    """Check if we need to force the use of the `spawn` multiprocessing start
    method.
    """
    if os.environ.get("VLLM_WORKER_MULTIPROC_METHOD") == "spawn":
        return

    reasons = []
    if is_in_ray_actor():
        # even if we choose to spawn, we need to pass the ray address
        # to the subprocess so that it knows how to connect to the ray cluster.
        # env vars are inherited by subprocesses, even if we use spawn.
        import ray
        os.environ["RAY_ADDRESS"] = ray.get_runtime_context().gcs_address
        reasons.append("In a Ray actor and can only be spawned")

    if cuda_is_initialized():
        reasons.append("CUDA is initialized")
    elif xpu_is_initialized():
        reasons.append("XPU is initialized")

    if reasons:
        logger.warning(
            "We must use the `spawn` multiprocessing start method. "
            "Overriding VLLM_WORKER_MULTIPROC_METHOD to 'spawn'. "
            "See https://docs.vllm.ai/en/latest/usage/"
            "troubleshooting.html#python-multiprocessing "
            "for more information. Reasons: %s", "; ".join(reasons))
        os.environ["VLLM_WORKER_MULTIPROC_METHOD"] = "spawn"


def get_mp_context():
    """Get a multiprocessing context with a particular method (spawn or fork).
    By default we follow the value of the VLLM_WORKER_MULTIPROC_METHOD to
    determine the multiprocessing method (default is fork). However, under
    certain conditions, we may enforce spawn and override the value of
    VLLM_WORKER_MULTIPROC_METHOD.
    """
    _maybe_force_spawn()
    mp_method = envs.VLLM_WORKER_MULTIPROC_METHOD
    return multiprocessing.get_context(mp_method)


def bind_kv_cache(
    ctx: dict[str, Any],
    kv_cache: list[list[torch.Tensor]],  # [virtual_engine][layer_index]
    shared_kv_cache_layers: Optional[dict[str, str]] = None
) -> None:
    # Bind the kv_cache tensor to Attention modules, similar to
    # ctx[layer_name].kv_cache[ve]=kv_cache[ve][extract_layer_index(layer_name)]
    # Special things handled here:
    # 1. Some models have non-attention layers, e.g., Jamba
    # 2. Pipeline parallelism, each rank only has a subset of layers
    # 3. Encoder attention has no kv cache
    # 4. Encoder-decoder models, encoder-decoder attention and decoder-only
    #    attention of the same layer (e.g., bart's decoder.layers.1.self_attn
    #    and decoder.layers.1.encoder_attn) is mapped to the same kv cache
    #    tensor
    # 5. Some models have attention layers that share kv cache with previous
    #    layers, this is specified through shared_kv_cache_layers
    if shared_kv_cache_layers is None:
        shared_kv_cache_layers = {}
    from vllm.attention import AttentionType
    from vllm.model_executor.models.utils import extract_layer_index
    layer_need_kv_cache = [
        layer_name for layer_name in ctx
        if (hasattr(ctx[layer_name], 'attn_type') and ctx[layer_name].attn_type
            in (AttentionType.DECODER, AttentionType.ENCODER_DECODER)) \
                and ctx[layer_name].kv_sharing_target_layer_name is None
    ]
    layer_index_sorted = sorted(
        set(
            extract_layer_index(layer_name)
            for layer_name in layer_need_kv_cache))
    for layer_name in layer_need_kv_cache:
        kv_cache_idx = layer_index_sorted.index(
            extract_layer_index(layer_name))
        forward_ctx = ctx[layer_name]
        assert len(forward_ctx.kv_cache) == len(kv_cache)
        for ve, ve_kv_cache in enumerate(kv_cache):
            forward_ctx.kv_cache[ve] = ve_kv_cache[kv_cache_idx]
    if shared_kv_cache_layers is not None:
        for layer_name, target_layer_name in shared_kv_cache_layers.items():
            assert extract_layer_index(target_layer_name) < \
               extract_layer_index(layer_name), \
                   "v0 doesn't support interleaving kv sharing"
            ctx[layer_name].kv_cache = ctx[target_layer_name].kv_cache


def run_method(obj: Any, method: Union[str, bytes, Callable], args: tuple[Any],
               kwargs: dict[str, Any]) -> Any:
    """
    Run a method of an object with the given arguments and keyword arguments.
    If the method is string, it will be converted to a method using getattr.
    If the method is serialized bytes and will be deserialized using
    cloudpickle.
    If the method is a callable, it will be called directly.
    """
    if isinstance(method, bytes):
        func = partial(cloudpickle.loads(method), obj)
    elif isinstance(method, str):
        try:
            func = getattr(obj, method)
        except AttributeError:
            raise NotImplementedError(f"Method {method!r} is not"
                                      " implemented.") from None
    else:
        func = partial(method, obj)  # type: ignore
    return func(*args, **kwargs)


def import_pynvml():
    """
    Historical comments:

    libnvml.so is the library behind nvidia-smi, and
    pynvml is a Python wrapper around it. We use it to get GPU
    status without initializing CUDA context in the current process.
    Historically, there are two packages that provide pynvml:
    - `nvidia-ml-py` (https://pypi.org/project/nvidia-ml-py/): The official
        wrapper. It is a dependency of vLLM, and is installed when users
        install vLLM. It provides a Python module named `pynvml`.
    - `pynvml` (https://pypi.org/project/pynvml/): An unofficial wrapper.
        Prior to version 12.0, it also provides a Python module `pynvml`,
        and therefore conflicts with the official one. What's worse,
        the module is a Python package, and has higher priority than
        the official one which is a standalone Python file.
        This causes errors when both of them are installed.
        Starting from version 12.0, it migrates to a new module
        named `pynvml_utils` to avoid the conflict.
    It is so confusing that many packages in the community use the
    unofficial one by mistake, and we have to handle this case.
    For example, `nvcr.io/nvidia/pytorch:24.12-py3` uses the unofficial
    one, and it will cause errors, see the issue
    https://github.com/vllm-project/vllm/issues/12847 for example.
    After all the troubles, we decide to copy the official `pynvml`
    module to our codebase, and use it directly.
    """
    import vllm.third_party.pynvml as pynvml
    return pynvml


def warn_for_unimplemented_methods(cls: type[T]) -> type[T]:
    """
    A replacement for `abc.ABC`.
    When we use `abc.ABC`, subclasses will fail to instantiate
    if they do not implement all abstract methods.
    Here, we only require `raise NotImplementedError` in the
    base class, and log a warning if the method is not implemented
    in the subclass.
    """

    original_init = cls.__init__

    def find_unimplemented_methods(self: object):
        unimplemented_methods = []
        for attr_name in dir(self):
            # bypass inner method
            if attr_name.startswith('_'):
                continue

            try:
                attr = getattr(self, attr_name)
                # get the func of callable method
                if callable(attr):
                    attr_func = attr.__func__
            except AttributeError:
                continue
            src = inspect.getsource(attr_func)
            if "NotImplementedError" in src:
                unimplemented_methods.append(attr_name)
        if unimplemented_methods:
            method_names = ','.join(unimplemented_methods)
            msg = (f"Methods {method_names} not implemented in {self}")
            logger.debug(msg)

    @wraps(original_init)
    def wrapped_init(self, *args, **kwargs) -> None:
        original_init(self, *args, **kwargs)
        find_unimplemented_methods(self)

    type.__setattr__(cls, '__init__', wrapped_init)
    return cls


class LazyLoader(types.ModuleType):
    """
    LazyLoader module borrowed from Tensorflow
    https://github.com/tensorflow/tensorflow/blob/main/tensorflow/python/util/lazy_loader.py
    with a addition of "module caching".

    Lazily import a module, mainly to avoid pulling in large dependencies.
    Modules such as `xgrammar` might do additional side effects, so we
    only want to use this when it is needed, delaying all eager effects
    """

    def __init__(
        self,
        local_name: str,
        parent_module_globals: dict[str, Any],
        name: str,
    ):
        self._local_name = local_name
        self._parent_module_globals = parent_module_globals
        self._module: types.ModuleType | None = None

        super().__init__(str(name))

    def _load(self) -> types.ModuleType:
        # Import the target module and insert it into the parent's namespace
        try:
            module = importlib.import_module(self.__name__)
            self._parent_module_globals[self._local_name] = module
            # The additional add to sys.modules
            # ensures library is actually loaded.
            sys.modules[self._local_name] = module
        except ModuleNotFoundError as err:
            raise err from None

        # Update this object's dict so that if someone keeps a
        # reference to the LazyLoader, lookups are efficient
        # (__getattr__ is only called on lookups that fail).
        self.__dict__.update(module.__dict__)
        return module

    def __getattr__(self, item: Any) -> Any:
        if self._module is None:
            self._module = self._load()
        return getattr(self._module, item)

    def __dir__(self) -> list[str]:
        if self._module is None:
            self._module = self._load()
        return dir(self._module)


def swap_dict_values(obj: dict[_K, _V], key1: _K, key2: _K) -> None:
    """
    Helper function to swap values for two keys
    """
    v1 = obj.get(key1)
    v2 = obj.get(key2)
    if v1 is not None:
        obj[key2] = v1
    else:
        obj.pop(key2, None)
    if v2 is not None:
        obj[key1] = v2
    else:
        obj.pop(key1, None)


@contextlib.contextmanager
def cprofile_context(save_file: Optional[str] = None):
    """Run a cprofile

    Args:
        save_file: path to save the profile result. "1" or
          None will result in printing to stdout.
    """
    import cProfile

    prof = cProfile.Profile()
    prof.enable()

    try:
        yield
    finally:
        prof.disable()
        if save_file and save_file != "1":
            prof.dump_stats(save_file)
        else:
            prof.print_stats(sort="cumtime")


def cprofile(save_file: Optional[str] = None, enabled: bool = True):
    """Decorator to profile a Python method using cProfile.

    Args:
        save_file: Path to save the profile result.
            If "1", None, or "", results will be printed to stdout.
        enabled: Set to false to turn this into a no-op
    """

    def decorator(func: Callable):

        @wraps(func)
        def wrapper(*args, **kwargs):
            if not enabled:
                # If profiling is disabled, just call the function directly.
                return func(*args, **kwargs)

            with cprofile_context(save_file):
                return func(*args, **kwargs)

        return wrapper

    return decorator


# Only relevant for models using ALiBi (e.g, MPT)
def check_use_alibi(model_config: ModelConfig) -> bool:
    cfg = model_config.hf_text_config
    return (getattr(cfg, "alibi", False)  # Falcon
            or ("BloomForCausalLM" in getattr(model_config.hf_config,
                                              "architectures", []))  # Bloom
            or getattr(cfg, "position_encoding_type", "") ==
            "alibi"  # codellm_1b_alibi
            or (hasattr(cfg, "attn_config")  # MPT
                and ((isinstance(cfg.attn_config, dict)
                      and cfg.attn_config.get("alibi", False)) or
                     (not isinstance(cfg.attn_config, dict)
                      and getattr(cfg.attn_config, "alibi", False)))))


def sha256(input) -> int:
    """Hash any picklable Python object using SHA-256.

    The input is serialized using pickle before hashing, which allows
    arbitrary Python objects to be used. Note that this function does
    not use a hash seed—if you need one, prepend it explicitly to the input.

    Args:
        input: Any picklable Python object.

    Returns:
        An integer representing the SHA-256 hash of the serialized input.
    """
    input_bytes = pickle.dumps(input, protocol=pickle.HIGHEST_PROTOCOL)
    return int.from_bytes(hashlib.sha256(input_bytes).digest(),
                          byteorder="big")


def sha256_cbor_64bit(input) -> int:
    """
    Hash objects using CBOR serialization and SHA-256, then truncate to 64bits.

    This option is useful for non-Python-dependent serialization and hashing.

    Args:
        input: Object to be serialized and hashed. Supported types include
            basic Python types and complex structures like lists, tuples, and
            dictionaries.
            Custom classes must implement CBOR serialization methods.

    Returns:
        An integer in the range [0, 2^64-1] representing the lower 64 bits
        of the SHA-256 hash of the CBOR serialized input.
    """
    input_bytes = cbor2.dumps(input, canonical=True)
    full_hash = int.from_bytes(hashlib.sha256(input_bytes).digest(),
                               byteorder="big")

    return full_hash & ((1 << 64) - 1)


def is_torch_equal_or_newer(target: str) -> bool:
    """Check if the installed torch version is >= the target version.

    Args:
        target: a version string, like "2.6.0".

    Returns:
        Whether the condition meets.
    """
    try:
        return _is_torch_equal_or_newer(str(torch.__version__), target)
    except Exception:
        # Fallback to PKG-INFO to load the package info, needed by the doc gen.
        return Version(importlib.metadata.version('torch')) >= Version(target)


# Helper function used in testing.
def _is_torch_equal_or_newer(torch_version: str, target: str) -> bool:
    torch_version = version.parse(torch_version)
    return torch_version >= version.parse(target)


@cache
def _has_module(module_name: str) -> bool:
    """Return True if *module_name* can be found in the current environment.

    The result is cached so that subsequent queries for the same module incur
    no additional overhead.
    """
    return importlib.util.find_spec(module_name) is not None


def has_pplx() -> bool:
    """Whether the optional `pplx_kernels` package is available."""

    return _has_module("pplx_kernels")


def has_deep_ep() -> bool:
    """Whether the optional `deep_ep` package is available."""

    return _has_module("deep_ep")


def has_deep_gemm() -> bool:
    """Whether the optional `deep_gemm` package is available."""

    return _has_module("deep_gemm")


<<<<<<< HEAD
def has_triton_kernels() -> bool:
    """Whether the optional `triton_kernels` package is available."""

    return _has_module("triton_kernels")


def bind_process_name(name: str, suffix: str = "") -> None:
    """Bind the process name to a specific name with an optional suffix.
=======
def set_process_title(name: str,
                      suffix: str = "",
                      append: bool = False) -> None:
    """
    Set the current process title to a specific name with an
    optional suffix.
>>>>>>> c09efff9

    Args:
        name: The title to assign to the current process.
        suffix: An optional suffix to append to the base name.
        append: Whether to append to the existing process title.
    """
    if suffix:
        name = f"{name}_{suffix}"
<<<<<<< HEAD
    setproctitle.setproctitle(name)

def print_logo():
    from colorama import Style, init

    init()

    def rgb(r, g, b):
        return f"\033[38;2;{r};{g};{b}m"

    reset = "\033[0m"

    logo = """
             LL          LL          MMM       MMM 
             LL          LL          MMMM     MMMM
         V   LL          LL          MM MM   MM MM
vvvv  VVVV   LL          LL          MM  MM MM  MM
vvvv VVVV    LL          LL          MM   MMM   MM
 vvv VVVV    LL          LL          MM    M    MM
  vvVVVV     LL          LL          MM         MM
    VVVV     LLLLLLLLLL  LLLLLLLLL   M           M
"""

    colored_logo = (
        logo.replace("v", rgb(255, 187, 29) + "v" + reset)
            .replace("V", rgb(256, 169, 255) + "V" + reset)     
    )

    print(colored_logo + Style.RESET_ALL)
=======
    if append:
        name = f"{setproctitle.getproctitle()}_{name}"
    else:
        name = f"{envs.VLLM_PROCESS_NAME_PREFIX}::{name}"
    setproctitle.setproctitle(name)


def _add_prefix(file: TextIO, worker_name: str, pid: int) -> None:
    """Prepend each output line with process-specific prefix"""

    prefix = f"{CYAN}({worker_name} pid={pid}){RESET} "
    file_write = file.write

    def write_with_prefix(s: str):
        if not s:
            return
        if file.start_new_line:  # type: ignore[attr-defined]
            file_write(prefix)
        idx = 0
        while (next_idx := s.find('\n', idx)) != -1:
            next_idx += 1
            file_write(s[idx:next_idx])
            if next_idx == len(s):
                file.start_new_line = True  # type: ignore[attr-defined]
                return
            file_write(prefix)
            idx = next_idx
        file_write(s[idx:])
        file.start_new_line = False  # type: ignore[attr-defined]

    file.start_new_line = True  # type: ignore[attr-defined]
    file.write = write_with_prefix  # type: ignore[method-assign]


def decorate_logs(process_name: Optional[str] = None) -> None:
    """
    Adds a process-specific prefix to each line of output written to stdout and
    stderr.

    This function is intended to be called before initializing the api_server,
    engine_core, or worker classes, so that all subsequent output from the
    process is prefixed with the process name and PID. This helps distinguish
    log output from different processes in multi-process environments.

    Args:
        process_name: Optional; the name of the process to use in the prefix.
            If not provided, the current process name from the multiprocessing
            context is used.
    """
    if process_name is None:
        process_name = get_mp_context().current_process().name
    pid = os.getpid()
    _add_prefix(sys.stdout, process_name, pid)
    _add_prefix(sys.stderr, process_name, pid)
>>>>>>> c09efff9
<|MERGE_RESOLUTION|>--- conflicted
+++ resolved
@@ -3243,23 +3243,12 @@
     return _has_module("deep_gemm")
 
 
-<<<<<<< HEAD
-def has_triton_kernels() -> bool:
-    """Whether the optional `triton_kernels` package is available."""
-
-    return _has_module("triton_kernels")
-
-
-def bind_process_name(name: str, suffix: str = "") -> None:
-    """Bind the process name to a specific name with an optional suffix.
-=======
 def set_process_title(name: str,
                       suffix: str = "",
                       append: bool = False) -> None:
     """
     Set the current process title to a specific name with an
     optional suffix.
->>>>>>> c09efff9
 
     Args:
         name: The title to assign to the current process.
@@ -3268,8 +3257,12 @@
     """
     if suffix:
         name = f"{name}_{suffix}"
-<<<<<<< HEAD
+    if append:
+        name = f"{setproctitle.getproctitle()}_{name}"
+    else:
+        name = f"{envs.VLLM_PROCESS_NAME_PREFIX}::{name}"
     setproctitle.setproctitle(name)
+
 
 def print_logo():
     from colorama import Style, init
@@ -3294,16 +3287,10 @@
 
     colored_logo = (
         logo.replace("v", rgb(255, 187, 29) + "v" + reset)
-            .replace("V", rgb(256, 169, 255) + "V" + reset)     
+        .replace("V", rgb(256, 169, 255) + "V" + reset)
     )
 
     print(colored_logo + Style.RESET_ALL)
-=======
-    if append:
-        name = f"{setproctitle.getproctitle()}_{name}"
-    else:
-        name = f"{envs.VLLM_PROCESS_NAME_PREFIX}::{name}"
-    setproctitle.setproctitle(name)
 
 
 def _add_prefix(file: TextIO, worker_name: str, pid: int) -> None:
@@ -3352,5 +3339,4 @@
         process_name = get_mp_context().current_process().name
     pid = os.getpid()
     _add_prefix(sys.stdout, process_name, pid)
-    _add_prefix(sys.stderr, process_name, pid)
->>>>>>> c09efff9
+    _add_prefix(sys.stderr, process_name, pid)