# SPDX-License-Identifier: Apache-2.0
# SPDX-FileCopyrightText: Copyright contributors to the vLLM project

from __future__ import annotations

import asyncio
import concurrent
import contextlib
import datetime
import enum
import gc
import getpass
import hashlib
import importlib
import importlib.metadata
import importlib.util
import inspect
import ipaddress
import json
import multiprocessing
import os
import pickle
import signal
import socket
import subprocess
import sys
import tempfile
import textwrap
import threading
import time
import traceback
import types
import uuid
import warnings
import weakref
from argparse import (Action, ArgumentDefaultsHelpFormatter, ArgumentParser,
                      ArgumentTypeError, RawDescriptionHelpFormatter,
                      _ArgumentGroup)
from asyncio import FIRST_COMPLETED, AbstractEventLoop, Task
from collections import UserDict, defaultdict
from collections.abc import (AsyncGenerator, Awaitable, Collection, Generator,
                             Hashable, Iterable, Iterator, KeysView, Mapping,
                             Sequence)
from concurrent.futures import ThreadPoolExecutor
from concurrent.futures.process import ProcessPoolExecutor
from dataclasses import dataclass, field
from functools import cache, lru_cache, partial, wraps
from types import MappingProxyType
from typing import (TYPE_CHECKING, Any, Callable, Generic, Literal, NamedTuple,
                    Optional, TextIO, TypeVar, Union, cast, overload)
from urllib.parse import urlparse
from uuid import uuid4

import cachetools
import cbor2
import cloudpickle
import numpy as np
import numpy.typing as npt
import psutil
import regex as re
import setproctitle
import torch
import torch.types
import yaml
import zmq
import zmq.asyncio
from packaging import version
from packaging.version import Version
from torch.library import Library
from transformers.tokenization_utils_base import BatchEncoding
from typing_extensions import Never, ParamSpec, TypeIs, assert_never

import vllm.envs as envs
from vllm.logger import enable_trace_function_call, init_logger
from vllm.ray.lazy_utils import is_in_ray_actor

if TYPE_CHECKING:
    from argparse import Namespace

    from vllm.config import ModelConfig, VllmConfig
    from vllm.sequence import IntermediateTensors

logger = init_logger(__name__)

# This value is chosen to have a balance between ITL and TTFT. Note it is
# not optimized for throughput.
DEFAULT_MAX_NUM_BATCHED_TOKENS = 2048
POOLING_MODEL_MAX_NUM_BATCHED_TOKENS = 32768
MULTIMODAL_MODEL_MAX_NUM_BATCHED_TOKENS = 5120

# Exception strings for non-implemented encoder/decoder scenarios

# Reminder: Please update docs/features/compatibility_matrix.md
# If the feature combo become valid

STR_NOT_IMPL_ENC_DEC_SWA = \
    "Sliding window attention for encoder/decoder models " + \
    "is not currently supported."

STR_NOT_IMPL_ENC_DEC_PREFIX_CACHE = \
    "Prefix caching for encoder/decoder models " + \
    "is not currently supported."

STR_NOT_IMPL_ENC_DEC_CHUNKED_PREFILL = \
    "Chunked prefill for encoder/decoder models " + \
    "is not currently supported."

STR_NOT_IMPL_ENC_DEC_LOGIT_SOFTCAP = (
    "Models with logits_soft_cap "
    "require FlashInfer backend, which is "
    "currently not supported for encoder/decoder "
    "models.")

STR_NOT_IMPL_ENC_DEC_LORA = ("LoRA is not currently "
                             "supported with encoder/decoder "
                             "models.")

STR_NOT_IMPL_ENC_DEC_PP = ("Pipeline parallelism is not "
                           "currently supported with "
                           "encoder/decoder models.")

STR_NOT_IMPL_ENC_DEC_MM = ("Multimodal is not currently "
                           "supported with encoder/decoder "
                           "models.")

STR_NOT_IMPL_ENC_DEC_SPEC_DEC = ("Speculative decoding is not "
                                 "currently supported with encoder/"
                                 "decoder models.")

STR_NOT_IMPL_ENC_DEC_BACKEND = ("XFormers and Flash-Attention are the only "
                                "backends currently supported with encoder/"
                                "decoder models.")

# Efficiently import all enc/dec error strings
# rather than having to import all of the above
STR_NOT_IMPL_ENC_DEC_ERR_STRS = {
    "STR_NOT_IMPL_ENC_DEC_SWA": STR_NOT_IMPL_ENC_DEC_SWA,
    "STR_NOT_IMPL_ENC_DEC_PREFIX_CACHE": STR_NOT_IMPL_ENC_DEC_PREFIX_CACHE,
    "STR_NOT_IMPL_ENC_DEC_CHUNKED_PREFILL":
    STR_NOT_IMPL_ENC_DEC_CHUNKED_PREFILL,
    "STR_NOT_IMPL_ENC_DEC_LOGIT_SOFTCAP": STR_NOT_IMPL_ENC_DEC_LOGIT_SOFTCAP,
    "STR_NOT_IMPL_ENC_DEC_LORA": STR_NOT_IMPL_ENC_DEC_LORA,
    "STR_NOT_IMPL_ENC_DEC_PP": STR_NOT_IMPL_ENC_DEC_PP,
    "STR_NOT_IMPL_ENC_DEC_MM": STR_NOT_IMPL_ENC_DEC_MM,
    "STR_NOT_IMPL_ENC_DEC_SPEC_DEC": STR_NOT_IMPL_ENC_DEC_SPEC_DEC,
    "STR_NOT_IMPL_ENC_DEC_BACKEND": STR_NOT_IMPL_ENC_DEC_BACKEND,
}

# Constants related to forcing the attention backend selection

# String name of register which may be set in order to
# force auto-selection of attention backend by Attention
# wrapper
STR_BACKEND_ENV_VAR: str = "VLLM_ATTENTION_BACKEND"

# Possible string values of STR_BACKEND_ENV_VAR
# register, corresponding to possible backends
STR_FLASHINFER_ATTN_VAL: str = "FLASHINFER"
STR_TORCH_SDPA_ATTN_VAL: str = "TORCH_SDPA"
STR_ROCM_FLASH_ATTN_VAL: str = "ROCM_FLASH"
STR_XFORMERS_ATTN_VAL: str = "XFORMERS"
STR_FLASH_ATTN_VAL: str = "FLASH_ATTN"
STR_DUAL_CHUNK_FLASH_ATTN_VAL: str = "DUAL_CHUNK_FLASH_ATTN"
STR_INVALID_VAL: str = "INVALID"

MB_bytes = 1_000_000
"""The number of bytes in one megabyte (MB)."""

MiB_bytes = 1 << 20
"""The number of bytes in one mebibyte (MiB)."""

GB_bytes = 1_000_000_000
"""The number of bytes in one gigabyte (GB)."""

GiB_bytes = 1 << 30
"""The number of bytes in one gibibyte (GiB)."""

# ANSI color codes
CYAN = '\033[1;36m'
RESET = '\033[0;0m'

STR_DTYPE_TO_TORCH_DTYPE = {
    "float32": torch.float32,
    "half": torch.half,
    "bfloat16": torch.bfloat16,
    "float": torch.float,
    "fp8": torch.uint8,
    "fp8_e4m3": torch.uint8,
    "fp8_e5m2": torch.uint8,
    "int8": torch.int8,
    "fp8_inc": torch.float8_e4m3fn,
}

TORCH_DTYPE_TO_NUMPY_DTYPE = {
    torch.float16: np.float16,
    torch.float32: np.float32,
    torch.float64: np.float64,
    torch.uint8: np.uint8,
    torch.int32: np.int32,
    torch.int64: np.int64,
}


@contextlib.contextmanager
def set_default_torch_num_threads(num_threads: int):
    """Sets the default number of threads for PyTorch to the given value."""
    old_num_threads = torch.get_num_threads()
    torch.set_num_threads(num_threads)
    yield
    torch.set_num_threads(old_num_threads)


P = ParamSpec('P')
T = TypeVar("T")
U = TypeVar("U")

_K = TypeVar("_K", bound=Hashable)
_V = TypeVar("_V")
_T = TypeVar("_T")


class _Sentinel:
    ...


ALL_PINNED_SENTINEL = _Sentinel()


class Device(enum.Enum):
    GPU = enum.auto()
    CPU = enum.auto()


class LayerBlockType(enum.Enum):
    attention = "attention"
    mamba = "mamba"


class Counter:

    def __init__(self, start: int = 0) -> None:
        self.counter = start

    def __next__(self) -> int:
        i = self.counter
        self.counter += 1
        return i

    def reset(self) -> None:
        self.counter = 0


class _MappingOrderCacheView(UserDict[_K, _V]):

    def __init__(self, data: Mapping[_K, _V], ordered_keys: Mapping[_K, None]):
        super().__init__(data)
        self.ordered_keys = ordered_keys

    def __iter__(self) -> Iterator[_K]:
        return iter(self.ordered_keys)

    def keys(self) -> KeysView[_K]:
        return KeysView(self.ordered_keys)


class CacheInfo(NamedTuple):
    hits: int
    total: int

    @property
    def hit_ratio(self) -> float:
        if self.total == 0:
            return 0

        return self.hits / self.total

    def __sub__(self, other: CacheInfo):
        return CacheInfo(
            hits=self.hits - other.hits,
            total=self.total - other.total,
        )


class LRUCache(cachetools.LRUCache[_K, _V], Generic[_K, _V]):

    def __init__(self,
                 capacity: float,
                 getsizeof: Optional[Callable[[_V], float]] = None):
        super().__init__(capacity, getsizeof)

        self.pinned_items = set[_K]()

        self._hits = 0
        self._total = 0
        self._last_info = CacheInfo(hits=0, total=0)

    def __getitem__(self, key: _K, *, update_info: bool = True) -> _V:
        value = super().__getitem__(key)

        if update_info:
            self._hits += 1
            self._total += 1

        return value

    def __delitem__(self, key: _K) -> None:
        run_on_remove = key in self
        value = self.__getitem__(key,
                                 update_info=False)  # type: ignore[call-arg]
        super().__delitem__(key)
        if key in self.pinned_items:
            # Todo: add warning to inform that del pinned item
            self._unpin(key)
        if run_on_remove:
            self._on_remove(key, value)

    @property
    def cache(self) -> Mapping[_K, _V]:
        """Return the internal cache dictionary in order (read-only)."""
        return _MappingOrderCacheView(
            self._Cache__data,  # type: ignore
            self.order)

    @property
    def order(self) -> Mapping[_K, None]:
        """Return the internal order dictionary (read-only)."""
        return MappingProxyType(self._LRUCache__order)  # type: ignore

    @property
    def capacity(self) -> float:
        return self.maxsize

    @property
    def usage(self) -> float:
        if self.maxsize == 0:
            return 0

        return self.currsize / self.maxsize

    def stat(self, *, delta: bool = False) -> CacheInfo:
        """
        Gets the cumulative number of hits and queries against this cache.

        If `delta=True`, instead gets these statistics
        since the last call that also passed `delta=True`.
        """
        info = CacheInfo(hits=self._hits, total=self._total)

        if delta:
            info_delta = info - self._last_info
            self._last_info = info
            info = info_delta

        return info

    def touch(self, key: _K) -> None:
        try:
            self._LRUCache__order.move_to_end(key)  # type: ignore
        except KeyError:
            self._LRUCache__order[key] = None  # type: ignore

    @overload
    def get(self, key: _K, /) -> Optional[_V]:
        ...

    @overload
    def get(self, key: _K, /, default: Union[_V, _T]) -> Union[_V, _T]:
        ...

    def get(self,
            key: _K,
            /,
            default: Optional[Union[_V,
                                    _T]] = None) -> Optional[Union[_V, _T]]:
        value: Optional[Union[_V, _T]]
        if key in self:
            value = self.__getitem__(
                key, update_info=False)  # type: ignore[call-arg]

            self._hits += 1
        else:
            value = default

        self._total += 1
        return value

    @overload
    def pop(self, key: _K) -> _V:
        ...

    @overload
    def pop(self, key: _K, default: Union[_V, _T]) -> Union[_V, _T]:
        ...

    def pop(self,
            key: _K,
            default: Optional[Union[_V,
                                    _T]] = None) -> Optional[Union[_V, _T]]:
        value: Optional[Union[_V, _T]]
        if key not in self:
            return default

        value = self.__getitem__(key,
                                 update_info=False)  # type: ignore[call-arg]
        self.__delitem__(key)
        return value

    def put(self, key: _K, value: _V) -> None:
        self.__setitem__(key, value)

    def pin(self, key: _K) -> None:
        """
        Pins a key in the cache preventing it from being
        evicted in the LRU order.
        """
        if key not in self:
            raise ValueError(f"Cannot pin key: {key} not in cache.")
        self.pinned_items.add(key)

    def _unpin(self, key: _K) -> None:
        """
        Unpins a key in the cache allowing it to be
        evicted in the LRU order.
        """
        self.pinned_items.remove(key)

    def _on_remove(self, key: _K, value: Optional[_V]) -> None:
        pass

    def remove_oldest(self, *, remove_pinned: bool = False) -> None:
        if len(self) == 0:
            return

        self.popitem(remove_pinned=remove_pinned)

    def _remove_old_if_needed(self) -> None:
        while self.currsize > self.capacity:
            self.remove_oldest()

    def popitem(self, remove_pinned: bool = False):
        """Remove and return the `(key, value)` pair least recently used."""
        if not remove_pinned:
            # pop the oldest item in the cache that is not pinned
            lru_key = next(
                (key for key in self.order if key not in self.pinned_items),
                ALL_PINNED_SENTINEL)
            if lru_key is ALL_PINNED_SENTINEL:
                raise RuntimeError("All items are pinned, "
                                   "cannot remove oldest from the cache.")
        else:
            lru_key = next(iter(self.order))
        value = self.pop(cast(_K, lru_key))
        return (lru_key, value)

    def clear(self) -> None:
        while len(self) > 0:
            self.remove_oldest(remove_pinned=True)

        self._hits = 0
        self._total = 0
        self._last_info = CacheInfo(hits=0, total=0)


class PyObjectCache:
    """Used to cache python objects to avoid object allocations
    across scheduler iterations.
    """

    def __init__(self, obj_builder):
        self._obj_builder = obj_builder
        self._index = 0

        self._obj_cache = []
        for _ in range(128):
            self._obj_cache.append(self._obj_builder())

    def _grow_cache(self):
        # Double the size of the cache
        num_objs = len(self._obj_cache)
        for _ in range(num_objs):
            self._obj_cache.append(self._obj_builder())

    def get_object(self):
        """Returns a pre-allocated cached object. If there is not enough
        objects, then the cache size will double.
        """
        if self._index >= len(self._obj_cache):
            self._grow_cache()
            assert self._index < len(self._obj_cache)

        obj = self._obj_cache[self._index]
        self._index += 1

        return obj

    def reset(self):
        """Makes all cached-objects available for the next scheduler iteration.
        """
        self._index = 0


@cache
def get_max_shared_memory_bytes(gpu: int = 0) -> int:
    """Returns the maximum shared memory per thread block in bytes."""
    from vllm import _custom_ops as ops
    max_shared_mem = (
        ops.get_max_shared_memory_per_block_device_attribute(gpu))
    # value 0 will cause MAX_SEQ_LEN become negative and test_attention.py
    # will fail
    assert max_shared_mem > 0, "max_shared_mem can not be zero"
    return int(max_shared_mem)


def get_cpu_memory() -> int:
    """Returns the total CPU memory of the node in bytes."""
    return psutil.virtual_memory().total


def random_uuid() -> str:
    return str(uuid.uuid4().hex)


class AsyncMicrobatchTokenizer:
    """Asynchronous tokenizer with micro-batching.

    Pulls pending encode/decode requests from a queue and batches them
    up to reduce overhead. A single-thread ThreadPoolExecutor is used
    so the event loop stays responsive.
    """

    def __init__(
        self,
        tokenizer,
        max_batch_size: int = 32,
        batch_wait_timeout_s: float = 0.002,
    ) -> None:
        self.tokenizer = tokenizer
        self.max_batch_size = max_batch_size
        self.batch_wait_timeout_s = batch_wait_timeout_s

        self._loop = asyncio.get_running_loop()
        self._queues: dict[tuple,
                           asyncio.Queue[Union[tuple[str, dict,
                                                     asyncio.Future],
                                               tuple[list[int],
                                                     asyncio.Future]]]] = {}
        self._batcher_tasks: list[asyncio.Task] = []

        # Single-thread executor for blocking tokenizer calls.
        self._executor = ThreadPoolExecutor(max_workers=1)

    # === Public async API ===
    async def __call__(self, prompt, **kwargs):
        result_future: asyncio.Future = self._loop.create_future()
        key = self._queue_key("encode", kwargs)
        queue = self._get_queue(self._loop, key)
        await queue.put((prompt, kwargs, result_future))
        return await result_future

    async def decode(self, token_ids, **kwargs):
        result_future: asyncio.Future = self._loop.create_future()
        key = self._queue_key("decode", kwargs)
        queue = self._get_queue(self._loop, key)
        await queue.put((token_ids, result_future))
        return await result_future

    # === Internal helpers ===
    def _get_queue(
        self, loop: asyncio.AbstractEventLoop, key: tuple
    ) -> asyncio.Queue[Union[tuple[str, dict, asyncio.Future], tuple[
            list[int], asyncio.Future]]]:
        """Get the request queue for the given operation key, creating a new
        queue and batcher task if needed."""
        queue = self._queues.get(key)
        if queue is None:
            self._queues[key] = queue = asyncio.Queue()
            if key[0] == "encode":
                can_batch = key[1] != "other"
                coro = self._batch_encode_loop(queue, can_batch)
            else:
                assert key[0] == "decode", \
                    f"Unknown operation type: {key[0]}."
                coro = self._batch_decode_loop(queue)
            self._batcher_tasks.append(loop.create_task(coro))
        return queue

    async def _batch_encode_loop(self, queue: asyncio.Queue, can_batch: bool):
        """Batch incoming encode requests for efficiency."""
        while True:
            prompt, kwargs, result_future = await queue.get()
            prompts = [prompt]
            kwargs_list = [kwargs]
            result_futures = [result_future]
            deadline = self._loop.time() + self.batch_wait_timeout_s

            while len(prompts) < self.max_batch_size:
                timeout = deadline - self._loop.time()
                if timeout <= 0:
                    break
                try:
                    prompt, kwargs, result_future = await asyncio.wait_for(
                        queue.get(), timeout)
                    prompts.append(prompt)
                    result_futures.append(result_future)
                    if not can_batch:
                        kwargs_list.append(kwargs)
                except asyncio.TimeoutError:
                    break

            try:
                # If every request uses identical kwargs we can run a single
                # batched tokenizer call for a big speed-up.
                if can_batch and len(prompts) > 1:
                    encode_fn = partial(self.tokenizer, prompts, **kwargs)
                    results = await self._loop.run_in_executor(
                        self._executor, encode_fn)

                    for i, fut in enumerate(result_futures):
                        if not fut.done():
                            data = {k: v[i] for k, v in results.items()}
                            fut.set_result(BatchEncoding(data))
                else:
                    encode_fn = lambda prompts=prompts, kwargs=kwargs_list: [
                        self.tokenizer(p, **kw)
                        for p, kw in zip(prompts, kwargs)
                    ]
                    results = await self._loop.run_in_executor(
                        self._executor, encode_fn)

                    for fut, res in zip(result_futures, results):
                        if not fut.done():
                            fut.set_result(res)
            except Exception as e:
                for fut in result_futures:
                    if not fut.done():
                        fut.set_exception(e)

    async def _batch_decode_loop(self, queue: asyncio.Queue):
        """Batch incoming decode requests for efficiency."""
        while True:
            token_ids, result_future = await queue.get()
            token_ids_list = [token_ids]
            result_futures = [result_future]
            deadline = self._loop.time() + self.batch_wait_timeout_s

            while len(token_ids_list) < self.max_batch_size:
                timeout = deadline - self._loop.time()
                if timeout <= 0:
                    break
                try:
                    token_ids, result_future = await asyncio.wait_for(
                        queue.get(), timeout)
                    token_ids_list.append(token_ids)
                    result_futures.append(result_future)
                except asyncio.TimeoutError:
                    break

            try:
                # Perform a single batched decode call for all requests
                results = await self._loop.run_in_executor(
                    self._executor, self.tokenizer.batch_decode,
                    token_ids_list)
                for fut, res in zip(result_futures, results):
                    if not fut.done():
                        fut.set_result(res)
            except Exception as e:
                for fut in result_futures:
                    if not fut.done():
                        fut.set_exception(e)

    def _queue_key(self, op: str, kwargs: dict) -> tuple:
        """
        Return a normalized key describing operation + kwargs.

        - `add_special_tokens`: {True/False}
        - `truncation`: {True/False}
          - If `truncation` is False (`max_length` is None),
            returns a key for a can_batch queue.
          - If `truncation` is True and `max_length` is None or equals
            `tokenizer.model_max_length`, returns a key for a can_batch queue.
          - Otherwise, returns a key for a cannot_batch queue.

        Examples:
          - Decode: ("decode",)
          - Encode typical:
            ("encode", add_special_tokens, bool_truncation, max_length_label)
          - Fallback: ("encode", "other")
        """

        if op == "decode":
            return ("decode", )

        add_special_tokens = kwargs.get("add_special_tokens", True)
        truncation = kwargs.get("truncation", False)
        max_length = kwargs.get("max_length")

        if not truncation:
            return "encode", add_special_tokens, False, None

        model_max = getattr(self.tokenizer, "model_max_length", None)
        if max_length is None or (model_max is not None
                                  and max_length == model_max):
            return "encode", add_special_tokens, True, "model_max"

        return "encode", "other"

    def __del__(self):
        if ((tasks := getattr(self, "_batcher_tasks", None))
                and (loop := getattr(self, "_loop", None))
                and not loop.is_closed()):

            def cancel_tasks():
                for task in tasks:
                    task.cancel()

            loop.call_soon_threadsafe(cancel_tasks)


def cancel_task_threadsafe(task: Task):
    if task and not task.done():
        run_in_loop(task.get_loop(), task.cancel)


def close_sockets(sockets: Sequence[Union[zmq.Socket, zmq.asyncio.Socket]]):
    for sock in sockets:
        if sock is not None:
            sock.close(linger=0)


def run_in_loop(loop: AbstractEventLoop, function: Callable, *args):
    if in_loop(loop):
        function(*args)
    elif not loop.is_closed():
        loop.call_soon_threadsafe(function, *args)


def in_loop(event_loop: AbstractEventLoop) -> bool:
    try:
        return asyncio.get_running_loop() == event_loop
    except RuntimeError:
        return False


def make_async(
    func: Callable[P, T],
    executor: Optional[concurrent.futures.Executor] = None
) -> Callable[P, Awaitable[T]]:
    """Take a blocking function, and run it on in an executor thread.

    This function prevents the blocking function from blocking the
    asyncio event loop.
    The code in this function needs to be thread safe.
    """

    def _async_wrapper(*args: P.args, **kwargs: P.kwargs) -> asyncio.Future:
        loop = asyncio.get_event_loop()
        p_func = partial(func, *args, **kwargs)
        return loop.run_in_executor(executor=executor, func=p_func)

    return _async_wrapper


def _next_task(iterator: AsyncGenerator[T, None],
               loop: AbstractEventLoop) -> Task:
    # Can use anext() in python >= 3.10
    return loop.create_task(iterator.__anext__())  # type: ignore[arg-type]


async def merge_async_iterators(
    *iterators: AsyncGenerator[T,
                               None], ) -> AsyncGenerator[tuple[int, T], None]:
    """Merge multiple asynchronous iterators into a single iterator.

    This method handle the case where some iterators finish before others.
    When it yields, it yields a tuple (i, item) where i is the index of the
    iterator that yields the item.
    """
    if len(iterators) == 1:
        # Fast-path single iterator case.
        async for item in iterators[0]:
            yield 0, item
        return

    loop = asyncio.get_running_loop()

    awaits = {_next_task(pair[1], loop): pair for pair in enumerate(iterators)}
    try:
        while awaits:
            done, _ = await asyncio.wait(awaits.keys(),
                                         return_when=FIRST_COMPLETED)
            for d in done:
                pair = awaits.pop(d)
                try:
                    item = await d
                    i, it = pair
                    awaits[_next_task(it, loop)] = pair
                    yield i, item
                except StopAsyncIteration:
                    pass
    finally:
        # Cancel any remaining iterators
        for f, (_, it) in awaits.items():
            with contextlib.suppress(BaseException):
                f.cancel()
                await it.aclose()


async def collect_from_async_generator(
        iterator: AsyncGenerator[T, None]) -> list[T]:
    """Collect all items from an async generator into a list."""
    items = []
    async for item in iterator:
        items.append(item)
    return items


def get_ip() -> str:
    host_ip = envs.VLLM_HOST_IP
    if "HOST_IP" in os.environ and "VLLM_HOST_IP" not in os.environ:
        logger.warning(
            "The environment variable HOST_IP is deprecated and ignored, as"
            " it is often used by Docker and other software to"
            " interact with the container's network stack. Please "
            "use VLLM_HOST_IP instead to set the IP address for vLLM processes"
            " to communicate with each other.")
    if host_ip:
        return host_ip

    # IP is not set, try to get it from the network interface

    # try ipv4
    s = socket.socket(socket.AF_INET, socket.SOCK_DGRAM)
    try:
        s.connect(("8.8.8.8", 80))  # Doesn't need to be reachable
        return s.getsockname()[0]
    except Exception:
        pass

    # try ipv6
    try:
        s = socket.socket(socket.AF_INET6, socket.SOCK_DGRAM)
        # Google's public DNS server, see
        # https://developers.google.com/speed/public-dns/docs/using#addresses
        s.connect(("2001:4860:4860::8888", 80))  # Doesn't need to be reachable
        return s.getsockname()[0]
    except Exception:
        pass

    warnings.warn(
        "Failed to get the IP address, using 0.0.0.0 by default."
        "The value can be set by the environment variable"
        " VLLM_HOST_IP or HOST_IP.",
        stacklevel=2)
    return "0.0.0.0"


def test_loopback_bind(address, family):
    try:
        s = socket.socket(family, socket.SOCK_DGRAM)
        s.bind((address, 0))  # Port 0 = auto assign
        s.close()
        return True
    except OSError:
        return False


def get_loopback_ip() -> str:
    loopback_ip = envs.VLLM_LOOPBACK_IP
    if loopback_ip:
        return loopback_ip

    # VLLM_LOOPBACK_IP is not set, try to get it based on network interface

    if test_loopback_bind("127.0.0.1", socket.AF_INET):
        return "127.0.0.1"
    elif test_loopback_bind("::1", socket.AF_INET6):
        return "::1"
    else:
        raise RuntimeError(
            "Neither 127.0.0.1 nor ::1 are bound to a local interface. "
            "Set the VLLM_LOOPBACK_IP environment variable explicitly.")


def is_valid_ipv6_address(address: str) -> bool:
    try:
        ipaddress.IPv6Address(address)
        return True
    except ValueError:
        return False


def split_host_port(host_port: str) -> tuple[str, int]:
    # ipv6
    if host_port.startswith('['):
        host, port = host_port.rsplit(']', 1)
        host = host[1:]
        port = port.split(':')[1]
        return host, int(port)
    else:
        host, port = host_port.split(':')
        return host, int(port)


def join_host_port(host: str, port: int) -> str:
    if is_valid_ipv6_address(host):
        return f"[{host}]:{port}"
    else:
        return f"{host}:{port}"


def get_distributed_init_method(ip: str, port: int) -> str:
    return get_tcp_uri(ip, port)


def get_tcp_uri(ip: str, port: int) -> str:
    if is_valid_ipv6_address(ip):
        return f"tcp://[{ip}]:{port}"
    else:
        return f"tcp://{ip}:{port}"


def get_open_zmq_ipc_path() -> str:
    base_rpc_path = envs.VLLM_RPC_BASE_PATH
    return f"ipc://{base_rpc_path}/{uuid4()}"


def get_open_zmq_inproc_path() -> str:
    return f"inproc://{uuid4()}"


def get_open_port() -> int:
    """
    Get an open port for the vLLM process to listen on.
    An edge case to handle, is when we run data parallel,
    we need to avoid ports that are potentially used by
    the data parallel master process.
    Right now we reserve 10 ports for the data parallel master
    process. Currently it uses 2 ports.
    """
    if "VLLM_DP_MASTER_PORT" in os.environ:
        dp_master_port = envs.VLLM_DP_MASTER_PORT
        reserved_port_range = range(dp_master_port, dp_master_port + 10)
        while True:
            candidate_port = _get_open_port()
            if candidate_port not in reserved_port_range:
                return candidate_port
    return _get_open_port()


def get_open_ports_list(count: int = 5) -> list[int]:
    """Get a list of open ports."""
    ports = set()
    while len(ports) < count:
        ports.add(get_open_port())
    return list(ports)


def _get_open_port() -> int:
    port = envs.VLLM_PORT
    if port is not None:
        while True:
            try:
                with socket.socket(socket.AF_INET, socket.SOCK_STREAM) as s:
                    s.bind(("", port))
                    return port
            except OSError:
                port += 1  # Increment port number if already in use
                logger.info("Port %d is already in use, trying port %d",
                            port - 1, port)
    # try ipv4
    try:
        with socket.socket(socket.AF_INET, socket.SOCK_STREAM) as s:
            s.bind(("", 0))
            return s.getsockname()[1]
    except OSError:
        # try ipv6
        with socket.socket(socket.AF_INET6, socket.SOCK_STREAM) as s:
            s.bind(("", 0))
            return s.getsockname()[1]


def find_process_using_port(port: int) -> Optional[psutil.Process]:
    # TODO: We can not check for running processes with network
    # port on macOS. Therefore, we can not have a full graceful shutdown
    # of vLLM. For now, let's not look for processes in this case.
    # Ref: https://www.florianreinhard.de/accessdenied-in-psutil/
    if sys.platform.startswith("darwin"):
        return None

    for conn in psutil.net_connections():
        if conn.laddr.port == port:
            try:
                return psutil.Process(conn.pid)
            except psutil.NoSuchProcess:
                return None
    return None


def update_environment_variables(envs: dict[str, str]):
    for k, v in envs.items():
        if k in os.environ and os.environ[k] != v:
            logger.warning(
                "Overwriting environment variable %s "
                "from '%s' to '%s'", k, os.environ[k], v)
        os.environ[k] = v


def chunk_list(lst: list[T], chunk_size: int):
    """Yield successive chunk_size chunks from lst."""
    for i in range(0, len(lst), chunk_size):
        yield lst[i:i + chunk_size]


def cdiv(a: int, b: int) -> int:
    """Ceiling division."""
    return -(a // -b)


def next_power_of_2(n) -> int:
    """The next power of 2 (inclusive)"""
    if n < 1:
        return 1
    return 1 << (n - 1).bit_length()


def prev_power_of_2(n: int) -> int:
    """The previous power of 2 (inclusive)"""
    if n <= 0:
        return 0
    return 1 << (n.bit_length() - 1)


def round_up(x: int, y: int) -> int:
    return ((x + y - 1) // y) * y


def round_down(x: int, y: int) -> int:
    return (x // y) * y


def _generate_random_fp8(
    tensor: torch.Tensor,
    low: float,
    high: float,
) -> None:
    # NOTE(zhaoyang): Due to NaN and Inf representation for fp8 data type,
    # it may occur Inf or NaN if we directly use torch.randint
    # to generate random data for fp8 data.
    # For example, s.11111.00 in fp8e5m2 format represents Inf.
    #     | E4M3        | E5M2
    # -----|-------------|-------------------
    # Inf | N/A         | s.11111.00
    # NaN | s.1111.111  | s.11111.{01,10,11}
    from vllm import _custom_ops as ops
    tensor_tmp = torch.empty_like(tensor, dtype=torch.float16)
    tensor_tmp.uniform_(low, high)
    ops.convert_fp8(tensor, tensor_tmp)
    del tensor_tmp


def get_kv_cache_torch_dtype(
        cache_dtype: Optional[Union[str, torch.dtype]],
        model_dtype: Optional[Union[str, torch.dtype]] = None) -> torch.dtype:
    if isinstance(cache_dtype, str):
        if cache_dtype == "auto":
            if isinstance(model_dtype,
                          str) and model_dtype in STR_DTYPE_TO_TORCH_DTYPE:
                torch_dtype = STR_DTYPE_TO_TORCH_DTYPE[model_dtype]
            elif isinstance(model_dtype, torch.dtype):
                torch_dtype = model_dtype
            else:
                raise ValueError(f"Invalid model dtype: {model_dtype}")
        elif cache_dtype in STR_DTYPE_TO_TORCH_DTYPE:
            torch_dtype = STR_DTYPE_TO_TORCH_DTYPE[cache_dtype]
        else:
            raise ValueError(f"Invalid kv cache dtype: {cache_dtype}")
    elif isinstance(cache_dtype, torch.dtype):
        torch_dtype = cache_dtype
    else:
        raise ValueError(f"Invalid kv cache dtype: {cache_dtype}")
    return torch_dtype


def create_kv_caches_with_random_flash(
    num_blocks: int,
    block_size: int,
    num_layers: int,
    num_heads: int,
    head_size: int,
    cache_dtype: Optional[Union[str, torch.dtype]],
    model_dtype: Optional[Union[str, torch.dtype]] = None,
    seed: Optional[int] = None,
    device: Optional[str] = "cuda",
    cache_layout: Optional[str] = "NHD",
) -> tuple[list[torch.Tensor], list[torch.Tensor]]:
    from vllm.platforms import current_platform
    current_platform.seed_everything(seed)

    torch_dtype = get_kv_cache_torch_dtype(cache_dtype, model_dtype)
    generic_kv_cache_shape = (num_blocks, 2, block_size, num_heads, head_size)
    assert cache_layout in ("NHD", "HND")
    stride_order = (0, 1, 2, 3, 4) if cache_layout == "NHD" else (0, 1, 3, 2,
                                                                  4)

    kv_cache_allocation_shape = tuple(generic_kv_cache_shape[i]
                                      for i in stride_order)
    scale = head_size**-0.5

    key_caches: list[torch.Tensor] = []
    value_caches: list[torch.Tensor] = []

    for _ in range(num_layers):
        key_value_cache = torch.empty(size=kv_cache_allocation_shape,
                                      dtype=torch_dtype,
                                      device=device).permute(*stride_order)
        if cache_dtype in ["auto", "half", "bfloat16", "float"]:
            key_value_cache.uniform_(-scale, scale)
        elif cache_dtype == 'fp8':
            _generate_random_fp8(key_value_cache, -scale, scale)
        else:
            raise ValueError(
                f"Does not support key cache of type {cache_dtype}")
        key_caches.append(key_value_cache[:, 0])
        value_caches.append(key_value_cache[:, 1])
    return key_caches, value_caches


def create_kv_caches_with_random(
    num_blocks: int,
    block_size: int,
    num_layers: int,
    num_heads: int,
    head_size: int,
    cache_dtype: Optional[Union[str, torch.dtype]],
    model_dtype: Optional[Union[str, torch.dtype]] = None,
    seed: Optional[int] = None,
    device: Optional[str] = "cuda",
) -> tuple[list[torch.Tensor], list[torch.Tensor]]:
    if cache_dtype == "fp8" and head_size % 16:
        raise ValueError(
            f"Does not support key cache of type fp8 with head_size {head_size}"
        )
    from vllm.platforms import current_platform
    current_platform.seed_everything(seed)

    torch_dtype = get_kv_cache_torch_dtype(cache_dtype, model_dtype)

    scale = head_size**-0.5
    x = 16 // torch.tensor([], dtype=torch_dtype).element_size()
    key_cache_shape = (num_blocks, num_heads, head_size // x, block_size, x)
    key_caches: list[torch.Tensor] = []
    for _ in range(num_layers):
        key_cache = torch.empty(size=key_cache_shape,
                                dtype=torch_dtype,
                                device=device)
        if cache_dtype in ["auto", "half", "bfloat16", "float"]:
            key_cache.uniform_(-scale, scale)
        elif cache_dtype == 'fp8':
            _generate_random_fp8(key_cache, -scale, scale)
        else:
            raise ValueError(
                f"Does not support key cache of type {cache_dtype}")
        key_caches.append(key_cache)

    value_cache_shape = (num_blocks, num_heads, head_size, block_size)
    value_caches: list[torch.Tensor] = []
    for _ in range(num_layers):
        value_cache = torch.empty(size=value_cache_shape,
                                  dtype=torch_dtype,
                                  device=device)
        if cache_dtype in ["auto", "half", "bfloat16", "float"]:
            value_cache.uniform_(-scale, scale)
        elif cache_dtype == 'fp8':
            _generate_random_fp8(value_cache, -scale, scale)
        else:
            raise ValueError(
                f"Does not support value cache of type {cache_dtype}")
        value_caches.append(value_cache)
    return key_caches, value_caches


@cache
def is_pin_memory_available() -> bool:
    from vllm.platforms import current_platform
    return current_platform.is_pin_memory_available()


@cache
def is_uva_available() -> bool:
    """Check if Unified Virtual Addressing (UVA) is available."""
    # UVA requires pinned memory.
    # TODO: Add more requirements for UVA if needed.
    return is_pin_memory_available()


class DeviceMemoryProfiler:

    def __init__(self, device: Optional[torch.types.Device] = None):
        self.device = device

    def current_memory_usage(self) -> float:
        # Return the memory usage in bytes.
        from vllm.platforms import current_platform
        gc.collect()
        return current_platform.get_current_memory_usage(self.device)

    def __enter__(self):
        self.initial_memory = self.current_memory_usage()
        # This allows us to call methods of the context manager if needed
        return self

    def __exit__(self, exc_type, exc_val, exc_tb):
        self.final_memory = self.current_memory_usage()
        self.consumed_memory = self.final_memory - self.initial_memory

        # Force garbage collection
        gc.collect()


def make_ndarray_with_pad(
    x: list[list[T]],
    pad: T,
    dtype: npt.DTypeLike,
    *,
    max_len: Optional[int] = None,
) -> npt.NDArray:
    """
    Make a padded array from 2D inputs.

    The padding is applied to the end of each inner list until it reaches
    `max_len`.
    """
    if max_len is None:
        # Unlike for most functions, map is faster than a genexpr over `len`
        max_len = max(map(len, x), default=0)

    padded_x = np.full((len(x), max_len), pad, dtype=dtype)
    for ind, blocktb in enumerate(x):
        assert len(blocktb) <= max_len
        padded_x[ind, :len(blocktb)] = blocktb

    return padded_x


def make_tensor_with_pad(
    x: list[list[T]],
    pad: T,
    dtype: torch.dtype,
    *,
    max_len: Optional[int] = None,
    device: Optional[Union[str, torch.device]] = None,
    pin_memory: bool = False,
) -> torch.Tensor:
    """
    Make a padded tensor from 2D inputs.

    The padding is applied to the end of each inner list until it reaches
    `max_len`.
    """
    np_dtype = TORCH_DTYPE_TO_NUMPY_DTYPE[dtype]
    padded_x = make_ndarray_with_pad(x, pad, np_dtype, max_len=max_len)

    tensor = torch.from_numpy(padded_x).to(device)
    if pin_memory:
        tensor = tensor.pin_memory()

    return tensor


def async_tensor_h2d(
    data: list,
    dtype: torch.dtype,
    target_device: Union[str, torch.device],
    pin_memory: bool,
) -> torch.Tensor:
    """Asynchronously create a tensor and copy it from host to device."""
    t = torch.tensor(data, dtype=dtype, pin_memory=pin_memory, device="cpu")
    return t.to(device=target_device, non_blocking=True)


def get_dtype_size(dtype: torch.dtype) -> int:
    """Get the size of the data type in bytes."""
    return torch.tensor([], dtype=dtype).element_size()


# bool = 0, int = 1, float = 2, complex = 3
def _get_precision_level(dtype: torch.dtype) -> int:
    # NOTE: Complex dtypes return `is_floating_point=False`
    return ((dtype != torch.bool) + dtype.is_floating_point +
            dtype.is_complex * 2)


def is_lossless_cast(src_dtype: torch.dtype, tgt_dtype: torch.dtype):
    """
    Test whether it is lossless to cast a tensor from
    `src_dtype` to `tgt_dtype`.
    """
    if src_dtype == tgt_dtype:
        return True

    src_level = _get_precision_level(src_dtype)
    tgt_level = _get_precision_level(tgt_dtype)

    if src_level < tgt_level:
        return True
    if src_level > tgt_level:
        return False

    # Compare integral types
    if not src_dtype.is_floating_point and not src_dtype.is_complex:
        src_info = torch.iinfo(src_dtype)
        tgt_info = torch.iinfo(tgt_dtype)
        return src_info.min >= tgt_info.min and src_info.max <= tgt_info.max

    # Compare floating-point types
    src_info = torch.finfo(src_dtype)
    tgt_info = torch.finfo(tgt_dtype)
    return (src_info.min >= tgt_info.min and src_info.max <= tgt_info.max
            and src_info.resolution >= tgt_info.resolution)


def common_broadcastable_dtype(dtypes: Collection[torch.dtype]):
    """
    Get the common `dtype` where all of the other `dtypes` can be
    cast to it without losing any information.
    """
    return max(
        dtypes,
        key=lambda dtype: sum(is_lossless_cast(dt, dtype) for dt in dtypes),
    )


def as_list(maybe_list: Iterable[T]) -> list[T]:
    """Convert iterable to list, unless it's already a list."""
    return maybe_list if isinstance(maybe_list, list) else list(maybe_list)


def as_iter(obj: Union[T, Iterable[T]]) -> Iterable[T]:
    if isinstance(obj, str) or not isinstance(obj, Iterable):
        obj = [obj]
    return obj


# `collections` helpers
def is_list_of(
    value: object,
    typ: Union[type[T], tuple[type[T], ...]],
    *,
    check: Literal["first", "all"] = "first",
) -> TypeIs[list[T]]:
    if not isinstance(value, list):
        return False

    if check == "first":
        return len(value) == 0 or isinstance(value[0], typ)
    elif check == "all":
        return all(isinstance(v, typ) for v in value)

    assert_never(check)


def flatten_2d_lists(lists: Iterable[Iterable[T]]) -> list[T]:
    """Flatten a list of lists to a single list."""
    return [item for sublist in lists for item in sublist]


def full_groupby(values: Iterable[_V], *, key: Callable[[_V], _K]):
    """
    Unlike [`itertools.groupby`][], groups are not broken by
    non-contiguous data.
    """
    groups = defaultdict[_K, list[_V]](list)

    for value in values:
        groups[key(value)].append(value)

    return groups.items()


# TODO: This function can be removed if transformer_modules classes are
# serialized by value when communicating between processes
def init_cached_hf_modules() -> None:
    """
    Lazy initialization of the Hugging Face modules.
    """
    from transformers.dynamic_module_utils import init_hf_modules
    init_hf_modules()


@cache
def find_library(lib_name: str) -> str:
    """
    Find the library file in the system.
    `lib_name` is full filename, with both prefix and suffix.
    This function resolves `lib_name` to the full path of the library.
    """
    # Adapted from https://github.com/openai/triton/blob/main/third_party/nvidia/backend/driver.py#L19 # noqa
    # According to https://en.wikipedia.org/wiki/Filesystem_Hierarchy_Standard
    # `/sbin/ldconfig` should exist in all Linux systems.
    # `/sbin/ldconfig` searches the library in the system
    libs = subprocess.check_output(["/sbin/ldconfig", "-p"]).decode()
    # each line looks like the following:
    # libcuda.so.1 (libc6,x86-64) => /lib/x86_64-linux-gnu/libcuda.so.1
    locs = [line.split()[-1] for line in libs.splitlines() if lib_name in line]
    # `LD_LIBRARY_PATH` searches the library in the user-defined paths
    env_ld_library_path = envs.LD_LIBRARY_PATH
    if not locs and env_ld_library_path:
        locs = [
            os.path.join(dir, lib_name)
            for dir in env_ld_library_path.split(":")
            if os.path.exists(os.path.join(dir, lib_name))
        ]
    if not locs:
        raise ValueError(f"Cannot find {lib_name} in the system.")
    return locs[0]


def find_nccl_library() -> str:
    """
    We either use the library file specified by the `VLLM_NCCL_SO_PATH`
    environment variable, or we find the library file brought by PyTorch.
    After importing `torch`, `libnccl.so.2` or `librccl.so.1` can be
    found by `ctypes` automatically.
    """
    so_file = envs.VLLM_NCCL_SO_PATH

    # manually load the nccl library
    if so_file:
        logger.info(
            "Found nccl from environment variable VLLM_NCCL_SO_PATH=%s",
            so_file)
    else:
        if torch.version.cuda is not None:
            so_file = "libnccl.so.2"
        elif torch.version.hip is not None:
            so_file = "librccl.so.1"
        else:
            raise ValueError("NCCL only supports CUDA and ROCm backends.")
        logger.info("Found nccl from library %s", so_file)
    return so_file


prev_set_stream = torch.cuda.set_stream

_current_stream_tls = threading.local()


def _patched_set_stream(stream: torch.cuda.Stream) -> None:
    _current_stream_tls.value = stream
    prev_set_stream(stream)


torch.cuda.set_stream = _patched_set_stream


class _StreamPlaceholder:

    def __init__(self):
        self.synchronize = lambda: None


def current_stream() -> torch.cuda.Stream:
    """
    replace `torch.cuda.current_stream()` with `vllm.utils.current_stream()`.
    it turns out that `torch.cuda.current_stream()` is quite expensive,
    as it will construct a new stream object at each call.
    here we patch `torch.cuda.set_stream` to keep track of the current stream
    directly, so that we can avoid calling `torch.cuda.current_stream()`.

    the underlying hypothesis is that we do not call `torch._C._cuda_setStream`
    from C/C++ code.
    """
    from vllm.platforms import current_platform
    if not hasattr(_current_stream_tls,
                   "value") or _current_stream_tls.value is None:
        # when this function is called before any stream is set,
        # we return the default stream.
        # On ROCm using the default 0 stream in combination with RCCL
        # is hurting performance. Therefore creating a dedicated stream
        # per process
        if current_platform.is_rocm():
            # torch.cuda.set_stream here is the alias of _pathed_set_stream
            torch.cuda.set_stream(torch.cuda.Stream())
        elif current_platform.is_cpu():
            _current_stream_tls.value = _StreamPlaceholder()
        else:
            current_stream = current_platform.current_stream
            if current_stream is not None:
                _current_stream_tls.value = current_stream()
            else:
                raise ValueError(
                    "Fail to set current stream, current platform "
                    "may not support current_stream with torch API")
    return _current_stream_tls.value


def enable_trace_function_call_for_thread(vllm_config: VllmConfig) -> None:
    """Set up function tracing for the current thread,
    if enabled via the VLLM_TRACE_FUNCTION environment variable
    """

    if envs.VLLM_TRACE_FUNCTION:
        tmp_dir = tempfile.gettempdir()
        # add username to tmp_dir to avoid permission issues
        tmp_dir = os.path.join(tmp_dir, getpass.getuser())
        filename = (f"VLLM_TRACE_FUNCTION_for_process_{os.getpid()}"
                    f"_thread_{threading.get_ident()}_"
                    f"at_{datetime.datetime.now()}.log").replace(" ", "_")
        log_path = os.path.join(tmp_dir, "vllm",
                                f"vllm-instance-{vllm_config.instance_id}",
                                filename)
        os.makedirs(os.path.dirname(log_path), exist_ok=True)
        enable_trace_function_call(log_path)


# `functools` helpers
def identity(value: T, **kwargs) -> T:
    """Returns the first provided value."""
    return value


F = TypeVar('F', bound=Callable[..., Any])


def deprecate_args(
    start_index: int,
    is_deprecated: Union[bool, Callable[[], bool]] = True,
    additional_message: Optional[str] = None,
) -> Callable[[F], F]:
    if not callable(is_deprecated):
        is_deprecated = partial(identity, is_deprecated)

    def wrapper(fn: F) -> F:

        params = inspect.signature(fn).parameters
        pos_types = (
            inspect.Parameter.POSITIONAL_ONLY,
            inspect.Parameter.POSITIONAL_OR_KEYWORD,
        )
        pos_kws = [
            kw for kw, param in params.items() if param.kind in pos_types
        ]

        @wraps(fn)
        def inner(*args, **kwargs):
            if is_deprecated():
                deprecated_args = pos_kws[start_index:len(args)]
                if deprecated_args:
                    msg = (
                        f"The positional arguments {deprecated_args} are "
                        "deprecated and will be removed in a future update.")
                    if additional_message is not None:
                        msg += f" {additional_message}"

                    warnings.warn(
                        DeprecationWarning(msg),
                        stacklevel=3,  # The inner function takes up one level
                    )

            return fn(*args, **kwargs)

        return inner  # type: ignore

    return wrapper


def deprecate_kwargs(
    *kws: str,
    is_deprecated: Union[bool, Callable[[], bool]] = True,
    additional_message: Optional[str] = None,
) -> Callable[[F], F]:
    deprecated_kws = set(kws)

    if not callable(is_deprecated):
        is_deprecated = partial(identity, is_deprecated)

    def wrapper(fn: F) -> F:

        @wraps(fn)
        def inner(*args, **kwargs):
            if is_deprecated():
                deprecated_kwargs = kwargs.keys() & deprecated_kws
                if deprecated_kwargs:
                    msg = (
                        f"The keyword arguments {deprecated_kwargs} are "
                        "deprecated and will be removed in a future update.")
                    if additional_message is not None:
                        msg += f" {additional_message}"

                    warnings.warn(
                        DeprecationWarning(msg),
                        stacklevel=3,  # The inner function takes up one level
                    )

            return fn(*args, **kwargs)

        return inner  # type: ignore

    return wrapper


@lru_cache(maxsize=8)
def _cuda_device_count_stateless(
        cuda_visible_devices: Optional[str] = None) -> int:
    # Note: cuda_visible_devices is not used, but we keep it as an argument for
    # LRU Cache purposes.

    # Code below is based on
    # https://github.com/pytorch/pytorch/blob/
    # c1cd946818442aca8c7f812b16d187ce1586c3bc/
    # torch/cuda/__init__.py#L831C1-L831C17
    import torch.cuda
    import torch.version

    from vllm.platforms import current_platform
    if not torch.cuda._is_compiled():
        return 0
    if current_platform.is_rocm():
        # ROCm uses amdsmi instead of nvml for stateless device count
        # This requires a sufficiently modern version of Torch 2.4.0
        raw_count = torch.cuda._device_count_amdsmi() if (hasattr(
            torch.cuda, "_device_count_amdsmi")) else -1
    else:
        raw_count = torch.cuda._device_count_nvml()
    r = torch._C._cuda_getDeviceCount() if raw_count < 0 else raw_count
    return r


def cuda_device_count_stateless() -> int:
    """Get number of CUDA devices, caching based on the value of
    CUDA_VISIBLE_DEVICES at the time of call.

    This should be used instead of torch.cuda.device_count()
    unless CUDA_VISIBLE_DEVICES has already been set to the desired
    value."""

    # This can be removed and simply replaced with torch.cuda.get_device_count
    # after https://github.com/pytorch/pytorch/pull/122815 is released.
    return _cuda_device_count_stateless(envs.CUDA_VISIBLE_DEVICES)


def cuda_is_initialized() -> bool:
    """Check if CUDA is initialized."""
    if not torch.cuda._is_compiled():
        return False
    return torch.cuda.is_initialized()


def xpu_is_initialized() -> bool:
    """Check if XPU is initialized."""
    if not torch.xpu._is_compiled():
        return False
    return torch.xpu.is_initialized()


def cuda_get_device_properties(device,
                               names: Sequence[str],
                               init_cuda=False) -> tuple[Any, ...]:
    """Get specified CUDA device property values without initializing CUDA in
    the current process."""
    if init_cuda or cuda_is_initialized():
        props = torch.cuda.get_device_properties(device)
        return tuple(getattr(props, name) for name in names)

    # Run in subprocess to avoid initializing CUDA as a side effect.
    mp_ctx = multiprocessing.get_context("fork")
    with ProcessPoolExecutor(max_workers=1, mp_context=mp_ctx) as executor:
        return executor.submit(cuda_get_device_properties, device, names,
                               True).result()


def weak_bind(bound_method: Callable[..., Any], ) -> Callable[..., None]:
    """Make an instance method that weakly references
    its associated instance and no-ops once that
    instance is collected."""
    ref = weakref.ref(bound_method.__self__)  # type: ignore[attr-defined]
    unbound = bound_method.__func__  # type: ignore[attr-defined]

    def weak_bound(*args, **kwargs) -> None:
        if inst := ref():
            unbound(inst, *args, **kwargs)

    return weak_bound


def run_once(f: Callable[P, None]) -> Callable[P, None]:

    def wrapper(*args: P.args, **kwargs: P.kwargs) -> None:
        if wrapper.has_run:  # type: ignore[attr-defined]
            return

        with wrapper.lock:  # type: ignore[attr-defined]
            if not wrapper.has_run:  # type: ignore[attr-defined]
                wrapper.has_run = True  # type: ignore[attr-defined]
                return f(*args, **kwargs)

    wrapper.has_run = False  # type: ignore[attr-defined]
    wrapper.lock = threading.Lock()  # type: ignore[attr-defined]
    return wrapper


class StoreBoolean(Action):

    def __call__(self, parser, namespace, values, option_string=None):
        if values.lower() == "true":
            setattr(namespace, self.dest, True)
        elif values.lower() == "false":
            setattr(namespace, self.dest, False)
        else:
            raise ValueError(f"Invalid boolean value: {values}. "
                             "Expected 'true' or 'false'.")


class SortedHelpFormatter(ArgumentDefaultsHelpFormatter,
                          RawDescriptionHelpFormatter):
    """SortedHelpFormatter that sorts arguments by their option strings."""

    def _split_lines(self, text, width):
        """
        1. Sentences split across lines have their single newlines removed.
        2. Paragraphs and explicit newlines are split into separate lines.
        3. Each line is wrapped to the specified width (width of terminal).
        """
        # The patterns also include whitespace after the newline
        single_newline = re.compile(r"(?<!\n)\n(?!\n)\s*")
        multiple_newlines = re.compile(r"\n{2,}\s*")
        text = single_newline.sub(' ', text)
        lines = re.split(multiple_newlines, text)
        return sum([textwrap.wrap(line, width) for line in lines], [])

    def add_arguments(self, actions):
        actions = sorted(actions, key=lambda x: x.option_strings)
        super().add_arguments(actions)


class FlexibleArgumentParser(ArgumentParser):
    """ArgumentParser that allows both underscore and dash in names."""

    _deprecated: set[Action] = set()
    _json_tip: str = (
        "When passing JSON CLI arguments, the following sets of arguments "
        "are equivalent:\n"
        '   --json-arg \'{"key1": "value1", "key2": {"key3": "value2"}}\'\n'
        "   --json-arg.key1 value1 --json-arg.key2.key3 value2\n\n"
        "Additionally, list elements can be passed individually using +:\n"
        '   --json-arg \'{"key4": ["value3", "value4", "value5"]}\'\n'
        "   --json-arg.key4+ value3 --json-arg.key4+=\'value4,value5\'\n\n")

    def __init__(self, *args, **kwargs):
        # Set the default "formatter_class" to SortedHelpFormatter
        if "formatter_class" not in kwargs:
            kwargs["formatter_class"] = SortedHelpFormatter
        # Pop kwarg "add_json_tip" to control whether to add the JSON tip
        self.add_json_tip = kwargs.pop("add_json_tip", True)
        super().__init__(*args, **kwargs)

    if sys.version_info < (3, 13):
        # Enable the deprecated kwarg for Python 3.12 and below

        def parse_known_args(self, args=None, namespace=None):
            if args is not None and "--disable-log-requests" in args:
                # Special case warning because the warning below won't trigger
                # if –-disable-log-requests because its value is default.
                logger.warning_once(
                    "argument '--disable-log-requests' is deprecated and "
                    "replaced with '--enable-log-requests'. This will be "
                    "removed in v0.12.0.")
            namespace, args = super().parse_known_args(args, namespace)
            for action in FlexibleArgumentParser._deprecated:
                if (hasattr(namespace, dest := action.dest)
                        and getattr(namespace, dest) != action.default):
                    logger.warning_once("argument '%s' is deprecated", dest)
            return namespace, args

        def add_argument(self, *args, **kwargs):
            deprecated = kwargs.pop("deprecated", False)
            action = super().add_argument(*args, **kwargs)
            if deprecated:
                FlexibleArgumentParser._deprecated.add(action)
            return action

        class _FlexibleArgumentGroup(_ArgumentGroup):

            def add_argument(self, *args, **kwargs):
                deprecated = kwargs.pop("deprecated", False)
                action = super().add_argument(*args, **kwargs)
                if deprecated:
                    FlexibleArgumentParser._deprecated.add(action)
                return action

        def add_argument_group(self, *args, **kwargs):
            group = self._FlexibleArgumentGroup(self, *args, **kwargs)
            self._action_groups.append(group)
            return group

    def format_help(self) -> str:
        # Add tip about JSON arguments to the epilog
        epilog = self.epilog or ""
        if (self.add_json_tip
                and not epilog.startswith(FlexibleArgumentParser._json_tip)):
            self.epilog = FlexibleArgumentParser._json_tip + epilog
        return super().format_help()

    def parse_args(  # type: ignore[override]
        self,
        args: list[str] | None = None,
        namespace: Namespace | None = None,
    ):
        if args is None:
            args = sys.argv[1:]

        # Check for --model in command line arguments first
        if args and args[0] == "serve":
            model_in_cli_args = any(arg == '--model' for arg in args)

            if model_in_cli_args:
                raise ValueError(
                    "With `vllm serve`, you should provide the model as a "
                    "positional argument or in a config file instead of via "
                    "the `--model` option.")

        if '--config' in args:
            args = self._pull_args_from_config(args)

        def repl(match: re.Match) -> str:
            """Replaces underscores with dashes in the matched string."""
            return match.group(0).replace("_", "-")

        # Everything between the first -- and the first .
        pattern = re.compile(r"(?<=--)[^\.]*")

        # Convert underscores to dashes and vice versa in argument names
        processed_args = list[str]()
        for i, arg in enumerate(args):
            if arg.startswith('--'):
                if '=' in arg:
                    key, value = arg.split('=', 1)
                    key = pattern.sub(repl, key, count=1)
                    processed_args.append(f'{key}={value}')
                else:
                    key = pattern.sub(repl, arg, count=1)
                    processed_args.append(key)
            elif arg.startswith('-O') and arg != '-O' and arg[2] != '.':
                # allow -O flag to be used without space, e.g. -O3 or -Odecode
                # -O.<...> handled later
                # also handle -O=<level> here
                level = arg[3:] if arg[2] == '=' else arg[2:]
                processed_args.append(f'-O.level={level}')
            elif arg == '-O' and i + 1 < len(args) and args[i + 1] in {
                    "0", "1", "2", "3"
            }:
                # Convert -O <n> to -O.level <n>
                processed_args.append('-O.level')
            else:
                processed_args.append(arg)

        def create_nested_dict(keys: list[str], value: str) -> dict[str, Any]:
            """Creates a nested dictionary from a list of keys and a value.

            For example, `keys = ["a", "b", "c"]` and `value = 1` will create:
            `{"a": {"b": {"c": 1}}}`
            """
            nested_dict: Any = value
            for key in reversed(keys):
                nested_dict = {key: nested_dict}
            return nested_dict

        def recursive_dict_update(
            original: dict[str, Any],
            update: dict[str, Any],
        ) -> set[str]:
            """Recursively updates a dictionary with another dictionary.
            Returns a set of duplicate keys that were overwritten.
            """
            duplicates = set[str]()
            for k, v in update.items():
                if isinstance(v, dict) and isinstance(original.get(k), dict):
                    nested_duplicates = recursive_dict_update(original[k], v)
                    duplicates |= {f"{k}.{d}" for d in nested_duplicates}
                elif isinstance(v, list) and isinstance(original.get(k), list):
                    original[k] += v
                else:
                    if k in original:
                        duplicates.add(k)
                    original[k] = v
            return duplicates

        delete = set[int]()
        dict_args = defaultdict[str, dict[str, Any]](dict)
        duplicates = set[str]()
        for i, processed_arg in enumerate(processed_args):
            if i in delete:  # skip if value from previous arg
                continue

            if processed_arg.startswith("-") and "." in processed_arg:
                if "=" in processed_arg:
                    processed_arg, value_str = processed_arg.split("=", 1)
                    if "." not in processed_arg:
                        # False positive, '.' was only in the value
                        continue
                else:
                    value_str = processed_args[i + 1]
                    delete.add(i + 1)

                if processed_arg.endswith("+"):
                    processed_arg = processed_arg[:-1]
                    value_str = json.dumps(list(value_str.split(",")))

                key, *keys = processed_arg.split(".")
                try:
                    value = json.loads(value_str)
                except json.decoder.JSONDecodeError:
                    value = value_str

                # Merge all values with the same key into a single dict
                arg_dict = create_nested_dict(keys, value)
                arg_duplicates = recursive_dict_update(dict_args[key],
                                                       arg_dict)
                duplicates |= {f'{key}.{d}' for d in arg_duplicates}
                delete.add(i)
        # Filter out the dict args we set to None
        processed_args = [
            a for i, a in enumerate(processed_args) if i not in delete
        ]
        if duplicates:
            logger.warning("Found duplicate keys %s", ", ".join(duplicates))

        # Add the dict args back as if they were originally passed as JSON
        for dict_arg, dict_value in dict_args.items():
            processed_args.append(dict_arg)
            processed_args.append(json.dumps(dict_value))

        return super().parse_args(processed_args, namespace)

    def check_port(self, value):
        try:
            value = int(value)
        except ValueError:
            msg = "Port must be an integer"
            raise ArgumentTypeError(msg) from None

        if not (1024 <= value <= 65535):
            raise ArgumentTypeError("Port must be between 1024 and 65535")

        return value

    def _pull_args_from_config(self, args: list[str]) -> list[str]:
        """Method to pull arguments specified in the config file
        into the command-line args variable.

        The arguments in config file will be inserted between
        the argument list.

        example:
        ```yaml
            port: 12323
            tensor-parallel-size: 4
        ```
        ```python
        $: vllm {serve,chat,complete} "facebook/opt-12B" \
            --config config.yaml -tp 2
        $: args = [
            "serve,chat,complete",
            "facebook/opt-12B",
            '--config', 'config.yaml',
            '-tp', '2'
        ]
        $: args = [
            "serve,chat,complete",
            "facebook/opt-12B",
            '--port', '12323',
            '--tensor-parallel-size', '4',
            '-tp', '2'
            ]
        ```

        Please note how the config args are inserted after the sub command.
        this way the order of priorities is maintained when these are args
        parsed by super().
        """
        assert args.count(
            '--config') <= 1, "More than one config file specified!"

        index = args.index('--config')
        if index == len(args) - 1:
            raise ValueError("No config file specified! \
                             Please check your command-line arguments.")

        file_path = args[index + 1]

        config_args = self.load_config_file(file_path)

        # 0th index might be the sub command {serve,chat,complete,...}
        # optionally followed by model_tag (only for serve)
        # followed by config args
        # followed by rest of cli args.
        # maintaining this order will enforce the precedence
        # of cli > config > defaults
        if args[0].startswith('-'):
            # No sub command (e.g., api_server entry point)
            args = config_args + args[0:index] + args[index + 2:]
        elif args[0] == "serve":
            model_in_cli = len(args) > 1 and not args[1].startswith('-')
            model_in_config = any(arg == '--model' for arg in config_args)

            if not model_in_cli and not model_in_config:
                raise ValueError(
                    "No model specified! Please specify model either "
                    "as a positional argument or in a config file.")

            if model_in_cli:
                # Model specified as positional arg, keep CLI version
                args = [args[0]] + [
                    args[1]
                ] + config_args + args[2:index] + args[index + 2:]
            else:
                # No model in CLI, use config if available
                args = [args[0]
                        ] + config_args + args[1:index] + args[index + 2:]
        else:
            args = [args[0]] + config_args + args[1:index] + args[index + 2:]

        return args

    def load_config_file(self, file_path: str) -> list[str]:
        """Loads a yaml file and returns the key value pairs as a
        flattened list with argparse like pattern
        ```yaml
            port: 12323
            tensor-parallel-size: 4
        ```
        returns:
            processed_args: list[str] = [
                '--port': '12323',
                '--tensor-parallel-size': '4'
            ]
        """
        extension: str = file_path.split('.')[-1]
        if extension not in ('yaml', 'yml'):
            raise ValueError(
                "Config file must be of a yaml/yml type.\
                              %s supplied", extension)

        # only expecting a flat dictionary of atomic types
        processed_args: list[str] = []

        config: dict[str, Union[int, str]] = {}
        try:
            with open(file_path) as config_file:
                config = yaml.safe_load(config_file)
        except Exception as ex:
            logger.error(
                "Unable to read the config file at %s. \
                Make sure path is correct", file_path)
            raise ex

        store_boolean_arguments = [
            action.dest for action in self._actions
            if isinstance(action, StoreBoolean)
        ]

        for key, value in config.items():
            if isinstance(value, bool) and key not in store_boolean_arguments:
                if value:
                    processed_args.append('--' + key)
            elif isinstance(value, list):
                if value:
                    processed_args.append('--' + key)
                    for item in value:
                        processed_args.append(str(item))
            else:
                processed_args.append('--' + key)
                processed_args.append(str(value))

        return processed_args


async def _run_task_with_lock(task: Callable, lock: asyncio.Lock, *args,
                              **kwargs):
    """Utility function to run async task in a lock"""
    async with lock:
        return await task(*args, **kwargs)


@lru_cache
def supports_kw(
    callable: Callable[..., object],
    kw_name: str,
    *,
    requires_kw_only: bool = False,
    allow_var_kwargs: bool = True,
) -> bool:
    """Check if a keyword is a valid kwarg for a callable; if requires_kw_only
    disallows kwargs names that can also be positional arguments.
    """
    params = inspect.signature(callable).parameters
    if not params:
        return False

    param_val = params.get(kw_name)

    # Types where the it may be valid, i.e., explicitly defined & nonvariadic
    passable_kw_types = set((inspect.Parameter.POSITIONAL_ONLY,
                             inspect.Parameter.POSITIONAL_OR_KEYWORD,
                             inspect.Parameter.KEYWORD_ONLY))

    if param_val:
        is_sig_param = param_val.kind in passable_kw_types
        # We want kwargs only, but this is passable as a positional arg
        if (requires_kw_only and is_sig_param
                and param_val.kind != inspect.Parameter.KEYWORD_ONLY):
            return False
        if ((requires_kw_only
             and param_val.kind == inspect.Parameter.KEYWORD_ONLY)
                or (not requires_kw_only and is_sig_param)):
            return True

    # If we're okay with var-kwargs, it's supported as long as
    # the kw_name isn't something like *args, **kwargs
    if allow_var_kwargs:
        # Get the last param; type is ignored here because params is a proxy
        # mapping, but it wraps an ordered dict, and they appear in order.
        # Ref: https://docs.python.org/3/library/inspect.html#inspect.Signature.parameters
        last_param = params[next(reversed(params))]  # type: ignore
        return (last_param.kind == inspect.Parameter.VAR_KEYWORD
                and last_param.name != kw_name)

    return False


def get_allowed_kwarg_only_overrides(
    callable: Callable[..., object],
    overrides: Optional[Mapping[str, object]],
    *,
    requires_kw_only: bool = True,
    allow_var_kwargs: bool = False,
) -> dict[str, Any]:
    """
    Given a callable which has one or more keyword only params and a dict
    mapping param names to values, drop values that can be not be kwarg
    expanded to overwrite one or more keyword-only args. This is used in a
    few places to handle custom processor overrides for multimodal models,
    e.g., for profiling when processor options provided by the user
    may affect the number of mm tokens per instance.

    Args:
        callable: Callable which takes 0 or more keyword only arguments.
                  If None is provided, all overrides names are allowed.
        overrides: Potential overrides to be used when invoking the callable.
        allow_var_kwargs: Allows overrides that are expandable for var kwargs.

    Returns:
        Dictionary containing the kwargs to be leveraged which may be used
        to overwrite one or more keyword only arguments when invoking the
        callable.
    """
    if not overrides:
        return {}

    # Drop any mm_processor_kwargs provided by the user that
    # are not kwargs, unless it can fit it var_kwargs param
    filtered_overrides = {
        kwarg_name: val
        for kwarg_name, val in overrides.items()
        if supports_kw(callable,
                       kwarg_name,
                       requires_kw_only=requires_kw_only,
                       allow_var_kwargs=allow_var_kwargs)
    }

    # If anything is dropped, log a warning
    dropped_keys = overrides.keys() - filtered_overrides.keys()
    if dropped_keys:
        if requires_kw_only:
            logger.warning(
                "The following intended overrides are not keyword-only args "
                "and will be dropped: %s", dropped_keys)
        else:
            logger.warning(
                "The following intended overrides are not keyword args "
                "and will be dropped: %s", dropped_keys)

    return filtered_overrides


# Using dynamo with vLLM doesn't really work well with PyTorch versions < 2.4.0.
# In particular, the FakeScalarType is not supported for earlier versions of
# PyTorch which breaks dynamo for any ops registered using ScalarType.
def supports_dynamo() -> bool:
    base_torch_version = Version(Version(torch.__version__).base_version)
    return base_torch_version >= Version("2.4.0")


# Supports xccl with PyTorch versions >= 2.8.0.dev for XPU platform
def supports_xccl() -> bool:
    return is_torch_equal_or_newer(
        "2.8.0.dev") and torch.distributed.is_xccl_available()


# Some backends use pytorch version < 2.4.0 which doesn't
# support `torch.library.custom_op`.
def supports_custom_op() -> bool:
    return hasattr(torch.library, "custom_op")


class AtomicCounter:
    """An atomic, thread-safe counter"""

    def __init__(self, initial=0):
        """Initialize a new atomic counter to given initial value"""
        self._value = initial
        self._lock = threading.Lock()

    def inc(self, num=1):
        """Atomically increment the counter by num and return the new value"""
        with self._lock:
            self._value += num
            return self._value

    def dec(self, num=1):
        """Atomically decrement the counter by num and return the new value"""
        with self._lock:
            self._value -= num
            return self._value

    @property
    def value(self):
        return self._value


# Adapted from: https://stackoverflow.com/a/47212782/5082708
class LazyDict(Mapping[str, T], Generic[T]):

    def __init__(self, factory: dict[str, Callable[[], T]]):
        self._factory = factory
        self._dict: dict[str, T] = {}

    def __getitem__(self, key: str) -> T:
        if key not in self._dict:
            if key not in self._factory:
                raise KeyError(key)
            self._dict[key] = self._factory[key]()
        return self._dict[key]

    def __setitem__(self, key: str, value: Callable[[], T]):
        self._factory[key] = value

    def __iter__(self):
        return iter(self._factory)

    def __len__(self):
        return len(self._factory)


class ClassRegistry(UserDict[type[T], _V]):

    def __getitem__(self, key: type[T]) -> _V:
        for cls in key.mro():
            if cls in self.data:
                return self.data[cls]

        raise KeyError(key)

    def __contains__(self, key: object) -> bool:
        return self.contains(key)

    def contains(self, key: object, *, strict: bool = False) -> bool:
        if not isinstance(key, type):
            return False

        if strict:
            return key in self.data

        return any(cls in self.data for cls in key.mro())


def weak_ref_tensor(tensor: Any) -> Any:
    """
    Create a weak reference to a tensor.
    The new tensor will share the same data as the original tensor,
    but will not keep the original tensor alive.
    """
    if isinstance(tensor, torch.Tensor):
        return torch.ops._C.weak_ref_tensor(tensor)
    else:
        return tensor


def weak_ref_tensors(
    tensors: Union[torch.Tensor, list[torch.Tensor], tuple[torch.Tensor],
                   IntermediateTensors]
) -> Union[torch.Tensor, list[Any], tuple[Any], Any]:
    """
    Convenience function to create weak references to tensors,
    for single tensor, list of tensors or tuple of tensors.
    """
    if isinstance(tensors, torch.Tensor):
        return weak_ref_tensor(tensors)
    if isinstance(tensors, list):
        return [weak_ref_tensor(t) for t in tensors]
    if isinstance(tensors, tuple):
        return tuple(weak_ref_tensor(t) for t in tensors)

    # For IntermediateTensors used in pipeline parallelism
    from vllm.sequence import IntermediateTensors
    if isinstance(tensors, IntermediateTensors):
        ret = IntermediateTensors({
            key: weak_ref_tensor(val)
            for key, val in tensors.tensors.items()
        })
        return ret
    raise ValueError("Invalid type for tensors")


def get_cuda_view_from_cpu_tensor(cpu_tensor: torch.Tensor) -> torch.Tensor:
    """
    Get a CUDA view of a CPU tensor using Unified Virtual Addressing (UVA).
    """
    assert cpu_tensor.is_pinned(), "CPU tensor must be pinned"
    return torch.ops._C.get_cuda_view_from_cpu_tensor(cpu_tensor)


def import_from_path(module_name: str, file_path: Union[str, os.PathLike]):
    """
    Import a Python file according to its file path.

    Based on the official recipe:
    https://docs.python.org/3/library/importlib.html#importing-a-source-file-directly
    """
    spec = importlib.util.spec_from_file_location(module_name, file_path)
    if spec is None:
        raise ModuleNotFoundError(f"No module named '{module_name}'")

    assert spec.loader is not None

    module = importlib.util.module_from_spec(spec)
    sys.modules[module_name] = module
    spec.loader.exec_module(module)
    return module


@cache
def get_vllm_optional_dependencies():
    metadata = importlib.metadata.metadata("vllm")
    requirements = metadata.get_all("Requires-Dist", [])
    extras = metadata.get_all("Provides-Extra", [])

    return {
        extra: [
            re.split(r";|>=|<=|==", req)[0] for req in requirements
            if req.endswith(f'extra == "{extra}"')
        ]
        for extra in extras
    }


class _PlaceholderBase:
    """
    Disallows downstream usage of placeholder modules.

    We need to explicitly override each dunder method because
    [`__getattr__`][vllm.utils._PlaceholderBase.__getattr__]
    is not called when they are accessed.

    Info:
        [Special method lookup](https://docs.python.org/3/reference/datamodel.html#special-lookup)
    """

    def __getattr__(self, key: str) -> Never:
        """
        The main class should implement this to throw an error
        for attribute accesses representing downstream usage.
        """
        raise NotImplementedError

    # [Basic customization]

    def __lt__(self, other: object):
        return self.__getattr__("__lt__")

    def __le__(self, other: object):
        return self.__getattr__("__le__")

    def __eq__(self, other: object):
        return self.__getattr__("__eq__")

    def __ne__(self, other: object):
        return self.__getattr__("__ne__")

    def __gt__(self, other: object):
        return self.__getattr__("__gt__")

    def __ge__(self, other: object):
        return self.__getattr__("__ge__")

    def __hash__(self):
        return self.__getattr__("__hash__")

    def __bool__(self):
        return self.__getattr__("__bool__")

    # [Callable objects]

    def __call__(self, *args: object, **kwargs: object):
        return self.__getattr__("__call__")

    # [Container types]

    def __len__(self):
        return self.__getattr__("__len__")

    def __getitem__(self, key: object):
        return self.__getattr__("__getitem__")

    def __setitem__(self, key: object, value: object):
        return self.__getattr__("__setitem__")

    def __delitem__(self, key: object):
        return self.__getattr__("__delitem__")

    # __missing__ is optional according to __getitem__ specification,
    # so it is skipped

    # __iter__ and __reversed__ have a default implementation
    # based on __len__ and __getitem__, so they are skipped.

    # [Numeric Types]

    def __add__(self, other: object):
        return self.__getattr__("__add__")

    def __sub__(self, other: object):
        return self.__getattr__("__sub__")

    def __mul__(self, other: object):
        return self.__getattr__("__mul__")

    def __matmul__(self, other: object):
        return self.__getattr__("__matmul__")

    def __truediv__(self, other: object):
        return self.__getattr__("__truediv__")

    def __floordiv__(self, other: object):
        return self.__getattr__("__floordiv__")

    def __mod__(self, other: object):
        return self.__getattr__("__mod__")

    def __divmod__(self, other: object):
        return self.__getattr__("__divmod__")

    def __pow__(self, other: object, modulo: object = ...):
        return self.__getattr__("__pow__")

    def __lshift__(self, other: object):
        return self.__getattr__("__lshift__")

    def __rshift__(self, other: object):
        return self.__getattr__("__rshift__")

    def __and__(self, other: object):
        return self.__getattr__("__and__")

    def __xor__(self, other: object):
        return self.__getattr__("__xor__")

    def __or__(self, other: object):
        return self.__getattr__("__or__")

    # r* and i* methods have lower priority than
    # the methods for left operand so they are skipped

    def __neg__(self):
        return self.__getattr__("__neg__")

    def __pos__(self):
        return self.__getattr__("__pos__")

    def __abs__(self):
        return self.__getattr__("__abs__")

    def __invert__(self):
        return self.__getattr__("__invert__")

    # __complex__, __int__ and __float__ have a default implementation
    # based on __index__, so they are skipped.

    def __index__(self):
        return self.__getattr__("__index__")

    def __round__(self, ndigits: object = ...):
        return self.__getattr__("__round__")

    def __trunc__(self):
        return self.__getattr__("__trunc__")

    def __floor__(self):
        return self.__getattr__("__floor__")

    def __ceil__(self):
        return self.__getattr__("__ceil__")

    # [Context managers]

    def __enter__(self):
        return self.__getattr__("__enter__")

    def __exit__(self, *args: object, **kwargs: object):
        return self.__getattr__("__exit__")


class PlaceholderModule(_PlaceholderBase):
    """
    A placeholder object to use when a module does not exist.

    This enables more informative errors when trying to access attributes
    of a module that does not exist.
    """

    def __init__(self, name: str) -> None:
        super().__init__()

        # Apply name mangling to avoid conflicting with module attributes
        self.__name = name

    def placeholder_attr(self, attr_path: str):
        return _PlaceholderModuleAttr(self, attr_path)

    def __getattr__(self, key: str):
        name = self.__name

        try:
            importlib.import_module(name)
        except ImportError as exc:
            for extra, names in get_vllm_optional_dependencies().items():
                if name in names:
                    msg = f"Please install vllm[{extra}] for {extra} support"
                    raise ImportError(msg) from exc

            raise exc

        raise AssertionError("PlaceholderModule should not be used "
                             "when the original module can be imported")


class _PlaceholderModuleAttr(_PlaceholderBase):

    def __init__(self, module: PlaceholderModule, attr_path: str) -> None:
        super().__init__()

        # Apply name mangling to avoid conflicting with module attributes
        self.__module = module
        self.__attr_path = attr_path

    def placeholder_attr(self, attr_path: str):
        return _PlaceholderModuleAttr(self.__module,
                                      f"{self.__attr_path}.{attr_path}")

    def __getattr__(self, key: str):
        getattr(self.__module, f"{self.__attr_path}.{key}")

        raise AssertionError("PlaceholderModule should not be used "
                             "when the original module can be imported")


# create a library to hold the custom op
vllm_lib = Library("vllm", "FRAGMENT")  # noqa


def direct_register_custom_op(
        op_name: str,
        op_func: Callable,
        mutates_args: list[str],
        fake_impl: Optional[Callable] = None,
        target_lib: Optional[Library] = None,
        dispatch_key: str = "CUDA",
        tags: tuple[torch.Tag, ...] = (),
):
    """
    `torch.library.custom_op` can have significant overhead because it
    needs to consider complicated dispatching logic. This function
    directly registers a custom op and dispatches it to the CUDA backend.
    See https://gist.github.com/youkaichao/ecbea9ec9fc79a45d2adce1784d7a9a5
    for more details.

    By default, the custom op is registered to the vLLM library. If you
    want to register it to a different library, you can pass the library
    object to the `target_lib` argument.

    IMPORTANT: the lifetime of the operator is tied to the lifetime of the
    library object. If you want to bind the operator to a different library,
    make sure the library object is alive when the operator is used.
    """
    if not supports_custom_op():
        from vllm.platforms import current_platform
        assert not current_platform.is_cuda_alike(), (
            "cuda platform needs torch>=2.4 to support custom op, "
            "chances are you are using an old version of pytorch "
            "or a custom build of pytorch. It is recommended to "
            "use vLLM in a fresh new environment and let it install "
            "the required dependencies.")
        return

    import torch.library
    if hasattr(torch.library, "infer_schema"):
        schema_str = torch.library.infer_schema(op_func,
                                                mutates_args=mutates_args)
    else:
        # for pytorch 2.4
        import torch._custom_op.impl
        schema_str = torch._custom_op.impl.infer_schema(op_func, mutates_args)
    my_lib = target_lib or vllm_lib
    my_lib.define(op_name + schema_str, tags=tags)
    my_lib.impl(op_name, op_func, dispatch_key=dispatch_key)
    if fake_impl is not None:
        my_lib._register_fake(op_name, fake_impl)


def resolve_obj_by_qualname(qualname: str) -> Any:
    """
    Resolve an object by its fully-qualified class name.
    """
    module_name, obj_name = qualname.rsplit(".", 1)
    module = importlib.import_module(module_name)
    return getattr(module, obj_name)


def kill_process_tree(pid: int):
    """
    Kills all descendant processes of the given pid by sending SIGKILL.

    Args:
        pid (int): Process ID of the parent process
    """
    try:
        parent = psutil.Process(pid)
    except psutil.NoSuchProcess:
        return

    # Get all children recursively
    children = parent.children(recursive=True)

    # Send SIGKILL to all children first
    for child in children:
        with contextlib.suppress(ProcessLookupError):
            os.kill(child.pid, signal.SIGKILL)

    # Finally kill the parent
    with contextlib.suppress(ProcessLookupError):
        os.kill(pid, signal.SIGKILL)


@dataclass
class MemorySnapshot:
    """Memory snapshot."""
    torch_peak: int = 0
    free_memory: int = 0
    total_memory: int = 0
    cuda_memory: int = 0
    torch_memory: int = 0
    non_torch_memory: int = 0
    timestamp: float = 0.0

    device: torch.types.Device = None
    auto_measure: bool = True

    def __post_init__(self) -> None:
        if self.auto_measure:
            self.measure()

    def measure(self) -> None:
        device = self.device

        # we measure the torch peak memory usage via allocated_bytes,
        # rather than `torch.cuda.memory_reserved()` .
        # After `torch.cuda.reset_peak_memory_stats()`,
        # `torch.cuda.memory_reserved()` will keep growing, and only shrink
        # when we call `torch.cuda.empty_cache()` or OOM happens.
        self.torch_peak = torch.cuda.memory_stats(device).get(
            "allocated_bytes.all.peak", 0)

        self.free_memory, self.total_memory = torch.cuda.mem_get_info(device)
        self.cuda_memory = self.total_memory - self.free_memory

        # torch.cuda.memory_reserved() is how many bytes
        # PyTorch gets from cuda (by calling cudaMalloc, etc.)
        # this is used to measure the non-torch memory usage
        self.torch_memory = torch.cuda.memory_reserved(device)

        self.non_torch_memory = self.cuda_memory - self.torch_memory
        self.timestamp = time.time()

    def __sub__(self, other: MemorySnapshot) -> MemorySnapshot:
        if self.device != other.device:
            raise ValueError(
                "The two snapshots should be from the same device! "
                f"Found: {self.device} vs. {other.device}")

        return MemorySnapshot(
            torch_peak=self.torch_peak - other.torch_peak,
            free_memory=self.free_memory - other.free_memory,
            total_memory=self.total_memory - other.total_memory,
            cuda_memory=self.cuda_memory - other.cuda_memory,
            torch_memory=self.torch_memory - other.torch_memory,
            non_torch_memory=self.non_torch_memory - other.non_torch_memory,
            timestamp=self.timestamp - other.timestamp,
            device=self.device,
            auto_measure=False,
        )


@dataclass
class MemoryProfilingResult:
    """Memory profiling result. All numbers are in bytes.
    """
    non_kv_cache_memory: int = 0
    torch_peak_increase: int = 0
    non_torch_increase: int = 0
    weights_memory: int = 0
    before_create: MemorySnapshot = field(default_factory=MemorySnapshot)
    profile_time: float = 0.0

    def __post_init__(self) -> None:
        device = self.before_create.device

        self.before_profile = MemorySnapshot(device=device, auto_measure=False)
        self.after_profile = MemorySnapshot(device=device, auto_measure=False)

    def __repr__(self) -> str:
        return (f"Memory profiling takes {self.profile_time:.2f} seconds. "
                f"Total non KV cache memory: "
                f"{(self.non_kv_cache_memory / GiB_bytes):.2f}GiB; "
                f"torch peak memory increase: "
                f"{(self.torch_peak_increase / GiB_bytes):.2f}GiB; "
                f"non-torch forward increase memory: "
                f"{(self.non_torch_increase / GiB_bytes):.2f}GiB; "
                f"weights memory: {(self.weights_memory / GiB_bytes):.2f}GiB.")


@contextlib.contextmanager
def memory_profiling(
    baseline_snapshot: MemorySnapshot,
    weights_memory: int = 0,
) -> Generator[MemoryProfilingResult, None, None]:
    """Memory profiling context manager.
    baseline_snapshot: the memory snapshot before the current vLLM instance.
    weights_memory: memory used by PyTorch when loading the model weights.
        Note that, before loading the model weights, we also initialize the device
        and distributed environment, which may consume some memory. This part is not
        included in the weights_memory because PyTorch does not control it.

    The memory in one GPU can be classified into 3 categories:
    1. memory used by anything other than the current vLLM instance.
    2. memory used by torch in the current vLLM instance.
    3. memory used in the current vLLM instance, but not by torch.

    A quantitive example:

    Before creating the current vLLM instance:
        category 1: 1 GiB
        category 2: 0 GiB
        category 3: 0 GiB

    After creating the current vLLM instance and loading the model,
    (i.e. before profiling):
        category 1: 1 GiB
        category 2: 2 GiB (model weights take 2 GiB)
        category 3: 0.5 GiB (memory used by NCCL)

    During profiling (peak):
        category 1: 1 GiB
        category 2: 4 GiB (peak activation tensors take 2 GiB)
        category 3: 1 GiB (memory used by NCCL + buffers for some attention backends)

    After profiling:
        category 1: 1 GiB
        category 2: 3 GiB (after garbage-collecting activation tensors)
        category 3: 1 GiB (memory used by NCCL + buffers for some attention backends)

    In this case, non-kv cache takes 5 GiB in total, including:
    a. 2 GiB used by the model weights (category 2)
    b. 2 GiB reserved for the peak activation tensors (category 2)
    c. 1 GiB used by non-torch components (category 3)

    The memory used for loading weights (a.) is directly given from the argument `weights_memory`.

    The increase of `torch.cuda.memory_stats()["allocated_bytes.all.peak"]` during profiling gives (b.).

    The increase of `non_torch_memory` from creating the current vLLM instance until after profiling to get (c.).
    """  # noqa
    gc.collect()
    torch.cuda.empty_cache()
    torch.cuda.reset_peak_memory_stats(device=baseline_snapshot.device)

    result = MemoryProfilingResult(
        before_create=baseline_snapshot,
        # the part of memory used for holding the model weights
        weights_memory=weights_memory,
    )

    result.before_profile.measure()

    yield result

    gc.collect()
    torch.cuda.empty_cache()

    result.after_profile.measure()

    diff_profile = result.after_profile - result.before_profile
    diff_from_create = result.after_profile - result.before_create
    result.torch_peak_increase = diff_profile.torch_peak
    result.non_torch_increase = diff_from_create.non_torch_memory
    result.profile_time = diff_profile.timestamp
<<<<<<< HEAD
    result.non_kv_cache_memory = (result.non_torch_increase +
                                  result.torch_peak_increase +
                                  result.weights_memory)
=======

    non_torch_memory = result.non_torch_increase
    peak_activation_memory = result.torch_peak_increase
    result.non_kv_cache_memory = non_torch_memory + peak_activation_memory + result.weights_memory  # noqa
>>>>>>> c29495d2


# Adapted from: https://github.com/sgl-project/sglang/blob/v0.4.1/python/sglang/srt/utils.py#L630 # noqa: E501
def set_ulimit(target_soft_limit=65535):
    if sys.platform.startswith('win'):
        logger.info("Windows detected, skipping ulimit adjustment.")
        return

    import resource
    resource_type = resource.RLIMIT_NOFILE
    current_soft, current_hard = resource.getrlimit(resource_type)

    if current_soft < target_soft_limit:
        try:
            resource.setrlimit(resource_type,
                               (target_soft_limit, current_hard))
        except ValueError as e:
            logger.warning(
                "Found ulimit of %s and failed to automatically increase "
                "with error %s. This can cause fd limit errors like "
                "`OSError: [Errno 24] Too many open files`. Consider "
                "increasing with ulimit -n", current_soft, e)


# Adapted from: https://github.com/sgl-project/sglang/blob/v0.4.1/python/sglang/utils.py#L28 # noqa: E501
def get_exception_traceback():
    etype, value, tb = sys.exc_info()
    err_str = "".join(traceback.format_exception(etype, value, tb))
    return err_str


def split_zmq_path(path: str) -> tuple[str, str, str]:
    """Split a zmq path into its parts."""
    parsed = urlparse(path)
    if not parsed.scheme:
        raise ValueError(f"Invalid zmq path: {path}")

    scheme = parsed.scheme
    host = parsed.hostname or ""
    port = str(parsed.port or "")

    if scheme == "tcp" and not all((host, port)):
        # The host and port fields are required for tcp
        raise ValueError(f"Invalid zmq path: {path}")

    if scheme != "tcp" and port:
        # port only makes sense with tcp
        raise ValueError(f"Invalid zmq path: {path}")

    return scheme, host, port


def make_zmq_path(scheme: str, host: str, port: Optional[int] = None) -> str:
    """Make a ZMQ path from its parts.

    Args:
        scheme: The ZMQ transport scheme (e.g. tcp, ipc, inproc).
        host: The host - can be an IPv4 address, IPv6 address, or hostname.
        port: Optional port number, only used for TCP sockets.

    Returns:
        A properly formatted ZMQ path string.
    """
    if port is None:
        return f"{scheme}://{host}"
    if is_valid_ipv6_address(host):
        return f"{scheme}://[{host}]:{port}"
    return f"{scheme}://{host}:{port}"


# Adapted from: https://github.com/sgl-project/sglang/blob/v0.4.1/python/sglang/srt/utils.py#L783 # noqa: E501
def make_zmq_socket(
    ctx: Union[zmq.asyncio.Context, zmq.Context],  # type: ignore[name-defined]
    path: str,
    socket_type: Any,
    bind: Optional[bool] = None,
    identity: Optional[bytes] = None,
    linger: Optional[int] = None,
) -> Union[zmq.Socket, zmq.asyncio.Socket]:  # type: ignore[name-defined]
    """Make a ZMQ socket with the proper bind/connect semantics."""

    mem = psutil.virtual_memory()
    socket = ctx.socket(socket_type)

    # Calculate buffer size based on system memory
    total_mem = mem.total / 1024**3
    available_mem = mem.available / 1024**3
    # For systems with substantial memory (>32GB total, >16GB available):
    # - Set a large 0.5GB buffer to improve throughput
    # For systems with less memory:
    # - Use system default (-1) to avoid excessive memory consumption
    if total_mem > 32 and available_mem > 16:
        buf_size = int(0.5 * 1024**3)  # 0.5GB in bytes
    else:
        buf_size = -1  # Use system default buffer size

    if bind is None:
        bind = socket_type not in (zmq.PUSH, zmq.SUB, zmq.XSUB)

    if socket_type in (zmq.PULL, zmq.DEALER, zmq.ROUTER):
        socket.setsockopt(zmq.RCVHWM, 0)
        socket.setsockopt(zmq.RCVBUF, buf_size)

    if socket_type in (zmq.PUSH, zmq.DEALER, zmq.ROUTER):
        socket.setsockopt(zmq.SNDHWM, 0)
        socket.setsockopt(zmq.SNDBUF, buf_size)

    if identity is not None:
        socket.setsockopt(zmq.IDENTITY, identity)

    if linger is not None:
        socket.setsockopt(zmq.LINGER, linger)

    if socket_type == zmq.XPUB:
        socket.setsockopt(zmq.XPUB_VERBOSE, True)

    # Determine if the path is a TCP socket with an IPv6 address.
    # Enable IPv6 on the zmq socket if so.
    scheme, host, _ = split_zmq_path(path)
    if scheme == "tcp" and is_valid_ipv6_address(host):
        socket.setsockopt(zmq.IPV6, 1)

    if bind:
        socket.bind(path)
    else:
        socket.connect(path)

    return socket


@contextlib.contextmanager
def zmq_socket_ctx(
    path: str,
    socket_type: Any,
    bind: Optional[bool] = None,
    linger: int = 0,
    identity: Optional[bytes] = None,
) -> Iterator[zmq.Socket]:
    """Context manager for a ZMQ socket"""

    ctx = zmq.Context()  # type: ignore[attr-defined]
    try:
        yield make_zmq_socket(ctx,
                              path,
                              socket_type,
                              bind=bind,
                              identity=identity)
    except KeyboardInterrupt:
        logger.debug("Got Keyboard Interrupt.")

    finally:
        ctx.destroy(linger=linger)


def _maybe_force_spawn():
    """Check if we need to force the use of the `spawn` multiprocessing start
    method.
    """
    if os.environ.get("VLLM_WORKER_MULTIPROC_METHOD") == "spawn":
        return

    reasons = []
    if is_in_ray_actor():
        # even if we choose to spawn, we need to pass the ray address
        # to the subprocess so that it knows how to connect to the ray cluster.
        # env vars are inherited by subprocesses, even if we use spawn.
        import ray
        os.environ["RAY_ADDRESS"] = ray.get_runtime_context().gcs_address
        reasons.append("In a Ray actor and can only be spawned")

    if cuda_is_initialized():
        reasons.append("CUDA is initialized")
    elif xpu_is_initialized():
        reasons.append("XPU is initialized")

    if reasons:
        logger.warning(
            "We must use the `spawn` multiprocessing start method. "
            "Overriding VLLM_WORKER_MULTIPROC_METHOD to 'spawn'. "
            "See https://docs.vllm.ai/en/latest/usage/"
            "troubleshooting.html#python-multiprocessing "
            "for more information. Reasons: %s", "; ".join(reasons))
        os.environ["VLLM_WORKER_MULTIPROC_METHOD"] = "spawn"


def get_mp_context():
    """Get a multiprocessing context with a particular method (spawn or fork).
    By default we follow the value of the VLLM_WORKER_MULTIPROC_METHOD to
    determine the multiprocessing method (default is fork). However, under
    certain conditions, we may enforce spawn and override the value of
    VLLM_WORKER_MULTIPROC_METHOD.
    """
    _maybe_force_spawn()
    mp_method = envs.VLLM_WORKER_MULTIPROC_METHOD
    return multiprocessing.get_context(mp_method)


def bind_kv_cache(
    ctx: dict[str, Any],
    kv_cache: list[list[torch.Tensor]],  # [virtual_engine][layer_index]
    shared_kv_cache_layers: Optional[dict[str, str]] = None
) -> None:
    # Bind the kv_cache tensor to Attention modules, similar to
    # ctx[layer_name].kv_cache[ve]=kv_cache[ve][extract_layer_index(layer_name)]
    # Special things handled here:
    # 1. Some models have non-attention layers, e.g., Jamba
    # 2. Pipeline parallelism, each rank only has a subset of layers
    # 3. Encoder attention has no kv cache
    # 4. Encoder-decoder models, encoder-decoder attention and decoder-only
    #    attention of the same layer (e.g., bart's decoder.layers.1.self_attn
    #    and decoder.layers.1.encoder_attn) is mapped to the same kv cache
    #    tensor
    # 5. Some models have attention layers that share kv cache with previous
    #    layers, this is specified through shared_kv_cache_layers
    if shared_kv_cache_layers is None:
        shared_kv_cache_layers = {}
    from vllm.attention import AttentionType
    from vllm.model_executor.models.utils import extract_layer_index
    layer_need_kv_cache = [
        layer_name for layer_name in ctx
        if (hasattr(ctx[layer_name], 'attn_type') and ctx[layer_name].attn_type
            in (AttentionType.DECODER, AttentionType.ENCODER_DECODER)) \
                and ctx[layer_name].kv_sharing_target_layer_name is None
    ]
    layer_index_sorted = sorted(
        set(
            extract_layer_index(layer_name)
            for layer_name in layer_need_kv_cache))
    for layer_name in layer_need_kv_cache:
        kv_cache_idx = layer_index_sorted.index(
            extract_layer_index(layer_name))
        forward_ctx = ctx[layer_name]
        assert len(forward_ctx.kv_cache) == len(kv_cache)
        for ve, ve_kv_cache in enumerate(kv_cache):
            forward_ctx.kv_cache[ve] = ve_kv_cache[kv_cache_idx]
    if shared_kv_cache_layers is not None:
        for layer_name, target_layer_name in shared_kv_cache_layers.items():
            assert extract_layer_index(target_layer_name) < \
               extract_layer_index(layer_name), \
                   "v0 doesn't support interleaving kv sharing"
            ctx[layer_name].kv_cache = ctx[target_layer_name].kv_cache


def run_method(obj: Any, method: Union[str, bytes, Callable], args: tuple[Any],
               kwargs: dict[str, Any]) -> Any:
    """
    Run a method of an object with the given arguments and keyword arguments.
    If the method is string, it will be converted to a method using getattr.
    If the method is serialized bytes and will be deserialized using
    cloudpickle.
    If the method is a callable, it will be called directly.
    """
    if isinstance(method, bytes):
        func = partial(cloudpickle.loads(method), obj)
    elif isinstance(method, str):
        try:
            func = getattr(obj, method)
        except AttributeError:
            raise NotImplementedError(f"Method {method!r} is not"
                                      " implemented.") from None
    else:
        func = partial(method, obj)  # type: ignore
    return func(*args, **kwargs)


def import_pynvml():
    """
    Historical comments:

    libnvml.so is the library behind nvidia-smi, and
    pynvml is a Python wrapper around it. We use it to get GPU
    status without initializing CUDA context in the current process.
    Historically, there are two packages that provide pynvml:
    - `nvidia-ml-py` (https://pypi.org/project/nvidia-ml-py/): The official
        wrapper. It is a dependency of vLLM, and is installed when users
        install vLLM. It provides a Python module named `pynvml`.
    - `pynvml` (https://pypi.org/project/pynvml/): An unofficial wrapper.
        Prior to version 12.0, it also provides a Python module `pynvml`,
        and therefore conflicts with the official one. What's worse,
        the module is a Python package, and has higher priority than
        the official one which is a standalone Python file.
        This causes errors when both of them are installed.
        Starting from version 12.0, it migrates to a new module
        named `pynvml_utils` to avoid the conflict.
    It is so confusing that many packages in the community use the
    unofficial one by mistake, and we have to handle this case.
    For example, `nvcr.io/nvidia/pytorch:24.12-py3` uses the unofficial
    one, and it will cause errors, see the issue
    https://github.com/vllm-project/vllm/issues/12847 for example.
    After all the troubles, we decide to copy the official `pynvml`
    module to our codebase, and use it directly.
    """
    import vllm.third_party.pynvml as pynvml
    return pynvml


def warn_for_unimplemented_methods(cls: type[T]) -> type[T]:
    """
    A replacement for `abc.ABC`.
    When we use `abc.ABC`, subclasses will fail to instantiate
    if they do not implement all abstract methods.
    Here, we only require `raise NotImplementedError` in the
    base class, and log a warning if the method is not implemented
    in the subclass.
    """

    original_init = cls.__init__

    def find_unimplemented_methods(self: object):
        unimplemented_methods = []
        for attr_name in dir(self):
            # bypass inner method
            if attr_name.startswith('_'):
                continue

            try:
                attr = getattr(self, attr_name)
                # get the func of callable method
                if callable(attr):
                    attr_func = attr.__func__
            except AttributeError:
                continue
            src = inspect.getsource(attr_func)
            if "NotImplementedError" in src:
                unimplemented_methods.append(attr_name)
        if unimplemented_methods:
            method_names = ','.join(unimplemented_methods)
            msg = (f"Methods {method_names} not implemented in {self}")
            logger.debug(msg)

    @wraps(original_init)
    def wrapped_init(self, *args, **kwargs) -> None:
        original_init(self, *args, **kwargs)
        find_unimplemented_methods(self)

    type.__setattr__(cls, '__init__', wrapped_init)
    return cls


class LazyLoader(types.ModuleType):
    """
    LazyLoader module borrowed from Tensorflow
    https://github.com/tensorflow/tensorflow/blob/main/tensorflow/python/util/lazy_loader.py
    with an addition of "module caching".

    Lazily import a module, mainly to avoid pulling in large dependencies.
    Modules such as `xgrammar` might do additional side effects, so we
    only want to use this when it is needed, delaying all eager effects
    """

    def __init__(
        self,
        local_name: str,
        parent_module_globals: dict[str, Any],
        name: str,
    ):
        self._local_name = local_name
        self._parent_module_globals = parent_module_globals
        self._module: types.ModuleType | None = None

        super().__init__(str(name))

    def _load(self) -> types.ModuleType:
        # Import the target module and insert it into the parent's namespace
        try:
            module = importlib.import_module(self.__name__)
            self._parent_module_globals[self._local_name] = module
            # The additional add to sys.modules
            # ensures library is actually loaded.
            sys.modules[self._local_name] = module
        except ModuleNotFoundError as err:
            raise err from None

        # Update this object's dict so that if someone keeps a
        # reference to the LazyLoader, lookups are efficient
        # (__getattr__ is only called on lookups that fail).
        self.__dict__.update(module.__dict__)
        return module

    def __getattr__(self, item: Any) -> Any:
        if self._module is None:
            self._module = self._load()
        return getattr(self._module, item)

    def __dir__(self) -> list[str]:
        if self._module is None:
            self._module = self._load()
        return dir(self._module)


def swap_dict_values(obj: dict[_K, _V], key1: _K, key2: _K) -> None:
    """
    Helper function to swap values for two keys
    """
    v1 = obj.get(key1)
    v2 = obj.get(key2)
    if v1 is not None:
        obj[key2] = v1
    else:
        obj.pop(key2, None)
    if v2 is not None:
        obj[key1] = v2
    else:
        obj.pop(key1, None)


@contextlib.contextmanager
def cprofile_context(save_file: Optional[str] = None):
    """Run a cprofile

    Args:
        save_file: path to save the profile result. "1" or
          None will result in printing to stdout.
    """
    import cProfile

    prof = cProfile.Profile()
    prof.enable()

    try:
        yield
    finally:
        prof.disable()
        if save_file and save_file != "1":
            prof.dump_stats(save_file)
        else:
            prof.print_stats(sort="cumtime")


def cprofile(save_file: Optional[str] = None, enabled: bool = True):
    """Decorator to profile a Python method using cProfile.

    Args:
        save_file: Path to save the profile result.
            If "1", None, or "", results will be printed to stdout.
        enabled: Set to false to turn this into a no-op
    """

    def decorator(func: Callable):

        @wraps(func)
        def wrapper(*args, **kwargs):
            if not enabled:
                # If profiling is disabled, just call the function directly.
                return func(*args, **kwargs)

            with cprofile_context(save_file):
                return func(*args, **kwargs)

        return wrapper

    return decorator


# Only relevant for models using ALiBi (e.g, MPT)
def check_use_alibi(model_config: ModelConfig) -> bool:
    cfg = model_config.hf_text_config
    return (getattr(cfg, "alibi", False)  # Falcon
            or ("BloomForCausalLM" in getattr(model_config.hf_config,
                                              "architectures", []))  # Bloom
            or getattr(cfg, "position_encoding_type", "") ==
            "alibi"  # codellm_1b_alibi
            or (hasattr(cfg, "attn_config")  # MPT
                and ((isinstance(cfg.attn_config, dict)
                      and cfg.attn_config.get("alibi", False)) or
                     (not isinstance(cfg.attn_config, dict)
                      and getattr(cfg.attn_config, "alibi", False)))))


def sha256(input) -> bytes:
    """Hash any picklable Python object using SHA-256.

    The input is serialized using pickle before hashing, which allows
    arbitrary Python objects to be used. Note that this function does
    not use a hash seed—if you need one, prepend it explicitly to the input.

    Args:
        input: Any picklable Python object.

    Returns:
        Bytes representing the SHA-256 hash of the serialized input.
    """
    input_bytes = pickle.dumps(input, protocol=pickle.HIGHEST_PROTOCOL)
    return hashlib.sha256(input_bytes).digest()


def sha256_cbor(input) -> bytes:
    """
    Hash objects using CBOR serialization and SHA-256.

    This option is useful for non-Python-dependent serialization and hashing.

    Args:
        input: Object to be serialized and hashed. Supported types include
            basic Python types and complex structures like lists, tuples, and
            dictionaries.
            Custom classes must implement CBOR serialization methods.

    Returns:
        Bytes representing the SHA-256 hash of the CBOR serialized input.
    """
    input_bytes = cbor2.dumps(input, canonical=True)
    return hashlib.sha256(input_bytes).digest()


def get_hash_fn_by_name(hash_fn_name: str) -> Callable[[Any], bytes]:
    """Get a hash function by name, or raise an error if
    the function is not found.
    Args:
        hash_fn_name: Name of the hash function.
    Returns:
        A hash function.
    """
    if hash_fn_name == "sha256":
        return sha256
    if hash_fn_name == "sha256_cbor":
        return sha256_cbor

    raise ValueError(f"Unsupported hash function: {hash_fn_name}")


def is_torch_equal_or_newer(target: str) -> bool:
    """Check if the installed torch version is >= the target version.

    Args:
        target: a version string, like "2.6.0".

    Returns:
        Whether the condition meets.
    """
    try:
        return _is_torch_equal_or_newer(str(torch.__version__), target)
    except Exception:
        # Fallback to PKG-INFO to load the package info, needed by the doc gen.
        return Version(importlib.metadata.version('torch')) >= Version(target)


# Helper function used in testing.
def _is_torch_equal_or_newer(torch_version: str, target: str) -> bool:
    torch_version = version.parse(torch_version)
    return torch_version >= version.parse(target)


@cache
def _has_module(module_name: str) -> bool:
    """Return True if *module_name* can be found in the current environment.

    The result is cached so that subsequent queries for the same module incur
    no additional overhead.
    """
    return importlib.util.find_spec(module_name) is not None


def has_pplx() -> bool:
    """Whether the optional `pplx_kernels` package is available."""

    return _has_module("pplx_kernels")


def has_deep_ep() -> bool:
    """Whether the optional `deep_ep` package is available."""

    return _has_module("deep_ep")


def has_deep_gemm() -> bool:
    """Whether the optional `deep_gemm` package is available."""

    return _has_module("deep_gemm")


def has_triton_kernels() -> bool:
    """Whether the optional `triton_kernels` package is available."""

    return _has_module("triton_kernels")


def set_process_title(name: str,
                      suffix: str = "",
                      prefix: str = envs.VLLM_PROCESS_NAME_PREFIX) -> None:
    """
    Set the current process title to a specific name with an
    optional suffix.

    Args:
        name: The title to assign to the current process.
        suffix: An optional suffix to append to the base name.
        prefix: A prefix to prepend to the front separated by `::`.
    """
    if suffix:
        name = f"{name}_{suffix}"
    setproctitle.setproctitle(f"{prefix}::{name}")


def _add_prefix(file: TextIO, worker_name: str, pid: int) -> None:
    """Prepend each output line with process-specific prefix"""

    prefix = f"{CYAN}({worker_name} pid={pid}){RESET} "
    file_write = file.write

    def write_with_prefix(s: str):
        if not s:
            return
        if file.start_new_line:  # type: ignore[attr-defined]
            file_write(prefix)
        idx = 0
        while (next_idx := s.find('\n', idx)) != -1:
            next_idx += 1
            file_write(s[idx:next_idx])
            if next_idx == len(s):
                file.start_new_line = True  # type: ignore[attr-defined]
                return
            file_write(prefix)
            idx = next_idx
        file_write(s[idx:])
        file.start_new_line = False  # type: ignore[attr-defined]

    file.start_new_line = True  # type: ignore[attr-defined]
    file.write = write_with_prefix  # type: ignore[method-assign]


def decorate_logs(process_name: Optional[str] = None) -> None:
    """
    Adds a process-specific prefix to each line of output written to stdout and
    stderr.

    This function is intended to be called before initializing the api_server,
    engine_core, or worker classes, so that all subsequent output from the
    process is prefixed with the process name and PID. This helps distinguish
    log output from different processes in multi-process environments.

    Args:
        process_name: Optional; the name of the process to use in the prefix.
            If not provided, the current process name from the multiprocessing
            context is used.
    """
    if process_name is None:
        process_name = get_mp_context().current_process().name
    pid = os.getpid()
    _add_prefix(sys.stdout, process_name, pid)
    _add_prefix(sys.stderr, process_name, pid)


def length_from_prompt_token_ids_or_embeds(
    prompt_token_ids: Optional[list[int]],
    prompt_embeds: Optional[torch.Tensor],
) -> int:
    """Calculate the request length (in number of tokens) give either 
    prompt_token_ids or prompt_embeds.
    """
    prompt_token_len = None if prompt_token_ids is None else len(
        prompt_token_ids)
    prompt_embeds_len = \
        None if prompt_embeds is None else len(prompt_embeds)

    if prompt_token_len is None:
        if prompt_embeds_len is None:
            raise ValueError(
                "Neither prompt_token_ids nor prompt_embeds were defined.")
        return prompt_embeds_len
    else:
        if (prompt_embeds_len is not None
                and prompt_embeds_len != prompt_token_len):
            raise ValueError(
                "Prompt token ids and prompt embeds had different lengths"
                f" prompt_token_ids={prompt_token_len}"
                f" prompt_embeds={prompt_embeds_len}")
        return prompt_token_len<|MERGE_RESOLUTION|>--- conflicted
+++ resolved
@@ -2813,16 +2813,10 @@
     result.torch_peak_increase = diff_profile.torch_peak
     result.non_torch_increase = diff_from_create.non_torch_memory
     result.profile_time = diff_profile.timestamp
-<<<<<<< HEAD
-    result.non_kv_cache_memory = (result.non_torch_increase +
-                                  result.torch_peak_increase +
-                                  result.weights_memory)
-=======
 
     non_torch_memory = result.non_torch_increase
     peak_activation_memory = result.torch_peak_increase
     result.non_kv_cache_memory = non_torch_memory + peak_activation_memory + result.weights_memory  # noqa
->>>>>>> c29495d2
 
 
 # Adapted from: https://github.com/sgl-project/sglang/blob/v0.4.1/python/sglang/srt/utils.py#L630 # noqa: E501
