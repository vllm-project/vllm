# SPDX-License-Identifier: Apache-2.0
# SPDX-FileCopyrightText: Copyright contributors to the vLLM project

import contextlib
import datetime
import enum
import getpass
import importlib
import inspect
import json
import multiprocessing
import os
import signal
import subprocess
import sys
import tempfile
import textwrap
import threading
import traceback
import uuid
import warnings
import weakref
from argparse import (
    Action,
    ArgumentDefaultsHelpFormatter,
    ArgumentParser,
    ArgumentTypeError,
    RawDescriptionHelpFormatter,
    _ArgumentGroup,
)
from collections import defaultdict
from collections.abc import (
    Callable,
    Sequence,
)
from concurrent.futures.process import ProcessPoolExecutor
from functools import cache, partial, wraps
from pathlib import Path
from typing import TYPE_CHECKING, Any, TextIO, TypeVar

import cloudpickle
import psutil
import regex as re
import setproctitle
import torch
import yaml

import vllm.envs as envs
from vllm.logger import enable_trace_function_call, init_logger
from vllm.ray.lazy_utils import is_in_ray_actor

_DEPRECATED_MAPPINGS = {
    "cprofile": "profiling",
    "cprofile_context": "profiling",
    "get_open_port": "network_utils",
}


def __getattr__(name: str) -> Any:  # noqa: D401 - short deprecation docstring
    """Module-level getattr to handle deprecated utilities."""
    if name in _DEPRECATED_MAPPINGS:
        submodule_name = _DEPRECATED_MAPPINGS[name]
        warnings.warn(
            f"vllm.utils.{name} is deprecated and will be removed in a future version. "
            f"Use vllm.utils.{submodule_name}.{name} instead.",
            DeprecationWarning,
            stacklevel=2,
        )
        module = __import__(f"vllm.utils.{submodule_name}", fromlist=[submodule_name])
        return getattr(module, name)
    raise AttributeError(f"module {__name__!r} has no attribute {name!r}")


def __dir__() -> list[str]:
    # expose deprecated names in dir() for better UX/tab-completion
    return sorted(list(globals().keys()) + list(_DEPRECATED_MAPPINGS.keys()))


if TYPE_CHECKING:
    from argparse import Namespace

    from vllm.config import ModelConfig, VllmConfig
else:
    Namespace = object

    ModelConfig = object
    VllmConfig = object

logger = init_logger(__name__)

# This value is chosen to have a balance between ITL and TTFT. Note it is
# not optimized for throughput.
DEFAULT_MAX_NUM_BATCHED_TOKENS = 2048
POOLING_MODEL_MAX_NUM_BATCHED_TOKENS = 32768
MULTIMODAL_MODEL_MAX_NUM_BATCHED_TOKENS = 5120

# Constants related to forcing the attention backend selection

# String name of register which may be set in order to
# force auto-selection of attention backend by Attention
# wrapper
STR_BACKEND_ENV_VAR: str = "VLLM_ATTENTION_BACKEND"

# Possible string values of STR_BACKEND_ENV_VAR
# register, corresponding to possible backends
STR_FLASHINFER_ATTN_VAL: str = "FLASHINFER"
STR_TORCH_SDPA_ATTN_VAL: str = "TORCH_SDPA"
STR_XFORMERS_ATTN_VAL: str = "XFORMERS"
STR_FLASH_ATTN_VAL: str = "FLASH_ATTN"
STR_INVALID_VAL: str = "INVALID"


# ANSI color codes
CYAN = "\033[1;36m"
RESET = "\033[0;0m"


T = TypeVar("T")
U = TypeVar("U")


class Device(enum.Enum):
    GPU = enum.auto()
    CPU = enum.auto()


class LayerBlockType(enum.Enum):
    attention = "attention"
    mamba = "mamba"


class Counter:
    def __init__(self, start: int = 0) -> None:
        self.counter = start

    def __next__(self) -> int:
        i = self.counter
        self.counter += 1
        return i

    def reset(self) -> None:
        self.counter = 0


def random_uuid() -> str:
    return str(uuid.uuid4().hex)


def update_environment_variables(envs: dict[str, str]):
    for k, v in envs.items():
        if k in os.environ and os.environ[k] != v:
            logger.warning(
                "Overwriting environment variable %s from '%s' to '%s'",
                k,
                os.environ[k],
                v,
            )
        os.environ[k] = v


def cdiv(a: int, b: int) -> int:
    """Ceiling division."""
    return -(a // -b)


def next_power_of_2(n) -> int:
    """The next power of 2 (inclusive)"""
    if n < 1:
        return 1
    return 1 << (n - 1).bit_length()


def prev_power_of_2(n: int) -> int:
    """The previous power of 2 (inclusive)"""
    if n <= 0:
        return 0
    return 1 << (n.bit_length() - 1)


def round_up(x: int, y: int) -> int:
    return ((x + y - 1) // y) * y


def round_down(x: int, y: int) -> int:
    return (x // y) * y


@cache
def is_pin_memory_available() -> bool:
    from vllm.platforms import current_platform

    return current_platform.is_pin_memory_available()


@cache
def is_uva_available() -> bool:
    """Check if Unified Virtual Addressing (UVA) is available."""
    # UVA requires pinned memory.
    # TODO: Add more requirements for UVA if needed.
    return is_pin_memory_available()


# TODO: This function can be removed if transformer_modules classes are
# serialized by value when communicating between processes
def init_cached_hf_modules() -> None:
    """
    Lazy initialization of the Hugging Face modules.
    """
    from transformers.dynamic_module_utils import init_hf_modules

    init_hf_modules()


@cache
def find_library(lib_name: str) -> str:
    """
    Find the library file in the system.
    `lib_name` is full filename, with both prefix and suffix.
    This function resolves `lib_name` to the full path of the library.
    """
    # Adapted from https://github.com/openai/triton/blob/main/third_party/nvidia/backend/driver.py#L19 # noqa
    # According to https://en.wikipedia.org/wiki/Filesystem_Hierarchy_Standard
    # `/sbin/ldconfig` should exist in all Linux systems.
    # `/sbin/ldconfig` searches the library in the system
    libs = subprocess.check_output(["/sbin/ldconfig", "-p"]).decode()
    # each line looks like the following:
    # libcuda.so.1 (libc6,x86-64) => /lib/x86_64-linux-gnu/libcuda.so.1
    locs = [line.split()[-1] for line in libs.splitlines() if lib_name in line]
    # `LD_LIBRARY_PATH` searches the library in the user-defined paths
    env_ld_library_path = envs.LD_LIBRARY_PATH
    if not locs and env_ld_library_path:
        locs = [
            os.path.join(dir, lib_name)
            for dir in env_ld_library_path.split(":")
            if os.path.exists(os.path.join(dir, lib_name))
        ]
    if not locs:
        raise ValueError(f"Cannot find {lib_name} in the system.")
    return locs[0]


def find_nccl_library() -> str:
    """
    We either use the library file specified by the `VLLM_NCCL_SO_PATH`
    environment variable, or we find the library file brought by PyTorch.
    After importing `torch`, `libnccl.so.2` or `librccl.so.1` can be
    found by `ctypes` automatically.
    """
    so_file = envs.VLLM_NCCL_SO_PATH

    # manually load the nccl library
    if so_file:
        logger.info(
            "Found nccl from environment variable VLLM_NCCL_SO_PATH=%s", so_file
        )
    else:
        if torch.version.cuda is not None:
            so_file = "libnccl.so.2"
        elif torch.version.hip is not None:
            so_file = "librccl.so.1"
        else:
            raise ValueError("NCCL only supports CUDA and ROCm backends.")
        logger.debug_once("Found nccl from library %s", so_file)
    return so_file


def find_nccl_include_paths() -> list[str] | None:
    """
    We either use the nccl.h specified by the `VLLM_NCCL_INCLUDE_PATH`
    environment variable, or we find the library file brought by
    nvidia-nccl-cuXX. load_inline by default uses
    torch.utils.cpp_extension.include_paths
    """
    paths: list[str] = []
    inc = envs.VLLM_NCCL_INCLUDE_PATH
    if inc and os.path.isdir(inc):
        paths.append(inc)

    try:
        spec = importlib.util.find_spec("nvidia.nccl")
        if spec and getattr(spec, "submodule_search_locations", None):
            for loc in spec.submodule_search_locations:
                inc_dir = os.path.join(loc, "include")
                if os.path.exists(os.path.join(inc_dir, "nccl.h")):
                    paths.append(inc_dir)
    except Exception:
        pass

    seen = set()
    out: list[str] = []
    for p in paths:
        if p and p not in seen:
            out.append(p)
            seen.add(p)
    return out or None


def enable_trace_function_call_for_thread(vllm_config: VllmConfig) -> None:
    """Set up function tracing for the current thread,
    if enabled via the VLLM_TRACE_FUNCTION environment variable
    """

    if envs.VLLM_TRACE_FUNCTION:
        tmp_dir = tempfile.gettempdir()
        # add username to tmp_dir to avoid permission issues
        tmp_dir = os.path.join(tmp_dir, getpass.getuser())
        filename = (
            f"VLLM_TRACE_FUNCTION_for_process_{os.getpid()}"
            f"_thread_{threading.get_ident()}_"
            f"at_{datetime.datetime.now()}.log"
        ).replace(" ", "_")
        log_path = os.path.join(
            tmp_dir, "vllm", f"vllm-instance-{vllm_config.instance_id}", filename
        )
        os.makedirs(os.path.dirname(log_path), exist_ok=True)
        enable_trace_function_call(log_path)


def cuda_is_initialized() -> bool:
    """Check if CUDA is initialized."""
    if not torch.cuda._is_compiled():
        return False
    return torch.cuda.is_initialized()


def xpu_is_initialized() -> bool:
    """Check if XPU is initialized."""
    if not torch.xpu._is_compiled():
        return False
    return torch.xpu.is_initialized()


def cuda_get_device_properties(
    device, names: Sequence[str], init_cuda=False
) -> tuple[Any, ...]:
    """Get specified CUDA device property values without initializing CUDA in
    the current process."""
    if init_cuda or cuda_is_initialized():
        props = torch.cuda.get_device_properties(device)
        return tuple(getattr(props, name) for name in names)

    # Run in subprocess to avoid initializing CUDA as a side effect.
    mp_ctx = multiprocessing.get_context("fork")
    with ProcessPoolExecutor(max_workers=1, mp_context=mp_ctx) as executor:
        return executor.submit(cuda_get_device_properties, device, names, True).result()


def weak_bind(
    bound_method: Callable[..., Any],
) -> Callable[..., None]:
    """Make an instance method that weakly references
    its associated instance and no-ops once that
    instance is collected."""
    ref = weakref.ref(bound_method.__self__)  # type: ignore[attr-defined]
    unbound = bound_method.__func__  # type: ignore[attr-defined]

    def weak_bound(*args, **kwargs) -> None:
        if inst := ref():
            unbound(inst, *args, **kwargs)

    return weak_bound


class StoreBoolean(Action):
    def __call__(self, parser, namespace, values, option_string=None):
        if values.lower() == "true":
            setattr(namespace, self.dest, True)
        elif values.lower() == "false":
            setattr(namespace, self.dest, False)
        else:
            raise ValueError(
                f"Invalid boolean value: {values}. Expected 'true' or 'false'."
            )


class SortedHelpFormatter(ArgumentDefaultsHelpFormatter, RawDescriptionHelpFormatter):
    """SortedHelpFormatter that sorts arguments by their option strings."""

    def _split_lines(self, text, width):
        """
        1. Sentences split across lines have their single newlines removed.
        2. Paragraphs and explicit newlines are split into separate lines.
        3. Each line is wrapped to the specified width (width of terminal).
        """
        # The patterns also include whitespace after the newline
        single_newline = re.compile(r"(?<!\n)\n(?!\n)\s*")
        multiple_newlines = re.compile(r"\n{2,}\s*")
        text = single_newline.sub(" ", text)
        lines = re.split(multiple_newlines, text)
        return sum([textwrap.wrap(line, width) for line in lines], [])

    def add_arguments(self, actions):
        actions = sorted(actions, key=lambda x: x.option_strings)
        super().add_arguments(actions)


class FlexibleArgumentParser(ArgumentParser):
    """ArgumentParser that allows both underscore and dash in names."""

    _deprecated: set[Action] = set()
    _json_tip: str = (
        "When passing JSON CLI arguments, the following sets of arguments "
        "are equivalent:\n"
        '   --json-arg \'{"key1": "value1", "key2": {"key3": "value2"}}\'\n'
        "   --json-arg.key1 value1 --json-arg.key2.key3 value2\n\n"
        "Additionally, list elements can be passed individually using +:\n"
        '   --json-arg \'{"key4": ["value3", "value4", "value5"]}\'\n'
        "   --json-arg.key4+ value3 --json-arg.key4+='value4,value5'\n\n"
    )
    _search_keyword: str | None = None

    def __init__(self, *args, **kwargs):
        # Set the default "formatter_class" to SortedHelpFormatter
        if "formatter_class" not in kwargs:
            kwargs["formatter_class"] = SortedHelpFormatter
        # Pop kwarg "add_json_tip" to control whether to add the JSON tip
        self.add_json_tip = kwargs.pop("add_json_tip", True)
        super().__init__(*args, **kwargs)

    if sys.version_info < (3, 13):
        # Enable the deprecated kwarg for Python 3.12 and below

        def parse_known_args(self, args=None, namespace=None):
            if args is not None and "--disable-log-requests" in args:
                # Special case warning because the warning below won't trigger
                # if –-disable-log-requests because its value is default.
                logger.warning_once(
                    "argument '--disable-log-requests' is deprecated and "
                    "replaced with '--enable-log-requests'. This will be "
                    "removed in v0.12.0."
                )
            namespace, args = super().parse_known_args(args, namespace)
            for action in FlexibleArgumentParser._deprecated:
                if (
                    hasattr(namespace, dest := action.dest)
                    and getattr(namespace, dest) != action.default
                ):
                    logger.warning_once("argument '%s' is deprecated", dest)
            return namespace, args

        def add_argument(self, *args, **kwargs):
            deprecated = kwargs.pop("deprecated", False)
            action = super().add_argument(*args, **kwargs)
            if deprecated:
                FlexibleArgumentParser._deprecated.add(action)
            return action

        class _FlexibleArgumentGroup(_ArgumentGroup):
            def add_argument(self, *args, **kwargs):
                deprecated = kwargs.pop("deprecated", False)
                action = super().add_argument(*args, **kwargs)
                if deprecated:
                    FlexibleArgumentParser._deprecated.add(action)
                return action

        def add_argument_group(self, *args, **kwargs):
            group = self._FlexibleArgumentGroup(self, *args, **kwargs)
            self._action_groups.append(group)
            return group

    def format_help(self):
        # Only use custom help formatting for bottom level parsers
        if self._subparsers is not None:
            return super().format_help()

        formatter = self._get_formatter()

        # Handle keyword search of the args
        if (search_keyword := self._search_keyword) is not None:
            # Normalise the search keyword
            search_keyword = search_keyword.lower().replace("_", "-")
            # Return full help if searching for 'all'
            if search_keyword == "all":
                self.epilog = self._json_tip
                return super().format_help()

            # Return group help if searching for a group title
            for group in self._action_groups:
                if group.title and group.title.lower() == search_keyword:
                    formatter.start_section(group.title)
                    formatter.add_text(group.description)
                    formatter.add_arguments(group._group_actions)
                    formatter.end_section()
                    formatter.add_text(self._json_tip)
                    return formatter.format_help()

            # Return matched args if searching for an arg name
            matched_actions = []
            for group in self._action_groups:
                for action in group._group_actions:
                    # search option name
                    if any(
                        search_keyword in opt.lower() for opt in action.option_strings
                    ):
                        matched_actions.append(action)
            if matched_actions:
                formatter.start_section(f"Arguments matching '{search_keyword}'")
                formatter.add_arguments(matched_actions)
                formatter.end_section()
                formatter.add_text(self._json_tip)
                return formatter.format_help()

            # No match found
            formatter.add_text(
                f"No group or arguments matching '{search_keyword}'.\n"
                "Use '--help' to see available groups or "
                "'--help=all' to see all available parameters."
            )
            return formatter.format_help()

        # usage
        formatter.add_usage(self.usage, self._actions, self._mutually_exclusive_groups)

        # description
        formatter.add_text(self.description)

        # positionals, optionals and user-defined groups
        formatter.start_section("Config Groups")
        config_groups = ""
        for group in self._action_groups:
            if not group._group_actions:
                continue
            title = group.title
            description = group.description or ""
            config_groups += f"{title: <24}{description}\n"
        formatter.add_text(config_groups)
        formatter.end_section()

        # epilog
        formatter.add_text(self.epilog)

        # determine help from format above
        return formatter.format_help()

    def parse_args(  # type: ignore[override]
        self,
        args: list[str] | None = None,
        namespace: Namespace | None = None,
    ):
        if args is None:
            args = sys.argv[1:]

        # Check for --model in command line arguments first
        if args and args[0] == "serve":
            try:
                model_idx = next(
                    i
                    for i, arg in enumerate(args)
                    if arg == "--model" or arg.startswith("--model=")
                )
                logger.warning(
                    "With `vllm serve`, you should provide the model as a "
                    "positional argument or in a config file instead of via "
                    "the `--model` option. "
                    "The `--model` option will be removed in v0.13."
                )

                if args[model_idx] == "--model":
                    model_tag = args[model_idx + 1]
                    rest_start_idx = model_idx + 2
                else:
                    model_tag = args[model_idx].removeprefix("--model=")
                    rest_start_idx = model_idx + 1

                # Move <model> to the front, e,g:
                # [Before]
                # vllm serve -tp 2 --model <model> --enforce-eager --port 8001
                # [After]
                # vllm serve <model> -tp 2 --enforce-eager --port 8001
                args = [
                    "serve",
                    model_tag,
                    *args[1:model_idx],
                    *args[rest_start_idx:],
                ]
                print("args", args)
            except StopIteration:
                pass

        if "--config" in args:
            args = self._pull_args_from_config(args)

        def repl(match: re.Match) -> str:
            """Replaces underscores with dashes in the matched string."""
            return match.group(0).replace("_", "-")

        # Everything between the first -- and the first .
        pattern = re.compile(r"(?<=--)[^\.]*")

        # Convert underscores to dashes and vice versa in argument names
        processed_args = list[str]()
        for i, arg in enumerate(args):
            if arg.startswith("--help="):
                FlexibleArgumentParser._search_keyword = arg.split("=", 1)[-1].lower()
                processed_args.append("--help")
            elif arg.startswith("--"):
                if "=" in arg:
                    key, value = arg.split("=", 1)
                    key = pattern.sub(repl, key, count=1)
                    processed_args.append(f"{key}={value}")
                else:
                    key = pattern.sub(repl, arg, count=1)
                    processed_args.append(key)
            elif arg.startswith("-O") and arg != "-O" and arg[2] != ".":
                # allow -O flag to be used without space, e.g. -O3 or -Odecode
                # -O.<...> handled later
                # also handle -O=<mode> here
                mode = arg[3:] if arg[2] == "=" else arg[2:]
                processed_args.append(f"-O.mode={mode}")
            elif (
                arg == "-O"
                and i + 1 < len(args)
                and args[i + 1] in {"0", "1", "2", "3"}
            ):
                # Convert -O <n> to -O.mode <n>
                processed_args.append("-O.mode")
            else:
                processed_args.append(arg)

        def create_nested_dict(keys: list[str], value: str) -> dict[str, Any]:
            """Creates a nested dictionary from a list of keys and a value.

            For example, `keys = ["a", "b", "c"]` and `value = 1` will create:
            `{"a": {"b": {"c": 1}}}`
            """
            nested_dict: Any = value
            for key in reversed(keys):
                nested_dict = {key: nested_dict}
            return nested_dict

        def recursive_dict_update(
            original: dict[str, Any],
            update: dict[str, Any],
        ) -> set[str]:
            """Recursively updates a dictionary with another dictionary.
            Returns a set of duplicate keys that were overwritten.
            """
            duplicates = set[str]()
            for k, v in update.items():
                if isinstance(v, dict) and isinstance(original.get(k), dict):
                    nested_duplicates = recursive_dict_update(original[k], v)
                    duplicates |= {f"{k}.{d}" for d in nested_duplicates}
                elif isinstance(v, list) and isinstance(original.get(k), list):
                    original[k] += v
                else:
                    if k in original:
                        duplicates.add(k)
                    original[k] = v
            return duplicates

        delete = set[int]()
        dict_args = defaultdict[str, dict[str, Any]](dict)
        duplicates = set[str]()
        for i, processed_arg in enumerate(processed_args):
            if i in delete:  # skip if value from previous arg
                continue

            if processed_arg.startswith("-") and "." in processed_arg:
                if "=" in processed_arg:
                    processed_arg, value_str = processed_arg.split("=", 1)
                    if "." not in processed_arg:
                        # False positive, '.' was only in the value
                        continue
                else:
                    value_str = processed_args[i + 1]
                    delete.add(i + 1)

                if processed_arg.endswith("+"):
                    processed_arg = processed_arg[:-1]
                    value_str = json.dumps(list(value_str.split(",")))

                key, *keys = processed_arg.split(".")
                try:
                    value = json.loads(value_str)
                except json.decoder.JSONDecodeError:
                    value = value_str

                # Merge all values with the same key into a single dict
                arg_dict = create_nested_dict(keys, value)
                arg_duplicates = recursive_dict_update(dict_args[key], arg_dict)
                duplicates |= {f"{key}.{d}" for d in arg_duplicates}
                delete.add(i)
        # Filter out the dict args we set to None
        processed_args = [a for i, a in enumerate(processed_args) if i not in delete]
        if duplicates:
            logger.warning("Found duplicate keys %s", ", ".join(duplicates))

        # Add the dict args back as if they were originally passed as JSON
        for dict_arg, dict_value in dict_args.items():
            processed_args.append(dict_arg)
            processed_args.append(json.dumps(dict_value))

        return super().parse_args(processed_args, namespace)

    def check_port(self, value):
        try:
            value = int(value)
        except ValueError:
            msg = "Port must be an integer"
            raise ArgumentTypeError(msg) from None

        if not (1024 <= value <= 65535):
            raise ArgumentTypeError("Port must be between 1024 and 65535")

        return value

    def _pull_args_from_config(self, args: list[str]) -> list[str]:
        """Method to pull arguments specified in the config file
        into the command-line args variable.

        The arguments in config file will be inserted between
        the argument list.

        example:
        ```yaml
            port: 12323
            tensor-parallel-size: 4
        ```
        ```python
        $: vllm {serve,chat,complete} "facebook/opt-12B" \
            --config config.yaml -tp 2
        $: args = [
            "serve,chat,complete",
            "facebook/opt-12B",
            '--config', 'config.yaml',
            '-tp', '2'
        ]
        $: args = [
            "serve,chat,complete",
            "facebook/opt-12B",
            '--port', '12323',
            '--tensor-parallel-size', '4',
            '-tp', '2'
            ]
        ```

        Please note how the config args are inserted after the sub command.
        this way the order of priorities is maintained when these are args
        parsed by super().
        """
        assert args.count("--config") <= 1, "More than one config file specified!"

        index = args.index("--config")
        if index == len(args) - 1:
            raise ValueError(
                "No config file specified! \
                             Please check your command-line arguments."
            )

        file_path = args[index + 1]

        config_args = self.load_config_file(file_path)

        # 0th index might be the sub command {serve,chat,complete,...}
        # optionally followed by model_tag (only for serve)
        # followed by config args
        # followed by rest of cli args.
        # maintaining this order will enforce the precedence
        # of cli > config > defaults
        if args[0].startswith("-"):
            # No sub command (e.g., api_server entry point)
            args = config_args + args[0:index] + args[index + 2 :]
        elif args[0] == "serve":
            model_in_cli = len(args) > 1 and not args[1].startswith("-")
            model_in_config = any(arg == "--model" for arg in config_args)

            if not model_in_cli and not model_in_config:
                raise ValueError(
                    "No model specified! Please specify model either "
                    "as a positional argument or in a config file."
                )

            if model_in_cli:
                # Model specified as positional arg, keep CLI version
                args = (
                    [args[0]]
                    + [args[1]]
                    + config_args
                    + args[2:index]
                    + args[index + 2 :]
                )
            else:
                # No model in CLI, use config if available
                args = [args[0]] + config_args + args[1:index] + args[index + 2 :]
        else:
            args = [args[0]] + config_args + args[1:index] + args[index + 2 :]

        return args

    def load_config_file(self, file_path: str) -> list[str]:
        """Loads a yaml file and returns the key value pairs as a
        flattened list with argparse like pattern
        ```yaml
            port: 12323
            tensor-parallel-size: 4
        ```
        returns:
            processed_args: list[str] = [
                '--port': '12323',
                '--tensor-parallel-size': '4'
            ]
        """
        extension: str = file_path.split(".")[-1]
        if extension not in ("yaml", "yml"):
            raise ValueError(
                "Config file must be of a yaml/yml type.\
                              %s supplied",
                extension,
            )

        # only expecting a flat dictionary of atomic types
        processed_args: list[str] = []

        config: dict[str, int | str] = {}
        try:
            with open(file_path) as config_file:
                config = yaml.safe_load(config_file)
        except Exception as ex:
            logger.error(
                "Unable to read the config file at %s. \
                Make sure path is correct",
                file_path,
            )
            raise ex

        store_boolean_arguments = [
            action.dest for action in self._actions if isinstance(action, StoreBoolean)
        ]

        for key, value in config.items():
            if isinstance(value, bool) and key not in store_boolean_arguments:
                if value:
                    processed_args.append("--" + key)
            elif isinstance(value, list):
                if value:
                    processed_args.append("--" + key)
                    for item in value:
                        processed_args.append(str(item))
            else:
                processed_args.append("--" + key)
                processed_args.append(str(value))

        return processed_args


class AtomicCounter:
    """An atomic, thread-safe counter"""

    def __init__(self, initial=0):
        """Initialize a new atomic counter to given initial value"""
        self._value = initial
        self._lock = threading.Lock()

    def inc(self, num=1):
        """Atomically increment the counter by num and return the new value"""
        with self._lock:
            self._value += num
            return self._value

    def dec(self, num=1):
        """Atomically decrement the counter by num and return the new value"""
        with self._lock:
            self._value -= num
            return self._value

    @property
    def value(self):
        return self._value


<<<<<<< HEAD
# Adapted from: https://stackoverflow.com/a/47212782/5082708
class LazyDict(Mapping[str, T], Generic[T]):
    def __init__(self, factory: dict[str, Callable[[], T]]):
        self._factory = factory
        self._dict: dict[str, T] = {}

    def __getitem__(self, key: str) -> T:
        if key not in self._dict:
            if key not in self._factory:
                raise KeyError(key)
            self._dict[key] = self._factory[key]()
        return self._dict[key]

    def __setitem__(self, key: str, value: Callable[[], T]):
        self._factory[key] = value

    def __iter__(self):
        return iter(self._factory)

    def __len__(self):
        return len(self._factory)


class ClassRegistry(UserDict[type[T], _V]):
    def __getitem__(self, key: type[T]) -> _V:
        for cls in key.mro():
            if cls in self.data:
                return self.data[cls]

        raise KeyError(key)

    def __contains__(self, key: object) -> bool:
        return self.contains(key)

    def contains(self, key: object, *, strict: bool = False) -> bool:
        if not isinstance(key, type):
            return False

        if strict:
            return key in self.data

        return any(cls in self.data for cls in key.mro())


def weak_ref_tensor(tensor: Any) -> Any:
    """
    Create a weak reference to a tensor.
    The new tensor will share the same data as the original tensor,
    but will not keep the original tensor alive.
    """
    if isinstance(tensor, torch.Tensor):
        return torch.ops._C.weak_ref_tensor(tensor)
    else:
        return tensor


@cache
def is_navi() -> bool:
    from vllm.platforms import current_platform

    if not current_platform.is_rocm() or not torch.cuda.is_available():
        return False
    # All (visible) GPUs must be of the same type,
    # otherwise FP8 results can't be guaranteed.
    archName = torch.cuda.get_device_properties("cuda").gcnArchName
    return archName is not None and "gfx1" in archName


@cache
def is_navi3() -> bool:
    from vllm.platforms import current_platform

    if not current_platform.is_rocm() or not torch.cuda.is_available():
        return False
    # All (visible) GPUs must be of the same type,
    # otherwise FP8 results can't be guaranteed.
    archName = torch.cuda.get_device_properties("cuda").gcnArchName
    return archName is not None and "gfx11" in archName


@cache
def is_rocm() -> bool:
    from vllm.platforms import current_platform

    return current_platform.is_rocm()


@cache
def aiter_enabled() -> bool:
    return is_rocm() and envs.VLLM_ROCM_USE_AITER


@cache
def aiter_linear_enabled() -> bool:
    return aiter_enabled() and envs.VLLM_ROCM_USE_AITER_LINEAR


def weak_ref_tensors(
    tensors: Union[
        torch.Tensor, list[torch.Tensor], tuple[torch.Tensor], IntermediateTensors
    ],
) -> Union[torch.Tensor, list[Any], tuple[Any], Any]:
    """
    Convenience function to create weak references to tensors,
    for single tensor, list of tensors or tuple of tensors.
    """
    if isinstance(tensors, torch.Tensor):
        return weak_ref_tensor(tensors)
    if isinstance(tensors, list):
        return [weak_ref_tensor(t) for t in tensors]
    if isinstance(tensors, tuple):
        return tuple(weak_ref_tensor(t) for t in tensors)

    # For IntermediateTensors used in pipeline parallelism
    from vllm.sequence import IntermediateTensors

    if isinstance(tensors, IntermediateTensors):
        ret = IntermediateTensors(
            {key: weak_ref_tensor(val) for key, val in tensors.tensors.items()}
        )
        return ret
    raise ValueError("Invalid type for tensors")


def get_cuda_view_from_cpu_tensor(cpu_tensor: torch.Tensor) -> torch.Tensor:
    """
    Get a CUDA view of a CPU tensor using Unified Virtual Addressing (UVA).
    """
    assert cpu_tensor.is_pinned(), "CPU tensor must be pinned"
    return torch.ops._C.get_cuda_view_from_cpu_tensor(cpu_tensor)


def import_from_path(module_name: str, file_path: Union[str, os.PathLike]):
    """
    Import a Python file according to its file path.

    Based on the official recipe:
    https://docs.python.org/3/library/importlib.html#importing-a-source-file-directly
    """
    spec = importlib.util.spec_from_file_location(module_name, file_path)
    if spec is None:
        raise ModuleNotFoundError(f"No module named '{module_name}'")

    assert spec.loader is not None

    module = importlib.util.module_from_spec(spec)
    sys.modules[module_name] = module
    spec.loader.exec_module(module)
    return module


@cache
def get_vllm_optional_dependencies():
    metadata = importlib.metadata.metadata("vllm")
    requirements = metadata.get_all("Requires-Dist", [])
    extras = metadata.get_all("Provides-Extra", [])

    return {
        extra: [
            re.split(r";|>=|<=|==", req)[0]
            for req in requirements
            if req.endswith(f'extra == "{extra}"')
        ]
        for extra in extras
    }


class _PlaceholderBase:
    """
    Disallows downstream usage of placeholder modules.

    We need to explicitly override each dunder method because
    [`__getattr__`][vllm.utils._PlaceholderBase.__getattr__]
    is not called when they are accessed.

    Info:
        [Special method lookup](https://docs.python.org/3/reference/datamodel.html#special-lookup)
    """

    def __getattr__(self, key: str) -> Never:
        """
        The main class should implement this to throw an error
        for attribute accesses representing downstream usage.
        """
        raise NotImplementedError

    # [Basic customization]

    def __lt__(self, other: object):
        return self.__getattr__("__lt__")

    def __le__(self, other: object):
        return self.__getattr__("__le__")

    def __eq__(self, other: object):
        return self.__getattr__("__eq__")

    def __ne__(self, other: object):
        return self.__getattr__("__ne__")

    def __gt__(self, other: object):
        return self.__getattr__("__gt__")

    def __ge__(self, other: object):
        return self.__getattr__("__ge__")

    def __hash__(self):
        return self.__getattr__("__hash__")

    def __bool__(self):
        return self.__getattr__("__bool__")

    # [Callable objects]

    def __call__(self, *args: object, **kwargs: object):
        return self.__getattr__("__call__")

    # [Container types]

    def __len__(self):
        return self.__getattr__("__len__")

    def __getitem__(self, key: object):
        return self.__getattr__("__getitem__")

    def __setitem__(self, key: object, value: object):
        return self.__getattr__("__setitem__")

    def __delitem__(self, key: object):
        return self.__getattr__("__delitem__")

    # __missing__ is optional according to __getitem__ specification,
    # so it is skipped

    # __iter__ and __reversed__ have a default implementation
    # based on __len__ and __getitem__, so they are skipped.

    # [Numeric Types]

    def __add__(self, other: object):
        return self.__getattr__("__add__")

    def __sub__(self, other: object):
        return self.__getattr__("__sub__")

    def __mul__(self, other: object):
        return self.__getattr__("__mul__")

    def __matmul__(self, other: object):
        return self.__getattr__("__matmul__")

    def __truediv__(self, other: object):
        return self.__getattr__("__truediv__")

    def __floordiv__(self, other: object):
        return self.__getattr__("__floordiv__")

    def __mod__(self, other: object):
        return self.__getattr__("__mod__")

    def __divmod__(self, other: object):
        return self.__getattr__("__divmod__")

    def __pow__(self, other: object, modulo: object = ...):
        return self.__getattr__("__pow__")

    def __lshift__(self, other: object):
        return self.__getattr__("__lshift__")

    def __rshift__(self, other: object):
        return self.__getattr__("__rshift__")

    def __and__(self, other: object):
        return self.__getattr__("__and__")

    def __xor__(self, other: object):
        return self.__getattr__("__xor__")

    def __or__(self, other: object):
        return self.__getattr__("__or__")

    # r* and i* methods have lower priority than
    # the methods for left operand so they are skipped

    def __neg__(self):
        return self.__getattr__("__neg__")

    def __pos__(self):
        return self.__getattr__("__pos__")

    def __abs__(self):
        return self.__getattr__("__abs__")

    def __invert__(self):
        return self.__getattr__("__invert__")

    # __complex__, __int__ and __float__ have a default implementation
    # based on __index__, so they are skipped.

    def __index__(self):
        return self.__getattr__("__index__")

    def __round__(self, ndigits: object = ...):
        return self.__getattr__("__round__")

    def __trunc__(self):
        return self.__getattr__("__trunc__")

    def __floor__(self):
        return self.__getattr__("__floor__")

    def __ceil__(self):
        return self.__getattr__("__ceil__")

    # [Context managers]

    def __enter__(self):
        return self.__getattr__("__enter__")

    def __exit__(self, *args: object, **kwargs: object):
        return self.__getattr__("__exit__")


class PlaceholderModule(_PlaceholderBase):
    """
    A placeholder object to use when a module does not exist.

    This enables more informative errors when trying to access attributes
    of a module that does not exist.
    """

    def __init__(self, name: str) -> None:
        super().__init__()

        # Apply name mangling to avoid conflicting with module attributes
        self.__name = name

    def placeholder_attr(self, attr_path: str):
        return _PlaceholderModuleAttr(self, attr_path)

    def __getattr__(self, key: str):
        name = self.__name

        try:
            importlib.import_module(name)
        except ImportError as exc:
            for extra, names in get_vllm_optional_dependencies().items():
                if name in names:
                    msg = f"Please install vllm[{extra}] for {extra} support"
                    raise ImportError(msg) from exc

            raise exc

        raise AssertionError(
            "PlaceholderModule should not be used "
            "when the original module can be imported"
        )


class _PlaceholderModuleAttr(_PlaceholderBase):
    def __init__(self, module: PlaceholderModule, attr_path: str) -> None:
        super().__init__()

        # Apply name mangling to avoid conflicting with module attributes
        self.__module = module
        self.__attr_path = attr_path

    def placeholder_attr(self, attr_path: str):
        return _PlaceholderModuleAttr(self.__module, f"{self.__attr_path}.{attr_path}")

    def __getattr__(self, key: str):
        getattr(self.__module, f"{self.__attr_path}.{key}")

        raise AssertionError(
            "PlaceholderModule should not be used "
            "when the original module can be imported"
        )


# create a library to hold the custom op
vllm_lib = Library("vllm", "FRAGMENT")  # noqa


def direct_register_custom_op(
    op_name: str,
    op_func: Callable,
    mutates_args: list[str] | None = None,
    fake_impl: Callable | None = None,
    target_lib: Library | None = None,
    dispatch_key: str | None = None,
    tags: tuple[torch.Tag, ...] = (),
):
    """
    `torch.library.custom_op` can have significant overhead because it
    needs to consider complicated dispatching logic. This function
    directly registers a custom op and dispatches it to the CUDA backend.
    See https://gist.github.com/youkaichao/ecbea9ec9fc79a45d2adce1784d7a9a5
    for more details.

    By default, the custom op is registered to the vLLM library. If you
    want to register it to a different library, you can pass the library
    object to the `target_lib` argument.

    IMPORTANT: the lifetime of the operator is tied to the lifetime of the
    library object. If you want to bind the operator to a different library,
    make sure the library object is alive when the operator is used.
    """
    if not supports_custom_op():
        from vllm.platforms import current_platform

        assert not current_platform.is_cuda_alike(), (
            "cuda platform needs torch>=2.4 to support custom op, "
            "chances are you are using an old version of pytorch "
            "or a custom build of pytorch. It is recommended to "
            "use vLLM in a fresh new environment and let it install "
            "the required dependencies."
        )
        return

    if mutates_args is None:
        mutates_args = []

    if dispatch_key is None:
        from vllm.platforms import current_platform

        dispatch_key = current_platform.dispatch_key

    import torch.library

    if hasattr(torch.library, "infer_schema"):
        schema_str = torch.library.infer_schema(op_func, mutates_args=mutates_args)
    else:
        # for pytorch 2.4
        import torch._custom_op.impl

        schema_str = torch._custom_op.impl.infer_schema(op_func, mutates_args)
    my_lib = target_lib or vllm_lib
    my_lib.define(op_name + schema_str, tags=tags)
    my_lib.impl(op_name, op_func, dispatch_key=dispatch_key)
    if fake_impl is not None:
        my_lib._register_fake(op_name, fake_impl)


def resolve_obj_by_qualname(qualname: str) -> Any:
    """
    Resolve an object by its fully-qualified class name.
    """
    module_name, obj_name = qualname.rsplit(".", 1)
    module = importlib.import_module(module_name)
    return getattr(module, obj_name)


=======
>>>>>>> 9fce7bee
def kill_process_tree(pid: int):
    """
    Kills all descendant processes of the given pid by sending SIGKILL.

    Args:
        pid (int): Process ID of the parent process
    """
    try:
        parent = psutil.Process(pid)
    except psutil.NoSuchProcess:
        return

    # Get all children recursively
    children = parent.children(recursive=True)

    # Send SIGKILL to all children first
    for child in children:
        with contextlib.suppress(ProcessLookupError):
            os.kill(child.pid, signal.SIGKILL)

    # Finally kill the parent
    with contextlib.suppress(ProcessLookupError):
        os.kill(pid, signal.SIGKILL)


# Adapted from: https://github.com/sgl-project/sglang/blob/v0.4.1/python/sglang/srt/utils.py#L630 # noqa: E501
def set_ulimit(target_soft_limit=65535):
    if sys.platform.startswith("win"):
        logger.info("Windows detected, skipping ulimit adjustment.")
        return

    import resource

    resource_type = resource.RLIMIT_NOFILE
    current_soft, current_hard = resource.getrlimit(resource_type)

    if current_soft < target_soft_limit:
        try:
            resource.setrlimit(resource_type, (target_soft_limit, current_hard))
        except ValueError as e:
            logger.warning(
                "Found ulimit of %s and failed to automatically increase "
                "with error %s. This can cause fd limit errors like "
                "`OSError: [Errno 24] Too many open files`. Consider "
                "increasing with ulimit -n",
                current_soft,
                e,
            )


# Adapted from: https://github.com/sgl-project/sglang/blob/v0.4.1/python/sglang/utils.py#L28 # noqa: E501
def get_exception_traceback():
    etype, value, tb = sys.exc_info()
    err_str = "".join(traceback.format_exception(etype, value, tb))
    return err_str


def _maybe_force_spawn():
    """Check if we need to force the use of the `spawn` multiprocessing start
    method.
    """
    if os.environ.get("VLLM_WORKER_MULTIPROC_METHOD") == "spawn":
        return

    reasons = []
    if is_in_ray_actor():
        # even if we choose to spawn, we need to pass the ray address
        # to the subprocess so that it knows how to connect to the ray cluster.
        # env vars are inherited by subprocesses, even if we use spawn.
        import ray

        os.environ["RAY_ADDRESS"] = ray.get_runtime_context().gcs_address
        reasons.append("In a Ray actor and can only be spawned")

    if cuda_is_initialized():
        reasons.append("CUDA is initialized")
    elif xpu_is_initialized():
        reasons.append("XPU is initialized")

    if reasons:
        logger.warning(
            "We must use the `spawn` multiprocessing start method. "
            "Overriding VLLM_WORKER_MULTIPROC_METHOD to 'spawn'. "
            "See https://docs.vllm.ai/en/latest/usage/"
            "troubleshooting.html#python-multiprocessing "
            "for more information. Reasons: %s",
            "; ".join(reasons),
        )
        os.environ["VLLM_WORKER_MULTIPROC_METHOD"] = "spawn"


def get_mp_context():
    """Get a multiprocessing context with a particular method (spawn or fork).
    By default we follow the value of the VLLM_WORKER_MULTIPROC_METHOD to
    determine the multiprocessing method (default is fork). However, under
    certain conditions, we may enforce spawn and override the value of
    VLLM_WORKER_MULTIPROC_METHOD.
    """
    _maybe_force_spawn()
    mp_method = envs.VLLM_WORKER_MULTIPROC_METHOD
    return multiprocessing.get_context(mp_method)


def bind_kv_cache(
    ctx: dict[str, Any],
    kv_cache: list[list[torch.Tensor]],  # [virtual_engine][layer_index]
    shared_kv_cache_layers: dict[str, str] | None = None,
) -> None:
    # Bind the kv_cache tensor to Attention modules, similar to
    # ctx[layer_name].kv_cache[ve]=kv_cache[ve][extract_layer_index(layer_name)]
    # Special things handled here:
    # 1. Some models have non-attention layers, e.g., Jamba
    # 2. Pipeline parallelism, each rank only has a subset of layers
    # 3. Encoder attention has no kv cache
    # 4. Encoder-decoder models, encoder-decoder attention and decoder-only
    #    attention of the same layer (e.g., bart's decoder.layers.1.self_attn
    #    and decoder.layers.1.encoder_attn) is mapped to the same kv cache
    #    tensor
    # 5. Some models have attention layers that share kv cache with previous
    #    layers, this is specified through shared_kv_cache_layers
    if shared_kv_cache_layers is None:
        shared_kv_cache_layers = {}
    from vllm.attention import AttentionType
    from vllm.model_executor.models.utils import extract_layer_index

    layer_need_kv_cache = [
        layer_name
        for layer_name in ctx
        if (
            hasattr(ctx[layer_name], "attn_type")
            and ctx[layer_name].attn_type
            in (AttentionType.DECODER, AttentionType.ENCODER_DECODER)
        )
        and ctx[layer_name].kv_sharing_target_layer_name is None
    ]
    layer_index_sorted = sorted(
        set(extract_layer_index(layer_name) for layer_name in layer_need_kv_cache)
    )
    for layer_name in layer_need_kv_cache:
        kv_cache_idx = layer_index_sorted.index(extract_layer_index(layer_name))
        forward_ctx = ctx[layer_name]
        assert len(forward_ctx.kv_cache) == len(kv_cache)
        for ve, ve_kv_cache in enumerate(kv_cache):
            forward_ctx.kv_cache[ve] = ve_kv_cache[kv_cache_idx]
    if shared_kv_cache_layers is not None:
        for layer_name, target_layer_name in shared_kv_cache_layers.items():
            assert extract_layer_index(target_layer_name) < extract_layer_index(
                layer_name
            ), "v0 doesn't support interleaving kv sharing"
            ctx[layer_name].kv_cache = ctx[target_layer_name].kv_cache


def run_method(
    obj: Any,
    method: str | bytes | Callable,
    args: tuple[Any],
    kwargs: dict[str, Any],
) -> Any:
    """
    Run a method of an object with the given arguments and keyword arguments.
    If the method is string, it will be converted to a method using getattr.
    If the method is serialized bytes and will be deserialized using
    cloudpickle.
    If the method is a callable, it will be called directly.
    """
    if isinstance(method, bytes):
        func = partial(cloudpickle.loads(method), obj)
    elif isinstance(method, str):
        try:
            func = getattr(obj, method)
        except AttributeError:
            raise NotImplementedError(
                f"Method {method!r} is not implemented."
            ) from None
    else:
        func = partial(method, obj)  # type: ignore
    return func(*args, **kwargs)


def import_pynvml():
    """
    Historical comments:

    libnvml.so is the library behind nvidia-smi, and
    pynvml is a Python wrapper around it. We use it to get GPU
    status without initializing CUDA context in the current process.
    Historically, there are two packages that provide pynvml:
    - `nvidia-ml-py` (https://pypi.org/project/nvidia-ml-py/): The official
        wrapper. It is a dependency of vLLM, and is installed when users
        install vLLM. It provides a Python module named `pynvml`.
    - `pynvml` (https://pypi.org/project/pynvml/): An unofficial wrapper.
        Prior to version 12.0, it also provides a Python module `pynvml`,
        and therefore conflicts with the official one. What's worse,
        the module is a Python package, and has higher priority than
        the official one which is a standalone Python file.
        This causes errors when both of them are installed.
        Starting from version 12.0, it migrates to a new module
        named `pynvml_utils` to avoid the conflict.
    It is so confusing that many packages in the community use the
    unofficial one by mistake, and we have to handle this case.
    For example, `nvcr.io/nvidia/pytorch:24.12-py3` uses the unofficial
    one, and it will cause errors, see the issue
    https://github.com/vllm-project/vllm/issues/12847 for example.
    After all the troubles, we decide to copy the official `pynvml`
    module to our codebase, and use it directly.
    """
    import vllm.third_party.pynvml as pynvml

    return pynvml


def warn_for_unimplemented_methods(cls: type[T]) -> type[T]:
    """
    A replacement for `abc.ABC`.
    When we use `abc.ABC`, subclasses will fail to instantiate
    if they do not implement all abstract methods.
    Here, we only require `raise NotImplementedError` in the
    base class, and log a warning if the method is not implemented
    in the subclass.
    """

    original_init = cls.__init__

    def find_unimplemented_methods(self: object):
        unimplemented_methods = []
        for attr_name in dir(self):
            # bypass inner method
            if attr_name.startswith("_"):
                continue

            try:
                attr = getattr(self, attr_name)
                # get the func of callable method
                if callable(attr):
                    attr_func = attr.__func__
            except AttributeError:
                continue
            src = inspect.getsource(attr_func)
            if "NotImplementedError" in src:
                unimplemented_methods.append(attr_name)
        if unimplemented_methods:
            method_names = ",".join(unimplemented_methods)
            msg = f"Methods {method_names} not implemented in {self}"
            logger.debug(msg)

    @wraps(original_init)
    def wrapped_init(self, *args, **kwargs) -> None:
        original_init(self, *args, **kwargs)
        find_unimplemented_methods(self)

    type.__setattr__(cls, "__init__", wrapped_init)
    return cls


# Only relevant for models using ALiBi (e.g, MPT)
def check_use_alibi(model_config: ModelConfig) -> bool:
    cfg = model_config.hf_text_config
    return (
        getattr(cfg, "alibi", False)  # Falcon
        or (
            "BloomForCausalLM" in getattr(model_config.hf_config, "architectures", [])
        )  # Bloom
        or getattr(cfg, "position_encoding_type", "") == "alibi"  # codellm_1b_alibi
        or (
            hasattr(cfg, "attn_config")  # MPT
            and (
                (
                    isinstance(cfg.attn_config, dict)
                    and cfg.attn_config.get("alibi", False)
                )
                or (
                    not isinstance(cfg.attn_config, dict)
                    and getattr(cfg.attn_config, "alibi", False)
                )
            )
        )
    )


@cache
def _has_module(module_name: str) -> bool:
    """Return True if *module_name* can be found in the current environment.

    The result is cached so that subsequent queries for the same module incur
    no additional overhead.
    """
    return importlib.util.find_spec(module_name) is not None


def has_pplx() -> bool:
    """Whether the optional `pplx_kernels` package is available."""

    return _has_module("pplx_kernels")


def has_deep_ep() -> bool:
    """Whether the optional `deep_ep` package is available."""

    return _has_module("deep_ep")


def has_deep_gemm() -> bool:
    """Whether the optional `deep_gemm` package is available."""

    return _has_module("deep_gemm")


def has_triton_kernels() -> bool:
    """Whether the optional `triton_kernels` package is available."""

    return _has_module("triton_kernels")


def has_tilelang() -> bool:
    """Whether the optional `tilelang` package is available."""

    return _has_module("tilelang")


def set_process_title(
    name: str, suffix: str = "", prefix: str = envs.VLLM_PROCESS_NAME_PREFIX
) -> None:
    """
    Set the current process title to a specific name with an
    optional suffix.

    Args:
        name: The title to assign to the current process.
        suffix: An optional suffix to append to the base name.
        prefix: A prefix to prepend to the front separated by `::`.
    """
    if suffix:
        name = f"{name}_{suffix}"
    setproctitle.setproctitle(f"{prefix}::{name}")


def _add_prefix(file: TextIO, worker_name: str, pid: int) -> None:
    """Prepend each output line with process-specific prefix"""

    prefix = f"{CYAN}({worker_name} pid={pid}){RESET} "
    file_write = file.write

    def write_with_prefix(s: str):
        if not s:
            return
        if file.start_new_line:  # type: ignore[attr-defined]
            file_write(prefix)
        idx = 0
        while (next_idx := s.find("\n", idx)) != -1:
            next_idx += 1
            file_write(s[idx:next_idx])
            if next_idx == len(s):
                file.start_new_line = True  # type: ignore[attr-defined]
                return
            file_write(prefix)
            idx = next_idx
        file_write(s[idx:])
        file.start_new_line = False  # type: ignore[attr-defined]

    file.start_new_line = True  # type: ignore[attr-defined]
    file.write = write_with_prefix  # type: ignore[method-assign]


def decorate_logs(process_name: str | None = None) -> None:
    """
    Adds a process-specific prefix to each line of output written to stdout and
    stderr.

    This function is intended to be called before initializing the api_server,
    engine_core, or worker classes, so that all subsequent output from the
    process is prefixed with the process name and PID. This helps distinguish
    log output from different processes in multi-process environments.

    Args:
        process_name: Optional; the name of the process to use in the prefix.
            If not provided, the current process name from the multiprocessing
            context is used.
    """
    if process_name is None:
        process_name = get_mp_context().current_process().name
    pid = os.getpid()
    _add_prefix(sys.stdout, process_name, pid)
    _add_prefix(sys.stderr, process_name, pid)


def length_from_prompt_token_ids_or_embeds(
    prompt_token_ids: list[int] | None,
    prompt_embeds: torch.Tensor | None,
) -> int:
    """Calculate the request length (in number of tokens) give either
    prompt_token_ids or prompt_embeds.
    """
    prompt_token_len = None if prompt_token_ids is None else len(prompt_token_ids)
    prompt_embeds_len = None if prompt_embeds is None else len(prompt_embeds)

    if prompt_token_len is None:
        if prompt_embeds_len is None:
            raise ValueError("Neither prompt_token_ids nor prompt_embeds were defined.")
        return prompt_embeds_len
    else:
        if prompt_embeds_len is not None and prompt_embeds_len != prompt_token_len:
            raise ValueError(
                "Prompt token ids and prompt embeds had different lengths"
                f" prompt_token_ids={prompt_token_len}"
                f" prompt_embeds={prompt_embeds_len}"
            )
        return prompt_token_len


@contextlib.contextmanager
def set_env_var(key, value):
    old = os.environ.get(key)
    os.environ[key] = value
    try:
        yield
    finally:
        if old is None:
            del os.environ[key]
        else:
            os.environ[key] = old


def unique_filepath(fn: Callable[[int], Path]) -> Path:
    """
    unique_filepath returns a unique path by trying
    to include an integer in increasing order.

    fn should be a callable that returns a path that
    includes the passed int at a fixed location.

    Note: This function has a TOCTOU race condition.
    Caller should use atomic operations (e.g., open with 'x' mode)
    when creating the file to ensure thread safety.
    """
    i = 0
    while True:
        p = fn(i)
        if not p.exists():
            return p
        i += 1<|MERGE_RESOLUTION|>--- conflicted
+++ resolved
@@ -868,461 +868,6 @@
         return self._value
 
 
-<<<<<<< HEAD
-# Adapted from: https://stackoverflow.com/a/47212782/5082708
-class LazyDict(Mapping[str, T], Generic[T]):
-    def __init__(self, factory: dict[str, Callable[[], T]]):
-        self._factory = factory
-        self._dict: dict[str, T] = {}
-
-    def __getitem__(self, key: str) -> T:
-        if key not in self._dict:
-            if key not in self._factory:
-                raise KeyError(key)
-            self._dict[key] = self._factory[key]()
-        return self._dict[key]
-
-    def __setitem__(self, key: str, value: Callable[[], T]):
-        self._factory[key] = value
-
-    def __iter__(self):
-        return iter(self._factory)
-
-    def __len__(self):
-        return len(self._factory)
-
-
-class ClassRegistry(UserDict[type[T], _V]):
-    def __getitem__(self, key: type[T]) -> _V:
-        for cls in key.mro():
-            if cls in self.data:
-                return self.data[cls]
-
-        raise KeyError(key)
-
-    def __contains__(self, key: object) -> bool:
-        return self.contains(key)
-
-    def contains(self, key: object, *, strict: bool = False) -> bool:
-        if not isinstance(key, type):
-            return False
-
-        if strict:
-            return key in self.data
-
-        return any(cls in self.data for cls in key.mro())
-
-
-def weak_ref_tensor(tensor: Any) -> Any:
-    """
-    Create a weak reference to a tensor.
-    The new tensor will share the same data as the original tensor,
-    but will not keep the original tensor alive.
-    """
-    if isinstance(tensor, torch.Tensor):
-        return torch.ops._C.weak_ref_tensor(tensor)
-    else:
-        return tensor
-
-
-@cache
-def is_navi() -> bool:
-    from vllm.platforms import current_platform
-
-    if not current_platform.is_rocm() or not torch.cuda.is_available():
-        return False
-    # All (visible) GPUs must be of the same type,
-    # otherwise FP8 results can't be guaranteed.
-    archName = torch.cuda.get_device_properties("cuda").gcnArchName
-    return archName is not None and "gfx1" in archName
-
-
-@cache
-def is_navi3() -> bool:
-    from vllm.platforms import current_platform
-
-    if not current_platform.is_rocm() or not torch.cuda.is_available():
-        return False
-    # All (visible) GPUs must be of the same type,
-    # otherwise FP8 results can't be guaranteed.
-    archName = torch.cuda.get_device_properties("cuda").gcnArchName
-    return archName is not None and "gfx11" in archName
-
-
-@cache
-def is_rocm() -> bool:
-    from vllm.platforms import current_platform
-
-    return current_platform.is_rocm()
-
-
-@cache
-def aiter_enabled() -> bool:
-    return is_rocm() and envs.VLLM_ROCM_USE_AITER
-
-
-@cache
-def aiter_linear_enabled() -> bool:
-    return aiter_enabled() and envs.VLLM_ROCM_USE_AITER_LINEAR
-
-
-def weak_ref_tensors(
-    tensors: Union[
-        torch.Tensor, list[torch.Tensor], tuple[torch.Tensor], IntermediateTensors
-    ],
-) -> Union[torch.Tensor, list[Any], tuple[Any], Any]:
-    """
-    Convenience function to create weak references to tensors,
-    for single tensor, list of tensors or tuple of tensors.
-    """
-    if isinstance(tensors, torch.Tensor):
-        return weak_ref_tensor(tensors)
-    if isinstance(tensors, list):
-        return [weak_ref_tensor(t) for t in tensors]
-    if isinstance(tensors, tuple):
-        return tuple(weak_ref_tensor(t) for t in tensors)
-
-    # For IntermediateTensors used in pipeline parallelism
-    from vllm.sequence import IntermediateTensors
-
-    if isinstance(tensors, IntermediateTensors):
-        ret = IntermediateTensors(
-            {key: weak_ref_tensor(val) for key, val in tensors.tensors.items()}
-        )
-        return ret
-    raise ValueError("Invalid type for tensors")
-
-
-def get_cuda_view_from_cpu_tensor(cpu_tensor: torch.Tensor) -> torch.Tensor:
-    """
-    Get a CUDA view of a CPU tensor using Unified Virtual Addressing (UVA).
-    """
-    assert cpu_tensor.is_pinned(), "CPU tensor must be pinned"
-    return torch.ops._C.get_cuda_view_from_cpu_tensor(cpu_tensor)
-
-
-def import_from_path(module_name: str, file_path: Union[str, os.PathLike]):
-    """
-    Import a Python file according to its file path.
-
-    Based on the official recipe:
-    https://docs.python.org/3/library/importlib.html#importing-a-source-file-directly
-    """
-    spec = importlib.util.spec_from_file_location(module_name, file_path)
-    if spec is None:
-        raise ModuleNotFoundError(f"No module named '{module_name}'")
-
-    assert spec.loader is not None
-
-    module = importlib.util.module_from_spec(spec)
-    sys.modules[module_name] = module
-    spec.loader.exec_module(module)
-    return module
-
-
-@cache
-def get_vllm_optional_dependencies():
-    metadata = importlib.metadata.metadata("vllm")
-    requirements = metadata.get_all("Requires-Dist", [])
-    extras = metadata.get_all("Provides-Extra", [])
-
-    return {
-        extra: [
-            re.split(r";|>=|<=|==", req)[0]
-            for req in requirements
-            if req.endswith(f'extra == "{extra}"')
-        ]
-        for extra in extras
-    }
-
-
-class _PlaceholderBase:
-    """
-    Disallows downstream usage of placeholder modules.
-
-    We need to explicitly override each dunder method because
-    [`__getattr__`][vllm.utils._PlaceholderBase.__getattr__]
-    is not called when they are accessed.
-
-    Info:
-        [Special method lookup](https://docs.python.org/3/reference/datamodel.html#special-lookup)
-    """
-
-    def __getattr__(self, key: str) -> Never:
-        """
-        The main class should implement this to throw an error
-        for attribute accesses representing downstream usage.
-        """
-        raise NotImplementedError
-
-    # [Basic customization]
-
-    def __lt__(self, other: object):
-        return self.__getattr__("__lt__")
-
-    def __le__(self, other: object):
-        return self.__getattr__("__le__")
-
-    def __eq__(self, other: object):
-        return self.__getattr__("__eq__")
-
-    def __ne__(self, other: object):
-        return self.__getattr__("__ne__")
-
-    def __gt__(self, other: object):
-        return self.__getattr__("__gt__")
-
-    def __ge__(self, other: object):
-        return self.__getattr__("__ge__")
-
-    def __hash__(self):
-        return self.__getattr__("__hash__")
-
-    def __bool__(self):
-        return self.__getattr__("__bool__")
-
-    # [Callable objects]
-
-    def __call__(self, *args: object, **kwargs: object):
-        return self.__getattr__("__call__")
-
-    # [Container types]
-
-    def __len__(self):
-        return self.__getattr__("__len__")
-
-    def __getitem__(self, key: object):
-        return self.__getattr__("__getitem__")
-
-    def __setitem__(self, key: object, value: object):
-        return self.__getattr__("__setitem__")
-
-    def __delitem__(self, key: object):
-        return self.__getattr__("__delitem__")
-
-    # __missing__ is optional according to __getitem__ specification,
-    # so it is skipped
-
-    # __iter__ and __reversed__ have a default implementation
-    # based on __len__ and __getitem__, so they are skipped.
-
-    # [Numeric Types]
-
-    def __add__(self, other: object):
-        return self.__getattr__("__add__")
-
-    def __sub__(self, other: object):
-        return self.__getattr__("__sub__")
-
-    def __mul__(self, other: object):
-        return self.__getattr__("__mul__")
-
-    def __matmul__(self, other: object):
-        return self.__getattr__("__matmul__")
-
-    def __truediv__(self, other: object):
-        return self.__getattr__("__truediv__")
-
-    def __floordiv__(self, other: object):
-        return self.__getattr__("__floordiv__")
-
-    def __mod__(self, other: object):
-        return self.__getattr__("__mod__")
-
-    def __divmod__(self, other: object):
-        return self.__getattr__("__divmod__")
-
-    def __pow__(self, other: object, modulo: object = ...):
-        return self.__getattr__("__pow__")
-
-    def __lshift__(self, other: object):
-        return self.__getattr__("__lshift__")
-
-    def __rshift__(self, other: object):
-        return self.__getattr__("__rshift__")
-
-    def __and__(self, other: object):
-        return self.__getattr__("__and__")
-
-    def __xor__(self, other: object):
-        return self.__getattr__("__xor__")
-
-    def __or__(self, other: object):
-        return self.__getattr__("__or__")
-
-    # r* and i* methods have lower priority than
-    # the methods for left operand so they are skipped
-
-    def __neg__(self):
-        return self.__getattr__("__neg__")
-
-    def __pos__(self):
-        return self.__getattr__("__pos__")
-
-    def __abs__(self):
-        return self.__getattr__("__abs__")
-
-    def __invert__(self):
-        return self.__getattr__("__invert__")
-
-    # __complex__, __int__ and __float__ have a default implementation
-    # based on __index__, so they are skipped.
-
-    def __index__(self):
-        return self.__getattr__("__index__")
-
-    def __round__(self, ndigits: object = ...):
-        return self.__getattr__("__round__")
-
-    def __trunc__(self):
-        return self.__getattr__("__trunc__")
-
-    def __floor__(self):
-        return self.__getattr__("__floor__")
-
-    def __ceil__(self):
-        return self.__getattr__("__ceil__")
-
-    # [Context managers]
-
-    def __enter__(self):
-        return self.__getattr__("__enter__")
-
-    def __exit__(self, *args: object, **kwargs: object):
-        return self.__getattr__("__exit__")
-
-
-class PlaceholderModule(_PlaceholderBase):
-    """
-    A placeholder object to use when a module does not exist.
-
-    This enables more informative errors when trying to access attributes
-    of a module that does not exist.
-    """
-
-    def __init__(self, name: str) -> None:
-        super().__init__()
-
-        # Apply name mangling to avoid conflicting with module attributes
-        self.__name = name
-
-    def placeholder_attr(self, attr_path: str):
-        return _PlaceholderModuleAttr(self, attr_path)
-
-    def __getattr__(self, key: str):
-        name = self.__name
-
-        try:
-            importlib.import_module(name)
-        except ImportError as exc:
-            for extra, names in get_vllm_optional_dependencies().items():
-                if name in names:
-                    msg = f"Please install vllm[{extra}] for {extra} support"
-                    raise ImportError(msg) from exc
-
-            raise exc
-
-        raise AssertionError(
-            "PlaceholderModule should not be used "
-            "when the original module can be imported"
-        )
-
-
-class _PlaceholderModuleAttr(_PlaceholderBase):
-    def __init__(self, module: PlaceholderModule, attr_path: str) -> None:
-        super().__init__()
-
-        # Apply name mangling to avoid conflicting with module attributes
-        self.__module = module
-        self.__attr_path = attr_path
-
-    def placeholder_attr(self, attr_path: str):
-        return _PlaceholderModuleAttr(self.__module, f"{self.__attr_path}.{attr_path}")
-
-    def __getattr__(self, key: str):
-        getattr(self.__module, f"{self.__attr_path}.{key}")
-
-        raise AssertionError(
-            "PlaceholderModule should not be used "
-            "when the original module can be imported"
-        )
-
-
-# create a library to hold the custom op
-vllm_lib = Library("vllm", "FRAGMENT")  # noqa
-
-
-def direct_register_custom_op(
-    op_name: str,
-    op_func: Callable,
-    mutates_args: list[str] | None = None,
-    fake_impl: Callable | None = None,
-    target_lib: Library | None = None,
-    dispatch_key: str | None = None,
-    tags: tuple[torch.Tag, ...] = (),
-):
-    """
-    `torch.library.custom_op` can have significant overhead because it
-    needs to consider complicated dispatching logic. This function
-    directly registers a custom op and dispatches it to the CUDA backend.
-    See https://gist.github.com/youkaichao/ecbea9ec9fc79a45d2adce1784d7a9a5
-    for more details.
-
-    By default, the custom op is registered to the vLLM library. If you
-    want to register it to a different library, you can pass the library
-    object to the `target_lib` argument.
-
-    IMPORTANT: the lifetime of the operator is tied to the lifetime of the
-    library object. If you want to bind the operator to a different library,
-    make sure the library object is alive when the operator is used.
-    """
-    if not supports_custom_op():
-        from vllm.platforms import current_platform
-
-        assert not current_platform.is_cuda_alike(), (
-            "cuda platform needs torch>=2.4 to support custom op, "
-            "chances are you are using an old version of pytorch "
-            "or a custom build of pytorch. It is recommended to "
-            "use vLLM in a fresh new environment and let it install "
-            "the required dependencies."
-        )
-        return
-
-    if mutates_args is None:
-        mutates_args = []
-
-    if dispatch_key is None:
-        from vllm.platforms import current_platform
-
-        dispatch_key = current_platform.dispatch_key
-
-    import torch.library
-
-    if hasattr(torch.library, "infer_schema"):
-        schema_str = torch.library.infer_schema(op_func, mutates_args=mutates_args)
-    else:
-        # for pytorch 2.4
-        import torch._custom_op.impl
-
-        schema_str = torch._custom_op.impl.infer_schema(op_func, mutates_args)
-    my_lib = target_lib or vllm_lib
-    my_lib.define(op_name + schema_str, tags=tags)
-    my_lib.impl(op_name, op_func, dispatch_key=dispatch_key)
-    if fake_impl is not None:
-        my_lib._register_fake(op_name, fake_impl)
-
-
-def resolve_obj_by_qualname(qualname: str) -> Any:
-    """
-    Resolve an object by its fully-qualified class name.
-    """
-    module_name, obj_name = qualname.rsplit(".", 1)
-    module = importlib.import_module(module_name)
-    return getattr(module, obj_name)
-
-
-=======
->>>>>>> 9fce7bee
 def kill_process_tree(pid: int):
     """
     Kills all descendant processes of the given pid by sending SIGKILL.
