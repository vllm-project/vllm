# SPDX-License-Identifier: Apache-2.0
# SPDX-FileCopyrightText: Copyright contributors to the vLLM project

from __future__ import annotations

import asyncio
import concurrent
import contextlib
import datetime
import enum
import gc
import getpass
import hashlib
import importlib
import importlib.metadata
import importlib.util
import inspect
import ipaddress
import json
import multiprocessing
import os
import pickle
import signal
import socket
import subprocess
import sys
import tempfile
import textwrap
import threading
import time
import traceback
import types
import uuid
import warnings
import weakref
from argparse import (
    Action,
    ArgumentDefaultsHelpFormatter,
    ArgumentParser,
    ArgumentTypeError,
    RawDescriptionHelpFormatter,
    _ArgumentGroup,
)
from asyncio import FIRST_COMPLETED, AbstractEventLoop, Task
from collections import UserDict, defaultdict
from collections.abc import (
    AsyncGenerator,
    Awaitable,
    Collection,
    Generator,
    Hashable,
    Iterable,
    Iterator,
    KeysView,
    Mapping,
    Sequence,
)
from concurrent.futures import ThreadPoolExecutor
from concurrent.futures.process import ProcessPoolExecutor
from dataclasses import dataclass, field
from functools import cache, lru_cache, partial, wraps
from pathlib import Path
from types import MappingProxyType
from typing import (
    TYPE_CHECKING,
    Any,
    Callable,
    Generic,
    Literal,
    NamedTuple,
    TextIO,
    TypeVar,
    Union,
    cast,
    overload,
)
from urllib.parse import urlparse
from uuid import uuid4

import cachetools
import cbor2
import cloudpickle
import numpy as np
import numpy.typing as npt
import psutil
import regex as re
import setproctitle
import torch
import torch.types
import yaml
import zmq
import zmq.asyncio
from packaging import version
from packaging.version import Version
from torch.library import Library
from transformers.tokenization_utils_base import BatchEncoding
from typing_extensions import Never, ParamSpec, TypeIs, assert_never

import vllm.envs as envs
from vllm.logger import enable_trace_function_call, init_logger
from vllm.ray.lazy_utils import is_in_ray_actor

if TYPE_CHECKING:
    from argparse import Namespace

    from vllm.config import ModelConfig, VllmConfig
    from vllm.sequence import IntermediateTensors

logger = init_logger(__name__)

# This value is chosen to have a balance between ITL and TTFT. Note it is
# not optimized for throughput.
DEFAULT_MAX_NUM_BATCHED_TOKENS = 2048
POOLING_MODEL_MAX_NUM_BATCHED_TOKENS = 32768
MULTIMODAL_MODEL_MAX_NUM_BATCHED_TOKENS = 5120

# Constants related to forcing the attention backend selection

# String name of register which may be set in order to
# force auto-selection of attention backend by Attention
# wrapper
STR_BACKEND_ENV_VAR: str = "VLLM_ATTENTION_BACKEND"

# Possible string values of STR_BACKEND_ENV_VAR
# register, corresponding to possible backends
STR_FLASHINFER_ATTN_VAL: str = "FLASHINFER"
STR_TORCH_SDPA_ATTN_VAL: str = "TORCH_SDPA"
STR_XFORMERS_ATTN_VAL: str = "XFORMERS"
STR_FLASH_ATTN_VAL: str = "FLASH_ATTN"
STR_INVALID_VAL: str = "INVALID"

MB_bytes = 1_000_000
"""The number of bytes in one megabyte (MB)."""

MiB_bytes = 1 << 20
"""The number of bytes in one mebibyte (MiB)."""

GB_bytes = 1_000_000_000
"""The number of bytes in one gigabyte (GB)."""

GiB_bytes = 1 << 30
"""The number of bytes in one gibibyte (GiB)."""

# ANSI color codes
CYAN = "\033[1;36m"
RESET = "\033[0;0m"

STR_DTYPE_TO_TORCH_DTYPE = {
    "float32": torch.float32,
    "half": torch.half,
    "bfloat16": torch.bfloat16,
    "float": torch.float,
    "fp8": torch.uint8,
    "fp8_e4m3": torch.uint8,
    "fp8_e5m2": torch.uint8,
    "int8": torch.int8,
    "fp8_inc": torch.float8_e4m3fn,
    "fp8_ds_mla": torch.uint8,
}

TORCH_DTYPE_TO_NUMPY_DTYPE = {
    torch.float16: np.float16,
    torch.float32: np.float32,
    torch.float64: np.float64,
    torch.uint8: np.uint8,
    torch.int32: np.int32,
    torch.int64: np.int64,
}


@contextlib.contextmanager
def set_default_torch_num_threads(num_threads: int):
    """Sets the default number of threads for PyTorch to the given value."""
    old_num_threads = torch.get_num_threads()
    torch.set_num_threads(num_threads)
    yield
    torch.set_num_threads(old_num_threads)


P = ParamSpec("P")
T = TypeVar("T")
U = TypeVar("U")

_K = TypeVar("_K", bound=Hashable)
_V = TypeVar("_V")
_T = TypeVar("_T")


class _Sentinel: ...


ALL_PINNED_SENTINEL = _Sentinel()


class Device(enum.Enum):
    GPU = enum.auto()
    CPU = enum.auto()


class LayerBlockType(enum.Enum):
    attention = "attention"
    mamba = "mamba"


class Counter:
    def __init__(self, start: int = 0) -> None:
        self.counter = start

    def __next__(self) -> int:
        i = self.counter
        self.counter += 1
        return i

    def reset(self) -> None:
        self.counter = 0


class _MappingOrderCacheView(UserDict[_K, _V]):
    def __init__(self, data: Mapping[_K, _V], ordered_keys: Mapping[_K, None]):
        super().__init__(data)
        self.ordered_keys = ordered_keys

    def __iter__(self) -> Iterator[_K]:
        return iter(self.ordered_keys)

    def keys(self) -> KeysView[_K]:
        return KeysView(self.ordered_keys)


class CacheInfo(NamedTuple):
    hits: int
    total: int

    @property
    def hit_ratio(self) -> float:
        if self.total == 0:
            return 0

        return self.hits / self.total

    def __sub__(self, other: CacheInfo):
        return CacheInfo(
            hits=self.hits - other.hits,
            total=self.total - other.total,
        )


class LRUCache(cachetools.LRUCache[_K, _V], Generic[_K, _V]):
    def __init__(self, capacity: float, getsizeof: Callable[[_V], float] | None = None):
        super().__init__(capacity, getsizeof)

        self.pinned_items = set[_K]()

        self._hits = 0
        self._total = 0
        self._last_info = CacheInfo(hits=0, total=0)

    def __getitem__(self, key: _K, *, update_info: bool = True) -> _V:
        value = super().__getitem__(key)

        if update_info:
            self._hits += 1
            self._total += 1

        return value

    def __delitem__(self, key: _K) -> None:
        run_on_remove = key in self
        value = self.__getitem__(key, update_info=False)  # type: ignore[call-arg]
        super().__delitem__(key)
        if key in self.pinned_items:
            # Todo: add warning to inform that del pinned item
            self._unpin(key)
        if run_on_remove:
            self._on_remove(key, value)

    @property
    def cache(self) -> Mapping[_K, _V]:
        """Return the internal cache dictionary in order (read-only)."""
        return _MappingOrderCacheView(
            self._Cache__data,  # type: ignore
            self.order,
        )

    @property
    def order(self) -> Mapping[_K, None]:
        """Return the internal order dictionary (read-only)."""
        return MappingProxyType(self._LRUCache__order)  # type: ignore

    @property
    def capacity(self) -> float:
        return self.maxsize

    @property
    def usage(self) -> float:
        if self.maxsize == 0:
            return 0

        return self.currsize / self.maxsize

    def stat(self, *, delta: bool = False) -> CacheInfo:
        """
        Gets the cumulative number of hits and queries against this cache.

        If `delta=True`, instead gets these statistics
        since the last call that also passed `delta=True`.
        """
        info = CacheInfo(hits=self._hits, total=self._total)

        if delta:
            info_delta = info - self._last_info
            self._last_info = info
            info = info_delta

        return info

    def touch(self, key: _K) -> None:
        try:
            self._LRUCache__order.move_to_end(key)  # type: ignore
        except KeyError:
            self._LRUCache__order[key] = None  # type: ignore

    @overload
    def get(self, key: _K, /) -> _V | None: ...

    @overload
    def get(self, key: _K, /, default: Union[_V, _T]) -> Union[_V, _T]: ...

    def get(
        self, key: _K, /, default: Union[_V, _T] | None = None
    ) -> Union[_V, _T] | None:
        value: Union[_V, _T] | None
        if key in self:
            value = self.__getitem__(key, update_info=False)  # type: ignore[call-arg]

            self._hits += 1
        else:
            value = default

        self._total += 1
        return value

    @overload
    def pop(self, key: _K) -> _V: ...

    @overload
    def pop(self, key: _K, default: Union[_V, _T]) -> Union[_V, _T]: ...

    def pop(
        self, key: _K, default: Union[_V, _T] | None = None
    ) -> Union[_V, _T] | None:
        value: Union[_V, _T] | None
        if key not in self:
            return default

        value = self.__getitem__(key, update_info=False)  # type: ignore[call-arg]
        self.__delitem__(key)
        return value

    def put(self, key: _K, value: _V) -> None:
        self.__setitem__(key, value)

    def pin(self, key: _K) -> None:
        """
        Pins a key in the cache preventing it from being
        evicted in the LRU order.
        """
        if key not in self:
            raise ValueError(f"Cannot pin key: {key} not in cache.")
        self.pinned_items.add(key)

    def _unpin(self, key: _K) -> None:
        """
        Unpins a key in the cache allowing it to be
        evicted in the LRU order.
        """
        self.pinned_items.remove(key)

    def _on_remove(self, key: _K, value: _V | None) -> None:
        pass

    def remove_oldest(self, *, remove_pinned: bool = False) -> None:
        if len(self) == 0:
            return

        self.popitem(remove_pinned=remove_pinned)

    def _remove_old_if_needed(self) -> None:
        while self.currsize > self.capacity:
            self.remove_oldest()

    def popitem(self, remove_pinned: bool = False):
        """Remove and return the `(key, value)` pair least recently used."""
        if not remove_pinned:
            # pop the oldest item in the cache that is not pinned
            lru_key = next(
                (key for key in self.order if key not in self.pinned_items),
                ALL_PINNED_SENTINEL,
            )
            if lru_key is ALL_PINNED_SENTINEL:
                raise RuntimeError(
                    "All items are pinned, cannot remove oldest from the cache."
                )
        else:
            lru_key = next(iter(self.order))
        value = self.pop(cast(_K, lru_key))
        return (lru_key, value)

    def clear(self) -> None:
        while len(self) > 0:
            self.remove_oldest(remove_pinned=True)

        self._hits = 0
        self._total = 0
        self._last_info = CacheInfo(hits=0, total=0)


class PyObjectCache:
    """Used to cache python objects to avoid object allocations
    across scheduler iterations.
    """

    def __init__(self, obj_builder):
        self._obj_builder = obj_builder
        self._index = 0

        self._obj_cache = []
        for _ in range(128):
            self._obj_cache.append(self._obj_builder())

    def _grow_cache(self):
        # Double the size of the cache
        num_objs = len(self._obj_cache)
        for _ in range(num_objs):
            self._obj_cache.append(self._obj_builder())

    def get_object(self):
        """Returns a pre-allocated cached object. If there is not enough
        objects, then the cache size will double.
        """
        if self._index >= len(self._obj_cache):
            self._grow_cache()
            assert self._index < len(self._obj_cache)

        obj = self._obj_cache[self._index]
        self._index += 1

        return obj

    def reset(self):
        """Makes all cached-objects available for the next scheduler iteration."""
        self._index = 0


@cache
def get_max_shared_memory_bytes(gpu: int = 0) -> int:
    """Returns the maximum shared memory per thread block in bytes."""
    from vllm import _custom_ops as ops

    max_shared_mem = ops.get_max_shared_memory_per_block_device_attribute(gpu)
    # value 0 will cause MAX_SEQ_LEN become negative and test_attention.py
    # will fail
    assert max_shared_mem > 0, "max_shared_mem can not be zero"
    return int(max_shared_mem)


def get_cpu_memory() -> int:
    """Returns the total CPU memory of the node in bytes."""
    return psutil.virtual_memory().total


def random_uuid() -> str:
    return str(uuid.uuid4().hex)


class AsyncMicrobatchTokenizer:
    """Asynchronous tokenizer with micro-batching.

    Pulls pending encode/decode requests from a queue and batches them
    up to reduce overhead. A single-thread ThreadPoolExecutor is used
    so the event loop stays responsive.
    """

    def __init__(
        self,
        tokenizer,
        max_batch_size: int = 32,
        batch_wait_timeout_s: float = 0.002,
    ) -> None:
        self.tokenizer = tokenizer
        self.max_batch_size = max_batch_size
        self.batch_wait_timeout_s = batch_wait_timeout_s

        self._loop = asyncio.get_running_loop()
        self._queues: dict[
            tuple,
            asyncio.Queue[
                Union[
                    tuple[str, dict, asyncio.Future], tuple[list[int], asyncio.Future]
                ]
            ],
        ] = {}
        self._batcher_tasks: list[asyncio.Task] = []

        # Single-thread executor for blocking tokenizer calls.
        self._executor = ThreadPoolExecutor(max_workers=1)

    # === Public async API ===
    async def __call__(self, prompt, **kwargs):
        result_future: asyncio.Future = self._loop.create_future()
        key = self._queue_key("encode", kwargs)
        queue = self._get_queue(self._loop, key)
        await queue.put((prompt, kwargs, result_future))
        return await result_future

    async def decode(self, token_ids, **kwargs):
        result_future: asyncio.Future = self._loop.create_future()
        key = self._queue_key("decode", kwargs)
        queue = self._get_queue(self._loop, key)
        await queue.put((token_ids, result_future))
        return await result_future

    # === Internal helpers ===
    def _get_queue(
        self, loop: asyncio.AbstractEventLoop, key: tuple
    ) -> asyncio.Queue[
        Union[tuple[str, dict, asyncio.Future], tuple[list[int], asyncio.Future]]
    ]:
        """Get the request queue for the given operation key, creating a new
        queue and batcher task if needed."""
        queue = self._queues.get(key)
        if queue is None:
            self._queues[key] = queue = asyncio.Queue()
            if key[0] == "encode":
                can_batch = key[1] != "other"
                coro = self._batch_encode_loop(queue, can_batch)
            else:
                assert key[0] == "decode", f"Unknown operation type: {key[0]}."
                coro = self._batch_decode_loop(queue)
            self._batcher_tasks.append(loop.create_task(coro))
        return queue

    async def _batch_encode_loop(self, queue: asyncio.Queue, can_batch: bool):
        """Batch incoming encode requests for efficiency."""
        while True:
            prompt, kwargs, result_future = await queue.get()
            prompts = [prompt]
            kwargs_list = [kwargs]
            result_futures = [result_future]
            deadline = self._loop.time() + self.batch_wait_timeout_s

            while len(prompts) < self.max_batch_size:
                timeout = deadline - self._loop.time()
                if timeout <= 0:
                    break
                try:
                    prompt, kwargs, result_future = await asyncio.wait_for(
                        queue.get(), timeout
                    )
                    prompts.append(prompt)
                    result_futures.append(result_future)
                    if not can_batch:
                        kwargs_list.append(kwargs)
                except asyncio.TimeoutError:
                    break

            try:
                # If every request uses identical kwargs we can run a single
                # batched tokenizer call for a big speed-up.
                if can_batch and len(prompts) > 1:
                    batch_encode_fn = partial(self.tokenizer, prompts, **kwargs)
                    results = await self._loop.run_in_executor(
                        self._executor, batch_encode_fn
                    )

                    for i, fut in enumerate(result_futures):
                        if not fut.done():
                            data = {k: v[i] for k, v in results.items()}
                            fut.set_result(BatchEncoding(data))
                else:
                    encode_fn = lambda prompts=prompts, kwargs=kwargs_list: [
                        self.tokenizer(p, **kw) for p, kw in zip(prompts, kwargs)
                    ]
                    results = await self._loop.run_in_executor(
                        self._executor, encode_fn
                    )

                    for fut, res in zip(result_futures, results):
                        if not fut.done():
                            fut.set_result(res)
            except Exception as e:
                for fut in result_futures:
                    if not fut.done():
                        fut.set_exception(e)

    async def _batch_decode_loop(self, queue: asyncio.Queue):
        """Batch incoming decode requests for efficiency."""
        while True:
            token_ids, result_future = await queue.get()
            token_ids_list = [token_ids]
            result_futures = [result_future]
            deadline = self._loop.time() + self.batch_wait_timeout_s

            while len(token_ids_list) < self.max_batch_size:
                timeout = deadline - self._loop.time()
                if timeout <= 0:
                    break
                try:
                    token_ids, result_future = await asyncio.wait_for(
                        queue.get(), timeout
                    )
                    token_ids_list.append(token_ids)
                    result_futures.append(result_future)
                except asyncio.TimeoutError:
                    break

            try:
                # Perform a single batched decode call for all requests
                results = await self._loop.run_in_executor(
                    self._executor, self.tokenizer.batch_decode, token_ids_list
                )
                for fut, res in zip(result_futures, results):
                    if not fut.done():
                        fut.set_result(res)
            except Exception as e:
                for fut in result_futures:
                    if not fut.done():
                        fut.set_exception(e)

    def _queue_key(self, op: str, kwargs: dict) -> tuple:
        """
        Return a normalized key describing operation + kwargs.

        - `add_special_tokens`: {True/False}
        - `truncation`: {True/False}
          - If `truncation` is False (`max_length` is None),
            returns a key for a can_batch queue.
          - If `truncation` is True and `max_length` is None or equals
            `tokenizer.model_max_length`, returns a key for a can_batch queue.
          - Otherwise, returns a key for a cannot_batch queue.

        Examples:
          - Decode: ("decode",)
          - Encode typical:
            ("encode", add_special_tokens, bool_truncation, max_length_label)
          - Fallback: ("encode", "other")
        """

        if op == "decode":
            return ("decode",)

        add_special_tokens = kwargs.get("add_special_tokens", True)
        truncation = kwargs.get("truncation", False)
        max_length = kwargs.get("max_length")

        if not truncation:
            return "encode", add_special_tokens, False, None

        model_max = getattr(self.tokenizer, "model_max_length", None)
        if max_length is None or (model_max is not None and max_length == model_max):
            return "encode", add_special_tokens, True, "model_max"

        return "encode", "other"

    def __del__(self):
        if (
            (tasks := getattr(self, "_batcher_tasks", None))
            and (loop := getattr(self, "_loop", None))
            and not loop.is_closed()
        ):

            def cancel_tasks():
                for task in tasks:
                    task.cancel()

            loop.call_soon_threadsafe(cancel_tasks)


def cancel_task_threadsafe(task: Task):
    if task and not task.done():
        run_in_loop(task.get_loop(), task.cancel)


def close_sockets(sockets: Sequence[Union[zmq.Socket, zmq.asyncio.Socket]]):
    for sock in sockets:
        if sock is not None:
            sock.close(linger=0)


def run_in_loop(loop: AbstractEventLoop, function: Callable, *args):
    if in_loop(loop):
        function(*args)
    elif not loop.is_closed():
        loop.call_soon_threadsafe(function, *args)


def in_loop(event_loop: AbstractEventLoop) -> bool:
    try:
        return asyncio.get_running_loop() == event_loop
    except RuntimeError:
        return False


def make_async(
    func: Callable[P, T], executor: concurrent.futures.Executor | None = None
) -> Callable[P, Awaitable[T]]:
    """Take a blocking function, and run it on in an executor thread.

    This function prevents the blocking function from blocking the
    asyncio event loop.
    The code in this function needs to be thread safe.
    """

    def _async_wrapper(*args: P.args, **kwargs: P.kwargs) -> asyncio.Future:
        loop = asyncio.get_event_loop()
        p_func = partial(func, *args, **kwargs)
        return loop.run_in_executor(executor=executor, func=p_func)

    return _async_wrapper


def _next_task(iterator: AsyncGenerator[T, None], loop: AbstractEventLoop) -> Task:
    # Can use anext() in python >= 3.10
    return loop.create_task(iterator.__anext__())  # type: ignore[arg-type]


async def merge_async_iterators(
    *iterators: AsyncGenerator[T, None],
) -> AsyncGenerator[tuple[int, T], None]:
    """Merge multiple asynchronous iterators into a single iterator.

    This method handle the case where some iterators finish before others.
    When it yields, it yields a tuple (i, item) where i is the index of the
    iterator that yields the item.
    """
    if len(iterators) == 1:
        # Fast-path single iterator case.
        async for item in iterators[0]:
            yield 0, item
        return

    loop = asyncio.get_running_loop()

    awaits = {_next_task(pair[1], loop): pair for pair in enumerate(iterators)}
    try:
        while awaits:
            done, _ = await asyncio.wait(awaits.keys(), return_when=FIRST_COMPLETED)
            for d in done:
                pair = awaits.pop(d)
                try:
                    item = await d
                    i, it = pair
                    awaits[_next_task(it, loop)] = pair
                    yield i, item
                except StopAsyncIteration:
                    pass
    finally:
        # Cancel any remaining iterators
        for f, (_, it) in awaits.items():
            with contextlib.suppress(BaseException):
                f.cancel()
                await it.aclose()


async def collect_from_async_generator(iterator: AsyncGenerator[T, None]) -> list[T]:
    """Collect all items from an async generator into a list."""
    items = []
    async for item in iterator:
        items.append(item)
    return items


def get_ip() -> str:
    host_ip = envs.VLLM_HOST_IP
    if "HOST_IP" in os.environ and "VLLM_HOST_IP" not in os.environ:
        logger.warning(
            "The environment variable HOST_IP is deprecated and ignored, as"
            " it is often used by Docker and other software to"
            " interact with the container's network stack. Please "
            "use VLLM_HOST_IP instead to set the IP address for vLLM processes"
            " to communicate with each other."
        )
    if host_ip:
        return host_ip

    # IP is not set, try to get it from the network interface

    # try ipv4
    s = socket.socket(socket.AF_INET, socket.SOCK_DGRAM)
    try:
        s.connect(("8.8.8.8", 80))  # Doesn't need to be reachable
        return s.getsockname()[0]
    except Exception:
        pass

    # try ipv6
    try:
        s = socket.socket(socket.AF_INET6, socket.SOCK_DGRAM)
        # Google's public DNS server, see
        # https://developers.google.com/speed/public-dns/docs/using#addresses
        s.connect(("2001:4860:4860::8888", 80))  # Doesn't need to be reachable
        return s.getsockname()[0]
    except Exception:
        pass

    warnings.warn(
        "Failed to get the IP address, using 0.0.0.0 by default."
        "The value can be set by the environment variable"
        " VLLM_HOST_IP or HOST_IP.",
        stacklevel=2,
    )
    return "0.0.0.0"


def test_loopback_bind(address, family):
    try:
        s = socket.socket(family, socket.SOCK_DGRAM)
        s.bind((address, 0))  # Port 0 = auto assign
        s.close()
        return True
    except OSError:
        return False


def get_loopback_ip() -> str:
    loopback_ip = envs.VLLM_LOOPBACK_IP
    if loopback_ip:
        return loopback_ip

    # VLLM_LOOPBACK_IP is not set, try to get it based on network interface

    if test_loopback_bind("127.0.0.1", socket.AF_INET):
        return "127.0.0.1"
    elif test_loopback_bind("::1", socket.AF_INET6):
        return "::1"
    else:
        raise RuntimeError(
            "Neither 127.0.0.1 nor ::1 are bound to a local interface. "
            "Set the VLLM_LOOPBACK_IP environment variable explicitly."
        )


def is_valid_ipv6_address(address: str) -> bool:
    try:
        ipaddress.IPv6Address(address)
        return True
    except ValueError:
        return False


def split_host_port(host_port: str) -> tuple[str, int]:
    # ipv6
    if host_port.startswith("["):
        host, port = host_port.rsplit("]", 1)
        host = host[1:]
        port = port.split(":")[1]
        return host, int(port)
    else:
        host, port = host_port.split(":")
        return host, int(port)


def join_host_port(host: str, port: int) -> str:
    if is_valid_ipv6_address(host):
        return f"[{host}]:{port}"
    else:
        return f"{host}:{port}"


def get_distributed_init_method(ip: str, port: int) -> str:
    return get_tcp_uri(ip, port)


def get_tcp_uri(ip: str, port: int) -> str:
    if is_valid_ipv6_address(ip):
        return f"tcp://[{ip}]:{port}"
    else:
        return f"tcp://{ip}:{port}"


def get_open_zmq_ipc_path() -> str:
    base_rpc_path = envs.VLLM_RPC_BASE_PATH
    return f"ipc://{base_rpc_path}/{uuid4()}"


def get_open_zmq_inproc_path() -> str:
    return f"inproc://{uuid4()}"


def get_open_port(prefered_port: int | None = None) -> int:
    """
    Get an open port for the vLLM process to listen on.
    An edge case to handle, is when we run data parallel,
    we need to avoid ports that are potentially used by
    the data parallel master process.
    Right now we reserve 10 ports for the data parallel master
    process. Currently it uses 2 ports.
    """

    # first, try by argument, then, by env variable, then, use default
    if prefered_port is None:
        prefered_port = envs.VLLM_PORT

    if prefered_port is None:
        prefered_port = 0

    if "VLLM_DP_MASTER_PORT" in os.environ:
        dp_master_port = envs.VLLM_DP_MASTER_PORT
        reserved_port_range = range(dp_master_port, dp_master_port + 10)
        for _ in range(10):
            candidate_port = _get_open_port(prefered_port)
            if candidate_port not in reserved_port_range:
                return candidate_port

        raise OSError("Could not get a port outside of range "
                      f"[{dp_master_port}, {dp_master_port+10})")

    return _get_open_port()


def get_open_ports_list(max_count: int = 5) -> list[int]:
    """Get a list of open ports."""
<<<<<<< HEAD
    ports = set()

    start_port = 0
    if envs.VLLM_PORT is not None:
        start_port = envs.VLLM_PORT

    for _ in range(max_count):
        ports.add(get_open_port(start_port))
        if start_port:
            start_port += 1
    return list(ports)


def _get_open_port(prefered_port: int = 0) -> int:
    for family in (socket.AF_INET, socket.AF_INET6):
        try:
            with socket.socket(family, socket.SOCK_STREAM) as s:
                s.bind(("", prefered_port))
                port = s.getsockname()[1]
        except OSError:
            continue
        return port
    raise OSError("Cannot find available port")
=======
    ports = set[int]()
    while len(ports) < count:
        ports.add(get_open_port())
    return list(ports)


def _get_open_port() -> int:
    port = envs.VLLM_PORT
    if port is not None:
        while True:
            try:
                with socket.socket(socket.AF_INET, socket.SOCK_STREAM) as s:
                    s.bind(("", port))
                    return port
            except OSError:
                port += 1  # Increment port number if already in use
                logger.info("Port %d is already in use, trying port %d", port - 1, port)
    # try ipv4
    try:
        with socket.socket(socket.AF_INET, socket.SOCK_STREAM) as s:
            s.bind(("", 0))
            return s.getsockname()[1]
    except OSError:
        # try ipv6
        with socket.socket(socket.AF_INET6, socket.SOCK_STREAM) as s:
            s.bind(("", 0))
            return s.getsockname()[1]
>>>>>>> ab5e7d93


def find_process_using_port(port: int) -> psutil.Process | None:
    # TODO: We can not check for running processes with network
    # port on macOS. Therefore, we can not have a full graceful shutdown
    # of vLLM. For now, let's not look for processes in this case.
    # Ref: https://www.florianreinhard.de/accessdenied-in-psutil/
    if sys.platform.startswith("darwin"):
        return None

    our_pid = os.getpid()
    for conn in psutil.net_connections():
        if conn.laddr.port == port and (conn.pid is not None and conn.pid != our_pid):
            try:
                return psutil.Process(conn.pid)
            except psutil.NoSuchProcess:
                return None
    return None


def update_environment_variables(envs: dict[str, str]):
    for k, v in envs.items():
        if k in os.environ and os.environ[k] != v:
            logger.warning(
                "Overwriting environment variable %s from '%s' to '%s'",
                k,
                os.environ[k],
                v,
            )
        os.environ[k] = v


def chunk_list(lst: list[T], chunk_size: int):
    """Yield successive chunk_size chunks from lst."""
    for i in range(0, len(lst), chunk_size):
        yield lst[i : i + chunk_size]


def cdiv(a: int, b: int) -> int:
    """Ceiling division."""
    return -(a // -b)


def next_power_of_2(n) -> int:
    """The next power of 2 (inclusive)"""
    if n < 1:
        return 1
    return 1 << (n - 1).bit_length()


def prev_power_of_2(n: int) -> int:
    """The previous power of 2 (inclusive)"""
    if n <= 0:
        return 0
    return 1 << (n.bit_length() - 1)


def round_up(x: int, y: int) -> int:
    return ((x + y - 1) // y) * y


def round_down(x: int, y: int) -> int:
    return (x // y) * y


def _generate_random_fp8(
    tensor: torch.Tensor,
    low: float,
    high: float,
) -> None:
    # NOTE(zhaoyang): Due to NaN and Inf representation for fp8 data type,
    # it may occur Inf or NaN if we directly use torch.randint
    # to generate random data for fp8 data.
    # For example, s.11111.00 in fp8e5m2 format represents Inf.
    #     | E4M3        | E5M2
    # -----|-------------|-------------------
    # Inf | N/A         | s.11111.00
    # NaN | s.1111.111  | s.11111.{01,10,11}
    from vllm import _custom_ops as ops

    tensor_tmp = torch.empty_like(tensor, dtype=torch.float16)
    tensor_tmp.uniform_(low, high)
    ops.convert_fp8(tensor, tensor_tmp)
    del tensor_tmp


def get_kv_cache_torch_dtype(
    cache_dtype: Union[str, torch.dtype] | None,
    model_dtype: Union[str, torch.dtype] | None = None,
) -> torch.dtype:
    if isinstance(cache_dtype, str):
        if cache_dtype == "auto":
            if isinstance(model_dtype, str) and model_dtype in STR_DTYPE_TO_TORCH_DTYPE:
                torch_dtype = STR_DTYPE_TO_TORCH_DTYPE[model_dtype]
            elif isinstance(model_dtype, torch.dtype):
                torch_dtype = model_dtype
            else:
                raise ValueError(f"Invalid model dtype: {model_dtype}")
        elif cache_dtype in STR_DTYPE_TO_TORCH_DTYPE:
            torch_dtype = STR_DTYPE_TO_TORCH_DTYPE[cache_dtype]
        else:
            raise ValueError(f"Invalid kv cache dtype: {cache_dtype}")
    elif isinstance(cache_dtype, torch.dtype):
        torch_dtype = cache_dtype
    else:
        raise ValueError(f"Invalid kv cache dtype: {cache_dtype}")
    return torch_dtype


def create_kv_caches_with_random_flash(
    num_blocks: int,
    block_size: int,
    num_layers: int,
    num_heads: int,
    head_size: int,
    cache_dtype: Union[str, torch.dtype] | None,
    model_dtype: Union[str, torch.dtype] | None = None,
    seed: int | None = None,
    device: str | None = "cuda",
    cache_layout: str | None = "NHD",
) -> tuple[list[torch.Tensor], list[torch.Tensor]]:
    from vllm.platforms import current_platform

    current_platform.seed_everything(seed)

    torch_dtype = get_kv_cache_torch_dtype(cache_dtype, model_dtype)
    generic_kv_cache_shape = (num_blocks, 2, block_size, num_heads, head_size)
    assert cache_layout in ("NHD", "HND")
    stride_order = (0, 1, 2, 3, 4) if cache_layout == "NHD" else (0, 1, 3, 2, 4)

    kv_cache_allocation_shape = tuple(generic_kv_cache_shape[i] for i in stride_order)
    scale = head_size**-0.5

    key_caches: list[torch.Tensor] = []
    value_caches: list[torch.Tensor] = []

    for _ in range(num_layers):
        key_value_cache = torch.empty(
            size=kv_cache_allocation_shape, dtype=torch_dtype, device=device
        ).permute(*stride_order)
        if cache_dtype in ["auto", "half", "bfloat16", "float"]:
            key_value_cache.uniform_(-scale, scale)
        elif cache_dtype == "fp8":
            _generate_random_fp8(key_value_cache, -scale, scale)
        else:
            raise ValueError(f"Does not support key cache of type {cache_dtype}")
        key_caches.append(key_value_cache[:, 0])
        value_caches.append(key_value_cache[:, 1])
    return key_caches, value_caches


def create_kv_caches_with_random(
    num_blocks: int,
    block_size: int,
    num_layers: int,
    num_heads: int,
    head_size: int,
    cache_dtype: Union[str, torch.dtype] | None,
    model_dtype: Union[str, torch.dtype] | None = None,
    seed: int | None = None,
    device: str | None = "cuda",
) -> tuple[list[torch.Tensor], list[torch.Tensor]]:
    if cache_dtype == "fp8" and head_size % 16:
        raise ValueError(
            f"Does not support key cache of type fp8 with head_size {head_size}"
        )
    from vllm.platforms import current_platform

    current_platform.seed_everything(seed)

    torch_dtype = get_kv_cache_torch_dtype(cache_dtype, model_dtype)

    scale = head_size**-0.5
    x = 16 // torch.tensor([], dtype=torch_dtype).element_size()
    key_cache_shape = (num_blocks, num_heads, head_size // x, block_size, x)
    key_caches: list[torch.Tensor] = []
    for _ in range(num_layers):
        key_cache = torch.empty(size=key_cache_shape, dtype=torch_dtype, device=device)
        if cache_dtype in ["auto", "half", "bfloat16", "float"]:
            key_cache.uniform_(-scale, scale)
        elif cache_dtype == "fp8":
            _generate_random_fp8(key_cache, -scale, scale)
        else:
            raise ValueError(f"Does not support key cache of type {cache_dtype}")
        key_caches.append(key_cache)

    value_cache_shape = (num_blocks, num_heads, head_size, block_size)
    value_caches: list[torch.Tensor] = []
    for _ in range(num_layers):
        value_cache = torch.empty(
            size=value_cache_shape, dtype=torch_dtype, device=device
        )
        if cache_dtype in ["auto", "half", "bfloat16", "float"]:
            value_cache.uniform_(-scale, scale)
        elif cache_dtype == "fp8":
            _generate_random_fp8(value_cache, -scale, scale)
        else:
            raise ValueError(f"Does not support value cache of type {cache_dtype}")
        value_caches.append(value_cache)
    return key_caches, value_caches


@cache
def is_pin_memory_available() -> bool:
    from vllm.platforms import current_platform

    return current_platform.is_pin_memory_available()


@cache
def is_uva_available() -> bool:
    """Check if Unified Virtual Addressing (UVA) is available."""
    # UVA requires pinned memory.
    # TODO: Add more requirements for UVA if needed.
    return is_pin_memory_available()


class DeviceMemoryProfiler:
    def __init__(self, device: torch.types.Device | None = None):
        self.device = device

    def current_memory_usage(self) -> float:
        # Return the memory usage in bytes.
        from vllm.platforms import current_platform

        gc.collect()
        return current_platform.get_current_memory_usage(self.device)

    def __enter__(self):
        self.initial_memory = self.current_memory_usage()
        # This allows us to call methods of the context manager if needed
        return self

    def __exit__(self, exc_type, exc_val, exc_tb):
        self.final_memory = self.current_memory_usage()
        self.consumed_memory = self.final_memory - self.initial_memory

        # Force garbage collection
        gc.collect()


def make_ndarray_with_pad(
    x: list[list[T]],
    pad: T,
    dtype: npt.DTypeLike,
    *,
    max_len: int | None = None,
) -> npt.NDArray:
    """
    Make a padded array from 2D inputs.

    The padding is applied to the end of each inner list until it reaches
    `max_len`.
    """
    if max_len is None:
        # Unlike for most functions, map is faster than a genexpr over `len`
        max_len = max(map(len, x), default=0)

    padded_x = np.full((len(x), max_len), pad, dtype=dtype)
    for ind, blocktb in enumerate(x):
        assert len(blocktb) <= max_len
        padded_x[ind, : len(blocktb)] = blocktb

    return padded_x


def make_tensor_with_pad(
    x: list[list[T]],
    pad: T,
    dtype: torch.dtype,
    *,
    max_len: int | None = None,
    device: Union[str, torch.device] | None = None,
    pin_memory: bool = False,
) -> torch.Tensor:
    """
    Make a padded tensor from 2D inputs.

    The padding is applied to the end of each inner list until it reaches
    `max_len`.
    """
    np_dtype = TORCH_DTYPE_TO_NUMPY_DTYPE[dtype]
    padded_x = make_ndarray_with_pad(x, pad, np_dtype, max_len=max_len)

    tensor = torch.from_numpy(padded_x).to(device)
    if pin_memory:
        tensor = tensor.pin_memory()

    return tensor


def async_tensor_h2d(
    data: list,
    dtype: torch.dtype,
    target_device: Union[str, torch.device],
    pin_memory: bool,
) -> torch.Tensor:
    """Asynchronously create a tensor and copy it from host to device."""
    t = torch.tensor(data, dtype=dtype, pin_memory=pin_memory, device="cpu")
    return t.to(device=target_device, non_blocking=True)


def get_dtype_size(dtype: torch.dtype) -> int:
    """Get the size of the data type in bytes."""
    return torch.tensor([], dtype=dtype).element_size()


# bool = 0, int = 1, float = 2, complex = 3
def _get_precision_level(dtype: torch.dtype) -> int:
    # NOTE: Complex dtypes return `is_floating_point=False`
    return (dtype != torch.bool) + dtype.is_floating_point + dtype.is_complex * 2


def is_lossless_cast(src_dtype: torch.dtype, tgt_dtype: torch.dtype):
    """
    Test whether it is lossless to cast a tensor from
    `src_dtype` to `tgt_dtype`.
    """
    if src_dtype == tgt_dtype:
        return True

    src_level = _get_precision_level(src_dtype)
    tgt_level = _get_precision_level(tgt_dtype)

    if src_level < tgt_level:
        return True
    if src_level > tgt_level:
        return False

    # Compare integral types
    if not src_dtype.is_floating_point and not src_dtype.is_complex:
        src_info = torch.iinfo(src_dtype)
        tgt_info = torch.iinfo(tgt_dtype)
        return src_info.min >= tgt_info.min and src_info.max <= tgt_info.max

    # Compare floating-point types
    src_info = torch.finfo(src_dtype)
    tgt_info = torch.finfo(tgt_dtype)
    return (
        src_info.min >= tgt_info.min
        and src_info.max <= tgt_info.max
        and src_info.resolution >= tgt_info.resolution
    )


def common_broadcastable_dtype(dtypes: Collection[torch.dtype]):
    """
    Get the common `dtype` where all of the other `dtypes` can be
    cast to it without losing any information.
    """
    return max(
        dtypes,
        key=lambda dtype: sum(is_lossless_cast(dt, dtype) for dt in dtypes),
    )


def as_list(maybe_list: Iterable[T]) -> list[T]:
    """Convert iterable to list, unless it's already a list."""
    return maybe_list if isinstance(maybe_list, list) else list(maybe_list)


def as_iter(obj: Union[T, Iterable[T]]) -> Iterable[T]:
    if isinstance(obj, str) or not isinstance(obj, Iterable):
        return [obj]  # type: ignore[list-item]
    return obj


# `collections` helpers
def is_list_of(
    value: object,
    typ: Union[type[T], tuple[type[T], ...]],
    *,
    check: Literal["first", "all"] = "first",
) -> TypeIs[list[T]]:
    if not isinstance(value, list):
        return False

    if check == "first":
        return len(value) == 0 or isinstance(value[0], typ)
    elif check == "all":
        return all(isinstance(v, typ) for v in value)

    assert_never(check)


def flatten_2d_lists(lists: Iterable[Iterable[T]]) -> list[T]:
    """Flatten a list of lists to a single list."""
    return [item for sublist in lists for item in sublist]


def full_groupby(values: Iterable[_V], *, key: Callable[[_V], _K]):
    """
    Unlike [`itertools.groupby`][], groups are not broken by
    non-contiguous data.
    """
    groups = defaultdict[_K, list[_V]](list)

    for value in values:
        groups[key(value)].append(value)

    return groups.items()


# TODO: This function can be removed if transformer_modules classes are
# serialized by value when communicating between processes
def init_cached_hf_modules() -> None:
    """
    Lazy initialization of the Hugging Face modules.
    """
    from transformers.dynamic_module_utils import init_hf_modules

    init_hf_modules()


@cache
def find_library(lib_name: str) -> str:
    """
    Find the library file in the system.
    `lib_name` is full filename, with both prefix and suffix.
    This function resolves `lib_name` to the full path of the library.
    """
    # Adapted from https://github.com/openai/triton/blob/main/third_party/nvidia/backend/driver.py#L19 # noqa
    # According to https://en.wikipedia.org/wiki/Filesystem_Hierarchy_Standard
    # `/sbin/ldconfig` should exist in all Linux systems.
    # `/sbin/ldconfig` searches the library in the system
    libs = subprocess.check_output(["/sbin/ldconfig", "-p"]).decode()
    # each line looks like the following:
    # libcuda.so.1 (libc6,x86-64) => /lib/x86_64-linux-gnu/libcuda.so.1
    locs = [line.split()[-1] for line in libs.splitlines() if lib_name in line]
    # `LD_LIBRARY_PATH` searches the library in the user-defined paths
    env_ld_library_path = envs.LD_LIBRARY_PATH
    if not locs and env_ld_library_path:
        locs = [
            os.path.join(dir, lib_name)
            for dir in env_ld_library_path.split(":")
            if os.path.exists(os.path.join(dir, lib_name))
        ]
    if not locs:
        raise ValueError(f"Cannot find {lib_name} in the system.")
    return locs[0]


def find_nccl_library() -> str:
    """
    We either use the library file specified by the `VLLM_NCCL_SO_PATH`
    environment variable, or we find the library file brought by PyTorch.
    After importing `torch`, `libnccl.so.2` or `librccl.so.1` can be
    found by `ctypes` automatically.
    """
    so_file = envs.VLLM_NCCL_SO_PATH

    # manually load the nccl library
    if so_file:
        logger.info(
            "Found nccl from environment variable VLLM_NCCL_SO_PATH=%s", so_file
        )
    else:
        if torch.version.cuda is not None:
            so_file = "libnccl.so.2"
        elif torch.version.hip is not None:
            so_file = "librccl.so.1"
        else:
            raise ValueError("NCCL only supports CUDA and ROCm backends.")
        logger.info("Found nccl from library %s", so_file)
    return so_file


def find_nccl_include_paths() -> list[str] | None:
    """
    We either use the nccl.h specified by the `VLLM_NCCL_INCLUDE_PATH`
    environment variable, or we find the library file brought by
    nvidia-nccl-cuXX. load_inline by default uses
    torch.utils.cpp_extension.include_paths
    """
    paths: list[str] = []
    inc = envs.VLLM_NCCL_INCLUDE_PATH
    if inc and os.path.isdir(inc):
        paths.append(inc)

    try:
        import importlib.util

        spec = importlib.util.find_spec("nvidia.nccl")
        if spec and getattr(spec, "submodule_search_locations", None):
            for loc in spec.submodule_search_locations:
                inc_dir = os.path.join(loc, "include")
                if os.path.exists(os.path.join(inc_dir, "nccl.h")):
                    paths.append(inc_dir)
    except Exception:
        pass

    seen = set()
    out: list[str] = []
    for p in paths:
        if p and p not in seen:
            out.append(p)
            seen.add(p)
    return out or None


prev_set_stream = torch.cuda.set_stream

_current_stream_tls = threading.local()


def _patched_set_stream(stream: torch.cuda.Stream) -> None:
    _current_stream_tls.value = stream
    prev_set_stream(stream)


torch.cuda.set_stream = _patched_set_stream


class _StreamPlaceholder:
    def __init__(self):
        self.synchronize = lambda: None


def current_stream() -> torch.cuda.Stream:
    """
    replace `torch.cuda.current_stream()` with `vllm.utils.current_stream()`.
    it turns out that `torch.cuda.current_stream()` is quite expensive,
    as it will construct a new stream object at each call.
    here we patch `torch.cuda.set_stream` to keep track of the current stream
    directly, so that we can avoid calling `torch.cuda.current_stream()`.

    the underlying hypothesis is that we do not call `torch._C._cuda_setStream`
    from C/C++ code.
    """
    from vllm.platforms import current_platform

    if not hasattr(_current_stream_tls, "value") or _current_stream_tls.value is None:
        # when this function is called before any stream is set,
        # we return the default stream.
        # On ROCm using the default 0 stream in combination with RCCL
        # is hurting performance. Therefore creating a dedicated stream
        # per process
        if current_platform.is_rocm():
            # torch.cuda.set_stream here is the alias of _pathed_set_stream
            torch.cuda.set_stream(torch.cuda.Stream())
        elif current_platform.is_cpu():
            _current_stream_tls.value = _StreamPlaceholder()
        else:
            current_stream = current_platform.current_stream
            if current_stream is not None:
                _current_stream_tls.value = current_stream()
            else:
                raise ValueError(
                    "Fail to set current stream, current platform "
                    "may not support current_stream with torch API"
                )
    return _current_stream_tls.value


def enable_trace_function_call_for_thread(vllm_config: VllmConfig) -> None:
    """Set up function tracing for the current thread,
    if enabled via the VLLM_TRACE_FUNCTION environment variable
    """

    if envs.VLLM_TRACE_FUNCTION:
        tmp_dir = tempfile.gettempdir()
        # add username to tmp_dir to avoid permission issues
        tmp_dir = os.path.join(tmp_dir, getpass.getuser())
        filename = (
            f"VLLM_TRACE_FUNCTION_for_process_{os.getpid()}"
            f"_thread_{threading.get_ident()}_"
            f"at_{datetime.datetime.now()}.log"
        ).replace(" ", "_")
        log_path = os.path.join(
            tmp_dir, "vllm", f"vllm-instance-{vllm_config.instance_id}", filename
        )
        os.makedirs(os.path.dirname(log_path), exist_ok=True)
        enable_trace_function_call(log_path)


# `functools` helpers
def identity(value: T, **kwargs) -> T:
    """Returns the first provided value."""
    return value


F = TypeVar("F", bound=Callable[..., Any])


def deprecate_args(
    start_index: int,
    is_deprecated: Union[bool, Callable[[], bool]] = True,
    additional_message: str | None = None,
) -> Callable[[F], F]:
    if not callable(is_deprecated):
        is_deprecated = partial(identity, is_deprecated)

    def wrapper(fn: F) -> F:
        params = inspect.signature(fn).parameters
        pos_types = (
            inspect.Parameter.POSITIONAL_ONLY,
            inspect.Parameter.POSITIONAL_OR_KEYWORD,
        )
        pos_kws = [kw for kw, param in params.items() if param.kind in pos_types]

        @wraps(fn)
        def inner(*args, **kwargs):
            if is_deprecated():
                deprecated_args = pos_kws[start_index : len(args)]
                if deprecated_args:
                    msg = (
                        f"The positional arguments {deprecated_args} are "
                        "deprecated and will be removed in a future update."
                    )
                    if additional_message is not None:
                        msg += f" {additional_message}"

                    warnings.warn(
                        DeprecationWarning(msg),
                        stacklevel=3,  # The inner function takes up one level
                    )

            return fn(*args, **kwargs)

        return inner  # type: ignore

    return wrapper


def deprecate_kwargs(
    *kws: str,
    is_deprecated: Union[bool, Callable[[], bool]] = True,
    additional_message: str | None = None,
) -> Callable[[F], F]:
    deprecated_kws = set(kws)

    if not callable(is_deprecated):
        is_deprecated = partial(identity, is_deprecated)

    def wrapper(fn: F) -> F:
        @wraps(fn)
        def inner(*args, **kwargs):
            if is_deprecated():
                deprecated_kwargs = kwargs.keys() & deprecated_kws
                if deprecated_kwargs:
                    msg = (
                        f"The keyword arguments {deprecated_kwargs} are "
                        "deprecated and will be removed in a future update."
                    )
                    if additional_message is not None:
                        msg += f" {additional_message}"

                    warnings.warn(
                        DeprecationWarning(msg),
                        stacklevel=3,  # The inner function takes up one level
                    )

            return fn(*args, **kwargs)

        return inner  # type: ignore

    return wrapper


@lru_cache(maxsize=8)
def _cuda_device_count_stateless(cuda_visible_devices: str | None = None) -> int:
    # Note: cuda_visible_devices is not used, but we keep it as an argument for
    # LRU Cache purposes.

    # Code below is based on
    # https://github.com/pytorch/pytorch/blob/
    # c1cd946818442aca8c7f812b16d187ce1586c3bc/
    # torch/cuda/__init__.py#L831C1-L831C17
    import torch.cuda
    import torch.version

    from vllm.platforms import current_platform

    if not torch.cuda._is_compiled():
        return 0
    if current_platform.is_rocm():
        # ROCm uses amdsmi instead of nvml for stateless device count
        # This requires a sufficiently modern version of Torch 2.4.0
        raw_count = (
            torch.cuda._device_count_amdsmi()
            if (hasattr(torch.cuda, "_device_count_amdsmi"))
            else -1
        )
    else:
        raw_count = torch.cuda._device_count_nvml()
    r = torch._C._cuda_getDeviceCount() if raw_count < 0 else raw_count
    return r


def cuda_device_count_stateless() -> int:
    """Get number of CUDA devices, caching based on the value of
    CUDA_VISIBLE_DEVICES at the time of call.

    This should be used instead of torch.cuda.device_count()
    unless CUDA_VISIBLE_DEVICES has already been set to the desired
    value."""

    # This can be removed and simply replaced with torch.cuda.get_device_count
    # after https://github.com/pytorch/pytorch/pull/122815 is released.
    return _cuda_device_count_stateless(envs.CUDA_VISIBLE_DEVICES)


def cuda_is_initialized() -> bool:
    """Check if CUDA is initialized."""
    if not torch.cuda._is_compiled():
        return False
    return torch.cuda.is_initialized()


def xpu_is_initialized() -> bool:
    """Check if XPU is initialized."""
    if not torch.xpu._is_compiled():
        return False
    return torch.xpu.is_initialized()


def cuda_get_device_properties(
    device, names: Sequence[str], init_cuda=False
) -> tuple[Any, ...]:
    """Get specified CUDA device property values without initializing CUDA in
    the current process."""
    if init_cuda or cuda_is_initialized():
        props = torch.cuda.get_device_properties(device)
        return tuple(getattr(props, name) for name in names)

    # Run in subprocess to avoid initializing CUDA as a side effect.
    mp_ctx = multiprocessing.get_context("fork")
    with ProcessPoolExecutor(max_workers=1, mp_context=mp_ctx) as executor:
        return executor.submit(cuda_get_device_properties, device, names, True).result()


def weak_bind(
    bound_method: Callable[..., Any],
) -> Callable[..., None]:
    """Make an instance method that weakly references
    its associated instance and no-ops once that
    instance is collected."""
    ref = weakref.ref(bound_method.__self__)  # type: ignore[attr-defined]
    unbound = bound_method.__func__  # type: ignore[attr-defined]

    def weak_bound(*args, **kwargs) -> None:
        if inst := ref():
            unbound(inst, *args, **kwargs)

    return weak_bound


def run_once(f: Callable[P, None]) -> Callable[P, None]:
    def wrapper(*args: P.args, **kwargs: P.kwargs) -> None:
        if wrapper.has_run:  # type: ignore[attr-defined]
            return

        with wrapper.lock:  # type: ignore[attr-defined]
            if not wrapper.has_run:  # type: ignore[attr-defined]
                wrapper.has_run = True  # type: ignore[attr-defined]
                return f(*args, **kwargs)

    wrapper.has_run = False  # type: ignore[attr-defined]
    wrapper.lock = threading.Lock()  # type: ignore[attr-defined]
    return wrapper


class StoreBoolean(Action):
    def __call__(self, parser, namespace, values, option_string=None):
        if values.lower() == "true":
            setattr(namespace, self.dest, True)
        elif values.lower() == "false":
            setattr(namespace, self.dest, False)
        else:
            raise ValueError(
                f"Invalid boolean value: {values}. Expected 'true' or 'false'."
            )


class SortedHelpFormatter(ArgumentDefaultsHelpFormatter, RawDescriptionHelpFormatter):
    """SortedHelpFormatter that sorts arguments by their option strings."""

    def _split_lines(self, text, width):
        """
        1. Sentences split across lines have their single newlines removed.
        2. Paragraphs and explicit newlines are split into separate lines.
        3. Each line is wrapped to the specified width (width of terminal).
        """
        # The patterns also include whitespace after the newline
        single_newline = re.compile(r"(?<!\n)\n(?!\n)\s*")
        multiple_newlines = re.compile(r"\n{2,}\s*")
        text = single_newline.sub(" ", text)
        lines = re.split(multiple_newlines, text)
        return sum([textwrap.wrap(line, width) for line in lines], [])

    def add_arguments(self, actions):
        actions = sorted(actions, key=lambda x: x.option_strings)
        super().add_arguments(actions)


class FlexibleArgumentParser(ArgumentParser):
    """ArgumentParser that allows both underscore and dash in names."""

    _deprecated: set[Action] = set()
    _json_tip: str = (
        "When passing JSON CLI arguments, the following sets of arguments "
        "are equivalent:\n"
        '   --json-arg \'{"key1": "value1", "key2": {"key3": "value2"}}\'\n'
        "   --json-arg.key1 value1 --json-arg.key2.key3 value2\n\n"
        "Additionally, list elements can be passed individually using +:\n"
        '   --json-arg \'{"key4": ["value3", "value4", "value5"]}\'\n'
        "   --json-arg.key4+ value3 --json-arg.key4+='value4,value5'\n\n"
    )
    _search_keyword: str | None = None

    def __init__(self, *args, **kwargs):
        # Set the default "formatter_class" to SortedHelpFormatter
        if "formatter_class" not in kwargs:
            kwargs["formatter_class"] = SortedHelpFormatter
        # Pop kwarg "add_json_tip" to control whether to add the JSON tip
        self.add_json_tip = kwargs.pop("add_json_tip", True)
        super().__init__(*args, **kwargs)

    if sys.version_info < (3, 13):
        # Enable the deprecated kwarg for Python 3.12 and below

        def parse_known_args(self, args=None, namespace=None):
            if args is not None and "--disable-log-requests" in args:
                # Special case warning because the warning below won't trigger
                # if –-disable-log-requests because its value is default.
                logger.warning_once(
                    "argument '--disable-log-requests' is deprecated and "
                    "replaced with '--enable-log-requests'. This will be "
                    "removed in v0.12.0."
                )
            namespace, args = super().parse_known_args(args, namespace)
            for action in FlexibleArgumentParser._deprecated:
                if (
                    hasattr(namespace, dest := action.dest)
                    and getattr(namespace, dest) != action.default
                ):
                    logger.warning_once("argument '%s' is deprecated", dest)
            return namespace, args

        def add_argument(self, *args, **kwargs):
            deprecated = kwargs.pop("deprecated", False)
            action = super().add_argument(*args, **kwargs)
            if deprecated:
                FlexibleArgumentParser._deprecated.add(action)
            return action

        class _FlexibleArgumentGroup(_ArgumentGroup):
            def add_argument(self, *args, **kwargs):
                deprecated = kwargs.pop("deprecated", False)
                action = super().add_argument(*args, **kwargs)
                if deprecated:
                    FlexibleArgumentParser._deprecated.add(action)
                return action

        def add_argument_group(self, *args, **kwargs):
            group = self._FlexibleArgumentGroup(self, *args, **kwargs)
            self._action_groups.append(group)
            return group

    def format_help(self):
        # Only use custom help formatting for bottom level parsers
        if self._subparsers is not None:
            return super().format_help()

        formatter = self._get_formatter()

        # Handle keyword search of the args
        if (search_keyword := self._search_keyword) is not None:
            # Normalise the search keyword
            search_keyword = search_keyword.lower().replace("_", "-")
            # Return full help if searching for 'all'
            if search_keyword == "all":
                self.epilog = self._json_tip
                return super().format_help()

            # Return group help if searching for a group title
            for group in self._action_groups:
                if group.title and group.title.lower() == search_keyword:
                    formatter.start_section(group.title)
                    formatter.add_text(group.description)
                    formatter.add_arguments(group._group_actions)
                    formatter.end_section()
                    formatter.add_text(self._json_tip)
                    return formatter.format_help()

            # Return matched args if searching for an arg name
            matched_actions = []
            for group in self._action_groups:
                for action in group._group_actions:
                    # search option name
                    if any(
                        search_keyword in opt.lower() for opt in action.option_strings
                    ):
                        matched_actions.append(action)
            if matched_actions:
                formatter.start_section(f"Arguments matching '{search_keyword}'")
                formatter.add_arguments(matched_actions)
                formatter.end_section()
                formatter.add_text(self._json_tip)
                return formatter.format_help()

            # No match found
            formatter.add_text(
                f"No group or arguments matching '{search_keyword}'.\n"
                "Use '--help' to see available groups or "
                "'--help=all' to see all available parameters."
            )
            return formatter.format_help()

        # usage
        formatter.add_usage(self.usage, self._actions, self._mutually_exclusive_groups)

        # description
        formatter.add_text(self.description)

        # positionals, optionals and user-defined groups
        formatter.start_section("Config Groups")
        config_groups = ""
        for group in self._action_groups:
            if not group._group_actions:
                continue
            title = group.title
            description = group.description or ""
            config_groups += f"{title: <24}{description}\n"
        formatter.add_text(config_groups)
        formatter.end_section()

        # epilog
        formatter.add_text(self.epilog)

        # determine help from format above
        return formatter.format_help()

    def parse_args(  # type: ignore[override]
        self,
        args: list[str] | None = None,
        namespace: Namespace | None = None,
    ):
        if args is None:
            args = sys.argv[1:]

        # Check for --model in command line arguments first
        if args and args[0] == "serve":
            try:
                model_idx = next(
                    i
                    for i, arg in enumerate(args)
                    if arg == "--model" or arg.startswith("--model=")
                )
                logger.warning(
                    "With `vllm serve`, you should provide the model as a "
                    "positional argument or in a config file instead of via "
                    "the `--model` option. "
                    "The `--model` option will be removed in v0.13."
                )

                if args[model_idx] == "--model":
                    model_tag = args[model_idx + 1]
                    rest_start_idx = model_idx + 2
                else:
                    model_tag = args[model_idx].removeprefix("--model=")
                    rest_start_idx = model_idx + 1

                # Move <model> to the front, e,g:
                # [Before]
                # vllm serve -tp 2 --model <model> --enforce-eager --port 8001
                # [After]
                # vllm serve <model> -tp 2 --enforce-eager --port 8001
                args = [
                    "serve",
                    model_tag,
                    *args[1:model_idx],
                    *args[rest_start_idx:],
                ]
                print("args", args)
            except StopIteration:
                pass

        if "--config" in args:
            args = self._pull_args_from_config(args)

        def repl(match: re.Match) -> str:
            """Replaces underscores with dashes in the matched string."""
            return match.group(0).replace("_", "-")

        # Everything between the first -- and the first .
        pattern = re.compile(r"(?<=--)[^\.]*")

        # Convert underscores to dashes and vice versa in argument names
        processed_args = list[str]()
        for i, arg in enumerate(args):
            if arg.startswith("--help="):
                FlexibleArgumentParser._search_keyword = arg.split("=", 1)[-1].lower()
                processed_args.append("--help")
            elif arg.startswith("--"):
                if "=" in arg:
                    key, value = arg.split("=", 1)
                    key = pattern.sub(repl, key, count=1)
                    processed_args.append(f"{key}={value}")
                else:
                    key = pattern.sub(repl, arg, count=1)
                    processed_args.append(key)
            elif arg.startswith("-O") and arg != "-O" and arg[2] != ".":
                # allow -O flag to be used without space, e.g. -O3 or -Odecode
                # -O.<...> handled later
                # also handle -O=<level> here
                level = arg[3:] if arg[2] == "=" else arg[2:]
                processed_args.append(f"-O.level={level}")
            elif (
                arg == "-O"
                and i + 1 < len(args)
                and args[i + 1] in {"0", "1", "2", "3"}
            ):
                # Convert -O <n> to -O.level <n>
                processed_args.append("-O.level")
            else:
                processed_args.append(arg)

        def create_nested_dict(keys: list[str], value: str) -> dict[str, Any]:
            """Creates a nested dictionary from a list of keys and a value.

            For example, `keys = ["a", "b", "c"]` and `value = 1` will create:
            `{"a": {"b": {"c": 1}}}`
            """
            nested_dict: Any = value
            for key in reversed(keys):
                nested_dict = {key: nested_dict}
            return nested_dict

        def recursive_dict_update(
            original: dict[str, Any],
            update: dict[str, Any],
        ) -> set[str]:
            """Recursively updates a dictionary with another dictionary.
            Returns a set of duplicate keys that were overwritten.
            """
            duplicates = set[str]()
            for k, v in update.items():
                if isinstance(v, dict) and isinstance(original.get(k), dict):
                    nested_duplicates = recursive_dict_update(original[k], v)
                    duplicates |= {f"{k}.{d}" for d in nested_duplicates}
                elif isinstance(v, list) and isinstance(original.get(k), list):
                    original[k] += v
                else:
                    if k in original:
                        duplicates.add(k)
                    original[k] = v
            return duplicates

        delete = set[int]()
        dict_args = defaultdict[str, dict[str, Any]](dict)
        duplicates = set[str]()
        for i, processed_arg in enumerate(processed_args):
            if i in delete:  # skip if value from previous arg
                continue

            if processed_arg.startswith("-") and "." in processed_arg:
                if "=" in processed_arg:
                    processed_arg, value_str = processed_arg.split("=", 1)
                    if "." not in processed_arg:
                        # False positive, '.' was only in the value
                        continue
                else:
                    value_str = processed_args[i + 1]
                    delete.add(i + 1)

                if processed_arg.endswith("+"):
                    processed_arg = processed_arg[:-1]
                    value_str = json.dumps(list(value_str.split(",")))

                key, *keys = processed_arg.split(".")
                try:
                    value = json.loads(value_str)
                except json.decoder.JSONDecodeError:
                    value = value_str

                # Merge all values with the same key into a single dict
                arg_dict = create_nested_dict(keys, value)
                arg_duplicates = recursive_dict_update(dict_args[key], arg_dict)
                duplicates |= {f"{key}.{d}" for d in arg_duplicates}
                delete.add(i)
        # Filter out the dict args we set to None
        processed_args = [a for i, a in enumerate(processed_args) if i not in delete]
        if duplicates:
            logger.warning("Found duplicate keys %s", ", ".join(duplicates))

        # Add the dict args back as if they were originally passed as JSON
        for dict_arg, dict_value in dict_args.items():
            processed_args.append(dict_arg)
            processed_args.append(json.dumps(dict_value))

        return super().parse_args(processed_args, namespace)

    def check_port(self, value):
        try:
            value = int(value)
        except ValueError:
            msg = "Port must be an integer"
            raise ArgumentTypeError(msg) from None

        if not (1024 <= value <= 65535):
            raise ArgumentTypeError("Port must be between 1024 and 65535")

        return value

    def _pull_args_from_config(self, args: list[str]) -> list[str]:
        """Method to pull arguments specified in the config file
        into the command-line args variable.

        The arguments in config file will be inserted between
        the argument list.

        example:
        ```yaml
            port: 12323
            tensor-parallel-size: 4
        ```
        ```python
        $: vllm {serve,chat,complete} "facebook/opt-12B" \
            --config config.yaml -tp 2
        $: args = [
            "serve,chat,complete",
            "facebook/opt-12B",
            '--config', 'config.yaml',
            '-tp', '2'
        ]
        $: args = [
            "serve,chat,complete",
            "facebook/opt-12B",
            '--port', '12323',
            '--tensor-parallel-size', '4',
            '-tp', '2'
            ]
        ```

        Please note how the config args are inserted after the sub command.
        this way the order of priorities is maintained when these are args
        parsed by super().
        """
        assert args.count("--config") <= 1, "More than one config file specified!"

        index = args.index("--config")
        if index == len(args) - 1:
            raise ValueError(
                "No config file specified! \
                             Please check your command-line arguments."
            )

        file_path = args[index + 1]

        config_args = self.load_config_file(file_path)

        # 0th index might be the sub command {serve,chat,complete,...}
        # optionally followed by model_tag (only for serve)
        # followed by config args
        # followed by rest of cli args.
        # maintaining this order will enforce the precedence
        # of cli > config > defaults
        if args[0].startswith("-"):
            # No sub command (e.g., api_server entry point)
            args = config_args + args[0:index] + args[index + 2 :]
        elif args[0] == "serve":
            model_in_cli = len(args) > 1 and not args[1].startswith("-")
            model_in_config = any(arg == "--model" for arg in config_args)

            if not model_in_cli and not model_in_config:
                raise ValueError(
                    "No model specified! Please specify model either "
                    "as a positional argument or in a config file."
                )

            if model_in_cli:
                # Model specified as positional arg, keep CLI version
                args = (
                    [args[0]]
                    + [args[1]]
                    + config_args
                    + args[2:index]
                    + args[index + 2 :]
                )
            else:
                # No model in CLI, use config if available
                args = [args[0]] + config_args + args[1:index] + args[index + 2 :]
        else:
            args = [args[0]] + config_args + args[1:index] + args[index + 2 :]

        return args

    def load_config_file(self, file_path: str) -> list[str]:
        """Loads a yaml file and returns the key value pairs as a
        flattened list with argparse like pattern
        ```yaml
            port: 12323
            tensor-parallel-size: 4
        ```
        returns:
            processed_args: list[str] = [
                '--port': '12323',
                '--tensor-parallel-size': '4'
            ]
        """
        extension: str = file_path.split(".")[-1]
        if extension not in ("yaml", "yml"):
            raise ValueError(
                "Config file must be of a yaml/yml type.\
                              %s supplied",
                extension,
            )

        # only expecting a flat dictionary of atomic types
        processed_args: list[str] = []

        config: dict[str, Union[int, str]] = {}
        try:
            with open(file_path) as config_file:
                config = yaml.safe_load(config_file)
        except Exception as ex:
            logger.error(
                "Unable to read the config file at %s. \
                Make sure path is correct",
                file_path,
            )
            raise ex

        store_boolean_arguments = [
            action.dest for action in self._actions if isinstance(action, StoreBoolean)
        ]

        for key, value in config.items():
            if isinstance(value, bool) and key not in store_boolean_arguments:
                if value:
                    processed_args.append("--" + key)
            elif isinstance(value, list):
                if value:
                    processed_args.append("--" + key)
                    for item in value:
                        processed_args.append(str(item))
            else:
                processed_args.append("--" + key)
                processed_args.append(str(value))

        return processed_args


async def _run_task_with_lock(task: Callable, lock: asyncio.Lock, *args, **kwargs):
    """Utility function to run async task in a lock"""
    async with lock:
        return await task(*args, **kwargs)


@lru_cache
def supports_kw(
    callable: Callable[..., object],
    kw_name: str,
    *,
    requires_kw_only: bool = False,
    allow_var_kwargs: bool = True,
) -> bool:
    """Check if a keyword is a valid kwarg for a callable; if requires_kw_only
    disallows kwargs names that can also be positional arguments.
    """
    params = inspect.signature(callable).parameters
    if not params:
        return False

    param_val = params.get(kw_name)

    # Types where the it may be valid, i.e., explicitly defined & nonvariadic
    passable_kw_types = set(
        (
            inspect.Parameter.POSITIONAL_ONLY,
            inspect.Parameter.POSITIONAL_OR_KEYWORD,
            inspect.Parameter.KEYWORD_ONLY,
        )
    )

    if param_val:
        is_sig_param = param_val.kind in passable_kw_types
        # We want kwargs only, but this is passable as a positional arg
        if (
            requires_kw_only
            and is_sig_param
            and param_val.kind != inspect.Parameter.KEYWORD_ONLY
        ):
            return False
        if (requires_kw_only and param_val.kind == inspect.Parameter.KEYWORD_ONLY) or (
            not requires_kw_only and is_sig_param
        ):
            return True

    # If we're okay with var-kwargs, it's supported as long as
    # the kw_name isn't something like *args, **kwargs
    if allow_var_kwargs:
        # Get the last param; type is ignored here because params is a proxy
        # mapping, but it wraps an ordered dict, and they appear in order.
        # Ref: https://docs.python.org/3/library/inspect.html#inspect.Signature.parameters
        last_param = params[next(reversed(params))]  # type: ignore
        return (
            last_param.kind == inspect.Parameter.VAR_KEYWORD
            and last_param.name != kw_name
        )

    return False


def get_allowed_kwarg_only_overrides(
    callable: Callable[..., object],
    overrides: Mapping[str, object] | None,
    *,
    requires_kw_only: bool = True,
    allow_var_kwargs: bool = False,
) -> dict[str, Any]:
    """
    Given a callable which has one or more keyword only params and a dict
    mapping param names to values, drop values that can be not be kwarg
    expanded to overwrite one or more keyword-only args. This is used in a
    few places to handle custom processor overrides for multimodal models,
    e.g., for profiling when processor options provided by the user
    may affect the number of mm tokens per instance.

    Args:
        callable: Callable which takes 0 or more keyword only arguments.
                  If None is provided, all overrides names are allowed.
        overrides: Potential overrides to be used when invoking the callable.
        allow_var_kwargs: Allows overrides that are expandable for var kwargs.

    Returns:
        Dictionary containing the kwargs to be leveraged which may be used
        to overwrite one or more keyword only arguments when invoking the
        callable.
    """
    if not overrides:
        return {}

    # Drop any mm_processor_kwargs provided by the user that
    # are not kwargs, unless it can fit it var_kwargs param
    filtered_overrides = {
        kwarg_name: val
        for kwarg_name, val in overrides.items()
        if supports_kw(
            callable,
            kwarg_name,
            requires_kw_only=requires_kw_only,
            allow_var_kwargs=allow_var_kwargs,
        )
    }

    # If anything is dropped, log a warning
    dropped_keys = overrides.keys() - filtered_overrides.keys()
    if dropped_keys:
        if requires_kw_only:
            logger.warning(
                "The following intended overrides are not keyword-only args "
                "and will be dropped: %s",
                dropped_keys,
            )
        else:
            logger.warning(
                "The following intended overrides are not keyword args "
                "and will be dropped: %s",
                dropped_keys,
            )

    return filtered_overrides


# Using dynamo with vLLM doesn't really work well with PyTorch versions < 2.4.0.
# In particular, the FakeScalarType is not supported for earlier versions of
# PyTorch which breaks dynamo for any ops registered using ScalarType.
def supports_dynamo() -> bool:
    base_torch_version = Version(Version(torch.__version__).base_version)
    return base_torch_version >= Version("2.4.0")


# Supports xccl with PyTorch versions >= 2.8.0.dev for XPU platform
def supports_xccl() -> bool:
    return (
        is_torch_equal_or_newer("2.8.0.dev") and torch.distributed.is_xccl_available()
    )


# Some backends use pytorch version < 2.4.0 which doesn't
# support `torch.library.custom_op`.
def supports_custom_op() -> bool:
    return hasattr(torch.library, "custom_op")


class AtomicCounter:
    """An atomic, thread-safe counter"""

    def __init__(self, initial=0):
        """Initialize a new atomic counter to given initial value"""
        self._value = initial
        self._lock = threading.Lock()

    def inc(self, num=1):
        """Atomically increment the counter by num and return the new value"""
        with self._lock:
            self._value += num
            return self._value

    def dec(self, num=1):
        """Atomically decrement the counter by num and return the new value"""
        with self._lock:
            self._value -= num
            return self._value

    @property
    def value(self):
        return self._value


# Adapted from: https://stackoverflow.com/a/47212782/5082708
class LazyDict(Mapping[str, T], Generic[T]):
    def __init__(self, factory: dict[str, Callable[[], T]]):
        self._factory = factory
        self._dict: dict[str, T] = {}

    def __getitem__(self, key: str) -> T:
        if key not in self._dict:
            if key not in self._factory:
                raise KeyError(key)
            self._dict[key] = self._factory[key]()
        return self._dict[key]

    def __setitem__(self, key: str, value: Callable[[], T]):
        self._factory[key] = value

    def __iter__(self):
        return iter(self._factory)

    def __len__(self):
        return len(self._factory)


class ClassRegistry(UserDict[type[T], _V]):
    def __getitem__(self, key: type[T]) -> _V:
        for cls in key.mro():
            if cls in self.data:
                return self.data[cls]

        raise KeyError(key)

    def __contains__(self, key: object) -> bool:
        return self.contains(key)

    def contains(self, key: object, *, strict: bool = False) -> bool:
        if not isinstance(key, type):
            return False

        if strict:
            return key in self.data

        return any(cls in self.data for cls in key.mro())


def weak_ref_tensor(tensor: Any) -> Any:
    """
    Create a weak reference to a tensor.
    The new tensor will share the same data as the original tensor,
    but will not keep the original tensor alive.
    """
    if isinstance(tensor, torch.Tensor):
        return torch.ops._C.weak_ref_tensor(tensor)
    else:
        return tensor


def weak_ref_tensors(
    tensors: Union[
        torch.Tensor, list[torch.Tensor], tuple[torch.Tensor], IntermediateTensors
    ],
) -> Union[torch.Tensor, list[Any], tuple[Any], Any]:
    """
    Convenience function to create weak references to tensors,
    for single tensor, list of tensors or tuple of tensors.
    """
    if isinstance(tensors, torch.Tensor):
        return weak_ref_tensor(tensors)
    if isinstance(tensors, list):
        return [weak_ref_tensor(t) for t in tensors]
    if isinstance(tensors, tuple):
        return tuple(weak_ref_tensor(t) for t in tensors)

    # For IntermediateTensors used in pipeline parallelism
    from vllm.sequence import IntermediateTensors

    if isinstance(tensors, IntermediateTensors):
        ret = IntermediateTensors(
            {key: weak_ref_tensor(val) for key, val in tensors.tensors.items()}
        )
        return ret
    raise ValueError("Invalid type for tensors")


def get_cuda_view_from_cpu_tensor(cpu_tensor: torch.Tensor) -> torch.Tensor:
    """
    Get a CUDA view of a CPU tensor using Unified Virtual Addressing (UVA).
    """
    assert cpu_tensor.is_pinned(), "CPU tensor must be pinned"
    return torch.ops._C.get_cuda_view_from_cpu_tensor(cpu_tensor)


def import_from_path(module_name: str, file_path: Union[str, os.PathLike]):
    """
    Import a Python file according to its file path.

    Based on the official recipe:
    https://docs.python.org/3/library/importlib.html#importing-a-source-file-directly
    """
    spec = importlib.util.spec_from_file_location(module_name, file_path)
    if spec is None:
        raise ModuleNotFoundError(f"No module named '{module_name}'")

    assert spec.loader is not None

    module = importlib.util.module_from_spec(spec)
    sys.modules[module_name] = module
    spec.loader.exec_module(module)
    return module


@cache
def get_vllm_optional_dependencies():
    metadata = importlib.metadata.metadata("vllm")
    requirements = metadata.get_all("Requires-Dist", [])
    extras = metadata.get_all("Provides-Extra", [])

    return {
        extra: [
            re.split(r";|>=|<=|==", req)[0]
            for req in requirements
            if req.endswith(f'extra == "{extra}"')
        ]
        for extra in extras
    }


class _PlaceholderBase:
    """
    Disallows downstream usage of placeholder modules.

    We need to explicitly override each dunder method because
    [`__getattr__`][vllm.utils._PlaceholderBase.__getattr__]
    is not called when they are accessed.

    Info:
        [Special method lookup](https://docs.python.org/3/reference/datamodel.html#special-lookup)
    """

    def __getattr__(self, key: str) -> Never:
        """
        The main class should implement this to throw an error
        for attribute accesses representing downstream usage.
        """
        raise NotImplementedError

    # [Basic customization]

    def __lt__(self, other: object):
        return self.__getattr__("__lt__")

    def __le__(self, other: object):
        return self.__getattr__("__le__")

    def __eq__(self, other: object):
        return self.__getattr__("__eq__")

    def __ne__(self, other: object):
        return self.__getattr__("__ne__")

    def __gt__(self, other: object):
        return self.__getattr__("__gt__")

    def __ge__(self, other: object):
        return self.__getattr__("__ge__")

    def __hash__(self):
        return self.__getattr__("__hash__")

    def __bool__(self):
        return self.__getattr__("__bool__")

    # [Callable objects]

    def __call__(self, *args: object, **kwargs: object):
        return self.__getattr__("__call__")

    # [Container types]

    def __len__(self):
        return self.__getattr__("__len__")

    def __getitem__(self, key: object):
        return self.__getattr__("__getitem__")

    def __setitem__(self, key: object, value: object):
        return self.__getattr__("__setitem__")

    def __delitem__(self, key: object):
        return self.__getattr__("__delitem__")

    # __missing__ is optional according to __getitem__ specification,
    # so it is skipped

    # __iter__ and __reversed__ have a default implementation
    # based on __len__ and __getitem__, so they are skipped.

    # [Numeric Types]

    def __add__(self, other: object):
        return self.__getattr__("__add__")

    def __sub__(self, other: object):
        return self.__getattr__("__sub__")

    def __mul__(self, other: object):
        return self.__getattr__("__mul__")

    def __matmul__(self, other: object):
        return self.__getattr__("__matmul__")

    def __truediv__(self, other: object):
        return self.__getattr__("__truediv__")

    def __floordiv__(self, other: object):
        return self.__getattr__("__floordiv__")

    def __mod__(self, other: object):
        return self.__getattr__("__mod__")

    def __divmod__(self, other: object):
        return self.__getattr__("__divmod__")

    def __pow__(self, other: object, modulo: object = ...):
        return self.__getattr__("__pow__")

    def __lshift__(self, other: object):
        return self.__getattr__("__lshift__")

    def __rshift__(self, other: object):
        return self.__getattr__("__rshift__")

    def __and__(self, other: object):
        return self.__getattr__("__and__")

    def __xor__(self, other: object):
        return self.__getattr__("__xor__")

    def __or__(self, other: object):
        return self.__getattr__("__or__")

    # r* and i* methods have lower priority than
    # the methods for left operand so they are skipped

    def __neg__(self):
        return self.__getattr__("__neg__")

    def __pos__(self):
        return self.__getattr__("__pos__")

    def __abs__(self):
        return self.__getattr__("__abs__")

    def __invert__(self):
        return self.__getattr__("__invert__")

    # __complex__, __int__ and __float__ have a default implementation
    # based on __index__, so they are skipped.

    def __index__(self):
        return self.__getattr__("__index__")

    def __round__(self, ndigits: object = ...):
        return self.__getattr__("__round__")

    def __trunc__(self):
        return self.__getattr__("__trunc__")

    def __floor__(self):
        return self.__getattr__("__floor__")

    def __ceil__(self):
        return self.__getattr__("__ceil__")

    # [Context managers]

    def __enter__(self):
        return self.__getattr__("__enter__")

    def __exit__(self, *args: object, **kwargs: object):
        return self.__getattr__("__exit__")


class PlaceholderModule(_PlaceholderBase):
    """
    A placeholder object to use when a module does not exist.

    This enables more informative errors when trying to access attributes
    of a module that does not exist.
    """

    def __init__(self, name: str) -> None:
        super().__init__()

        # Apply name mangling to avoid conflicting with module attributes
        self.__name = name

    def placeholder_attr(self, attr_path: str):
        return _PlaceholderModuleAttr(self, attr_path)

    def __getattr__(self, key: str):
        name = self.__name

        try:
            importlib.import_module(name)
        except ImportError as exc:
            for extra, names in get_vllm_optional_dependencies().items():
                if name in names:
                    msg = f"Please install vllm[{extra}] for {extra} support"
                    raise ImportError(msg) from exc

            raise exc

        raise AssertionError(
            "PlaceholderModule should not be used "
            "when the original module can be imported"
        )


class _PlaceholderModuleAttr(_PlaceholderBase):
    def __init__(self, module: PlaceholderModule, attr_path: str) -> None:
        super().__init__()

        # Apply name mangling to avoid conflicting with module attributes
        self.__module = module
        self.__attr_path = attr_path

    def placeholder_attr(self, attr_path: str):
        return _PlaceholderModuleAttr(self.__module, f"{self.__attr_path}.{attr_path}")

    def __getattr__(self, key: str):
        getattr(self.__module, f"{self.__attr_path}.{key}")

        raise AssertionError(
            "PlaceholderModule should not be used "
            "when the original module can be imported"
        )


# create a library to hold the custom op
vllm_lib = Library("vllm", "FRAGMENT")  # noqa


def direct_register_custom_op(
    op_name: str,
    op_func: Callable,
    mutates_args: list[str] | None = None,
    fake_impl: Callable | None = None,
    target_lib: Library | None = None,
    dispatch_key: str | None = None,
    tags: tuple[torch.Tag, ...] = (),
):
    """
    `torch.library.custom_op` can have significant overhead because it
    needs to consider complicated dispatching logic. This function
    directly registers a custom op and dispatches it to the CUDA backend.
    See https://gist.github.com/youkaichao/ecbea9ec9fc79a45d2adce1784d7a9a5
    for more details.

    By default, the custom op is registered to the vLLM library. If you
    want to register it to a different library, you can pass the library
    object to the `target_lib` argument.

    IMPORTANT: the lifetime of the operator is tied to the lifetime of the
    library object. If you want to bind the operator to a different library,
    make sure the library object is alive when the operator is used.
    """
    if not supports_custom_op():
        from vllm.platforms import current_platform

        assert not current_platform.is_cuda_alike(), (
            "cuda platform needs torch>=2.4 to support custom op, "
            "chances are you are using an old version of pytorch "
            "or a custom build of pytorch. It is recommended to "
            "use vLLM in a fresh new environment and let it install "
            "the required dependencies."
        )
        return

    if mutates_args is None:
        mutates_args = []

    if dispatch_key is None:
        from vllm.platforms import current_platform

        dispatch_key = current_platform.dispatch_key

    import torch.library

    if hasattr(torch.library, "infer_schema"):
        schema_str = torch.library.infer_schema(op_func, mutates_args=mutates_args)
    else:
        # for pytorch 2.4
        import torch._custom_op.impl

        schema_str = torch._custom_op.impl.infer_schema(op_func, mutates_args)
    my_lib = target_lib or vllm_lib
    my_lib.define(op_name + schema_str, tags=tags)
    my_lib.impl(op_name, op_func, dispatch_key=dispatch_key)
    if fake_impl is not None:
        my_lib._register_fake(op_name, fake_impl)


def resolve_obj_by_qualname(qualname: str) -> Any:
    """
    Resolve an object by its fully-qualified class name.
    """
    module_name, obj_name = qualname.rsplit(".", 1)
    module = importlib.import_module(module_name)
    return getattr(module, obj_name)


def kill_process_tree(pid: int):
    """
    Kills all descendant processes of the given pid by sending SIGKILL.

    Args:
        pid (int): Process ID of the parent process
    """
    try:
        parent = psutil.Process(pid)
    except psutil.NoSuchProcess:
        return

    # Get all children recursively
    children = parent.children(recursive=True)

    # Send SIGKILL to all children first
    for child in children:
        with contextlib.suppress(ProcessLookupError):
            os.kill(child.pid, signal.SIGKILL)

    # Finally kill the parent
    with contextlib.suppress(ProcessLookupError):
        os.kill(pid, signal.SIGKILL)


@dataclass
class MemorySnapshot:
    """Memory snapshot."""

    torch_peak: int = 0
    free_memory: int = 0
    total_memory: int = 0
    cuda_memory: int = 0
    torch_memory: int = 0
    non_torch_memory: int = 0
    timestamp: float = 0.0
    auto_measure: bool = True

    def __post_init__(self):
        if self.auto_measure:
            self.measure()

    def measure(self):
        from vllm.platforms import current_platform

        # we measure the torch peak memory usage via allocated_bytes,
        # rather than `torch.cuda.memory_reserved()` .
        # After `torch.cuda.reset_peak_memory_stats()`,
        # `torch.cuda.memory_reserved()` will keep growing, and only shrink
        # when we call `torch.cuda.empty_cache()` or OOM happens.
        self.torch_peak = torch.cuda.memory_stats().get("allocated_bytes.all.peak", 0)

        self.free_memory, self.total_memory = torch.cuda.mem_get_info()
        shared_sysmem_device_mem_sms = ((8, 7), (11, 0), (12, 1))  # Orin, Thor, Spark
        if (
            current_platform.is_cuda()
            and current_platform.get_device_capability() in shared_sysmem_device_mem_sms
        ):
            # On UMA (Orin, Thor and Spark) platform,
            # where both CPU and GPU rely on system memory,
            # the cudaMemGetInfo function shows the amount of free system memory
            # rather than what’s actually available.
            # In the case,
            # torch.cuda.mem_get_info() only reports "free" memory,
            # which can be lower than what is actually
            # available due to not including cache memory.
            # There’s also a comprehensive reference page
            # that explains how you can compute the proper value yourself.
            # https://docs.nvidia.com/cuda/cuda-for-tegra-appnote/#estimating-total-allocatable-device-memory-on-an-integrated-gpu-device
            self.free_memory = psutil.virtual_memory().available

        self.cuda_memory = self.total_memory - self.free_memory

        # torch.cuda.memory_reserved() is how many bytes
        # PyTorch gets from cuda (by calling cudaMalloc, etc.)
        # this is used to measure the non-torch memory usage
        self.torch_memory = torch.cuda.memory_reserved()

        self.non_torch_memory = self.cuda_memory - self.torch_memory
        self.timestamp = time.time()

    def __sub__(self, other: MemorySnapshot) -> MemorySnapshot:
        return MemorySnapshot(
            torch_peak=self.torch_peak - other.torch_peak,
            free_memory=self.free_memory - other.free_memory,
            total_memory=self.total_memory - other.total_memory,
            cuda_memory=self.cuda_memory - other.cuda_memory,
            torch_memory=self.torch_memory - other.torch_memory,
            non_torch_memory=self.non_torch_memory - other.non_torch_memory,
            timestamp=self.timestamp - other.timestamp,
            auto_measure=False,
        )


@dataclass
class MemoryProfilingResult:
    """Memory profiling result. All numbers are in bytes."""

    non_kv_cache_memory: int = 0
    torch_peak_increase: int = 0
    non_torch_increase: int = 0
    weights_memory: float = 0
    before_create: MemorySnapshot = field(default_factory=MemorySnapshot)
    before_profile: MemorySnapshot = field(default_factory=MemorySnapshot)
    after_profile: MemorySnapshot = field(default_factory=MemorySnapshot)
    profile_time: float = 0.0

    def __repr__(self) -> str:
        return (
            f"Memory profiling takes {self.profile_time:.2f} seconds. "
            f"Total non KV cache memory: "
            f"{(self.non_kv_cache_memory / GiB_bytes):.2f}GiB; "
            f"torch peak memory increase: "
            f"{(self.torch_peak_increase / GiB_bytes):.2f}GiB; "
            f"non-torch forward increase memory: "
            f"{(self.non_torch_increase / GiB_bytes):.2f}GiB; "
            f"weights memory: {(self.weights_memory / GiB_bytes):.2f}GiB."
        )


@contextlib.contextmanager
def memory_profiling(
    baseline_snapshot: MemorySnapshot, weights_memory: int
) -> Generator[MemoryProfilingResult, None, None]:
    """Memory profiling context manager.
    baseline_snapshot: the memory snapshot before the current vLLM instance.
    weights_memory: memory used by PyTorch when loading the model weights.
        Note that, before loading the model weights, we also initialize the device
        and distributed environment, which may consume some memory. This part is not
        included in the weights_memory because PyTorch does not control it.

    The memory in one GPU can be classified into 3 categories:
    1. memory used by anything other than the current vLLM instance.
    2. memory used by torch in the current vLLM instance.
    3. memory used in the current vLLM instance, but not by torch.

    A quantitive example:

    Before creating the current vLLM instance:
        category 1: 1 GiB
        category 2: 0 GiB
        category 3: 0 GiB

    After creating the current vLLM instance and loading the model,
    (i.e. before profiling):
        category 1: 1 GiB
        category 2: 2 GiB (model weights take 2 GiB)
        category 3: 0.5 GiB (memory used by NCCL)

    During profiling (peak):
        category 1: 1 GiB
        category 2: 4 GiB (peak activation tensors take 2 GiB)
        category 3: 1 GiB (memory used by NCCL + buffers for some attention backends)

    After profiling:
        category 1: 1 GiB
        category 2: 3 GiB (after garbage-collecting activation tensors)
        category 3: 1 GiB (memory used by NCCL + buffers for some attention backends)

    In this case, non-kv cache takes 5 GiB in total, including:
    a. 2 GiB used by the model weights (category 2)
    b. 2 GiB reserved for the peak activation tensors (category 2)
    c. 1 GiB used by non-torch components (category 3)

    The memory used for loading weights (a.) is directly given from the argument `weights_memory`.

    The increase of `torch.cuda.memory_stats()["allocated_bytes.all.peak"]` during profiling gives (b.).

    The increase of `non_torch_memory` from creating the current vLLM instance until after profiling to get (c.).
    """  # noqa
    gc.collect()
    torch.cuda.empty_cache()
    torch.cuda.reset_peak_memory_stats()

    result = MemoryProfilingResult()

    result.before_create = baseline_snapshot
    # the part of memory used for holding the model weights
    result.weights_memory = weights_memory

    result.before_profile.measure()

    yield result

    gc.collect()
    torch.cuda.empty_cache()

    result.after_profile.measure()

    diff_profile = result.after_profile - result.before_profile
    diff_from_create = result.after_profile - result.before_create
    result.torch_peak_increase = diff_profile.torch_peak
    result.non_torch_increase = diff_from_create.non_torch_memory
    result.profile_time = diff_profile.timestamp

    non_torch_memory = result.non_torch_increase
    peak_activation_memory = result.torch_peak_increase
    result.non_kv_cache_memory = (
        non_torch_memory + peak_activation_memory + result.weights_memory
    )  # noqa


# Adapted from: https://github.com/sgl-project/sglang/blob/v0.4.1/python/sglang/srt/utils.py#L630 # noqa: E501
def set_ulimit(target_soft_limit=65535):
    if sys.platform.startswith("win"):
        logger.info("Windows detected, skipping ulimit adjustment.")
        return

    import resource

    resource_type = resource.RLIMIT_NOFILE
    current_soft, current_hard = resource.getrlimit(resource_type)

    if current_soft < target_soft_limit:
        try:
            resource.setrlimit(resource_type, (target_soft_limit, current_hard))
        except ValueError as e:
            logger.warning(
                "Found ulimit of %s and failed to automatically increase "
                "with error %s. This can cause fd limit errors like "
                "`OSError: [Errno 24] Too many open files`. Consider "
                "increasing with ulimit -n",
                current_soft,
                e,
            )


# Adapted from: https://github.com/sgl-project/sglang/blob/v0.4.1/python/sglang/utils.py#L28 # noqa: E501
def get_exception_traceback():
    etype, value, tb = sys.exc_info()
    err_str = "".join(traceback.format_exception(etype, value, tb))
    return err_str


def split_zmq_path(path: str) -> tuple[str, str, str]:
    """Split a zmq path into its parts."""
    parsed = urlparse(path)
    if not parsed.scheme:
        raise ValueError(f"Invalid zmq path: {path}")

    scheme = parsed.scheme
    host = parsed.hostname or ""
    port = str(parsed.port or "")

    if scheme == "tcp" and not all((host, port)):
        # The host and port fields are required for tcp
        raise ValueError(f"Invalid zmq path: {path}")

    if scheme != "tcp" and port:
        # port only makes sense with tcp
        raise ValueError(f"Invalid zmq path: {path}")

    return scheme, host, port


def make_zmq_path(scheme: str, host: str, port: int | None = None) -> str:
    """Make a ZMQ path from its parts.

    Args:
        scheme: The ZMQ transport scheme (e.g. tcp, ipc, inproc).
        host: The host - can be an IPv4 address, IPv6 address, or hostname.
        port: Optional port number, only used for TCP sockets.

    Returns:
        A properly formatted ZMQ path string.
    """
    if port is None:
        return f"{scheme}://{host}"
    if is_valid_ipv6_address(host):
        return f"{scheme}://[{host}]:{port}"
    return f"{scheme}://{host}:{port}"


# Adapted from: https://github.com/sgl-project/sglang/blob/v0.4.1/python/sglang/srt/utils.py#L783 # noqa: E501
def make_zmq_socket(
    ctx: Union[zmq.asyncio.Context, zmq.Context],  # type: ignore[name-defined]
    path: str,
    socket_type: Any,
    bind: bool | None = None,
    identity: bytes | None = None,
    linger: int | None = None,
) -> Union[zmq.Socket, zmq.asyncio.Socket]:  # type: ignore[name-defined]
    """Make a ZMQ socket with the proper bind/connect semantics."""

    mem = psutil.virtual_memory()
    socket = ctx.socket(socket_type)

    # Calculate buffer size based on system memory
    total_mem = mem.total / 1024**3
    available_mem = mem.available / 1024**3
    # For systems with substantial memory (>32GB total, >16GB available):
    # - Set a large 0.5GB buffer to improve throughput
    # For systems with less memory:
    # - Use system default (-1) to avoid excessive memory consumption
    buf_size = int(0.5 * 1024**3) if total_mem > 32 and available_mem > 16 else -1

    if bind is None:
        bind = socket_type not in (zmq.PUSH, zmq.SUB, zmq.XSUB)

    if socket_type in (zmq.PULL, zmq.DEALER, zmq.ROUTER):
        socket.setsockopt(zmq.RCVHWM, 0)
        socket.setsockopt(zmq.RCVBUF, buf_size)

    if socket_type in (zmq.PUSH, zmq.DEALER, zmq.ROUTER):
        socket.setsockopt(zmq.SNDHWM, 0)
        socket.setsockopt(zmq.SNDBUF, buf_size)

    if identity is not None:
        socket.setsockopt(zmq.IDENTITY, identity)

    if linger is not None:
        socket.setsockopt(zmq.LINGER, linger)

    if socket_type == zmq.XPUB:
        socket.setsockopt(zmq.XPUB_VERBOSE, True)

    # Determine if the path is a TCP socket with an IPv6 address.
    # Enable IPv6 on the zmq socket if so.
    scheme, host, _ = split_zmq_path(path)
    if scheme == "tcp" and is_valid_ipv6_address(host):
        socket.setsockopt(zmq.IPV6, 1)

    if bind:
        socket.bind(path)
    else:
        socket.connect(path)

    return socket


@contextlib.contextmanager
def zmq_socket_ctx(
    path: str,
    socket_type: Any,
    bind: bool | None = None,
    linger: int = 0,
    identity: bytes | None = None,
) -> Iterator[zmq.Socket]:
    """Context manager for a ZMQ socket"""

    ctx = zmq.Context()  # type: ignore[attr-defined]
    try:
        yield make_zmq_socket(ctx, path, socket_type, bind=bind, identity=identity)
    except KeyboardInterrupt:
        logger.debug("Got Keyboard Interrupt.")

    finally:
        ctx.destroy(linger=linger)


def _maybe_force_spawn():
    """Check if we need to force the use of the `spawn` multiprocessing start
    method.
    """
    if os.environ.get("VLLM_WORKER_MULTIPROC_METHOD") == "spawn":
        return

    reasons = []
    if is_in_ray_actor():
        # even if we choose to spawn, we need to pass the ray address
        # to the subprocess so that it knows how to connect to the ray cluster.
        # env vars are inherited by subprocesses, even if we use spawn.
        import ray

        os.environ["RAY_ADDRESS"] = ray.get_runtime_context().gcs_address
        reasons.append("In a Ray actor and can only be spawned")

    if cuda_is_initialized():
        reasons.append("CUDA is initialized")
    elif xpu_is_initialized():
        reasons.append("XPU is initialized")

    if reasons:
        logger.warning(
            "We must use the `spawn` multiprocessing start method. "
            "Overriding VLLM_WORKER_MULTIPROC_METHOD to 'spawn'. "
            "See https://docs.vllm.ai/en/latest/usage/"
            "troubleshooting.html#python-multiprocessing "
            "for more information. Reasons: %s",
            "; ".join(reasons),
        )
        os.environ["VLLM_WORKER_MULTIPROC_METHOD"] = "spawn"


def get_mp_context():
    """Get a multiprocessing context with a particular method (spawn or fork).
    By default we follow the value of the VLLM_WORKER_MULTIPROC_METHOD to
    determine the multiprocessing method (default is fork). However, under
    certain conditions, we may enforce spawn and override the value of
    VLLM_WORKER_MULTIPROC_METHOD.
    """
    _maybe_force_spawn()
    mp_method = envs.VLLM_WORKER_MULTIPROC_METHOD
    return multiprocessing.get_context(mp_method)


def bind_kv_cache(
    ctx: dict[str, Any],
    kv_cache: list[list[torch.Tensor]],  # [virtual_engine][layer_index]
    shared_kv_cache_layers: dict[str, str] | None = None,
) -> None:
    # Bind the kv_cache tensor to Attention modules, similar to
    # ctx[layer_name].kv_cache[ve]=kv_cache[ve][extract_layer_index(layer_name)]
    # Special things handled here:
    # 1. Some models have non-attention layers, e.g., Jamba
    # 2. Pipeline parallelism, each rank only has a subset of layers
    # 3. Encoder attention has no kv cache
    # 4. Encoder-decoder models, encoder-decoder attention and decoder-only
    #    attention of the same layer (e.g., bart's decoder.layers.1.self_attn
    #    and decoder.layers.1.encoder_attn) is mapped to the same kv cache
    #    tensor
    # 5. Some models have attention layers that share kv cache with previous
    #    layers, this is specified through shared_kv_cache_layers
    if shared_kv_cache_layers is None:
        shared_kv_cache_layers = {}
    from vllm.attention import AttentionType
    from vllm.model_executor.models.utils import extract_layer_index

    layer_need_kv_cache = [
        layer_name
        for layer_name in ctx
        if (
            hasattr(ctx[layer_name], "attn_type")
            and ctx[layer_name].attn_type
            in (AttentionType.DECODER, AttentionType.ENCODER_DECODER)
        )
        and ctx[layer_name].kv_sharing_target_layer_name is None
    ]
    layer_index_sorted = sorted(
        set(extract_layer_index(layer_name) for layer_name in layer_need_kv_cache)
    )
    for layer_name in layer_need_kv_cache:
        kv_cache_idx = layer_index_sorted.index(extract_layer_index(layer_name))
        forward_ctx = ctx[layer_name]
        assert len(forward_ctx.kv_cache) == len(kv_cache)
        for ve, ve_kv_cache in enumerate(kv_cache):
            forward_ctx.kv_cache[ve] = ve_kv_cache[kv_cache_idx]
    if shared_kv_cache_layers is not None:
        for layer_name, target_layer_name in shared_kv_cache_layers.items():
            assert extract_layer_index(target_layer_name) < extract_layer_index(
                layer_name
            ), "v0 doesn't support interleaving kv sharing"
            ctx[layer_name].kv_cache = ctx[target_layer_name].kv_cache


def run_method(
    obj: Any,
    method: Union[str, bytes, Callable],
    args: tuple[Any],
    kwargs: dict[str, Any],
) -> Any:
    """
    Run a method of an object with the given arguments and keyword arguments.
    If the method is string, it will be converted to a method using getattr.
    If the method is serialized bytes and will be deserialized using
    cloudpickle.
    If the method is a callable, it will be called directly.
    """
    if isinstance(method, bytes):
        func = partial(cloudpickle.loads(method), obj)
    elif isinstance(method, str):
        try:
            func = getattr(obj, method)
        except AttributeError:
            raise NotImplementedError(
                f"Method {method!r} is not implemented."
            ) from None
    else:
        func = partial(method, obj)  # type: ignore
    return func(*args, **kwargs)


def import_pynvml():
    """
    Historical comments:

    libnvml.so is the library behind nvidia-smi, and
    pynvml is a Python wrapper around it. We use it to get GPU
    status without initializing CUDA context in the current process.
    Historically, there are two packages that provide pynvml:
    - `nvidia-ml-py` (https://pypi.org/project/nvidia-ml-py/): The official
        wrapper. It is a dependency of vLLM, and is installed when users
        install vLLM. It provides a Python module named `pynvml`.
    - `pynvml` (https://pypi.org/project/pynvml/): An unofficial wrapper.
        Prior to version 12.0, it also provides a Python module `pynvml`,
        and therefore conflicts with the official one. What's worse,
        the module is a Python package, and has higher priority than
        the official one which is a standalone Python file.
        This causes errors when both of them are installed.
        Starting from version 12.0, it migrates to a new module
        named `pynvml_utils` to avoid the conflict.
    It is so confusing that many packages in the community use the
    unofficial one by mistake, and we have to handle this case.
    For example, `nvcr.io/nvidia/pytorch:24.12-py3` uses the unofficial
    one, and it will cause errors, see the issue
    https://github.com/vllm-project/vllm/issues/12847 for example.
    After all the troubles, we decide to copy the official `pynvml`
    module to our codebase, and use it directly.
    """
    import vllm.third_party.pynvml as pynvml

    return pynvml


def warn_for_unimplemented_methods(cls: type[T]) -> type[T]:
    """
    A replacement for `abc.ABC`.
    When we use `abc.ABC`, subclasses will fail to instantiate
    if they do not implement all abstract methods.
    Here, we only require `raise NotImplementedError` in the
    base class, and log a warning if the method is not implemented
    in the subclass.
    """

    original_init = cls.__init__

    def find_unimplemented_methods(self: object):
        unimplemented_methods = []
        for attr_name in dir(self):
            # bypass inner method
            if attr_name.startswith("_"):
                continue

            try:
                attr = getattr(self, attr_name)
                # get the func of callable method
                if callable(attr):
                    attr_func = attr.__func__
            except AttributeError:
                continue
            src = inspect.getsource(attr_func)
            if "NotImplementedError" in src:
                unimplemented_methods.append(attr_name)
        if unimplemented_methods:
            method_names = ",".join(unimplemented_methods)
            msg = f"Methods {method_names} not implemented in {self}"
            logger.debug(msg)

    @wraps(original_init)
    def wrapped_init(self, *args, **kwargs) -> None:
        original_init(self, *args, **kwargs)
        find_unimplemented_methods(self)

    type.__setattr__(cls, "__init__", wrapped_init)
    return cls


class LazyLoader(types.ModuleType):
    """
    LazyLoader module borrowed from Tensorflow
    https://github.com/tensorflow/tensorflow/blob/main/tensorflow/python/util/lazy_loader.py
    with an addition of "module caching".

    Lazily import a module, mainly to avoid pulling in large dependencies.
    Modules such as `xgrammar` might do additional side effects, so we
    only want to use this when it is needed, delaying all eager effects
    """

    def __init__(
        self,
        local_name: str,
        parent_module_globals: dict[str, Any],
        name: str,
    ):
        self._local_name = local_name
        self._parent_module_globals = parent_module_globals
        self._module: types.ModuleType | None = None

        super().__init__(str(name))

    def _load(self) -> types.ModuleType:
        # Import the target module and insert it into the parent's namespace
        try:
            module = importlib.import_module(self.__name__)
            self._parent_module_globals[self._local_name] = module
            # The additional add to sys.modules
            # ensures library is actually loaded.
            sys.modules[self._local_name] = module
        except ModuleNotFoundError as err:
            raise err from None

        # Update this object's dict so that if someone keeps a
        # reference to the LazyLoader, lookups are efficient
        # (__getattr__ is only called on lookups that fail).
        self.__dict__.update(module.__dict__)
        return module

    def __getattr__(self, item: Any) -> Any:
        if self._module is None:
            self._module = self._load()
        return getattr(self._module, item)

    def __dir__(self) -> list[str]:
        if self._module is None:
            self._module = self._load()
        return dir(self._module)


def swap_dict_values(obj: dict[_K, _V], key1: _K, key2: _K) -> None:
    """
    Helper function to swap values for two keys
    """
    v1 = obj.get(key1)
    v2 = obj.get(key2)
    if v1 is not None:
        obj[key2] = v1
    else:
        obj.pop(key2, None)
    if v2 is not None:
        obj[key1] = v2
    else:
        obj.pop(key1, None)


@contextlib.contextmanager
def cprofile_context(save_file: str | None = None):
    """Run a cprofile

    Args:
        save_file: path to save the profile result. "1" or
            None will result in printing to stdout.
    """
    import cProfile

    prof = cProfile.Profile()
    prof.enable()

    try:
        yield
    finally:
        prof.disable()
        if save_file and save_file != "1":
            prof.dump_stats(save_file)
        else:
            prof.print_stats(sort="cumtime")


def cprofile(save_file: str | None = None, enabled: bool = True):
    """Decorator to profile a Python method using cProfile.

    Args:
        save_file: Path to save the profile result.
            If "1", None, or "", results will be printed to stdout.
        enabled: Set to false to turn this into a no-op
    """

    def decorator(func: Callable):
        @wraps(func)
        def wrapper(*args, **kwargs):
            if not enabled:
                # If profiling is disabled, just call the function directly.
                return func(*args, **kwargs)

            with cprofile_context(save_file):
                return func(*args, **kwargs)

        return wrapper

    return decorator


# Only relevant for models using ALiBi (e.g, MPT)
def check_use_alibi(model_config: ModelConfig) -> bool:
    cfg = model_config.hf_text_config
    return (
        getattr(cfg, "alibi", False)  # Falcon
        or (
            "BloomForCausalLM" in getattr(model_config.hf_config, "architectures", [])
        )  # Bloom
        or getattr(cfg, "position_encoding_type", "") == "alibi"  # codellm_1b_alibi
        or (
            hasattr(cfg, "attn_config")  # MPT
            and (
                (
                    isinstance(cfg.attn_config, dict)
                    and cfg.attn_config.get("alibi", False)
                )
                or (
                    not isinstance(cfg.attn_config, dict)
                    and getattr(cfg.attn_config, "alibi", False)
                )
            )
        )
    )


def sha256(input: Any) -> bytes:
    """Hash any picklable Python object using SHA-256.

    The input is serialized using pickle before hashing, which allows
    arbitrary Python objects to be used. Note that this function does
    not use a hash seed—if you need one, prepend it explicitly to the input.

    Args:
        input: Any picklable Python object.

    Returns:
        Bytes representing the SHA-256 hash of the serialized input.
    """
    input_bytes = pickle.dumps(input, protocol=pickle.HIGHEST_PROTOCOL)
    return hashlib.sha256(input_bytes).digest()


def sha256_cbor(input: Any) -> bytes:
    """
    Hash objects using CBOR serialization and SHA-256.

    This option is useful for non-Python-dependent serialization and hashing.

    Args:
        input: Object to be serialized and hashed. Supported types include
            basic Python types and complex structures like lists, tuples, and
            dictionaries.
            Custom classes must implement CBOR serialization methods.

    Returns:
        Bytes representing the SHA-256 hash of the CBOR serialized input.
    """
    input_bytes = cbor2.dumps(input, canonical=True)
    return hashlib.sha256(input_bytes).digest()


def get_hash_fn_by_name(hash_fn_name: str) -> Callable[[Any], bytes]:
    """Get a hash function by name, or raise an error if
    the function is not found.
    Args:
        hash_fn_name: Name of the hash function.
    Returns:
        A hash function.
    """
    if hash_fn_name == "sha256":
        return sha256
    if hash_fn_name == "sha256_cbor":
        return sha256_cbor

    raise ValueError(f"Unsupported hash function: {hash_fn_name}")


def is_torch_equal_or_newer(target: str) -> bool:
    """Check if the installed torch version is >= the target version.

    Args:
        target: a version string, like "2.6.0".

    Returns:
        Whether the condition meets.
    """
    try:
        return _is_torch_equal_or_newer(str(torch.__version__), target)
    except Exception:
        # Fallback to PKG-INFO to load the package info, needed by the doc gen.
        return Version(importlib.metadata.version("torch")) >= Version(target)


# Helper function used in testing.
def _is_torch_equal_or_newer(torch_version: str, target: str) -> bool:
    torch_version = version.parse(torch_version)
    return torch_version >= version.parse(target)


@cache
def _has_module(module_name: str) -> bool:
    """Return True if *module_name* can be found in the current environment.

    The result is cached so that subsequent queries for the same module incur
    no additional overhead.
    """
    return importlib.util.find_spec(module_name) is not None


def has_pplx() -> bool:
    """Whether the optional `pplx_kernels` package is available."""

    return _has_module("pplx_kernels")


def has_deep_ep() -> bool:
    """Whether the optional `deep_ep` package is available."""

    return _has_module("deep_ep")


def has_deep_gemm() -> bool:
    """Whether the optional `deep_gemm` package is available."""

    return _has_module("deep_gemm")


def has_triton_kernels() -> bool:
    """Whether the optional `triton_kernels` package is available."""

    return _has_module("triton_kernels")


def has_tilelang() -> bool:
    """Whether the optional `tilelang` package is available."""

    return _has_module("tilelang")


def set_process_title(
    name: str, suffix: str = "", prefix: str = envs.VLLM_PROCESS_NAME_PREFIX
) -> None:
    """
    Set the current process title to a specific name with an
    optional suffix.

    Args:
        name: The title to assign to the current process.
        suffix: An optional suffix to append to the base name.
        prefix: A prefix to prepend to the front separated by `::`.
    """
    if suffix:
        name = f"{name}_{suffix}"
    setproctitle.setproctitle(f"{prefix}::{name}")


def _add_prefix(file: TextIO, worker_name: str, pid: int) -> None:
    """Prepend each output line with process-specific prefix"""

    prefix = f"{CYAN}({worker_name} pid={pid}){RESET} "
    file_write = file.write

    def write_with_prefix(s: str):
        if not s:
            return
        if file.start_new_line:  # type: ignore[attr-defined]
            file_write(prefix)
        idx = 0
        while (next_idx := s.find("\n", idx)) != -1:
            next_idx += 1
            file_write(s[idx:next_idx])
            if next_idx == len(s):
                file.start_new_line = True  # type: ignore[attr-defined]
                return
            file_write(prefix)
            idx = next_idx
        file_write(s[idx:])
        file.start_new_line = False  # type: ignore[attr-defined]

    file.start_new_line = True  # type: ignore[attr-defined]
    file.write = write_with_prefix  # type: ignore[method-assign]


def decorate_logs(process_name: str | None = None) -> None:
    """
    Adds a process-specific prefix to each line of output written to stdout and
    stderr.

    This function is intended to be called before initializing the api_server,
    engine_core, or worker classes, so that all subsequent output from the
    process is prefixed with the process name and PID. This helps distinguish
    log output from different processes in multi-process environments.

    Args:
        process_name: Optional; the name of the process to use in the prefix.
            If not provided, the current process name from the multiprocessing
            context is used.
    """
    if process_name is None:
        process_name = get_mp_context().current_process().name
    pid = os.getpid()
    _add_prefix(sys.stdout, process_name, pid)
    _add_prefix(sys.stderr, process_name, pid)


def length_from_prompt_token_ids_or_embeds(
    prompt_token_ids: list[int] | None,
    prompt_embeds: torch.Tensor | None,
) -> int:
    """Calculate the request length (in number of tokens) give either
    prompt_token_ids or prompt_embeds.
    """
    prompt_token_len = None if prompt_token_ids is None else len(prompt_token_ids)
    prompt_embeds_len = None if prompt_embeds is None else len(prompt_embeds)

    if prompt_token_len is None:
        if prompt_embeds_len is None:
            raise ValueError("Neither prompt_token_ids nor prompt_embeds were defined.")
        return prompt_embeds_len
    else:
        if prompt_embeds_len is not None and prompt_embeds_len != prompt_token_len:
            raise ValueError(
                "Prompt token ids and prompt embeds had different lengths"
                f" prompt_token_ids={prompt_token_len}"
                f" prompt_embeds={prompt_embeds_len}"
            )
        return prompt_token_len


@contextlib.contextmanager
def set_env_var(key, value):
    old = os.environ.get(key)
    os.environ[key] = value
    try:
        yield
    finally:
        if old is None:
            del os.environ[key]
        else:
            os.environ[key] = old


def unique_filepath(fn: Callable[[int], Path]) -> Path:
    """
    unique_filepath returns a unique path by trying
    to include an integer in increasing order.

    fn should be a callable that returns a path that
    includes the passed int at a fixed location.

    Note: This function has a TOCTOU race condition.
    Caller should use atomic operations (e.g., open with 'x' mode)
    when creating the file to ensure thread safety.
    """
    i = 0
    while True:
        p = fn(i)
        if not p.exists():
            return p
        i += 1<|MERGE_RESOLUTION|>--- conflicted
+++ resolved
@@ -912,16 +912,17 @@
             if candidate_port not in reserved_port_range:
                 return candidate_port
 
-        raise OSError("Could not get a port outside of range "
-                      f"[{dp_master_port}, {dp_master_port+10})")
+        raise OSError(
+            "Could not get a port outside of range "
+            f"[{dp_master_port}, {dp_master_port + 10})"
+        )
 
     return _get_open_port()
 
 
 def get_open_ports_list(max_count: int = 5) -> list[int]:
     """Get a list of open ports."""
-<<<<<<< HEAD
-    ports = set()
+    ports = set[int]()
 
     start_port = 0
     if envs.VLLM_PORT is not None:
@@ -944,35 +945,6 @@
             continue
         return port
     raise OSError("Cannot find available port")
-=======
-    ports = set[int]()
-    while len(ports) < count:
-        ports.add(get_open_port())
-    return list(ports)
-
-
-def _get_open_port() -> int:
-    port = envs.VLLM_PORT
-    if port is not None:
-        while True:
-            try:
-                with socket.socket(socket.AF_INET, socket.SOCK_STREAM) as s:
-                    s.bind(("", port))
-                    return port
-            except OSError:
-                port += 1  # Increment port number if already in use
-                logger.info("Port %d is already in use, trying port %d", port - 1, port)
-    # try ipv4
-    try:
-        with socket.socket(socket.AF_INET, socket.SOCK_STREAM) as s:
-            s.bind(("", 0))
-            return s.getsockname()[1]
-    except OSError:
-        # try ipv6
-        with socket.socket(socket.AF_INET6, socket.SOCK_STREAM) as s:
-            s.bind(("", 0))
-            return s.getsockname()[1]
->>>>>>> ab5e7d93
 
 
 def find_process_using_port(port: int) -> psutil.Process | None:
