# SPDX-License-Identifier: Apache-2.0
# SPDX-FileCopyrightText: Copyright contributors to the vLLM project

import uuid
import warnings
from typing import Any

import torch

from vllm.logger import init_logger

_DEPRECATED_MAPPINGS = {
    "cprofile": "profiling",
    "cprofile_context": "profiling",
    # Used by lm-eval
    "get_open_port": "network_utils",
}


def __getattr__(name: str) -> Any:  # noqa: D401 - short deprecation docstring
    """Module-level getattr to handle deprecated utilities."""
    if name in _DEPRECATED_MAPPINGS:
        submodule_name = _DEPRECATED_MAPPINGS[name]
        warnings.warn(
            f"vllm.utils.{name} is deprecated and will be removed in a future version. "
            f"Use vllm.utils.{submodule_name}.{name} instead.",
            DeprecationWarning,
            stacklevel=2,
        )
        module = __import__(f"vllm.utils.{submodule_name}", fromlist=[submodule_name])
        return getattr(module, name)
    raise AttributeError(f"module {__name__!r} has no attribute {name!r}")


def __dir__() -> list[str]:
    # expose deprecated names in dir() for better UX/tab-completion
    return sorted(list(globals().keys()) + list(_DEPRECATED_MAPPINGS.keys()))


logger = init_logger(__name__)

<<<<<<< HEAD
=======
# Constants related to forcing the attention backend selection

# String name of register which may be set in order to
# force auto-selection of attention backend by Attention
# wrapper
STR_BACKEND_ENV_VAR: str = "VLLM_ATTENTION_BACKEND"

# Possible string values of STR_BACKEND_ENV_VAR
# register, corresponding to possible backends
STR_FLASHINFER_ATTN_VAL: str = "FLASHINFER"
STR_FLASH_ATTN_VAL: str = "FLASH_ATTN"
STR_INVALID_VAL: str = "INVALID"

MASK_64_BITS = (1 << 64) - 1

>>>>>>> 0353d2e1

def random_uuid() -> str:
    return f"{uuid.uuid4().int & MASK_64_BITS:016x}"  # 16 hex chars


def length_from_prompt_token_ids_or_embeds(
    prompt_token_ids: list[int] | None,
    prompt_embeds: torch.Tensor | None,
) -> int:
    """Calculate the request length (in number of tokens) give either
    prompt_token_ids or prompt_embeds.
    """
    prompt_token_len = None if prompt_token_ids is None else len(prompt_token_ids)
    prompt_embeds_len = None if prompt_embeds is None else len(prompt_embeds)

    if prompt_token_len is None:
        if prompt_embeds_len is None:
            raise ValueError("Neither prompt_token_ids nor prompt_embeds were defined.")
        return prompt_embeds_len
    else:
        if prompt_embeds_len is not None and prompt_embeds_len != prompt_token_len:
            raise ValueError(
                "Prompt token ids and prompt embeds had different lengths"
                f" prompt_token_ids={prompt_token_len}"
                f" prompt_embeds={prompt_embeds_len}"
            )
        return prompt_token_len<|MERGE_RESOLUTION|>--- conflicted
+++ resolved
@@ -39,24 +39,8 @@
 
 logger = init_logger(__name__)
 
-<<<<<<< HEAD
-=======
-# Constants related to forcing the attention backend selection
-
-# String name of register which may be set in order to
-# force auto-selection of attention backend by Attention
-# wrapper
-STR_BACKEND_ENV_VAR: str = "VLLM_ATTENTION_BACKEND"
-
-# Possible string values of STR_BACKEND_ENV_VAR
-# register, corresponding to possible backends
-STR_FLASHINFER_ATTN_VAL: str = "FLASHINFER"
-STR_FLASH_ATTN_VAL: str = "FLASH_ATTN"
-STR_INVALID_VAL: str = "INVALID"
-
 MASK_64_BITS = (1 << 64) - 1
 
->>>>>>> 0353d2e1
 
 def random_uuid() -> str:
     return f"{uuid.uuid4().int & MASK_64_BITS:016x}"  # 16 hex chars
