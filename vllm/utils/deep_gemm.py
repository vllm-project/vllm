--- conflicted
+++ resolved
@@ -28,6 +28,7 @@
         or current_platform.is_device_capability(100))
     return has_deep_gemm() and supported_arch
 
+
 logger = init_logger(__name__)
 
 
@@ -49,13 +50,10 @@
         return False
 
     _lazy_init()
-<<<<<<< HEAD
-    if _per_block_cast_impl is None:
+
+    if _fp8_gemm_nt_impl is None:
         logger.debug_once(
-            "DeepGEMM E8M0 disabled: per_block_cast_to_fp8 not found")
-=======
-    if _fp8_gemm_nt_impl is None:
->>>>>>> d84b97a3
+            "DeepGEMM E8M0 disabled: _fp8_gemm_nt_impl not found")
         return False
 
     enabled = (current_platform.is_cuda()
@@ -143,16 +141,6 @@
         **kwargs)
 
 
-<<<<<<< HEAD
-def per_block_cast_to_fp8(x, *args, **kwargs):
-    _lazy_init()
-    if _per_block_cast_impl is not None:
-        return _per_block_cast_impl(
-            x, use_ue8m0=is_blackwell_deep_gemm_e8m0_used())
-    # TODO: refactor the `per_block_cast_to_fp8` from tests to vllm utils
-    from tests.kernels.quant_utils import per_block_cast_to_fp8 as _pbcf
-    return _pbcf(x, *args, **kwargs)
-=======
 def _ceil_to_ue8m0(x: torch.Tensor):
     return torch.pow(2.0, torch.ceil(torch.log2(x.abs())))
 
@@ -184,7 +172,6 @@
     x_scaled = (x_view * (1.0 / sf)).to(torch.float8_e4m3fn)
     return x_scaled.view_as(x_padded)[:m, :n].contiguous(), sf.view(
         x_view.size(0), x_view.size(2))
->>>>>>> d84b97a3
 
 
 def calc_diff(x: torch.Tensor, y: torch.Tensor):
@@ -209,10 +196,6 @@
     "m_grouped_fp8_gemm_nt_contiguous",
     "fp8_m_grouped_gemm_nt_masked",
     "per_block_cast_to_fp8",
-<<<<<<< HEAD
     "is_blackwell_deep_gemm_e8m0_used",
-=======
-    "is_blackwell_deep_gemm_used",
     "is_deep_gemm_supported",
->>>>>>> d84b97a3
 ]