# SPDX-License-Identifier: Apache-2.0
# SPDX-FileCopyrightText: Copyright contributors to the vLLM project
"""Compatibility wrapper for DeepGEMM API changes.

Users of vLLM should always import **only** these wrappers.
"""

from __future__ import annotations

import functools
import importlib
import os
from typing import Any, Callable, NoReturn

import torch

import vllm.envs as envs
from vllm.logger import logger
from vllm.platforms import current_platform
from vllm.utils import cdiv, has_deep_gemm


@functools.cache
def is_deep_gemm_supported() -> bool:
    """Return ``True`` if DeepGEMM is supported on the current platform.
    Currently, only Hopper and Blackwell GPUs are supported.
    """
    is_supported_arch = current_platform.is_cuda() and (
        current_platform.is_device_capability(90)
<<<<<<< HEAD
        or current_platform.is_device_capability(100))
    return (envs.VLLM_USE_DEEP_GEMM and has_deep_gemm() and is_supported_arch)
=======
        or current_platform.is_device_capability(100)
    )
    return (
        envs.VLLM_USE_DEEP_GEMM
        and has_deep_gemm()
        and is_supported_arch
        and not envs.VLLM_USE_FLASHINFER_MOE_FP8
    )
>>>>>>> fc679696


@functools.cache
def is_deep_gemm_e8m0_used() -> bool:
    """Return ``True`` if vLLM is configured to use DeepGEMM "
    "E8M0 scale on a Hopper or Blackwell-class GPU.
    """
    if not is_deep_gemm_supported():
        logger.debug_once(
            "DeepGEMM E8M0 disabled: DeepGEMM not supported on this system."
        )
        return False

    _lazy_init()

    if _fp8_gemm_nt_impl is None:
        logger.info_once("DeepGEMM E8M0 disabled: _fp8_gemm_nt_impl not found")
        return False

    if envs.VLLM_USE_FLASHINFER_MOE_FP8:
        logger.info_once("DeepGEMM E8M0 disabled: FlashInfer MOE is enabled.")
        return False

<<<<<<< HEAD
    if envs.VLLM_USE_DEEP_GEMM_E8M0:
        logger.info_once("DeepGEMM E8M0 enabled on current platform.")
=======
    if current_platform.is_device_capability(100) and envs.VLLM_USE_DEEP_GEMM_E8M0:
        logger.info_once("DeepGEMM E8M0 enabled on Blackwell GPU.")
        return True

    if (
        current_platform.is_device_capability(90)
        and envs.VLLM_USE_DEEP_GEMM_E8M0_HOPPER
    ):
        logger.info_once("DeepGEMM E8M0 enabled on Hopper GPU.")
>>>>>>> fc679696
        return True

    logger.info_once("DeepGEMM E8M0 disabled on current configuration.")
    return False


def _missing(*_: Any, **__: Any) -> NoReturn:
    """Placeholder for unavailable DeepGEMM backend."""
    raise RuntimeError(
        "DeepGEMM backend is not available or outdated. Please install or "
        "update the `deep_gemm` to a newer version to enable FP8 kernels."
    )


_fp8_gemm_nt_impl: Callable[..., Any] | None = None
_grouped_impl: Callable[..., Any] | None = None
_grouped_masked_impl: Callable[..., Any] | None = None
_fp8_mqa_logits_impl: Callable[..., Any] | None = None
_fp8_paged_mqa_logits_impl: Callable[..., Any] | None = None
_get_paged_mqa_logits_metadata_impl: Callable[..., Any] | None = None
_get_mn_major_tma_aligned_tensor_impl: Callable[..., Any] | None = None


def _lazy_init() -> None:
    """Import deep_gemm and resolve symbols on first use."""
    global _fp8_gemm_nt_impl, _grouped_impl, _grouped_masked_impl
    global _fp8_mqa_logits_impl, _fp8_paged_mqa_logits_impl
    global _get_paged_mqa_logits_metadata_impl
    global _get_mn_major_tma_aligned_tensor_impl

    # fast path
    if (
        _fp8_gemm_nt_impl is not None
        or _grouped_impl is not None
        or _grouped_masked_impl is not None
        or _fp8_mqa_logits_impl is not None
        or _fp8_paged_mqa_logits_impl is not None
        or _get_paged_mqa_logits_metadata_impl is not None
    ):
        return

    if not has_deep_gemm():
        return

    # Set up deep_gemm cache path
    DEEP_GEMM_JIT_CACHE_ENV_NAME = "DG_JIT_CACHE_DIR"
    if not os.environ.get(DEEP_GEMM_JIT_CACHE_ENV_NAME, None):
        os.environ[DEEP_GEMM_JIT_CACHE_ENV_NAME] = os.path.join(
            envs.VLLM_CACHE_ROOT, "deep_gemm"
        )

    _dg = importlib.import_module("deep_gemm")

    _fp8_gemm_nt_impl = getattr(_dg, "fp8_gemm_nt", None)
    _grouped_impl = getattr(_dg, "m_grouped_fp8_gemm_nt_contiguous", None)
    _grouped_masked_impl = getattr(_dg, "fp8_m_grouped_gemm_nt_masked", None)
    _fp8_mqa_logits_impl = getattr(_dg, "fp8_mqa_logits", None)
    _fp8_paged_mqa_logits_impl = getattr(_dg, "fp8_paged_mqa_logits", None)
    _get_paged_mqa_logits_metadata_impl = getattr(
        _dg, "get_paged_mqa_logits_metadata", None
    )
    _get_mn_major_tma_aligned_tensor_impl = getattr(
        _dg, "get_mn_major_tma_aligned_tensor", None
    )


def get_num_sms() -> int:
    _lazy_init()
    _dg = importlib.import_module("deep_gemm")
    return int(_dg.get_num_sms())


def get_col_major_tma_aligned_tensor(x: torch.Tensor) -> torch.Tensor:
    """Wrapper for DeepGEMM's get_mn_major_tma_aligned_tensor"""
    _lazy_init()
    if _get_mn_major_tma_aligned_tensor_impl is None:
        return _missing()
    return _get_mn_major_tma_aligned_tensor_impl(x)


def fp8_gemm_nt(*args, **kwargs):
    _lazy_init()
    if _fp8_gemm_nt_impl is None:
        return _missing(*args, **kwargs)
    if "is_deep_gemm_e8m0_used" in kwargs:
        use_ue8m0 = kwargs["is_deep_gemm_e8m0_used"]
        del kwargs["is_deep_gemm_e8m0_used"]
    else:
        use_ue8m0 = is_deep_gemm_e8m0_used()
    return _fp8_gemm_nt_impl(*args, disable_ue8m0_cast=not use_ue8m0, **kwargs)


def m_grouped_fp8_gemm_nt_contiguous(*args, **kwargs):
    _lazy_init()
    if _grouped_impl is None:
        return _missing(*args, **kwargs)
    return _grouped_impl(
        *args, disable_ue8m0_cast=not is_deep_gemm_e8m0_used(), **kwargs
    )


def fp8_m_grouped_gemm_nt_masked(*args, **kwargs):
    _lazy_init()
    if _grouped_masked_impl is None:
        return _missing(*args, **kwargs)
    return _grouped_masked_impl(
        *args, disable_ue8m0_cast=not is_deep_gemm_e8m0_used(), **kwargs
    )


def fp8_mqa_logits(
    q: torch.Tensor,
    kv: tuple[torch.Tensor, torch.Tensor],
    weights: torch.Tensor,
    cu_seqlen_ks: torch.Tensor,
    cu_seqlen_ke: torch.Tensor,
) -> torch.Tensor:
    """Compute FP8 MQA logits for a single sequence without KV paging.

    Args:
        q: Query tensor of shape [M, H, D]. Casted to
            `torch.float8_e4m3fn` by caller.
        kv: Tuple `(k_fp8, k_scales)` where `k_fp8` has shape [N, D] with
            dtype `torch.float8_e4m3fn` and `k_scales` has shape [N] (or
            [N, 1]) with dtype `torch.float32`.
        weights: weights of shape [M, H], dtype `torch.float32`.
        cu_seqlen_ks: Start indices (inclusive) for valid K per query position,
            shape [M], dtype int32.
        cu_seqlen_ke: End indices (exclusive) for valid K per query position,
            shape [M], dtype int32.

    Returns:
        Logits tensor of shape [M, N], dtype `torch.float32`.
    """
    _lazy_init()
    if _fp8_mqa_logits_impl is None:
        return _missing()
    return _fp8_mqa_logits_impl(q, kv, weights, cu_seqlen_ks, cu_seqlen_ke)


def get_paged_mqa_logits_metadata(
    context_lens: torch.Tensor, block_size: int, num_sms: int
) -> torch.Tensor:
    """Build scheduling metadata for paged MQA logits.

    Args:
        context_lens: Tensor of shape [B], dtype int32; effective context length
            per batch element.
        block_size: KV-cache block size in tokens (e.g., 64).
        num_sms: Number of SMs available. 132 for Hopper

    Returns:
        Backend-specific tensor consumed by `fp8_paged_mqa_logits` to
        schedule work across SMs.
    """
    _lazy_init()
    if _get_paged_mqa_logits_metadata_impl is None:
        return _missing()
    return _get_paged_mqa_logits_metadata_impl(context_lens, block_size, num_sms)


def fp8_paged_mqa_logits(
    q_fp8: torch.Tensor,
    kv_cache_fp8: torch.Tensor,
    weights: torch.Tensor,
    context_lens: torch.Tensor,
    block_tables: torch.Tensor,
    schedule_metadata: torch.Tensor,
    max_model_len: int,
) -> torch.Tensor:
    """Compute FP8 MQA logits using paged KV-cache.

    Args:
        q_fp8: Query tensor of shape [B, next_n, H, D]. Casted to
            `torch.float8_e4m3fn` by caller.
        kv_cache_fp8: Paged KV-cache in packed FP8+scale layout with shape
            [num_blocks, block_size, 1, D+4], dtype `torch.uint8`. The last
            4 bytes per (block,pos) store the `float` dequant scale.
        weights: Tensor of shape [B * next_n, H], dtype `torch.float32`.
        context_lens: Tensor of shape [B], dtype int32; effective context length
            for each batch element.
        block_tables: Tensor of shape [B, max_blocks], dtype int32; maps logical
            block indices to physical blocks in the paged cache.
        schedule_metadata: Returned by `get_paged_mqa_logits_metadata`;
            used to distribute work across SMs.
        max_model_len: Maximum sequence length used to size the logits output.

    Returns:
        Logits tensor of shape [B * next_n, max_model_len], dtype
        `torch.float32`.
    """
    _lazy_init()
    if _fp8_paged_mqa_logits_impl is None:
        return _missing()
    return _fp8_paged_mqa_logits_impl(
        q_fp8,
        kv_cache_fp8,
        weights,
        context_lens,
        block_tables,
        schedule_metadata,
        max_model_len,
        clean_logits=True,
    )


def _ceil_to_ue8m0(x: torch.Tensor):
    return torch.pow(2.0, torch.ceil(torch.log2(x.abs())))


def _align(x: int, y: int) -> int:
    return cdiv(x, y) * y


DEFAULT_BLOCK_SIZE = [128, 128]


# Taken from https://github.com/deepseek-ai/DeepGEMM/blob/dd6ed14acbc7445dcef224248a77ab4d22b5f240/deep_gemm/utils/math.py#L38
@torch.compile(dynamic=True, backend=current_platform.simple_compile_backend)
def per_block_cast_to_fp8(
    x: torch.Tensor, block_size: list[int] = DEFAULT_BLOCK_SIZE, use_ue8m0: bool = False
) -> tuple[torch.Tensor, torch.Tensor]:
    assert x.dim() == 2
    m, n = x.shape
    block_m, block_n = block_size
    x_padded = torch.zeros(
        (_align(m, block_m), _align(n, block_n)), dtype=x.dtype, device=x.device
    )
    x_padded[:m, :n] = x
    x_view = x_padded.view(-1, block_m, x_padded.size(1) // block_n, block_n)
    x_amax = x_view.abs().float().amax(dim=(1, 3), keepdim=True).clamp(1e-4)
    sf = x_amax / 448.0
    sf = _ceil_to_ue8m0(sf) if use_ue8m0 else sf
    x_scaled = (x_view * (1.0 / sf)).to(torch.float8_e4m3fn)
    return x_scaled.view_as(x_padded)[:m, :n].contiguous(), sf.view(
        x_view.size(0), x_view.size(2)
    )


def calc_diff(x: torch.Tensor, y: torch.Tensor):
    """Return a global difference metric for unit tests.

    DeepGEMM kernels on Blackwell/B200 currently exhibit noticeable per-element
    error, causing ``torch.testing.assert_close`` to fail.  Instead of checking
    every element, we compute a cosine-style similarity over the whole tensor
    and report ``1 - sim``.  Once kernel accuracy improves this helper can be
    removed.
    """

    x, y = x.double(), y.double()
    denominator = (x * x + y * y).sum()
    sim = 2 * (x * y).sum() / denominator
    return 1 - sim


def should_use_deepgemm_for_fp8_linear(
    output_dtype: torch.dtype,
    weight: torch.Tensor,
    supports_deep_gemm: bool | None = None,
):
    if supports_deep_gemm is None:
        supports_deep_gemm = is_deep_gemm_supported()
    return (
        supports_deep_gemm
        and output_dtype == torch.bfloat16
        and weight.shape[0] % 128 == 0
        and weight.shape[1] % 128 == 0
    )


__all__ = [
    "calc_diff",
    "fp8_gemm_nt",
    "m_grouped_fp8_gemm_nt_contiguous",
    "fp8_m_grouped_gemm_nt_masked",
    "fp8_mqa_logits",
    "fp8_paged_mqa_logits",
    "get_paged_mqa_logits_metadata",
    "per_block_cast_to_fp8",
    "is_deep_gemm_e8m0_used",
    "is_deep_gemm_supported",
    "get_num_sms",
    "should_use_deepgemm_for_fp8_linear",
    "get_col_major_tma_aligned_tensor",
]<|MERGE_RESOLUTION|>--- conflicted
+++ resolved
@@ -27,19 +27,9 @@
     """
     is_supported_arch = current_platform.is_cuda() and (
         current_platform.is_device_capability(90)
-<<<<<<< HEAD
-        or current_platform.is_device_capability(100))
-    return (envs.VLLM_USE_DEEP_GEMM and has_deep_gemm() and is_supported_arch)
-=======
         or current_platform.is_device_capability(100)
     )
-    return (
-        envs.VLLM_USE_DEEP_GEMM
-        and has_deep_gemm()
-        and is_supported_arch
-        and not envs.VLLM_USE_FLASHINFER_MOE_FP8
-    )
->>>>>>> fc679696
+    return envs.VLLM_USE_DEEP_GEMM and has_deep_gemm() and is_supported_arch
 
 
 @functools.cache
@@ -63,20 +53,8 @@
         logger.info_once("DeepGEMM E8M0 disabled: FlashInfer MOE is enabled.")
         return False
 
-<<<<<<< HEAD
     if envs.VLLM_USE_DEEP_GEMM_E8M0:
         logger.info_once("DeepGEMM E8M0 enabled on current platform.")
-=======
-    if current_platform.is_device_capability(100) and envs.VLLM_USE_DEEP_GEMM_E8M0:
-        logger.info_once("DeepGEMM E8M0 enabled on Blackwell GPU.")
-        return True
-
-    if (
-        current_platform.is_device_capability(90)
-        and envs.VLLM_USE_DEEP_GEMM_E8M0_HOPPER
-    ):
-        logger.info_once("DeepGEMM E8M0 enabled on Hopper GPU.")
->>>>>>> fc679696
         return True
 
     logger.info_once("DeepGEMM E8M0 disabled on current configuration.")
