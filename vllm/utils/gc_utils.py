--- conflicted
+++ resolved
@@ -36,13 +36,8 @@
                 self.top_objects = json_conf.get("top_objects", -1)
             except Exception:
                 self.enabled = False
-<<<<<<< HEAD
-                logger.error("Failed to parse VLLM_GC_DEBUG(%s)", VLLM_GC_DEBUG)
+                logger.error("Failed to parse VLLM_GC_DEBUG(%s)", envs.VLLM_GC_DEBUG)
         logger.debug("GC Debug Config. %s", str(self))
-=======
-                logger.error("Failed to parse VLLM_GC_DEBUG(%s)", envs.VLLM_GC_DEBUG)
-        logger.info("GC Debug Config. %s", str(self))
->>>>>>> 136a17fe
 
     def __repr__(self) -> str:
         return f"enabled:{self.enabled},top_objects:{self.top_objects}"
