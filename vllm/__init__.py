--- conflicted
+++ resolved
@@ -11,25 +11,6 @@
 # The environment variables override should be imported before any other
 # modules to ensure that the environment variables are set before any
 # other modules are imported.
-<<<<<<< HEAD
-import vllm.env_override  # isort:skip  # noqa: F401
-
-from vllm.engine.arg_utils import AsyncEngineArgs, EngineArgs
-from vllm.engine.async_llm_engine import AsyncLLMEngine
-from vllm.engine.llm_engine import LLMEngine
-from vllm.entrypoints.fast_sync_llm import FastSyncLLM
-from vllm.entrypoints.llm import LLM
-from vllm.executor.ray_utils import initialize_ray_cluster
-from vllm.inputs import PromptType, TextPrompt, TokensPrompt
-from vllm.model_executor.models import ModelRegistry
-from vllm.outputs import (ClassificationOutput, ClassificationRequestOutput,
-                          CompletionOutput, EmbeddingOutput,
-                          EmbeddingRequestOutput, PoolingOutput,
-                          PoolingRequestOutput, RequestOutput, ScoringOutput,
-                          ScoringRequestOutput)
-from vllm.pooling_params import PoolingParams
-from vllm.sampling_params import SamplingParams
-=======
 import vllm.env_override  # noqa: F401
 
 MODULE_ATTRS = {
@@ -86,7 +67,6 @@
             raise AttributeError(
                 f'module {__package__} has no attribute {name}')
 
->>>>>>> e8cc53af
 
 __all__ = [
     "__version__",
