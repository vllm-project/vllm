--- conflicted
+++ resolved
@@ -10,11 +10,8 @@
 
 from vllm.config import ParallelConfig, SpeculativeConfig, VllmConfig
 from vllm.distributed.communication_op import (broadcast_tensor_dict,
-<<<<<<< HEAD
-                                               get_tp_group)
-=======
+                                               get_tp_group,
                                                tensor_model_parallel_gather)
->>>>>>> f857311d
 from vllm.logger import init_logger
 from vllm.model_executor.layers.rejection_sampler import RejectionSampler
 from vllm.model_executor.layers.sampler import SamplerOutput
