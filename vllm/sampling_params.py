--- conflicted
+++ resolved
@@ -80,11 +80,8 @@
         skip_special_tokens: Whether to skip special tokens in the output.
         spaces_between_special_tokens: Whether to add spaces between special
             tokens in the output.  Defaults to True.
-<<<<<<< HEAD
-=======
         logits_processors: List of functions that modify logits based on
             previously generated tokens.
->>>>>>> 9f669a9a
     """
 
     def __init__(
@@ -108,10 +105,7 @@
         prompt_logprobs: Optional[int] = None,
         skip_special_tokens: bool = True,
         spaces_between_special_tokens: bool = True,
-<<<<<<< HEAD
-=======
         logits_processors: Optional[List[LogitsProcessor]] = None,
->>>>>>> 9f669a9a
     ) -> None:
         self.n = n
         self.best_of = best_of if best_of is not None else n
@@ -140,11 +134,7 @@
         self.prompt_logprobs = prompt_logprobs
         self.skip_special_tokens = skip_special_tokens
         self.spaces_between_special_tokens = spaces_between_special_tokens
-<<<<<<< HEAD
-
-=======
         self.logits_processors = logits_processors
->>>>>>> 9f669a9a
         self._verify_args()
         if self.use_beam_search:
             self._verify_beam_search()
