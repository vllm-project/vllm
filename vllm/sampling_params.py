# SPDX-License-Identifier: Apache-2.0
# SPDX-FileCopyrightText: Copyright contributors to the vLLM project
"""Sampling parameters for text generation."""
import copy
from dataclasses import dataclass
from enum import Enum, IntEnum
from functools import cached_property
from typing import Annotated, Any, Optional, Union

import msgspec
from pydantic import BaseModel

from vllm.logger import init_logger
from vllm.logits_process import LogitsProcessor
from vllm.transformers_utils.tokenizer import AnyTokenizer

logger = init_logger(__name__)

_SAMPLING_EPS = 1e-5
_MAX_TEMP = 1e-2


class SamplingType(IntEnum):
    GREEDY = 0
    RANDOM = 1
    RANDOM_SEED = 2
    FORCED = 3


# maybe make msgspec?
@dataclass
class GuidedDecodingParams:
    """One of these fields will be used to build a logit processor."""
    json: Optional[Union[str, dict]] = None
    regex: Optional[str] = None
    choice: Optional[list[str]] = None
    grammar: Optional[str] = None
    json_object: Optional[bool] = None
    """These are other options that can be set"""
    backend: Optional[str] = None
    backend_was_auto: bool = False
    disable_fallback: bool = False
    disable_any_whitespace: bool = False
    disable_additional_properties: bool = False
    whitespace_pattern: Optional[str] = None
    structural_tag: Optional[str] = None

    @staticmethod
    def from_optional(
        json: Optional[Union[dict, BaseModel, str]] = None,
        regex: Optional[str] = None,
        choice: Optional[list[str]] = None,
        grammar: Optional[str] = None,
        json_object: Optional[bool] = None,
        backend: Optional[str] = None,
        whitespace_pattern: Optional[str] = None,
        structural_tag: Optional[str] = None,
    ) -> Optional["GuidedDecodingParams"]:
        if all(arg is None for arg in (json, regex, choice, grammar,
                                       json_object, structural_tag)):
            return None
        # Extract json schemas from pydantic models
        if isinstance(json, (BaseModel, type(BaseModel))):
            json = json.model_json_schema()
        return GuidedDecodingParams(
            json=json,
            regex=regex,
            choice=choice,
            grammar=grammar,
            json_object=json_object,
            backend=backend,
            whitespace_pattern=whitespace_pattern,
            structural_tag=structural_tag,
        )

    def __post_init__(self):
        """Validate that some fields are mutually exclusive."""
        guide_count = sum([
            self.json is not None, self.regex is not None, self.choice
            is not None, self.grammar is not None, self.json_object is not None
        ])
        if guide_count > 1:
            raise ValueError(
                "You can only use one kind of guided decoding but multiple are "
                f"specified: {self.__dict__}")


class RequestOutputKind(Enum):
    # Return entire output so far in every RequestOutput
    CUMULATIVE = 0
    # Return only deltas in each RequestOutput
    DELTA = 1
    # Do not return intermediate RequestOutput
    FINAL_ONLY = 2


class SamplingParams(
        msgspec.Struct,
        omit_defaults=True,  # type: ignore[call-arg]
        # required for @cached_property.
        dict=True):  # type: ignore[call-arg]
    """Sampling parameters for text generation.

    Overall, we follow the sampling parameters from the OpenAI text completion
    API (https://platform.openai.com/docs/api-reference/completions/create).
    In addition, we support beam search, which is not supported by OpenAI.
<<<<<<< HEAD

    Args:
        n: Number of output sequences to return for the given prompt.
        best_of: Number of output sequences that are generated from the prompt.
            From these `best_of` sequences, the top `n` sequences are returned.
            `best_of` must be greater than or equal to `n`. By default,
            `best_of` is set to `n`. Warning, this is only supported in V0.
        presence_penalty: Float that penalizes new tokens based on whether they
            appear in the generated text so far. Values > 0 encourage the model
            to use new tokens, while values < 0 encourage the model to repeat
            tokens.
        frequency_penalty: Float that penalizes new tokens based on their
            frequency in the generated text so far. Values > 0 encourage the
            model to use new tokens, while values < 0 encourage the model to
            repeat tokens.
        repetition_penalty: Float that penalizes new tokens based on whether
            they appear in the prompt and the generated text so far. Values > 1
            encourage the model to use new tokens, while values < 1 encourage
            the model to repeat tokens.
        temperature: Float that controls the randomness of the sampling. Lower
            values make the model more deterministic, while higher values make
            the model more random. Zero means greedy sampling.
        top_p: Float that controls the cumulative probability of the top tokens
            to consider. Must be in (0, 1]. Set to 1 to consider all tokens.
        top_k: Integer that controls the number of top tokens to consider. Set
            to 0 (or -1) to consider all tokens.
        min_p: Float that represents the minimum probability for a token to be
            considered, relative to the probability of the most likely token.
            Must be in [0, 1]. Set to 0 to disable this.
        ppl_measurement: Measure perplexity towards the deterministic string 
            instead of probabilistic regressing.
        seed: Random seed to use for the generation.
        stop: list of strings that stop the generation when they are generated.
            The returned output will not contain the stop strings.
        stop_token_ids: list of tokens that stop the generation when they are
            generated. The returned output will contain the stop tokens unless
            the stop tokens are special tokens.
        bad_words: list of words that are not allowed to be generated.
            More precisely, only the last token of a corresponding
            token sequence is not allowed when the next generated token
            can complete the sequence.
        include_stop_str_in_output: Whether to include the stop strings in
            output text. Defaults to False.
        ignore_eos: Whether to ignore the EOS token and continue generating
            tokens after the EOS token is generated.
        max_tokens: Maximum number of tokens to generate per output sequence.
        min_tokens: Minimum number of tokens to generate per output sequence
            before EOS or stop_token_ids can be generated
        logprobs: Number of log probabilities to return per output token.
            When set to None, no probability is returned. If set to a non-None
            value, the result includes the log probabilities of the specified
            number of most likely tokens, as well as the chosen tokens.
            Note that the implementation follows the OpenAI API: The API will
            always return the log probability of the sampled token, so there
            may be up to `logprobs+1` elements in the response.
        prompt_logprobs: Number of log probabilities to return per prompt token.
        detokenize: Whether to detokenize the output. Defaults to True.
        skip_special_tokens: Whether to skip special tokens in the output.
        spaces_between_special_tokens: Whether to add spaces between special
            tokens in the output.  Defaults to True.
        logits_processors: list of functions that modify logits based on
            previously generated tokens, and optionally prompt tokens as
            a first argument.
        truncate_prompt_tokens: If set to -1, will use the truncation size
            supported by the model. If set to an integer k, will use only
            the last k tokens from the prompt (i.e., left truncation).
            Defaults to None (i.e., no truncation).
        guided_decoding: If provided, the engine will construct a guided
            decoding logits processor from these parameters. Defaults to None.
        logit_bias: If provided, the engine will construct a logits processor
            that applies these logit biases. Defaults to None.
        allowed_token_ids: If provided, the engine will construct a logits
            processor which only retains scores for the given token ids.
            Defaults to None.
        extra_args: Arbitrary additional args, that can be used by custom
            sampling implementations, plugins, etc. Not used by any in-tree
            sampling implementations.
=======
>>>>>>> 4fbd8bb5
    """

    n: int = 1
    """Number of output sequences to return for the given prompt."""
    best_of: Optional[int] = None
    """Number of output sequences that are generated from the prompt. From
    these `best_of` sequences, the top `n` sequences are returned. `best_of`
    must be greater than or equal to `n`. By default, `best_of` is set to `n`.
    Warning, this is only supported in V0."""
    _real_n: Optional[int] = None
    presence_penalty: float = 0.0
    """Penalizes new tokens based on whether they appear in the generated text
    so far. Values > 0 encourage the model to use new tokens, while values < 0
    encourage the model to repeat tokens."""
    frequency_penalty: float = 0.0
    """Penalizes new tokens based on their frequency in the generated text so
    far. Values > 0 encourage the model to use new tokens, while values < 0
    encourage the model to repeat tokens."""
    repetition_penalty: float = 1.0
    """Penalizes new tokens based on whether they appear in the prompt and the
    generated text so far. Values > 1 encourage the model to use new tokens,
    while values < 1 encourage the model to repeat tokens."""
    temperature: float = 1.0
    """Controls the randomness of the sampling. Lower values make the model
    more deterministic, while higher values make the model more random. Zero
    means greedy sampling."""
    top_p: float = 1.0
    """Controls the cumulative probability of the top tokens to consider. Must
    be in (0, 1]. Set to 1 to consider all tokens."""
    top_k: int = 0
    """Controls the number of top tokens to consider. Set to 0 (or -1) to
    consider all tokens."""
    min_p: float = 0.0
<<<<<<< HEAD
    ppl_measurement: bool = False
    future_context: Optional[list[int]] = None
    cntr: Optional[list[int]] = None
=======
    """Represents the minimum probability for a token to be considered,
    relative to the probability of the most likely token. Must be in [0, 1].
    Set to 0 to disable this."""
>>>>>>> 4fbd8bb5
    seed: Optional[int] = None
    """Random seed to use for the generation."""
    stop: Optional[Union[str, list[str]]] = None
    """String(s) that stop the generation when they are generated. The returned
    output will not contain the stop strings."""
    stop_token_ids: Optional[list[int]] = None
    """Token IDs that stop the generation when they are generated. The returned
    output will contain the stop tokens unless the stop tokens are special
    tokens."""
    ignore_eos: bool = False
    """Whether to ignore the EOS token and continue generating
    tokens after the EOS token is generated."""
    max_tokens: Optional[int] = 16
    """Maximum number of tokens to generate per output sequence."""
    min_tokens: int = 0
    """Minimum number of tokens to generate per output sequence before EOS or
    `stop_token_ids` can be generated"""
    logprobs: Optional[int] = None
    """Number of log probabilities to return per output token. When set to
    `None`, no probability is returned. If set to a non-`None` value, the
    result includes the log probabilities of the specified number of most
    likely tokens, as well as the chosen tokens. Note that the implementation
    follows the OpenAI API: The API will always return the log probability of
    the sampled token, so there may be up to `logprobs+1` elements in the
    response. When set to -1, return all `vocab_size` log probabilities."""
    prompt_logprobs: Optional[int] = None
    """Number of log probabilities to return per prompt token."""
    # NOTE: This parameter is only exposed at the engine level for now.
    # It is not exposed in the OpenAI API server, as the OpenAI API does
    # not support returning only a list of token IDs.
    detokenize: bool = True
    """Whether to detokenize the output."""
    skip_special_tokens: bool = True
    """Whether to skip special tokens in the output."""
    spaces_between_special_tokens: bool = True
    """Whether to add spaces between special tokens in the output."""
    # Optional[list[LogitsProcessor]] type. We use Any here because
    # Optional[list[LogitsProcessor]] type is not supported by msgspec.
    logits_processors: Optional[Any] = None
    """Functions that modify logits based on previously generated tokens, and
    optionally prompt tokens as a first argument."""
    include_stop_str_in_output: bool = False
    """Whether to include the stop strings in output text."""
    truncate_prompt_tokens: Optional[Annotated[int, msgspec.Meta(ge=1)]] = None
    """If set to -1, will use the truncation size supported by the model. If
    set to an integer k, will use only the last k tokens from the prompt
    (i.e., left truncation). If set to `None`, truncation is disabled."""
    output_kind: RequestOutputKind = RequestOutputKind.CUMULATIVE

    # The below fields are not supposed to be used as an input.
    # They are set in post_init.
    output_text_buffer_length: int = 0
    _all_stop_token_ids: set[int] = msgspec.field(default_factory=set)

    # Fields used to construct logits processors
    guided_decoding: Optional[GuidedDecodingParams] = None
    """If provided, the engine will construct a guided decoding logits
    processor from these parameters."""
    logit_bias: Optional[dict[int, float]] = None
    """If provided, the engine will construct a logits processor that applies
    these logit biases."""
    allowed_token_ids: Optional[list[int]] = None
    """If provided, the engine will construct a logits processor which only
    retains scores for the given token ids."""
    extra_args: Optional[dict[str, Any]] = None
    """Arbitrary additional args, that can be used by custom sampling
    implementations, plugins, etc. Not used by any in-tree sampling
    implementations."""

    # Fields used for bad words
    bad_words: Optional[list[str]] = None
    """Words that are not allowed to be generated. More precisely, only the
    last token of a corresponding token sequence is not allowed when the next
    generated token can complete the sequence."""
    _bad_words_token_ids: Optional[list[list[int]]] = None

    @staticmethod
    def from_optional(
        n: Optional[int] = 1,
        best_of: Optional[int] = None,
        presence_penalty: Optional[float] = 0.0,
        frequency_penalty: Optional[float] = 0.0,
        repetition_penalty: Optional[float] = 1.0,
        temperature: Optional[float] = 1.0,
        top_p: Optional[float] = 1.0,
        top_k: int = 0,
        min_p: float = 0.0,
        ppl_measurement: bool = False,
        future_context: Optional[list[int]] = None,
        cntr: Optional[int] = None,
        seed: Optional[int] = None,
        stop: Optional[Union[str, list[str]]] = None,
        stop_token_ids: Optional[list[int]] = None,
        bad_words: Optional[list[str]] = None,
        include_stop_str_in_output: bool = False,
        ignore_eos: bool = False,
        max_tokens: Optional[int] = 16,
        min_tokens: int = 0,
        logprobs: Optional[int] = None,
        prompt_logprobs: Optional[int] = None,
        detokenize: bool = True,
        skip_special_tokens: bool = True,
        spaces_between_special_tokens: bool = True,
        logits_processors: Optional[list[LogitsProcessor]] = None,
        truncate_prompt_tokens: Optional[Annotated[int,
                                                   msgspec.Meta(ge=1)]] = None,
        output_kind: RequestOutputKind = RequestOutputKind.CUMULATIVE,
        guided_decoding: Optional[GuidedDecodingParams] = None,
        logit_bias: Optional[Union[dict[int, float], dict[str, float]]] = None,
        allowed_token_ids: Optional[list[int]] = None,
        extra_args: Optional[dict[str, Any]] = None,
    ) -> "SamplingParams":
        if logit_bias is not None:
            # Convert token_id to integer
            # Clamp the bias between -100 and 100 per OpenAI API spec
            logit_bias = {
                int(token): min(100.0, max(-100.0, bias))
                for token, bias in logit_bias.items()
            }

        return SamplingParams(
            n=1 if n is None else n,
            best_of=best_of,
            presence_penalty=0.0
            if presence_penalty is None else presence_penalty,
            frequency_penalty=0.0
            if frequency_penalty is None else frequency_penalty,
            repetition_penalty=1.0
            if repetition_penalty is None else repetition_penalty,
            temperature=1.0 if temperature is None else temperature,
            top_p=1.0 if top_p is None else top_p,
            top_k=top_k,
            min_p=min_p,
            ppl_measurement=ppl_measurement,
            future_context=future_context,
            cntr=cntr,
            seed=seed,
            stop=stop,
            stop_token_ids=stop_token_ids,
            bad_words=bad_words,
            include_stop_str_in_output=include_stop_str_in_output,
            ignore_eos=ignore_eos,
            max_tokens=max_tokens,
            min_tokens=min_tokens,
            logprobs=logprobs,
            prompt_logprobs=prompt_logprobs,
            detokenize=detokenize,
            skip_special_tokens=skip_special_tokens,
            spaces_between_special_tokens=spaces_between_special_tokens,
            logits_processors=logits_processors,
            truncate_prompt_tokens=truncate_prompt_tokens,
            output_kind=output_kind,
            guided_decoding=guided_decoding,
            logit_bias=logit_bias,
            allowed_token_ids=allowed_token_ids,
            extra_args=extra_args,
        )

    def __post_init__(self) -> None:
        # how we deal with `best_of``:
        # if `best_of`` is not set, we default to `n`;
        # if `best_of`` is set, we set `n`` to `best_of`,
        # and set `_real_n`` to the original `n`.
        # when we return the result, we will check
        # if we need to return `n` or `_real_n` results
        if self.best_of:
            if self.best_of < self.n:
                raise ValueError(
                    f"best_of must be greater than or equal to n, "
                    f"got n={self.n} and best_of={self.best_of}.")
            if not self._real_n:
                self._real_n = self.n
                self.n = self.best_of

        if 0 < self.temperature < _MAX_TEMP:
            logger.warning(
                "temperature %s is less than %s, which may cause numerical "
                "errors nan or inf in tensors. We have maxed it out to %s.",
                self.temperature, _MAX_TEMP, _MAX_TEMP)
            self.temperature = max(self.temperature, _MAX_TEMP)

        if self.seed == -1:
            self.seed = None

        if self.stop is None:
            self.stop = []
        elif isinstance(self.stop, str):
            self.stop = [self.stop]

        if self.stop_token_ids is None:
            self.stop_token_ids = []

        if self.bad_words is None:
            self.bad_words = []

        if self.logprobs is True:
            self.logprobs = 1

        if self.prompt_logprobs is True:
            self.prompt_logprobs = 1

        # Number of characters to hold back for stop string evaluation
        # until sequence is finished.
        if self.stop and not self.include_stop_str_in_output:
            self.output_text_buffer_length = max(len(s) for s in self.stop) - 1

        self._verify_args()

        if self.temperature < _SAMPLING_EPS:
            # Zero temperature means greedy sampling.
            self.top_p = 1.0
            self.top_k = 0
            self.min_p = 0.0
            self._verify_greedy_sampling()

        # eos_token_id is added to this by the engine
        self._all_stop_token_ids.update(self.stop_token_ids)

    def _verify_args(self) -> None:
        if not isinstance(self.n, int):
            raise ValueError(f"n must be an int, but is of "
                             f"type {type(self.n)}")
        if self.n < 1:
            raise ValueError(f"n must be at least 1, got {self.n}.")
        if self.best_of is not None:
            if not isinstance(self.best_of, int):
                raise ValueError(
                    f"best_of must be an integer, got {type(self.best_of)}")
            if self.best_of < 1:
                raise ValueError(
                    f"best_of must be at least 1, got {self.best_of}")
            if self.best_of < self.n:
                raise ValueError(
                    f"best_of must be greater than or equal to n, "
                    f"got n={self.n} and best_of={self.best_of}.")
        if not -2.0 <= self.presence_penalty <= 2.0:
            raise ValueError("presence_penalty must be in [-2, 2], got "
                             f"{self.presence_penalty}.")
        if not -2.0 <= self.frequency_penalty <= 2.0:
            raise ValueError("frequency_penalty must be in [-2, 2], got "
                             f"{self.frequency_penalty}.")
        if self.repetition_penalty <= 0.0:
            raise ValueError(
                "repetition_penalty must be greater than zero, got "
                f"{self.repetition_penalty}.")
        if self.temperature < 0.0:
            raise ValueError(
                f"temperature must be non-negative, got {self.temperature}.")
        if not 0.0 < self.top_p <= 1.0:
            raise ValueError(f"top_p must be in (0, 1], got {self.top_p}.")
        # quietly accept -1 as disabled, but prefer 0
        if self.top_k < -1:
            raise ValueError(f"top_k must be 0 (disable), or at least 1, "
                             f"got {self.top_k}.")
        if not isinstance(self.top_k, int):
            raise TypeError(
                f"top_k must be an integer, got {type(self.top_k).__name__}")
        if not 0.0 <= self.min_p <= 1.0:
            raise ValueError("min_p must be in [0, 1], got "
                             f"{self.min_p}.")
        if self.max_tokens is not None and self.max_tokens < 1:
            raise ValueError(
                f"max_tokens must be at least 1, got {self.max_tokens}.")
        if self.min_tokens < 0:
            raise ValueError(f"min_tokens must be greater than or equal to 0, "
                             f"got {self.min_tokens}.")
        if self.max_tokens is not None and self.min_tokens > self.max_tokens:
            raise ValueError(
                f"min_tokens must be less than or equal to "
                f"max_tokens={self.max_tokens}, got {self.min_tokens}.")
        if (self.logprobs is not None and self.logprobs != -1
                and self.logprobs < 0):
            raise ValueError(
                f"logprobs must be non-negative or -1, got {self.logprobs}.")
        if self.prompt_logprobs is not None and self.prompt_logprobs < 0:
            raise ValueError(f"prompt_logprobs must be non-negative, got "
                             f"{self.prompt_logprobs}.")
        if (self.truncate_prompt_tokens is not None
                and self.truncate_prompt_tokens < 1):
            raise ValueError(f"truncate_prompt_tokens must be >= 1, "
                             f"got {self.truncate_prompt_tokens}")
        assert isinstance(self.stop_token_ids, list)
        if not all(isinstance(st_id, int) for st_id in self.stop_token_ids):
            raise ValueError(f"stop_token_ids must contain only integers, "
                             f"got {self.stop_token_ids}.")
        assert isinstance(self.stop, list)
        if any(not stop_str for stop_str in self.stop):
            raise ValueError("stop cannot contain an empty string.")
        if self.stop and not self.detokenize:
            raise ValueError(
                "stop strings are only supported when detokenize is True. "
                "Set detokenize=True to use stop.")
        if self.best_of != self._real_n and self.output_kind == (
                RequestOutputKind.DELTA):
            raise ValueError("best_of must equal n to use output_kind=DELTA")

    def _verify_greedy_sampling(self) -> None:
        if self.n > 1:
            raise ValueError("n must be 1 when using greedy sampling, "
                             f"got {self.n}.")

    def update_from_generation_config(
            self,
            generation_config: dict[str, Any],
            model_eos_token_id: Optional[int] = None) -> None:
        """Update if there are non-default values from generation_config"""

        if model_eos_token_id is not None:
            # Add the eos token id into the sampling_params to support
            # min_tokens processing.
            self._all_stop_token_ids.add(model_eos_token_id)

        # Update eos_token_id for generation
        if (eos_ids := generation_config.get("eos_token_id")) is not None:
            # it can be either int or list of int
            eos_ids = {eos_ids} if isinstance(eos_ids, int) else set(eos_ids)
            if model_eos_token_id is not None:
                # We don't need to include the primary eos_token_id in
                # stop_token_ids since it's handled separately for stopping
                # purposes.
                eos_ids.discard(model_eos_token_id)
            if eos_ids:
                self._all_stop_token_ids.update(eos_ids)
                if not self.ignore_eos:
                    eos_ids.update(self.stop_token_ids)
                    self.stop_token_ids = list(eos_ids)

    def update_from_tokenizer(self, tokenizer: AnyTokenizer) -> None:
        if not self.bad_words:
            return
        self._bad_words_token_ids = []
        for bad_word in self.bad_words:
            # To prohibit words both at the beginning
            # and in the middle of text
            # (related to add_prefix_space tokenizer parameter)
            for add_prefix_space in [False, True]:
                prefix = " " if add_prefix_space else ""
                prompt = prefix + bad_word.lstrip()
                prompt_token_ids = tokenizer.encode(text=prompt,
                                                    add_special_tokens=False)

                # If no space at the beginning
                # or if prefix space produces a new word token
                if (not add_prefix_space) or (
                        add_prefix_space and prompt_token_ids[0]
                        != self._bad_words_token_ids[-1][0]
                        and len(prompt_token_ids) == len(
                            self._bad_words_token_ids[-1])):
                    self._bad_words_token_ids.append(prompt_token_ids)

        invalid_token_ids = [
            token_id for bad_words_token_ids in self._bad_words_token_ids
            for token_id in bad_words_token_ids
            if token_id < 0 or token_id > tokenizer.max_token_id
        ]
        if len(invalid_token_ids) > 0:
            raise ValueError(
                f"The model vocabulary size is {tokenizer.max_token_id+1},"
                f" but the following tokens"
                f" were specified as bad: {invalid_token_ids}."
                f" All token id values should be integers satisfying:"
                f" 0 <= token_id <= {tokenizer.max_token_id}.")

    @cached_property
    def sampling_type(self) -> SamplingType:
        if self.ppl_measurement:
            return SamplingType.FORCED
        if self.temperature < _SAMPLING_EPS:
            return SamplingType.GREEDY
        if self.seed is not None:
            return SamplingType.RANDOM_SEED
        return SamplingType.RANDOM

    @property
    def all_stop_token_ids(self) -> set[int]:
        return self._all_stop_token_ids

    @property
    def bad_words_token_ids(self) -> Optional[list[list[int]]]:
        # For internal use only. Backward compatibility not guaranteed
        return self._bad_words_token_ids

    def clone(self) -> "SamplingParams":
        """Deep copy, but maybe not the LogitsProcessor objects.

        LogitsProcessor objects may contain an arbitrary, nontrivial amount of
        data that is expensive to copy. However, if not copied, the processor
        needs to support parallel decoding for multiple sequences
        See https://github.com/vllm-project/vllm/issues/3087
        """

        logit_processor_refs = None if self.logits_processors is None else {
            id(lp): lp.clone() if hasattr(lp, 'clone') else lp
            for lp in self.logits_processors
        }
        return copy.deepcopy(self, memo=logit_processor_refs)

    def __repr__(self) -> str:
        return (
            f"SamplingParams(n={self.n}, "
            f"presence_penalty={self.presence_penalty}, "
            f"frequency_penalty={self.frequency_penalty}, "
            f"repetition_penalty={self.repetition_penalty}, "
            f"temperature={self.temperature}, "
            f"top_p={self.top_p}, "
            f"top_k={self.top_k}, "
            f"min_p={self.min_p}, "
            f"ppl_measurement={self.ppl_measurement}, "
            f"seed={self.seed}, "
            f"stop={self.stop}, "
            f"stop_token_ids={self.stop_token_ids}, "
            f"bad_words={self.bad_words}, "
            f"include_stop_str_in_output={self.include_stop_str_in_output}, "
            f"ignore_eos={self.ignore_eos}, "
            f"max_tokens={self.max_tokens}, "
            f"min_tokens={self.min_tokens}, "
            f"logprobs={self.logprobs}, "
            f"prompt_logprobs={self.prompt_logprobs}, "
            f"skip_special_tokens={self.skip_special_tokens}, "
            "spaces_between_special_tokens="
            f"{self.spaces_between_special_tokens}, "
            f"truncate_prompt_tokens={self.truncate_prompt_tokens}, "
            f"guided_decoding={self.guided_decoding}, "
            f"extra_args={self.extra_args})")


class BeamSearchParams(
        msgspec.Struct,
        omit_defaults=True,  # type: ignore[call-arg]
        # required for @cached_property.
        dict=True):  # type: ignore[call-arg]
    """Beam search parameters for text generation."""
    beam_width: int
    max_tokens: int
    ignore_eos: bool = False
    temperature: float = 0.0
    length_penalty: float = 1.0
    include_stop_str_in_output: bool = False<|MERGE_RESOLUTION|>--- conflicted
+++ resolved
@@ -104,86 +104,6 @@
     Overall, we follow the sampling parameters from the OpenAI text completion
     API (https://platform.openai.com/docs/api-reference/completions/create).
     In addition, we support beam search, which is not supported by OpenAI.
-<<<<<<< HEAD
-
-    Args:
-        n: Number of output sequences to return for the given prompt.
-        best_of: Number of output sequences that are generated from the prompt.
-            From these `best_of` sequences, the top `n` sequences are returned.
-            `best_of` must be greater than or equal to `n`. By default,
-            `best_of` is set to `n`. Warning, this is only supported in V0.
-        presence_penalty: Float that penalizes new tokens based on whether they
-            appear in the generated text so far. Values > 0 encourage the model
-            to use new tokens, while values < 0 encourage the model to repeat
-            tokens.
-        frequency_penalty: Float that penalizes new tokens based on their
-            frequency in the generated text so far. Values > 0 encourage the
-            model to use new tokens, while values < 0 encourage the model to
-            repeat tokens.
-        repetition_penalty: Float that penalizes new tokens based on whether
-            they appear in the prompt and the generated text so far. Values > 1
-            encourage the model to use new tokens, while values < 1 encourage
-            the model to repeat tokens.
-        temperature: Float that controls the randomness of the sampling. Lower
-            values make the model more deterministic, while higher values make
-            the model more random. Zero means greedy sampling.
-        top_p: Float that controls the cumulative probability of the top tokens
-            to consider. Must be in (0, 1]. Set to 1 to consider all tokens.
-        top_k: Integer that controls the number of top tokens to consider. Set
-            to 0 (or -1) to consider all tokens.
-        min_p: Float that represents the minimum probability for a token to be
-            considered, relative to the probability of the most likely token.
-            Must be in [0, 1]. Set to 0 to disable this.
-        ppl_measurement: Measure perplexity towards the deterministic string 
-            instead of probabilistic regressing.
-        seed: Random seed to use for the generation.
-        stop: list of strings that stop the generation when they are generated.
-            The returned output will not contain the stop strings.
-        stop_token_ids: list of tokens that stop the generation when they are
-            generated. The returned output will contain the stop tokens unless
-            the stop tokens are special tokens.
-        bad_words: list of words that are not allowed to be generated.
-            More precisely, only the last token of a corresponding
-            token sequence is not allowed when the next generated token
-            can complete the sequence.
-        include_stop_str_in_output: Whether to include the stop strings in
-            output text. Defaults to False.
-        ignore_eos: Whether to ignore the EOS token and continue generating
-            tokens after the EOS token is generated.
-        max_tokens: Maximum number of tokens to generate per output sequence.
-        min_tokens: Minimum number of tokens to generate per output sequence
-            before EOS or stop_token_ids can be generated
-        logprobs: Number of log probabilities to return per output token.
-            When set to None, no probability is returned. If set to a non-None
-            value, the result includes the log probabilities of the specified
-            number of most likely tokens, as well as the chosen tokens.
-            Note that the implementation follows the OpenAI API: The API will
-            always return the log probability of the sampled token, so there
-            may be up to `logprobs+1` elements in the response.
-        prompt_logprobs: Number of log probabilities to return per prompt token.
-        detokenize: Whether to detokenize the output. Defaults to True.
-        skip_special_tokens: Whether to skip special tokens in the output.
-        spaces_between_special_tokens: Whether to add spaces between special
-            tokens in the output.  Defaults to True.
-        logits_processors: list of functions that modify logits based on
-            previously generated tokens, and optionally prompt tokens as
-            a first argument.
-        truncate_prompt_tokens: If set to -1, will use the truncation size
-            supported by the model. If set to an integer k, will use only
-            the last k tokens from the prompt (i.e., left truncation).
-            Defaults to None (i.e., no truncation).
-        guided_decoding: If provided, the engine will construct a guided
-            decoding logits processor from these parameters. Defaults to None.
-        logit_bias: If provided, the engine will construct a logits processor
-            that applies these logit biases. Defaults to None.
-        allowed_token_ids: If provided, the engine will construct a logits
-            processor which only retains scores for the given token ids.
-            Defaults to None.
-        extra_args: Arbitrary additional args, that can be used by custom
-            sampling implementations, plugins, etc. Not used by any in-tree
-            sampling implementations.
-=======
->>>>>>> 4fbd8bb5
     """
 
     n: int = 1
@@ -217,15 +137,15 @@
     """Controls the number of top tokens to consider. Set to 0 (or -1) to
     consider all tokens."""
     min_p: float = 0.0
-<<<<<<< HEAD
+    """Represents the minimum probability for a token to be considered,
+    relative to the probability of the most likely token. Must be in [0, 1].
+    Set to 0 to disable this."""
     ppl_measurement: bool = False
     future_context: Optional[list[int]] = None
     cntr: Optional[list[int]] = None
-=======
     """Represents the minimum probability for a token to be considered,
     relative to the probability of the most likely token. Must be in [0, 1].
     Set to 0 to disable this."""
->>>>>>> 4fbd8bb5
     seed: Optional[int] = None
     """Random seed to use for the generation."""
     stop: Optional[Union[str, list[str]]] = None
