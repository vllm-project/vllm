--- conflicted
+++ resolved
@@ -238,12 +238,9 @@
     generated token can complete the sequence."""
     _bad_words_token_ids: list[list[int]] | None = None
 
-<<<<<<< HEAD
+    skip_reading_prefix_cache: bool | None = None
     thinking_token_budget: int | None = None
     """Maximum number of tokens allowed for thinking operations."""
-=======
-    skip_reading_prefix_cache: bool | None = None
->>>>>>> 91401c7a
 
     @staticmethod
     def from_optional(
