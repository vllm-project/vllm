# SPDX-License-Identifier: Apache-2.0
# SPDX-FileCopyrightText: Copyright contributors to the vLLM project

<<<<<<< HEAD
from typing import TYPE_CHECKING, Any, Optional
=======
from copy import deepcopy
from typing import TYPE_CHECKING, Optional
>>>>>>> 74333ae2

import msgspec

from vllm.sampling_params import RequestOutputKind
from vllm.tasks import PoolingTask

if TYPE_CHECKING:
    from vllm.config import ModelConfig


class PoolingParams(
        msgspec.Struct,
        omit_defaults=True,  # type: ignore[call-arg]
        array_like=True):  # type: ignore[call-arg]
    """API parameters for pooling models.

    Attributes:
        normalize: Whether to normalize the embeddings outputs.
        dimensions: Reduce the dimensions of embeddings
                    if model support matryoshka representation.
        activation: Whether to apply activation function to
                    the classification outputs.
        softmax: Whether to apply softmax to the reward outputs.
    """

    ## for embeddings models
    dimensions: Optional[int] = None
    normalize: Optional[bool] = None

    ## for classification models
    activation: Optional[bool] = None

    ## for reward models
    softmax: Optional[bool] = None
    step_tag_id: Optional[int] = None
    returned_token_ids: Optional[list[int]] = None

    task: Optional[PoolingTask] = None
    """Internal use only."""

    requires_token_ids: bool = False
    """Internal use only."""

<<<<<<< HEAD
    extra_kwargs: Optional[dict[str, Any]] = None
    """Internal use only."""

    def clone(self) -> "PoolingParams":
        """Returns a deep copy of the PoolingParams instance."""
        return PoolingParams(
            dimensions=self.dimensions,
            task=self.task,
            requires_token_ids=self.requires_token_ids,
            extra_kwargs=self.extra_kwargs,
        )
=======
    output_kind: RequestOutputKind = RequestOutputKind.FINAL_ONLY

    @property
    def all_parameters(self) -> list[str]:
        return [
            "dimensions", "normalize", "activation", "softmax", "step_tag_id",
            "returned_token_ids"
        ]

    @property
    def valid_parameters(self):
        return {
            "embed": ["dimensions", "normalize"],
            "classify": ["activation"],
            "score": ["activation"],
            "encode": ["softmax", "step_tag_id", "returned_token_ids"],
        }

    def clone(self) -> "PoolingParams":
        """Returns a deep copy of the PoolingParams instance."""
        return deepcopy(self)

    def verify(self,
               task: PoolingTask,
               model_config: Optional["ModelConfig"] = None) -> None:
>>>>>>> 74333ae2

        if self.task is None:
            self.task = task
        elif self.task != task:
            msg = f"You cannot overwrite {self.task=!r} with {task=!r}!"
            raise ValueError(msg)

        # NOTE: Task validation needs to done against the model instance,
        # which is not available in model config. So, it's not included
        # in this method

        self._merge_default_parameters(model_config)
        self._set_default_parameters(model_config)
        self._verify_valid_parameters()

    def _merge_default_parameters(self,
                                  model_config: Optional["ModelConfig"] = None
                                  ) -> None:

        if model_config is None:
            return

        pooler_config = model_config.pooler_config
        if pooler_config is None:
            return

        assert self.task is not None, "task must be set"
        valid_parameters = self.valid_parameters[self.task]

        for k in valid_parameters:
            if getattr(pooler_config, k, None) is None:
                continue

            if getattr(self, k, None) is None:
                setattr(self, k, getattr(pooler_config, k))

    def _set_default_parameters(self, model_config: Optional["ModelConfig"]):
        if self.task == "embed":
            if self.normalize is None:
                self.normalize = True

            if self.dimensions is not None and model_config is not None:
                if not model_config.is_matryoshka:
                    raise ValueError(
                        f'Model "{model_config.served_model_name}" does not '
                        f'support matryoshka representation, '
                        f'changing output dimensions will lead to poor results.'
                    )

                mds = model_config.matryoshka_dimensions
                if mds is not None:
                    if self.dimensions not in mds:
                        raise ValueError(
                            f'Model "{model_config.served_model_name}" '
                            f'only supports {str(mds)} matryoshka dimensions, '
                            f'use other output dimensions will '
                            f'lead to poor results.')
                elif self.dimensions < 1:
                    raise ValueError("Dimensions must be greater than 0")

        elif self.task in ["classify", "score"]:
            if self.activation is None:
                self.activation = True

        elif self.task == "encode":
            if self.softmax is None:
                self.softmax = True
        else:
            raise ValueError(f"Unknown pooling task: {self.task}")

    def _verify_valid_parameters(self):
        assert self.task is not None, "task must be set"
        valid_parameters = self.valid_parameters[self.task]
        invalid_parameters = []
        for k in self.all_parameters:
            if k in valid_parameters:
                continue

            if getattr(self, k, None) is not None:
                invalid_parameters.append(k)

        if invalid_parameters:
            raise ValueError(
                f"Task {self.task} only supports {valid_parameters} "
                f"parameters, does not support "
                f"{invalid_parameters} parameters")

    def __repr__(self) -> str:
        return (f"PoolingParams("
                f"task={self.task}, "
<<<<<<< HEAD
                f"requires_token_ids={self.requires_token_ids}, "
                f"extra_kwargs={self.extra_kwargs})")
=======
                f"normalize={self.normalize}, "
                f"dimensions={self.dimensions}, "
                f"activation={self.activation}, "
                f"softmax={self.softmax}, "
                f"step_tag_id={self.step_tag_id}, "
                f"returned_token_ids={self.returned_token_ids}, "
                f"requires_token_ids={self.requires_token_ids})")
>>>>>>> 74333ae2

    def __post_init__(self) -> None:
        assert self.output_kind == RequestOutputKind.FINAL_ONLY,\
            "For pooling output_kind has to be FINAL_ONLY"<|MERGE_RESOLUTION|>--- conflicted
+++ resolved
@@ -1,12 +1,8 @@
 # SPDX-License-Identifier: Apache-2.0
 # SPDX-FileCopyrightText: Copyright contributors to the vLLM project
 
-<<<<<<< HEAD
+from copy import deepcopy
 from typing import TYPE_CHECKING, Any, Optional
-=======
-from copy import deepcopy
-from typing import TYPE_CHECKING, Optional
->>>>>>> 74333ae2
 
 import msgspec
 
@@ -50,19 +46,9 @@
     requires_token_ids: bool = False
     """Internal use only."""
 
-<<<<<<< HEAD
     extra_kwargs: Optional[dict[str, Any]] = None
     """Internal use only."""
 
-    def clone(self) -> "PoolingParams":
-        """Returns a deep copy of the PoolingParams instance."""
-        return PoolingParams(
-            dimensions=self.dimensions,
-            task=self.task,
-            requires_token_ids=self.requires_token_ids,
-            extra_kwargs=self.extra_kwargs,
-        )
-=======
     output_kind: RequestOutputKind = RequestOutputKind.FINAL_ONLY
 
     @property
@@ -88,7 +74,6 @@
     def verify(self,
                task: PoolingTask,
                model_config: Optional["ModelConfig"] = None) -> None:
->>>>>>> 74333ae2
 
         if self.task is None:
             self.task = task
@@ -179,18 +164,14 @@
     def __repr__(self) -> str:
         return (f"PoolingParams("
                 f"task={self.task}, "
-<<<<<<< HEAD
-                f"requires_token_ids={self.requires_token_ids}, "
-                f"extra_kwargs={self.extra_kwargs})")
-=======
                 f"normalize={self.normalize}, "
                 f"dimensions={self.dimensions}, "
                 f"activation={self.activation}, "
                 f"softmax={self.softmax}, "
                 f"step_tag_id={self.step_tag_id}, "
                 f"returned_token_ids={self.returned_token_ids}, "
-                f"requires_token_ids={self.requires_token_ids})")
->>>>>>> 74333ae2
+                f"requires_token_ids={self.requires_token_ids}, "
+                f"extra_kwargs={self.extra_kwargs})")
 
     def __post_init__(self) -> None:
         assert self.output_kind == RequestOutputKind.FINAL_ONLY,\
