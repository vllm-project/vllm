# SPDX-License-Identifier: Apache-2.0
# SPDX-FileCopyrightText: Copyright contributors to the vLLM project

from copy import deepcopy
from typing import TYPE_CHECKING, Annotated, Any, Optional

import msgspec

from vllm.sampling_params import RequestOutputKind
from vllm.tasks import PoolingTask

if TYPE_CHECKING:
    from vllm.config import ModelConfig, PoolerConfig


class PoolingParams(
    msgspec.Struct,
    omit_defaults=True,  # type: ignore[call-arg]
    array_like=True,
):  # type: ignore[call-arg]
    """API parameters for pooling models.

    Attributes:
        truncate_prompt_tokens: Controls prompt truncation.
            Set to -1 to use the model's default truncation size.
            Set to k to keep only the last k tokens (left truncation).
            Set to None to disable truncation.
        normalize: Whether to normalize the embeddings outputs.
        dimensions: Reduce the dimensions of embeddings
            if model support matryoshka representation.
        activation: Whether to apply activation function to
            the classification outputs.
    """

    # --8<-- [start:common-pooling-params]
    truncate_prompt_tokens: Annotated[int, msgspec.Meta(ge=-1)] | None = None
    # --8<-- [end:common-pooling-params]

    ## for embeddings models
    # --8<-- [start:embedding-pooling-params]
    dimensions: int | None = None
    normalize: bool | None = None
    # --8<-- [end:embedding-pooling-params]

    ## for classification, scoring and rerank
    # --8<-- [start:classification-pooling-params]
    activation: bool | None = None
    # --8<-- [end:classification-pooling-params]

    ## for step pooling models
    step_tag_id: int | None = None
    returned_token_ids: list[int] | None = None

    ## Internal use only
    task: PoolingTask | None = None
    requires_token_ids: bool = False
    extra_kwargs: dict[str, Any] | None = None
    output_kind: RequestOutputKind = RequestOutputKind.FINAL_ONLY

    @property
    def all_parameters(self) -> list[str]:
        return ["dimensions", "normalize", "activation"]

    @property
    def valid_parameters(self):
        return {
            "embed": ["dimensions", "normalize"],
            "embed-sparse": ["dimensions", "normalize"],
            "classify": ["activation"],
            "score": ["activation"],
            "token_embed": ["dimensions", "normalize"],
            "token_classify": ["activation"],
        }

    def clone(self) -> "PoolingParams":
        """Returns a deep copy of the PoolingParams instance."""
        return deepcopy(self)

    def verify(
        self, task: PoolingTask, model_config: Optional["ModelConfig"] = None
    ) -> None:
        if self.task is None:
            self.task = task
        elif self.task != task:
            msg = f"You cannot overwrite {self.task=!r} with {task=!r}!"
            raise ValueError(msg)

        # NOTE: Task validation needs to done against the model instance,
        # which is not available in model config. So, it's not included
        # in this method
        self._merge_default_parameters(model_config)
        self._set_default_parameters(model_config)
        self._verify_valid_parameters()

    def _merge_default_parameters(
        self, model_config: Optional["ModelConfig"] = None
    ) -> None:
        if model_config is None:
            return

        pooler_config = model_config.pooler_config
        if pooler_config is None:
            return

        assert self.task is not None, "task must be set"
        valid_parameters = self.valid_parameters[self.task]

        for k in valid_parameters:
            if getattr(pooler_config, k, None) is None:
                continue

            if getattr(self, k, None) is None:
                setattr(self, k, getattr(pooler_config, k))

        self._verify_step_pooling(pooler_config, valid_parameters)

    def _verify_step_pooling(
        self, pooler_config: "PoolerConfig", valid_parameters: list[str]
    ):
        step_pooling_parameters = ["step_tag_id", "returned_token_ids"]
        if pooler_config.pooling_type != "STEP":
            invalid_parameters = []
            for k in step_pooling_parameters:
                if getattr(self, k, None) is not None:
                    invalid_parameters.append(k)

            if invalid_parameters:
                raise ValueError(
                    f"Task {self.task} only supports {valid_parameters} "
                    f"parameters, does not support "
                    f"{invalid_parameters} parameters"
                )
        else:
            for k in step_pooling_parameters:
                if getattr(pooler_config, k, None) is None:
                    continue

                if getattr(self, k, None) is None:
                    setattr(self, k, getattr(pooler_config, k))

    def _set_default_parameters(self, model_config: Optional["ModelConfig"]):
<<<<<<< HEAD
        if self.task in ["embed", "embed-sparse"]:
=======
        if self.task in ["embed", "token_embed"]:
>>>>>>> 5afd3276
            if self.normalize is None:
                self.normalize = True

            if self.dimensions is not None and model_config is not None:
                if not model_config.is_matryoshka:
                    raise ValueError(
                        f'Model "{model_config.served_model_name}" does not '
                        f"support matryoshka representation, "
                        f"changing output dimensions will lead to poor results."
                    )

                mds = model_config.matryoshka_dimensions
                if mds is not None:
                    if self.dimensions not in mds:
                        raise ValueError(
                            f'Model "{model_config.served_model_name}" '
                            f"only supports {str(mds)} matryoshka dimensions, "
                            f"use other output dimensions will "
                            f"lead to poor results."
                        )
                elif self.dimensions < 1:
                    raise ValueError("Dimensions must be greater than 0")

        elif self.task in ["classify", "score", "token_classify"]:
            if self.activation is None:
                self.activation = True
        else:
            raise ValueError(f"Unknown pooling task: {self.task}")

    def _verify_valid_parameters(self):
        assert self.task is not None, "task must be set"
        valid_parameters = self.valid_parameters[self.task]
        invalid_parameters = []
        for k in self.all_parameters:
            if k in valid_parameters:
                continue

            if getattr(self, k, None) is not None:
                invalid_parameters.append(k)

        if invalid_parameters:
            raise ValueError(
                f"Task {self.task} only supports {valid_parameters} "
                f"parameters, does not support "
                f"{invalid_parameters} parameters"
            )

    def __repr__(self) -> str:
        return (
            f"PoolingParams("
            f"task={self.task}, "
            f"normalize={self.normalize}, "
            f"dimensions={self.dimensions}, "
            f"activation={self.activation}, "
            f"step_tag_id={self.step_tag_id}, "
            f"returned_token_ids={self.returned_token_ids}, "
            f"requires_token_ids={self.requires_token_ids}, "
            f"extra_kwargs={self.extra_kwargs})"
        )

    def __post_init__(self) -> None:
        assert self.output_kind == RequestOutputKind.FINAL_ONLY, (
            "For pooling output_kind has to be FINAL_ONLY"
        )<|MERGE_RESOLUTION|>--- conflicted
+++ resolved
@@ -139,11 +139,7 @@
                     setattr(self, k, getattr(pooler_config, k))
 
     def _set_default_parameters(self, model_config: Optional["ModelConfig"]):
-<<<<<<< HEAD
-        if self.task in ["embed", "embed-sparse"]:
-=======
-        if self.task in ["embed", "token_embed"]:
->>>>>>> 5afd3276
+        if self.task in ["embed", "embed-sparse", "token_embed"]:
             if self.normalize is None:
                 self.normalize = True
 
