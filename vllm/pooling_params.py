--- conflicted
+++ resolved
@@ -4,12 +4,10 @@
 
 import msgspec
 
-<<<<<<< HEAD
 from vllm.sampling_params import RequestOutputKind
-=======
+
 if TYPE_CHECKING:
     from vllm.config import ModelConfig
->>>>>>> 7b5ecf79
 
 
 class PoolingParams(
@@ -45,13 +43,9 @@
 
     def __repr__(self) -> str:
         return (f"PoolingParams("
-<<<<<<< HEAD
+                f"dimensions={self.dimensions}, "
                 f"additional_metadata={self.additional_data})")
 
     def __post_init__(self) -> None:
         assert self.output_kind == RequestOutputKind.FINAL_ONLY,\
-            "For pooling output_kind has to be FINAL_ONLY"
-=======
-                f"dimensions={self.dimensions}, "
-                f"additional_metadata={self.additional_data})")
->>>>>>> 7b5ecf79
+            "For pooling output_kind has to be FINAL_ONLY"