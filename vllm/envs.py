# SPDX-License-Identifier: Apache-2.0
# SPDX-FileCopyrightText: Copyright contributors to the vLLM project

import hashlib
import json
import os
import sys
import tempfile
from typing import TYPE_CHECKING, Any, Callable, Literal, Optional, Union

if TYPE_CHECKING:
    VLLM_HOST_IP: str = ""
    VLLM_PORT: Optional[int] = None
    VLLM_RPC_BASE_PATH: str = tempfile.gettempdir()
    VLLM_USE_MODELSCOPE: bool = False
    VLLM_RINGBUFFER_WARNING_INTERVAL: int = 60
    VLLM_NCCL_SO_PATH: Optional[str] = None
    LD_LIBRARY_PATH: Optional[str] = None
    VLLM_USE_TRITON_FLASH_ATTN: bool = True
    VLLM_V1_USE_PREFILL_DECODE_ATTENTION: bool = False
    VLLM_USE_AITER_UNIFIED_ATTENTION: bool = False
    VLLM_FLASH_ATTN_VERSION: Optional[int] = None
    LOCAL_RANK: int = 0
    CUDA_VISIBLE_DEVICES: Optional[str] = None
    VLLM_ENGINE_ITERATION_TIMEOUT_S: int = 60
    VLLM_API_KEY: Optional[str] = None
    S3_ACCESS_KEY_ID: Optional[str] = None
    S3_SECRET_ACCESS_KEY: Optional[str] = None
    S3_ENDPOINT_URL: Optional[str] = None
    VLLM_MODEL_REDIRECT_PATH: Optional[str] = None
    VLLM_CACHE_ROOT: str = os.path.expanduser("~/.cache/vllm")
    VLLM_CONFIG_ROOT: str = os.path.expanduser("~/.config/vllm")
    VLLM_USAGE_STATS_SERVER: str = "https://stats.vllm.ai"
    VLLM_NO_USAGE_STATS: bool = False
    VLLM_DISABLE_FLASHINFER_PREFILL: bool = False
    VLLM_DO_NOT_TRACK: bool = False
    VLLM_USAGE_SOURCE: str = ""
    VLLM_CONFIGURE_LOGGING: int = 1
    VLLM_LOGGING_LEVEL: str = "INFO"
    VLLM_LOGGING_PREFIX: str = ""
    VLLM_LOGGING_STREAM: str = "ext://sys.stdout"
    VLLM_LOGGING_CONFIG_PATH: Optional[str] = None
    VLLM_LOGITS_PROCESSOR_THREADS: Optional[int] = None
    VLLM_LOG_STATS_INTERVAL: float = 10.0
    VLLM_TRACE_FUNCTION: int = 0
    VLLM_ATTENTION_BACKEND: Optional[str] = None
    VLLM_USE_FLASHINFER_SAMPLER: Optional[bool] = None
    VLLM_PP_LAYER_PARTITION: Optional[str] = None
    VLLM_CPU_KVCACHE_SPACE: Optional[int] = 0
    VLLM_CPU_OMP_THREADS_BIND: str = ""
    VLLM_CPU_NUM_OF_RESERVED_CPU: Optional[int] = None
    VLLM_CPU_MOE_PREPACK: bool = True
    VLLM_CPU_SGL_KERNEL: bool = False
    VLLM_XLA_CACHE_PATH: str = os.path.join(VLLM_CACHE_ROOT, "xla_cache")
    VLLM_XLA_CHECK_RECOMPILATION: bool = False
    VLLM_FUSED_MOE_CHUNK_SIZE: int = 64 * 1024
    VLLM_ENABLE_FUSED_MOE_ACTIVATION_CHUNKING: bool = True
    VLLM_USE_RAY_SPMD_WORKER: bool = False
    VLLM_USE_RAY_COMPILED_DAG: bool = False
    VLLM_USE_RAY_COMPILED_DAG_CHANNEL_TYPE: Literal["auto", "nccl", "shm"] = "auto"
    VLLM_USE_RAY_COMPILED_DAG_OVERLAP_COMM: bool = False
    VLLM_USE_RAY_WRAPPED_PP_COMM: bool = True
    VLLM_XLA_USE_SPMD: bool = False
    VLLM_WORKER_MULTIPROC_METHOD: Literal["fork", "spawn"] = "fork"
    VLLM_ASSETS_CACHE: str = os.path.join(VLLM_CACHE_ROOT, "assets")
    VLLM_ASSETS_CACHE_MODEL_CLEAN: bool = False
    VLLM_IMAGE_FETCH_TIMEOUT: int = 5
    VLLM_VIDEO_FETCH_TIMEOUT: int = 30
    VLLM_AUDIO_FETCH_TIMEOUT: int = 10
    VLLM_MEDIA_URL_ALLOW_REDIRECTS: bool = True
    VLLM_MEDIA_LOADING_THREAD_COUNT: int = 8
    VLLM_MAX_AUDIO_CLIP_FILESIZE_MB: int = 25
    VLLM_VIDEO_LOADER_BACKEND: str = "opencv"
    VLLM_MM_INPUT_CACHE_GIB: int = 4
    VLLM_TARGET_DEVICE: str = "cuda"
    VLLM_MAIN_CUDA_VERSION: str = "12.8"
    MAX_JOBS: Optional[str] = None
    NVCC_THREADS: Optional[str] = None
    VLLM_USE_PRECOMPILED: bool = False
    VLLM_DOCKER_BUILD_CONTEXT: bool = False
    VLLM_TEST_USE_PRECOMPILED_NIGHTLY_WHEEL: bool = False
    VLLM_KEEP_ALIVE_ON_ENGINE_DEATH: bool = False
    CMAKE_BUILD_TYPE: Optional[Literal["Debug", "Release", "RelWithDebInfo"]] = None
    VERBOSE: bool = False
    VLLM_ALLOW_LONG_MAX_MODEL_LEN: bool = False
    VLLM_RPC_TIMEOUT: int = 10000  # ms
    VLLM_HTTP_TIMEOUT_KEEP_ALIVE: int = 5  # seconds
    VLLM_PLUGINS: Optional[list[str]] = None
    VLLM_LORA_RESOLVER_CACHE_DIR: Optional[str] = None
    VLLM_TORCH_PROFILER_DIR: Optional[str] = None
    VLLM_TORCH_PROFILER_RECORD_SHAPES: bool = False
    VLLM_TORCH_PROFILER_WITH_PROFILE_MEMORY: bool = False
    VLLM_TORCH_PROFILER_WITH_STACK: bool = True
    VLLM_TORCH_PROFILER_WITH_FLOPS: bool = False
    VLLM_USE_TRITON_AWQ: bool = False
    VLLM_ALLOW_RUNTIME_LORA_UPDATING: bool = False
    VLLM_SKIP_P2P_CHECK: bool = False
    VLLM_DISABLED_KERNELS: list[str] = []
    VLLM_DISABLE_NCCL_FOR_DP_SYNCHRONIZATION: bool = False
    VLLM_DISABLE_PYNCCL: bool = False
    VLLM_USE_V1: bool = True
    VLLM_ROCM_USE_AITER: bool = False
    VLLM_ROCM_USE_AITER_PAGED_ATTN: bool = False
    VLLM_ROCM_USE_AITER_LINEAR: bool = True
    VLLM_ROCM_USE_AITER_MOE: bool = True
    VLLM_ROCM_USE_AITER_RMSNORM: bool = True
    VLLM_ROCM_USE_AITER_MLA: bool = True
    VLLM_ROCM_USE_AITER_MHA: bool = True
    VLLM_ROCM_USE_AITER_FP4_ASM_GEMM: bool = False
    VLLM_ROCM_USE_TRITON_ROPE: bool = False
    VLLM_ROCM_USE_AITER_FP8BMM: bool = True
    VLLM_ROCM_USE_SKINNY_GEMM: bool = True
    VLLM_ROCM_FP8_PADDING: bool = True
    VLLM_ROCM_MOE_PADDING: bool = True
    VLLM_ROCM_CUSTOM_PAGED_ATTN: bool = True
    VLLM_ENABLE_V1_MULTIPROCESSING: bool = True
    VLLM_LOG_BATCHSIZE_INTERVAL: float = -1
    VLLM_DISABLE_COMPILE_CACHE: bool = False
    Q_SCALE_CONSTANT: int = 200
    K_SCALE_CONSTANT: int = 200
    V_SCALE_CONSTANT: int = 100
    VLLM_SERVER_DEV_MODE: bool = False
    VLLM_V1_OUTPUT_PROC_CHUNK_SIZE: int = 128
    VLLM_MLA_DISABLE: bool = False
    VLLM_FLASH_ATTN_MAX_NUM_SPLITS_FOR_CUDA_GRAPH: int = 32
    VLLM_RAY_PER_WORKER_GPUS: float = 1.0
    VLLM_RAY_BUNDLE_INDICES: str = ""
    VLLM_CUDART_SO_PATH: Optional[str] = None
    VLLM_DP_RANK: int = 0
    VLLM_DP_RANK_LOCAL: int = -1
    VLLM_DP_SIZE: int = 1
    VLLM_USE_STANDALONE_COMPILE: bool = False
    VLLM_DP_MASTER_IP: str = ""
    VLLM_DP_MASTER_PORT: int = 0
    VLLM_MOE_DP_CHUNK_SIZE: int = 256
    VLLM_RANDOMIZE_DP_DUMMY_INPUTS: bool = False
    VLLM_MARLIN_USE_ATOMIC_ADD: bool = False
    VLLM_MXFP4_USE_MARLIN: Optional[bool] = None
    VLLM_V0_USE_OUTLINES_CACHE: bool = False
    VLLM_V1_USE_OUTLINES_CACHE: bool = False
    VLLM_TPU_BUCKET_PADDING_GAP: int = 0
    VLLM_TPU_MOST_MODEL_LEN: Optional[int] = None
    VLLM_TPU_USING_PATHWAYS: bool = False
    VLLM_USE_DEEP_GEMM: bool = True
    VLLM_USE_DEEP_GEMM_E8M0: bool = True
    VLLM_USE_DEEP_GEMM_E8M0_HOPPER: bool = False
    VLLM_SKIP_DEEP_GEMM_WARMUP: bool = False
    VLLM_USE_FUSED_MOE_GROUPED_TOPK: bool = True
    VLLM_USE_FLASHINFER_MOE_FP16: bool = False
    VLLM_USE_FLASHINFER_MOE_FP8: bool = False
    VLLM_USE_FLASHINFER_MOE_FP4: bool = False
    VLLM_FLASHINFER_MOE_BACKEND: Literal["throughput", "latency"] = "throughput"
    VLLM_XGRAMMAR_CACHE_MB: int = 0
    VLLM_MSGPACK_ZERO_COPY_THRESHOLD: int = 256
    VLLM_ALLOW_INSECURE_SERIALIZATION: bool = False
    VLLM_NIXL_SIDE_CHANNEL_HOST: str = "localhost"
    VLLM_NIXL_SIDE_CHANNEL_PORT: int = 5600
    VLLM_ALL2ALL_BACKEND: Literal[
        "naive",
        "pplx",
        "deepep_high_throughput",
        "deepep_low_latency",
        "allgather_reducescatter",
        "flashinfer_all2allv",
    ] = "allgather_reducescatter"
    VLLM_MAX_TOKENS_PER_EXPERT_FP4_MOE: int = 163840
    VLLM_TOOL_PARSE_REGEX_TIMEOUT_SECONDS: int = 1
    VLLM_SLEEP_WHEN_IDLE: bool = False
    VLLM_MQ_MAX_CHUNK_BYTES_MB: int = 16
    VLLM_EXECUTE_MODEL_TIMEOUT_SECONDS: int = 300
    VLLM_KV_CACHE_LAYOUT: Optional[Literal["NHD", "HND"]] = None
    VLLM_COMPUTE_NANS_IN_LOGITS: bool = False
    VLLM_USE_NVFP4_CT_EMULATIONS: bool = False
    VLLM_ROCM_QUICK_REDUCE_QUANTIZATION: Literal[
        "FP", "INT8", "INT6", "INT4", "NONE"
    ] = "NONE"
    VLLM_ROCM_QUICK_REDUCE_CAST_BF16_TO_FP16: bool = True
    VLLM_ROCM_QUICK_REDUCE_MAX_SIZE_BYTES_MB: Optional[int] = None
    VLLM_NIXL_ABORT_REQUEST_TIMEOUT: int = 480
    VLLM_USE_CUDNN_PREFILL: bool = False
    VLLM_ENABLE_CUDAGRAPH_GC: bool = False
    VLLM_LOOPBACK_IP: str = ""
    VLLM_ALLOW_CHUNKED_LOCAL_ATTN_WITH_HYBRID_KV_CACHE: bool = False
    VLLM_ENABLE_RESPONSES_API_STORE: bool = False
    VLLM_USE_TRTLLM_ATTENTION: Optional[str] = None
    VLLM_FLASHINFER_DISABLE_Q_QUANTIZATION: bool = False
    VLLM_HAS_FLASHINFER_CUBIN: bool = False
    VLLM_USE_FLASHINFER_MOE_MXFP4_MXFP8: bool = False
    VLLM_USE_FLASHINFER_MOE_MXFP4_BF16: bool = False
    VLLM_ROCM_FP8_MFMA_PAGE_ATTN: bool = False
    VLLM_USE_FLASHINFER_MOE_MXFP4_MXFP8_CUTLASS: bool = False
    VLLM_ALLREDUCE_USE_SYMM_MEM: bool = True
    VLLM_TUNED_CONFIG_FOLDER: Optional[str] = None
    VLLM_DISABLE_PAD_FOR_CUDAGRAPH: bool = False
    VLLM_GPT_OSS_HARMONY_SYSTEM_INSTRUCTIONS: bool = False
    VLLM_CUSTOM_SCOPES_FOR_PROFILING: bool = False
    VLLM_NVTX_SCOPES_FOR_PROFILING: bool = False
    VLLM_KV_EVENTS_USE_INT_BLOCK_HASHES: bool = True
    VLLM_OBJECT_STORAGE_SHM_BUFFER_NAME: str = "VLLM_OBJECT_STORAGE_SHM_BUFFER"
    VLLM_DEEPEP_BUFFER_SIZE_MB: int = 1024
    VLLM_DBO_COMM_SMS: int = 20
    GPT_OSS_SYSTEM_TOOL_MCP_LABELS: list[str] = []
    VLLM_PATTERN_MATCH_DEBUG: Optional[str] = None
    VLLM_DEBUG_DUMP_PATH: Optional[str] = None
    VLLM_ENABLE_INDUCTOR_MAX_AUTOTUNE: bool = True
    VLLM_ENABLE_INDUCTOR_COORDINATE_DESCENT_TUNING: bool = True
    VLLM_USE_NCCL_SYMM_MEM: bool = False
    VLLM_NCCL_INCLUDE_PATH: Optional[str] = None
    VLLM_NSYS_PROFILE_START_STOP: str = "None"
    VLLM_USE_FBGEMM: bool = False
    VLLM_GC_DEBUG: str = ""


def get_default_cache_root():
    return os.getenv(
        "XDG_CACHE_HOME",
        os.path.join(os.path.expanduser("~"), ".cache"),
    )


def get_default_config_root():
    return os.getenv(
        "XDG_CONFIG_HOME",
        os.path.join(os.path.expanduser("~"), ".config"),
    )


def maybe_convert_int(value: Optional[str]) -> Optional[int]:
    if value is None:
        return None
    return int(value)


def maybe_convert_bool(value: Optional[str]) -> Optional[bool]:
    if value is None:
        return None
    return bool(int(value))


def env_with_choices(
    env_name: str,
    default: Optional[str],
    choices: Union[list[str], Callable[[], list[str]]],
    case_sensitive: bool = True,
) -> Callable[[], Optional[str]]:
    """
    Create a lambda that validates environment variable against allowed choices

    Args:
        env_name: Name of the environment variable
        default: Default value if not set (can be None)
        choices: List of valid string options or callable that returns list
        case_sensitive: Whether validation should be case sensitive

    Returns:
        Lambda function for environment_variables dict
    """

    def _get_validated_env() -> Optional[str]:
        value = os.getenv(env_name)
        if value is None:
            return default

        # Resolve choices if it's a callable (for lazy loading)
        actual_choices = choices() if callable(choices) else choices

        if not case_sensitive:
            check_value = value.lower()
            check_choices = [choice.lower() for choice in actual_choices]
        else:
            check_value = value
            check_choices = actual_choices

        if check_value not in check_choices:
            raise ValueError(
                f"Invalid value '{value}' for {env_name}. "
                f"Valid options: {actual_choices}."
            )

        return value

    return _get_validated_env


def env_list_with_choices(
    env_name: str,
    default: list[str],
    choices: Union[list[str], Callable[[], list[str]]],
    case_sensitive: bool = True,
) -> Callable[[], list[str]]:
    """
    Create a lambda that validates environment variable
    containing comma-separated values against allowed choices

    Args:
        env_name: Name of the environment variable
        default: Default list of values if not set
        choices: List of valid string options or callable that returns list
        case_sensitive: Whether validation should be case sensitive

    Returns:
        Lambda function for environment_variables
        dict that returns list of strings
    """

    def _get_validated_env_list() -> list[str]:
        value = os.getenv(env_name)
        if value is None:
            return default

        # Split comma-separated values and strip whitespace
        values = [v.strip() for v in value.split(",") if v.strip()]

        if not values:
            return default

        # Resolve choices if it's a callable (for lazy loading)
        actual_choices = choices() if callable(choices) else choices

        # Validate each value
        for val in values:
            if not case_sensitive:
                check_value = val.lower()
                check_choices = [choice.lower() for choice in actual_choices]
            else:
                check_value = val
                check_choices = actual_choices

            if check_value not in check_choices:
                raise ValueError(
                    f"Invalid value '{val}' in {env_name}. "
                    f"Valid options: {actual_choices}."
                )

        return values

    return _get_validated_env_list


def get_vllm_port() -> Optional[int]:
    """Get the port from VLLM_PORT environment variable.

    Returns:
        The port number as an integer if VLLM_PORT is set, None otherwise.

    Raises:
        ValueError: If VLLM_PORT is a URI, suggest k8s service discovery issue.
    """
    if "VLLM_PORT" not in os.environ:
        return None

    port = os.getenv("VLLM_PORT", "0")

    try:
        return int(port)
    except ValueError as err:
        from urllib.parse import urlparse

        parsed = urlparse(port)
        if parsed.scheme:
            raise ValueError(
                f"VLLM_PORT '{port}' appears to be a URI. "
                "This may be caused by a Kubernetes service discovery issue,"
                "check the warning in: https://docs.vllm.ai/en/stable/serving/env_vars.html"
            ) from None
        raise ValueError(f"VLLM_PORT '{port}' must be a valid integer") from err


# The begin-* and end* here are used by the documentation generator
# to extract the used env vars.

# --8<-- [start:env-vars-definition]

environment_variables: dict[str, Callable[[], Any]] = {
    # ================== Installation Time Env Vars ==================
    # Target device of vLLM, supporting [cuda (by default),
    # rocm, cpu]
    "VLLM_TARGET_DEVICE": lambda: os.getenv("VLLM_TARGET_DEVICE", "cuda").lower(),
    # Main CUDA version of vLLM, supporting [12.6, 12.8, 12.9],
    # 12.8 is the default. This follows PyTorch but can be overridden.
    "VLLM_MAIN_CUDA_VERSION": lambda: os.getenv("VLLM_MAIN_CUDA_VERSION", "").lower()
    or "12.8",
    # Maximum number of compilation jobs to run in parallel.
    # By default this is the number of CPUs
    "MAX_JOBS": lambda: os.getenv("MAX_JOBS", None),
    # Number of threads to use for nvcc
    # By default this is 1.
    # If set, `MAX_JOBS` will be reduced to avoid oversubscribing the CPU.
    "NVCC_THREADS": lambda: os.getenv("NVCC_THREADS", None),
    # If set, vllm will use precompiled binaries (*.so)
    "VLLM_USE_PRECOMPILED": lambda: os.environ.get("VLLM_USE_PRECOMPILED", "")
    .strip()
    .lower()
    in ("1", "true")
    or bool(os.environ.get("VLLM_PRECOMPILED_WHEEL_LOCATION")),
    # Used to mark that setup.py is running in a Docker build context,
    # in order to force the use of precompiled binaries.
    "VLLM_DOCKER_BUILD_CONTEXT": lambda: os.environ.get("VLLM_DOCKER_BUILD_CONTEXT", "")
    .strip()
    .lower()
    in ("1", "true"),
    # Whether to force using nightly wheel in python build.
    # This is used for testing the nightly wheel in python build.
    "VLLM_TEST_USE_PRECOMPILED_NIGHTLY_WHEEL": lambda: bool(
        int(os.getenv("VLLM_TEST_USE_PRECOMPILED_NIGHTLY_WHEEL", "0"))
    ),
    # CMake build type
    # If not set, defaults to "Debug" or "RelWithDebInfo"
    # Available options: "Debug", "Release", "RelWithDebInfo"
    "CMAKE_BUILD_TYPE": env_with_choices(
        "CMAKE_BUILD_TYPE", None, ["Debug", "Release", "RelWithDebInfo"]
    ),
    # If set, vllm will print verbose logs during installation
    "VERBOSE": lambda: bool(int(os.getenv("VERBOSE", "0"))),
    # Root directory for vLLM configuration files
    # Defaults to `~/.config/vllm` unless `XDG_CONFIG_HOME` is set
    # Note that this not only affects how vllm finds its configuration files
    # during runtime, but also affects how vllm installs its configuration
    # files during **installation**.
    "VLLM_CONFIG_ROOT": lambda: os.path.expanduser(
        os.getenv(
            "VLLM_CONFIG_ROOT",
            os.path.join(get_default_config_root(), "vllm"),
        )
    ),
    # ================== Runtime Env Vars ==================
    # Root directory for vLLM cache files
    # Defaults to `~/.cache/vllm` unless `XDG_CACHE_HOME` is set
    "VLLM_CACHE_ROOT": lambda: os.path.expanduser(
        os.getenv(
            "VLLM_CACHE_ROOT",
            os.path.join(get_default_cache_root(), "vllm"),
        )
    ),
    # used in distributed environment to determine the ip address
    # of the current node, when the node has multiple network interfaces.
    # If you are using multi-node inference, you should set this differently
    # on each node.
    "VLLM_HOST_IP": lambda: os.getenv("VLLM_HOST_IP", ""),
    # used in distributed environment to manually set the communication port
    # Note: if VLLM_PORT is set, and some code asks for multiple ports, the
    # VLLM_PORT will be used as the first port, and the rest will be generated
    # by incrementing the VLLM_PORT value.
    "VLLM_PORT": get_vllm_port,
    # path used for ipc when the frontend api server is running in
    # multi-processing mode to communicate with the backend engine process.
    "VLLM_RPC_BASE_PATH": lambda: os.getenv(
        "VLLM_RPC_BASE_PATH", tempfile.gettempdir()
    ),
    # If true, will load models from ModelScope instead of Hugging Face Hub.
    # note that the value is true or false, not numbers
    "VLLM_USE_MODELSCOPE": lambda: os.environ.get(
        "VLLM_USE_MODELSCOPE", "False"
    ).lower()
    == "true",
    # Interval in seconds to log a warning message when the ring buffer is full
    "VLLM_RINGBUFFER_WARNING_INTERVAL": lambda: int(
        os.environ.get("VLLM_RINGBUFFER_WARNING_INTERVAL", "60")
    ),
    # path to cudatoolkit home directory, under which should be bin, include,
    # and lib directories.
    "CUDA_HOME": lambda: os.environ.get("CUDA_HOME", None),
    # Path to the NCCL library file. It is needed because nccl>=2.19 brought
    # by PyTorch contains a bug: https://github.com/NVIDIA/nccl/issues/1234
    "VLLM_NCCL_SO_PATH": lambda: os.environ.get("VLLM_NCCL_SO_PATH", None),
    # when `VLLM_NCCL_SO_PATH` is not set, vllm will try to find the nccl
    # library file in the locations specified by `LD_LIBRARY_PATH`
    "LD_LIBRARY_PATH": lambda: os.environ.get("LD_LIBRARY_PATH", None),
    # flag to control if vllm should use triton flash attention
    "VLLM_USE_TRITON_FLASH_ATTN": lambda: (
        os.environ.get("VLLM_USE_TRITON_FLASH_ATTN", "True").lower() in ("true", "1")
    ),
    # Use separate prefill and decode kernels for V1 attention instead of
    # the unified triton kernel.
    "VLLM_V1_USE_PREFILL_DECODE_ATTENTION": lambda: (
        os.getenv("VLLM_V1_USE_PREFILL_DECODE_ATTENTION", "False").lower()
        in ("true", "1")
    ),
    # Use AITER triton unified attention for V1 attention
    "VLLM_USE_AITER_UNIFIED_ATTENTION": lambda: (
        os.getenv("VLLM_USE_AITER_UNIFIED_ATTENTION", "False").lower() in ("true", "1")
    ),
    # Force vllm to use a specific flash-attention version (2 or 3), only valid
    # when using the flash-attention backend.
    "VLLM_FLASH_ATTN_VERSION": lambda: maybe_convert_int(
        os.environ.get("VLLM_FLASH_ATTN_VERSION", None)
    ),
    # Feature flag to enable/disable Inductor standalone compile.
    # In torch <= 2.7 we ignore this flag; in torch >= 2.8 this is
    # disabled by default.
    "VLLM_USE_STANDALONE_COMPILE": lambda: os.environ.get(
        "VLLM_USE_STANDALONE_COMPILE", "0"
    )
    == "1",
    # Debug pattern matching inside custom passes.
    # Should be set to the fx.Node name (e.g. 'getitem_34' or 'scaled_mm_3').
    "VLLM_PATTERN_MATCH_DEBUG": lambda: os.environ.get(
        "VLLM_PATTERN_MATCH_DEBUG", None
    ),
    # Dump fx graphs to the given directory.
    # It will override CompilationConfig.debug_dump_path if set.
    "VLLM_DEBUG_DUMP_PATH": lambda: os.environ.get("VLLM_DEBUG_DUMP_PATH", None),
    # local rank of the process in the distributed setting, used to determine
    # the GPU device id
    "LOCAL_RANK": lambda: int(os.environ.get("LOCAL_RANK", "0")),
    # used to control the visible devices in the distributed setting
    "CUDA_VISIBLE_DEVICES": lambda: os.environ.get("CUDA_VISIBLE_DEVICES", None),
    # timeout for each iteration in the engine
    "VLLM_ENGINE_ITERATION_TIMEOUT_S": lambda: int(
        os.environ.get("VLLM_ENGINE_ITERATION_TIMEOUT_S", "60")
    ),
    # API key for vLLM API server
    "VLLM_API_KEY": lambda: os.environ.get("VLLM_API_KEY", None),
    # Whether to log responses from API Server for debugging
    "VLLM_DEBUG_LOG_API_SERVER_RESPONSE": lambda: os.environ.get(
        "VLLM_DEBUG_LOG_API_SERVER_RESPONSE", "False"
    ).lower()
    == "true",
    # S3 access information, used for tensorizer to load model from S3
    "S3_ACCESS_KEY_ID": lambda: os.environ.get("S3_ACCESS_KEY_ID", None),
    "S3_SECRET_ACCESS_KEY": lambda: os.environ.get("S3_SECRET_ACCESS_KEY", None),
    "S3_ENDPOINT_URL": lambda: os.environ.get("S3_ENDPOINT_URL", None),
    # Usage stats collection
    "VLLM_USAGE_STATS_SERVER": lambda: os.environ.get(
        "VLLM_USAGE_STATS_SERVER", "https://stats.vllm.ai"
    ),
    "VLLM_NO_USAGE_STATS": lambda: os.environ.get("VLLM_NO_USAGE_STATS", "0") == "1",
    "VLLM_DISABLE_FLASHINFER_PREFILL": lambda: os.environ.get(
        "VLLM_DISABLE_FLASHINFER_PREFILL", "0"
    )
    == "1",
    "VLLM_DO_NOT_TRACK": lambda: (
        os.environ.get("VLLM_DO_NOT_TRACK", None)
        or os.environ.get("DO_NOT_TRACK", None)
        or "0"
    )
    == "1",
    "VLLM_USAGE_SOURCE": lambda: os.environ.get("VLLM_USAGE_SOURCE", "production"),
    # Logging configuration
    # If set to 0, vllm will not configure logging
    # If set to 1, vllm will configure logging using the default configuration
    #    or the configuration file specified by VLLM_LOGGING_CONFIG_PATH
    "VLLM_CONFIGURE_LOGGING": lambda: int(os.getenv("VLLM_CONFIGURE_LOGGING", "1")),
    "VLLM_LOGGING_CONFIG_PATH": lambda: os.getenv("VLLM_LOGGING_CONFIG_PATH"),
    # this is used for configuring the default logging level
    "VLLM_LOGGING_LEVEL": lambda: os.getenv("VLLM_LOGGING_LEVEL", "INFO").upper(),
    # this is used for configuring the default logging stream
    "VLLM_LOGGING_STREAM": lambda: os.getenv("VLLM_LOGGING_STREAM", "ext://sys.stdout"),
    # if set, VLLM_LOGGING_PREFIX will be prepended to all log messages
    "VLLM_LOGGING_PREFIX": lambda: os.getenv("VLLM_LOGGING_PREFIX", ""),
    # if set, vllm will call logits processors in a thread pool with this many
    # threads. This is useful when using custom logits processors that either
    # (a) launch additional CUDA kernels or (b) do significant CPU-bound work
    # while not holding the python GIL, or both.
    "VLLM_LOGITS_PROCESSOR_THREADS": lambda: int(
        os.getenv("VLLM_LOGITS_PROCESSOR_THREADS", "0")
    )
    if "VLLM_LOGITS_PROCESSOR_THREADS" in os.environ
    else None,
    # If set, vllm will log stats at this interval in seconds
    # If not set, vllm will log stats every 10 seconds.
    "VLLM_LOG_STATS_INTERVAL": lambda: val
    if (val := float(os.getenv("VLLM_LOG_STATS_INTERVAL", "10."))) > 0.0
    else 10.0,
    # Trace function calls
    # If set to 1, vllm will trace function calls
    # Useful for debugging
    "VLLM_TRACE_FUNCTION": lambda: int(os.getenv("VLLM_TRACE_FUNCTION", "0")),
    # Backend for attention computation
    # Example options:
    # - "TORCH_SDPA": use torch.nn.MultiheadAttention
    # - "FLASH_ATTN": use FlashAttention
    # - "XFORMERS": use XFormers
    # - "FLASHINFER": use flashinfer
    # - "FLASHMLA": use FlashMLA
    # - "FLASH_ATTN_MLA": use FlashAttention for MLA
    # - "FLASHINFER_MLA": use FlashInfer for MLA
    # - "CUTLASS_MLA": use CUTLASS for MLA
    # All possible options loaded dynamically from _Backend enum
    "VLLM_ATTENTION_BACKEND": env_with_choices(
        "VLLM_ATTENTION_BACKEND",
        None,
        lambda: list(
            __import__(
                "vllm.attention.backends.registry", fromlist=["_Backend"]
            )._Backend.__members__.keys()
        ),
    ),
    # If set, vllm will use flashinfer sampler
    "VLLM_USE_FLASHINFER_SAMPLER": lambda: bool(
        int(os.environ["VLLM_USE_FLASHINFER_SAMPLER"])
    )
    if "VLLM_USE_FLASHINFER_SAMPLER" in os.environ
    else None,
    # Pipeline stage partition strategy
    "VLLM_PP_LAYER_PARTITION": lambda: os.getenv("VLLM_PP_LAYER_PARTITION", None),
    # (CPU backend only) CPU key-value cache space.
    # default is None and will be set as 4 GB
    "VLLM_CPU_KVCACHE_SPACE": lambda: int(os.getenv("VLLM_CPU_KVCACHE_SPACE", "0"))
    if "VLLM_CPU_KVCACHE_SPACE" in os.environ
    else None,
    # (CPU backend only) CPU core ids bound by OpenMP threads, e.g., "0-31",
    # "0,1,2", "0-31,33". CPU cores of different ranks are separated by '|'.
    "VLLM_CPU_OMP_THREADS_BIND": lambda: os.getenv("VLLM_CPU_OMP_THREADS_BIND", "auto"),
    # (CPU backend only) CPU cores not used by OMP threads .
    # Those CPU cores will not be used by OMP threads of a rank.
    "VLLM_CPU_NUM_OF_RESERVED_CPU": lambda: int(
        os.getenv("VLLM_CPU_NUM_OF_RESERVED_CPU", "0")
    )
    if "VLLM_CPU_NUM_OF_RESERVED_CPU" in os.environ
    else None,
    # (CPU backend only) whether to use prepack for MoE layer. This will be
    # passed to ipex.llm.modules.GatedMLPMOE. On unsupported CPUs, you might
    # need to set this to "0" (False).
    "VLLM_CPU_MOE_PREPACK": lambda: bool(int(os.getenv("VLLM_CPU_MOE_PREPACK", "1"))),
    # (CPU backend only) whether to use SGL kernels, optimized for small batch.
    "VLLM_CPU_SGL_KERNEL": lambda: bool(int(os.getenv("VLLM_CPU_SGL_KERNEL", "0"))),
    # If the env var is set, then all workers will execute as separate
    # processes from the engine, and we use the same mechanism to trigger
    # execution on all workers.
    # Run vLLM with VLLM_USE_RAY_SPMD_WORKER=1 to enable it.
    "VLLM_USE_RAY_SPMD_WORKER": lambda: bool(
        int(os.getenv("VLLM_USE_RAY_SPMD_WORKER", "0"))
    ),
    # If the env var is set, it uses the Ray's Compiled Graph
    # (previously known as ADAG) API which optimizes the
    # control plane overhead.
    # Run vLLM with VLLM_USE_RAY_COMPILED_DAG=1 to enable it.
    # Note that this variable is set to 1 in V1 by default
    # when ray distributed executor is used.
    "VLLM_USE_RAY_COMPILED_DAG": lambda: bool(
        int(os.getenv("VLLM_USE_RAY_COMPILED_DAG", "0"))
    ),
    # If the env var is set, Ray Compiled Graph uses the specified
    # channel type to communicate between workers belonging to
    # different pipeline-parallel stages.
    # Available options:
    # - "auto": use the default channel type
    # - "nccl": use NCCL for communication
    # - "shm": use shared memory and gRPC for communication
    # This flag is ignored if VLLM_USE_RAY_COMPILED_DAG is not set.
    "VLLM_USE_RAY_COMPILED_DAG_CHANNEL_TYPE": env_with_choices(
        "VLLM_USE_RAY_COMPILED_DAG_CHANNEL_TYPE", "auto", ["auto", "nccl", "shm"]
    ),
    # If the env var is set, it enables GPU communication overlap
    # (experimental feature) in Ray's Compiled Graph. This flag is ignored if
    # VLLM_USE_RAY_COMPILED_DAG is not set.
    "VLLM_USE_RAY_COMPILED_DAG_OVERLAP_COMM": lambda: bool(
        int(os.getenv("VLLM_USE_RAY_COMPILED_DAG_OVERLAP_COMM", "0"))
    ),
    # If the env var is set, it uses a Ray Communicator wrapping
    # vLLM's pipeline parallelism communicator to interact with Ray's
    # Compiled Graph. Otherwise, it uses Ray's NCCL communicator.
    # This flag is ignored if VLLM_USE_RAY_COMPILED_DAG is not set.
    "VLLM_USE_RAY_WRAPPED_PP_COMM": lambda: bool(
        int(os.getenv("VLLM_USE_RAY_WRAPPED_PP_COMM", "1"))
    ),
    # Use dedicated multiprocess context for workers.
    # Both spawn and fork work
    "VLLM_WORKER_MULTIPROC_METHOD": env_with_choices(
        "VLLM_WORKER_MULTIPROC_METHOD", "fork", ["spawn", "fork"]
    ),
    # Path to the cache for storing downloaded assets
    "VLLM_ASSETS_CACHE": lambda: os.path.expanduser(
        os.getenv(
            "VLLM_ASSETS_CACHE",
            os.path.join(get_default_cache_root(), "vllm", "assets"),
        )
    ),
    # If the env var is set, we will clean model file in
    # this path $VLLM_ASSETS_CACHE/model_streamer/$model_name
    "VLLM_ASSETS_CACHE_MODEL_CLEAN": lambda: bool(
        int(os.getenv("VLLM_ASSETS_CACHE_MODEL_CLEAN", "0"))
    ),
    # Timeout for fetching images when serving multimodal models
    # Default is 5 seconds
    "VLLM_IMAGE_FETCH_TIMEOUT": lambda: int(os.getenv("VLLM_IMAGE_FETCH_TIMEOUT", "5")),
    # Timeout for fetching videos when serving multimodal models
    # Default is 30 seconds
    "VLLM_VIDEO_FETCH_TIMEOUT": lambda: int(
        os.getenv("VLLM_VIDEO_FETCH_TIMEOUT", "30")
    ),
    # Timeout for fetching audio when serving multimodal models
    # Default is 10 seconds
    "VLLM_AUDIO_FETCH_TIMEOUT": lambda: int(
        os.getenv("VLLM_AUDIO_FETCH_TIMEOUT", "10")
    ),
    # Whether to allow HTTP redirects when fetching from media URLs.
    # Default to True
    "VLLM_MEDIA_URL_ALLOW_REDIRECTS": lambda: bool(
        int(os.getenv("VLLM_MEDIA_URL_ALLOW_REDIRECTS", "1"))
    ),
    # Max number of workers for the thread pool handling
    # media bytes loading. Set to 1 to disable parallel processing.
    # Default is 8
    "VLLM_MEDIA_LOADING_THREAD_COUNT": lambda: int(
        os.getenv("VLLM_MEDIA_LOADING_THREAD_COUNT", "8")
    ),
    # Maximum filesize in MB for a single audio file when processing
    # speech-to-text requests. Files larger than this will be rejected.
    # Default is 25 MB
    "VLLM_MAX_AUDIO_CLIP_FILESIZE_MB": lambda: int(
        os.getenv("VLLM_MAX_AUDIO_CLIP_FILESIZE_MB", "25")
    ),
    # Backend for Video IO
    # - "opencv": Default backend that uses OpenCV stream buffered backend.
    #
    # Custom backend implementations can be registered
    # via `@VIDEO_LOADER_REGISTRY.register("my_custom_video_loader")` and
    # imported at runtime.
    # If a non-existing backend is used, an AssertionError will be thrown.
    "VLLM_VIDEO_LOADER_BACKEND": lambda: os.getenv(
        "VLLM_VIDEO_LOADER_BACKEND", "opencv"
    ),
    # [DEPRECATED] Cache size (in GiB per process) for multimodal input cache
    # Default is 4 GiB per API process + 4 GiB per engine core process
    "VLLM_MM_INPUT_CACHE_GIB": lambda: int(os.getenv("VLLM_MM_INPUT_CACHE_GIB", "4")),
    # Path to the XLA persistent cache directory.
    # Only used for XLA devices such as TPUs.
    "VLLM_XLA_CACHE_PATH": lambda: os.path.expanduser(
        os.getenv(
            "VLLM_XLA_CACHE_PATH",
            os.path.join(get_default_cache_root(), "vllm", "xla_cache"),
        )
    ),
    # If set, assert on XLA recompilation after each execution step.
    "VLLM_XLA_CHECK_RECOMPILATION": lambda: bool(
        int(os.getenv("VLLM_XLA_CHECK_RECOMPILATION", "0"))
    ),
    # Enable SPMD mode for TPU backend.
    "VLLM_XLA_USE_SPMD": lambda: bool(int(os.getenv("VLLM_XLA_USE_SPMD", "0"))),
    "VLLM_FUSED_MOE_CHUNK_SIZE": lambda: int(
        os.getenv("VLLM_FUSED_MOE_CHUNK_SIZE", "32768")
    ),
    # Control whether to use fused MoE activation chunking. Current chunking
    # logic is incompatible with torch.compile and causes IMA. See issue
    # https://github.com/vllm-project/vllm/issues/19631.
    "VLLM_ENABLE_FUSED_MOE_ACTIVATION_CHUNKING": lambda: bool(
        int(os.getenv("VLLM_ENABLE_FUSED_MOE_ACTIVATION_CHUNKING", "1"))
    ),
    # If set, the OpenAI API server will stay alive even after the underlying
    # AsyncLLMEngine errors and stops serving requests
    "VLLM_KEEP_ALIVE_ON_ENGINE_DEATH": lambda: bool(
        os.getenv("VLLM_KEEP_ALIVE_ON_ENGINE_DEATH", 0)
    ),
    # If the env var VLLM_ALLOW_LONG_MAX_MODEL_LEN is set, it allows
    # the user to specify a max sequence length greater than
    # the max length derived from the model's config.json.
    # To enable this, set VLLM_ALLOW_LONG_MAX_MODEL_LEN=1.
    "VLLM_ALLOW_LONG_MAX_MODEL_LEN": lambda: (
        os.environ.get("VLLM_ALLOW_LONG_MAX_MODEL_LEN", "0").strip().lower()
        in ("1", "true")
    ),
    # If set, forces FP8 Marlin to be used for FP8 quantization regardless
    # of the hardware support for FP8 compute.
    "VLLM_TEST_FORCE_FP8_MARLIN": lambda: (
        os.environ.get("VLLM_TEST_FORCE_FP8_MARLIN", "0").strip().lower()
        in ("1", "true")
    ),
    "VLLM_TEST_FORCE_LOAD_FORMAT": lambda: os.getenv(
        "VLLM_TEST_FORCE_LOAD_FORMAT", "dummy"
    ),
    # Time in ms for the zmq client to wait for a response from the backend
    # server for simple data operations
    "VLLM_RPC_TIMEOUT": lambda: int(os.getenv("VLLM_RPC_TIMEOUT", "10000")),
    # Timeout in seconds for keeping HTTP connections alive in API server
    "VLLM_HTTP_TIMEOUT_KEEP_ALIVE": lambda: int(
        os.environ.get("VLLM_HTTP_TIMEOUT_KEEP_ALIVE", "5")
    ),
    # a list of plugin names to load, separated by commas.
    # if this is not set, it means all plugins will be loaded
    # if this is set to an empty string, no plugins will be loaded
    "VLLM_PLUGINS": lambda: None
    if "VLLM_PLUGINS" not in os.environ
    else os.environ["VLLM_PLUGINS"].split(","),
    # a local directory to look in for unrecognized LoRA adapters.
    # only works if plugins are enabled and
    # VLLM_ALLOW_RUNTIME_LORA_UPDATING is enabled.
    "VLLM_LORA_RESOLVER_CACHE_DIR": lambda: os.getenv(
        "VLLM_LORA_RESOLVER_CACHE_DIR", None
    ),
    # Enables torch profiler if set.
    # Both AsyncLLM's CPU traces as well as workers'
    # traces (CPU & GPU) will be saved under this directory.
    # Note that it must be an absolute path.
    "VLLM_TORCH_PROFILER_DIR": lambda: (
        None
        if os.getenv("VLLM_TORCH_PROFILER_DIR", None) is None
        else os.path.abspath(
            os.path.expanduser(os.getenv("VLLM_TORCH_PROFILER_DIR", "."))
        )
    ),
    # Enable torch profiler to record shapes if set
    # VLLM_TORCH_PROFILER_RECORD_SHAPES=1. If not set, torch profiler will
    # not record shapes.
    "VLLM_TORCH_PROFILER_RECORD_SHAPES": lambda: bool(
        os.getenv("VLLM_TORCH_PROFILER_RECORD_SHAPES", "0") != "0"
    ),
    # Enable torch profiler to profile memory if set
    # VLLM_TORCH_PROFILER_WITH_PROFILE_MEMORY=1. If not set, torch profiler
    # will not profile memory.
    "VLLM_TORCH_PROFILER_WITH_PROFILE_MEMORY": lambda: bool(
        os.getenv("VLLM_TORCH_PROFILER_WITH_PROFILE_MEMORY", "0") != "0"
    ),
    # Enable torch profiler to profile stack if set
    # VLLM_TORCH_PROFILER_WITH_STACK=1. If not set, torch profiler WILL
    # profile stack by default.
    "VLLM_TORCH_PROFILER_WITH_STACK": lambda: bool(
        os.getenv("VLLM_TORCH_PROFILER_WITH_STACK", "1") != "0"
    ),
    # Enable torch profiler to profile flops if set
    # VLLM_TORCH_PROFILER_WITH_FLOPS=1. If not set, torch profiler will
    # not profile flops.
    "VLLM_TORCH_PROFILER_WITH_FLOPS": lambda: bool(
        os.getenv("VLLM_TORCH_PROFILER_WITH_FLOPS", "0") != "0"
    ),
    # If set, vLLM will use Triton implementations of AWQ.
    "VLLM_USE_TRITON_AWQ": lambda: bool(int(os.getenv("VLLM_USE_TRITON_AWQ", "0"))),
    # If set, allow loading or unloading lora adapters in runtime,
    "VLLM_ALLOW_RUNTIME_LORA_UPDATING": lambda: (
        os.environ.get("VLLM_ALLOW_RUNTIME_LORA_UPDATING", "0").strip().lower()
        in ("1", "true")
    ),
    # We assume drivers can report p2p status correctly.
    # If the program hangs when using custom allreduce,
    # potantially caused by a bug in the driver (535 series),
    # if might be helpful to set VLLM_SKIP_P2P_CHECK=0
    # so that vLLM can verify if p2p is actually working.
    # See https://github.com/vllm-project/vllm/blob/a9b15c606fea67a072416ea0ea115261a2756058/vllm/distributed/device_communicators/custom_all_reduce_utils.py#L101-L108 for details. # noqa
    "VLLM_SKIP_P2P_CHECK": lambda: os.getenv("VLLM_SKIP_P2P_CHECK", "1") == "1",
    # List of quantization kernels that should be disabled, used for testing
    # and performance comparisons. Currently only affects MPLinearKernel
    # selection
    # (kernels: MacheteLinearKernel, MarlinLinearKernel, ExllamaLinearKernel)
    "VLLM_DISABLED_KERNELS": lambda: []
    if "VLLM_DISABLED_KERNELS" not in os.environ
    else os.environ["VLLM_DISABLED_KERNELS"].split(","),
    # Swaps the all reduce backend that we use to coordinate the DP padding
    # information from NCCL to gloo.
    "VLLM_DISABLE_NCCL_FOR_DP_SYNCHRONIZATION": lambda: (
        os.getenv("VLLM_DISABLE_NCCL_FOR_DP_SYNCHRONIZATION", "False").lower()
        in ("true", "1")
    ),
    # Disable pynccl (using torch.distributed instead)
    "VLLM_DISABLE_PYNCCL": lambda: (
        os.getenv("VLLM_DISABLE_PYNCCL", "False").lower() in ("true", "1")
    ),
    # If set, use the V1 code path.
    "VLLM_USE_V1": lambda: bool(int(os.getenv("VLLM_USE_V1", "1"))),
    # Disable aiter ops unless specifically enabled.
    # Acts as a parent switch to enable the rest of the other operations.
    "VLLM_ROCM_USE_AITER": lambda: (
        os.getenv("VLLM_ROCM_USE_AITER", "False").lower() in ("true", "1")
    ),
    # Whether to use aiter paged attention.
    # By default is disabled.
    "VLLM_ROCM_USE_AITER_PAGED_ATTN": lambda: (
        os.getenv("VLLM_ROCM_USE_AITER_PAGED_ATTN", "False").lower() in ("true", "1")
    ),
    # use aiter linear op if aiter ops are enabled
    # The following list of related ops
    # - scaled_mm (per-tensor / rowwise)
    "VLLM_ROCM_USE_AITER_LINEAR": lambda: (
        os.getenv("VLLM_ROCM_USE_AITER_LINEAR", "True").lower() in ("true", "1")
    ),
    # Whether to use aiter moe ops.
    # By default is enabled.
    "VLLM_ROCM_USE_AITER_MOE": lambda: (
        os.getenv("VLLM_ROCM_USE_AITER_MOE", "True").lower() in ("true", "1")
    ),
    # use aiter rms norm op if aiter ops are enabled.
    "VLLM_ROCM_USE_AITER_RMSNORM": lambda: (
        os.getenv("VLLM_ROCM_USE_AITER_RMSNORM", "True").lower() in ("true", "1")
    ),
    # Whether to use aiter mla ops.
    # By default is enabled.
    "VLLM_ROCM_USE_AITER_MLA": lambda: (
        os.getenv("VLLM_ROCM_USE_AITER_MLA", "True").lower() in ("true", "1")
    ),
    # Whether to use aiter mha ops.
    # By default is enabled.
    "VLLM_ROCM_USE_AITER_MHA": lambda: (
        os.getenv("VLLM_ROCM_USE_AITER_MHA", "True").lower() in ("true", "1")
    ),
    # Whether to use aiter fp4 gemm asm.
    # By default is disabled.
    "VLLM_ROCM_USE_AITER_FP4_ASM_GEMM": lambda: (
        os.getenv("VLLM_ROCM_USE_AITER_FP4_ASM_GEMM", "False").lower() in ("true", "1")
    ),
    # Whether to use aiter rope.
    # By default is disabled.
    "VLLM_ROCM_USE_TRITON_ROPE": lambda: (
        os.getenv("VLLM_ROCM_USE_TRITON_ROPE", "False").lower() in ("true", "1")
    ),
    # Whether to use aiter triton fp8 bmm kernel
    # By default is enabled.
    "VLLM_ROCM_USE_AITER_FP8BMM": lambda: (
        os.getenv("VLLM_ROCM_USE_AITER_FP8BMM", "True").lower() in ("true", "1")
    ),
    # use rocm skinny gemms
    "VLLM_ROCM_USE_SKINNY_GEMM": lambda: (
        os.getenv("VLLM_ROCM_USE_SKINNY_GEMM", "True").lower() in ("true", "1")
    ),
    # Pad the fp8 weights to 256 bytes for ROCm
    "VLLM_ROCM_FP8_PADDING": lambda: bool(int(os.getenv("VLLM_ROCM_FP8_PADDING", "1"))),
    # Pad the weights for the moe kernel
    "VLLM_ROCM_MOE_PADDING": lambda: bool(int(os.getenv("VLLM_ROCM_MOE_PADDING", "1"))),
    # custom paged attention kernel for MI3* cards
    "VLLM_ROCM_CUSTOM_PAGED_ATTN": lambda: (
        os.getenv("VLLM_ROCM_CUSTOM_PAGED_ATTN", "True").lower() in ("true", "1")
    ),
    # Custom quick allreduce kernel for MI3* cards
    # Choice of quantization level: FP, INT8, INT6, INT4 or NONE
    # Recommended for large models to get allreduce
    "VLLM_ROCM_QUICK_REDUCE_QUANTIZATION": env_with_choices(
        "VLLM_ROCM_QUICK_REDUCE_QUANTIZATION",
        "NONE",
        ["FP", "INT8", "INT6", "INT4", "NONE"],
    ),
    # Custom quick allreduce kernel for MI3* cards
    # Due to the lack of the bfloat16 asm instruction, bfloat16
    # kernels are slower than fp16,
    # If environment variable is set to 1, the input is converted to fp16
    "VLLM_ROCM_QUICK_REDUCE_CAST_BF16_TO_FP16": lambda: (
        os.getenv("VLLM_ROCM_QUICK_REDUCE_CAST_BF16_TO_FP16", "True").lower()
        in ("true", "1")
    ),
    # Custom quick allreduce kernel for MI3* cards.
    # Controls the maximum allowed number of data bytes(MB) for custom quick
    # allreduce communication.
    # Default: 2048 MB.
    # Data exceeding this size will use either custom allreduce or RCCL
    # communication.
    "VLLM_ROCM_QUICK_REDUCE_MAX_SIZE_BYTES_MB": lambda: maybe_convert_int(
        os.environ.get("VLLM_ROCM_QUICK_REDUCE_MAX_SIZE_BYTES_MB", None)
    ),
    # Divisor for dynamic query scale factor calculation for FP8 KV Cache
    "Q_SCALE_CONSTANT": lambda: int(os.getenv("Q_SCALE_CONSTANT", "200")),
    # Divisor for dynamic key scale factor calculation for FP8 KV Cache
    "K_SCALE_CONSTANT": lambda: int(os.getenv("K_SCALE_CONSTANT", "200")),
    # Divisor for dynamic value scale factor calculation for FP8 KV Cache
    "V_SCALE_CONSTANT": lambda: int(os.getenv("V_SCALE_CONSTANT", "100")),
    # If set, enable multiprocessing in LLM for the V1 code path.
    "VLLM_ENABLE_V1_MULTIPROCESSING": lambda: bool(
        int(os.getenv("VLLM_ENABLE_V1_MULTIPROCESSING", "1"))
    ),
    "VLLM_LOG_BATCHSIZE_INTERVAL": lambda: float(
        os.getenv("VLLM_LOG_BATCHSIZE_INTERVAL", "-1")
    ),
    "VLLM_DISABLE_COMPILE_CACHE": lambda: bool(
        int(os.getenv("VLLM_DISABLE_COMPILE_CACHE", "0"))
    ),
    # If set, vllm will run in development mode, which will enable
    # some additional endpoints for developing and debugging,
    # e.g. `/reset_prefix_cache`
    "VLLM_SERVER_DEV_MODE": lambda: bool(int(os.getenv("VLLM_SERVER_DEV_MODE", "0"))),
    # Controls the maximum number of requests to handle in a
    # single asyncio task when processing per-token outputs in the
    # V1 AsyncLLM interface. It is applicable when handling a high
    # concurrency of streaming requests.
    # Setting this too high can result in a higher variance of
    # inter-message latencies. Setting it too low can negatively impact
    # TTFT and overall throughput.
    "VLLM_V1_OUTPUT_PROC_CHUNK_SIZE": lambda: int(
        os.getenv("VLLM_V1_OUTPUT_PROC_CHUNK_SIZE", "128")
    ),
    # If set, vLLM will disable the MLA attention optimizations.
    "VLLM_MLA_DISABLE": lambda: bool(int(os.getenv("VLLM_MLA_DISABLE", "0"))),
    # If set, vLLM will pick up the provided Flash Attention MLA
    # max number splits for cuda graph decode
    "VLLM_FLASH_ATTN_MAX_NUM_SPLITS_FOR_CUDA_GRAPH": lambda: int(
        os.getenv("VLLM_FLASH_ATTN_MAX_NUM_SPLITS_FOR_CUDA_GRAPH", "32")
    ),
    # Number of GPUs per worker in Ray, if it is set to be a fraction,
    # it allows ray to schedule multiple actors on a single GPU,
    # so that users can colocate other actors on the same GPUs as vLLM.
    "VLLM_RAY_PER_WORKER_GPUS": lambda: float(
        os.getenv("VLLM_RAY_PER_WORKER_GPUS", "1.0")
    ),
    # Bundle indices for Ray, if it is set, it can control precisely
    # which indices are used for the Ray bundle, for every worker.
    # Format: comma-separated list of integers, e.g. "0,1,2,3"
    "VLLM_RAY_BUNDLE_INDICES": lambda: os.getenv("VLLM_RAY_BUNDLE_INDICES", ""),
    # In some system, find_loaded_library() may not work. So we allow users to
    # specify the path through environment variable VLLM_CUDART_SO_PATH.
    "VLLM_CUDART_SO_PATH": lambda: os.getenv("VLLM_CUDART_SO_PATH", None),
    # Rank of the process in the data parallel setting
    "VLLM_DP_RANK": lambda: int(os.getenv("VLLM_DP_RANK", "0")),
    # Rank of the process in the data parallel setting.
    # Defaults to VLLM_DP_RANK when not set.
    "VLLM_DP_RANK_LOCAL": lambda: int(
        os.getenv("VLLM_DP_RANK_LOCAL", sys.modules[__name__].VLLM_DP_RANK)
    ),
    # World size of the data parallel setting
    "VLLM_DP_SIZE": lambda: int(os.getenv("VLLM_DP_SIZE", "1")),
    # IP address of the master node in the data parallel setting
    "VLLM_DP_MASTER_IP": lambda: os.getenv("VLLM_DP_MASTER_IP", "127.0.0.1"),
    # Port of the master node in the data parallel setting
    "VLLM_DP_MASTER_PORT": lambda: int(os.getenv("VLLM_DP_MASTER_PORT", "0")),
    # In the context of executing MoE models with Data-Parallel, Expert-Parallel
    # and Batched All-to-All dispatch/combine kernels, VLLM_MOE_DP_CHUNK_SIZE
    # dictates the quantum of tokens that can be dispatched from a DP
    # rank. All DP ranks process the activations in VLLM_MOE_DP_CHUNK_SIZE
    # units.
    "VLLM_MOE_DP_CHUNK_SIZE": lambda: int(os.getenv("VLLM_MOE_DP_CHUNK_SIZE", "256")),
    # Randomize inputs during dummy runs when using Data Parallel
    "VLLM_RANDOMIZE_DP_DUMMY_INPUTS": lambda: os.environ.get(
        "VLLM_RANDOMIZE_DP_DUMMY_INPUTS", "0"
    )
    == "1",
    # Whether to use S3 path for model loading in CI via RunAI Streamer
    "VLLM_CI_USE_S3": lambda: os.environ.get("VLLM_CI_USE_S3", "0") == "1",
    # Use model_redirect to redirect the model name to a local folder.
    # `model_redirect` can be a json file mapping the model between
    # repo_id and local folder:
    # {"meta-llama/Llama-3.2-1B": "/tmp/Llama-3.2-1B"}
    # or a space separated values table file:
    # meta-llama/Llama-3.2-1B   /tmp/Llama-3.2-1B
    "VLLM_MODEL_REDIRECT_PATH": lambda: os.environ.get(
        "VLLM_MODEL_REDIRECT_PATH", None
    ),
    # Whether to use atomicAdd reduce in gptq/awq marlin kernel.
    "VLLM_MARLIN_USE_ATOMIC_ADD": lambda: os.environ.get(
        "VLLM_MARLIN_USE_ATOMIC_ADD", "0"
    )
    == "1",
    # Whether to use marlin kernel in mxfp4 quantization method
    "VLLM_MXFP4_USE_MARLIN": lambda: maybe_convert_bool(
        os.environ.get("VLLM_MXFP4_USE_MARLIN", None)
    ),
    # Whether to turn on the outlines cache for V0
    # This cache is unbounded and on disk, so it's not safe to use in
    # an environment with potentially malicious users.
    "VLLM_V0_USE_OUTLINES_CACHE": lambda: os.environ.get(
        "VLLM_V0_USE_OUTLINES_CACHE", "0"
    )
    == "1",
    # Whether to turn on the outlines cache for V1
    # This cache is unbounded and on disk, so it's not safe to use in
    # an environment with potentially malicious users.
    "VLLM_V1_USE_OUTLINES_CACHE": lambda: os.environ.get(
        "VLLM_V1_USE_OUTLINES_CACHE", "0"
    )
    == "1",
    # Gap between padding buckets for the forward pass. So we have
    # 8, we will run forward pass with [16, 24, 32, ...].
    "VLLM_TPU_BUCKET_PADDING_GAP": lambda: int(
        os.environ["VLLM_TPU_BUCKET_PADDING_GAP"]
    )
    if "VLLM_TPU_BUCKET_PADDING_GAP" in os.environ
    else 0,
    "VLLM_TPU_MOST_MODEL_LEN": lambda: maybe_convert_int(
        os.environ.get("VLLM_TPU_MOST_MODEL_LEN", None)
    ),
    # Whether using Pathways
    "VLLM_TPU_USING_PATHWAYS": lambda: bool(
        "proxy" in os.getenv("JAX_PLATFORMS", "").lower()
    ),
    # Allow use of DeepGemm kernels for fused moe ops.
    "VLLM_USE_DEEP_GEMM": lambda: bool(int(os.getenv("VLLM_USE_DEEP_GEMM", "1"))),
    # Whether to use E8M0 scaling when DeepGEMM is used on Blackwell GPUs.
    "VLLM_USE_DEEP_GEMM_E8M0": lambda: bool(
        int(os.getenv("VLLM_USE_DEEP_GEMM_E8M0", "1"))
    ),
    # TODO(wentao): unify the two E8M0 flags after verifying the correctness.
    # Whether to use E8M0 scaling when DeepGEMM is used on Hopper GPUs.
    "VLLM_USE_DEEP_GEMM_E8M0_HOPPER": lambda: bool(
        int(os.getenv("VLLM_USE_DEEP_GEMM_E8M0_HOPPER", "0"))
    ),
    # DeepGemm JITs the kernels on-demand. The warmup attempts to make DeepGemm
    # JIT all the required kernels before model execution so there is no
    # JIT'ing in the hot-path. However, this warmup increases the engine
    # startup time by a couple of minutes.
    # Set `VLLM_SKIP_DEEP_GEMM_WARMUP` to disable the warmup.
    "VLLM_SKIP_DEEP_GEMM_WARMUP": lambda: bool(
        int(os.getenv("VLLM_SKIP_DEEP_GEMM_WARMUP", "0"))
    ),
    # Whether to use fused grouped_topk used for MoE expert selection.
    "VLLM_USE_FUSED_MOE_GROUPED_TOPK": lambda: bool(
        int(os.getenv("VLLM_USE_FUSED_MOE_GROUPED_TOPK", "1"))
    ),
    # Allow use of FlashInfer MoE kernels for fused moe ops.
    "VLLM_USE_FLASHINFER_MOE_FP16": lambda: bool(
        int(os.getenv("VLLM_USE_FLASHINFER_MOE_FP16", "0"))
    ),
    # Allow use of FlashInfer MoE kernels for fused moe ops.
    "VLLM_USE_FLASHINFER_MOE_FP8": lambda: bool(
        int(os.getenv("VLLM_USE_FLASHINFER_MOE_FP8", "0"))
    ),
    # Allow use of FlashInfer CUTLASS kernels for fused moe ops.
    "VLLM_USE_FLASHINFER_MOE_FP4": lambda: bool(
        int(os.getenv("VLLM_USE_FLASHINFER_MOE_FP4", "0"))
    ),
    # If set to 1, use the FlashInfer
    # MXFP8 (activation) x MXFP4 (weight) MoE backend.
    "VLLM_USE_FLASHINFER_MOE_MXFP4_MXFP8": lambda: bool(
        int(os.getenv("VLLM_USE_FLASHINFER_MOE_MXFP4_MXFP8", "0"))
    ),
    # If set to 1, use the FlashInfer CUTLASS backend for
    # MXFP8 (activation) x MXFP4 (weight) MoE.
    # This is separate from the TRTLLMGEN path controlled by
    # VLLM_USE_FLASHINFER_MOE_MXFP4_MXFP8.
    "VLLM_USE_FLASHINFER_MOE_MXFP4_MXFP8_CUTLASS": lambda: bool(
        int(os.getenv("VLLM_USE_FLASHINFER_MOE_MXFP4_MXFP8_CUTLASS", "0"))
    ),
    # If set to 1, use the FlashInfer
    # BF16 (activation) x MXFP4 (weight) MoE backend.
    "VLLM_USE_FLASHINFER_MOE_MXFP4_BF16": lambda: bool(
        int(os.getenv("VLLM_USE_FLASHINFER_MOE_MXFP4_BF16", "0"))
    ),
    # Control the cache sized used by the xgrammar compiler. The default
    # of 512 MB should be enough for roughly 1000 JSON schemas.
    # It can be changed with this variable if needed for some reason.
    "VLLM_XGRAMMAR_CACHE_MB": lambda: int(os.getenv("VLLM_XGRAMMAR_CACHE_MB", "512")),
    # Control the threshold for msgspec to use 'zero copy' for
    # serialization/deserialization of tensors. Tensors below
    # this limit will be encoded into the msgpack buffer, and
    # tensors above will instead be sent via a separate message.
    # While the sending side still actually copies the tensor
    # in all cases, on the receiving side, tensors above this
    # limit will actually be zero-copy decoded.
    "VLLM_MSGPACK_ZERO_COPY_THRESHOLD": lambda: int(
        os.getenv("VLLM_MSGPACK_ZERO_COPY_THRESHOLD", "256")
    ),
    # If set, allow insecure serialization using pickle.
    # This is useful for environments where it is deemed safe to use the
    # insecure method and it is needed for some reason.
    "VLLM_ALLOW_INSECURE_SERIALIZATION": lambda: bool(
        int(os.getenv("VLLM_ALLOW_INSECURE_SERIALIZATION", "0"))
    ),
    # IP address used for NIXL handshake between remote agents.
    "VLLM_NIXL_SIDE_CHANNEL_HOST": lambda: os.getenv(
        "VLLM_NIXL_SIDE_CHANNEL_HOST", "localhost"
    ),
    # Port used for NIXL handshake between remote agents.
    "VLLM_NIXL_SIDE_CHANNEL_PORT": lambda: int(
        os.getenv("VLLM_NIXL_SIDE_CHANNEL_PORT", "5600")
    ),
    # all2all backend for vllm's expert parallel communication
    # Available options:
    # - "naive": naive all2all implementation using broadcasts
    # - "allgather_reducescatter": all2all implementation based on allgather and
    #  reducescatter
    # - "pplx": use pplx kernels
    # - "deepep_high_throughput", use deepep high-throughput kernels
    # - "deepep_low_latency", use deepep low-latency kernels
    # - "flashinfer_all2allv", use flashinfer alltoallv kernels for mnnvl
    "VLLM_ALL2ALL_BACKEND": env_with_choices(
        "VLLM_ALL2ALL_BACKEND",
        "allgather_reducescatter",
        [
            "naive",
            "pplx",
            "deepep_high_throughput",
            "deepep_low_latency",
            "allgather_reducescatter",
            "flashinfer_all2allv",
        ],
    ),
    # Flashinfer MoE backend for vLLM's fused Mixture-of-Experts support.
    # Both require compute capability 10.0 or above.
    # Available options:
    # - "throughput":  [default]
    #     Uses CUTLASS kernels optimized for high-throughput batch inference.
    # - "latency":
    #     Uses TensorRT-LLM kernels optimized for low-latency inference.
    "VLLM_FLASHINFER_MOE_BACKEND": env_with_choices(
        "VLLM_FLASHINFER_MOE_BACKEND", "throughput", ["throughput", "latency"]
    ),
    # Control the maximum number of tokens per expert supported by the
    # NVFP4 MoE CUTLASS Kernel. This value is used to create a buffer for
    # the blockscale tensor of activations NVFP4 Quantization.
    # This is used to prevent the kernel from running out of memory.
    "VLLM_MAX_TOKENS_PER_EXPERT_FP4_MOE": lambda: int(
        os.getenv("VLLM_MAX_TOKENS_PER_EXPERT_FP4_MOE", "163840")
    ),
    # Specifies the thresholds of the communicated tensor sizes under which
    # vllm should use flashinfer fused allreduce. The variable should be a
    # JSON with the following format:
    #     { <world size>: <max size in mb> }
    # Unspecified world sizes will fall back to
    #     { 2: 64, 4: 1, <everything else>: 0.5 }
    "VLLM_FLASHINFER_ALLREDUCE_FUSION_THRESHOLDS_MB": lambda: json.loads(
        os.getenv("VLLM_FLASHINFER_ALLREDUCE_FUSION_THRESHOLDS_MB", "{}")
    ),
    # MoE routing strategy selector.
    # See `RoutingSimulator.get_available_strategies()` # for available
    # strategies.
    # Cutstom routing strategies can be registered by
    # RoutingSimulator.register_strategy()
    # Note: custom strategies may not produce correct model outputs
    "VLLM_MOE_ROUTING_SIMULATION_STRATEGY": lambda: os.environ.get(
        "VLLM_MOE_ROUTING_SIMULATION_STRATEGY", ""
    ).lower(),
    # Regex timeout for use by the vLLM tool parsing plugins.
    "VLLM_TOOL_PARSE_REGEX_TIMEOUT_SECONDS": lambda: int(
        os.getenv("VLLM_TOOL_PARSE_REGEX_TIMEOUT_SECONDS", "1")
    ),
    # Reduce CPU usage when vLLM is idle. Enabling this will incur small
    # latency penalty when a request eventually comes.
    "VLLM_SLEEP_WHEN_IDLE": lambda: bool(int(os.getenv("VLLM_SLEEP_WHEN_IDLE", "0"))),
    # Control the max chunk bytes (in MB) for the rpc message queue.
    # Object larger than this threshold will be broadcast to worker
    # processes via zmq.
    "VLLM_MQ_MAX_CHUNK_BYTES_MB": lambda: int(
        os.getenv("VLLM_MQ_MAX_CHUNK_BYTES_MB", "16")
    ),
    # Timeout in seconds for execute_model RPC calls in multiprocessing
    # executor (only applies when TP > 1).
    "VLLM_EXECUTE_MODEL_TIMEOUT_SECONDS": lambda: int(
        os.getenv("VLLM_EXECUTE_MODEL_TIMEOUT_SECONDS", "300")
    ),
    # KV Cache layout used throughout vllm.
    # Some common values are:
    # - NHD
    # - HND
    # Where N=num_blocks, H=num_heads and D=head_size. The default value will
    # leave the layout choice to the backend. Mind that backends may only
    # implement and support a subset of all possible layouts.
    "VLLM_KV_CACHE_LAYOUT": env_with_choices(
        "VLLM_KV_CACHE_LAYOUT", None, ["NHD", "HND"]
    ),
    # Enable checking whether the generated logits contain NaNs,
    # indicating corrupted output. Useful for debugging low level bugs
    # or bad hardware but it may add compute overhead.
    "VLLM_COMPUTE_NANS_IN_LOGITS": lambda: bool(
        int(os.getenv("VLLM_COMPUTE_NANS_IN_LOGITS", "0"))
    ),
    # Controls whether or not emulations are used for NVFP4
    # generations on machines < 100 for compressed-tensors
    # models
    "VLLM_USE_NVFP4_CT_EMULATIONS": lambda: bool(
        int(os.getenv("VLLM_USE_NVFP4_CT_EMULATIONS", "0"))
    ),
    # Time (in seconds) after which the KV cache on the producer side is
    # automatically cleared if no READ notification is received from the
    # consumer. This is only applicable when using NixlConnector in a
    # disaggregated decode-prefill setup.
    "VLLM_NIXL_ABORT_REQUEST_TIMEOUT": lambda: int(
        os.getenv("VLLM_NIXL_ABORT_REQUEST_TIMEOUT", "480")
    ),
    # Controls whether or not to use cudnn prefill
    "VLLM_USE_CUDNN_PREFILL": lambda: bool(
        int(os.getenv("VLLM_USE_CUDNN_PREFILL", "0"))
    ),
    # If set to 1/True, use the TRTLLM attention backend in flashinfer.
    # If set to 0/False, use the default attention backend in flashinfer.
    # If not set, auto-detect the attention backend in flashinfer.
    "VLLM_USE_TRTLLM_ATTENTION": lambda: (
        None
        if "VLLM_USE_TRTLLM_ATTENTION" not in os.environ
        else os.environ["VLLM_USE_TRTLLM_ATTENTION"].lower() in ("1", "true")
    ),
    # If set to 1, when we use fp8 kv, we do not quantize Q to fp8
    "VLLM_FLASHINFER_DISABLE_Q_QUANTIZATION": lambda: bool(
        int(os.getenv("VLLM_FLASHINFER_DISABLE_Q_QUANTIZATION", "0"))
    ),
    # If set, it means we pre-downloaded cubin files and flashinfer will
    # read the cubin files directly.
    "VLLM_HAS_FLASHINFER_CUBIN": lambda: os.getenv("VLLM_HAS_FLASHINFER_CUBIN", False),
    # If set to 1, force the use of TRTLLM FP4 GEMM backend in flashinfer.
    # Otherwise, uses the first available of: flashinfer cutlass GEMM,
    # vllm cutlass GEMM, marlin GEMM.
    "VLLM_USE_TRTLLM_FP4_GEMM": lambda: bool(
        int(os.getenv("VLLM_USE_TRTLLM_FP4_GEMM", "0"))
    ),
    # Controls garbage collection during CUDA graph capture.
    # If set to 0 (default), enables GC freezing to speed up capture time.
    # If set to 1, allows GC to run during capture.
    "VLLM_ENABLE_CUDAGRAPH_GC": lambda: bool(
        int(os.getenv("VLLM_ENABLE_CUDAGRAPH_GC", "0"))
    ),
    # Disable padding to CUDA graph capture batch sizes.
    # TODO(wentao): https://github.com/vllm-project/vllm/issues/23378
    # After the issue is fixed, we can remove this flag.
    "VLLM_DISABLE_PAD_FOR_CUDAGRAPH": lambda: bool(
        int(os.getenv("VLLM_DISABLE_PAD_FOR_CUDAGRAPH", "0"))
    ),
    # Used to force set up loopback IP
    "VLLM_LOOPBACK_IP": lambda: os.getenv("VLLM_LOOPBACK_IP", ""),
    # Used to set the process name prefix for vLLM processes.
    # This is useful for debugging and monitoring purposes.
    # The default value is "VLLM".
    "VLLM_PROCESS_NAME_PREFIX": lambda: os.getenv("VLLM_PROCESS_NAME_PREFIX", "VLLM"),
    # Allow chunked local attention with hybrid kv cache manager.
    # Currently using the Hybrid KV cache manager with chunked local attention
    # in the Llama4 models (the only models currently using chunked local attn)
    # causes a latency regression. For this reason, we disable it by default.
    # This flag is used to allow users to enable it if they want to (to save on
    # kv-cache memory usage and enable longer contexts)
    # TODO(lucas): Remove this flag once latency regression is resolved.
    "VLLM_ALLOW_CHUNKED_LOCAL_ATTN_WITH_HYBRID_KV_CACHE": lambda: bool(
        int(os.getenv("VLLM_ALLOW_CHUNKED_LOCAL_ATTN_WITH_HYBRID_KV_CACHE", "0"))
    ),
    # Enables support for the "store" option in the OpenAI Responses API.
    # When set to 1, vLLM's OpenAI server will retain the input and output
    # messages for those requests in memory. By default, this is disabled (0),
    # and the "store" option is ignored.
    # NOTE/WARNING:
    # 1. Messages are kept in memory only (not persisted to disk) and will be
    #    lost when the vLLM server shuts down.
    # 2. Enabling this option will cause a memory leak, as stored messages are
    #    never removed from memory until the server terminates.
    "VLLM_ENABLE_RESPONSES_API_STORE": lambda: bool(
        int(os.getenv("VLLM_ENABLE_RESPONSES_API_STORE", "0"))
    ),
    # If set, use the fp8 mfma in rocm paged attention.
    "VLLM_ROCM_FP8_MFMA_PAGE_ATTN": lambda: bool(
        int(os.getenv("VLLM_ROCM_FP8_MFMA_PAGE_ATTN", "0"))
    ),
    # Whether to use pytorch symmetric memory for allreduce
    "VLLM_ALLREDUCE_USE_SYMM_MEM": lambda: bool(
        int(os.getenv("VLLM_ALLREDUCE_USE_SYMM_MEM", "1"))
    ),
    # Allows vllm to find tuned config under customized folder
    "VLLM_TUNED_CONFIG_FOLDER": lambda: os.getenv("VLLM_TUNED_CONFIG_FOLDER", None),
    # Allows harmony instructions to be injected on system messages
    "VLLM_GPT_OSS_HARMONY_SYSTEM_INSTRUCTIONS": lambda: bool(
        int(os.getenv("VLLM_GPT_OSS_HARMONY_SYSTEM_INSTRUCTIONS", "0"))
    ),
    # Add optional custom scopes for profiling, disable to avoid overheads
    "VLLM_CUSTOM_SCOPES_FOR_PROFILING": lambda: bool(
        int(os.getenv("VLLM_CUSTOM_SCOPES_FOR_PROFILING", "0"))
    ),
    # Add optional nvtx scopes for profiling, disable to avoid overheads
    "VLLM_NVTX_SCOPES_FOR_PROFILING": lambda: bool(
        int(os.getenv("VLLM_NVTX_SCOPES_FOR_PROFILING", "0"))
    ),
    # Represent block hashes in KV cache events as 64-bit integers instead of
    # raw bytes. Defaults to True for backward compatibility.
    "VLLM_KV_EVENTS_USE_INT_BLOCK_HASHES": lambda: bool(
        int(os.getenv("VLLM_KV_EVENTS_USE_INT_BLOCK_HASHES", "1"))
    ),
    # Name of the shared memory buffer used for object storage.
    # Only effective when mm_config.mm_processor_cache_type == "shm".
    "VLLM_OBJECT_STORAGE_SHM_BUFFER_NAME": lambda: os.getenv(
        "VLLM_OBJECT_STORAGE_SHM_BUFFER_NAME", "VLLM_OBJECT_STORAGE_SHM_BUFFER"
    ),
    # The size in MB of the buffers (NVL and RDMA) used by DeepEP
    "VLLM_DEEPEP_BUFFER_SIZE_MB": lambda: int(
        os.getenv("VLLM_DEEPEP_BUFFER_SIZE_MB", "1024")
    ),
    # The number of SMs to allocate for communication kernels when running DBO
    # the rest of the SMs on the device will be allocated to compute
    "VLLM_DBO_COMM_SMS": lambda: int(os.getenv("VLLM_DBO_COMM_SMS", "20")),
    # Valid values are container,code_interpreter,web_search_preview
    # ex GPT_OSS_SYSTEM_TOOL_MCP_LABELS=container,code_interpreter
    "GPT_OSS_SYSTEM_TOOL_MCP_LABELS": env_list_with_choices(
        "GPT_OSS_SYSTEM_TOOL_MCP_LABELS",
        [],
        ["container", "code_interpreter", "web_search_preview"],
    ),
    # Enable max_autotune & coordinate_descent_tuning in inductor_config
    # to compile static shapes passed from compile_sizes in compilation_config
    # If set to 1, enable max_autotune; By default, this is enabled (1)
    "VLLM_ENABLE_INDUCTOR_MAX_AUTOTUNE": lambda: bool(
        int(os.getenv("VLLM_ENABLE_INDUCTOR_MAX_AUTOTUNE", "1"))
    ),
    # If set to 1, enable coordinate_descent_tuning;
    # By default, this is enabled (1)
    "VLLM_ENABLE_INDUCTOR_COORDINATE_DESCENT_TUNING": lambda: bool(
        int(os.getenv("VLLM_ENABLE_INDUCTOR_COORDINATE_DESCENT_TUNING", "1"))
    ),
    # Flag to enable NCCL symmetric memory allocation and registration
    "VLLM_USE_NCCL_SYMM_MEM": lambda: bool(
        int(os.getenv("VLLM_USE_NCCL_SYMM_MEM", "0"))
    ),
    # NCCL header path
<<<<<<< HEAD
    "VLLM_NCCL_INCLUDE_PATH":
    lambda: os.environ.get("VLLM_NCCL_INCLUDE_PATH", None),

    # Enable programmatic Nsight Systems capture via CUDA profiler API.
    # Set to "<start>-<stop>" to start/stop profiling on engine iteration
    # numbers. Example: "10-20" starts at iteration 10 and stops at 20.
    # Use together with nsys flags:
    #   --capture-range=cudaProfilerApi --stop-on-range-end=true
    # Default: "None" (disabled). Invalid values are ignored with a warning.
    # Note: "iteration" refers to the engine's internal scheduler loop, not
    # tokens; vLLM logs will indicate when profiling starts/stops.
    "VLLM_NSYS_PROFILE_START_STOP":
    lambda: os.environ.get("VLLM_NSYS_PROFILE_START_STOP", "None"),

=======
    "VLLM_NCCL_INCLUDE_PATH": lambda: os.environ.get("VLLM_NCCL_INCLUDE_PATH", None),
>>>>>>> 2161efe9
    # Flag to enable FBGemm kernels on model execution
    "VLLM_USE_FBGEMM": lambda: bool(int(os.getenv("VLLM_USE_FBGEMM", "0"))),
    # GC debug config
    # - VLLM_GC_DEBUG=0: disable GC debugger
    # - VLLM_GC_DEBUG=1: enable GC debugger with gc.collect elpased times
    # - VLLM_GC_DEBUG='{"top_objects":5}': enable GC debugger with
    #                                      top 5 collected objects
    "VLLM_GC_DEBUG": lambda: os.getenv("VLLM_GC_DEBUG", ""),
}

# --8<-- [end:env-vars-definition]


def __getattr__(name: str):
    # lazy evaluation of environment variables
    if name in environment_variables:
        return environment_variables[name]()
    raise AttributeError(f"module {__name__!r} has no attribute {name!r}")


def __dir__():
    return list(environment_variables.keys())


def is_set(name: str):
    """Check if an environment variable is explicitly set."""
    if name in environment_variables:
        return name in os.environ
    raise AttributeError(f"module {__name__!r} has no attribute {name!r}")


def set_vllm_use_v1(use_v1: bool):
    if is_set("VLLM_USE_V1"):
        raise ValueError(
            "Should not call set_vllm_use_v1() if VLLM_USE_V1 is set "
            "explicitly by the user. Please raise this as a Github "
            "Issue and explicitly set VLLM_USE_V1=0 or 1."
        )
    os.environ["VLLM_USE_V1"] = "1" if use_v1 else "0"


def compute_hash() -> str:
    """
    WARNING: Whenever a new key is added to this environment
    variables, ensure that it is included in the factors list if
    it affects the computation graph. For example, different values
    of VLLM_PP_LAYER_PARTITION will generate different computation
    graphs, so it is included in the factors list. The env vars that
    affect the choice of different kernels or attention backends should
    also be included in the factors list.
    """

    # The values of envs may affects the computation graph.
    # TODO(DefTruth): hash all environment variables?
    # for key in environment_variables:
    #     factorize(key)
    environment_variables_to_hash = [
        "VLLM_PP_LAYER_PARTITION",
        "VLLM_MLA_DISABLE",
        "VLLM_FLASH_ATTN_MAX_NUM_SPLITS_FOR_CUDA_GRAPH",
        "VLLM_USE_TRITON_FLASH_ATTN",
        "VLLM_USE_TRITON_AWQ",
        "VLLM_DP_RANK",
        "VLLM_DP_SIZE",
        "VLLM_USE_STANDALONE_COMPILE",
        "VLLM_FUSED_MOE_CHUNK_SIZE",
        "VLLM_FLASHINFER_MOE_BACKEND",
        "VLLM_V1_USE_PREFILL_DECODE_ATTENTION",
        "VLLM_USE_AITER_UNIFIED_ATTENTION",
        "VLLM_ATTENTION_BACKEND",
        "VLLM_USE_FLASHINFER_SAMPLER",
        "VLLM_DISABLED_KERNELS",
        "VLLM_USE_DEEP_GEMM",
        "VLLM_USE_DEEP_GEMM_E8M0",
        "VLLM_USE_DEEP_GEMM_E8M0_HOPPER",
        "VLLM_USE_TRTLLM_FP4_GEMM",
        "VLLM_USE_FUSED_MOE_GROUPED_TOPK",
        "VLLM_USE_FLASHINFER_MOE_FP16",
        "VLLM_USE_FLASHINFER_MOE_FP8",
        "VLLM_USE_FLASHINFER_MOE_FP4",
        "VLLM_USE_FLASHINFER_MOE_MXFP4_MXFP8",
        "VLLM_USE_FLASHINFER_MOE_MXFP4_MXFP8_CUTLASS",
        "VLLM_USE_FLASHINFER_MOE_MXFP4_BF16",
        "VLLM_USE_CUDNN_PREFILL",
        "VLLM_USE_TRTLLM_ATTENTION",
        "VLLM_FLASHINFER_DISABLE_Q_QUANTIZATION",
        "VLLM_ROCM_USE_AITER",
        "VLLM_ROCM_USE_AITER_PAGED_ATTN",
        "VLLM_ROCM_USE_AITER_LINEAR",
        "VLLM_ROCM_USE_AITER_MOE",
        "VLLM_ROCM_USE_AITER_RMSNORM",
        "VLLM_ROCM_USE_AITER_MLA",
        "VLLM_ROCM_USE_AITER_MHA",
        "VLLM_ROCM_USE_AITER_FP4_ASM_GEMM",
        "VLLM_ROCM_USE_TRITON_ROPE",
        "VLLM_ROCM_USE_AITER_FP8BMM",
        "VLLM_ROCM_USE_SKINNY_GEMM",
        "VLLM_ROCM_FP8_PADDING",
        "VLLM_ROCM_MOE_PADDING",
        "VLLM_ROCM_CUSTOM_PAGED_ATTN",
        "VLLM_ROCM_QUICK_REDUCE_QUANTIZATION",
        "VLLM_ROCM_QUICK_REDUCE_CAST_BF16_TO_FP16",
        "VLLM_ROCM_QUICK_REDUCE_MAX_SIZE_BYTES_MB",
        "VLLM_ROCM_FP8_MFMA_PAGE_ATTN",
        "VLLM_ENABLE_INDUCTOR_MAX_AUTOTUNE",
        "VLLM_ENABLE_INDUCTOR_COORDINATE_DESCENT_TUNING",
        "VLLM_USE_FBGEMM",
    ]
    for key in environment_variables_to_hash:
        # if this goes out of sync with environment_variables,
        # it's not a user error, it's a bug
        assert key in environment_variables, (
            "Please update environment_variables_to_hash in envs.py"
        )

    factors = [environment_variables[key]() for key in environment_variables_to_hash]

    hash_str = hashlib.md5(str(factors).encode(), usedforsecurity=False).hexdigest()

    return hash_str<|MERGE_RESOLUTION|>--- conflicted
+++ resolved
@@ -1365,10 +1365,6 @@
     "VLLM_USE_NCCL_SYMM_MEM": lambda: bool(
         int(os.getenv("VLLM_USE_NCCL_SYMM_MEM", "0"))
     ),
-    # NCCL header path
-<<<<<<< HEAD
-    "VLLM_NCCL_INCLUDE_PATH":
-    lambda: os.environ.get("VLLM_NCCL_INCLUDE_PATH", None),
 
     # Enable programmatic Nsight Systems capture via CUDA profiler API.
     # Set to "<start>-<stop>" to start/stop profiling on engine iteration
@@ -1380,10 +1376,9 @@
     # tokens; vLLM logs will indicate when profiling starts/stops.
     "VLLM_NSYS_PROFILE_START_STOP":
     lambda: os.environ.get("VLLM_NSYS_PROFILE_START_STOP", "None"),
-
-=======
+    
+    # NCCL header path  
     "VLLM_NCCL_INCLUDE_PATH": lambda: os.environ.get("VLLM_NCCL_INCLUDE_PATH", None),
->>>>>>> 2161efe9
     # Flag to enable FBGemm kernels on model execution
     "VLLM_USE_FBGEMM": lambda: bool(int(os.getenv("VLLM_USE_FBGEMM", "0"))),
     # GC debug config
