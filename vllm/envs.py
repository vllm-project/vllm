# SPDX-License-Identifier: Apache-2.0
# SPDX-FileCopyrightText: Copyright contributors to the vLLM project

import hashlib
import json
import os
import sys
import tempfile
from typing import TYPE_CHECKING, Any, Callable, Literal, Optional, Union

if TYPE_CHECKING:
    VLLM_HOST_IP: str = ""
    VLLM_PORT: Optional[int] = None
    VLLM_RPC_BASE_PATH: str = tempfile.gettempdir()
    VLLM_USE_MODELSCOPE: bool = False
    VLLM_RINGBUFFER_WARNING_INTERVAL: int = 60
    VLLM_NCCL_SO_PATH: Optional[str] = None
    LD_LIBRARY_PATH: Optional[str] = None
    VLLM_USE_TRITON_FLASH_ATTN: bool = True
    VLLM_V1_USE_PREFILL_DECODE_ATTENTION: bool = False
    VLLM_USE_AITER_UNIFIED_ATTENTION: bool = False
    VLLM_FLASH_ATTN_VERSION: Optional[int] = None
    LOCAL_RANK: int = 0
    CUDA_VISIBLE_DEVICES: Optional[str] = None
    VLLM_ENGINE_ITERATION_TIMEOUT_S: int = 60
    VLLM_API_KEY: Optional[str] = None
    S3_ACCESS_KEY_ID: Optional[str] = None
    S3_SECRET_ACCESS_KEY: Optional[str] = None
    S3_ENDPOINT_URL: Optional[str] = None
    VLLM_MODEL_REDIRECT_PATH: Optional[str] = None
    VLLM_CACHE_ROOT: str = os.path.expanduser("~/.cache/vllm")
    VLLM_CONFIG_ROOT: str = os.path.expanduser("~/.config/vllm")
    VLLM_USAGE_STATS_SERVER: str = "https://stats.vllm.ai"
    VLLM_NO_USAGE_STATS: bool = False
    VLLM_DISABLE_FLASHINFER_PREFILL: bool = False
    VLLM_DO_NOT_TRACK: bool = False
    VLLM_USAGE_SOURCE: str = ""
    VLLM_CONFIGURE_LOGGING: int = 1
    VLLM_LOGGING_LEVEL: str = "INFO"
    VLLM_LOGGING_PREFIX: str = ""
    VLLM_LOGGING_STREAM: str = "ext://sys.stdout"
    VLLM_LOGGING_CONFIG_PATH: Optional[str] = None
    VLLM_LOGITS_PROCESSOR_THREADS: Optional[int] = None
    VLLM_LOG_STATS_INTERVAL: float = 10.
    VLLM_TRACE_FUNCTION: int = 0
    VLLM_ATTENTION_BACKEND: Optional[str] = None
    VLLM_USE_FLASHINFER_SAMPLER: Optional[bool] = None
    VLLM_PP_LAYER_PARTITION: Optional[str] = None
    VLLM_CPU_KVCACHE_SPACE: Optional[int] = 0
    VLLM_CPU_OMP_THREADS_BIND: str = ""
    VLLM_CPU_NUM_OF_RESERVED_CPU: Optional[int] = None
    VLLM_CPU_MOE_PREPACK: bool = True
    VLLM_CPU_SGL_KERNEL: bool = False
    VLLM_XLA_CACHE_PATH: str = os.path.join(VLLM_CACHE_ROOT, "xla_cache")
    VLLM_XLA_CHECK_RECOMPILATION: bool = False
    VLLM_FUSED_MOE_CHUNK_SIZE: int = 64 * 1024
    VLLM_ENABLE_FUSED_MOE_ACTIVATION_CHUNKING: bool = True
    VLLM_USE_RAY_SPMD_WORKER: bool = False
    VLLM_USE_RAY_COMPILED_DAG: bool = False
    VLLM_USE_RAY_COMPILED_DAG_CHANNEL_TYPE: Literal["auto", "nccl",
                                                    "shm"] = "auto"
    VLLM_USE_RAY_COMPILED_DAG_OVERLAP_COMM: bool = False
    VLLM_USE_RAY_WRAPPED_PP_COMM: bool = True
    VLLM_XLA_USE_SPMD: bool = False
    VLLM_WORKER_MULTIPROC_METHOD: Literal["fork", "spawn"] = "fork"
    VLLM_ASSETS_CACHE: str = os.path.join(VLLM_CACHE_ROOT, "assets")
    VLLM_ASSETS_CACHE_MODEL_CLEAN: bool = False
    VLLM_IMAGE_FETCH_TIMEOUT: int = 5
    VLLM_VIDEO_FETCH_TIMEOUT: int = 30
    VLLM_AUDIO_FETCH_TIMEOUT: int = 10
    VLLM_MEDIA_LOADING_THREAD_COUNT: int = 8
    VLLM_MAX_AUDIO_CLIP_FILESIZE_MB: int = 25
    VLLM_VIDEO_LOADER_BACKEND: str = "opencv"
    VLLM_MM_INPUT_CACHE_GIB: int = 4
    VLLM_TARGET_DEVICE: str = "cuda"
    VLLM_MAIN_CUDA_VERSION: str = "12.8"
    MAX_JOBS: Optional[str] = None
    NVCC_THREADS: Optional[str] = None
    VLLM_USE_PRECOMPILED: bool = False
    VLLM_DOCKER_BUILD_CONTEXT: bool = False
    VLLM_TEST_USE_PRECOMPILED_NIGHTLY_WHEEL: bool = False
    VLLM_KEEP_ALIVE_ON_ENGINE_DEATH: bool = False
    CMAKE_BUILD_TYPE: Optional[Literal["Debug", "Release",
                                       "RelWithDebInfo"]] = None
    VERBOSE: bool = False
    VLLM_ALLOW_LONG_MAX_MODEL_LEN: bool = False
    VLLM_RPC_TIMEOUT: int = 10000  # ms
    VLLM_HTTP_TIMEOUT_KEEP_ALIVE: int = 5  # seconds
    VLLM_PLUGINS: Optional[list[str]] = None
    VLLM_LORA_RESOLVER_CACHE_DIR: Optional[str] = None
    VLLM_TORCH_PROFILER_DIR: Optional[str] = None
    VLLM_TORCH_PROFILER_RECORD_SHAPES: bool = False
    VLLM_TORCH_PROFILER_WITH_PROFILE_MEMORY: bool = False
    VLLM_TORCH_PROFILER_WITH_STACK: bool = True
    VLLM_TORCH_PROFILER_WITH_FLOPS: bool = False
    VLLM_USE_TRITON_AWQ: bool = False
    VLLM_ALLOW_RUNTIME_LORA_UPDATING: bool = False
    VLLM_SKIP_P2P_CHECK: bool = False
    VLLM_DISABLED_KERNELS: list[str] = []
    VLLM_DISABLE_NCCL_FOR_DP_SYNCHRONIZATION: bool = False
    VLLM_USE_V1: bool = True
    VLLM_ROCM_USE_AITER: bool = False
    VLLM_ROCM_USE_AITER_PAGED_ATTN: bool = False
    VLLM_ROCM_USE_AITER_LINEAR: bool = True
    VLLM_ROCM_USE_AITER_MOE: bool = True
    VLLM_ROCM_USE_AITER_RMSNORM: bool = True
    VLLM_ROCM_USE_AITER_MLA: bool = True
    VLLM_ROCM_USE_AITER_MHA: bool = True
    VLLM_ROCM_USE_AITER_FP4_ASM_GEMM: bool = False
    VLLM_ROCM_USE_TRITON_ROPE: bool = False
    VLLM_ROCM_USE_AITER_FP8BMM: bool = True
    VLLM_ROCM_USE_SKINNY_GEMM: bool = True
    VLLM_ROCM_FP8_PADDING: bool = True
    VLLM_ROCM_MOE_PADDING: bool = True
    VLLM_ROCM_CUSTOM_PAGED_ATTN: bool = True
    VLLM_ENABLE_V1_MULTIPROCESSING: bool = True
    VLLM_LOG_BATCHSIZE_INTERVAL: float = -1
    VLLM_DISABLE_COMPILE_CACHE: bool = False
    Q_SCALE_CONSTANT: int = 200
    K_SCALE_CONSTANT: int = 200
    V_SCALE_CONSTANT: int = 100
    VLLM_SERVER_DEV_MODE: bool = False
    VLLM_V1_OUTPUT_PROC_CHUNK_SIZE: int = 128
    VLLM_MLA_DISABLE: bool = False
    VLLM_FLASH_ATTN_MAX_NUM_SPLITS_FOR_CUDA_GRAPH: int = 32
    VLLM_RAY_PER_WORKER_GPUS: float = 1.0
    VLLM_RAY_BUNDLE_INDICES: str = ""
    VLLM_CUDART_SO_PATH: Optional[str] = None
    VLLM_DP_RANK: int = 0
    VLLM_DP_RANK_LOCAL: int = -1
    VLLM_DP_SIZE: int = 1
    VLLM_USE_STANDALONE_COMPILE: bool = False
    VLLM_DP_MASTER_IP: str = ""
    VLLM_DP_MASTER_PORT: int = 0
    VLLM_MOE_DP_CHUNK_SIZE: int = 256
    VLLM_RANDOMIZE_DP_DUMMY_INPUTS: bool = False
    VLLM_MARLIN_USE_ATOMIC_ADD: bool = False
    VLLM_MXFP4_USE_MARLIN: Optional[bool] = None
    VLLM_V0_USE_OUTLINES_CACHE: bool = False
    VLLM_V1_USE_OUTLINES_CACHE: bool = False
    VLLM_TPU_BUCKET_PADDING_GAP: int = 0
    VLLM_TPU_MOST_MODEL_LEN: Optional[int] = None
    VLLM_TPU_USING_PATHWAYS: bool = False
    VLLM_USE_DEEP_GEMM: bool = True
    VLLM_USE_DEEP_GEMM_E8M0: bool = True
    VLLM_USE_DEEP_GEMM_E8M0_HOPPER: bool = False
    VLLM_SKIP_DEEP_GEMM_WARMUP: bool = False
    VLLM_USE_FUSED_MOE_GROUPED_TOPK: bool = True
    VLLM_USE_FLASHINFER_MOE_FP16: bool = False
    VLLM_USE_FLASHINFER_MOE_FP8: bool = False
    VLLM_USE_FLASHINFER_MOE_FP4: bool = False
    VLLM_FLASHINFER_MOE_BACKEND: Literal["throughput",
                                         "latency"] = "throughput"
    VLLM_XGRAMMAR_CACHE_MB: int = 0
    VLLM_MSGPACK_ZERO_COPY_THRESHOLD: int = 256
    VLLM_ALLOW_INSECURE_SERIALIZATION: bool = False
    VLLM_NIXL_SIDE_CHANNEL_HOST: str = "localhost"
    VLLM_NIXL_SIDE_CHANNEL_PORT: int = 5600
    VLLM_ALL2ALL_BACKEND: Literal["naive", "pplx",
                                  "deepep_high_throughput",
                                  "deepep_low_latency",
                                  "allgather_reducescatter",
                                  "flashinfer_all2allv"] = \
                                  "allgather_reducescatter"
    VLLM_MAX_TOKENS_PER_EXPERT_FP4_MOE: int = 163840
    VLLM_TOOL_PARSE_REGEX_TIMEOUT_SECONDS: int = 1
    VLLM_SLEEP_WHEN_IDLE: bool = False
    VLLM_MQ_MAX_CHUNK_BYTES_MB: int = 16
    VLLM_EXECUTE_MODEL_TIMEOUT_SECONDS: int = 300
    VLLM_KV_CACHE_LAYOUT: Optional[Literal["NHD", "HND"]] = None
    VLLM_COMPUTE_NANS_IN_LOGITS: bool = False
    VLLM_USE_NVFP4_CT_EMULATIONS: bool = False
    VLLM_ROCM_QUICK_REDUCE_QUANTIZATION: Literal["FP", "INT8", "INT6", "INT4",
                                                 "NONE"] = "NONE"
    VLLM_ROCM_QUICK_REDUCE_CAST_BF16_TO_FP16: bool = True
    VLLM_ROCM_QUICK_REDUCE_MAX_SIZE_BYTES_MB: Optional[int] = None
    VLLM_NIXL_ABORT_REQUEST_TIMEOUT: int = 120
    VLLM_USE_CUDNN_PREFILL: bool = False
    VLLM_ENABLE_CUDAGRAPH_GC: bool = False
    VLLM_LOOPBACK_IP: str = ""
    VLLM_ALLOW_CHUNKED_LOCAL_ATTN_WITH_HYBRID_KV_CACHE: bool = False
    VLLM_ENABLE_RESPONSES_API_STORE: bool = False
    VLLM_USE_TRTLLM_ATTENTION: Optional[str] = None
    VLLM_FLASHINFER_DISABLE_Q_QUANTIZATION: bool = False
    VLLM_HAS_FLASHINFER_CUBIN: bool = False
    VLLM_USE_FLASHINFER_MOE_MXFP4_MXFP8: bool = False
    VLLM_USE_FLASHINFER_MOE_MXFP4_BF16: bool = False
    VLLM_ROCM_FP8_MFMA_PAGE_ATTN: bool = False
    VLLM_USE_FLASHINFER_MOE_MXFP4_MXFP8_CUTLASS: bool = False
    VLLM_ALLREDUCE_USE_SYMM_MEM: bool = True
    VLLM_TUNED_CONFIG_FOLDER: Optional[str] = None
    VLLM_DISABLE_PAD_FOR_CUDAGRAPH: bool = False
    VLLM_GPT_OSS_HARMONY_SYSTEM_INSTRUCTIONS: bool = False
    VLLM_CUSTOM_SCOPES_FOR_PROFILING: bool = False
    VLLM_NVTX_SCOPES_FOR_PROFILING: bool = False
    VLLM_KV_EVENTS_USE_INT_BLOCK_HASHES: bool = True
    VLLM_OBJECT_STORAGE_SHM_BUFFER_NAME: str = "VLLM_OBJECT_STORAGE_SHM_BUFFER"
    VLLM_DEEPEP_BUFFER_SIZE_MB: int = 1024
    VLLM_DBO_COMM_SMS: int = 20
    GPT_OSS_SYSTEM_TOOL_MCP_LABELS: list[str] = []
    VLLM_PATTERN_MATCH_DEBUG: Optional[str] = None
    VLLM_DEBUG_DUMP_PATH: Optional[str] = None
    VLLM_ENABLE_INDUCTOR_MAX_AUTOTUNE: bool = True
    VLLM_ENABLE_INDUCTOR_COORDINATE_DESCENT_TUNING: bool = True
    VLLM_USE_NCCL_SYMM_MEM: bool = False
    VLLM_NCCL_INCLUDE_PATH: Optional[str] = None
    VLLM_USE_FBGEMM: bool = False
<<<<<<< HEAD
    VLLM_ENABLE_FUSED_ROPE_MLA_KV_WRITE: bool = False
=======
    VLLM_GC_DEBUG: str = ""
>>>>>>> 145ac733


def get_default_cache_root():
    return os.getenv(
        "XDG_CACHE_HOME",
        os.path.join(os.path.expanduser("~"), ".cache"),
    )


def get_default_config_root():
    return os.getenv(
        "XDG_CONFIG_HOME",
        os.path.join(os.path.expanduser("~"), ".config"),
    )


def maybe_convert_int(value: Optional[str]) -> Optional[int]:
    if value is None:
        return None
    return int(value)


def maybe_convert_bool(value: Optional[str]) -> Optional[bool]:
    if value is None:
        return None
    return bool(int(value))


def env_with_choices(
        env_name: str,
        default: Optional[str],
        choices: Union[list[str], Callable[[], list[str]]],
        case_sensitive: bool = True) -> Callable[[], Optional[str]]:
    """
    Create a lambda that validates environment variable against allowed choices
    
    Args:
        env_name: Name of the environment variable
        default: Default value if not set (can be None)
        choices: List of valid string options or callable that returns list
        case_sensitive: Whether validation should be case sensitive
        
    Returns:
        Lambda function for environment_variables dict
    """

    def _get_validated_env() -> Optional[str]:
        value = os.getenv(env_name)
        if value is None:
            return default

        # Resolve choices if it's a callable (for lazy loading)
        actual_choices = choices() if callable(choices) else choices

        if not case_sensitive:
            check_value = value.lower()
            check_choices = [choice.lower() for choice in actual_choices]
        else:
            check_value = value
            check_choices = actual_choices

        if check_value not in check_choices:
            raise ValueError(f"Invalid value '{value}' for {env_name}. "
                             f"Valid options: {actual_choices}.")

        return value

    return _get_validated_env


def env_list_with_choices(
        env_name: str,
        default: list[str],
        choices: Union[list[str], Callable[[], list[str]]],
        case_sensitive: bool = True) -> Callable[[], list[str]]:
    """
    Create a lambda that validates environment variable 
    containing comma-separated values against allowed choices
    
    Args:
        env_name: Name of the environment variable
        default: Default list of values if not set
        choices: List of valid string options or callable that returns list
        case_sensitive: Whether validation should be case sensitive
        
    Returns:
        Lambda function for environment_variables
        dict that returns list of strings
    """

    def _get_validated_env_list() -> list[str]:
        value = os.getenv(env_name)
        if value is None:
            return default

        # Split comma-separated values and strip whitespace
        values = [v.strip() for v in value.split(",") if v.strip()]

        if not values:
            return default

        # Resolve choices if it's a callable (for lazy loading)
        actual_choices = choices() if callable(choices) else choices

        # Validate each value
        for val in values:
            if not case_sensitive:
                check_value = val.lower()
                check_choices = [choice.lower() for choice in actual_choices]
            else:
                check_value = val
                check_choices = actual_choices

            if check_value not in check_choices:
                raise ValueError(f"Invalid value '{val}' in {env_name}. "
                                 f"Valid options: {actual_choices}.")

        return values

    return _get_validated_env_list


def get_vllm_port() -> Optional[int]:
    """Get the port from VLLM_PORT environment variable.

    Returns:
        The port number as an integer if VLLM_PORT is set, None otherwise.

    Raises:
        ValueError: If VLLM_PORT is a URI, suggest k8s service discovery issue.
    """
    if 'VLLM_PORT' not in os.environ:
        return None

    port = os.getenv('VLLM_PORT', '0')

    try:
        return int(port)
    except ValueError as err:
        from urllib.parse import urlparse
        parsed = urlparse(port)
        if parsed.scheme:
            raise ValueError(
                f"VLLM_PORT '{port}' appears to be a URI. "
                "This may be caused by a Kubernetes service discovery issue,"
                "check the warning in: https://docs.vllm.ai/en/stable/serving/env_vars.html"
            ) from None
        raise ValueError(
            f"VLLM_PORT '{port}' must be a valid integer") from err


# The begin-* and end* here are used by the documentation generator
# to extract the used env vars.

# --8<-- [start:env-vars-definition]

environment_variables: dict[str, Callable[[], Any]] = {

    # ================== Installation Time Env Vars ==================

    # Target device of vLLM, supporting [cuda (by default),
    # rocm, cpu]
    "VLLM_TARGET_DEVICE":
    lambda: os.getenv("VLLM_TARGET_DEVICE", "cuda").lower(),

    # Main CUDA version of vLLM, supporting [12.6, 12.8, 12.9],
    # 12.8 is the default. This follows PyTorch but can be overridden.
    "VLLM_MAIN_CUDA_VERSION":
    lambda: os.getenv("VLLM_MAIN_CUDA_VERSION", "").lower() or "12.8",

    # Maximum number of compilation jobs to run in parallel.
    # By default this is the number of CPUs
    "MAX_JOBS":
    lambda: os.getenv("MAX_JOBS", None),

    # Number of threads to use for nvcc
    # By default this is 1.
    # If set, `MAX_JOBS` will be reduced to avoid oversubscribing the CPU.
    "NVCC_THREADS":
    lambda: os.getenv("NVCC_THREADS", None),

    # If set, vllm will use precompiled binaries (*.so)
    "VLLM_USE_PRECOMPILED":
    lambda: os.environ.get("VLLM_USE_PRECOMPILED", "").strip().lower() in
    ("1", "true") or bool(os.environ.get("VLLM_PRECOMPILED_WHEEL_LOCATION")),

    # Used to mark that setup.py is running in a Docker build context,
    # in order to force the use of precompiled binaries.
    "VLLM_DOCKER_BUILD_CONTEXT":
    lambda: os.environ.get("VLLM_DOCKER_BUILD_CONTEXT", "").strip().lower() in
    ("1", "true"),

    # Whether to force using nightly wheel in python build.
    # This is used for testing the nightly wheel in python build.
    "VLLM_TEST_USE_PRECOMPILED_NIGHTLY_WHEEL":
    lambda: bool(int(os.getenv("VLLM_TEST_USE_PRECOMPILED_NIGHTLY_WHEEL", "0"))
                 ),

    # CMake build type
    # If not set, defaults to "Debug" or "RelWithDebInfo"
    # Available options: "Debug", "Release", "RelWithDebInfo"
    "CMAKE_BUILD_TYPE":
    env_with_choices("CMAKE_BUILD_TYPE", None,
        ["Debug", "Release", "RelWithDebInfo"]),

    # If set, vllm will print verbose logs during installation
    "VERBOSE":
    lambda: bool(int(os.getenv('VERBOSE', '0'))),

    # Root directory for vLLM configuration files
    # Defaults to `~/.config/vllm` unless `XDG_CONFIG_HOME` is set
    # Note that this not only affects how vllm finds its configuration files
    # during runtime, but also affects how vllm installs its configuration
    # files during **installation**.
    "VLLM_CONFIG_ROOT":
    lambda: os.path.expanduser(
        os.getenv(
            "VLLM_CONFIG_ROOT",
            os.path.join(get_default_config_root(), "vllm"),
        )),

    # ================== Runtime Env Vars ==================

    # Root directory for vLLM cache files
    # Defaults to `~/.cache/vllm` unless `XDG_CACHE_HOME` is set
    "VLLM_CACHE_ROOT":
    lambda: os.path.expanduser(
        os.getenv(
            "VLLM_CACHE_ROOT",
            os.path.join(get_default_cache_root(), "vllm"),
        )),

    # used in distributed environment to determine the ip address
    # of the current node, when the node has multiple network interfaces.
    # If you are using multi-node inference, you should set this differently
    # on each node.
    'VLLM_HOST_IP':
    lambda: os.getenv('VLLM_HOST_IP', ""),

    # used in distributed environment to manually set the communication port
    # Note: if VLLM_PORT is set, and some code asks for multiple ports, the
    # VLLM_PORT will be used as the first port, and the rest will be generated
    # by incrementing the VLLM_PORT value.
    'VLLM_PORT':
    get_vllm_port,

    # path used for ipc when the frontend api server is running in
    # multi-processing mode to communicate with the backend engine process.
    'VLLM_RPC_BASE_PATH':
    lambda: os.getenv('VLLM_RPC_BASE_PATH', tempfile.gettempdir()),

    # If true, will load models from ModelScope instead of Hugging Face Hub.
    # note that the value is true or false, not numbers
    "VLLM_USE_MODELSCOPE":
    lambda: os.environ.get("VLLM_USE_MODELSCOPE", "False").lower() == "true",

    # Interval in seconds to log a warning message when the ring buffer is full
    "VLLM_RINGBUFFER_WARNING_INTERVAL":
    lambda: int(os.environ.get("VLLM_RINGBUFFER_WARNING_INTERVAL", "60")),

    # path to cudatoolkit home directory, under which should be bin, include,
    # and lib directories.
    "CUDA_HOME":
    lambda: os.environ.get("CUDA_HOME", None),

    # Path to the NCCL library file. It is needed because nccl>=2.19 brought
    # by PyTorch contains a bug: https://github.com/NVIDIA/nccl/issues/1234
    "VLLM_NCCL_SO_PATH":
    lambda: os.environ.get("VLLM_NCCL_SO_PATH", None),

    # when `VLLM_NCCL_SO_PATH` is not set, vllm will try to find the nccl
    # library file in the locations specified by `LD_LIBRARY_PATH`
    "LD_LIBRARY_PATH":
    lambda: os.environ.get("LD_LIBRARY_PATH", None),

    # flag to control if vllm should use triton flash attention
    "VLLM_USE_TRITON_FLASH_ATTN":
    lambda: (os.environ.get("VLLM_USE_TRITON_FLASH_ATTN", "True").lower() in
             ("true", "1")),

    # Use separate prefill and decode kernels for V1 attention instead of
    # the unified triton kernel.
    "VLLM_V1_USE_PREFILL_DECODE_ATTENTION":
    lambda:
    (os.getenv("VLLM_V1_USE_PREFILL_DECODE_ATTENTION", "False").lower() in
     ("true", "1")),

    # Use AITER triton unified attention for V1 attention
    "VLLM_USE_AITER_UNIFIED_ATTENTION":
    lambda:
    (os.getenv("VLLM_USE_AITER_UNIFIED_ATTENTION", "False").lower() in
     ("true", "1")),

    # Force vllm to use a specific flash-attention version (2 or 3), only valid
    # when using the flash-attention backend.
    "VLLM_FLASH_ATTN_VERSION":
    lambda: maybe_convert_int(os.environ.get("VLLM_FLASH_ATTN_VERSION", None)),

    # Feature flag to enable/disable Inductor standalone compile.
    # In torch <= 2.7 we ignore this flag; in torch >= 2.8 this is
    # disabled by default.
    "VLLM_USE_STANDALONE_COMPILE":
    lambda: os.environ.get("VLLM_USE_STANDALONE_COMPILE", "0") == "1",

    # Debug pattern matching inside custom passes.
    # Should be set to the fx.Node name (e.g. 'getitem_34' or 'scaled_mm_3').
    "VLLM_PATTERN_MATCH_DEBUG":
    lambda: os.environ.get("VLLM_PATTERN_MATCH_DEBUG", None),

    # Dump fx graphs to the given directory.
    # It will override CompilationConfig.debug_dump_path if set.
    "VLLM_DEBUG_DUMP_PATH":
    lambda: os.environ.get("VLLM_DEBUG_DUMP_PATH", None),

    # local rank of the process in the distributed setting, used to determine
    # the GPU device id
    "LOCAL_RANK":
    lambda: int(os.environ.get("LOCAL_RANK", "0")),

    # used to control the visible devices in the distributed setting
    "CUDA_VISIBLE_DEVICES":
    lambda: os.environ.get("CUDA_VISIBLE_DEVICES", None),

    # timeout for each iteration in the engine
    "VLLM_ENGINE_ITERATION_TIMEOUT_S":
    lambda: int(os.environ.get("VLLM_ENGINE_ITERATION_TIMEOUT_S", "60")),

    # API key for vLLM API server
    "VLLM_API_KEY":
    lambda: os.environ.get("VLLM_API_KEY", None),

    # Whether to log responses from API Server for debugging
    "VLLM_DEBUG_LOG_API_SERVER_RESPONSE":
    lambda: os.environ.get("VLLM_DEBUG_LOG_API_SERVER_RESPONSE", "False"
                           ).lower() == "true",

    # S3 access information, used for tensorizer to load model from S3
    "S3_ACCESS_KEY_ID":
    lambda: os.environ.get("S3_ACCESS_KEY_ID", None),
    "S3_SECRET_ACCESS_KEY":
    lambda: os.environ.get("S3_SECRET_ACCESS_KEY", None),
    "S3_ENDPOINT_URL":
    lambda: os.environ.get("S3_ENDPOINT_URL", None),

    # Usage stats collection
    "VLLM_USAGE_STATS_SERVER":
    lambda: os.environ.get("VLLM_USAGE_STATS_SERVER", "https://stats.vllm.ai"),
    "VLLM_NO_USAGE_STATS":
    lambda: os.environ.get("VLLM_NO_USAGE_STATS", "0") == "1",
    "VLLM_DISABLE_FLASHINFER_PREFILL":
    lambda: os.environ.get("VLLM_DISABLE_FLASHINFER_PREFILL", "0") == "1",
    "VLLM_DO_NOT_TRACK":
    lambda: (os.environ.get("VLLM_DO_NOT_TRACK", None) or os.environ.get(
        "DO_NOT_TRACK", None) or "0") == "1",
    "VLLM_USAGE_SOURCE":
    lambda: os.environ.get("VLLM_USAGE_SOURCE", "production"),

    # Logging configuration
    # If set to 0, vllm will not configure logging
    # If set to 1, vllm will configure logging using the default configuration
    #    or the configuration file specified by VLLM_LOGGING_CONFIG_PATH
    "VLLM_CONFIGURE_LOGGING":
    lambda: int(os.getenv("VLLM_CONFIGURE_LOGGING", "1")),
    "VLLM_LOGGING_CONFIG_PATH":
    lambda: os.getenv("VLLM_LOGGING_CONFIG_PATH"),

    # this is used for configuring the default logging level
    "VLLM_LOGGING_LEVEL":
    lambda: os.getenv("VLLM_LOGGING_LEVEL", "INFO").upper(),

    # this is used for configuring the default logging stream
    "VLLM_LOGGING_STREAM":
    lambda: os.getenv("VLLM_LOGGING_STREAM", "ext://sys.stdout"),

    # if set, VLLM_LOGGING_PREFIX will be prepended to all log messages
    "VLLM_LOGGING_PREFIX":
    lambda: os.getenv("VLLM_LOGGING_PREFIX", ""),

    # if set, vllm will call logits processors in a thread pool with this many
    # threads. This is useful when using custom logits processors that either
    # (a) launch additional CUDA kernels or (b) do significant CPU-bound work
    # while not holding the python GIL, or both.
    "VLLM_LOGITS_PROCESSOR_THREADS":
    lambda: int(os.getenv("VLLM_LOGITS_PROCESSOR_THREADS", "0"))
    if "VLLM_LOGITS_PROCESSOR_THREADS" in os.environ else None,

    # If set, vllm will log stats at this interval in seconds
    # If not set, vllm will log stats every 10 seconds.
    "VLLM_LOG_STATS_INTERVAL":
    lambda: val if (val := float(os.getenv("VLLM_LOG_STATS_INTERVAL", "10.")))
        > 0. else 10.,

    # Trace function calls
    # If set to 1, vllm will trace function calls
    # Useful for debugging
    "VLLM_TRACE_FUNCTION":
    lambda: int(os.getenv("VLLM_TRACE_FUNCTION", "0")),

    # Backend for attention computation
    # Example options:
    # - "TORCH_SDPA": use torch.nn.MultiheadAttention
    # - "FLASH_ATTN": use FlashAttention
    # - "XFORMERS": use XFormers
    # - "FLASHINFER": use flashinfer
    # - "FLASHMLA": use FlashMLA
    # - "FLASH_ATTN_MLA": use FlashAttention for MLA
    # - "FLASHINFER_MLA": use FlashInfer for MLA
    # - "CUTLASS_MLA": use CUTLASS for MLA
    # All possible options loaded dynamically from _Backend enum
    "VLLM_ATTENTION_BACKEND":
    env_with_choices("VLLM_ATTENTION_BACKEND", None,
                     lambda: list(__import__('vllm.platforms.interface', \
                        fromlist=['_Backend'])._Backend.__members__.keys())),

    # If set, vllm will use flashinfer sampler
    "VLLM_USE_FLASHINFER_SAMPLER":
    lambda: bool(int(os.environ["VLLM_USE_FLASHINFER_SAMPLER"]))
    if "VLLM_USE_FLASHINFER_SAMPLER" in os.environ else None,

    # Pipeline stage partition strategy
    "VLLM_PP_LAYER_PARTITION":
    lambda: os.getenv("VLLM_PP_LAYER_PARTITION", None),

    # (CPU backend only) CPU key-value cache space.
    # default is None and will be set as 4 GB
    "VLLM_CPU_KVCACHE_SPACE":
    lambda: int(os.getenv("VLLM_CPU_KVCACHE_SPACE", "0"))
    if "VLLM_CPU_KVCACHE_SPACE" in os.environ else None,

    # (CPU backend only) CPU core ids bound by OpenMP threads, e.g., "0-31",
    # "0,1,2", "0-31,33". CPU cores of different ranks are separated by '|'.
    "VLLM_CPU_OMP_THREADS_BIND":
    lambda: os.getenv("VLLM_CPU_OMP_THREADS_BIND", "auto"),

    # (CPU backend only) CPU cores not used by OMP threads .
    # Those CPU cores will not be used by OMP threads of a rank.
    "VLLM_CPU_NUM_OF_RESERVED_CPU":
    lambda: int(os.getenv("VLLM_CPU_NUM_OF_RESERVED_CPU", "0"))
    if "VLLM_CPU_NUM_OF_RESERVED_CPU" in os.environ else None,

    # (CPU backend only) whether to use prepack for MoE layer. This will be
    # passed to ipex.llm.modules.GatedMLPMOE. On unsupported CPUs, you might
    # need to set this to "0" (False).
    "VLLM_CPU_MOE_PREPACK":
    lambda: bool(int(os.getenv("VLLM_CPU_MOE_PREPACK", "1"))),

    # (CPU backend only) whether to use SGL kernels, optimized for small batch.
    "VLLM_CPU_SGL_KERNEL":
    lambda: bool(int(os.getenv("VLLM_CPU_SGL_KERNEL", "0"))),

    # If the env var is set, then all workers will execute as separate
    # processes from the engine, and we use the same mechanism to trigger
    # execution on all workers.
    # Run vLLM with VLLM_USE_RAY_SPMD_WORKER=1 to enable it.
    "VLLM_USE_RAY_SPMD_WORKER":
    lambda: bool(int(os.getenv("VLLM_USE_RAY_SPMD_WORKER", "0"))),

    # If the env var is set, it uses the Ray's Compiled Graph
    # (previously known as ADAG) API which optimizes the
    # control plane overhead.
    # Run vLLM with VLLM_USE_RAY_COMPILED_DAG=1 to enable it.
    # Note that this variable is set to 1 in V1 by default
    # when ray distributed executor is used.
    "VLLM_USE_RAY_COMPILED_DAG":
    lambda: bool(int(os.getenv("VLLM_USE_RAY_COMPILED_DAG", "0"))),

    # If the env var is set, Ray Compiled Graph uses the specified
    # channel type to communicate between workers belonging to
    # different pipeline-parallel stages.
    # Available options:
    # - "auto": use the default channel type
    # - "nccl": use NCCL for communication
    # - "shm": use shared memory and gRPC for communication
    # This flag is ignored if VLLM_USE_RAY_COMPILED_DAG is not set.
    "VLLM_USE_RAY_COMPILED_DAG_CHANNEL_TYPE":
    env_with_choices("VLLM_USE_RAY_COMPILED_DAG_CHANNEL_TYPE", "auto",
        ["auto", "nccl", "shm"]),

    # If the env var is set, it enables GPU communication overlap
    # (experimental feature) in Ray's Compiled Graph. This flag is ignored if
    # VLLM_USE_RAY_COMPILED_DAG is not set.
    "VLLM_USE_RAY_COMPILED_DAG_OVERLAP_COMM":
    lambda: bool(int(os.getenv("VLLM_USE_RAY_COMPILED_DAG_OVERLAP_COMM", "0"))
                 ),

    # If the env var is set, it uses a Ray Communicator wrapping
    # vLLM's pipeline parallelism communicator to interact with Ray's
    # Compiled Graph. Otherwise, it uses Ray's NCCL communicator.
    # This flag is ignored if VLLM_USE_RAY_COMPILED_DAG is not set.
    "VLLM_USE_RAY_WRAPPED_PP_COMM":
    lambda: bool(int(os.getenv("VLLM_USE_RAY_WRAPPED_PP_COMM", "1"))),

    # Use dedicated multiprocess context for workers.
    # Both spawn and fork work
    "VLLM_WORKER_MULTIPROC_METHOD":
    env_with_choices("VLLM_WORKER_MULTIPROC_METHOD", "fork",
       ["spawn", "fork"]),

    # Path to the cache for storing downloaded assets
    "VLLM_ASSETS_CACHE":
    lambda: os.path.expanduser(
        os.getenv(
            "VLLM_ASSETS_CACHE",
            os.path.join(get_default_cache_root(), "vllm", "assets"),
        )),

    # If the env var is set, we will clean model file in
    # this path $VLLM_ASSETS_CACHE/model_streamer/$model_name
    "VLLM_ASSETS_CACHE_MODEL_CLEAN":
    lambda: bool(int(os.getenv("VLLM_ASSETS_CACHE_MODEL_CLEAN", "0"))),

    # Timeout for fetching images when serving multimodal models
    # Default is 5 seconds
    "VLLM_IMAGE_FETCH_TIMEOUT":
    lambda: int(os.getenv("VLLM_IMAGE_FETCH_TIMEOUT", "5")),

    # Timeout for fetching videos when serving multimodal models
    # Default is 30 seconds
    "VLLM_VIDEO_FETCH_TIMEOUT":
    lambda: int(os.getenv("VLLM_VIDEO_FETCH_TIMEOUT", "30")),

    # Timeout for fetching audio when serving multimodal models
    # Default is 10 seconds
    "VLLM_AUDIO_FETCH_TIMEOUT":
    lambda: int(os.getenv("VLLM_AUDIO_FETCH_TIMEOUT", "10")),

    # Max number of workers for the thread pool handling
    # media bytes loading. Set to 1 to disable parallel processing.
    # Default is 8
    "VLLM_MEDIA_LOADING_THREAD_COUNT":
    lambda: int(os.getenv("VLLM_MEDIA_LOADING_THREAD_COUNT", "8")),

    # Maximum filesize in MB for a single audio file when processing
    # speech-to-text requests. Files larger than this will be rejected.
    # Default is 25 MB
    "VLLM_MAX_AUDIO_CLIP_FILESIZE_MB":
    lambda: int(os.getenv("VLLM_MAX_AUDIO_CLIP_FILESIZE_MB", "25")),

    # Backend for Video IO
    # - "opencv": Default backend that uses OpenCV stream buffered backend.
    #
    # Custom backend implementations can be registered
    # via `@VIDEO_LOADER_REGISTRY.register("my_custom_video_loader")` and
    # imported at runtime.
    # If a non-existing backend is used, an AssertionError will be thrown.
    "VLLM_VIDEO_LOADER_BACKEND":
    lambda: os.getenv("VLLM_VIDEO_LOADER_BACKEND", "opencv"),

    # [DEPRECATED] Cache size (in GiB per process) for multimodal input cache
    # Default is 4 GiB per API process + 4 GiB per engine core process
    "VLLM_MM_INPUT_CACHE_GIB":
    lambda: int(os.getenv("VLLM_MM_INPUT_CACHE_GIB", "4")),

    # Path to the XLA persistent cache directory.
    # Only used for XLA devices such as TPUs.
    "VLLM_XLA_CACHE_PATH":
    lambda: os.path.expanduser(
        os.getenv(
            "VLLM_XLA_CACHE_PATH",
            os.path.join(get_default_cache_root(), "vllm", "xla_cache"),
        )),

    # If set, assert on XLA recompilation after each execution step.
    "VLLM_XLA_CHECK_RECOMPILATION":
    lambda: bool(int(os.getenv("VLLM_XLA_CHECK_RECOMPILATION", "0"))),

    # Enable SPMD mode for TPU backend.
    "VLLM_XLA_USE_SPMD":
    lambda: bool(int(os.getenv("VLLM_XLA_USE_SPMD", "0"))),
    "VLLM_FUSED_MOE_CHUNK_SIZE":
    lambda: int(os.getenv("VLLM_FUSED_MOE_CHUNK_SIZE", "32768")),
    # Control whether to use fused MoE activation chunking. Current chunking
    # logic is incompatible with torch.compile and causes IMA. See issue
    # https://github.com/vllm-project/vllm/issues/19631.
    "VLLM_ENABLE_FUSED_MOE_ACTIVATION_CHUNKING":
    lambda: bool(
        int(os.getenv("VLLM_ENABLE_FUSED_MOE_ACTIVATION_CHUNKING", "1"))),

    # If set, the OpenAI API server will stay alive even after the underlying
    # AsyncLLMEngine errors and stops serving requests
    "VLLM_KEEP_ALIVE_ON_ENGINE_DEATH":
    lambda: bool(os.getenv("VLLM_KEEP_ALIVE_ON_ENGINE_DEATH", 0)),

    # If the env var VLLM_ALLOW_LONG_MAX_MODEL_LEN is set, it allows
    # the user to specify a max sequence length greater than
    # the max length derived from the model's config.json.
    # To enable this, set VLLM_ALLOW_LONG_MAX_MODEL_LEN=1.
    "VLLM_ALLOW_LONG_MAX_MODEL_LEN":
    lambda:
    (os.environ.get("VLLM_ALLOW_LONG_MAX_MODEL_LEN", "0").strip().lower() in
     ("1", "true")),

    # If set, forces FP8 Marlin to be used for FP8 quantization regardless
    # of the hardware support for FP8 compute.
    "VLLM_TEST_FORCE_FP8_MARLIN":
    lambda:
    (os.environ.get("VLLM_TEST_FORCE_FP8_MARLIN", "0").strip().lower() in
     ("1", "true")),
    "VLLM_TEST_FORCE_LOAD_FORMAT":
    lambda: os.getenv("VLLM_TEST_FORCE_LOAD_FORMAT", "dummy"),

    # Time in ms for the zmq client to wait for a response from the backend
    # server for simple data operations
    "VLLM_RPC_TIMEOUT":
    lambda: int(os.getenv("VLLM_RPC_TIMEOUT", "10000")),

    # Timeout in seconds for keeping HTTP connections alive in API server
    "VLLM_HTTP_TIMEOUT_KEEP_ALIVE":
    lambda: int(os.environ.get("VLLM_HTTP_TIMEOUT_KEEP_ALIVE", "5")),

    # a list of plugin names to load, separated by commas.
    # if this is not set, it means all plugins will be loaded
    # if this is set to an empty string, no plugins will be loaded
    "VLLM_PLUGINS":
    lambda: None if "VLLM_PLUGINS" not in os.environ else os.environ[
        "VLLM_PLUGINS"].split(","),

    # a local directory to look in for unrecognized LoRA adapters.
    # only works if plugins are enabled and
    # VLLM_ALLOW_RUNTIME_LORA_UPDATING is enabled.
    "VLLM_LORA_RESOLVER_CACHE_DIR":
    lambda: os.getenv("VLLM_LORA_RESOLVER_CACHE_DIR", None),

    # Enables torch profiler if set.
    # Both AsyncLLM's CPU traces as well as workers'
    # traces (CPU & GPU) will be saved under this directory.
    # Note that it must be an absolute path.
    "VLLM_TORCH_PROFILER_DIR":
    lambda: (None if os.getenv("VLLM_TORCH_PROFILER_DIR", None) is None else os
             .path.abspath(os.path.expanduser(os.getenv(
        "VLLM_TORCH_PROFILER_DIR", ".")))),

    # Enable torch profiler to record shapes if set
    # VLLM_TORCH_PROFILER_RECORD_SHAPES=1. If not set, torch profiler will
    # not record shapes.
    "VLLM_TORCH_PROFILER_RECORD_SHAPES":
    lambda: bool(os.getenv("VLLM_TORCH_PROFILER_RECORD_SHAPES", "0") != "0"),

    # Enable torch profiler to profile memory if set
    # VLLM_TORCH_PROFILER_WITH_PROFILE_MEMORY=1. If not set, torch profiler
    # will not profile memory.
    "VLLM_TORCH_PROFILER_WITH_PROFILE_MEMORY":
    lambda: bool(
        os.getenv("VLLM_TORCH_PROFILER_WITH_PROFILE_MEMORY", "0") != "0"),

    # Enable torch profiler to profile stack if set
    # VLLM_TORCH_PROFILER_WITH_STACK=1. If not set, torch profiler WILL
    # profile stack by default.
    "VLLM_TORCH_PROFILER_WITH_STACK":
    lambda: bool(os.getenv("VLLM_TORCH_PROFILER_WITH_STACK", "1") != "0"),

    # Enable torch profiler to profile flops if set
    # VLLM_TORCH_PROFILER_WITH_FLOPS=1. If not set, torch profiler will
    # not profile flops.
    "VLLM_TORCH_PROFILER_WITH_FLOPS":
    lambda: bool(os.getenv("VLLM_TORCH_PROFILER_WITH_FLOPS", "0") != "0"),

    # If set, vLLM will use Triton implementations of AWQ.
    "VLLM_USE_TRITON_AWQ":
    lambda: bool(int(os.getenv("VLLM_USE_TRITON_AWQ", "0"))),

    # If set, allow loading or unloading lora adapters in runtime,
    "VLLM_ALLOW_RUNTIME_LORA_UPDATING":
    lambda:
    (os.environ.get("VLLM_ALLOW_RUNTIME_LORA_UPDATING", "0").strip().lower() in
     ("1", "true")),

    # We assume drivers can report p2p status correctly.
    # If the program hangs when using custom allreduce,
    # potantially caused by a bug in the driver (535 series),
    # if might be helpful to set VLLM_SKIP_P2P_CHECK=0
    # so that vLLM can verify if p2p is actually working.
    # See https://github.com/vllm-project/vllm/blob/a9b15c606fea67a072416ea0ea115261a2756058/vllm/distributed/device_communicators/custom_all_reduce_utils.py#L101-L108 for details. # noqa
    "VLLM_SKIP_P2P_CHECK":
    lambda: os.getenv("VLLM_SKIP_P2P_CHECK", "1") == "1",

    # List of quantization kernels that should be disabled, used for testing
    # and performance comparisons. Currently only affects MPLinearKernel
    # selection
    # (kernels: MacheteLinearKernel, MarlinLinearKernel, ExllamaLinearKernel)
    "VLLM_DISABLED_KERNELS":
    lambda: [] if "VLLM_DISABLED_KERNELS" not in os.environ else os.environ[
        "VLLM_DISABLED_KERNELS"].split(","),

    # Swaps the all reduce backend that we use to coordinate the DP padding
    # information from NCCL to gloo.
    "VLLM_DISABLE_NCCL_FOR_DP_SYNCHRONIZATION":
    lambda:
    (os.getenv("VLLM_DISABLE_NCCL_FOR_DP_SYNCHRONIZATION", "False").lower() in
             ("true", "1")),

    # If set, use the V1 code path.
    "VLLM_USE_V1":
    lambda: bool(int(os.getenv("VLLM_USE_V1", "1"))),

    # Disable aiter ops unless specifically enabled.
    # Acts as a parent switch to enable the rest of the other operations.
    "VLLM_ROCM_USE_AITER":
    lambda: (os.getenv("VLLM_ROCM_USE_AITER", "False").lower() in
             ("true", "1")),

    # Whether to use aiter paged attention.
    # By default is disabled.
    "VLLM_ROCM_USE_AITER_PAGED_ATTN":
    lambda: (os.getenv("VLLM_ROCM_USE_AITER_PAGED_ATTN", "False").lower() in
             ("true", "1")),

    # use aiter linear op if aiter ops are enabled
    # The following list of related ops
    # - scaled_mm (per-tensor / rowwise)
    "VLLM_ROCM_USE_AITER_LINEAR":
    lambda: (os.getenv("VLLM_ROCM_USE_AITER_LINEAR", "True").lower() in
             ("true", "1")),

    # Whether to use aiter moe ops.
    # By default is enabled.
    "VLLM_ROCM_USE_AITER_MOE":
    lambda: (os.getenv("VLLM_ROCM_USE_AITER_MOE", "True").lower() in
             ("true", "1")),

    # use aiter rms norm op if aiter ops are enabled.
    "VLLM_ROCM_USE_AITER_RMSNORM":
    lambda: (os.getenv("VLLM_ROCM_USE_AITER_RMSNORM", "True").lower() in
             ("true", "1")),

    # Whether to use aiter mla ops.
    # By default is enabled.
    "VLLM_ROCM_USE_AITER_MLA":
    lambda: (os.getenv("VLLM_ROCM_USE_AITER_MLA", "True").lower() in
             ("true", "1")),

    # Whether to use aiter mha ops.
    # By default is enabled.
    "VLLM_ROCM_USE_AITER_MHA":
    lambda: (os.getenv("VLLM_ROCM_USE_AITER_MHA", "True").lower() in
             ("true", "1")),

    # Whether to use aiter fp4 gemm asm.
    # By default is disabled.
    "VLLM_ROCM_USE_AITER_FP4_ASM_GEMM":
    lambda: (os.getenv("VLLM_ROCM_USE_AITER_FP4_ASM_GEMM", "False").lower() in
             ("true", "1")),

    # Whether to use aiter rope.
    # By default is disabled.
    "VLLM_ROCM_USE_TRITON_ROPE":
    lambda: (os.getenv("VLLM_ROCM_USE_TRITON_ROPE", "False").lower() in
             ("true", "1")),

    # Whether to use aiter triton fp8 bmm kernel
    # By default is enabled.
    "VLLM_ROCM_USE_AITER_FP8BMM":
    lambda: (os.getenv("VLLM_ROCM_USE_AITER_FP8BMM", "True").lower() in
             ("true", "1")),

    # use rocm skinny gemms
    "VLLM_ROCM_USE_SKINNY_GEMM":
    lambda: (os.getenv("VLLM_ROCM_USE_SKINNY_GEMM", "True").lower() in
             ("true", "1")),

    # Pad the fp8 weights to 256 bytes for ROCm
    "VLLM_ROCM_FP8_PADDING":
    lambda: bool(int(os.getenv("VLLM_ROCM_FP8_PADDING", "1"))),

    # Pad the weights for the moe kernel
    "VLLM_ROCM_MOE_PADDING":
    lambda: bool(int(os.getenv("VLLM_ROCM_MOE_PADDING", "1"))),

    # custom paged attention kernel for MI3* cards
    "VLLM_ROCM_CUSTOM_PAGED_ATTN":
    lambda: (os.getenv("VLLM_ROCM_CUSTOM_PAGED_ATTN", "True").lower() in
             ("true", "1")),

    # Custom quick allreduce kernel for MI3* cards
    # Choice of quantization level: FP, INT8, INT6, INT4 or NONE
    # Recommended for large models to get allreduce
    "VLLM_ROCM_QUICK_REDUCE_QUANTIZATION":
    env_with_choices("VLLM_ROCM_QUICK_REDUCE_QUANTIZATION", "NONE",
                            ["FP", "INT8", "INT6", "INT4", "NONE"]),

    # Custom quick allreduce kernel for MI3* cards
    # Due to the lack of the bfloat16 asm instruction, bfloat16
    # kernels are slower than fp16,
    # If environment variable is set to 1, the input is converted to fp16
    "VLLM_ROCM_QUICK_REDUCE_CAST_BF16_TO_FP16":
    lambda:
    (os.getenv("VLLM_ROCM_QUICK_REDUCE_CAST_BF16_TO_FP16", "True").lower() in
     ("true", "1")),

    # Custom quick allreduce kernel for MI3* cards.
    # Controls the maximum allowed number of data bytes(MB) for custom quick
    # allreduce communication.
    # Default: 2048 MB.
    # Data exceeding this size will use either custom allreduce or RCCL
    # communication.
    "VLLM_ROCM_QUICK_REDUCE_MAX_SIZE_BYTES_MB":
    lambda: maybe_convert_int(
        os.environ.get("VLLM_ROCM_QUICK_REDUCE_MAX_SIZE_BYTES_MB", None)),

    # Divisor for dynamic query scale factor calculation for FP8 KV Cache
    "Q_SCALE_CONSTANT":
    lambda: int(os.getenv("Q_SCALE_CONSTANT", "200")),
    # Divisor for dynamic key scale factor calculation for FP8 KV Cache
    "K_SCALE_CONSTANT":
    lambda: int(os.getenv("K_SCALE_CONSTANT", "200")),
    # Divisor for dynamic value scale factor calculation for FP8 KV Cache
    "V_SCALE_CONSTANT":
    lambda: int(os.getenv("V_SCALE_CONSTANT", "100")),

    # If set, enable multiprocessing in LLM for the V1 code path.
    "VLLM_ENABLE_V1_MULTIPROCESSING":
    lambda: bool(int(os.getenv("VLLM_ENABLE_V1_MULTIPROCESSING", "1"))),
    "VLLM_LOG_BATCHSIZE_INTERVAL":
    lambda: float(os.getenv("VLLM_LOG_BATCHSIZE_INTERVAL", "-1")),
    "VLLM_DISABLE_COMPILE_CACHE":
    lambda: bool(int(os.getenv("VLLM_DISABLE_COMPILE_CACHE", "0"))),

    # If set, vllm will run in development mode, which will enable
    # some additional endpoints for developing and debugging,
    # e.g. `/reset_prefix_cache`
    "VLLM_SERVER_DEV_MODE":
    lambda: bool(int(os.getenv("VLLM_SERVER_DEV_MODE", "0"))),

    # Controls the maximum number of requests to handle in a
    # single asyncio task when processing per-token outputs in the
    # V1 AsyncLLM interface. It is applicable when handling a high
    # concurrency of streaming requests.
    # Setting this too high can result in a higher variance of
    # inter-message latencies. Setting it too low can negatively impact
    # TTFT and overall throughput.
    "VLLM_V1_OUTPUT_PROC_CHUNK_SIZE":
    lambda: int(os.getenv("VLLM_V1_OUTPUT_PROC_CHUNK_SIZE", "128")),

    # If set, vLLM will disable the MLA attention optimizations.
    "VLLM_MLA_DISABLE":
    lambda: bool(int(os.getenv("VLLM_MLA_DISABLE", "0"))),

    # If set, vLLM will pick up the provided Flash Attention MLA
    # max number splits for cuda graph decode
    "VLLM_FLASH_ATTN_MAX_NUM_SPLITS_FOR_CUDA_GRAPH":
    lambda: int(os.getenv("VLLM_FLASH_ATTN_MAX_NUM_SPLITS_FOR_CUDA_GRAPH",
                          "32")),

    # Number of GPUs per worker in Ray, if it is set to be a fraction,
    # it allows ray to schedule multiple actors on a single GPU,
    # so that users can colocate other actors on the same GPUs as vLLM.
    "VLLM_RAY_PER_WORKER_GPUS":
    lambda: float(os.getenv("VLLM_RAY_PER_WORKER_GPUS", "1.0")),

    # Bundle indices for Ray, if it is set, it can control precisely
    # which indices are used for the Ray bundle, for every worker.
    # Format: comma-separated list of integers, e.g. "0,1,2,3"
    "VLLM_RAY_BUNDLE_INDICES":
    lambda: os.getenv("VLLM_RAY_BUNDLE_INDICES", ""),

    # In some system, find_loaded_library() may not work. So we allow users to
    # specify the path through environment variable VLLM_CUDART_SO_PATH.
    "VLLM_CUDART_SO_PATH":
    lambda: os.getenv("VLLM_CUDART_SO_PATH", None),

    # Rank of the process in the data parallel setting
    "VLLM_DP_RANK":
    lambda: int(os.getenv("VLLM_DP_RANK", "0")),

    # Rank of the process in the data parallel setting.
    # Defaults to VLLM_DP_RANK when not set.
    "VLLM_DP_RANK_LOCAL":
    lambda: int(
        os.getenv("VLLM_DP_RANK_LOCAL", sys.modules[__name__].VLLM_DP_RANK)),

    # World size of the data parallel setting
    "VLLM_DP_SIZE":
    lambda: int(os.getenv("VLLM_DP_SIZE", "1")),

    # IP address of the master node in the data parallel setting
    "VLLM_DP_MASTER_IP":
    lambda: os.getenv("VLLM_DP_MASTER_IP", "127.0.0.1"),

    # Port of the master node in the data parallel setting
    "VLLM_DP_MASTER_PORT":
    lambda: int(os.getenv("VLLM_DP_MASTER_PORT", "0")),

    # In the context of executing MoE models with Data-Parallel, Expert-Parallel
    # and Batched All-to-All dispatch/combine kernels, VLLM_MOE_DP_CHUNK_SIZE
    # dictates the quantum of tokens that can be dispatched from a DP
    # rank. All DP ranks process the activations in VLLM_MOE_DP_CHUNK_SIZE
    # units.
    "VLLM_MOE_DP_CHUNK_SIZE":
    lambda: int(os.getenv("VLLM_MOE_DP_CHUNK_SIZE", "256")),

    # Randomize inputs during dummy runs when using Data Parallel
    "VLLM_RANDOMIZE_DP_DUMMY_INPUTS":
    lambda: os.environ.get("VLLM_RANDOMIZE_DP_DUMMY_INPUTS", "0") == "1",

    # Whether to use S3 path for model loading in CI via RunAI Streamer
    "VLLM_CI_USE_S3":
    lambda: os.environ.get("VLLM_CI_USE_S3", "0") == "1",

    # Use model_redirect to redirect the model name to a local folder.
    # `model_redirect` can be a json file mapping the model between
    # repo_id and local folder:
    # {"meta-llama/Llama-3.2-1B": "/tmp/Llama-3.2-1B"}
    # or a space separated values table file:
    # meta-llama/Llama-3.2-1B   /tmp/Llama-3.2-1B
    "VLLM_MODEL_REDIRECT_PATH":
    lambda: os.environ.get("VLLM_MODEL_REDIRECT_PATH", None),

    # Whether to use atomicAdd reduce in gptq/awq marlin kernel.
    "VLLM_MARLIN_USE_ATOMIC_ADD":
    lambda: os.environ.get("VLLM_MARLIN_USE_ATOMIC_ADD", "0") == "1",

    # Whether to use marlin kernel in mxfp4 quantization method
    "VLLM_MXFP4_USE_MARLIN":
    lambda: maybe_convert_bool(os.environ.get("VLLM_MXFP4_USE_MARLIN", None)),

    # Whether to turn on the outlines cache for V0
    # This cache is unbounded and on disk, so it's not safe to use in
    # an environment with potentially malicious users.
    "VLLM_V0_USE_OUTLINES_CACHE":
    lambda: os.environ.get("VLLM_V0_USE_OUTLINES_CACHE", "0") == "1",

    # Whether to turn on the outlines cache for V1
    # This cache is unbounded and on disk, so it's not safe to use in
    # an environment with potentially malicious users.
    "VLLM_V1_USE_OUTLINES_CACHE":
    lambda: os.environ.get("VLLM_V1_USE_OUTLINES_CACHE", "0") == "1",

    # Gap between padding buckets for the forward pass. So we have
    # 8, we will run forward pass with [16, 24, 32, ...].
    "VLLM_TPU_BUCKET_PADDING_GAP":
    lambda: int(os.environ["VLLM_TPU_BUCKET_PADDING_GAP"])
    if "VLLM_TPU_BUCKET_PADDING_GAP" in os.environ else 0,
    "VLLM_TPU_MOST_MODEL_LEN":
    lambda: maybe_convert_int(os.environ.get("VLLM_TPU_MOST_MODEL_LEN", None)),

    # Whether using Pathways
    "VLLM_TPU_USING_PATHWAYS":
    lambda: bool("proxy" in os.getenv("JAX_PLATFORMS", "").lower()),

    # Allow use of DeepGemm kernels for fused moe ops.
    "VLLM_USE_DEEP_GEMM":
    lambda: bool(int(os.getenv("VLLM_USE_DEEP_GEMM", "1"))),

    # Whether to use E8M0 scaling when DeepGEMM is used on Blackwell GPUs.
    "VLLM_USE_DEEP_GEMM_E8M0":
    lambda: bool(int(os.getenv("VLLM_USE_DEEP_GEMM_E8M0", "1"))),
    # TODO(wentao): unify the two E8M0 flags after verifying the correctness.
    # Whether to use E8M0 scaling when DeepGEMM is used on Hopper GPUs.
    "VLLM_USE_DEEP_GEMM_E8M0_HOPPER":
    lambda: bool(int(os.getenv("VLLM_USE_DEEP_GEMM_E8M0_HOPPER", "0"))),
    # DeepGemm JITs the kernels on-demand. The warmup attempts to make DeepGemm
    # JIT all the required kernels before model execution so there is no
    # JIT'ing in the hot-path. However, this warmup increases the engine
    # startup time by a couple of minutes.
    # Set `VLLM_SKIP_DEEP_GEMM_WARMUP` to disable the warmup.
    "VLLM_SKIP_DEEP_GEMM_WARMUP":
    lambda: bool(int(os.getenv("VLLM_SKIP_DEEP_GEMM_WARMUP", "0"))),

    # Whether to use fused grouped_topk used for MoE expert selection.
    "VLLM_USE_FUSED_MOE_GROUPED_TOPK":
    lambda: bool(int(os.getenv("VLLM_USE_FUSED_MOE_GROUPED_TOPK", "1"))),

    # Allow use of FlashInfer MoE kernels for fused moe ops.
    "VLLM_USE_FLASHINFER_MOE_FP16":
    lambda: bool(int(os.getenv("VLLM_USE_FLASHINFER_MOE_FP16", "0"))),

    # Allow use of FlashInfer MoE kernels for fused moe ops.
    "VLLM_USE_FLASHINFER_MOE_FP8":
    lambda: bool(int(os.getenv("VLLM_USE_FLASHINFER_MOE_FP8", "0"))),

    # Allow use of FlashInfer CUTLASS kernels for fused moe ops.
    "VLLM_USE_FLASHINFER_MOE_FP4":
    lambda: bool(int(os.getenv("VLLM_USE_FLASHINFER_MOE_FP4", "0"))),

    # If set to 1, use the FlashInfer
    # MXFP8 (activation) x MXFP4 (weight) MoE backend.
    "VLLM_USE_FLASHINFER_MOE_MXFP4_MXFP8":
    lambda: bool(int(os.getenv("VLLM_USE_FLASHINFER_MOE_MXFP4_MXFP8", "0"))),

    # If set to 1, use the FlashInfer CUTLASS backend for
    # MXFP8 (activation) x MXFP4 (weight) MoE.
    # This is separate from the TRTLLMGEN path controlled by
    # VLLM_USE_FLASHINFER_MOE_MXFP4_MXFP8.
    "VLLM_USE_FLASHINFER_MOE_MXFP4_MXFP8_CUTLASS":
    lambda: bool(int(
        os.getenv("VLLM_USE_FLASHINFER_MOE_MXFP4_MXFP8_CUTLASS", "0")
        )),

    # If set to 1, use the FlashInfer
    # BF16 (activation) x MXFP4 (weight) MoE backend.
    "VLLM_USE_FLASHINFER_MOE_MXFP4_BF16":
    lambda: bool(int(os.getenv("VLLM_USE_FLASHINFER_MOE_MXFP4_BF16", "0"))),

    # Control the cache sized used by the xgrammar compiler. The default
    # of 512 MB should be enough for roughly 1000 JSON schemas.
    # It can be changed with this variable if needed for some reason.
    "VLLM_XGRAMMAR_CACHE_MB":
    lambda: int(os.getenv("VLLM_XGRAMMAR_CACHE_MB", "512")),

    # Control the threshold for msgspec to use 'zero copy' for
    # serialization/deserialization of tensors. Tensors below
    # this limit will be encoded into the msgpack buffer, and
    # tensors above will instead be sent via a separate message.
    # While the sending side still actually copies the tensor
    # in all cases, on the receiving side, tensors above this
    # limit will actually be zero-copy decoded.
    "VLLM_MSGPACK_ZERO_COPY_THRESHOLD":
    lambda: int(os.getenv("VLLM_MSGPACK_ZERO_COPY_THRESHOLD", "256")),

    # If set, allow insecure serialization using pickle.
    # This is useful for environments where it is deemed safe to use the
    # insecure method and it is needed for some reason.
    "VLLM_ALLOW_INSECURE_SERIALIZATION":
    lambda: bool(int(os.getenv("VLLM_ALLOW_INSECURE_SERIALIZATION", "0"))),

    # IP address used for NIXL handshake between remote agents.
    "VLLM_NIXL_SIDE_CHANNEL_HOST":
    lambda: os.getenv("VLLM_NIXL_SIDE_CHANNEL_HOST", "localhost"),

    # Port used for NIXL handshake between remote agents.
    "VLLM_NIXL_SIDE_CHANNEL_PORT":
    lambda: int(os.getenv("VLLM_NIXL_SIDE_CHANNEL_PORT", "5600")),

    # all2all backend for vllm's expert parallel communication
    # Available options:
    # - "naive": naive all2all implementation using broadcasts
    # - "allgather_reducescatter": all2all implementation based on allgather and
    #  reducescatter
    # - "pplx": use pplx kernels
    # - "deepep_high_throughput", use deepep high-throughput kernels
    # - "deepep_low_latency", use deepep low-latency kernels
    # - "flashinfer_all2allv", use flashinfer alltoallv kernels for mnnvl
    "VLLM_ALL2ALL_BACKEND":
    env_with_choices("VLLM_ALL2ALL_BACKEND", "allgather_reducescatter",
                     ["naive", "pplx",
                     "deepep_high_throughput",
                     "deepep_low_latency",
                     "allgather_reducescatter",
                     "flashinfer_all2allv"]),

    # Flashinfer MoE backend for vLLM's fused Mixture-of-Experts support.
    # Both require compute capability 10.0 or above.
    # Available options:
    # - "throughput":  [default]
    #     Uses CUTLASS kernels optimized for high-throughput batch inference.
    # - "latency":
    #     Uses TensorRT-LLM kernels optimized for low-latency inference.
    "VLLM_FLASHINFER_MOE_BACKEND":
    env_with_choices("VLLM_FLASHINFER_MOE_BACKEND", "throughput",
    ["throughput", "latency"]),

    # Control the maximum number of tokens per expert supported by the
    # NVFP4 MoE CUTLASS Kernel. This value is used to create a buffer for
    # the blockscale tensor of activations NVFP4 Quantization.
    # This is used to prevent the kernel from running out of memory.
    "VLLM_MAX_TOKENS_PER_EXPERT_FP4_MOE":
    lambda: int(os.getenv("VLLM_MAX_TOKENS_PER_EXPERT_FP4_MOE", "163840")),

    # Specifies the thresholds of the communicated tensor sizes under which
    # vllm should use flashinfer fused allreduce. The variable should be a
    # JSON with the following format:
    #     { <world size>: <max size in mb> }
    # Unspecified world sizes will fall back to
    #     { 2: 64, 4: 1, <everything else>: 0.5 }
    "VLLM_FLASHINFER_ALLREDUCE_FUSION_THRESHOLDS_MB":
    lambda: json.loads(os.getenv(
        "VLLM_FLASHINFER_ALLREDUCE_FUSION_THRESHOLDS_MB", "{}")),

    # MoE routing strategy selector.
    # See `RoutingSimulator.get_available_strategies()` # for available
    # strategies.
    # Cutstom routing strategies can be registered by
    # RoutingSimulator.register_strategy()
    # Note: custom strategies may not produce correct model outputs
    "VLLM_MOE_ROUTING_SIMULATION_STRATEGY":
    lambda: os.environ.get("VLLM_MOE_ROUTING_SIMULATION_STRATEGY", "").lower(),

    # Regex timeout for use by the vLLM tool parsing plugins.
    "VLLM_TOOL_PARSE_REGEX_TIMEOUT_SECONDS":
    lambda: int(os.getenv("VLLM_TOOL_PARSE_REGEX_TIMEOUT_SECONDS", "1")),

    # Reduce CPU usage when vLLM is idle. Enabling this will incur small
    # latency penalty when a request eventually comes.
    "VLLM_SLEEP_WHEN_IDLE":
    lambda: bool(int(os.getenv("VLLM_SLEEP_WHEN_IDLE", "0"))),

    # Control the max chunk bytes (in MB) for the rpc message queue.
    # Object larger than this threshold will be broadcast to worker
    # processes via zmq.
    "VLLM_MQ_MAX_CHUNK_BYTES_MB":
    lambda: int(os.getenv("VLLM_MQ_MAX_CHUNK_BYTES_MB", "16")),

    # Timeout in seconds for execute_model RPC calls in multiprocessing
    # executor (only applies when TP > 1).
    "VLLM_EXECUTE_MODEL_TIMEOUT_SECONDS":
    lambda: int(os.getenv("VLLM_EXECUTE_MODEL_TIMEOUT_SECONDS", "300")),

    # KV Cache layout used throughout vllm.
    # Some common values are:
    # - NHD
    # - HND
    # Where N=num_blocks, H=num_heads and D=head_size. The default value will
    # leave the layout choice to the backend. Mind that backends may only
    # implement and support a subset of all possible layouts.
    "VLLM_KV_CACHE_LAYOUT":
    env_with_choices("VLLM_KV_CACHE_LAYOUT", None, ["NHD", "HND"]),

    # Enable checking whether the generated logits contain NaNs,
    # indicating corrupted output. Useful for debugging low level bugs
    # or bad hardware but it may add compute overhead.
    "VLLM_COMPUTE_NANS_IN_LOGITS":
    lambda: bool(int(os.getenv("VLLM_COMPUTE_NANS_IN_LOGITS", "0"))),

    # Controls whether or not emulations are used for NVFP4
    # generations on machines < 100 for compressed-tensors
    # models
    "VLLM_USE_NVFP4_CT_EMULATIONS":
    lambda: bool(int(os.getenv("VLLM_USE_NVFP4_CT_EMULATIONS", "0"))),

    # Time (in seconds) after which the KV cache on the producer side is
    # automatically cleared if no READ notification is received from the
    # consumer. This is only applicable when using NixlConnector in a
    # disaggregated decode-prefill setup.
    "VLLM_NIXL_ABORT_REQUEST_TIMEOUT":
    lambda: int(os.getenv("VLLM_NIXL_ABORT_REQUEST_TIMEOUT", "120")),

    # Controls whether or not to use cudnn prefill
    "VLLM_USE_CUDNN_PREFILL":
    lambda: bool(int(os.getenv("VLLM_USE_CUDNN_PREFILL", "0"))),

    # If set to 1/True, use the TRTLLM attention backend in flashinfer.
    # If set to 0/False, use the default attention backend in flashinfer.
    # If not set, auto-detect the attention backend in flashinfer.
    "VLLM_USE_TRTLLM_ATTENTION":
    lambda: (None if "VLLM_USE_TRTLLM_ATTENTION" not in os.environ else
             os.environ["VLLM_USE_TRTLLM_ATTENTION"].lower() in ("1", "true")),

    # If set to 1, when we use fp8 kv, we do not quantize Q to fp8
    "VLLM_FLASHINFER_DISABLE_Q_QUANTIZATION":
    lambda: bool(int(os.getenv("VLLM_FLASHINFER_DISABLE_Q_QUANTIZATION", "0"))),

    # If set, it means we pre-downloaded cubin files and flashinfer will
    # read the cubin files directly.
    "VLLM_HAS_FLASHINFER_CUBIN":
    lambda: os.getenv("VLLM_HAS_FLASHINFER_CUBIN", False),

    # If set to 1, force the use of TRTLLM FP4 GEMM backend in flashinfer.
    # Otherwise, uses the first available of: flashinfer cutlass GEMM,
    # vllm cutlass GEMM, marlin GEMM.
    "VLLM_USE_TRTLLM_FP4_GEMM":
    lambda: bool(int(os.getenv("VLLM_USE_TRTLLM_FP4_GEMM", "0"))),

    # Controls garbage collection during CUDA graph capture.
    # If set to 0 (default), enables GC freezing to speed up capture time.
    # If set to 1, allows GC to run during capture.
    "VLLM_ENABLE_CUDAGRAPH_GC":
    lambda: bool(int(os.getenv("VLLM_ENABLE_CUDAGRAPH_GC", "0"))),

    # Disable padding to CUDA graph capture batch sizes.
    # TODO(wentao): https://github.com/vllm-project/vllm/issues/23378
    # After the issue is fixed, we can remove this flag.
    "VLLM_DISABLE_PAD_FOR_CUDAGRAPH":
    lambda: bool(int(os.getenv("VLLM_DISABLE_PAD_FOR_CUDAGRAPH", "0"))),

    # Used to force set up loopback IP
    "VLLM_LOOPBACK_IP":
    lambda: os.getenv("VLLM_LOOPBACK_IP", ""),

    # Used to set the process name prefix for vLLM processes.
    # This is useful for debugging and monitoring purposes.
    # The default value is "VLLM".
    "VLLM_PROCESS_NAME_PREFIX":
    lambda: os.getenv("VLLM_PROCESS_NAME_PREFIX", "VLLM"),

    # Allow chunked local attention with hybrid kv cache manager.
    # Currently using the Hybrid KV cache manager with chunked local attention
    # in the Llama4 models (the only models currently using chunked local attn)
    # causes a latency regression. For this reason, we disable it by default.
    # This flag is used to allow users to enable it if they want to (to save on
    # kv-cache memory usage and enable longer contexts)
    # TODO(lucas): Remove this flag once latency regression is resolved.
    "VLLM_ALLOW_CHUNKED_LOCAL_ATTN_WITH_HYBRID_KV_CACHE":
    lambda: bool(int(os.getenv(\
            "VLLM_ALLOW_CHUNKED_LOCAL_ATTN_WITH_HYBRID_KV_CACHE", "0"))),

    # Enables support for the "store" option in the OpenAI Responses API.
    # When set to 1, vLLM's OpenAI server will retain the input and output
    # messages for those requests in memory. By default, this is disabled (0),
    # and the "store" option is ignored.
    # NOTE/WARNING:
    # 1. Messages are kept in memory only (not persisted to disk) and will be
    #    lost when the vLLM server shuts down.
    # 2. Enabling this option will cause a memory leak, as stored messages are
    #    never removed from memory until the server terminates.
    "VLLM_ENABLE_RESPONSES_API_STORE":
    lambda: bool(int(os.getenv("VLLM_ENABLE_RESPONSES_API_STORE", "0"))),

    # If set, use the fp8 mfma in rocm paged attention.
    "VLLM_ROCM_FP8_MFMA_PAGE_ATTN":
    lambda: bool(int(os.getenv("VLLM_ROCM_FP8_MFMA_PAGE_ATTN", "0"))),

    # Whether to use pytorch symmetric memory for allreduce
    "VLLM_ALLREDUCE_USE_SYMM_MEM":
    lambda: bool(int(os.getenv("VLLM_ALLREDUCE_USE_SYMM_MEM", "1"))),

    # Allows vllm to find tuned config under customized folder
    "VLLM_TUNED_CONFIG_FOLDER":
    lambda: os.getenv("VLLM_TUNED_CONFIG_FOLDER", None),

    # Allows harmony instructions to be injected on system messages
    "VLLM_GPT_OSS_HARMONY_SYSTEM_INSTRUCTIONS":
    lambda: bool(
        int(os.getenv("VLLM_GPT_OSS_HARMONY_SYSTEM_INSTRUCTIONS", "0"))),

    # Add optional custom scopes for profiling, disable to avoid overheads
    "VLLM_CUSTOM_SCOPES_FOR_PROFILING":
    lambda: bool(int(os.getenv("VLLM_CUSTOM_SCOPES_FOR_PROFILING", "0"))),

    # Add optional nvtx scopes for profiling, disable to avoid overheads
    "VLLM_NVTX_SCOPES_FOR_PROFILING":
    lambda: bool(int(os.getenv("VLLM_NVTX_SCOPES_FOR_PROFILING", "0"))),

    # Represent block hashes in KV cache events as 64-bit integers instead of
    # raw bytes. Defaults to True for backward compatibility.
    "VLLM_KV_EVENTS_USE_INT_BLOCK_HASHES":
    lambda: bool(int(os.getenv("VLLM_KV_EVENTS_USE_INT_BLOCK_HASHES", "1"))),

    # Name of the shared memory buffer used for object storage.
    # Only effective when mm_config.mm_processor_cache_type == "shm".
    "VLLM_OBJECT_STORAGE_SHM_BUFFER_NAME":
    lambda: os.getenv("VLLM_OBJECT_STORAGE_SHM_BUFFER_NAME",
                      "VLLM_OBJECT_STORAGE_SHM_BUFFER"),

    # The size in MB of the buffers (NVL and RDMA) used by DeepEP
    "VLLM_DEEPEP_BUFFER_SIZE_MB":
    lambda: int(os.getenv("VLLM_DEEPEP_BUFFER_SIZE_MB", "1024")),

    # The number of SMs to allocate for communication kernels when running DBO
    # the rest of the SMs on the device will be allocated to compute
    "VLLM_DBO_COMM_SMS":
    lambda: int(os.getenv("VLLM_DBO_COMM_SMS", "20")),

    # Valid values are container,code_interpreter,web_search_preview
    # ex GPT_OSS_SYSTEM_TOOL_MCP_LABELS=container,code_interpreter
    "GPT_OSS_SYSTEM_TOOL_MCP_LABELS":
    env_list_with_choices("GPT_OSS_SYSTEM_TOOL_MCP_LABELS", [],
                            ["container",
                            "code_interpreter",
                            "web_search_preview"]),

    # Enable max_autotune & coordinate_descent_tuning in inductor_config
    # to compile static shapes passed from compile_sizes in compilation_config
    # If set to 1, enable max_autotune; By default, this is enabled (1)
    "VLLM_ENABLE_INDUCTOR_MAX_AUTOTUNE":
    lambda: bool(int(os.getenv("VLLM_ENABLE_INDUCTOR_MAX_AUTOTUNE", "1"))),
    # If set to 1, enable coordinate_descent_tuning;
    # By default, this is enabled (1)
    "VLLM_ENABLE_INDUCTOR_COORDINATE_DESCENT_TUNING":
    lambda: bool(int(os.getenv("VLLM_ENABLE_INDUCTOR_COORDINATE_DESCENT_TUNING",
        "1"))),

    # Flag to enable NCCL symmetric memory allocation and registration
    "VLLM_USE_NCCL_SYMM_MEM":
    lambda: bool(int(os.getenv("VLLM_USE_NCCL_SYMM_MEM", "0"))),

    # NCCL header path
    "VLLM_NCCL_INCLUDE_PATH":
    lambda: os.environ.get("VLLM_NCCL_INCLUDE_PATH", None),
    # Flag to enable FBGemm kernels on model execution
    "VLLM_USE_FBGEMM": lambda: bool(int(os.getenv("VLLM_USE_FBGEMM", "0"))),
<<<<<<< HEAD
    "VLLM_ENABLE_FUSED_ROPE_MLA_KV_WRITE":
    lambda: bool(
        int(os.getenv("VLLM_ENABLE_FUSED_ROPE_MLA_KV_WRITE", "0"))),
=======

    # GC debug config
    # - VLLM_GC_DEBUG=0: disable GC debugger
    # - VLLM_GC_DEBUG=1: enable GC debugger with gc.collect elpased times
    # - VLLM_GC_DEBUG='{"top_objects":5}': enable GC debugger with
    #                                      top 5 collected objects
    "VLLM_GC_DEBUG": lambda: os.getenv("VLLM_GC_DEBUG", ""),
>>>>>>> 145ac733
}

# --8<-- [end:env-vars-definition]


def __getattr__(name: str):
    # lazy evaluation of environment variables
    if name in environment_variables:
        return environment_variables[name]()
    raise AttributeError(f"module {__name__!r} has no attribute {name!r}")


def __dir__():
    return list(environment_variables.keys())


def is_set(name: str):
    """Check if an environment variable is explicitly set."""
    if name in environment_variables:
        return name in os.environ
    raise AttributeError(f"module {__name__!r} has no attribute {name!r}")


def set_vllm_use_v1(use_v1: bool):
    if is_set("VLLM_USE_V1"):
        raise ValueError(
            "Should not call set_vllm_use_v1() if VLLM_USE_V1 is set "
            "explicitly by the user. Please raise this as a Github "
            "Issue and explicitly set VLLM_USE_V1=0 or 1.")
    os.environ["VLLM_USE_V1"] = "1" if use_v1 else "0"


def compute_hash() -> str:
    """
    WARNING: Whenever a new key is added to this environment
    variables, ensure that it is included in the factors list if
    it affects the computation graph. For example, different values
    of VLLM_PP_LAYER_PARTITION will generate different computation
    graphs, so it is included in the factors list. The env vars that
    affect the choice of different kernels or attention backends should
    also be included in the factors list.
    """

    # The values of envs may affects the computation graph.
    # TODO(DefTruth): hash all environment variables?
    # for key in environment_variables:
    #     factorize(key)
    environment_variables_to_hash = [
        "VLLM_PP_LAYER_PARTITION",
        "VLLM_MLA_DISABLE",
        "VLLM_FLASH_ATTN_MAX_NUM_SPLITS_FOR_CUDA_GRAPH",
        "VLLM_USE_TRITON_FLASH_ATTN",
        "VLLM_USE_TRITON_AWQ",
        "VLLM_DP_RANK",
        "VLLM_DP_SIZE",
        "VLLM_USE_STANDALONE_COMPILE",
        "VLLM_FUSED_MOE_CHUNK_SIZE",
        "VLLM_FLASHINFER_MOE_BACKEND",
        "VLLM_V1_USE_PREFILL_DECODE_ATTENTION",
        "VLLM_USE_AITER_UNIFIED_ATTENTION",
        "VLLM_ATTENTION_BACKEND",
        "VLLM_USE_FLASHINFER_SAMPLER",
        "VLLM_DISABLED_KERNELS",
        "VLLM_USE_DEEP_GEMM",
        "VLLM_USE_DEEP_GEMM_E8M0",
        "VLLM_USE_DEEP_GEMM_E8M0_HOPPER",
        "VLLM_USE_TRTLLM_FP4_GEMM",
        "VLLM_USE_FUSED_MOE_GROUPED_TOPK",
        "VLLM_USE_FLASHINFER_MOE_FP16",
        "VLLM_USE_FLASHINFER_MOE_FP8",
        "VLLM_USE_FLASHINFER_MOE_FP4",
        "VLLM_USE_FLASHINFER_MOE_MXFP4_MXFP8",
        "VLLM_USE_FLASHINFER_MOE_MXFP4_MXFP8_CUTLASS",
        "VLLM_USE_FLASHINFER_MOE_MXFP4_BF16",
        "VLLM_USE_CUDNN_PREFILL",
        "VLLM_USE_TRTLLM_ATTENTION",
        "VLLM_FLASHINFER_DISABLE_Q_QUANTIZATION",
        "VLLM_ROCM_USE_AITER",
        "VLLM_ROCM_USE_AITER_PAGED_ATTN",
        "VLLM_ROCM_USE_AITER_LINEAR",
        "VLLM_ROCM_USE_AITER_MOE",
        "VLLM_ROCM_USE_AITER_RMSNORM",
        "VLLM_ROCM_USE_AITER_MLA",
        "VLLM_ROCM_USE_AITER_MHA",
        "VLLM_ROCM_USE_AITER_FP4_ASM_GEMM",
        "VLLM_ROCM_USE_TRITON_ROPE",
        "VLLM_ROCM_USE_AITER_FP8BMM",
        "VLLM_ROCM_USE_SKINNY_GEMM",
        "VLLM_ROCM_FP8_PADDING",
        "VLLM_ROCM_MOE_PADDING",
        "VLLM_ROCM_CUSTOM_PAGED_ATTN",
        "VLLM_ROCM_QUICK_REDUCE_QUANTIZATION",
        "VLLM_ROCM_QUICK_REDUCE_CAST_BF16_TO_FP16",
        "VLLM_ROCM_QUICK_REDUCE_MAX_SIZE_BYTES_MB",
        "VLLM_ROCM_FP8_MFMA_PAGE_ATTN",
        "VLLM_ENABLE_INDUCTOR_MAX_AUTOTUNE",
        "VLLM_ENABLE_INDUCTOR_COORDINATE_DESCENT_TUNING",
        "VLLM_USE_FBGEMM",
    ]
    for key in environment_variables_to_hash:
        # if this goes out of sync with environment_variables,
        # it's not a user error, it's a bug
        assert key in environment_variables, \
            "Please update environment_variables_to_hash in envs.py"

    factors = [
        environment_variables[key]() for key in environment_variables_to_hash
    ]

    hash_str = hashlib.md5(str(factors).encode(),
                           usedforsecurity=False).hexdigest()

    return hash_str<|MERGE_RESOLUTION|>--- conflicted
+++ resolved
@@ -205,11 +205,8 @@
     VLLM_USE_NCCL_SYMM_MEM: bool = False
     VLLM_NCCL_INCLUDE_PATH: Optional[str] = None
     VLLM_USE_FBGEMM: bool = False
-<<<<<<< HEAD
+    VLLM_GC_DEBUG: str = ""
     VLLM_ENABLE_FUSED_ROPE_MLA_KV_WRITE: bool = False
-=======
-    VLLM_GC_DEBUG: str = ""
->>>>>>> 145ac733
 
 
 def get_default_cache_root():
@@ -1480,11 +1477,6 @@
     lambda: os.environ.get("VLLM_NCCL_INCLUDE_PATH", None),
     # Flag to enable FBGemm kernels on model execution
     "VLLM_USE_FBGEMM": lambda: bool(int(os.getenv("VLLM_USE_FBGEMM", "0"))),
-<<<<<<< HEAD
-    "VLLM_ENABLE_FUSED_ROPE_MLA_KV_WRITE":
-    lambda: bool(
-        int(os.getenv("VLLM_ENABLE_FUSED_ROPE_MLA_KV_WRITE", "0"))),
-=======
 
     # GC debug config
     # - VLLM_GC_DEBUG=0: disable GC debugger
@@ -1492,7 +1484,10 @@
     # - VLLM_GC_DEBUG='{"top_objects":5}': enable GC debugger with
     #                                      top 5 collected objects
     "VLLM_GC_DEBUG": lambda: os.getenv("VLLM_GC_DEBUG", ""),
->>>>>>> 145ac733
+
+    "VLLM_ENABLE_FUSED_ROPE_MLA_KV_WRITE":
+    lambda: bool(
+        int(os.getenv("VLLM_ENABLE_FUSED_ROPE_MLA_KV_WRITE", "0"))),
 }
 
 # --8<-- [end:env-vars-definition]
