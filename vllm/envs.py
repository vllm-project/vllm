# SPDX-License-Identifier: Apache-2.0

import os
import tempfile
from typing import TYPE_CHECKING, Any, Callable, Dict, List, Optional

if TYPE_CHECKING:
    VLLM_HOST_IP: str = ""
    VLLM_PORT: Optional[int] = None
    VLLM_RPC_BASE_PATH: str = tempfile.gettempdir()
    VLLM_USE_MODELSCOPE: bool = False
    VLLM_RINGBUFFER_WARNING_INTERVAL: int = 60
    VLLM_NCCL_SO_PATH: Optional[str] = None
    LD_LIBRARY_PATH: Optional[str] = None
    VLLM_USE_TRITON_FLASH_ATTN: bool = False
    VLLM_FLASH_ATTN_VERSION: Optional[int] = None
    LOCAL_RANK: int = 0
    CUDA_VISIBLE_DEVICES: Optional[str] = None
    VLLM_ENGINE_ITERATION_TIMEOUT_S: int = 60
    VLLM_API_KEY: Optional[str] = None
    S3_ACCESS_KEY_ID: Optional[str] = None
    S3_SECRET_ACCESS_KEY: Optional[str] = None
    S3_ENDPOINT_URL: Optional[str] = None
    VLLM_CACHE_ROOT: str = os.path.expanduser("~/.cache/vllm")
    VLLM_CONFIG_ROOT: str = os.path.expanduser("~/.config/vllm")
    VLLM_USAGE_STATS_SERVER: str = "https://stats.vllm.ai"
    VLLM_NO_USAGE_STATS: bool = False
    VLLM_DO_NOT_TRACK: bool = False
    VLLM_USAGE_SOURCE: str = ""
    VLLM_CONFIGURE_LOGGING: int = 1
    VLLM_LOGGING_LEVEL: str = "INFO"
    VLLM_LOGGING_PREFIX: str = ""
    VLLM_LOGGING_CONFIG_PATH: Optional[str] = None
    VLLM_LOGITS_PROCESSOR_THREADS: Optional[int] = None
    VLLM_TRACE_FUNCTION: int = 0
    VLLM_ATTENTION_BACKEND: Optional[str] = None
    VLLM_USE_FLASHINFER_SAMPLER: Optional[bool] = None
    VLLM_USE_FLASHINFER_REJECTION_SAMPLER: bool = False
    VLLM_FLASHINFER_FORCE_TENSOR_CORES: bool = False
    VLLM_PP_LAYER_PARTITION: Optional[str] = None
    VLLM_CPU_KVCACHE_SPACE: int = 0
    VLLM_CPU_OMP_THREADS_BIND: str = ""
    VLLM_OPENVINO_DEVICE: str = "CPU"
    VLLM_OPENVINO_KVCACHE_SPACE: int = 0
    VLLM_OPENVINO_CPU_KV_CACHE_PRECISION: Optional[str] = None
    VLLM_OPENVINO_ENABLE_QUANTIZED_WEIGHTS: bool = False
    VLLM_XLA_CACHE_PATH: str = os.path.join(VLLM_CACHE_ROOT, "xla_cache")
    VLLM_FUSED_MOE_CHUNK_SIZE: int = 64 * 1024
    VLLM_USE_RAY_SPMD_WORKER: bool = False
    VLLM_USE_RAY_COMPILED_DAG: bool = False
    VLLM_USE_RAY_COMPILED_DAG_NCCL_CHANNEL: bool = True
    VLLM_USE_RAY_COMPILED_DAG_OVERLAP_COMM: bool = False
    VLLM_WORKER_MULTIPROC_METHOD: str = "fork"
    VLLM_ASSETS_CACHE: str = os.path.join(VLLM_CACHE_ROOT, "assets")
    VLLM_IMAGE_FETCH_TIMEOUT: int = 5
    VLLM_VIDEO_FETCH_TIMEOUT: int = 30
    VLLM_AUDIO_FETCH_TIMEOUT: int = 10
    VLLM_TARGET_DEVICE: str = "cuda"
    MAX_JOBS: Optional[str] = None
    NVCC_THREADS: Optional[str] = None
    VLLM_USE_PRECOMPILED: bool = False
    VLLM_NO_DEPRECATION_WARNING: bool = False
    VLLM_KEEP_ALIVE_ON_ENGINE_DEATH: bool = False
    CMAKE_BUILD_TYPE: Optional[str] = None
    VERBOSE: bool = False
    VLLM_ALLOW_LONG_MAX_MODEL_LEN: bool = False
    VLLM_TEST_FORCE_FP8_MARLIN: bool = False
    VLLM_RPC_TIMEOUT: int = 10000  # ms
    VLLM_PLUGINS: Optional[List[str]] = None
    VLLM_TORCH_PROFILER_DIR: Optional[str] = None
    VLLM_USE_TRITON_AWQ: bool = False
    VLLM_ALLOW_RUNTIME_LORA_UPDATING: bool = False
    VLLM_SKIP_P2P_CHECK: bool = False
    VLLM_DISABLED_KERNELS: List[str] = []
    VLLM_USE_V1: bool = False
    VLLM_ENABLE_V1_MULTIPROCESSING: bool = True
    VLLM_LOG_BATCHSIZE_INTERVAL: float = -1
    VLLM_DISABLE_COMPILE_CACHE: bool = False
    K_SCALE_CONSTANT: int = 200
    V_SCALE_CONSTANT: int = 100
    VLLM_SERVER_DEV_MODE: bool = False
    VLLM_V1_OUTPUT_PROC_CHUNK_SIZE: int = 128
    VLLM_MLA_DISABLE: bool = False
    VLLM_MLA_PERFORM_MATRIX_ABSORPTION: bool = True
    VLLM_MLA_DISABLE_REQUANTIZATION: bool = False
    VLLM_MLA_CUDA_MEM_ALIGN_KV_CACHE: bool = True
    VLLM_ENABLE_MOE_ALIGN_BLOCK_SIZE_TRITON: bool = False
    VLLM_RAY_PER_WORKER_GPUS: float = 1.0
    VLLM_RAY_BUNDLE_INDICES: str = ""


def get_default_cache_root():
    return os.getenv(
        "XDG_CACHE_HOME",
        os.path.join(os.path.expanduser("~"), ".cache"),
    )


def get_default_config_root():
    return os.getenv(
        "XDG_CONFIG_HOME",
        os.path.join(os.path.expanduser("~"), ".config"),
    )


def maybe_convert_int(value: Optional[str]) -> Optional[int]:
    if value is None:
        return None
    return int(value)


# The begin-* and end* here are used by the documentation generator
# to extract the used env vars.

# begin-env-vars-definition

environment_variables: Dict[str, Callable[[], Any]] = {

    # ================== Installation Time Env Vars ==================

    # Target device of vLLM, supporting [cuda (by default),
    # rocm, neuron, cpu, openvino]
    "VLLM_TARGET_DEVICE":
    lambda: os.getenv("VLLM_TARGET_DEVICE", "cuda"),

    # Maximum number of compilation jobs to run in parallel.
    # By default this is the number of CPUs
    "MAX_JOBS":
    lambda: os.getenv("MAX_JOBS", None),

    # Number of threads to use for nvcc
    # By default this is 1.
    # If set, `MAX_JOBS` will be reduced to avoid oversubscribing the CPU.
    "NVCC_THREADS":
    lambda: os.getenv("NVCC_THREADS", None),

    # If set, vllm will use precompiled binaries (*.so)
    "VLLM_USE_PRECOMPILED":
    lambda: bool(os.environ.get("VLLM_USE_PRECOMPILED")) or bool(
        os.environ.get("VLLM_PRECOMPILED_WHEEL_LOCATION")),

    # CMake build type
    # If not set, defaults to "Debug" or "RelWithDebInfo"
    # Available options: "Debug", "Release", "RelWithDebInfo"
    "CMAKE_BUILD_TYPE":
    lambda: os.getenv("CMAKE_BUILD_TYPE"),

    # If set, vllm will print verbose logs during installation
    "VERBOSE":
    lambda: bool(int(os.getenv('VERBOSE', '0'))),

    # Root directory for VLLM configuration files
    # Defaults to `~/.config/vllm` unless `XDG_CONFIG_HOME` is set
    # Note that this not only affects how vllm finds its configuration files
    # during runtime, but also affects how vllm installs its configuration
    # files during **installation**.
    "VLLM_CONFIG_ROOT":
    lambda: os.path.expanduser(
        os.getenv(
            "VLLM_CONFIG_ROOT",
            os.path.join(get_default_config_root(), "vllm"),
        )),

    # ================== Runtime Env Vars ==================

    # Root directory for VLLM cache files
    # Defaults to `~/.cache/vllm` unless `XDG_CACHE_HOME` is set
    "VLLM_CACHE_ROOT":
    lambda: os.path.expanduser(
        os.getenv(
            "VLLM_CACHE_ROOT",
            os.path.join(get_default_cache_root(), "vllm"),
        )),

    # used in distributed environment to determine the ip address
    # of the current node, when the node has multiple network interfaces.
    # If you are using multi-node inference, you should set this differently
    # on each node.
    'VLLM_HOST_IP':
    lambda: os.getenv('VLLM_HOST_IP', ""),

    # used in distributed environment to manually set the communication port
    # Note: if VLLM_PORT is set, and some code asks for multiple ports, the
    # VLLM_PORT will be used as the first port, and the rest will be generated
    # by incrementing the VLLM_PORT value.
    # '0' is used to make mypy happy
    'VLLM_PORT':
    lambda: int(os.getenv('VLLM_PORT', '0'))
    if 'VLLM_PORT' in os.environ else None,

    # path used for ipc when the frontend api server is running in
    # multi-processing mode to communicate with the backend engine process.
    'VLLM_RPC_BASE_PATH':
    lambda: os.getenv('VLLM_RPC_BASE_PATH', tempfile.gettempdir()),

    # If true, will load models from ModelScope instead of Hugging Face Hub.
    # note that the value is true or false, not numbers
    "VLLM_USE_MODELSCOPE":
    lambda: os.environ.get("VLLM_USE_MODELSCOPE", "False").lower() == "true",

    # Interval in seconds to log a warning message when the ring buffer is full
    "VLLM_RINGBUFFER_WARNING_INTERVAL":
    lambda: int(os.environ.get("VLLM_RINGBUFFER_WARNING_INTERVAL", "60")),

    # path to cudatoolkit home directory, under which should be bin, include,
    # and lib directories.
    "CUDA_HOME":
    lambda: os.environ.get("CUDA_HOME", None),

    # Path to the NCCL library file. It is needed because nccl>=2.19 brought
    # by PyTorch contains a bug: https://github.com/NVIDIA/nccl/issues/1234
    "VLLM_NCCL_SO_PATH":
    lambda: os.environ.get("VLLM_NCCL_SO_PATH", None),

    # when `VLLM_NCCL_SO_PATH` is not set, vllm will try to find the nccl
    # library file in the locations specified by `LD_LIBRARY_PATH`
    "LD_LIBRARY_PATH":
    lambda: os.environ.get("LD_LIBRARY_PATH", None),

    # flag to control if vllm should use triton flash attention
    "VLLM_USE_TRITON_FLASH_ATTN":
    lambda: (os.environ.get("VLLM_USE_TRITON_FLASH_ATTN", "True").lower() in
             ("true", "1")),

    # Force vllm to use a specific flash-attention version (2 or 3), only valid
    # when using the flash-attention backend.
    "VLLM_FLASH_ATTN_VERSION":
    lambda: maybe_convert_int(os.environ.get("VLLM_FLASH_ATTN_VERSION", None)),

    # Internal flag to enable Dynamo fullgraph capture
    "VLLM_TEST_DYNAMO_FULLGRAPH_CAPTURE":
    lambda: bool(
        os.environ.get("VLLM_TEST_DYNAMO_FULLGRAPH_CAPTURE", "1") != "0"),

    # local rank of the process in the distributed setting, used to determine
    # the GPU device id
    "LOCAL_RANK":
    lambda: int(os.environ.get("LOCAL_RANK", "0")),

    # used to control the visible devices in the distributed setting
    "CUDA_VISIBLE_DEVICES":
    lambda: os.environ.get("CUDA_VISIBLE_DEVICES", None),

    # timeout for each iteration in the engine
    "VLLM_ENGINE_ITERATION_TIMEOUT_S":
    lambda: int(os.environ.get("VLLM_ENGINE_ITERATION_TIMEOUT_S", "60")),

    # API key for VLLM API server
    "VLLM_API_KEY":
    lambda: os.environ.get("VLLM_API_KEY", None),

    # S3 access information, used for tensorizer to load model from S3
    "S3_ACCESS_KEY_ID":
    lambda: os.environ.get("S3_ACCESS_KEY_ID", None),
    "S3_SECRET_ACCESS_KEY":
    lambda: os.environ.get("S3_SECRET_ACCESS_KEY", None),
    "S3_ENDPOINT_URL":
    lambda: os.environ.get("S3_ENDPOINT_URL", None),

    # Usage stats collection
    "VLLM_USAGE_STATS_SERVER":
    lambda: os.environ.get("VLLM_USAGE_STATS_SERVER", "https://stats.vllm.ai"),
    "VLLM_NO_USAGE_STATS":
    lambda: os.environ.get("VLLM_NO_USAGE_STATS", "0") == "1",
    "VLLM_DO_NOT_TRACK":
    lambda: (os.environ.get("VLLM_DO_NOT_TRACK", None) or os.environ.get(
        "DO_NOT_TRACK", None) or "0") == "1",
    "VLLM_USAGE_SOURCE":
    lambda: os.environ.get("VLLM_USAGE_SOURCE", "production"),

    # Logging configuration
    # If set to 0, vllm will not configure logging
    # If set to 1, vllm will configure logging using the default configuration
    #    or the configuration file specified by VLLM_LOGGING_CONFIG_PATH
    "VLLM_CONFIGURE_LOGGING":
    lambda: int(os.getenv("VLLM_CONFIGURE_LOGGING", "1")),
    "VLLM_LOGGING_CONFIG_PATH":
    lambda: os.getenv("VLLM_LOGGING_CONFIG_PATH"),

    # this is used for configuring the default logging level
    "VLLM_LOGGING_LEVEL":
    lambda: os.getenv("VLLM_LOGGING_LEVEL", "INFO"),

    # if set, VLLM_LOGGING_PREFIX will be prepended to all log messages
    "VLLM_LOGGING_PREFIX":
    lambda: os.getenv("VLLM_LOGGING_PREFIX", ""),

    # if set, vllm will call logits processors in a thread pool with this many
    # threads. This is useful when using custom logits processors that either
    # (a) launch additional CUDA kernels or (b) do significant CPU-bound work
    # while not holding the python GIL, or both.
    "VLLM_LOGITS_PROCESSOR_THREADS":
    lambda: int(os.getenv("VLLM_LOGITS_PROCESSOR_THREADS", "0"))
    if "VLLM_LOGITS_PROCESSOR_THREADS" in os.environ else None,

    # Trace function calls
    # If set to 1, vllm will trace function calls
    # Useful for debugging
    "VLLM_TRACE_FUNCTION":
    lambda: int(os.getenv("VLLM_TRACE_FUNCTION", "0")),

    # Backend for attention computation
    # Available options:
    # - "TORCH_SDPA": use torch.nn.MultiheadAttention
    # - "FLASH_ATTN": use FlashAttention
    # - "XFORMERS": use XFormers
    # - "ROCM_FLASH": use ROCmFlashAttention
    # - "FLASHINFER": use flashinfer
    "VLLM_ATTENTION_BACKEND":
    lambda: os.getenv("VLLM_ATTENTION_BACKEND", None),

    # If set, vllm will use flashinfer sampler
    "VLLM_USE_FLASHINFER_SAMPLER":
    lambda: bool(int(os.environ["VLLM_USE_FLASHINFER_SAMPLER"]))
    if "VLLM_USE_FLASHINFER_SAMPLER" in os.environ else None,

    # If set, vllm will force flashinfer to use tensor cores;
    # otherwise will use heuristic based on model architecture.
    "VLLM_FLASHINFER_FORCE_TENSOR_CORES":
    lambda: bool(int(os.getenv("VLLM_FLASHINFER_FORCE_TENSOR_CORES", "0"))),

    # Pipeline stage partition strategy
    "VLLM_PP_LAYER_PARTITION":
    lambda: os.getenv("VLLM_PP_LAYER_PARTITION", None),

    # (CPU backend only) CPU key-value cache space.
    # default is 4GB
    "VLLM_CPU_KVCACHE_SPACE":
    lambda: int(os.getenv("VLLM_CPU_KVCACHE_SPACE", "0")),

    # (CPU backend only) CPU core ids bound by OpenMP threads, e.g., "0-31",
    # "0,1,2", "0-31,33". CPU cores of different ranks are separated by '|'.
    "VLLM_CPU_OMP_THREADS_BIND":
    lambda: os.getenv("VLLM_CPU_OMP_THREADS_BIND", "all"),

    # OpenVINO device selection
    # default is CPU
    "VLLM_OPENVINO_DEVICE":
    lambda: os.getenv("VLLM_OPENVINO_DEVICE", "CPU").upper(),

    # OpenVINO key-value cache space
    # default is 4GB
    "VLLM_OPENVINO_KVCACHE_SPACE":
    lambda: int(os.getenv("VLLM_OPENVINO_KVCACHE_SPACE", "0")),

    # OpenVINO KV cache precision
    # default is bf16 if natively supported by platform, otherwise f16
    # To enable KV cache compression, please, explicitly specify u8
    "VLLM_OPENVINO_CPU_KV_CACHE_PRECISION":
    lambda: os.getenv("VLLM_OPENVINO_CPU_KV_CACHE_PRECISION", None),

    # Enables weights compression during model export via HF Optimum
    # default is False
    "VLLM_OPENVINO_ENABLE_QUANTIZED_WEIGHTS":
    lambda: bool(os.getenv("VLLM_OPENVINO_ENABLE_QUANTIZED_WEIGHTS", False)),

    # If the env var is set, then all workers will execute as separate
    # processes from the engine, and we use the same mechanism to trigger
    # execution on all workers.
    # Run vLLM with VLLM_USE_RAY_SPMD_WORKER=1 to enable it.
    "VLLM_USE_RAY_SPMD_WORKER":
    lambda: bool(int(os.getenv("VLLM_USE_RAY_SPMD_WORKER", "0"))),

    # If the env var is set, it uses the Ray's compiled DAG API
    # which optimizes the control plane overhead.
    # Run vLLM with VLLM_USE_RAY_COMPILED_DAG=1 to enable it.
    "VLLM_USE_RAY_COMPILED_DAG":
    lambda: bool(int(os.getenv("VLLM_USE_RAY_COMPILED_DAG", "0"))),

    # If the env var is set, it uses NCCL for communication in
    # Ray's compiled DAG. This flag is ignored if
    # VLLM_USE_RAY_COMPILED_DAG is not set.
    "VLLM_USE_RAY_COMPILED_DAG_NCCL_CHANNEL":
    lambda: bool(int(os.getenv("VLLM_USE_RAY_COMPILED_DAG_NCCL_CHANNEL", "1"))
                 ),

    # If the env var is set, it enables GPU communication overlap
    # (experimental feature) in Ray's compiled DAG. This flag is ignored if
    # VLLM_USE_RAY_COMPILED_DAG is not set.
    "VLLM_USE_RAY_COMPILED_DAG_OVERLAP_COMM":
    lambda: bool(int(os.getenv("VLLM_USE_RAY_COMPILED_DAG_OVERLAP_COMM", "0"))
                 ),

    # Use dedicated multiprocess context for workers.
    # Both spawn and fork work
    "VLLM_WORKER_MULTIPROC_METHOD":
    lambda: os.getenv("VLLM_WORKER_MULTIPROC_METHOD", "fork"),

    # Path to the cache for storing downloaded assets
    "VLLM_ASSETS_CACHE":
    lambda: os.path.expanduser(
        os.getenv(
            "VLLM_ASSETS_CACHE",
            os.path.join(get_default_cache_root(), "vllm", "assets"),
        )),

    # Timeout for fetching images when serving multimodal models
    # Default is 5 seconds
    "VLLM_IMAGE_FETCH_TIMEOUT":
    lambda: int(os.getenv("VLLM_IMAGE_FETCH_TIMEOUT", "5")),

    # Timeout for fetching videos when serving multimodal models
    # Default is 15 seconds
    "VLLM_VIDEO_FETCH_TIMEOUT":
    lambda: int(os.getenv("VLLM_VIDEO_FETCH_TIMEOUT", "15")),

    # Timeout for fetching audio when serving multimodal models
    # Default is 10 seconds
    "VLLM_AUDIO_FETCH_TIMEOUT":
    lambda: int(os.getenv("VLLM_AUDIO_FETCH_TIMEOUT", "10")),

    # Path to the XLA persistent cache directory.
    # Only used for XLA devices such as TPUs.
    "VLLM_XLA_CACHE_PATH":
    lambda: os.path.expanduser(
        os.getenv(
            "VLLM_XLA_CACHE_PATH",
            os.path.join(get_default_cache_root(), "vllm", "xla_cache"),
        )),
    "VLLM_FUSED_MOE_CHUNK_SIZE":
    lambda: int(os.getenv("VLLM_FUSED_MOE_CHUNK_SIZE", "32768")),

    # If set, vllm will skip the deprecation warnings.
    "VLLM_NO_DEPRECATION_WARNING":
    lambda: bool(int(os.getenv("VLLM_NO_DEPRECATION_WARNING", "0"))),

    # If set, the OpenAI API server will stay alive even after the underlying
    # AsyncLLMEngine errors and stops serving requests
    "VLLM_KEEP_ALIVE_ON_ENGINE_DEATH":
    lambda: bool(os.getenv("VLLM_KEEP_ALIVE_ON_ENGINE_DEATH", 0)),

    # If the env var VLLM_ALLOW_LONG_MAX_MODEL_LEN is set, it allows
    # the user to specify a max sequence length greater than
    # the max length derived from the model's config.json.
    # To enable this, set VLLM_ALLOW_LONG_MAX_MODEL_LEN=1.
    "VLLM_ALLOW_LONG_MAX_MODEL_LEN":
    lambda:
    (os.environ.get("VLLM_ALLOW_LONG_MAX_MODEL_LEN", "0").strip().lower() in
     ("1", "true")),

    # If set, forces FP8 Marlin to be used for FP8 quantization regardless
    # of the hardware support for FP8 compute.
    "VLLM_TEST_FORCE_FP8_MARLIN":
    lambda:
    (os.environ.get("VLLM_TEST_FORCE_FP8_MARLIN", "0").strip().lower() in
     ("1", "true")),
    "VLLM_TEST_FORCE_LOAD_FORMAT":
    lambda: os.getenv("VLLM_TEST_FORCE_LOAD_FORMAT", "dummy"),

    # Time in ms for the zmq client to wait for a response from the backend
    # server for simple data operations
    "VLLM_RPC_TIMEOUT":
    lambda: int(os.getenv("VLLM_RPC_TIMEOUT", "10000")),

    # a list of plugin names to load, separated by commas.
    # if this is not set, it means all plugins will be loaded
    # if this is set to an empty string, no plugins will be loaded
    "VLLM_PLUGINS":
    lambda: None if "VLLM_PLUGINS" not in os.environ else os.environ[
        "VLLM_PLUGINS"].split(","),

    # Enables torch profiler if set. Path to the directory where torch profiler
    # traces are saved. Note that it must be an absolute path.
    "VLLM_TORCH_PROFILER_DIR":
    lambda: (None if os.getenv("VLLM_TORCH_PROFILER_DIR", None) is None else os
             .path.expanduser(os.getenv("VLLM_TORCH_PROFILER_DIR", "."))),

    # If set, vLLM will use Triton implementations of AWQ.
    "VLLM_USE_TRITON_AWQ":
    lambda: bool(int(os.getenv("VLLM_USE_TRITON_AWQ", "0"))),

    # If set, allow loading or unloading lora adapters in runtime,
    "VLLM_ALLOW_RUNTIME_LORA_UPDATING":
    lambda:
    (os.environ.get("VLLM_ALLOW_RUNTIME_LORA_UPDATING", "0").strip().lower() in
     ("1", "true")),

    # By default, vLLM will check the peer-to-peer capability itself,
    # in case of broken drivers. See https://github.com/vllm-project/vllm/blob/a9b15c606fea67a072416ea0ea115261a2756058/vllm/distributed/device_communicators/custom_all_reduce_utils.py#L101-L108 for details. # noqa
    # If this env var is set to 1, vLLM will skip the peer-to-peer check,
    # and trust the driver's peer-to-peer capability report.
    "VLLM_SKIP_P2P_CHECK":
    lambda: os.getenv("VLLM_SKIP_P2P_CHECK", "0") == "1",

    # List of quantization kernels that should be disabled, used for testing
    # and performance comparisons. Currently only affects MPLinearKernel
    # selection
    # (kernels: MacheteLinearKernel, MarlinLinearKernel, ExllamaLinearKernel)
    "VLLM_DISABLED_KERNELS":
    lambda: [] if "VLLM_DISABLED_KERNELS" not in os.environ else os.environ[
        "VLLM_DISABLED_KERNELS"].split(","),

    # If set, use the V1 code path.
    "VLLM_USE_V1":
    lambda: bool(int(os.getenv("VLLM_USE_V1", "0"))),

    # Divisor for dynamic key scale factor calculation for FP8 KV Cache
    "K_SCALE_CONSTANT":
    lambda: int(os.getenv("K_SCALE_CONSTANT", "200")),

    # Divisor for dynamic value scale factor calculation for FP8 KV Cache
    "V_SCALE_CONSTANT":
    lambda: int(os.getenv("V_SCALE_CONSTANT", "100")),
    # If set, enable multiprocessing in LLM for the V1 code path.
    "VLLM_ENABLE_V1_MULTIPROCESSING":
    lambda: bool(int(os.getenv("VLLM_ENABLE_V1_MULTIPROCESSING", "1"))),
    "VLLM_LOG_BATCHSIZE_INTERVAL":
    lambda: float(os.getenv("VLLM_LOG_BATCHSIZE_INTERVAL", "-1")),
    "VLLM_DISABLE_COMPILE_CACHE":
    lambda: bool(int(os.getenv("VLLM_DISABLE_COMPILE_CACHE", "0"))),

    # If set, vllm will run in development mode, which will enable
    # some additional endpoints for developing and debugging,
    # e.g. `/reset_prefix_cache`
    "VLLM_SERVER_DEV_MODE":
    lambda: bool(int(os.getenv("VLLM_SERVER_DEV_MODE", "0"))),

    # Controls the maximum number of requests to handle in a
    # single asyncio task when processing per-token outputs in the
    # V1 AsyncLLM interface. It is applicable when handling a high
    # concurrency of streaming requests.
    # Setting this too high can result in a higher variance of
    # inter-message latencies. Setting it too low can negatively impact
    # TTFT and overall throughput.
    "VLLM_V1_OUTPUT_PROC_CHUNK_SIZE":
    lambda: int(os.getenv("VLLM_V1_OUTPUT_PROC_CHUNK_SIZE", "128")),

    # If set, vLLM will disable the MLA attention optimizations.
    "VLLM_MLA_DISABLE":
    lambda: bool(int(os.getenv("VLLM_MLA_DISABLE", "0"))),

    # Flag that can control whether or not we perform matrix-absorption for MLA
    # decode, i.e. absorb W_UK into W_Q/W_UK and W_UV into W_O, absorbing the
    # matrices reduces the runtime FLOPs needed to compute MLA but requires
    # storing more weights, W_Q_UK and W_UV_O, so can increase memory usage,
    # the is enabled by default
    "VLLM_MLA_PERFORM_MATRIX_ABSORPTION":
    lambda: bool(int(os.getenv("VLLM_MLA_PERFORM_MATRIX_ABSORPTION", "1"))),

    # When running MLA with matrix-absorption enabled and fp8 quantized weights
    # we perform the matrix-absorption in float32 precision, after the matrices
    # are absorbed we requantize the weights back to fp8, this flag can be used
    # to disable the requantization step, and instead convert the absorbed
    # matrices to match the activation type. This can lead to higher memory and
    # compute usage but better preserves the accuracy of the original model.
    "VLLM_MLA_DISABLE_REQUANTIZATION":
    lambda: bool(int(os.getenv("VLLM_MLA_DISABLE_REQUANTIZATION", "0"))),

    # If set, vLLM will use the Triton implementation of moe_align_block_size,
    # i.e. moe_align_block_size_triton in fused_moe.py.
    "VLLM_ENABLE_MOE_ALIGN_BLOCK_SIZE_TRITON":
    lambda: bool(int(os.getenv("VLLM_ENABLE_MOE_ALIGN_BLOCK_SIZE_TRITON", "0"))
                 ),

<<<<<<< HEAD
    # Number of GPUs per worker in Ray, if it is set to be a fraction,
    # it allows ray to schedule multiple actors on a single GPU.
    "VLLM_RAY_PER_WORKER_GPUS":
    lambda: float(os.getenv("VLLM_RAY_PER_WORKER_GPUS", "1.0")),

    # Bundle indices for Ray, if it is set, it can control precisely
    # which indices are used for the Ray bundle, for every worker.
    # Format: comma-separated list of integers, e.g. "0,1,2,3"
    "VLLM_RAY_BUNDLE_INDICES":
    lambda: os.getenv("VLLM_RAY_BUNDLE_INDICES", ""),
=======
    # When on a Nvidia GPU aligns single entries (within a page) so they are 256
    # byte aligned for better performance, this increases the memory usage of
    # the cache. Currently this only affects MLA that results in non-256
    # byte aligned entries. This matches the alignment the CUDA runtime uses
    # for all allocations. Currently this primarily affects MLA, for most other
    # models the alignment is already naturally aligned to 256 bytes.
    "VLLM_CUDA_MEM_ALIGN_KV_CACHE":
    lambda: bool(int(os.getenv("VLLM_CUDA_MEM_ALIGN_KV_CACHE", "1"))),
>>>>>>> 022bcc70
}

# end-env-vars-definition


def __getattr__(name: str):
    # lazy evaluation of environment variables
    if name in environment_variables:
        return environment_variables[name]()
    raise AttributeError(f"module {__name__!r} has no attribute {name!r}")


def __dir__():
    return list(environment_variables.keys())<|MERGE_RESOLUTION|>--- conflicted
+++ resolved
@@ -552,7 +552,6 @@
     lambda: bool(int(os.getenv("VLLM_ENABLE_MOE_ALIGN_BLOCK_SIZE_TRITON", "0"))
                  ),
 
-<<<<<<< HEAD
     # Number of GPUs per worker in Ray, if it is set to be a fraction,
     # it allows ray to schedule multiple actors on a single GPU.
     "VLLM_RAY_PER_WORKER_GPUS":
@@ -563,7 +562,7 @@
     # Format: comma-separated list of integers, e.g. "0,1,2,3"
     "VLLM_RAY_BUNDLE_INDICES":
     lambda: os.getenv("VLLM_RAY_BUNDLE_INDICES", ""),
-=======
+
     # When on a Nvidia GPU aligns single entries (within a page) so they are 256
     # byte aligned for better performance, this increases the memory usage of
     # the cache. Currently this only affects MLA that results in non-256
@@ -572,7 +571,6 @@
     # models the alignment is already naturally aligned to 256 bytes.
     "VLLM_CUDA_MEM_ALIGN_KV_CACHE":
     lambda: bool(int(os.getenv("VLLM_CUDA_MEM_ALIGN_KV_CACHE", "1"))),
->>>>>>> 022bcc70
 }
 
 # end-env-vars-definition
