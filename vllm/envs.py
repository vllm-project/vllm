--- conflicted
+++ resolved
@@ -44,11 +44,7 @@
     VLLM_TRACE_FUNCTION: int = 0
     VLLM_ATTENTION_BACKEND: Optional[str] = None
     VLLM_USE_FLASHINFER_SAMPLER: Optional[bool] = None
-<<<<<<< HEAD
-    VLLM_USE_FLASHINFER_ROPE: Optional[bool] = None
-    VLLM_FLASHINFER_FORCE_TENSOR_CORES: bool = False
-=======
->>>>>>> 9d2a4460
+    VLLM_USE_FLASHINFER_ROPE: bool = False
     VLLM_PP_LAYER_PARTITION: Optional[str] = None
     VLLM_CPU_KVCACHE_SPACE: Optional[int] = 0
     VLLM_CPU_OMP_THREADS_BIND: str = ""
@@ -489,18 +485,10 @@
     lambda: bool(int(os.environ["VLLM_USE_FLASHINFER_SAMPLER"]))
     if "VLLM_USE_FLASHINFER_SAMPLER" in os.environ else None,
 
-<<<<<<< HEAD
     # If set, vllm will use flashinfer rope
     "VLLM_USE_FLASHINFER_ROPE":
     lambda: bool(int(os.getenv("VLLM_USE_FLASHINFER_ROPE", "0"))),
 
-    # If set, vllm will force flashinfer to use tensor cores;
-    # otherwise will use heuristic based on model architecture.
-    "VLLM_FLASHINFER_FORCE_TENSOR_CORES":
-    lambda: bool(int(os.getenv("VLLM_FLASHINFER_FORCE_TENSOR_CORES", "0"))),
-
-=======
->>>>>>> 9d2a4460
     # Pipeline stage partition strategy
     "VLLM_PP_LAYER_PARTITION":
     lambda: os.getenv("VLLM_PP_LAYER_PARTITION", None),
