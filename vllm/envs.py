# SPDX-License-Identifier: Apache-2.0
# SPDX-FileCopyrightText: Copyright contributors to the vLLM project

import hashlib
import json
import os
import sys
import tempfile
from typing import TYPE_CHECKING, Any, Callable, Optional

if TYPE_CHECKING:
    VLLM_HOST_IP: str = ""
    VLLM_PORT: Optional[int] = None
    VLLM_RPC_BASE_PATH: str = tempfile.gettempdir()
    VLLM_USE_MODELSCOPE: bool = False
    VLLM_RINGBUFFER_WARNING_INTERVAL: int = 60
    VLLM_NCCL_SO_PATH: Optional[str] = None
    LD_LIBRARY_PATH: Optional[str] = None
    VLLM_USE_TRITON_FLASH_ATTN: bool = True
    VLLM_V1_USE_PREFILL_DECODE_ATTENTION: bool = False
    VLLM_USE_AITER_UNIFIED_ATTENTION: bool = False
    VLLM_FLASH_ATTN_VERSION: Optional[int] = None
    LOCAL_RANK: int = 0
    CUDA_VISIBLE_DEVICES: Optional[str] = None
    VLLM_ENGINE_ITERATION_TIMEOUT_S: int = 60
    VLLM_API_KEY: Optional[str] = None
    S3_ACCESS_KEY_ID: Optional[str] = None
    S3_SECRET_ACCESS_KEY: Optional[str] = None
    S3_ENDPOINT_URL: Optional[str] = None
    VLLM_MODEL_REDIRECT_PATH: Optional[str] = None
    VLLM_CACHE_ROOT: str = os.path.expanduser("~/.cache/vllm")
    VLLM_CONFIG_ROOT: str = os.path.expanduser("~/.config/vllm")
    VLLM_USAGE_STATS_SERVER: str = "https://stats.vllm.ai"
    VLLM_NO_USAGE_STATS: bool = False
    VLLM_DO_NOT_TRACK: bool = False
    VLLM_USAGE_SOURCE: str = ""
    VLLM_CONFIGURE_LOGGING: int = 1
    VLLM_LOGGING_LEVEL: str = "INFO"
    VLLM_LOGGING_PREFIX: str = ""
    VLLM_LOGGING_STREAM: str = "ext://sys.stdout"
    VLLM_LOGGING_CONFIG_PATH: Optional[str] = None
    VLLM_LOGITS_PROCESSOR_THREADS: Optional[int] = None
    VLLM_LOG_STATS_INTERVAL: float = 10.
    VLLM_TRACE_FUNCTION: int = 0
    VLLM_ATTENTION_BACKEND: Optional[str] = None
    VLLM_USE_FLASHINFER_SAMPLER: Optional[bool] = None
    VLLM_PP_LAYER_PARTITION: Optional[str] = None
    VLLM_CPU_KVCACHE_SPACE: Optional[int] = 0
    VLLM_CPU_OMP_THREADS_BIND: str = ""
    VLLM_CPU_NUM_OF_RESERVED_CPU: Optional[int] = None
    VLLM_CPU_MOE_PREPACK: bool = True
    VLLM_CPU_SGL_KERNEL: bool = False
    VLLM_XLA_CACHE_PATH: str = os.path.join(VLLM_CACHE_ROOT, "xla_cache")
    VLLM_XLA_CHECK_RECOMPILATION: bool = False
    VLLM_FUSED_MOE_CHUNK_SIZE: int = 64 * 1024
    VLLM_ENABLE_FUSED_MOE_ACTIVATION_CHUNKING: bool = True
    VLLM_USE_RAY_SPMD_WORKER: bool = False
    VLLM_USE_RAY_COMPILED_DAG: bool = False
    VLLM_USE_RAY_COMPILED_DAG_CHANNEL_TYPE: str = "auto"
    VLLM_USE_RAY_COMPILED_DAG_OVERLAP_COMM: bool = False
    VLLM_USE_RAY_WRAPPED_PP_COMM: bool = True
    VLLM_XLA_USE_SPMD: bool = False
    VLLM_WORKER_MULTIPROC_METHOD: str = "fork"
    VLLM_ASSETS_CACHE: str = os.path.join(VLLM_CACHE_ROOT, "assets")
    VLLM_IMAGE_FETCH_TIMEOUT: int = 5
    VLLM_VIDEO_FETCH_TIMEOUT: int = 30
    VLLM_AUDIO_FETCH_TIMEOUT: int = 10
    VLLM_MEDIA_LOADING_THREAD_COUNT: int = 8
    VLLM_MAX_AUDIO_CLIP_FILESIZE_MB: int = 25
    VLLM_VIDEO_LOADER_BACKEND: str = "opencv"
    VLLM_MM_INPUT_CACHE_GIB: int = 4
    VLLM_TARGET_DEVICE: str = "cuda"
    MAX_JOBS: Optional[str] = None
    NVCC_THREADS: Optional[str] = None
    VLLM_USE_PRECOMPILED: bool = False
    VLLM_DOCKER_BUILD_CONTEXT: bool = False
    VLLM_TEST_USE_PRECOMPILED_NIGHTLY_WHEEL: bool = False
    VLLM_KEEP_ALIVE_ON_ENGINE_DEATH: bool = False
    CMAKE_BUILD_TYPE: Optional[str] = None
    VERBOSE: bool = False
    VLLM_ALLOW_LONG_MAX_MODEL_LEN: bool = False
    VLLM_RPC_TIMEOUT: int = 10000  # ms
    VLLM_HTTP_TIMEOUT_KEEP_ALIVE: int = 5  # seconds
    VLLM_PLUGINS: Optional[list[str]] = None
    VLLM_LORA_RESOLVER_CACHE_DIR: Optional[str] = None
    VLLM_TORCH_PROFILER_DIR: Optional[str] = None
    VLLM_TORCH_PROFILER_RECORD_SHAPES: bool = False
    VLLM_TORCH_PROFILER_WITH_PROFILE_MEMORY: bool = False
    VLLM_TORCH_PROFILER_WITH_STACK: bool = True
    VLLM_TORCH_PROFILER_WITH_FLOPS: bool = False
    VLLM_USE_TRITON_AWQ: bool = False
    VLLM_ALLOW_RUNTIME_LORA_UPDATING: bool = False
    VLLM_SKIP_P2P_CHECK: bool = False
    VLLM_DISABLED_KERNELS: list[str] = []
    VLLM_USE_V1: bool = True
    VLLM_ROCM_USE_AITER: bool = False
    VLLM_ROCM_USE_AITER_PAGED_ATTN: bool = False
    VLLM_ROCM_USE_AITER_LINEAR: bool = True
    VLLM_ROCM_USE_AITER_MOE: bool = True
    VLLM_ROCM_USE_AITER_RMSNORM: bool = True
    VLLM_ROCM_USE_AITER_MLA: bool = True
    VLLM_ROCM_USE_AITER_MHA: bool = True
    VLLM_ROCM_USE_AITER_FP8BMM: bool = True
    VLLM_ROCM_USE_SKINNY_GEMM: bool = True
    VLLM_ROCM_FP8_PADDING: bool = True
    VLLM_ROCM_MOE_PADDING: bool = True
    VLLM_ROCM_CUSTOM_PAGED_ATTN: bool = True
    VLLM_ENABLE_V1_MULTIPROCESSING: bool = True
    VLLM_LOG_BATCHSIZE_INTERVAL: float = -1
    VLLM_DISABLE_COMPILE_CACHE: bool = False
    Q_SCALE_CONSTANT: int = 200
    K_SCALE_CONSTANT: int = 200
    V_SCALE_CONSTANT: int = 100
    VLLM_SERVER_DEV_MODE: bool = False
    VLLM_V1_OUTPUT_PROC_CHUNK_SIZE: int = 128
    VLLM_MLA_DISABLE: bool = False
    VLLM_RAY_PER_WORKER_GPUS: float = 1.0
    VLLM_RAY_BUNDLE_INDICES: str = ""
    VLLM_CUDART_SO_PATH: Optional[str] = None
    VLLM_DP_RANK: int = 0
    VLLM_DP_RANK_LOCAL: int = -1
    VLLM_DP_SIZE: int = 1
    VLLM_DP_MASTER_IP: str = ""
    VLLM_DP_MASTER_PORT: int = 0
    VLLM_MOE_DP_CHUNK_SIZE: int = 256
    VLLM_RANDOMIZE_DP_DUMMY_INPUTS: bool = False
    VLLM_MARLIN_USE_ATOMIC_ADD: bool = False
    VLLM_MXFP4_USE_MARLIN: Optional[bool] = None
    VLLM_V0_USE_OUTLINES_CACHE: bool = False
    VLLM_V1_USE_OUTLINES_CACHE: bool = False
    VLLM_TPU_BUCKET_PADDING_GAP: int = 0
    VLLM_TPU_MOST_MODEL_LEN: Optional[int] = None
    VLLM_TPU_USING_PATHWAYS: bool = False
    VLLM_USE_DEEP_GEMM: bool = False
    VLLM_USE_DEEP_GEMM_E8M0: bool = True
    VLLM_USE_DEEP_GEMM_E8M0_HOPPER: bool = False
    VLLM_SKIP_DEEP_GEMM_WARMUP: bool = False
    VLLM_USE_FUSED_MOE_GROUPED_TOPK: bool = True
    VLLM_USE_FLASHINFER_MOE_FP8: bool = False
    VLLM_USE_FLASHINFER_MOE_FP4: bool = False
    VLLM_FLASHINFER_MOE_BACKEND: str = "throughput"
    VLLM_XGRAMMAR_CACHE_MB: int = 0
    VLLM_MSGPACK_ZERO_COPY_THRESHOLD: int = 256
    VLLM_ALLOW_INSECURE_SERIALIZATION: bool = False
    VLLM_NIXL_SIDE_CHANNEL_HOST: str = "localhost"
    VLLM_NIXL_SIDE_CHANNEL_PORT: int = 5557
    VLLM_ALL2ALL_BACKEND: str = "naive"
    VLLM_MAX_TOKENS_PER_EXPERT_FP4_MOE: int = 163840
    VLLM_TOOL_PARSE_REGEX_TIMEOUT_SECONDS: int = 1
    VLLM_SLEEP_WHEN_IDLE: bool = False
    VLLM_MQ_MAX_CHUNK_BYTES_MB: int = 16
    VLLM_EXECUTE_MODEL_TIMEOUT_SECONDS: int = 300
    VLLM_KV_CACHE_LAYOUT: Optional[str] = None
    VLLM_COMPUTE_NANS_IN_LOGITS: bool = False
    VLLM_USE_NVFP4_CT_EMULATIONS: bool = False
    VLLM_ROCM_QUICK_REDUCE_QUANTIZATION: str = "NONE"
    VLLM_ROCM_QUICK_REDUCE_CAST_BF16_TO_FP16: bool = True
    VLLM_ROCM_QUICK_REDUCE_MAX_SIZE_BYTES_MB: Optional[int] = None
    VLLM_NIXL_ABORT_REQUEST_TIMEOUT: int = 120
    VLLM_USE_CUDNN_PREFILL: bool = False
    VLLM_ENABLE_CUDAGRAPH_GC: bool = False
    VLLM_LOOPBACK_IP: str = ""
    VLLM_ALLOW_CHUNKED_LOCAL_ATTN_WITH_HYBRID_KV_CACHE: bool = False
    VLLM_ENABLE_RESPONSES_API_STORE: bool = False
    VLLM_USE_TRTLLM_ATTENTION: Optional[str] = None
    VLLM_FLASHINFER_DISABLE_Q_QUANTIZATION: bool = False
    VLLM_HAS_FLASHINFER_CUBIN: bool = False
    VLLM_USE_FLASHINFER_MOE_MXFP4_MXFP8: bool = False
    VLLM_USE_FLASHINFER_MOE_MXFP4_BF16: bool = False
<<<<<<< HEAD
=======
    VLLM_USE_FLASHINFER_MOE_MXFP4_MXFP8_CUTLASS: bool = False
>>>>>>> e42af78b
    VLLM_ALLREDUCE_USE_SYMM_MEM: bool = False
    VLLM_TUNED_CONFIG_FOLDER: Optional[str] = None
    VLLM_DISABLE_PAD_FOR_CUDAGRAPH: bool = False
    VLLM_GPT_OSS_USE_CONTAINER_TOOL: bool = False
    VLLM_GPT_OSS_HARMONY_SYSTEM_INSTRUCTIONS: bool = False
    VLLM_CUSTOM_SCOPES_FOR_PROFILING: bool = False
    VLLM_KV_EVENTS_USE_INT_BLOCK_HASHES: bool = True


def get_default_cache_root():
    return os.getenv(
        "XDG_CACHE_HOME",
        os.path.join(os.path.expanduser("~"), ".cache"),
    )


def get_default_config_root():
    return os.getenv(
        "XDG_CONFIG_HOME",
        os.path.join(os.path.expanduser("~"), ".config"),
    )


def maybe_convert_int(value: Optional[str]) -> Optional[int]:
    if value is None:
        return None
    return int(value)


def maybe_convert_bool(value: Optional[str]) -> Optional[bool]:
    if value is None:
        return None
    return bool(int(value))


def get_vllm_port() -> Optional[int]:
    """Get the port from VLLM_PORT environment variable.

    Returns:
        The port number as an integer if VLLM_PORT is set, None otherwise.

    Raises:
        ValueError: If VLLM_PORT is a URI, suggest k8s service discovery issue.
    """
    if 'VLLM_PORT' not in os.environ:
        return None

    port = os.getenv('VLLM_PORT', '0')

    try:
        return int(port)
    except ValueError as err:
        from urllib.parse import urlparse
        parsed = urlparse(port)
        if parsed.scheme:
            raise ValueError(
                f"VLLM_PORT '{port}' appears to be a URI. "
                "This may be caused by a Kubernetes service discovery issue,"
                "check the warning in: https://docs.vllm.ai/en/stable/serving/env_vars.html"
            ) from None
        raise ValueError(
            f"VLLM_PORT '{port}' must be a valid integer") from err


# The begin-* and end* here are used by the documentation generator
# to extract the used env vars.

# --8<-- [start:env-vars-definition]

environment_variables: dict[str, Callable[[], Any]] = {

    # ================== Installation Time Env Vars ==================

    # Target device of vLLM, supporting [cuda (by default),
    # rocm, cpu]
    "VLLM_TARGET_DEVICE":
    lambda: os.getenv("VLLM_TARGET_DEVICE", "cuda").lower(),

    # Maximum number of compilation jobs to run in parallel.
    # By default this is the number of CPUs
    "MAX_JOBS":
    lambda: os.getenv("MAX_JOBS", None),

    # Number of threads to use for nvcc
    # By default this is 1.
    # If set, `MAX_JOBS` will be reduced to avoid oversubscribing the CPU.
    "NVCC_THREADS":
    lambda: os.getenv("NVCC_THREADS", None),

    # If set, vllm will use precompiled binaries (*.so)
    "VLLM_USE_PRECOMPILED":
    lambda: os.environ.get("VLLM_USE_PRECOMPILED", "").strip().lower() in
    ("1", "true") or bool(os.environ.get("VLLM_PRECOMPILED_WHEEL_LOCATION")),

    # Used to mark that setup.py is running in a Docker build context,
    # in order to force the use of precompiled binaries.
    "VLLM_DOCKER_BUILD_CONTEXT":
    lambda: os.environ.get("VLLM_DOCKER_BUILD_CONTEXT", "").strip().lower() in
    ("1", "true"),

    # Whether to force using nightly wheel in python build.
    # This is used for testing the nightly wheel in python build.
    "VLLM_TEST_USE_PRECOMPILED_NIGHTLY_WHEEL":
    lambda: bool(int(os.getenv("VLLM_TEST_USE_PRECOMPILED_NIGHTLY_WHEEL", "0"))
                 ),

    # CMake build type
    # If not set, defaults to "Debug" or "RelWithDebInfo"
    # Available options: "Debug", "Release", "RelWithDebInfo"
    "CMAKE_BUILD_TYPE":
    lambda: os.getenv("CMAKE_BUILD_TYPE"),

    # If set, vllm will print verbose logs during installation
    "VERBOSE":
    lambda: bool(int(os.getenv('VERBOSE', '0'))),

    # Root directory for vLLM configuration files
    # Defaults to `~/.config/vllm` unless `XDG_CONFIG_HOME` is set
    # Note that this not only affects how vllm finds its configuration files
    # during runtime, but also affects how vllm installs its configuration
    # files during **installation**.
    "VLLM_CONFIG_ROOT":
    lambda: os.path.expanduser(
        os.getenv(
            "VLLM_CONFIG_ROOT",
            os.path.join(get_default_config_root(), "vllm"),
        )),

    # ================== Runtime Env Vars ==================

    # Root directory for vLLM cache files
    # Defaults to `~/.cache/vllm` unless `XDG_CACHE_HOME` is set
    "VLLM_CACHE_ROOT":
    lambda: os.path.expanduser(
        os.getenv(
            "VLLM_CACHE_ROOT",
            os.path.join(get_default_cache_root(), "vllm"),
        )),

    # used in distributed environment to determine the ip address
    # of the current node, when the node has multiple network interfaces.
    # If you are using multi-node inference, you should set this differently
    # on each node.
    'VLLM_HOST_IP':
    lambda: os.getenv('VLLM_HOST_IP', ""),

    # used in distributed environment to manually set the communication port
    # Note: if VLLM_PORT is set, and some code asks for multiple ports, the
    # VLLM_PORT will be used as the first port, and the rest will be generated
    # by incrementing the VLLM_PORT value.
    'VLLM_PORT':
    get_vllm_port,

    # path used for ipc when the frontend api server is running in
    # multi-processing mode to communicate with the backend engine process.
    'VLLM_RPC_BASE_PATH':
    lambda: os.getenv('VLLM_RPC_BASE_PATH', tempfile.gettempdir()),

    # If true, will load models from ModelScope instead of Hugging Face Hub.
    # note that the value is true or false, not numbers
    "VLLM_USE_MODELSCOPE":
    lambda: os.environ.get("VLLM_USE_MODELSCOPE", "False").lower() == "true",

    # Interval in seconds to log a warning message when the ring buffer is full
    "VLLM_RINGBUFFER_WARNING_INTERVAL":
    lambda: int(os.environ.get("VLLM_RINGBUFFER_WARNING_INTERVAL", "60")),

    # path to cudatoolkit home directory, under which should be bin, include,
    # and lib directories.
    "CUDA_HOME":
    lambda: os.environ.get("CUDA_HOME", None),

    # Path to the NCCL library file. It is needed because nccl>=2.19 brought
    # by PyTorch contains a bug: https://github.com/NVIDIA/nccl/issues/1234
    "VLLM_NCCL_SO_PATH":
    lambda: os.environ.get("VLLM_NCCL_SO_PATH", None),

    # when `VLLM_NCCL_SO_PATH` is not set, vllm will try to find the nccl
    # library file in the locations specified by `LD_LIBRARY_PATH`
    "LD_LIBRARY_PATH":
    lambda: os.environ.get("LD_LIBRARY_PATH", None),

    # flag to control if vllm should use triton flash attention
    "VLLM_USE_TRITON_FLASH_ATTN":
    lambda: (os.environ.get("VLLM_USE_TRITON_FLASH_ATTN", "True").lower() in
             ("true", "1")),

    # Use separate prefill and decode kernels for V1 attention instead of
    # the unified triton kernel.
    "VLLM_V1_USE_PREFILL_DECODE_ATTENTION":
    lambda:
    (os.getenv("VLLM_V1_USE_PREFILL_DECODE_ATTENTION", "False").lower() in
     ("true", "1")),

    # Use AITER triton unified attention for V1 attention
    "VLLM_USE_AITER_UNIFIED_ATTENTION":
    lambda:
    (os.getenv("VLLM_USE_AITER_UNIFIED_ATTENTION", "False").lower() in
     ("true", "1")),

    # Force vllm to use a specific flash-attention version (2 or 3), only valid
    # when using the flash-attention backend.
    "VLLM_FLASH_ATTN_VERSION":
    lambda: maybe_convert_int(os.environ.get("VLLM_FLASH_ATTN_VERSION", None)),

    # Internal flag to enable Dynamo fullgraph capture
    "VLLM_TEST_DYNAMO_FULLGRAPH_CAPTURE":
    lambda: bool(
        os.environ.get("VLLM_TEST_DYNAMO_FULLGRAPH_CAPTURE", "1") != "0"),

    # Feature flag to enable/disable Inductor standalone compile.
    # In torch <= 2.7 we ignore this flag; in torch >= 2.8 this is
    # enabled by default.
    "VLLM_USE_STANDALONE_COMPILE":
    lambda: os.environ.get("VLLM_USE_STANDALONE_COMPILE", "1") == "1",

    # local rank of the process in the distributed setting, used to determine
    # the GPU device id
    "LOCAL_RANK":
    lambda: int(os.environ.get("LOCAL_RANK", "0")),

    # used to control the visible devices in the distributed setting
    "CUDA_VISIBLE_DEVICES":
    lambda: os.environ.get("CUDA_VISIBLE_DEVICES", None),

    # timeout for each iteration in the engine
    "VLLM_ENGINE_ITERATION_TIMEOUT_S":
    lambda: int(os.environ.get("VLLM_ENGINE_ITERATION_TIMEOUT_S", "60")),

    # API key for vLLM API server
    "VLLM_API_KEY":
    lambda: os.environ.get("VLLM_API_KEY", None),

    # Whether to log responses from API Server for debugging
    "VLLM_DEBUG_LOG_API_SERVER_RESPONSE":
    lambda: os.environ.get("VLLM_DEBUG_LOG_API_SERVER_RESPONSE", "False"
                           ).lower() == "true",

    # S3 access information, used for tensorizer to load model from S3
    "S3_ACCESS_KEY_ID":
    lambda: os.environ.get("S3_ACCESS_KEY_ID", None),
    "S3_SECRET_ACCESS_KEY":
    lambda: os.environ.get("S3_SECRET_ACCESS_KEY", None),
    "S3_ENDPOINT_URL":
    lambda: os.environ.get("S3_ENDPOINT_URL", None),

    # Usage stats collection
    "VLLM_USAGE_STATS_SERVER":
    lambda: os.environ.get("VLLM_USAGE_STATS_SERVER", "https://stats.vllm.ai"),
    "VLLM_NO_USAGE_STATS":
    lambda: os.environ.get("VLLM_NO_USAGE_STATS", "0") == "1",
    "VLLM_DO_NOT_TRACK":
    lambda: (os.environ.get("VLLM_DO_NOT_TRACK", None) or os.environ.get(
        "DO_NOT_TRACK", None) or "0") == "1",
    "VLLM_USAGE_SOURCE":
    lambda: os.environ.get("VLLM_USAGE_SOURCE", "production"),

    # Logging configuration
    # If set to 0, vllm will not configure logging
    # If set to 1, vllm will configure logging using the default configuration
    #    or the configuration file specified by VLLM_LOGGING_CONFIG_PATH
    "VLLM_CONFIGURE_LOGGING":
    lambda: int(os.getenv("VLLM_CONFIGURE_LOGGING", "1")),
    "VLLM_LOGGING_CONFIG_PATH":
    lambda: os.getenv("VLLM_LOGGING_CONFIG_PATH"),

    # this is used for configuring the default logging level
    "VLLM_LOGGING_LEVEL":
    lambda: os.getenv("VLLM_LOGGING_LEVEL", "INFO").upper(),

    # this is used for configuring the default logging stream
    "VLLM_LOGGING_STREAM":
    lambda: os.getenv("VLLM_LOGGING_STREAM", "ext://sys.stdout"),

    # if set, VLLM_LOGGING_PREFIX will be prepended to all log messages
    "VLLM_LOGGING_PREFIX":
    lambda: os.getenv("VLLM_LOGGING_PREFIX", ""),

    # if set, vllm will call logits processors in a thread pool with this many
    # threads. This is useful when using custom logits processors that either
    # (a) launch additional CUDA kernels or (b) do significant CPU-bound work
    # while not holding the python GIL, or both.
    "VLLM_LOGITS_PROCESSOR_THREADS":
    lambda: int(os.getenv("VLLM_LOGITS_PROCESSOR_THREADS", "0"))
    if "VLLM_LOGITS_PROCESSOR_THREADS" in os.environ else None,

    # If set, vllm will log stats at this interval in seconds
    # If not set, vllm will log stats every 10 seconds.
    "VLLM_LOG_STATS_INTERVAL":
    lambda: val if (val := float(os.getenv("VLLM_LOG_STATS_INTERVAL", "10.")))
        > 0. else 10.,

    # Trace function calls
    # If set to 1, vllm will trace function calls
    # Useful for debugging
    "VLLM_TRACE_FUNCTION":
    lambda: int(os.getenv("VLLM_TRACE_FUNCTION", "0")),

    # Backend for attention computation
    # Available options:
    # - "TORCH_SDPA": use torch.nn.MultiheadAttention
    # - "FLASH_ATTN": use FlashAttention
    # - "XFORMERS": use XFormers
    # - "ROCM_FLASH": use ROCmFlashAttention
    # - "FLASHINFER": use flashinfer
    # - "FLASHMLA": use FlashMLA
    # - "FLASH_ATTN_MLA": use FlashAttention for MLA
    "VLLM_ATTENTION_BACKEND":
    lambda: os.getenv("VLLM_ATTENTION_BACKEND", None),

    # If set, vllm will use flashinfer sampler
    "VLLM_USE_FLASHINFER_SAMPLER":
    lambda: bool(int(os.environ["VLLM_USE_FLASHINFER_SAMPLER"]))
    if "VLLM_USE_FLASHINFER_SAMPLER" in os.environ else None,

    # Pipeline stage partition strategy
    "VLLM_PP_LAYER_PARTITION":
    lambda: os.getenv("VLLM_PP_LAYER_PARTITION", None),

    # (CPU backend only) CPU key-value cache space.
    # default is None and will be set as 4 GB
    "VLLM_CPU_KVCACHE_SPACE":
    lambda: int(os.getenv("VLLM_CPU_KVCACHE_SPACE", "0"))
    if "VLLM_CPU_KVCACHE_SPACE" in os.environ else None,

    # (CPU backend only) CPU core ids bound by OpenMP threads, e.g., "0-31",
    # "0,1,2", "0-31,33". CPU cores of different ranks are separated by '|'.
    "VLLM_CPU_OMP_THREADS_BIND":
    lambda: os.getenv("VLLM_CPU_OMP_THREADS_BIND", "auto"),

    # (CPU backend only) CPU cores not used by OMP threads .
    # Those CPU cores will not be used by OMP threads of a rank.
    "VLLM_CPU_NUM_OF_RESERVED_CPU":
    lambda: int(os.getenv("VLLM_CPU_NUM_OF_RESERVED_CPU", "0"))
    if "VLLM_CPU_NUM_OF_RESERVED_CPU" in os.environ else None,

    # (CPU backend only) whether to use prepack for MoE layer. This will be
    # passed to ipex.llm.modules.GatedMLPMOE. On unsupported CPUs, you might
    # need to set this to "0" (False).
    "VLLM_CPU_MOE_PREPACK":
    lambda: bool(int(os.getenv("VLLM_CPU_MOE_PREPACK", "1"))),

    # (CPU backend only) whether to use SGL kernels, optimized for small batch.
    "VLLM_CPU_SGL_KERNEL":
    lambda: bool(int(os.getenv("VLLM_CPU_SGL_KERNEL", "0"))),

    # If the env var is set, then all workers will execute as separate
    # processes from the engine, and we use the same mechanism to trigger
    # execution on all workers.
    # Run vLLM with VLLM_USE_RAY_SPMD_WORKER=1 to enable it.
    "VLLM_USE_RAY_SPMD_WORKER":
    lambda: bool(int(os.getenv("VLLM_USE_RAY_SPMD_WORKER", "0"))),

    # If the env var is set, it uses the Ray's Compiled Graph
    # (previously known as ADAG) API which optimizes the
    # control plane overhead.
    # Run vLLM with VLLM_USE_RAY_COMPILED_DAG=1 to enable it.
    # Note that this variable is set to 1 in V1 by default
    # when ray distributed executor is used.
    "VLLM_USE_RAY_COMPILED_DAG":
    lambda: bool(int(os.getenv("VLLM_USE_RAY_COMPILED_DAG", "0"))),

    # If the env var is set, Ray Compiled Graph uses the specified
    # channel type to communicate between workers belonging to
    # different pipeline-parallel stages.
    # Available options:
    # - "auto": use the default channel type
    # - "nccl": use NCCL for communication
    # - "shm": use shared memory and gRPC for communication
    # This flag is ignored if VLLM_USE_RAY_COMPILED_DAG is not set.
    "VLLM_USE_RAY_COMPILED_DAG_CHANNEL_TYPE":
    lambda: os.getenv("VLLM_USE_RAY_COMPILED_DAG_CHANNEL_TYPE", "auto"),

    # If the env var is set, it enables GPU communication overlap
    # (experimental feature) in Ray's Compiled Graph. This flag is ignored if
    # VLLM_USE_RAY_COMPILED_DAG is not set.
    "VLLM_USE_RAY_COMPILED_DAG_OVERLAP_COMM":
    lambda: bool(int(os.getenv("VLLM_USE_RAY_COMPILED_DAG_OVERLAP_COMM", "0"))
                 ),

    # If the env var is set, it uses a Ray Communicator wrapping
    # vLLM's pipeline parallelism communicator to interact with Ray's
    # Compiled Graph. Otherwise, it uses Ray's NCCL communicator.
    # This flag is ignored if VLLM_USE_RAY_COMPILED_DAG is not set.
    "VLLM_USE_RAY_WRAPPED_PP_COMM":
    lambda: bool(int(os.getenv("VLLM_USE_RAY_WRAPPED_PP_COMM", "1"))),

    # Use dedicated multiprocess context for workers.
    # Both spawn and fork work
    "VLLM_WORKER_MULTIPROC_METHOD":
    lambda: os.getenv("VLLM_WORKER_MULTIPROC_METHOD", "fork"),

    # Path to the cache for storing downloaded assets
    "VLLM_ASSETS_CACHE":
    lambda: os.path.expanduser(
        os.getenv(
            "VLLM_ASSETS_CACHE",
            os.path.join(get_default_cache_root(), "vllm", "assets"),
        )),

    # Timeout for fetching images when serving multimodal models
    # Default is 5 seconds
    "VLLM_IMAGE_FETCH_TIMEOUT":
    lambda: int(os.getenv("VLLM_IMAGE_FETCH_TIMEOUT", "5")),

    # Timeout for fetching videos when serving multimodal models
    # Default is 30 seconds
    "VLLM_VIDEO_FETCH_TIMEOUT":
    lambda: int(os.getenv("VLLM_VIDEO_FETCH_TIMEOUT", "30")),

    # Timeout for fetching audio when serving multimodal models
    # Default is 10 seconds
    "VLLM_AUDIO_FETCH_TIMEOUT":
    lambda: int(os.getenv("VLLM_AUDIO_FETCH_TIMEOUT", "10")),

    # Max number of workers for the thread pool handling
    # media bytes loading. Set to 1 to disable parallel processing.
    # Default is 8
    "VLLM_MEDIA_LOADING_THREAD_COUNT":
    lambda: int(os.getenv("VLLM_MEDIA_LOADING_THREAD_COUNT", "8")),

    # Maximum filesize in MB for a single audio file when processing
    # speech-to-text requests. Files larger than this will be rejected.
    # Default is 25 MB
    "VLLM_MAX_AUDIO_CLIP_FILESIZE_MB":
    lambda: int(os.getenv("VLLM_MAX_AUDIO_CLIP_FILESIZE_MB", "25")),

    # Backend for Video IO
    # - "opencv": Default backend that uses OpenCV stream buffered backend.
    #
    # Custom backend implementations can be registered
    # via `@VIDEO_LOADER_REGISTRY.register("my_custom_video_loader")` and
    # imported at runtime.
    # If a non-existing backend is used, an AssertionError will be thrown.
    "VLLM_VIDEO_LOADER_BACKEND":
    lambda: os.getenv("VLLM_VIDEO_LOADER_BACKEND", "opencv"),

    # [DEPRECATED] Cache size (in GiB per process) for multimodal input cache
    # Default is 4 GiB per API process + 4 GiB per engine core process
    "VLLM_MM_INPUT_CACHE_GIB":
    lambda: int(os.getenv("VLLM_MM_INPUT_CACHE_GIB", "4")),

    # Path to the XLA persistent cache directory.
    # Only used for XLA devices such as TPUs.
    "VLLM_XLA_CACHE_PATH":
    lambda: os.path.expanduser(
        os.getenv(
            "VLLM_XLA_CACHE_PATH",
            os.path.join(get_default_cache_root(), "vllm", "xla_cache"),
        )),

    # If set, assert on XLA recompilation after each execution step.
    "VLLM_XLA_CHECK_RECOMPILATION":
    lambda: bool(int(os.getenv("VLLM_XLA_CHECK_RECOMPILATION", "0"))),

    # Enable SPMD mode for TPU backend.
    "VLLM_XLA_USE_SPMD":
    lambda: bool(int(os.getenv("VLLM_XLA_USE_SPMD", "0"))),
    "VLLM_FUSED_MOE_CHUNK_SIZE":
    lambda: int(os.getenv("VLLM_FUSED_MOE_CHUNK_SIZE", "32768")),
    # Control whether to use fused MoE activation chunking. Current chunking
    # logic is incompatible with torch.compile and causes IMA. See issue
    # https://github.com/vllm-project/vllm/issues/19631.
    "VLLM_ENABLE_FUSED_MOE_ACTIVATION_CHUNKING":
    lambda: bool(
        int(os.getenv("VLLM_ENABLE_FUSED_MOE_ACTIVATION_CHUNKING", "1"))),

    # If set, the OpenAI API server will stay alive even after the underlying
    # AsyncLLMEngine errors and stops serving requests
    "VLLM_KEEP_ALIVE_ON_ENGINE_DEATH":
    lambda: bool(os.getenv("VLLM_KEEP_ALIVE_ON_ENGINE_DEATH", 0)),

    # If the env var VLLM_ALLOW_LONG_MAX_MODEL_LEN is set, it allows
    # the user to specify a max sequence length greater than
    # the max length derived from the model's config.json.
    # To enable this, set VLLM_ALLOW_LONG_MAX_MODEL_LEN=1.
    "VLLM_ALLOW_LONG_MAX_MODEL_LEN":
    lambda:
    (os.environ.get("VLLM_ALLOW_LONG_MAX_MODEL_LEN", "0").strip().lower() in
     ("1", "true")),

    # If set, forces FP8 Marlin to be used for FP8 quantization regardless
    # of the hardware support for FP8 compute.
    "VLLM_TEST_FORCE_FP8_MARLIN":
    lambda:
    (os.environ.get("VLLM_TEST_FORCE_FP8_MARLIN", "0").strip().lower() in
     ("1", "true")),
    "VLLM_TEST_FORCE_LOAD_FORMAT":
    lambda: os.getenv("VLLM_TEST_FORCE_LOAD_FORMAT", "dummy"),

    # Time in ms for the zmq client to wait for a response from the backend
    # server for simple data operations
    "VLLM_RPC_TIMEOUT":
    lambda: int(os.getenv("VLLM_RPC_TIMEOUT", "10000")),

    # Timeout in seconds for keeping HTTP connections alive in API server
    "VLLM_HTTP_TIMEOUT_KEEP_ALIVE":
    lambda: int(os.environ.get("VLLM_HTTP_TIMEOUT_KEEP_ALIVE", "5")),

    # a list of plugin names to load, separated by commas.
    # if this is not set, it means all plugins will be loaded
    # if this is set to an empty string, no plugins will be loaded
    "VLLM_PLUGINS":
    lambda: None if "VLLM_PLUGINS" not in os.environ else os.environ[
        "VLLM_PLUGINS"].split(","),

    # a local directory to look in for unrecognized LoRA adapters.
    # only works if plugins are enabled and
    # VLLM_ALLOW_RUNTIME_LORA_UPDATING is enabled.
    "VLLM_LORA_RESOLVER_CACHE_DIR":
    lambda: os.getenv("VLLM_LORA_RESOLVER_CACHE_DIR", None),

    # Enables torch profiler if set.
    # Both AsyncLLM's CPU traces as well as workers'
    # traces (CPU & GPU) will be saved under this directory.
    # Note that it must be an absolute path.
    "VLLM_TORCH_PROFILER_DIR":
    lambda: (None if os.getenv("VLLM_TORCH_PROFILER_DIR", None) is None else os
             .path.abspath(os.path.expanduser(os.getenv(
        "VLLM_TORCH_PROFILER_DIR", ".")))),

    # Enable torch profiler to record shapes if set
    # VLLM_TORCH_PROFILER_RECORD_SHAPES=1. If not set, torch profiler will
    # not record shapes.
    "VLLM_TORCH_PROFILER_RECORD_SHAPES":
    lambda: bool(os.getenv("VLLM_TORCH_PROFILER_RECORD_SHAPES", "0") != "0"),

    # Enable torch profiler to profile memory if set
    # VLLM_TORCH_PROFILER_WITH_PROFILE_MEMORY=1. If not set, torch profiler
    # will not profile memory.
    "VLLM_TORCH_PROFILER_WITH_PROFILE_MEMORY":
    lambda: bool(
        os.getenv("VLLM_TORCH_PROFILER_WITH_PROFILE_MEMORY", "0") != "0"),

    # Enable torch profiler to profile stack if set
    # VLLM_TORCH_PROFILER_WITH_STACK=1. If not set, torch profiler WILL
    # profile stack by default.
    "VLLM_TORCH_PROFILER_WITH_STACK":
    lambda: bool(os.getenv("VLLM_TORCH_PROFILER_WITH_STACK", "1") != "0"),

    # Enable torch profiler to profile flops if set
    # VLLM_TORCH_PROFILER_WITH_FLOPS=1. If not set, torch profiler will
    # not profile flops.
    "VLLM_TORCH_PROFILER_WITH_FLOPS":
    lambda: bool(os.getenv("VLLM_TORCH_PROFILER_WITH_FLOPS", "0") != "0"),

    # If set, vLLM will use Triton implementations of AWQ.
    "VLLM_USE_TRITON_AWQ":
    lambda: bool(int(os.getenv("VLLM_USE_TRITON_AWQ", "0"))),

    # If set, allow loading or unloading lora adapters in runtime,
    "VLLM_ALLOW_RUNTIME_LORA_UPDATING":
    lambda:
    (os.environ.get("VLLM_ALLOW_RUNTIME_LORA_UPDATING", "0").strip().lower() in
     ("1", "true")),

    # We assume drivers can report p2p status correctly.
    # If the program hangs when using custom allreduce,
    # potantially caused by a bug in the driver (535 series),
    # if might be helpful to set VLLM_SKIP_P2P_CHECK=0
    # so that vLLM can verify if p2p is actually working.
    # See https://github.com/vllm-project/vllm/blob/a9b15c606fea67a072416ea0ea115261a2756058/vllm/distributed/device_communicators/custom_all_reduce_utils.py#L101-L108 for details. # noqa
    "VLLM_SKIP_P2P_CHECK":
    lambda: os.getenv("VLLM_SKIP_P2P_CHECK", "1") == "1",

    # List of quantization kernels that should be disabled, used for testing
    # and performance comparisons. Currently only affects MPLinearKernel
    # selection
    # (kernels: MacheteLinearKernel, MarlinLinearKernel, ExllamaLinearKernel)
    "VLLM_DISABLED_KERNELS":
    lambda: [] if "VLLM_DISABLED_KERNELS" not in os.environ else os.environ[
        "VLLM_DISABLED_KERNELS"].split(","),

    # If set, use the V1 code path.
    "VLLM_USE_V1":
    lambda: bool(int(os.getenv("VLLM_USE_V1", "1"))),

    # Disable aiter ops unless specifically enabled.
    # Acts as a parent switch to enable the rest of the other operations.
    "VLLM_ROCM_USE_AITER":
    lambda: (os.getenv("VLLM_ROCM_USE_AITER", "False").lower() in
             ("true", "1")),

    # Whether to use aiter paged attention.
    # By default is disabled.
    "VLLM_ROCM_USE_AITER_PAGED_ATTN":
    lambda: (os.getenv("VLLM_ROCM_USE_AITER_PAGED_ATTN", "False").lower() in
             ("true", "1")),

    # use aiter linear op if aiter ops are enabled
    # The following list of related ops
    # - scaled_mm (per-tensor / rowwise)
    "VLLM_ROCM_USE_AITER_LINEAR":
    lambda: (os.getenv("VLLM_ROCM_USE_AITER_LINEAR", "True").lower() in
             ("true", "1")),

    # Whether to use aiter moe ops.
    # By default is enabled.
    "VLLM_ROCM_USE_AITER_MOE":
    lambda: (os.getenv("VLLM_ROCM_USE_AITER_MOE", "True").lower() in
             ("true", "1")),

    # use aiter rms norm op if aiter ops are enabled.
    "VLLM_ROCM_USE_AITER_RMSNORM":
    lambda: (os.getenv("VLLM_ROCM_USE_AITER_RMSNORM", "True").lower() in
             ("true", "1")),

    # Whether to use aiter mla ops.
    # By default is enabled.
    "VLLM_ROCM_USE_AITER_MLA":
    lambda: (os.getenv("VLLM_ROCM_USE_AITER_MLA", "True").lower() in
             ("true", "1")),

    # Whether to use aiter mha ops.
    # By default is enabled.
    "VLLM_ROCM_USE_AITER_MHA":
    lambda: (os.getenv("VLLM_ROCM_USE_AITER_MHA", "True").lower() in
             ("true", "1")),

    # Whether to use aiter triton fp8 bmm kernel
    # By default is enabled.
    "VLLM_ROCM_USE_AITER_FP8BMM":
    lambda: (os.getenv("VLLM_ROCM_USE_AITER_FP8BMM", "True").lower() in
             ("true", "1")),

    # use rocm skinny gemms
    "VLLM_ROCM_USE_SKINNY_GEMM":
    lambda: (os.getenv("VLLM_ROCM_USE_SKINNY_GEMM", "True").lower() in
             ("true", "1")),

    # Pad the fp8 weights to 256 bytes for ROCm
    "VLLM_ROCM_FP8_PADDING":
    lambda: bool(int(os.getenv("VLLM_ROCM_FP8_PADDING", "1"))),

    # Pad the weights for the moe kernel
    "VLLM_ROCM_MOE_PADDING":
    lambda: bool(int(os.getenv("VLLM_ROCM_MOE_PADDING", "1"))),

    # custom paged attention kernel for MI3* cards
    "VLLM_ROCM_CUSTOM_PAGED_ATTN":
    lambda: (os.getenv("VLLM_ROCM_CUSTOM_PAGED_ATTN", "True").lower() in
             ("true", "1")),

    # Custom quick allreduce kernel for MI3* cards
    # Choice of quantization level: FP, INT8, INT6, INT4 or NONE
    # Recommended for large models to get allreduce
    "VLLM_ROCM_QUICK_REDUCE_QUANTIZATION":
    lambda: os.getenv("VLLM_ROCM_QUICK_REDUCE_QUANTIZATION", "NONE").upper(),

    # Custom quick allreduce kernel for MI3* cards
    # Due to the lack of the bfloat16 asm instruction, bfloat16
    # kernels are slower than fp16,
    # If environment variable is set to 1, the input is converted to fp16
    "VLLM_ROCM_QUICK_REDUCE_CAST_BF16_TO_FP16":
    lambda:
    (os.getenv("VLLM_ROCM_QUICK_REDUCE_CAST_BF16_TO_FP16", "True").lower() in
     ("true", "1")),

    # Custom quick allreduce kernel for MI3* cards.
    # Controls the maximum allowed number of data bytes(MB) for custom quick
    # allreduce communication.
    # Default: 2048 MB.
    # Data exceeding this size will use either custom allreduce or RCCL
    # communication.
    "VLLM_ROCM_QUICK_REDUCE_MAX_SIZE_BYTES_MB":
    lambda: maybe_convert_int(
        os.environ.get("VLLM_ROCM_QUICK_REDUCE_MAX_SIZE_BYTES_MB", None)),

    # Divisor for dynamic query scale factor calculation for FP8 KV Cache
    "Q_SCALE_CONSTANT":
    lambda: int(os.getenv("Q_SCALE_CONSTANT", "200")),
    # Divisor for dynamic key scale factor calculation for FP8 KV Cache
    "K_SCALE_CONSTANT":
    lambda: int(os.getenv("K_SCALE_CONSTANT", "200")),
    # Divisor for dynamic value scale factor calculation for FP8 KV Cache
    "V_SCALE_CONSTANT":
    lambda: int(os.getenv("V_SCALE_CONSTANT", "100")),

    # If set, enable multiprocessing in LLM for the V1 code path.
    "VLLM_ENABLE_V1_MULTIPROCESSING":
    lambda: bool(int(os.getenv("VLLM_ENABLE_V1_MULTIPROCESSING", "1"))),
    "VLLM_LOG_BATCHSIZE_INTERVAL":
    lambda: float(os.getenv("VLLM_LOG_BATCHSIZE_INTERVAL", "-1")),
    "VLLM_DISABLE_COMPILE_CACHE":
    lambda: bool(int(os.getenv("VLLM_DISABLE_COMPILE_CACHE", "0"))),

    # If set, vllm will run in development mode, which will enable
    # some additional endpoints for developing and debugging,
    # e.g. `/reset_prefix_cache`
    "VLLM_SERVER_DEV_MODE":
    lambda: bool(int(os.getenv("VLLM_SERVER_DEV_MODE", "0"))),

    # Controls the maximum number of requests to handle in a
    # single asyncio task when processing per-token outputs in the
    # V1 AsyncLLM interface. It is applicable when handling a high
    # concurrency of streaming requests.
    # Setting this too high can result in a higher variance of
    # inter-message latencies. Setting it too low can negatively impact
    # TTFT and overall throughput.
    "VLLM_V1_OUTPUT_PROC_CHUNK_SIZE":
    lambda: int(os.getenv("VLLM_V1_OUTPUT_PROC_CHUNK_SIZE", "128")),

    # If set, vLLM will disable the MLA attention optimizations.
    "VLLM_MLA_DISABLE":
    lambda: bool(int(os.getenv("VLLM_MLA_DISABLE", "0"))),

    # Number of GPUs per worker in Ray, if it is set to be a fraction,
    # it allows ray to schedule multiple actors on a single GPU,
    # so that users can colocate other actors on the same GPUs as vLLM.
    "VLLM_RAY_PER_WORKER_GPUS":
    lambda: float(os.getenv("VLLM_RAY_PER_WORKER_GPUS", "1.0")),

    # Bundle indices for Ray, if it is set, it can control precisely
    # which indices are used for the Ray bundle, for every worker.
    # Format: comma-separated list of integers, e.g. "0,1,2,3"
    "VLLM_RAY_BUNDLE_INDICES":
    lambda: os.getenv("VLLM_RAY_BUNDLE_INDICES", ""),

    # In some system, find_loaded_library() may not work. So we allow users to
    # specify the path through environment variable VLLM_CUDART_SO_PATH.
    "VLLM_CUDART_SO_PATH":
    lambda: os.getenv("VLLM_CUDART_SO_PATH", None),

    # Rank of the process in the data parallel setting
    "VLLM_DP_RANK":
    lambda: int(os.getenv("VLLM_DP_RANK", "0")),

    # Rank of the process in the data parallel setting.
    # Defaults to VLLM_DP_RANK when not set.
    "VLLM_DP_RANK_LOCAL":
    lambda: int(
        os.getenv("VLLM_DP_RANK_LOCAL", sys.modules[__name__].VLLM_DP_RANK)),

    # World size of the data parallel setting
    "VLLM_DP_SIZE":
    lambda: int(os.getenv("VLLM_DP_SIZE", "1")),

    # IP address of the master node in the data parallel setting
    "VLLM_DP_MASTER_IP":
    lambda: os.getenv("VLLM_DP_MASTER_IP", "127.0.0.1"),

    # Port of the master node in the data parallel setting
    "VLLM_DP_MASTER_PORT":
    lambda: int(os.getenv("VLLM_DP_MASTER_PORT", "0")),

    # In the context of executing MoE models with Data-Parallel, Expert-Parallel
    # and Batched All-to-All dispatch/combine kernels, VLLM_MOE_DP_CHUNK_SIZE
    # dictates the quantum of tokens that can be dispatched from a DP
    # rank. All DP ranks process the activations in VLLM_MOE_DP_CHUNK_SIZE
    # units.
    "VLLM_MOE_DP_CHUNK_SIZE":
    lambda: int(os.getenv("VLLM_MOE_DP_CHUNK_SIZE", "256")),

    # Randomize inputs during dummy runs when using Data Parallel
    "VLLM_RANDOMIZE_DP_DUMMY_INPUTS":
    lambda: os.environ.get("VLLM_RANDOMIZE_DP_DUMMY_INPUTS", "0") == "1",

    # Whether to use S3 path for model loading in CI via RunAI Streamer
    "VLLM_CI_USE_S3":
    lambda: os.environ.get("VLLM_CI_USE_S3", "0") == "1",

    # Use model_redirect to redirect the model name to a local folder.
    # `model_redirect` can be a json file mapping the model between
    # repo_id and local folder:
    # {"meta-llama/Llama-3.2-1B": "/tmp/Llama-3.2-1B"}
    # or a space separated values table file:
    # meta-llama/Llama-3.2-1B   /tmp/Llama-3.2-1B
    "VLLM_MODEL_REDIRECT_PATH":
    lambda: os.environ.get("VLLM_MODEL_REDIRECT_PATH", None),

    # Whether to use atomicAdd reduce in gptq/awq marlin kernel.
    "VLLM_MARLIN_USE_ATOMIC_ADD":
    lambda: os.environ.get("VLLM_MARLIN_USE_ATOMIC_ADD", "0") == "1",

    # Whether to use marlin kernel in mxfp4 quantization method
    "VLLM_MXFP4_USE_MARLIN":
    lambda: maybe_convert_bool(os.environ.get("VLLM_MXFP4_USE_MARLIN", None)),

    # Whether to turn on the outlines cache for V0
    # This cache is unbounded and on disk, so it's not safe to use in
    # an environment with potentially malicious users.
    "VLLM_V0_USE_OUTLINES_CACHE":
    lambda: os.environ.get("VLLM_V0_USE_OUTLINES_CACHE", "0") == "1",

    # Whether to turn on the outlines cache for V1
    # This cache is unbounded and on disk, so it's not safe to use in
    # an environment with potentially malicious users.
    "VLLM_V1_USE_OUTLINES_CACHE":
    lambda: os.environ.get("VLLM_V1_USE_OUTLINES_CACHE", "0") == "1",

    # Gap between padding buckets for the forward pass. So we have
    # 8, we will run forward pass with [16, 24, 32, ...].
    "VLLM_TPU_BUCKET_PADDING_GAP":
    lambda: int(os.environ["VLLM_TPU_BUCKET_PADDING_GAP"])
    if "VLLM_TPU_BUCKET_PADDING_GAP" in os.environ else 0,
    "VLLM_TPU_MOST_MODEL_LEN":
    lambda: maybe_convert_int(os.environ.get("VLLM_TPU_MOST_MODEL_LEN", None)),

    # Whether using Pathways
    "VLLM_TPU_USING_PATHWAYS":
    lambda: bool("proxy" in os.getenv("JAX_PLATFORMS", "").lower()),

    # Allow use of DeepGemm kernels for fused moe ops.
    "VLLM_USE_DEEP_GEMM":
    lambda: bool(int(os.getenv("VLLM_USE_DEEP_GEMM", "0"))),

    # Whether to use E8M0 scaling when DeepGEMM is used on Blackwell GPUs.
    "VLLM_USE_DEEP_GEMM_E8M0":
    lambda: bool(int(os.getenv("VLLM_USE_DEEP_GEMM_E8M0", "1"))),
    # TODO(wentao): unify the two E8M0 flags after verifying the correctness.
    # Whether to use E8M0 scaling when DeepGEMM is used on Hopper GPUs.
    "VLLM_USE_DEEP_GEMM_E8M0_HOPPER":
    lambda: bool(int(os.getenv("VLLM_USE_DEEP_GEMM_E8M0_HOPPER", "0"))),
    # DeepGemm JITs the kernels on-demand. The warmup attempts to make DeepGemm
    # JIT all the required kernels before model execution so there is no
    # JIT'ing in the hot-path. However, this warmup increases the engine
    # startup time by a couple of minutes.
    # Set `VLLM_SKIP_DEEP_GEMM_WARMUP` to disable the warmup.
    "VLLM_SKIP_DEEP_GEMM_WARMUP":
    lambda: bool(int(os.getenv("VLLM_SKIP_DEEP_GEMM_WARMUP", "0"))),

    # Whether to use fused grouped_topk used for MoE expert selection.
    "VLLM_USE_FUSED_MOE_GROUPED_TOPK":
    lambda: bool(int(os.getenv("VLLM_USE_FUSED_MOE_GROUPED_TOPK", "1"))),

    # Allow use of FlashInfer MoE kernels for fused moe ops.
    "VLLM_USE_FLASHINFER_MOE_FP8":
    lambda: bool(int(os.getenv("VLLM_USE_FLASHINFER_MOE_FP8", "0"))),

    # Allow use of FlashInfer CUTLASS kernels for fused moe ops.
    "VLLM_USE_FLASHINFER_MOE_FP4":
    lambda: bool(int(os.getenv("VLLM_USE_FLASHINFER_MOE_FP4", "0"))),

    # If set to 1, use the FlashInfer
    # MXFP8 (activation) x MXFP4 (weight) MoE backend.
    "VLLM_USE_FLASHINFER_MOE_MXFP4_MXFP8":
    lambda: bool(int(os.getenv("VLLM_USE_FLASHINFER_MOE_MXFP4_MXFP8", "0"))),

    # If set to 1, use the FlashInfer CUTLASS backend for
    # MXFP8 (activation) x MXFP4 (weight) MoE.
    # This is separate from the TRTLLMGEN path controlled by
    # VLLM_USE_FLASHINFER_MOE_MXFP4_MXFP8.
    "VLLM_USE_FLASHINFER_MOE_MXFP4_MXFP8_CUTLASS":
    lambda: bool(int(
        os.getenv("VLLM_USE_FLASHINFER_MOE_MXFP4_MXFP8_CUTLASS", "0")
        )),

    # If set to 1, use the FlashInfer
    # BF16 (activation) x MXFP4 (weight) MoE backend.
    "VLLM_USE_FLASHINFER_MOE_MXFP4_BF16":
    lambda: bool(int(os.getenv("VLLM_USE_FLASHINFER_MOE_MXFP4_BF16", "0"))),

    # Control the cache sized used by the xgrammar compiler. The default
    # of 512 MB should be enough for roughly 1000 JSON schemas.
    # It can be changed with this variable if needed for some reason.
    "VLLM_XGRAMMAR_CACHE_MB":
    lambda: int(os.getenv("VLLM_XGRAMMAR_CACHE_MB", "512")),

    # Control the threshold for msgspec to use 'zero copy' for
    # serialization/deserialization of tensors. Tensors below
    # this limit will be encoded into the msgpack buffer, and
    # tensors above will instead be sent via a separate message.
    # While the sending side still actually copies the tensor
    # in all cases, on the receiving side, tensors above this
    # limit will actually be zero-copy decoded.
    "VLLM_MSGPACK_ZERO_COPY_THRESHOLD":
    lambda: int(os.getenv("VLLM_MSGPACK_ZERO_COPY_THRESHOLD", "256")),

    # If set, allow insecure serialization using pickle.
    # This is useful for environments where it is deemed safe to use the
    # insecure method and it is needed for some reason.
    "VLLM_ALLOW_INSECURE_SERIALIZATION":
    lambda: bool(int(os.getenv("VLLM_ALLOW_INSECURE_SERIALIZATION", "0"))),

    # IP address used for NIXL handshake between remote agents.
    "VLLM_NIXL_SIDE_CHANNEL_HOST":
    lambda: os.getenv("VLLM_NIXL_SIDE_CHANNEL_HOST", "localhost"),

    # Port used for NIXL handshake between remote agents.
    "VLLM_NIXL_SIDE_CHANNEL_PORT":
    lambda: int(os.getenv("VLLM_NIXL_SIDE_CHANNEL_PORT", "5557")),

    # all2all backend for vllm's expert parallel communication
    # Available options:
    # - "naive": naive all2all implementation using all-reduce
    # - "pplx": use pplx kernels
    # - "deepep_high_throughput", use deepep high-throughput kernels
    # - "deepep_low_latency", use deepep low-latency kernels
    "VLLM_ALL2ALL_BACKEND":
    lambda: os.getenv("VLLM_ALL2ALL_BACKEND", "naive"),

    # Flashinfer MoE backend for vLLM's fused Mixture-of-Experts support. Both
    # require compute capability 10.0 or above.
    # Available options:
    # - "throughput":  [default]
    #     Uses CUTLASS kernels optimized for high-throughput batch inference.
    # - "latency":
    #     Uses TensorRT-LLM kernels optimized for low-latency inference.
    # To set this backend, define the environment variable:
    #     export VLLM_FLASHINFER_MOE_BACKEND=latency.
    # If not set, defaults to "throughput".
    "VLLM_FLASHINFER_MOE_BACKEND": lambda: os.getenv(
    "VLLM_FLASHINFER_MOE_BACKEND", "throughput"
    ),

    # Control the maximum number of tokens per expert supported by the
    # NVFP4 MoE CUTLASS Kernel. This value is used to create a buffer for
    # the blockscale tensor of activations NVFP4 Quantization.
    # This is used to prevent the kernel from running out of memory.
    "VLLM_MAX_TOKENS_PER_EXPERT_FP4_MOE":
    lambda: int(os.getenv("VLLM_MAX_TOKENS_PER_EXPERT_FP4_MOE", "163840")),

    # Specifies the thresholds of the communicated tensor sizes under which
    # vllm should use flashinfer fused allreduce. The variable should be a
    # JSON with the following format:
    #     { <world size>: <max size in mb> }
    # Unspecified world sizes will fall back to
    #     { 2: 64, 4: 1, <everything else>: 0.5 }
    "VLLM_FLASHINFER_ALLREDUCE_FUSION_THRESHOLDS_MB":
    lambda: json.loads(os.getenv(
        "VLLM_FLASHINFER_ALLREDUCE_FUSION_THRESHOLDS_MB", "{}")),

    # MoE routing strategy selector.
    # See `RoutingSimulator.get_available_strategies()` # for available
    # strategies.
    # Cutstom routing strategies can be registered by
    # RoutingSimulator.register_strategy()
    # Note: custom strategies may not produce correct model outputs
    "VLLM_MOE_ROUTING_SIMULATION_STRATEGY":
    lambda: os.environ.get("VLLM_MOE_ROUTING_SIMULATION_STRATEGY", "").lower(),

    # Regex timeout for use by the vLLM tool parsing plugins.
    "VLLM_TOOL_PARSE_REGEX_TIMEOUT_SECONDS":
    lambda: int(os.getenv("VLLM_TOOL_PARSE_REGEX_TIMEOUT_SECONDS", "1")),

    # Reduce CPU usage when vLLM is idle. Enabling this will incur small
    # latency penalty when a request eventually comes.
    "VLLM_SLEEP_WHEN_IDLE":
    lambda: bool(int(os.getenv("VLLM_SLEEP_WHEN_IDLE", "0"))),

    # Control the max chunk bytes (in MB) for the rpc message queue.
    # Object larger than this threshold will be broadcast to worker
    # processes via zmq.
    "VLLM_MQ_MAX_CHUNK_BYTES_MB":
    lambda: int(os.getenv("VLLM_MQ_MAX_CHUNK_BYTES_MB", "16")),

    # Timeout in seconds for execute_model RPC calls in multiprocessing
    # executor (only applies when TP > 1).
    "VLLM_EXECUTE_MODEL_TIMEOUT_SECONDS":
    lambda: int(os.getenv("VLLM_EXECUTE_MODEL_TIMEOUT_SECONDS", "300")),

    # KV Cache layout used throughout vllm.
    # Some common values are:
    # - NHD
    # - HND
    # Where N=num_blocks, H=num_heads and D=head_size. The default value will
    # leave the layout choice to the backend. Mind that backends may only
    # implement and support a subset of all possible layouts.
    "VLLM_KV_CACHE_LAYOUT":
    lambda: os.getenv("VLLM_KV_CACHE_LAYOUT", None),

    # Enable checking whether the generated logits contain NaNs,
    # indicating corrupted output. Useful for debugging low level bugs
    # or bad hardware but it may add compute overhead.
    "VLLM_COMPUTE_NANS_IN_LOGITS":
    lambda: bool(int(os.getenv("VLLM_COMPUTE_NANS_IN_LOGITS", "0"))),

    # Controls whether or not emulations are used for NVFP4
    # generations on machines < 100 for compressed-tensors
    # models
    "VLLM_USE_NVFP4_CT_EMULATIONS":
    lambda: bool(int(os.getenv("VLLM_USE_NVFP4_CT_EMULATIONS", "0"))),

    # Time (in seconds) after which the KV cache on the producer side is
    # automatically cleared if no READ notification is received from the
    # consumer. This is only applicable when using NixlConnector in a
    # disaggregated decode-prefill setup.
    "VLLM_NIXL_ABORT_REQUEST_TIMEOUT":
    lambda: int(os.getenv("VLLM_NIXL_ABORT_REQUEST_TIMEOUT", "120")),

    # Controls whether or not to use cudnn prefill
    "VLLM_USE_CUDNN_PREFILL":
    lambda: bool(int(os.getenv("VLLM_USE_CUDNN_PREFILL", "0"))),

    # If set to 1, use the TRTLLM attention backend in flashinfer.
    "VLLM_USE_TRTLLM_ATTENTION":
    lambda: os.getenv("VLLM_USE_TRTLLM_ATTENTION", None),

    # If set to 1, when we use fp8 kv, we do not quantize Q to fp8
    "VLLM_FLASHINFER_DISABLE_Q_QUANTIZATION":
    lambda: bool(int(os.getenv("VLLM_FLASHINFER_DISABLE_Q_QUANTIZATION", "0"))),

    # If set, it means we pre-downloaded cubin files and flashinfer will
    # read the cubin files directly.
    "VLLM_HAS_FLASHINFER_CUBIN":
    lambda: os.getenv("VLLM_HAS_FLASHINFER_CUBIN", False),

    # If set to 1, force the use of TRTLLM FP4 GEMM backend in flashinfer.
    # Otherwise, uses the first available of: flashinfer cutlass GEMM,
    # vllm cutlass GEMM, marlin GEMM.
    "VLLM_USE_TRTLLM_FP4_GEMM":
    lambda: bool(int(os.getenv("VLLM_USE_TRTLLM_FP4_GEMM", "0"))),

    # Controls garbage collection during CUDA graph capture.
    # If set to 0 (default), enables GC freezing to speed up capture time.
    # If set to 1, allows GC to run during capture.
    "VLLM_ENABLE_CUDAGRAPH_GC":
    lambda: bool(int(os.getenv("VLLM_ENABLE_CUDAGRAPH_GC", "0"))),

    # Disable padding to CUDA graph capture batch sizes.
    # TODO(wentao): https://github.com/vllm-project/vllm/issues/23378
    # After the issue is fixed, we can remove this flag.
    "VLLM_DISABLE_PAD_FOR_CUDAGRAPH":
    lambda: bool(int(os.getenv("VLLM_DISABLE_PAD_FOR_CUDAGRAPH", "0"))),

    # Used to force set up loopback IP
    "VLLM_LOOPBACK_IP":
    lambda: os.getenv("VLLM_LOOPBACK_IP", ""),

    # Used to set the process name prefix for vLLM processes.
    # This is useful for debugging and monitoring purposes.
    # The default value is "VLLM".
    "VLLM_PROCESS_NAME_PREFIX":
    lambda: os.getenv("VLLM_PROCESS_NAME_PREFIX", "VLLM"),

    # Allow chunked local attention with hybrid kv cache manager.
    # Currently using the Hybrid KV cache manager with chunked local attention
    # in the Llama4 models (the only models currently using chunked local attn)
    # causes a latency regression. For this reason, we disable it by default.
    # This flag is used to allow users to enable it if they want to (to save on
    # kv-cache memory usage and enable longer contexts)
    # TODO(lucas): Remove this flag once latency regression is resolved.
    "VLLM_ALLOW_CHUNKED_LOCAL_ATTN_WITH_HYBRID_KV_CACHE":
    lambda: bool(int(os.getenv(\
            "VLLM_ALLOW_CHUNKED_LOCAL_ATTN_WITH_HYBRID_KV_CACHE", "0"))),

    # Enables support for the "store" option in the OpenAI Responses API.
    # When set to 1, vLLM's OpenAI server will retain the input and output
    # messages for those requests in memory. By default, this is disabled (0),
    # and the "store" option is ignored.
    # NOTE/WARNING:
    # 1. Messages are kept in memory only (not persisted to disk) and will be
    #    lost when the vLLM server shuts down.
    # 2. Enabling this option will cause a memory leak, as stored messages are
    #    never removed from memory until the server terminates.
    "VLLM_ENABLE_RESPONSES_API_STORE":
    lambda: bool(int(os.getenv("VLLM_ENABLE_RESPONSES_API_STORE", "0"))),

    # Whether to use pytorch symmetric memory for allreduce
    "VLLM_ALLREDUCE_USE_SYMM_MEM":
    lambda: bool(int(os.getenv("VLLM_ALLREDUCE_USE_SYMM_MEM", "0"))),

    # Allows vllm to find tuned config under customized folder
    "VLLM_TUNED_CONFIG_FOLDER":
    lambda: os.getenv("VLLM_TUNED_CONFIG_FOLDER", None),

    # Allows vllm use container tool
    "VLLM_GPT_OSS_USE_CONTAINER_TOOL":
    lambda: bool(int(os.getenv("VLLM_GPT_OSS_USE_CONTAINER_TOOL", "0"))),

    # Allows harmony instructions to be injected on system messages
    "VLLM_GPT_OSS_HARMONY_SYSTEM_INSTRUCTIONS":
    lambda: bool(
        int(os.getenv("VLLM_GPT_OSS_HARMONY_SYSTEM_INSTRUCTIONS", "0"))),

    # Add optional custom scopes for profiling, disable to avoid overheads
    "VLLM_CUSTOM_SCOPES_FOR_PROFILING":
    lambda: bool(int(os.getenv("VLLM_CUSTOM_SCOPES_FOR_PROFILING", "0"))),

    # Represent block hashes in KV cache events as 64-bit integers instead of
    # raw bytes. Defaults to True for backward compatibility.
    "VLLM_KV_EVENTS_USE_INT_BLOCK_HASHES":
    lambda: bool(int(os.getenv("VLLM_KV_EVENTS_USE_INT_BLOCK_HASHES", "1"))),
}

# --8<-- [end:env-vars-definition]


def __getattr__(name: str):
    # lazy evaluation of environment variables
    if name in environment_variables:
        return environment_variables[name]()
    raise AttributeError(f"module {__name__!r} has no attribute {name!r}")


def __dir__():
    return list(environment_variables.keys())


def is_set(name: str):
    """Check if an environment variable is explicitly set."""
    if name in environment_variables:
        return name in os.environ
    raise AttributeError(f"module {__name__!r} has no attribute {name!r}")


def set_vllm_use_v1(use_v1: bool):
    if is_set("VLLM_USE_V1"):
        raise ValueError(
            "Should not call set_vllm_use_v1() if VLLM_USE_V1 is set "
            "explicitly by the user. Please raise this as a Github "
            "Issue and explicitly set VLLM_USE_V1=0 or 1.")
    os.environ["VLLM_USE_V1"] = "1" if use_v1 else "0"


def compute_hash() -> str:
    """
    WARNING: Whenever a new key is added to this environment
    variables, ensure that it is included in the factors list if
    it affects the computation graph. For example, different values
    of VLLM_PP_LAYER_PARTITION will generate different computation
    graphs, so it is included in the factors list. The env vars that
    affect the choice of different kernels or attention backends should
    also be included in the factors list.
    """

    # The values of envs may affects the computation graph.
    # TODO(DefTruth): hash all environment variables?
    # for key in environment_variables:
    #     factorize(key)
    environment_variables_to_hash = [
        "VLLM_PP_LAYER_PARTITION",
        "VLLM_MLA_DISABLE",
        "VLLM_USE_TRITON_FLASH_ATTN",
        "VLLM_USE_TRITON_AWQ",
        "VLLM_DP_RANK",
        "VLLM_DP_SIZE",
        "VLLM_USE_STANDALONE_COMPILE",
        "VLLM_FUSED_MOE_CHUNK_SIZE",
        "VLLM_FLASHINFER_MOE_BACKEND",
        "VLLM_V1_USE_PREFILL_DECODE_ATTENTION",
        "VLLM_USE_AITER_UNIFIED_ATTENTION",
        "VLLM_ATTENTION_BACKEND",
        "VLLM_USE_FLASHINFER_SAMPLER",
        "VLLM_DISABLED_KERNELS",
        "VLLM_USE_DEEP_GEMM",
        "VLLM_USE_DEEP_GEMM_E8M0",
        "VLLM_USE_DEEP_GEMM_E8M0_HOPPER",
        "VLLM_USE_TRTLLM_FP4_GEMM",
        "VLLM_USE_FUSED_MOE_GROUPED_TOPK",
        "VLLM_USE_FLASHINFER_MOE_FP8",
        "VLLM_USE_FLASHINFER_MOE_FP4",
        "VLLM_USE_FLASHINFER_MOE_MXFP4_MXFP8",
        "VLLM_USE_FLASHINFER_MOE_MXFP4_MXFP8_CUTLASS",
        "VLLM_USE_FLASHINFER_MOE_MXFP4_BF16",
        "VLLM_USE_CUDNN_PREFILL",
        "VLLM_USE_TRTLLM_ATTENTION",
        "VLLM_FLASHINFER_DISABLE_Q_QUANTIZATION",
        "VLLM_ROCM_USE_AITER",
        "VLLM_ROCM_USE_AITER_PAGED_ATTN",
        "VLLM_ROCM_USE_AITER_LINEAR",
        "VLLM_ROCM_USE_AITER_MOE",
        "VLLM_ROCM_USE_AITER_RMSNORM",
        "VLLM_ROCM_USE_AITER_MLA",
        "VLLM_ROCM_USE_AITER_MHA",
        "VLLM_ROCM_USE_AITER_FP8BMM",
        "VLLM_ROCM_USE_SKINNY_GEMM",
        "VLLM_ROCM_FP8_PADDING",
        "VLLM_ROCM_MOE_PADDING",
        "VLLM_ROCM_CUSTOM_PAGED_ATTN",
        "VLLM_ROCM_QUICK_REDUCE_QUANTIZATION",
        "VLLM_ROCM_QUICK_REDUCE_CAST_BF16_TO_FP16",
        "VLLM_ROCM_QUICK_REDUCE_MAX_SIZE_BYTES_MB",
    ]
    for key in environment_variables_to_hash:
        # if this goes out of sync with environment_variables,
        # it's not a user error, it's a bug
        assert key in environment_variables, \
            "Please update environment_variables_to_hash in envs.py"

    factors = [
        environment_variables[key]() for key in environment_variables_to_hash
    ]

    hash_str = hashlib.md5(str(factors).encode(),
                           usedforsecurity=False).hexdigest()

    return hash_str<|MERGE_RESOLUTION|>--- conflicted
+++ resolved
@@ -167,10 +167,7 @@
     VLLM_HAS_FLASHINFER_CUBIN: bool = False
     VLLM_USE_FLASHINFER_MOE_MXFP4_MXFP8: bool = False
     VLLM_USE_FLASHINFER_MOE_MXFP4_BF16: bool = False
-<<<<<<< HEAD
-=======
     VLLM_USE_FLASHINFER_MOE_MXFP4_MXFP8_CUTLASS: bool = False
->>>>>>> e42af78b
     VLLM_ALLREDUCE_USE_SYMM_MEM: bool = False
     VLLM_TUNED_CONFIG_FOLDER: Optional[str] = None
     VLLM_DISABLE_PAD_FOR_CUDAGRAPH: bool = False
