--- conflicted
+++ resolved
@@ -159,11 +159,8 @@
     VLLM_USE_TRTLLM_ATTENTION: Optional[str] = None
     VLLM_USE_FLASHINFER_MOE_MXFP4_MXFP8: bool = False
     VLLM_USE_FLASHINFER_MOE_MXFP4_BF16: bool = False
-<<<<<<< HEAD
     VLLM_ALLREDUCE_USE_SYMM_MEM: bool = False
-=======
     VLLM_TUNED_CONFIG_FOLDER: Optional[str] = None
->>>>>>> 92ff41ab
 
 
 def get_default_cache_root():
@@ -1133,16 +1130,14 @@
     "VLLM_ENABLE_RESPONSES_API_STORE":
     lambda: bool(int(os.getenv("VLLM_ENABLE_RESPONSES_API_STORE", "0"))),
 
-<<<<<<< HEAD
     # Whether to use pytorch symmetric memory for allreduce
     "VLLM_ALLREDUCE_USE_SYMM_MEM":
     lambda: bool(int(os.getenv("VLLM_ALLREDUCE_USE_SYMM_MEM", "0"))),
-=======
+
     # Allows vllm to find tuned config under customized folder
     "VLLM_TUNED_CONFIG_FOLDER":
     lambda: os.getenv("VLLM_TUNED_CONFIG_FOLDER", None),
 
->>>>>>> 92ff41ab
 }
 
 # --8<-- [end:env-vars-definition]
