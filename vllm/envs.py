# SPDX-License-Identifier: Apache-2.0
# SPDX-FileCopyrightText: Copyright contributors to the vLLM project

import functools
import hashlib
import json
import os
import sys
import tempfile
from collections.abc import Callable
from typing import TYPE_CHECKING, Any, Literal

if TYPE_CHECKING:
    VLLM_HOST_IP: str = ""
    VLLM_PORT: int | None = None
    VLLM_RPC_BASE_PATH: str = tempfile.gettempdir()
    VLLM_USE_MODELSCOPE: bool = False
    VLLM_RINGBUFFER_WARNING_INTERVAL: int = 60
    VLLM_NCCL_SO_PATH: str | None = None
    LD_LIBRARY_PATH: str | None = None
    VLLM_V1_USE_PREFILL_DECODE_ATTENTION: bool = False
    VLLM_FLASH_ATTN_VERSION: int | None = None
    LOCAL_RANK: int = 0
    CUDA_VISIBLE_DEVICES: str | None = None
    VLLM_ENGINE_ITERATION_TIMEOUT_S: int = 60
    VLLM_API_KEY: str | None = None
    VLLM_DEBUG_LOG_API_SERVER_RESPONSE: bool = False
    S3_ACCESS_KEY_ID: str | None = None
    S3_SECRET_ACCESS_KEY: str | None = None
    S3_ENDPOINT_URL: str | None = None
    VLLM_MODEL_REDIRECT_PATH: str | None = None
    VLLM_CACHE_ROOT: str = os.path.expanduser("~/.cache/vllm")
    VLLM_CONFIG_ROOT: str = os.path.expanduser("~/.config/vllm")
    VLLM_USAGE_STATS_SERVER: str = "https://stats.vllm.ai"
    VLLM_NO_USAGE_STATS: bool = False
    VLLM_DISABLE_FLASHINFER_PREFILL: bool = False
    VLLM_DO_NOT_TRACK: bool = False
    VLLM_USAGE_SOURCE: str = ""
    VLLM_CONFIGURE_LOGGING: int = 1
    VLLM_LOGGING_LEVEL: str = "INFO"
    VLLM_LOGGING_PREFIX: str = ""
    VLLM_LOGGING_STREAM: str = "ext://sys.stdout"
    VLLM_LOGGING_CONFIG_PATH: str | None = None
    VLLM_LOG_STATS_INTERVAL: float = 10.0
    VLLM_TRACE_FUNCTION: int = 0
    VLLM_ATTENTION_BACKEND: str | None = None
    VLLM_USE_FLASHINFER_SAMPLER: bool | None = None
    VLLM_PP_LAYER_PARTITION: str | None = None
    VLLM_CPU_KVCACHE_SPACE: int | None = 0
    VLLM_CPU_OMP_THREADS_BIND: str = ""
    VLLM_CPU_NUM_OF_RESERVED_CPU: int | None = None
    VLLM_CPU_MOE_PREPACK: bool = True
    VLLM_CPU_SGL_KERNEL: bool = False
    VLLM_XLA_CACHE_PATH: str = os.path.join(VLLM_CACHE_ROOT, "xla_cache")
    VLLM_XLA_CHECK_RECOMPILATION: bool = False
    VLLM_FUSED_MOE_CHUNK_SIZE: int = 64 * 1024
    VLLM_ENABLE_FUSED_MOE_ACTIVATION_CHUNKING: bool = True
    VLLM_USE_RAY_COMPILED_DAG_CHANNEL_TYPE: Literal["auto", "nccl", "shm"] = "auto"
    VLLM_USE_RAY_COMPILED_DAG_OVERLAP_COMM: bool = False
    VLLM_USE_RAY_WRAPPED_PP_COMM: bool = True
    VLLM_XLA_USE_SPMD: bool = False
    VLLM_WORKER_MULTIPROC_METHOD: Literal["fork", "spawn"] = "fork"
    VLLM_ASSETS_CACHE: str = os.path.join(VLLM_CACHE_ROOT, "assets")
    VLLM_ASSETS_CACHE_MODEL_CLEAN: bool = False
    VLLM_IMAGE_FETCH_TIMEOUT: int = 5
    VLLM_VIDEO_FETCH_TIMEOUT: int = 30
    VLLM_AUDIO_FETCH_TIMEOUT: int = 10
    VLLM_MEDIA_URL_ALLOW_REDIRECTS: bool = True
    VLLM_MEDIA_LOADING_THREAD_COUNT: int = 8
    VLLM_MAX_AUDIO_CLIP_FILESIZE_MB: int = 25
    VLLM_VIDEO_LOADER_BACKEND: str = "opencv"
    VLLM_MEDIA_CONNECTOR: str = "http"
    VLLM_MM_INPUT_CACHE_GIB: int = 4
    VLLM_TARGET_DEVICE: str = "cuda"
    VLLM_MAIN_CUDA_VERSION: str = "12.8"
    MAX_JOBS: str | None = None
    NVCC_THREADS: str | None = None
    VLLM_USE_PRECOMPILED: bool = False
    VLLM_DOCKER_BUILD_CONTEXT: bool = False
    VLLM_TEST_USE_PRECOMPILED_NIGHTLY_WHEEL: bool = False
    VLLM_KEEP_ALIVE_ON_ENGINE_DEATH: bool = False
    CMAKE_BUILD_TYPE: Literal["Debug", "Release", "RelWithDebInfo"] | None = None
    VERBOSE: bool = False
    VLLM_ALLOW_LONG_MAX_MODEL_LEN: bool = False
    VLLM_RPC_TIMEOUT: int = 10000  # ms
    VLLM_HTTP_TIMEOUT_KEEP_ALIVE: int = 5  # seconds
    VLLM_PLUGINS: list[str] | None = None
    VLLM_LORA_RESOLVER_CACHE_DIR: str | None = None
    VLLM_TORCH_CUDA_PROFILE: bool = False
    VLLM_TORCH_PROFILER_DIR: str | None = None
    VLLM_TORCH_PROFILER_RECORD_SHAPES: bool = False
    VLLM_TORCH_PROFILER_WITH_PROFILE_MEMORY: bool = False
    VLLM_USE_AOT_COMPILE: bool = False
    VLLM_FORCE_AOT_LOAD: bool = False
    VLLM_TORCH_PROFILER_WITH_STACK: bool = True
    VLLM_TORCH_PROFILER_WITH_FLOPS: bool = False
    VLLM_USE_TRITON_AWQ: bool = False
    VLLM_ALLOW_RUNTIME_LORA_UPDATING: bool = False
    VLLM_SKIP_P2P_CHECK: bool = False
    VLLM_DISABLED_KERNELS: list[str] = []
    VLLM_DISABLE_PYNCCL: bool = False
    VLLM_ROCM_USE_AITER: bool = False
    VLLM_ROCM_USE_AITER_PAGED_ATTN: bool = False
    VLLM_ROCM_USE_AITER_LINEAR: bool = True
    VLLM_ROCM_USE_AITER_MOE: bool = True
    VLLM_ROCM_USE_AITER_RMSNORM: bool = True
    VLLM_ROCM_USE_AITER_MLA: bool = True
    VLLM_ROCM_USE_AITER_MHA: bool = True
    VLLM_ROCM_USE_AITER_FP4_ASM_GEMM: bool = False
    VLLM_ROCM_USE_AITER_TRITON_ROPE: bool = False
    VLLM_ROCM_USE_AITER_FP8BMM: bool = True
    VLLM_ROCM_USE_AITER_UNIFIED_ATTENTION: bool = False
    VLLM_ROCM_USE_AITER_FUSION_SHARED_EXPERTS: bool = True
    VLLM_ROCM_USE_AITER_TRITON_GEMM: bool = True
    VLLM_ROCM_USE_SKINNY_GEMM: bool = True
    VLLM_ROCM_FP8_PADDING: bool = True
    VLLM_ROCM_MOE_PADDING: bool = True
    VLLM_ROCM_CUSTOM_PAGED_ATTN: bool = True
    VLLM_ENABLE_V1_MULTIPROCESSING: bool = True
    VLLM_LOG_BATCHSIZE_INTERVAL: float = -1
    VLLM_DISABLE_COMPILE_CACHE: bool = False
    Q_SCALE_CONSTANT: int = 200
    K_SCALE_CONSTANT: int = 200
    V_SCALE_CONSTANT: int = 100
    VLLM_SERVER_DEV_MODE: bool = False
    VLLM_V1_OUTPUT_PROC_CHUNK_SIZE: int = 128
    VLLM_MLA_DISABLE: bool = False
    VLLM_FLASH_ATTN_MAX_NUM_SPLITS_FOR_CUDA_GRAPH: int = 32
    VLLM_RAY_PER_WORKER_GPUS: float = 1.0
    VLLM_RAY_BUNDLE_INDICES: str = ""
    VLLM_CUDART_SO_PATH: str | None = None
    VLLM_DP_RANK: int = 0
    VLLM_DP_RANK_LOCAL: int = -1
    VLLM_DP_SIZE: int = 1
    VLLM_USE_STANDALONE_COMPILE: bool = True
    VLLM_DP_MASTER_IP: str = ""
    VLLM_DP_MASTER_PORT: int = 0
    VLLM_MOE_DP_CHUNK_SIZE: int = 256
    VLLM_RANDOMIZE_DP_DUMMY_INPUTS: bool = False
    VLLM_RAY_DP_PACK_STRATEGY: Literal["strict", "fill", "span"] = "strict"
    VLLM_MARLIN_USE_ATOMIC_ADD: bool = False
    VLLM_MXFP4_USE_MARLIN: bool | None = None
    VLLM_V1_USE_OUTLINES_CACHE: bool = False
    VLLM_TPU_BUCKET_PADDING_GAP: int = 0
    VLLM_TPU_MOST_MODEL_LEN: int | None = None
    VLLM_TPU_USING_PATHWAYS: bool = False
    VLLM_USE_DEEP_GEMM: bool = True
    VLLM_MOE_USE_DEEP_GEMM: bool = True
    VLLM_USE_DEEP_GEMM_E8M0: bool = True
    VLLM_DEEP_GEMM_WARMUP: Literal[
        "skip",
        "full",
        "relax",
    ] = "relax"
    VLLM_USE_FUSED_MOE_GROUPED_TOPK: bool = True
    VLLM_USE_FLASHINFER_MOE_FP16: bool = False
    VLLM_USE_FLASHINFER_MOE_FP8: bool = False
    VLLM_USE_FLASHINFER_MOE_FP4: bool = False
<<<<<<< HEAD
    VLLM_FLASHINFER_MOE_BACKEND: Literal["throughput", "latency", "cutedsl"] = (
        "throughput"
    )
=======
    VLLM_FLASHINFER_MOE_BACKEND: Literal["throughput", "latency"] = "latency"
    VLLM_FLASHINFER_WORKSPACE_BUFFER_SIZE: int = 394 * 1024 * 1024
>>>>>>> 54aecd9e
    VLLM_XGRAMMAR_CACHE_MB: int = 0
    VLLM_MSGPACK_ZERO_COPY_THRESHOLD: int = 256
    VLLM_ALLOW_INSECURE_SERIALIZATION: bool = False
    VLLM_NIXL_SIDE_CHANNEL_HOST: str = "localhost"
    VLLM_NIXL_SIDE_CHANNEL_PORT: int = 5600
    VLLM_ALL2ALL_BACKEND: Literal[
        "naive",
        "pplx",
        "deepep_high_throughput",
        "deepep_low_latency",
        "allgather_reducescatter",
        "flashinfer_all2allv",
    ] = "allgather_reducescatter"
    VLLM_MAX_TOKENS_PER_EXPERT_FP4_MOE: int = 163840
    VLLM_TOOL_PARSE_REGEX_TIMEOUT_SECONDS: int = 1
    VLLM_SLEEP_WHEN_IDLE: bool = False
    VLLM_MQ_MAX_CHUNK_BYTES_MB: int = 16
    VLLM_EXECUTE_MODEL_TIMEOUT_SECONDS: int = 300
    VLLM_KV_CACHE_LAYOUT: Literal["NHD", "HND"] | None = None
    VLLM_COMPUTE_NANS_IN_LOGITS: bool = False
    VLLM_USE_NVFP4_CT_EMULATIONS: bool = False
    VLLM_ROCM_QUICK_REDUCE_QUANTIZATION: Literal[
        "FP", "INT8", "INT6", "INT4", "NONE"
    ] = "NONE"
    VLLM_ROCM_QUICK_REDUCE_CAST_BF16_TO_FP16: bool = True
    VLLM_ROCM_QUICK_REDUCE_MAX_SIZE_BYTES_MB: int | None = None
    VLLM_NIXL_ABORT_REQUEST_TIMEOUT: int = 480
    VLLM_USE_CUDNN_PREFILL: bool = False
    VLLM_USE_TRTLLM_RAGGED_DEEPSEEK_PREFILL: bool = False
    VLLM_ENABLE_CUDAGRAPH_GC: bool = False
    VLLM_LOOPBACK_IP: str = ""
    VLLM_ALLOW_CHUNKED_LOCAL_ATTN_WITH_HYBRID_KV_CACHE: bool = False
    VLLM_ENABLE_RESPONSES_API_STORE: bool = False
    VLLM_USE_TRTLLM_ATTENTION: str | None = None
    VLLM_NVFP4_GEMM_BACKEND: str | None = None
    VLLM_FLASHINFER_DISABLE_Q_QUANTIZATION: bool = False
    VLLM_HAS_FLASHINFER_CUBIN: bool = False
    VLLM_USE_FLASHINFER_MOE_MXFP4_MXFP8: bool = False
    VLLM_USE_FLASHINFER_MOE_MXFP4_BF16: bool = False
    VLLM_ROCM_FP8_MFMA_PAGE_ATTN: bool = False
    VLLM_USE_FLASHINFER_MOE_MXFP4_MXFP8_CUTLASS: bool = False
    VLLM_ALLREDUCE_USE_SYMM_MEM: bool = True
    VLLM_TUNED_CONFIG_FOLDER: str | None = None
    VLLM_GPT_OSS_SYSTEM_TOOL_MCP_LABELS: set[str] = set()
    VLLM_GPT_OSS_HARMONY_SYSTEM_INSTRUCTIONS: bool = False
    VLLM_TOOL_JSON_ERROR_AUTOMATIC_RETRY: bool = False
    VLLM_CUSTOM_SCOPES_FOR_PROFILING: bool = False
    VLLM_NVTX_SCOPES_FOR_PROFILING: bool = False
    VLLM_KV_EVENTS_USE_INT_BLOCK_HASHES: bool = True
    VLLM_OBJECT_STORAGE_SHM_BUFFER_NAME: str = "VLLM_OBJECT_STORAGE_SHM_BUFFER"
    VLLM_DEEPEP_BUFFER_SIZE_MB: int = 1024
    VLLM_DEEPEP_HIGH_THROUGHPUT_FORCE_INTRA_NODE: bool = False
    VLLM_DEEPEP_LOW_LATENCY_USE_MNNVL: bool = False
    VLLM_DBO_COMM_SMS: int = 20
    VLLM_PATTERN_MATCH_DEBUG: str | None = None
    VLLM_DEBUG_DUMP_PATH: str | None = None
    VLLM_ENABLE_INDUCTOR_MAX_AUTOTUNE: bool = True
    VLLM_ENABLE_INDUCTOR_COORDINATE_DESCENT_TUNING: bool = True
    VLLM_USE_NCCL_SYMM_MEM: bool = False
    VLLM_NCCL_INCLUDE_PATH: str | None = None
    VLLM_USE_FBGEMM: bool = False
    VLLM_GC_DEBUG: str = ""
    VLLM_DISABLE_SHARED_EXPERTS_STREAM: bool = False
    VLLM_COMPILE_CACHE_SAVE_FORMAT: Literal["binary", "unpacked"] = "binary"
    VLLM_FLAT_LOGPROBS: bool = False


def get_default_cache_root():
    return os.getenv(
        "XDG_CACHE_HOME",
        os.path.join(os.path.expanduser("~"), ".cache"),
    )


def get_default_config_root():
    return os.getenv(
        "XDG_CONFIG_HOME",
        os.path.join(os.path.expanduser("~"), ".config"),
    )


def maybe_convert_int(value: str | None) -> int | None:
    if value is None:
        return None
    return int(value)


def maybe_convert_bool(value: str | None) -> bool | None:
    if value is None:
        return None
    return bool(int(value))


def disable_compile_cache() -> bool:
    return bool(int(os.getenv("VLLM_DISABLE_COMPILE_CACHE", "0")))


def use_aot_compile() -> bool:
    from vllm.model_executor.layers.batch_invariant import (
        vllm_is_batch_invariant,
    )
    from vllm.utils.torch_utils import is_torch_equal_or_newer

    default_value = (
        "1"
        if is_torch_equal_or_newer("2.10.0.dev") and not disable_compile_cache()
        else "0"
    )

    return (
        not vllm_is_batch_invariant()
        and os.environ.get("VLLM_USE_AOT_COMPILE", default_value) == "1"
    )


def env_with_choices(
    env_name: str,
    default: str | None,
    choices: list[str] | Callable[[], list[str]],
    case_sensitive: bool = True,
) -> Callable[[], str | None]:
    """
    Create a lambda that validates environment variable against allowed choices

    Args:
        env_name: Name of the environment variable
        default: Default value if not set (can be None)
        choices: List of valid string options or callable that returns list
        case_sensitive: Whether validation should be case sensitive

    Returns:
        Lambda function for environment_variables dict
    """

    def _get_validated_env() -> str | None:
        value = os.getenv(env_name)
        if value is None:
            return default

        # Resolve choices if it's a callable (for lazy loading)
        actual_choices = choices() if callable(choices) else choices

        if not case_sensitive:
            check_value = value.lower()
            check_choices = [choice.lower() for choice in actual_choices]
        else:
            check_value = value
            check_choices = actual_choices

        if check_value not in check_choices:
            raise ValueError(
                f"Invalid value '{value}' for {env_name}. "
                f"Valid options: {actual_choices}."
            )

        return value

    return _get_validated_env


def env_list_with_choices(
    env_name: str,
    default: list[str],
    choices: list[str] | Callable[[], list[str]],
    case_sensitive: bool = True,
) -> Callable[[], list[str]]:
    """
    Create a lambda that validates environment variable
    containing comma-separated values against allowed choices

    Args:
        env_name: Name of the environment variable
        default: Default list of values if not set
        choices: List of valid string options or callable that returns list
        case_sensitive: Whether validation should be case sensitive

    Returns:
        Lambda function for environment_variables
        dict that returns list of strings
    """

    def _get_validated_env_list() -> list[str]:
        value = os.getenv(env_name)
        if value is None:
            return default

        # Split comma-separated values and strip whitespace
        values = [v.strip() for v in value.split(",") if v.strip()]

        if not values:
            return default

        # Resolve choices if it's a callable (for lazy loading)
        actual_choices = choices() if callable(choices) else choices

        # Validate each value
        for val in values:
            if not case_sensitive:
                check_value = val.lower()
                check_choices = [choice.lower() for choice in actual_choices]
            else:
                check_value = val
                check_choices = actual_choices

            if check_value not in check_choices:
                raise ValueError(
                    f"Invalid value '{val}' in {env_name}. "
                    f"Valid options: {actual_choices}."
                )

        return values

    return _get_validated_env_list


def env_set_with_choices(
    env_name: str,
    default: list[str],
    choices: list[str] | Callable[[], list[str]],
    case_sensitive: bool = True,
) -> Callable[[], set[str]]:
    """
    Creates a lambda which that validates environment variable
    containing comma-separated values against allowed choices which
    returns choices as a set.
    """

    def _get_validated_env_set() -> set[str]:
        return set(env_list_with_choices(env_name, default, choices, case_sensitive)())

    return _get_validated_env_set


def get_vllm_port() -> int | None:
    """Get the port from VLLM_PORT environment variable.

    Returns:
        The port number as an integer if VLLM_PORT is set, None otherwise.

    Raises:
        ValueError: If VLLM_PORT is a URI, suggest k8s service discovery issue.
    """
    if "VLLM_PORT" not in os.environ:
        return None

    port = os.getenv("VLLM_PORT", "0")

    try:
        return int(port)
    except ValueError as err:
        from urllib.parse import urlparse

        parsed = urlparse(port)
        if parsed.scheme:
            raise ValueError(
                f"VLLM_PORT '{port}' appears to be a URI. "
                "This may be caused by a Kubernetes service discovery issue,"
                "check the warning in: https://docs.vllm.ai/en/stable/serving/env_vars.html"
            ) from None
        raise ValueError(f"VLLM_PORT '{port}' must be a valid integer") from err


# The begin-* and end* here are used by the documentation generator
# to extract the used env vars.

# --8<-- [start:env-vars-definition]

environment_variables: dict[str, Callable[[], Any]] = {
    # ================== Installation Time Env Vars ==================
    # Target device of vLLM, supporting [cuda (by default),
    # rocm, cpu]
    "VLLM_TARGET_DEVICE": lambda: os.getenv("VLLM_TARGET_DEVICE", "cuda").lower(),
    # Main CUDA version of vLLM, supporting [12.6, 12.8, 12.9],
    # 12.8 is the default. This follows PyTorch but can be overridden.
    "VLLM_MAIN_CUDA_VERSION": lambda: os.getenv("VLLM_MAIN_CUDA_VERSION", "").lower()
    or "12.8",
    # Maximum number of compilation jobs to run in parallel.
    # By default this is the number of CPUs
    "MAX_JOBS": lambda: os.getenv("MAX_JOBS", None),
    # Number of threads to use for nvcc
    # By default this is 1.
    # If set, `MAX_JOBS` will be reduced to avoid oversubscribing the CPU.
    "NVCC_THREADS": lambda: os.getenv("NVCC_THREADS", None),
    # If set, vllm will use precompiled binaries (*.so)
    "VLLM_USE_PRECOMPILED": lambda: os.environ.get("VLLM_USE_PRECOMPILED", "")
    .strip()
    .lower()
    in ("1", "true")
    or bool(os.environ.get("VLLM_PRECOMPILED_WHEEL_LOCATION")),
    # Used to mark that setup.py is running in a Docker build context,
    # in order to force the use of precompiled binaries.
    "VLLM_DOCKER_BUILD_CONTEXT": lambda: os.environ.get("VLLM_DOCKER_BUILD_CONTEXT", "")
    .strip()
    .lower()
    in ("1", "true"),
    # Whether to force using nightly wheel in python build.
    # This is used for testing the nightly wheel in python build.
    "VLLM_TEST_USE_PRECOMPILED_NIGHTLY_WHEEL": lambda: bool(
        int(os.getenv("VLLM_TEST_USE_PRECOMPILED_NIGHTLY_WHEEL", "0"))
    ),
    # CMake build type
    # If not set, defaults to "Debug" or "RelWithDebInfo"
    # Available options: "Debug", "Release", "RelWithDebInfo"
    "CMAKE_BUILD_TYPE": env_with_choices(
        "CMAKE_BUILD_TYPE", None, ["Debug", "Release", "RelWithDebInfo"]
    ),
    # If set, vllm will print verbose logs during installation
    "VERBOSE": lambda: bool(int(os.getenv("VERBOSE", "0"))),
    # Root directory for vLLM configuration files
    # Defaults to `~/.config/vllm` unless `XDG_CONFIG_HOME` is set
    # Note that this not only affects how vllm finds its configuration files
    # during runtime, but also affects how vllm installs its configuration
    # files during **installation**.
    "VLLM_CONFIG_ROOT": lambda: os.path.expanduser(
        os.getenv(
            "VLLM_CONFIG_ROOT",
            os.path.join(get_default_config_root(), "vllm"),
        )
    ),
    # ================== Runtime Env Vars ==================
    # Root directory for vLLM cache files
    # Defaults to `~/.cache/vllm` unless `XDG_CACHE_HOME` is set
    "VLLM_CACHE_ROOT": lambda: os.path.expanduser(
        os.getenv(
            "VLLM_CACHE_ROOT",
            os.path.join(get_default_cache_root(), "vllm"),
        )
    ),
    # used in distributed environment to determine the ip address
    # of the current node, when the node has multiple network interfaces.
    # If you are using multi-node inference, you should set this differently
    # on each node.
    "VLLM_HOST_IP": lambda: os.getenv("VLLM_HOST_IP", ""),
    # used in distributed environment to manually set the communication port
    # Note: if VLLM_PORT is set, and some code asks for multiple ports, the
    # VLLM_PORT will be used as the first port, and the rest will be generated
    # by incrementing the VLLM_PORT value.
    "VLLM_PORT": get_vllm_port,
    # path used for ipc when the frontend api server is running in
    # multi-processing mode to communicate with the backend engine process.
    "VLLM_RPC_BASE_PATH": lambda: os.getenv(
        "VLLM_RPC_BASE_PATH", tempfile.gettempdir()
    ),
    # If true, will load models from ModelScope instead of Hugging Face Hub.
    # note that the value is true or false, not numbers
    "VLLM_USE_MODELSCOPE": lambda: os.environ.get(
        "VLLM_USE_MODELSCOPE", "False"
    ).lower()
    == "true",
    # Interval in seconds to log a warning message when the ring buffer is full
    "VLLM_RINGBUFFER_WARNING_INTERVAL": lambda: int(
        os.environ.get("VLLM_RINGBUFFER_WARNING_INTERVAL", "60")
    ),
    # path to cudatoolkit home directory, under which should be bin, include,
    # and lib directories.
    "CUDA_HOME": lambda: os.environ.get("CUDA_HOME", None),
    # Path to the NCCL library file. It is needed because nccl>=2.19 brought
    # by PyTorch contains a bug: https://github.com/NVIDIA/nccl/issues/1234
    "VLLM_NCCL_SO_PATH": lambda: os.environ.get("VLLM_NCCL_SO_PATH", None),
    # when `VLLM_NCCL_SO_PATH` is not set, vllm will try to find the nccl
    # library file in the locations specified by `LD_LIBRARY_PATH`
    "LD_LIBRARY_PATH": lambda: os.environ.get("LD_LIBRARY_PATH", None),
    # Use separate prefill and decode kernels for V1 attention instead of
    # the unified triton kernel.
    "VLLM_V1_USE_PREFILL_DECODE_ATTENTION": lambda: (
        os.getenv("VLLM_V1_USE_PREFILL_DECODE_ATTENTION", "False").lower()
        in ("true", "1")
    ),
    # Force vllm to use a specific flash-attention version (2 or 3), only valid
    # when using the flash-attention backend.
    "VLLM_FLASH_ATTN_VERSION": lambda: maybe_convert_int(
        os.environ.get("VLLM_FLASH_ATTN_VERSION", None)
    ),
    # Feature flag to enable/disable Inductor standalone compile.
    # In torch <= 2.7 we ignore this flag; in torch >= 2.9 this is
    # enabled by default.
    "VLLM_USE_STANDALONE_COMPILE": lambda: os.environ.get(
        "VLLM_USE_STANDALONE_COMPILE", "1"
    )
    == "1",
    # Debug pattern matching inside custom passes.
    # Should be set to the fx.Node name (e.g. 'getitem_34' or 'scaled_mm_3').
    "VLLM_PATTERN_MATCH_DEBUG": lambda: os.environ.get(
        "VLLM_PATTERN_MATCH_DEBUG", None
    ),
    # Dump fx graphs to the given directory.
    # It will override CompilationConfig.debug_dump_path if set.
    "VLLM_DEBUG_DUMP_PATH": lambda: os.environ.get("VLLM_DEBUG_DUMP_PATH", None),
    # Feature flag to enable/disable AOT compilation. This will ensure
    # compilation is done in warmup phase and the compilation will be
    # reused in subsequent calls.
    "VLLM_USE_AOT_COMPILE": use_aot_compile,
    # Force vllm to always load AOT compiled models from disk. Failure
    # to load will result in a hard error when this is enabled.
    # Will be ignored when VLLM_USE_AOT_COMPILE is disabled.
    "VLLM_FORCE_AOT_LOAD": lambda: os.environ.get("VLLM_FORCE_AOT_LOAD", "0") == "1",
    # local rank of the process in the distributed setting, used to determine
    # the GPU device id
    "LOCAL_RANK": lambda: int(os.environ.get("LOCAL_RANK", "0")),
    # used to control the visible devices in the distributed setting
    "CUDA_VISIBLE_DEVICES": lambda: os.environ.get("CUDA_VISIBLE_DEVICES", None),
    # timeout for each iteration in the engine
    "VLLM_ENGINE_ITERATION_TIMEOUT_S": lambda: int(
        os.environ.get("VLLM_ENGINE_ITERATION_TIMEOUT_S", "60")
    ),
    # API key for vLLM API server
    "VLLM_API_KEY": lambda: os.environ.get("VLLM_API_KEY", None),
    # Whether to log responses from API Server for debugging
    "VLLM_DEBUG_LOG_API_SERVER_RESPONSE": lambda: os.environ.get(
        "VLLM_DEBUG_LOG_API_SERVER_RESPONSE", "False"
    ).lower()
    == "true",
    # S3 access information, used for tensorizer to load model from S3
    "S3_ACCESS_KEY_ID": lambda: os.environ.get("S3_ACCESS_KEY_ID", None),
    "S3_SECRET_ACCESS_KEY": lambda: os.environ.get("S3_SECRET_ACCESS_KEY", None),
    "S3_ENDPOINT_URL": lambda: os.environ.get("S3_ENDPOINT_URL", None),
    # Usage stats collection
    "VLLM_USAGE_STATS_SERVER": lambda: os.environ.get(
        "VLLM_USAGE_STATS_SERVER", "https://stats.vllm.ai"
    ),
    "VLLM_NO_USAGE_STATS": lambda: os.environ.get("VLLM_NO_USAGE_STATS", "0") == "1",
    "VLLM_DISABLE_FLASHINFER_PREFILL": lambda: os.environ.get(
        "VLLM_DISABLE_FLASHINFER_PREFILL", "0"
    )
    == "1",
    "VLLM_DO_NOT_TRACK": lambda: (
        os.environ.get("VLLM_DO_NOT_TRACK", None)
        or os.environ.get("DO_NOT_TRACK", None)
        or "0"
    )
    == "1",
    "VLLM_USAGE_SOURCE": lambda: os.environ.get("VLLM_USAGE_SOURCE", "production"),
    # Logging configuration
    # If set to 0, vllm will not configure logging
    # If set to 1, vllm will configure logging using the default configuration
    #    or the configuration file specified by VLLM_LOGGING_CONFIG_PATH
    "VLLM_CONFIGURE_LOGGING": lambda: int(os.getenv("VLLM_CONFIGURE_LOGGING", "1")),
    "VLLM_LOGGING_CONFIG_PATH": lambda: os.getenv("VLLM_LOGGING_CONFIG_PATH"),
    # this is used for configuring the default logging level
    "VLLM_LOGGING_LEVEL": lambda: os.getenv("VLLM_LOGGING_LEVEL", "INFO").upper(),
    # this is used for configuring the default logging stream
    "VLLM_LOGGING_STREAM": lambda: os.getenv("VLLM_LOGGING_STREAM", "ext://sys.stdout"),
    # if set, VLLM_LOGGING_PREFIX will be prepended to all log messages
    "VLLM_LOGGING_PREFIX": lambda: os.getenv("VLLM_LOGGING_PREFIX", ""),
    # If set, vllm will log stats at this interval in seconds
    # If not set, vllm will log stats every 10 seconds.
    "VLLM_LOG_STATS_INTERVAL": lambda: val
    if (val := float(os.getenv("VLLM_LOG_STATS_INTERVAL", "10."))) > 0.0
    else 10.0,
    # Trace function calls
    # If set to 1, vllm will trace function calls
    # Useful for debugging
    "VLLM_TRACE_FUNCTION": lambda: int(os.getenv("VLLM_TRACE_FUNCTION", "0")),
    # Backend for attention computation
    # Example options:
    # - "TORCH_SDPA": use torch.nn.MultiheadAttention
    # - "FLASH_ATTN": use FlashAttention
    # - "XFORMERS": use XFormers
    # - "FLASHINFER": use flashinfer
    # - "FLASHMLA": use FlashMLA
    # - "FLASH_ATTN_MLA": use FlashAttention for MLA
    # - "FLASHINFER_MLA": use FlashInfer for MLA
    # - "CUTLASS_MLA": use CUTLASS for MLA
    # All possible options loaded dynamically from AttentionBackendEnum
    "VLLM_ATTENTION_BACKEND": env_with_choices(
        "VLLM_ATTENTION_BACKEND",
        None,
        lambda: list(
            __import__(
                "vllm.attention.backends.registry", fromlist=["AttentionBackendEnum"]
            ).AttentionBackendEnum.__members__.keys()
        ),
    ),
    # If set, vllm will use flashinfer sampler
    "VLLM_USE_FLASHINFER_SAMPLER": lambda: bool(
        int(os.environ["VLLM_USE_FLASHINFER_SAMPLER"])
    )
    if "VLLM_USE_FLASHINFER_SAMPLER" in os.environ
    else None,
    # Pipeline stage partition strategy
    "VLLM_PP_LAYER_PARTITION": lambda: os.getenv("VLLM_PP_LAYER_PARTITION", None),
    # (CPU backend only) CPU key-value cache space.
    # default is None and will be set as 4 GB
    "VLLM_CPU_KVCACHE_SPACE": lambda: int(os.getenv("VLLM_CPU_KVCACHE_SPACE", "0"))
    if "VLLM_CPU_KVCACHE_SPACE" in os.environ
    else None,
    # (CPU backend only) CPU core ids bound by OpenMP threads, e.g., "0-31",
    # "0,1,2", "0-31,33". CPU cores of different ranks are separated by '|'.
    "VLLM_CPU_OMP_THREADS_BIND": lambda: os.getenv("VLLM_CPU_OMP_THREADS_BIND", "auto"),
    # (CPU backend only) CPU cores not used by OMP threads .
    # Those CPU cores will not be used by OMP threads of a rank.
    "VLLM_CPU_NUM_OF_RESERVED_CPU": lambda: int(
        os.getenv("VLLM_CPU_NUM_OF_RESERVED_CPU", "0")
    )
    if "VLLM_CPU_NUM_OF_RESERVED_CPU" in os.environ
    else None,
    # (CPU backend only) whether to use prepack for MoE layer. This will be
    # passed to ipex.llm.modules.GatedMLPMOE. On unsupported CPUs, you might
    # need to set this to "0" (False).
    "VLLM_CPU_MOE_PREPACK": lambda: bool(int(os.getenv("VLLM_CPU_MOE_PREPACK", "1"))),
    # (CPU backend only) whether to use SGL kernels, optimized for small batch.
    "VLLM_CPU_SGL_KERNEL": lambda: bool(int(os.getenv("VLLM_CPU_SGL_KERNEL", "0"))),
    # If the env var is set, Ray Compiled Graph uses the specified
    # channel type to communicate between workers belonging to
    # different pipeline-parallel stages.
    # Available options:
    # - "auto": use the default channel type
    # - "nccl": use NCCL for communication
    # - "shm": use shared memory and gRPC for communication
    "VLLM_USE_RAY_COMPILED_DAG_CHANNEL_TYPE": env_with_choices(
        "VLLM_USE_RAY_COMPILED_DAG_CHANNEL_TYPE", "auto", ["auto", "nccl", "shm"]
    ),
    # If the env var is set, it enables GPU communication overlap
    # (experimental feature) in Ray's Compiled Graph.
    "VLLM_USE_RAY_COMPILED_DAG_OVERLAP_COMM": lambda: bool(
        int(os.getenv("VLLM_USE_RAY_COMPILED_DAG_OVERLAP_COMM", "0"))
    ),
    # If the env var is set, it uses a Ray Communicator wrapping
    # vLLM's pipeline parallelism communicator to interact with Ray's
    # Compiled Graph. Otherwise, it uses Ray's NCCL communicator.
    "VLLM_USE_RAY_WRAPPED_PP_COMM": lambda: bool(
        int(os.getenv("VLLM_USE_RAY_WRAPPED_PP_COMM", "1"))
    ),
    # Use dedicated multiprocess context for workers.
    # Both spawn and fork work
    "VLLM_WORKER_MULTIPROC_METHOD": env_with_choices(
        "VLLM_WORKER_MULTIPROC_METHOD", "fork", ["spawn", "fork"]
    ),
    # Path to the cache for storing downloaded assets
    "VLLM_ASSETS_CACHE": lambda: os.path.expanduser(
        os.getenv(
            "VLLM_ASSETS_CACHE",
            os.path.join(get_default_cache_root(), "vllm", "assets"),
        )
    ),
    # If the env var is set, we will clean model file in
    # this path $VLLM_ASSETS_CACHE/model_streamer/$model_name
    "VLLM_ASSETS_CACHE_MODEL_CLEAN": lambda: bool(
        int(os.getenv("VLLM_ASSETS_CACHE_MODEL_CLEAN", "0"))
    ),
    # Timeout for fetching images when serving multimodal models
    # Default is 5 seconds
    "VLLM_IMAGE_FETCH_TIMEOUT": lambda: int(os.getenv("VLLM_IMAGE_FETCH_TIMEOUT", "5")),
    # Timeout for fetching videos when serving multimodal models
    # Default is 30 seconds
    "VLLM_VIDEO_FETCH_TIMEOUT": lambda: int(
        os.getenv("VLLM_VIDEO_FETCH_TIMEOUT", "30")
    ),
    # Timeout for fetching audio when serving multimodal models
    # Default is 10 seconds
    "VLLM_AUDIO_FETCH_TIMEOUT": lambda: int(
        os.getenv("VLLM_AUDIO_FETCH_TIMEOUT", "10")
    ),
    # Whether to allow HTTP redirects when fetching from media URLs.
    # Default to True
    "VLLM_MEDIA_URL_ALLOW_REDIRECTS": lambda: bool(
        int(os.getenv("VLLM_MEDIA_URL_ALLOW_REDIRECTS", "1"))
    ),
    # Max number of workers for the thread pool handling
    # media bytes loading. Set to 1 to disable parallel processing.
    # Default is 8
    "VLLM_MEDIA_LOADING_THREAD_COUNT": lambda: int(
        os.getenv("VLLM_MEDIA_LOADING_THREAD_COUNT", "8")
    ),
    # Maximum filesize in MB for a single audio file when processing
    # speech-to-text requests. Files larger than this will be rejected.
    # Default is 25 MB
    "VLLM_MAX_AUDIO_CLIP_FILESIZE_MB": lambda: int(
        os.getenv("VLLM_MAX_AUDIO_CLIP_FILESIZE_MB", "25")
    ),
    # Backend for Video IO
    # - "opencv": Default backend that uses OpenCV stream buffered backend.
    #
    # Custom backend implementations can be registered
    # via `@VIDEO_LOADER_REGISTRY.register("my_custom_video_loader")` and
    # imported at runtime.
    # If a non-existing backend is used, an AssertionError will be thrown.
    "VLLM_VIDEO_LOADER_BACKEND": lambda: os.getenv(
        "VLLM_VIDEO_LOADER_BACKEND", "opencv"
    ),
    # Media connector implementation.
    # - "http": Default connector that supports fetching media via HTTP.
    #
    # Custom implementations can be registered
    # via `@MEDIA_CONNECTOR_REGISTRY.register("my_custom_media_connector")` and
    # imported at runtime.
    # If a non-existing backend is used, an AssertionError will be thrown.
    "VLLM_MEDIA_CONNECTOR": lambda: os.getenv("VLLM_MEDIA_CONNECTOR", "http"),
    # [DEPRECATED] Cache size (in GiB per process) for multimodal input cache
    # Default is 4 GiB per API process + 4 GiB per engine core process
    "VLLM_MM_INPUT_CACHE_GIB": lambda: int(os.getenv("VLLM_MM_INPUT_CACHE_GIB", "4")),
    # Path to the XLA persistent cache directory.
    # Only used for XLA devices such as TPUs.
    "VLLM_XLA_CACHE_PATH": lambda: os.path.expanduser(
        os.getenv(
            "VLLM_XLA_CACHE_PATH",
            os.path.join(get_default_cache_root(), "vllm", "xla_cache"),
        )
    ),
    # If set, assert on XLA recompilation after each execution step.
    "VLLM_XLA_CHECK_RECOMPILATION": lambda: bool(
        int(os.getenv("VLLM_XLA_CHECK_RECOMPILATION", "0"))
    ),
    # Enable SPMD mode for TPU backend.
    "VLLM_XLA_USE_SPMD": lambda: bool(int(os.getenv("VLLM_XLA_USE_SPMD", "0"))),
    "VLLM_FUSED_MOE_CHUNK_SIZE": lambda: int(
        os.getenv("VLLM_FUSED_MOE_CHUNK_SIZE", "32768")
    ),
    # Control whether to use fused MoE activation chunking. Current chunking
    # logic is incompatible with torch.compile and causes IMA. See issue
    # https://github.com/vllm-project/vllm/issues/19631.
    "VLLM_ENABLE_FUSED_MOE_ACTIVATION_CHUNKING": lambda: bool(
        int(os.getenv("VLLM_ENABLE_FUSED_MOE_ACTIVATION_CHUNKING", "1"))
    ),
    # If set, the OpenAI API server will stay alive even after the underlying
    # AsyncLLMEngine errors and stops serving requests
    "VLLM_KEEP_ALIVE_ON_ENGINE_DEATH": lambda: bool(
        int(os.getenv("VLLM_KEEP_ALIVE_ON_ENGINE_DEATH", "0"))
    ),
    # If the env var VLLM_ALLOW_LONG_MAX_MODEL_LEN is set, it allows
    # the user to specify a max sequence length greater than
    # the max length derived from the model's config.json.
    # To enable this, set VLLM_ALLOW_LONG_MAX_MODEL_LEN=1.
    "VLLM_ALLOW_LONG_MAX_MODEL_LEN": lambda: (
        os.environ.get("VLLM_ALLOW_LONG_MAX_MODEL_LEN", "0").strip().lower()
        in ("1", "true")
    ),
    # If set, forces FP8 Marlin to be used for FP8 quantization regardless
    # of the hardware support for FP8 compute.
    "VLLM_TEST_FORCE_FP8_MARLIN": lambda: (
        os.environ.get("VLLM_TEST_FORCE_FP8_MARLIN", "0").strip().lower()
        in ("1", "true")
    ),
    "VLLM_TEST_FORCE_LOAD_FORMAT": lambda: os.getenv(
        "VLLM_TEST_FORCE_LOAD_FORMAT", "dummy"
    ),
    # Time in ms for the zmq client to wait for a response from the backend
    # server for simple data operations
    "VLLM_RPC_TIMEOUT": lambda: int(os.getenv("VLLM_RPC_TIMEOUT", "10000")),
    # Timeout in seconds for keeping HTTP connections alive in API server
    "VLLM_HTTP_TIMEOUT_KEEP_ALIVE": lambda: int(
        os.environ.get("VLLM_HTTP_TIMEOUT_KEEP_ALIVE", "5")
    ),
    # a list of plugin names to load, separated by commas.
    # if this is not set, it means all plugins will be loaded
    # if this is set to an empty string, no plugins will be loaded
    "VLLM_PLUGINS": lambda: None
    if "VLLM_PLUGINS" not in os.environ
    else os.environ["VLLM_PLUGINS"].split(","),
    # a local directory to look in for unrecognized LoRA adapters.
    # only works if plugins are enabled and
    # VLLM_ALLOW_RUNTIME_LORA_UPDATING is enabled.
    "VLLM_LORA_RESOLVER_CACHE_DIR": lambda: os.getenv(
        "VLLM_LORA_RESOLVER_CACHE_DIR", None
    ),
    # Enables torch CUDA profiling if set.
    # On NVIDIA GPUs, this will start/stop cudaProfilerApi when triggered.
    "VLLM_TORCH_CUDA_PROFILE": lambda: bool(
        os.getenv("VLLM_TORCH_CUDA_PROFILE", "0") != "0"
    ),
    # Enables torch profiler if set.
    # Both AsyncLLM's CPU traces as well as workers'
    # traces (CPU & GPU) will be saved under this directory.
    # Note that it must be an absolute path.
    "VLLM_TORCH_PROFILER_DIR": lambda: (
        None
        if os.getenv("VLLM_TORCH_PROFILER_DIR", None) is None
        else os.path.abspath(
            os.path.expanduser(os.getenv("VLLM_TORCH_PROFILER_DIR", "."))
        )
    ),
    # Enable torch profiler to record shapes if set
    # VLLM_TORCH_PROFILER_RECORD_SHAPES=1. If not set, torch profiler will
    # not record shapes.
    "VLLM_TORCH_PROFILER_RECORD_SHAPES": lambda: bool(
        os.getenv("VLLM_TORCH_PROFILER_RECORD_SHAPES", "0") != "0"
    ),
    # Enable torch profiler to profile memory if set
    # VLLM_TORCH_PROFILER_WITH_PROFILE_MEMORY=1. If not set, torch profiler
    # will not profile memory.
    "VLLM_TORCH_PROFILER_WITH_PROFILE_MEMORY": lambda: bool(
        os.getenv("VLLM_TORCH_PROFILER_WITH_PROFILE_MEMORY", "0") != "0"
    ),
    # Enable torch profiler to profile stack if set
    # VLLM_TORCH_PROFILER_WITH_STACK=1. If not set, torch profiler WILL
    # profile stack by default.
    "VLLM_TORCH_PROFILER_WITH_STACK": lambda: bool(
        os.getenv("VLLM_TORCH_PROFILER_WITH_STACK", "1") != "0"
    ),
    # Enable torch profiler to profile flops if set
    # VLLM_TORCH_PROFILER_WITH_FLOPS=1. If not set, torch profiler will
    # not profile flops.
    "VLLM_TORCH_PROFILER_WITH_FLOPS": lambda: bool(
        os.getenv("VLLM_TORCH_PROFILER_WITH_FLOPS", "0") != "0"
    ),
    # If set, vLLM will use Triton implementations of AWQ.
    "VLLM_USE_TRITON_AWQ": lambda: bool(int(os.getenv("VLLM_USE_TRITON_AWQ", "0"))),
    # If set, allow loading or unloading lora adapters in runtime,
    "VLLM_ALLOW_RUNTIME_LORA_UPDATING": lambda: (
        os.environ.get("VLLM_ALLOW_RUNTIME_LORA_UPDATING", "0").strip().lower()
        in ("1", "true")
    ),
    # We assume drivers can report p2p status correctly.
    # If the program hangs when using custom allreduce,
    # potantially caused by a bug in the driver (535 series),
    # if might be helpful to set VLLM_SKIP_P2P_CHECK=0
    # so that vLLM can verify if p2p is actually working.
    # See https://github.com/vllm-project/vllm/blob/a9b15c606fea67a072416ea0ea115261a2756058/vllm/distributed/device_communicators/custom_all_reduce_utils.py#L101-L108 for details. # noqa
    "VLLM_SKIP_P2P_CHECK": lambda: os.getenv("VLLM_SKIP_P2P_CHECK", "1") == "1",
    # List of quantization kernels that should be disabled, used for testing
    # and performance comparisons. Currently only affects MPLinearKernel
    # selection
    # (kernels: MacheteLinearKernel, MarlinLinearKernel, ExllamaLinearKernel)
    "VLLM_DISABLED_KERNELS": lambda: []
    if "VLLM_DISABLED_KERNELS" not in os.environ
    else os.environ["VLLM_DISABLED_KERNELS"].split(","),
    # Disable pynccl (using torch.distributed instead)
    "VLLM_DISABLE_PYNCCL": lambda: (
        os.getenv("VLLM_DISABLE_PYNCCL", "False").lower() in ("true", "1")
    ),
    # Disable aiter ops unless specifically enabled.
    # Acts as a parent switch to enable the rest of the other operations.
    "VLLM_ROCM_USE_AITER": lambda: (
        os.getenv("VLLM_ROCM_USE_AITER", "False").lower() in ("true", "1")
    ),
    # Whether to use aiter paged attention.
    # By default is disabled.
    "VLLM_ROCM_USE_AITER_PAGED_ATTN": lambda: (
        os.getenv("VLLM_ROCM_USE_AITER_PAGED_ATTN", "False").lower() in ("true", "1")
    ),
    # use aiter linear op if aiter ops are enabled
    # The following list of related ops
    # - scaled_mm (per-tensor / rowwise)
    "VLLM_ROCM_USE_AITER_LINEAR": lambda: (
        os.getenv("VLLM_ROCM_USE_AITER_LINEAR", "True").lower() in ("true", "1")
    ),
    # Whether to use aiter moe ops.
    # By default is enabled.
    "VLLM_ROCM_USE_AITER_MOE": lambda: (
        os.getenv("VLLM_ROCM_USE_AITER_MOE", "True").lower() in ("true", "1")
    ),
    # use aiter rms norm op if aiter ops are enabled.
    "VLLM_ROCM_USE_AITER_RMSNORM": lambda: (
        os.getenv("VLLM_ROCM_USE_AITER_RMSNORM", "True").lower() in ("true", "1")
    ),
    # Whether to use aiter mla ops.
    # By default is enabled.
    "VLLM_ROCM_USE_AITER_MLA": lambda: (
        os.getenv("VLLM_ROCM_USE_AITER_MLA", "True").lower() in ("true", "1")
    ),
    # Whether to use aiter mha ops.
    # By default is enabled.
    "VLLM_ROCM_USE_AITER_MHA": lambda: (
        os.getenv("VLLM_ROCM_USE_AITER_MHA", "True").lower() in ("true", "1")
    ),
    # Whether to use aiter fp4 gemm asm.
    # By default is disabled.
    "VLLM_ROCM_USE_AITER_FP4_ASM_GEMM": lambda: (
        os.getenv("VLLM_ROCM_USE_AITER_FP4_ASM_GEMM", "False").lower() in ("true", "1")
    ),
    # Whether to use aiter rope.
    # By default is disabled.
    "VLLM_ROCM_USE_AITER_TRITON_ROPE": lambda: (
        os.getenv("VLLM_ROCM_USE_AITER_TRITON_ROPE", "False").lower() in ("true", "1")
    ),
    # Whether to use aiter triton fp8 bmm kernel
    # By default is enabled.
    "VLLM_ROCM_USE_AITER_FP8BMM": lambda: (
        os.getenv("VLLM_ROCM_USE_AITER_FP8BMM", "True").lower() in ("true", "1")
    ),
    # Use AITER triton unified attention for V1 attention
    "VLLM_ROCM_USE_AITER_UNIFIED_ATTENTION": lambda: (
        os.getenv("VLLM_ROCM_USE_AITER_UNIFIED_ATTENTION", "False").lower()
        in ("true", "1")
    ),
    # Whether to use aiter fusion shared experts ops.
    # By default is enabled.
    "VLLM_ROCM_USE_AITER_FUSION_SHARED_EXPERTS": lambda: (
        os.getenv("VLLM_ROCM_USE_AITER_FUSION_SHARED_EXPERTS", "True").lower()
        in ("true", "1")
    ),
    # Whether to use aiter triton kernels for gemm ops.
    # By default is enabled.
    "VLLM_ROCM_USE_AITER_TRITON_GEMM": lambda: (
        os.getenv("VLLM_ROCM_USE_AITER_TRITON_GEMM", "True").lower() in ("true", "1")
    ),
    # use rocm skinny gemms
    "VLLM_ROCM_USE_SKINNY_GEMM": lambda: (
        os.getenv("VLLM_ROCM_USE_SKINNY_GEMM", "True").lower() in ("true", "1")
    ),
    # Pad the fp8 weights to 256 bytes for ROCm
    "VLLM_ROCM_FP8_PADDING": lambda: bool(int(os.getenv("VLLM_ROCM_FP8_PADDING", "1"))),
    # Pad the weights for the moe kernel
    "VLLM_ROCM_MOE_PADDING": lambda: bool(int(os.getenv("VLLM_ROCM_MOE_PADDING", "1"))),
    # custom paged attention kernel for MI3* cards
    "VLLM_ROCM_CUSTOM_PAGED_ATTN": lambda: (
        os.getenv("VLLM_ROCM_CUSTOM_PAGED_ATTN", "True").lower() in ("true", "1")
    ),
    # Custom quick allreduce kernel for MI3* cards
    # Choice of quantization level: FP, INT8, INT6, INT4 or NONE
    # Recommended for large models to get allreduce
    "VLLM_ROCM_QUICK_REDUCE_QUANTIZATION": env_with_choices(
        "VLLM_ROCM_QUICK_REDUCE_QUANTIZATION",
        "NONE",
        ["FP", "INT8", "INT6", "INT4", "NONE"],
    ),
    # Custom quick allreduce kernel for MI3* cards
    # Due to the lack of the bfloat16 asm instruction, bfloat16
    # kernels are slower than fp16,
    # If environment variable is set to 1, the input is converted to fp16
    "VLLM_ROCM_QUICK_REDUCE_CAST_BF16_TO_FP16": lambda: (
        os.getenv("VLLM_ROCM_QUICK_REDUCE_CAST_BF16_TO_FP16", "True").lower()
        in ("true", "1")
    ),
    # Custom quick allreduce kernel for MI3* cards.
    # Controls the maximum allowed number of data bytes(MB) for custom quick
    # allreduce communication.
    # Default: 2048 MB.
    # Data exceeding this size will use either custom allreduce or RCCL
    # communication.
    "VLLM_ROCM_QUICK_REDUCE_MAX_SIZE_BYTES_MB": lambda: maybe_convert_int(
        os.environ.get("VLLM_ROCM_QUICK_REDUCE_MAX_SIZE_BYTES_MB", None)
    ),
    # Divisor for dynamic query scale factor calculation for FP8 KV Cache
    "Q_SCALE_CONSTANT": lambda: int(os.getenv("Q_SCALE_CONSTANT", "200")),
    # Divisor for dynamic key scale factor calculation for FP8 KV Cache
    "K_SCALE_CONSTANT": lambda: int(os.getenv("K_SCALE_CONSTANT", "200")),
    # Divisor for dynamic value scale factor calculation for FP8 KV Cache
    "V_SCALE_CONSTANT": lambda: int(os.getenv("V_SCALE_CONSTANT", "100")),
    # If set, enable multiprocessing in LLM for the V1 code path.
    "VLLM_ENABLE_V1_MULTIPROCESSING": lambda: bool(
        int(os.getenv("VLLM_ENABLE_V1_MULTIPROCESSING", "1"))
    ),
    "VLLM_LOG_BATCHSIZE_INTERVAL": lambda: float(
        os.getenv("VLLM_LOG_BATCHSIZE_INTERVAL", "-1")
    ),
    "VLLM_DISABLE_COMPILE_CACHE": disable_compile_cache,
    # If set, vllm will run in development mode, which will enable
    # some additional endpoints for developing and debugging,
    # e.g. `/reset_prefix_cache`
    "VLLM_SERVER_DEV_MODE": lambda: bool(int(os.getenv("VLLM_SERVER_DEV_MODE", "0"))),
    # Controls the maximum number of requests to handle in a
    # single asyncio task when processing per-token outputs in the
    # V1 AsyncLLM interface. It is applicable when handling a high
    # concurrency of streaming requests.
    # Setting this too high can result in a higher variance of
    # inter-message latencies. Setting it too low can negatively impact
    # TTFT and overall throughput.
    "VLLM_V1_OUTPUT_PROC_CHUNK_SIZE": lambda: int(
        os.getenv("VLLM_V1_OUTPUT_PROC_CHUNK_SIZE", "128")
    ),
    # If set, vLLM will disable the MLA attention optimizations.
    "VLLM_MLA_DISABLE": lambda: bool(int(os.getenv("VLLM_MLA_DISABLE", "0"))),
    # If set, vLLM will pick up the provided Flash Attention MLA
    # max number splits for cuda graph decode
    "VLLM_FLASH_ATTN_MAX_NUM_SPLITS_FOR_CUDA_GRAPH": lambda: int(
        os.getenv("VLLM_FLASH_ATTN_MAX_NUM_SPLITS_FOR_CUDA_GRAPH", "32")
    ),
    # Number of GPUs per worker in Ray, if it is set to be a fraction,
    # it allows ray to schedule multiple actors on a single GPU,
    # so that users can colocate other actors on the same GPUs as vLLM.
    "VLLM_RAY_PER_WORKER_GPUS": lambda: float(
        os.getenv("VLLM_RAY_PER_WORKER_GPUS", "1.0")
    ),
    # Bundle indices for Ray, if it is set, it can control precisely
    # which indices are used for the Ray bundle, for every worker.
    # Format: comma-separated list of integers, e.g. "0,1,2,3"
    "VLLM_RAY_BUNDLE_INDICES": lambda: os.getenv("VLLM_RAY_BUNDLE_INDICES", ""),
    # In some system, find_loaded_library() may not work. So we allow users to
    # specify the path through environment variable VLLM_CUDART_SO_PATH.
    "VLLM_CUDART_SO_PATH": lambda: os.getenv("VLLM_CUDART_SO_PATH", None),
    # Rank of the process in the data parallel setting
    "VLLM_DP_RANK": lambda: int(os.getenv("VLLM_DP_RANK", "0")),
    # Rank of the process in the data parallel setting.
    # Defaults to VLLM_DP_RANK when not set.
    "VLLM_DP_RANK_LOCAL": lambda: int(
        os.getenv("VLLM_DP_RANK_LOCAL", sys.modules[__name__].VLLM_DP_RANK)
    ),
    # World size of the data parallel setting
    "VLLM_DP_SIZE": lambda: int(os.getenv("VLLM_DP_SIZE", "1")),
    # IP address of the master node in the data parallel setting
    "VLLM_DP_MASTER_IP": lambda: os.getenv("VLLM_DP_MASTER_IP", "127.0.0.1"),
    # Port of the master node in the data parallel setting
    "VLLM_DP_MASTER_PORT": lambda: int(os.getenv("VLLM_DP_MASTER_PORT", "0")),
    # In the context of executing MoE models with Data-Parallel, Expert-Parallel
    # and Batched All-to-All dispatch/combine kernels, VLLM_MOE_DP_CHUNK_SIZE
    # dictates the quantum of tokens that can be dispatched from a DP
    # rank. All DP ranks process the activations in VLLM_MOE_DP_CHUNK_SIZE
    # units.
    "VLLM_MOE_DP_CHUNK_SIZE": lambda: int(os.getenv("VLLM_MOE_DP_CHUNK_SIZE", "256")),
    # Randomize inputs during dummy runs when using Data Parallel
    "VLLM_RANDOMIZE_DP_DUMMY_INPUTS": lambda: os.environ.get(
        "VLLM_RANDOMIZE_DP_DUMMY_INPUTS", "0"
    )
    == "1",
    # Strategy to pack the data parallel ranks for Ray.
    # Available options:
    # - "fill":
    #   for DP master node, allocate exactly data-parallel-size-local DP ranks,
    #   for non-master nodes, allocate as many DP ranks as can fit;
    # - "strict":
    #   allocate exactly data-parallel-size-local DP ranks to each picked node;
    # - "span":
    #   Should be used only when a single DP rank requires multiple nodes.
    #   allocate one DP rank over as many nodes as required for set world_size;
    # This environment variable is ignored if data-parallel-backend is not Ray.
    "VLLM_RAY_DP_PACK_STRATEGY": lambda: os.getenv(
        "VLLM_RAY_DP_PACK_STRATEGY", "strict"
    ),
    # Whether to use S3 path for model loading in CI via RunAI Streamer
    "VLLM_CI_USE_S3": lambda: os.environ.get("VLLM_CI_USE_S3", "0") == "1",
    # Use model_redirect to redirect the model name to a local folder.
    # `model_redirect` can be a json file mapping the model between
    # repo_id and local folder:
    # {"meta-llama/Llama-3.2-1B": "/tmp/Llama-3.2-1B"}
    # or a space separated values table file:
    # meta-llama/Llama-3.2-1B   /tmp/Llama-3.2-1B
    "VLLM_MODEL_REDIRECT_PATH": lambda: os.environ.get(
        "VLLM_MODEL_REDIRECT_PATH", None
    ),
    # Whether to use atomicAdd reduce in gptq/awq marlin kernel.
    "VLLM_MARLIN_USE_ATOMIC_ADD": lambda: os.environ.get(
        "VLLM_MARLIN_USE_ATOMIC_ADD", "0"
    )
    == "1",
    # Whether to use marlin kernel in mxfp4 quantization method
    "VLLM_MXFP4_USE_MARLIN": lambda: maybe_convert_bool(
        os.environ.get("VLLM_MXFP4_USE_MARLIN", None)
    ),
    # Whether to turn on the outlines cache for V1
    # This cache is unbounded and on disk, so it's not safe to use in
    # an environment with potentially malicious users.
    "VLLM_V1_USE_OUTLINES_CACHE": lambda: os.environ.get(
        "VLLM_V1_USE_OUTLINES_CACHE", "0"
    )
    == "1",
    # Gap between padding buckets for the forward pass. So we have
    # 8, we will run forward pass with [16, 24, 32, ...].
    "VLLM_TPU_BUCKET_PADDING_GAP": lambda: int(
        os.environ["VLLM_TPU_BUCKET_PADDING_GAP"]
    )
    if "VLLM_TPU_BUCKET_PADDING_GAP" in os.environ
    else 0,
    "VLLM_TPU_MOST_MODEL_LEN": lambda: maybe_convert_int(
        os.environ.get("VLLM_TPU_MOST_MODEL_LEN", None)
    ),
    # Whether using Pathways
    "VLLM_TPU_USING_PATHWAYS": lambda: bool(
        "proxy" in os.getenv("JAX_PLATFORMS", "").lower()
    ),
    # Allow use of DeepGemm kernels for fused moe ops.
    "VLLM_USE_DEEP_GEMM": lambda: bool(int(os.getenv("VLLM_USE_DEEP_GEMM", "1"))),
    # Allow use of DeepGemm specifically for MoE fused ops (overrides only MoE).
    "VLLM_MOE_USE_DEEP_GEMM": lambda: bool(
        int(os.getenv("VLLM_MOE_USE_DEEP_GEMM", "1"))
    ),
    # Whether to use E8M0 scaling when DeepGEMM is used on Blackwell GPUs.
    "VLLM_USE_DEEP_GEMM_E8M0": lambda: bool(
        int(os.getenv("VLLM_USE_DEEP_GEMM_E8M0", "1"))
    ),
    # DeepGemm JITs the kernels on-demand. The warmup attempts to make DeepGemm
    # JIT all the required kernels before model execution so there is no
    # JIT'ing in the hot-path. However, this warmup increases the engine
    # startup time by a couple of minutes.
    # Available options:
    #  - "skip"  : Skip warmup.
    #  - "full"  : Warmup deepgemm by running all possible gemm shapes the
    #   engine could encounter.
    #  - "relax" : Select gemm shapes to run based on some heuristics. The
    #   heuristic aims to have the same effect as running all possible gemm
    #   shapes, but provides no guarantees.
    "VLLM_DEEP_GEMM_WARMUP": env_with_choices(
        "VLLM_DEEP_GEMM_WARMUP",
        "relax",
        [
            "skip",
            "full",
            "relax",
        ],
    ),
    # Whether to use fused grouped_topk used for MoE expert selection.
    "VLLM_USE_FUSED_MOE_GROUPED_TOPK": lambda: bool(
        int(os.getenv("VLLM_USE_FUSED_MOE_GROUPED_TOPK", "1"))
    ),
    # Allow use of FlashInfer MoE kernels for fused moe ops.
    "VLLM_USE_FLASHINFER_MOE_FP16": lambda: bool(
        int(os.getenv("VLLM_USE_FLASHINFER_MOE_FP16", "0"))
    ),
    # Allow use of FlashInfer MoE kernels for fused moe ops.
    "VLLM_USE_FLASHINFER_MOE_FP8": lambda: bool(
        int(os.getenv("VLLM_USE_FLASHINFER_MOE_FP8", "0"))
    ),
    # Allow use of FlashInfer CUTLASS kernels for fused moe ops.
    "VLLM_USE_FLASHINFER_MOE_FP4": lambda: bool(
        int(os.getenv("VLLM_USE_FLASHINFER_MOE_FP4", "0"))
    ),
    # If set to 1, use the FlashInfer
    # MXFP8 (activation) x MXFP4 (weight) MoE backend.
    "VLLM_USE_FLASHINFER_MOE_MXFP4_MXFP8": lambda: bool(
        int(os.getenv("VLLM_USE_FLASHINFER_MOE_MXFP4_MXFP8", "0"))
    ),
    # If set to 1, use the FlashInfer CUTLASS backend for
    # MXFP8 (activation) x MXFP4 (weight) MoE.
    # This is separate from the TRTLLMGEN path controlled by
    # VLLM_USE_FLASHINFER_MOE_MXFP4_MXFP8.
    "VLLM_USE_FLASHINFER_MOE_MXFP4_MXFP8_CUTLASS": lambda: bool(
        int(os.getenv("VLLM_USE_FLASHINFER_MOE_MXFP4_MXFP8_CUTLASS", "0"))
    ),
    # If set to 1, use the FlashInfer
    # BF16 (activation) x MXFP4 (weight) MoE backend.
    "VLLM_USE_FLASHINFER_MOE_MXFP4_BF16": lambda: bool(
        int(os.getenv("VLLM_USE_FLASHINFER_MOE_MXFP4_BF16", "0"))
    ),
    # Control the cache sized used by the xgrammar compiler. The default
    # of 512 MB should be enough for roughly 1000 JSON schemas.
    # It can be changed with this variable if needed for some reason.
    "VLLM_XGRAMMAR_CACHE_MB": lambda: int(os.getenv("VLLM_XGRAMMAR_CACHE_MB", "512")),
    # Control the threshold for msgspec to use 'zero copy' for
    # serialization/deserialization of tensors. Tensors below
    # this limit will be encoded into the msgpack buffer, and
    # tensors above will instead be sent via a separate message.
    # While the sending side still actually copies the tensor
    # in all cases, on the receiving side, tensors above this
    # limit will actually be zero-copy decoded.
    "VLLM_MSGPACK_ZERO_COPY_THRESHOLD": lambda: int(
        os.getenv("VLLM_MSGPACK_ZERO_COPY_THRESHOLD", "256")
    ),
    # If set, allow insecure serialization using pickle.
    # This is useful for environments where it is deemed safe to use the
    # insecure method and it is needed for some reason.
    "VLLM_ALLOW_INSECURE_SERIALIZATION": lambda: bool(
        int(os.getenv("VLLM_ALLOW_INSECURE_SERIALIZATION", "0"))
    ),
    # IP address used for NIXL handshake between remote agents.
    "VLLM_NIXL_SIDE_CHANNEL_HOST": lambda: os.getenv(
        "VLLM_NIXL_SIDE_CHANNEL_HOST", "localhost"
    ),
    # Port used for NIXL handshake between remote agents.
    "VLLM_NIXL_SIDE_CHANNEL_PORT": lambda: int(
        os.getenv("VLLM_NIXL_SIDE_CHANNEL_PORT", "5600")
    ),
    # all2all backend for vllm's expert parallel communication
    # Available options:
    # - "naive": naive all2all implementation using broadcasts
    # - "allgather_reducescatter": all2all implementation based on allgather and
    #  reducescatter
    # - "pplx": use pplx kernels
    # - "deepep_high_throughput", use deepep high-throughput kernels
    # - "deepep_low_latency", use deepep low-latency kernels
    # - "flashinfer_all2allv", use flashinfer alltoallv kernels for mnnvl
    "VLLM_ALL2ALL_BACKEND": env_with_choices(
        "VLLM_ALL2ALL_BACKEND",
        "allgather_reducescatter",
        [
            "naive",
            "pplx",
            "deepep_high_throughput",
            "deepep_low_latency",
            "allgather_reducescatter",
            "flashinfer_all2allv",
        ],
    ),
    # Flashinfer MoE backend for vLLM's fused Mixture-of-Experts support.
    # Both require compute capability 10.0 or above.
    # Available options:
    # - "throughput":  [default]
    #     Uses CUTLASS kernels optimized for high-throughput batch inference.
    # - "latency":
    #     Uses TensorRT-LLM kernels optimized for low-latency inference.
    "VLLM_FLASHINFER_MOE_BACKEND": env_with_choices(
<<<<<<< HEAD
        "VLLM_FLASHINFER_MOE_BACKEND",
        "throughput",
        ["throughput", "latency", "cutedsl"],
=======
        "VLLM_FLASHINFER_MOE_BACKEND", "latency", ["throughput", "latency"]
    ),
    # Control the workspace buffer size for the FlashInfer backend.
    "VLLM_FLASHINFER_WORKSPACE_BUFFER_SIZE": lambda: int(
        os.getenv("VLLM_FLASHINFER_WORKSPACE_BUFFER_SIZE", str(394 * 1024 * 1024))
>>>>>>> 54aecd9e
    ),
    # Control the maximum number of tokens per expert supported by the
    # NVFP4 MoE CUTLASS Kernel. This value is used to create a buffer for
    # the blockscale tensor of activations NVFP4 Quantization.
    # This is used to prevent the kernel from running out of memory.
    "VLLM_MAX_TOKENS_PER_EXPERT_FP4_MOE": lambda: int(
        os.getenv("VLLM_MAX_TOKENS_PER_EXPERT_FP4_MOE", "163840")
    ),
    # Specifies the thresholds of the communicated tensor sizes under which
    # vllm should use flashinfer fused allreduce. The variable should be a
    # JSON with the following format:
    #     { <world size>: <max size in mb> }
    # Unspecified world sizes will fall back to
    #     { 2: 64, 4: 1, <everything else>: 0.5 }
    "VLLM_FLASHINFER_ALLREDUCE_FUSION_THRESHOLDS_MB": lambda: json.loads(
        os.getenv("VLLM_FLASHINFER_ALLREDUCE_FUSION_THRESHOLDS_MB", "{}")
    ),
    # MoE routing strategy selector.
    # See `RoutingSimulator.get_available_strategies()` # for available
    # strategies.
    # Cutstom routing strategies can be registered by
    # RoutingSimulator.register_strategy()
    # Note: custom strategies may not produce correct model outputs
    "VLLM_MOE_ROUTING_SIMULATION_STRATEGY": lambda: os.environ.get(
        "VLLM_MOE_ROUTING_SIMULATION_STRATEGY", ""
    ).lower(),
    # Regex timeout for use by the vLLM tool parsing plugins.
    "VLLM_TOOL_PARSE_REGEX_TIMEOUT_SECONDS": lambda: int(
        os.getenv("VLLM_TOOL_PARSE_REGEX_TIMEOUT_SECONDS", "1")
    ),
    # Reduce CPU usage when vLLM is idle. Enabling this will incur small
    # latency penalty when a request eventually comes.
    "VLLM_SLEEP_WHEN_IDLE": lambda: bool(int(os.getenv("VLLM_SLEEP_WHEN_IDLE", "0"))),
    # Control the max chunk bytes (in MB) for the rpc message queue.
    # Object larger than this threshold will be broadcast to worker
    # processes via zmq.
    "VLLM_MQ_MAX_CHUNK_BYTES_MB": lambda: int(
        os.getenv("VLLM_MQ_MAX_CHUNK_BYTES_MB", "16")
    ),
    # Timeout in seconds for execute_model RPC calls in multiprocessing
    # executor (only applies when TP > 1).
    "VLLM_EXECUTE_MODEL_TIMEOUT_SECONDS": lambda: int(
        os.getenv("VLLM_EXECUTE_MODEL_TIMEOUT_SECONDS", "300")
    ),
    # KV Cache layout used throughout vllm.
    # Some common values are:
    # - NHD
    # - HND
    # Where N=num_blocks, H=num_heads and D=head_size. The default value will
    # leave the layout choice to the backend. Mind that backends may only
    # implement and support a subset of all possible layouts.
    "VLLM_KV_CACHE_LAYOUT": env_with_choices(
        "VLLM_KV_CACHE_LAYOUT", None, ["NHD", "HND"]
    ),
    # Enable checking whether the generated logits contain NaNs,
    # indicating corrupted output. Useful for debugging low level bugs
    # or bad hardware but it may add compute overhead.
    "VLLM_COMPUTE_NANS_IN_LOGITS": lambda: bool(
        int(os.getenv("VLLM_COMPUTE_NANS_IN_LOGITS", "0"))
    ),
    # Controls whether or not emulations are used for NVFP4
    # generations on machines < 100 for compressed-tensors
    # models
    "VLLM_USE_NVFP4_CT_EMULATIONS": lambda: bool(
        int(os.getenv("VLLM_USE_NVFP4_CT_EMULATIONS", "0"))
    ),
    # Time (in seconds) after which the KV cache on the producer side is
    # automatically cleared if no READ notification is received from the
    # consumer. This is only applicable when using NixlConnector in a
    # disaggregated decode-prefill setup.
    "VLLM_NIXL_ABORT_REQUEST_TIMEOUT": lambda: int(
        os.getenv("VLLM_NIXL_ABORT_REQUEST_TIMEOUT", "480")
    ),
    # Controls whether or not to use cudnn prefill
    "VLLM_USE_CUDNN_PREFILL": lambda: bool(
        int(os.getenv("VLLM_USE_CUDNN_PREFILL", "0"))
    ),
    # Controls whether to use TRT-LLM ragged DeepSeek prefill
    "VLLM_USE_TRTLLM_RAGGED_DEEPSEEK_PREFILL": lambda: bool(
        int(os.getenv("VLLM_USE_TRTLLM_RAGGED_DEEPSEEK_PREFILL", "0"))
    ),
    # If set to 1/True, use the TRTLLM attention backend in flashinfer.
    # If set to 0/False, use the default attention backend in flashinfer.
    # If not set, auto-detect the attention backend in flashinfer.
    "VLLM_USE_TRTLLM_ATTENTION": lambda: (
        None
        if "VLLM_USE_TRTLLM_ATTENTION" not in os.environ
        else os.environ["VLLM_USE_TRTLLM_ATTENTION"].lower() in ("1", "true")
    ),
    # If set to 1, when we use fp8 kv, we do not quantize Q to fp8
    "VLLM_FLASHINFER_DISABLE_Q_QUANTIZATION": lambda: bool(
        int(os.getenv("VLLM_FLASHINFER_DISABLE_Q_QUANTIZATION", "0"))
    ),
    # If set, it means we pre-downloaded cubin files and flashinfer will
    # read the cubin files directly.
    "VLLM_HAS_FLASHINFER_CUBIN": lambda: bool(
        int(os.getenv("VLLM_HAS_FLASHINFER_CUBIN", "0"))
    ),
    # Supported options:
    # - "flashinfer-cudnn": use flashinfer cudnn GEMM backend
    # - "flashinfer-trtllm": use flashinfer trtllm GEMM backend
    # - "flashinfer-cutlass": use flashinfer cutlass GEMM backend
    # - <none>: automatically pick an available backend
    "VLLM_NVFP4_GEMM_BACKEND": env_with_choices(
        "VLLM_NVFP4_GEMM_BACKEND",
        None,
        ["flashinfer-cudnn", "flashinfer-trtllm", "flashinfer-cutlass", "cutlass"],
    ),
    # Controls garbage collection during CUDA graph capture.
    # If set to 0 (default), enables GC freezing to speed up capture time.
    # If set to 1, allows GC to run during capture.
    "VLLM_ENABLE_CUDAGRAPH_GC": lambda: bool(
        int(os.getenv("VLLM_ENABLE_CUDAGRAPH_GC", "0"))
    ),
    # Used to force set up loopback IP
    "VLLM_LOOPBACK_IP": lambda: os.getenv("VLLM_LOOPBACK_IP", ""),
    # Used to set the process name prefix for vLLM processes.
    # This is useful for debugging and monitoring purposes.
    # The default value is "VLLM".
    "VLLM_PROCESS_NAME_PREFIX": lambda: os.getenv("VLLM_PROCESS_NAME_PREFIX", "VLLM"),
    # Allow chunked local attention with hybrid kv cache manager.
    # Currently using the Hybrid KV cache manager with chunked local attention
    # in the Llama4 models (the only models currently using chunked local attn)
    # causes a latency regression. For this reason, we disable it by default.
    # This flag is used to allow users to enable it if they want to (to save on
    # kv-cache memory usage and enable longer contexts)
    # TODO(lucas): Remove this flag once latency regression is resolved.
    "VLLM_ALLOW_CHUNKED_LOCAL_ATTN_WITH_HYBRID_KV_CACHE": lambda: bool(
        int(os.getenv("VLLM_ALLOW_CHUNKED_LOCAL_ATTN_WITH_HYBRID_KV_CACHE", "0"))
    ),
    # Enables support for the "store" option in the OpenAI Responses API.
    # When set to 1, vLLM's OpenAI server will retain the input and output
    # messages for those requests in memory. By default, this is disabled (0),
    # and the "store" option is ignored.
    # NOTE/WARNING:
    # 1. Messages are kept in memory only (not persisted to disk) and will be
    #    lost when the vLLM server shuts down.
    # 2. Enabling this option will cause a memory leak, as stored messages are
    #    never removed from memory until the server terminates.
    "VLLM_ENABLE_RESPONSES_API_STORE": lambda: bool(
        int(os.getenv("VLLM_ENABLE_RESPONSES_API_STORE", "0"))
    ),
    # If set, use the fp8 mfma in rocm paged attention.
    "VLLM_ROCM_FP8_MFMA_PAGE_ATTN": lambda: bool(
        int(os.getenv("VLLM_ROCM_FP8_MFMA_PAGE_ATTN", "0"))
    ),
    # Whether to use pytorch symmetric memory for allreduce
    "VLLM_ALLREDUCE_USE_SYMM_MEM": lambda: bool(
        int(os.getenv("VLLM_ALLREDUCE_USE_SYMM_MEM", "1"))
    ),
    # Allows vllm to find tuned config under customized folder
    "VLLM_TUNED_CONFIG_FOLDER": lambda: os.getenv("VLLM_TUNED_CONFIG_FOLDER", None),
    # Valid values are container,code_interpreter,web_search_preview
    # ex VLLM_GPT_OSS_SYSTEM_TOOL_MCP_LABELS=container,code_interpreter
    # If the server_label of your mcp tool is not in this list it will
    # be completely ignored.
    "VLLM_GPT_OSS_SYSTEM_TOOL_MCP_LABELS": env_set_with_choices(
        "VLLM_GPT_OSS_SYSTEM_TOOL_MCP_LABELS",
        default=[],
        choices=["container", "code_interpreter", "web_search_preview"],
    ),
    # Allows harmony instructions to be injected on system messages
    "VLLM_GPT_OSS_HARMONY_SYSTEM_INSTRUCTIONS": lambda: bool(
        int(os.getenv("VLLM_GPT_OSS_HARMONY_SYSTEM_INSTRUCTIONS", "0"))
    ),
    # Enable automatic retry when tool call JSON parsing fails
    # If enabled, returns an error message to the model to retry
    # If disabled (default), raises an exception and fails the request
    "VLLM_TOOL_JSON_ERROR_AUTOMATIC_RETRY": lambda: bool(
        int(os.getenv("VLLM_TOOL_JSON_ERROR_AUTOMATIC_RETRY", "0"))
    ),
    # Add optional custom scopes for profiling, disable to avoid overheads
    "VLLM_CUSTOM_SCOPES_FOR_PROFILING": lambda: bool(
        int(os.getenv("VLLM_CUSTOM_SCOPES_FOR_PROFILING", "0"))
    ),
    # Add optional nvtx scopes for profiling, disable to avoid overheads
    "VLLM_NVTX_SCOPES_FOR_PROFILING": lambda: bool(
        int(os.getenv("VLLM_NVTX_SCOPES_FOR_PROFILING", "0"))
    ),
    # Represent block hashes in KV cache events as 64-bit integers instead of
    # raw bytes. Defaults to True for backward compatibility.
    "VLLM_KV_EVENTS_USE_INT_BLOCK_HASHES": lambda: bool(
        int(os.getenv("VLLM_KV_EVENTS_USE_INT_BLOCK_HASHES", "1"))
    ),
    # Name of the shared memory buffer used for object storage.
    # Only effective when mm_config.mm_processor_cache_type == "shm".
    "VLLM_OBJECT_STORAGE_SHM_BUFFER_NAME": lambda: os.getenv(
        "VLLM_OBJECT_STORAGE_SHM_BUFFER_NAME", "VLLM_OBJECT_STORAGE_SHM_BUFFER"
    ),
    # The size in MB of the buffers (NVL and RDMA) used by DeepEP
    "VLLM_DEEPEP_BUFFER_SIZE_MB": lambda: int(
        os.getenv("VLLM_DEEPEP_BUFFER_SIZE_MB", "1024")
    ),
    # Force DeepEP to use intranode kernel for inter-node communication in
    # high throughput mode. This is useful archive higher prefill throuhgput
    # on system supports multi-node nvlink (e.g GB200).
    "VLLM_DEEPEP_HIGH_THROUGHPUT_FORCE_INTRA_NODE": lambda: bool(
        int(os.getenv("VLLM_DEEPEP_HIGH_THROUGHPUT_FORCE_INTRA_NODE", "0"))
    ),
    # Allow DeepEP to use MNNVL (multi-node nvlink) for internode_ll kernel,
    # turn this for better latency on GB200 like system
    "VLLM_DEEPEP_LOW_LATENCY_USE_MNNVL": lambda: bool(
        int(os.getenv("VLLM_DEEPEP_LOW_LATENCY_USE_MNNVL", "0"))
    ),
    # The number of SMs to allocate for communication kernels when running DBO
    # the rest of the SMs on the device will be allocated to compute
    "VLLM_DBO_COMM_SMS": lambda: int(os.getenv("VLLM_DBO_COMM_SMS", "20")),
    # Enable max_autotune & coordinate_descent_tuning in inductor_config
    # to compile static shapes passed from compile_sizes in compilation_config
    # If set to 1, enable max_autotune; By default, this is enabled (1)
    "VLLM_ENABLE_INDUCTOR_MAX_AUTOTUNE": lambda: bool(
        int(os.getenv("VLLM_ENABLE_INDUCTOR_MAX_AUTOTUNE", "1"))
    ),
    # If set to 1, enable coordinate_descent_tuning;
    # By default, this is enabled (1)
    "VLLM_ENABLE_INDUCTOR_COORDINATE_DESCENT_TUNING": lambda: bool(
        int(os.getenv("VLLM_ENABLE_INDUCTOR_COORDINATE_DESCENT_TUNING", "1"))
    ),
    # Flag to enable NCCL symmetric memory allocation and registration
    "VLLM_USE_NCCL_SYMM_MEM": lambda: bool(
        int(os.getenv("VLLM_USE_NCCL_SYMM_MEM", "0"))
    ),
    # NCCL header path
    "VLLM_NCCL_INCLUDE_PATH": lambda: os.environ.get("VLLM_NCCL_INCLUDE_PATH", None),
    # Flag to enable FBGemm kernels on model execution
    "VLLM_USE_FBGEMM": lambda: bool(int(os.getenv("VLLM_USE_FBGEMM", "0"))),
    # GC debug config
    # - VLLM_GC_DEBUG=0: disable GC debugger
    # - VLLM_GC_DEBUG=1: enable GC debugger with gc.collect elpased times
    # - VLLM_GC_DEBUG='{"top_objects":5}': enable GC debugger with
    #                                      top 5 collected objects
    "VLLM_GC_DEBUG": lambda: os.getenv("VLLM_GC_DEBUG", ""),
    # Disables parallel execution of shared_experts via separate cuda stream
    "VLLM_DISABLE_SHARED_EXPERTS_STREAM": lambda: bool(
        int(os.getenv("VLLM_DISABLE_SHARED_EXPERTS_STREAM", "0"))
    ),
    # Format for saving torch.compile cache artifacts
    # - "binary": saves as binary file
    #     Safe for multiple vllm serve processes accessing the same torch compile cache.
    # - "unpacked": saves as directory structure (for inspection/debugging)
    #     NOT multiprocess safe - race conditions may occur with multiple processes.
    #     Allows viewing and setting breakpoints in Inductor's code output files.
    "VLLM_COMPILE_CACHE_SAVE_FORMAT": env_with_choices(
        "VLLM_COMPILE_CACHE_SAVE_FORMAT", "binary", ["binary", "unpacked"]
    ),
    # Flag to enable FlatLogprobs whose GC overhead is significantly smaller than
    # the original list[dict[int, Logprob]] approach.
    # After enabled, PromptLogprobs and SampleLogprobs would populated as
    # FlatLogprobs.
    "VLLM_FLAT_LOGPROBS": lambda: bool(int(os.getenv("VLLM_FLAT_LOGPROBS", "0"))),
}

# --8<-- [end:env-vars-definition]


def __getattr__(name: str):
    """
    Gets environment variables lazily.

    NOTE: After enable_envs_cache() invocation (which triggered after service
    initialization), all environment variables will be cached.
    """
    if name in environment_variables:
        return environment_variables[name]()
    raise AttributeError(f"module {__name__!r} has no attribute {name!r}")


def enable_envs_cache() -> None:
    """
    Enables caching of environment variables. This is useful for performance
    reasons, as it avoids the need to re-evaluate environment variables on
    every call.

    NOTE: Currently, it's invoked after service initialization to reduce
    runtime overhead. This also means that environment variables should NOT
    be updated after the service is initialized.
    """
    # Tag __getattr__ with functools.cache
    global __getattr__
    __getattr__ = functools.cache(__getattr__)

    # Cache all environment variables
    for key in environment_variables:
        __getattr__(key)


def __dir__():
    return list(environment_variables.keys())


def is_set(name: str):
    """Check if an environment variable is explicitly set."""
    if name in environment_variables:
        return name in os.environ
    raise AttributeError(f"module {__name__!r} has no attribute {name!r}")


def compute_hash() -> str:
    """
    WARNING: Whenever a new key is added to this environment
    variables, ensure that it is included in the factors list if
    it affects the computation graph. For example, different values
    of VLLM_PP_LAYER_PARTITION will generate different computation
    graphs, so it is included in the factors list. The env vars that
    affect the choice of different kernels or attention backends should
    also be included in the factors list.
    """

    # The values of envs may affects the computation graph.
    # TODO(DefTruth): hash all environment variables?
    # for key in environment_variables:
    #     factorize(key)
    environment_variables_to_hash = [
        "VLLM_PP_LAYER_PARTITION",
        "VLLM_MLA_DISABLE",
        "VLLM_FLASH_ATTN_MAX_NUM_SPLITS_FOR_CUDA_GRAPH",
        "VLLM_USE_TRITON_AWQ",
        "VLLM_DP_RANK",
        "VLLM_DP_SIZE",
        "VLLM_USE_STANDALONE_COMPILE",
        "VLLM_FUSED_MOE_CHUNK_SIZE",
        "VLLM_FLASHINFER_MOE_BACKEND",
        "VLLM_V1_USE_PREFILL_DECODE_ATTENTION",
        "VLLM_ATTENTION_BACKEND",
        "VLLM_USE_FLASHINFER_SAMPLER",
        "VLLM_DISABLED_KERNELS",
        "VLLM_USE_DEEP_GEMM",
        "VLLM_MOE_USE_DEEP_GEMM",
        "VLLM_USE_DEEP_GEMM_E8M0",
        "VLLM_USE_FUSED_MOE_GROUPED_TOPK",
        "VLLM_USE_FLASHINFER_MOE_FP16",
        "VLLM_USE_FLASHINFER_MOE_FP8",
        "VLLM_USE_FLASHINFER_MOE_FP4",
        "VLLM_USE_FLASHINFER_MOE_MXFP4_MXFP8",
        "VLLM_USE_FLASHINFER_MOE_MXFP4_MXFP8_CUTLASS",
        "VLLM_USE_FLASHINFER_MOE_MXFP4_BF16",
        "VLLM_FLASHINFER_WORKSPACE_BUFFER_SIZE",
        "VLLM_USE_CUDNN_PREFILL",
        "VLLM_USE_TRTLLM_RAGGED_DEEPSEEK_PREFILL",
        "VLLM_USE_TRTLLM_ATTENTION",
        "VLLM_FLASHINFER_DISABLE_Q_QUANTIZATION",
        "VLLM_ROCM_USE_AITER",
        "VLLM_ROCM_USE_AITER_PAGED_ATTN",
        "VLLM_ROCM_USE_AITER_LINEAR",
        "VLLM_ROCM_USE_AITER_MOE",
        "VLLM_ROCM_USE_AITER_RMSNORM",
        "VLLM_ROCM_USE_AITER_MLA",
        "VLLM_ROCM_USE_AITER_MHA",
        "VLLM_ROCM_USE_AITER_FP4_ASM_GEMM",
        "VLLM_ROCM_USE_AITER_TRITON_ROPE",
        "VLLM_ROCM_USE_AITER_FP8BMM",
        "VLLM_ROCM_USE_AITER_UNIFIED_ATTENTION",
        "VLLM_ROCM_USE_AITER_TRITON_GEMM",
        "VLLM_ROCM_USE_SKINNY_GEMM",
        "VLLM_ROCM_FP8_PADDING",
        "VLLM_ROCM_MOE_PADDING",
        "VLLM_ROCM_CUSTOM_PAGED_ATTN",
        "VLLM_ROCM_QUICK_REDUCE_QUANTIZATION",
        "VLLM_ROCM_QUICK_REDUCE_CAST_BF16_TO_FP16",
        "VLLM_ROCM_QUICK_REDUCE_MAX_SIZE_BYTES_MB",
        "VLLM_ROCM_FP8_MFMA_PAGE_ATTN",
        "VLLM_ENABLE_INDUCTOR_MAX_AUTOTUNE",
        "VLLM_ENABLE_INDUCTOR_COORDINATE_DESCENT_TUNING",
        "VLLM_NVFP4_GEMM_BACKEND",
        "VLLM_USE_FBGEMM",
        "VLLM_DEEPEP_HIGH_THROUGHPUT_FORCE_INTRA_NODE",
        "VLLM_DEEPEP_LOW_LATENCY_USE_MNNVL",
    ]
    for key in environment_variables_to_hash:
        # if this goes out of sync with environment_variables,
        # it's not a user error, it's a bug
        assert key in environment_variables, (
            "Please update environment_variables_to_hash in envs.py"
        )

    factors = [environment_variables[key]() for key in environment_variables_to_hash]

    ray_noset_env_vars = [
        # Refer to
        # https://github.com/ray-project/ray/blob/c584b1ea97b00793d1def71eaf81537d70efba42/python/ray/_private/accelerators/nvidia_gpu.py#L11
        # https://github.com/ray-project/ray/blob/c584b1ea97b00793d1def71eaf81537d70efba42/python/ray/_private/accelerators/amd_gpu.py#L11
        # https://github.com/ray-project/ray/blob/b97d21dab233c2bd8ed7db749a82a1e594222b5c/python/ray/_private/accelerators/amd_gpu.py#L10
        # https://github.com/ray-project/ray/blob/c584b1ea97b00793d1def71eaf81537d70efba42/python/ray/_private/accelerators/npu.py#L12
        # https://github.com/ray-project/ray/blob/c584b1ea97b00793d1def71eaf81537d70efba42/python/ray/_private/accelerators/hpu.py#L12
        # https://github.com/ray-project/ray/blob/c584b1ea97b00793d1def71eaf81537d70efba42/python/ray/_private/accelerators/neuron.py#L14
        # https://github.com/ray-project/ray/blob/c584b1ea97b00793d1def71eaf81537d70efba42/python/ray/_private/accelerators/tpu.py#L38
        # https://github.com/ray-project/ray/blob/c584b1ea97b00793d1def71eaf81537d70efba42/python/ray/_private/accelerators/intel_gpu.py#L10
        # https://github.com/ray-project/ray/blob/c584b1ea97b00793d1def71eaf81537d70efba42/python/ray/_private/accelerators/rbln.py#L10
        "RAY_EXPERIMENTAL_NOSET_CUDA_VISIBLE_DEVICES",
        "RAY_EXPERIMENTAL_NOSET_ROCR_VISIBLE_DEVICES",
        "RAY_EXPERIMENTAL_NOSET_HIP_VISIBLE_DEVICES",
        "RAY_EXPERIMENTAL_NOSET_ASCEND_RT_VISIBLE_DEVICES",
        "RAY_EXPERIMENTAL_NOSET_HABANA_VISIBLE_MODULES",
        "RAY_EXPERIMENTAL_NOSET_NEURON_RT_VISIBLE_CORES",
        "RAY_EXPERIMENTAL_NOSET_TPU_VISIBLE_CHIPS",
        "RAY_EXPERIMENTAL_NOSET_ONEAPI_DEVICE_SELECTOR",
        "RAY_EXPERIMENTAL_NOSET_RBLN_RT_VISIBLE_DEVICES",
    ]
    factors.extend([os.getenv(var) for var in ray_noset_env_vars])

    hash_str = hashlib.md5(str(factors).encode(), usedforsecurity=False).hexdigest()

    return hash_str<|MERGE_RESOLUTION|>--- conflicted
+++ resolved
@@ -156,14 +156,8 @@
     VLLM_USE_FLASHINFER_MOE_FP16: bool = False
     VLLM_USE_FLASHINFER_MOE_FP8: bool = False
     VLLM_USE_FLASHINFER_MOE_FP4: bool = False
-<<<<<<< HEAD
-    VLLM_FLASHINFER_MOE_BACKEND: Literal["throughput", "latency", "cutedsl"] = (
-        "throughput"
-    )
-=======
-    VLLM_FLASHINFER_MOE_BACKEND: Literal["throughput", "latency"] = "latency"
+    VLLM_FLASHINFER_MOE_BACKEND: Literal["throughput", "latency", "cutedsl"] = "latency"
     VLLM_FLASHINFER_WORKSPACE_BUFFER_SIZE: int = 394 * 1024 * 1024
->>>>>>> 54aecd9e
     VLLM_XGRAMMAR_CACHE_MB: int = 0
     VLLM_MSGPACK_ZERO_COPY_THRESHOLD: int = 256
     VLLM_ALLOW_INSECURE_SERIALIZATION: bool = False
@@ -1234,17 +1228,11 @@
     # - "latency":
     #     Uses TensorRT-LLM kernels optimized for low-latency inference.
     "VLLM_FLASHINFER_MOE_BACKEND": env_with_choices(
-<<<<<<< HEAD
-        "VLLM_FLASHINFER_MOE_BACKEND",
-        "throughput",
-        ["throughput", "latency", "cutedsl"],
-=======
-        "VLLM_FLASHINFER_MOE_BACKEND", "latency", ["throughput", "latency"]
+        "VLLM_FLASHINFER_MOE_BACKEND", "latency", ["throughput", "latency", "cutedsl"]
     ),
     # Control the workspace buffer size for the FlashInfer backend.
     "VLLM_FLASHINFER_WORKSPACE_BUFFER_SIZE": lambda: int(
         os.getenv("VLLM_FLASHINFER_WORKSPACE_BUFFER_SIZE", str(394 * 1024 * 1024))
->>>>>>> 54aecd9e
     ),
     # Control the maximum number of tokens per expert supported by the
     # NVFP4 MoE CUTLASS Kernel. This value is used to create a buffer for
