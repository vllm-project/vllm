# SPDX-License-Identifier: Apache-2.0
# SPDX-FileCopyrightText: Copyright contributors to the vLLM project

import functools
import json
import logging
import os
import sys
import tempfile
from collections.abc import Callable
from typing import TYPE_CHECKING, Any, Literal

if TYPE_CHECKING:
    VLLM_HOST_IP: str = ""
    VLLM_PORT: int | None = None
    VLLM_RPC_BASE_PATH: str = tempfile.gettempdir()
    VLLM_USE_MODELSCOPE: bool = False
    VLLM_RINGBUFFER_WARNING_INTERVAL: int = 60
    VLLM_NCCL_SO_PATH: str | None = None
    LD_LIBRARY_PATH: str | None = None
    VLLM_ROCM_SLEEP_MEM_CHUNK_SIZE: int = 256
    VLLM_V1_USE_PREFILL_DECODE_ATTENTION: bool = False
    VLLM_FLASH_ATTN_VERSION: int | None = None
    LOCAL_RANK: int = 0
    CUDA_VISIBLE_DEVICES: str | None = None
    VLLM_ENGINE_ITERATION_TIMEOUT_S: int = 60
    VLLM_API_KEY: str | None = None
    VLLM_DEBUG_LOG_API_SERVER_RESPONSE: bool = False
    S3_ACCESS_KEY_ID: str | None = None
    S3_SECRET_ACCESS_KEY: str | None = None
    S3_ENDPOINT_URL: str | None = None
    VLLM_MODEL_REDIRECT_PATH: str | None = None
    VLLM_CACHE_ROOT: str = os.path.expanduser("~/.cache/vllm")
    VLLM_CONFIG_ROOT: str = os.path.expanduser("~/.config/vllm")
    VLLM_USAGE_STATS_SERVER: str = "https://stats.vllm.ai"
    VLLM_NO_USAGE_STATS: bool = False
    VLLM_DISABLE_FLASHINFER_PREFILL: bool = False
    VLLM_DO_NOT_TRACK: bool = False
    VLLM_USAGE_SOURCE: str = ""
    VLLM_CONFIGURE_LOGGING: int = 1
    VLLM_LOGGING_LEVEL: str = "INFO"
    VLLM_LOGGING_PREFIX: str = ""
    VLLM_LOGGING_STREAM: str = "ext://sys.stdout"
    VLLM_LOGGING_CONFIG_PATH: str | None = None
    VLLM_LOGGING_COLOR: str = "auto"
    NO_COLOR: bool = False
    VLLM_LOG_STATS_INTERVAL: float = 10.0
    VLLM_TRACE_FUNCTION: int = 0
    VLLM_ATTENTION_BACKEND: str | None = None
    VLLM_USE_FLASHINFER_SAMPLER: bool | None = None
    VLLM_PP_LAYER_PARTITION: str | None = None
    VLLM_CPU_KVCACHE_SPACE: int | None = 0
    VLLM_CPU_OMP_THREADS_BIND: str = ""
    VLLM_CPU_NUM_OF_RESERVED_CPU: int | None = None
    VLLM_CPU_SGL_KERNEL: bool = False
    VLLM_XLA_CACHE_PATH: str = os.path.join(VLLM_CACHE_ROOT, "xla_cache")
    VLLM_XLA_CHECK_RECOMPILATION: bool = False
    VLLM_FUSED_MOE_CHUNK_SIZE: int = 16 * 1024
    VLLM_ENABLE_FUSED_MOE_ACTIVATION_CHUNKING: bool = True
    VLLM_USE_RAY_COMPILED_DAG_CHANNEL_TYPE: Literal["auto", "nccl", "shm"] = "auto"
    VLLM_USE_RAY_COMPILED_DAG_OVERLAP_COMM: bool = False
    VLLM_USE_RAY_WRAPPED_PP_COMM: bool = True
    VLLM_XLA_USE_SPMD: bool = False
    VLLM_WORKER_MULTIPROC_METHOD: Literal["fork", "spawn"] = "fork"
    VLLM_ASSETS_CACHE: str = os.path.join(VLLM_CACHE_ROOT, "assets")
    VLLM_ASSETS_CACHE_MODEL_CLEAN: bool = False
    VLLM_IMAGE_FETCH_TIMEOUT: int = 5
    VLLM_VIDEO_FETCH_TIMEOUT: int = 30
    VLLM_AUDIO_FETCH_TIMEOUT: int = 10
    VLLM_MEDIA_URL_ALLOW_REDIRECTS: bool = True
    VLLM_MEDIA_LOADING_THREAD_COUNT: int = 8
    VLLM_MAX_AUDIO_CLIP_FILESIZE_MB: int = 25
    VLLM_VIDEO_LOADER_BACKEND: str = "opencv"
    VLLM_MEDIA_CONNECTOR: str = "http"
    VLLM_MM_INPUT_CACHE_GIB: int = 4
    VLLM_TARGET_DEVICE: str = "cuda"
    VLLM_MAIN_CUDA_VERSION: str = "12.9"
    MAX_JOBS: str | None = None
    NVCC_THREADS: str | None = None
    VLLM_USE_PRECOMPILED: bool = False
    VLLM_DOCKER_BUILD_CONTEXT: bool = False
    VLLM_TEST_USE_PRECOMPILED_NIGHTLY_WHEEL: bool = False
    VLLM_KEEP_ALIVE_ON_ENGINE_DEATH: bool = False
    CMAKE_BUILD_TYPE: Literal["Debug", "Release", "RelWithDebInfo"] | None = None
    VERBOSE: bool = False
    VLLM_ALLOW_LONG_MAX_MODEL_LEN: bool = False
    VLLM_RPC_TIMEOUT: int = 10000  # ms
    VLLM_HTTP_TIMEOUT_KEEP_ALIVE: int = 5  # seconds
    VLLM_PLUGINS: list[str] | None = None
    VLLM_LORA_RESOLVER_CACHE_DIR: str | None = None
    VLLM_TORCH_CUDA_PROFILE: bool = False
    VLLM_TORCH_PROFILER_DIR: str | None = None
    VLLM_TORCH_PROFILER_RECORD_SHAPES: bool = False
    VLLM_TORCH_PROFILER_WITH_PROFILE_MEMORY: bool = False
    VLLM_TORCH_PROFILER_DISABLE_ASYNC_LLM: bool = False
    VLLM_USE_AOT_COMPILE: bool = False
    VLLM_USE_BYTECODE_HOOK: bool = False
    VLLM_FORCE_AOT_LOAD: bool = False
    VLLM_TORCH_PROFILER_WITH_STACK: bool = True
    VLLM_TORCH_PROFILER_WITH_FLOPS: bool = False
    VLLM_PROFILER_DELAY_ITERS: int = 0
    VLLM_PROFILER_MAX_ITERS: int = 0
    VLLM_TORCH_PROFILER_USE_GZIP: bool = True
    VLLM_TORCH_PROFILER_DUMP_CUDA_TIME_TOTAL: bool = True
    VLLM_USE_TRITON_AWQ: bool = False
    VLLM_ALLOW_RUNTIME_LORA_UPDATING: bool = False
    VLLM_SKIP_P2P_CHECK: bool = False
    VLLM_DISABLED_KERNELS: list[str] = []
    VLLM_DISABLE_PYNCCL: bool = False
    VLLM_ROCM_USE_AITER: bool = False
    VLLM_ROCM_USE_AITER_PAGED_ATTN: bool = False
    VLLM_ROCM_USE_AITER_LINEAR: bool = True
    VLLM_ROCM_USE_AITER_MOE: bool = True
    VLLM_ROCM_USE_AITER_RMSNORM: bool = True
    VLLM_ROCM_USE_AITER_MLA: bool = True
    VLLM_ROCM_USE_AITER_MHA: bool = True
    VLLM_ROCM_USE_AITER_FP4_ASM_GEMM: bool = False
    VLLM_ROCM_USE_AITER_TRITON_ROPE: bool = False
    VLLM_ROCM_USE_AITER_FP8BMM: bool = True
    VLLM_ROCM_USE_AITER_UNIFIED_ATTENTION: bool = False
    VLLM_ROCM_USE_AITER_FUSION_SHARED_EXPERTS: bool = False
    VLLM_ROCM_USE_AITER_TRITON_GEMM: bool = True
    VLLM_ROCM_USE_SKINNY_GEMM: bool = True
    VLLM_ROCM_FP8_PADDING: bool = True
    VLLM_ROCM_MOE_PADDING: bool = True
    VLLM_ROCM_CUSTOM_PAGED_ATTN: bool = True
    VLLM_ENABLE_V1_MULTIPROCESSING: bool = True
    VLLM_LOG_BATCHSIZE_INTERVAL: float = -1
    VLLM_DISABLE_COMPILE_CACHE: bool = False
    Q_SCALE_CONSTANT: int = 200
    K_SCALE_CONSTANT: int = 200
    V_SCALE_CONSTANT: int = 100
    VLLM_SERVER_DEV_MODE: bool = False
    VLLM_V1_OUTPUT_PROC_CHUNK_SIZE: int = 128
    VLLM_MLA_DISABLE: bool = False
    VLLM_FLASH_ATTN_MAX_NUM_SPLITS_FOR_CUDA_GRAPH: int = 32
    VLLM_RAY_PER_WORKER_GPUS: float = 1.0
    VLLM_RAY_BUNDLE_INDICES: str = ""
    VLLM_CUDART_SO_PATH: str | None = None
    VLLM_DP_RANK: int = 0
    VLLM_DP_RANK_LOCAL: int = -1
    VLLM_DP_SIZE: int = 1
    VLLM_USE_STANDALONE_COMPILE: bool = True
    VLLM_DP_MASTER_IP: str = ""
    VLLM_DP_MASTER_PORT: int = 0
    VLLM_MOE_DP_CHUNK_SIZE: int = 256
    VLLM_RANDOMIZE_DP_DUMMY_INPUTS: bool = False
    VLLM_RAY_DP_PACK_STRATEGY: Literal["strict", "fill", "span"] = "strict"
    VLLM_MARLIN_USE_ATOMIC_ADD: bool = False
    VLLM_MARLIN_INPUT_DTYPE: Literal["int8", "fp8"] | None = None
    VLLM_MXFP4_USE_MARLIN: bool | None = None
    VLLM_DEEPEPLL_NVFP4_DISPATCH: bool = False
    VLLM_V1_USE_OUTLINES_CACHE: bool = False
    VLLM_TPU_BUCKET_PADDING_GAP: int = 0
    VLLM_TPU_MOST_MODEL_LEN: int | None = None
    VLLM_TPU_USING_PATHWAYS: bool = False
    VLLM_USE_DEEP_GEMM: bool = True
    VLLM_MOE_USE_DEEP_GEMM: bool = True
    VLLM_USE_DEEP_GEMM_E8M0: bool = True
    VLLM_DEEP_GEMM_WARMUP: Literal[
        "skip",
        "full",
        "relax",
    ] = "relax"
    VLLM_USE_FUSED_MOE_GROUPED_TOPK: bool = True
    VLLM_USE_FLASHINFER_MOE_FP16: bool = False
    VLLM_USE_FLASHINFER_MOE_FP8: bool = False
    VLLM_USE_FLASHINFER_MOE_FP4: bool = False
<<<<<<< HEAD
    VLLM_FLASHINFER_MOE_BACKEND: Literal["throughput", "latency"] = "throughput"
    VLLM_ALLOW_BATCHED_TRITON_FALLBACK: bool = False
=======
    VLLM_FLASHINFER_MOE_BACKEND: Literal["throughput", "latency", "masked_gemm"] = (
        "latency"
    )
    VLLM_FLASHINFER_WORKSPACE_BUFFER_SIZE: int = 394 * 1024 * 1024
>>>>>>> 37593deb
    VLLM_XGRAMMAR_CACHE_MB: int = 0
    VLLM_MSGPACK_ZERO_COPY_THRESHOLD: int = 256
    VLLM_ALLOW_INSECURE_SERIALIZATION: bool = False
    VLLM_NIXL_SIDE_CHANNEL_HOST: str = "localhost"
    VLLM_NIXL_SIDE_CHANNEL_PORT: int = 5600
    VLLM_ALL2ALL_BACKEND: Literal[
        "naive",
        "pplx",
        "deepep_high_throughput",
        "deepep_low_latency",
        "allgather_reducescatter",
        "flashinfer_all2allv",
    ] = "allgather_reducescatter"
    VLLM_MAX_TOKENS_PER_EXPERT_FP4_MOE: int = 163840
    VLLM_TOOL_PARSE_REGEX_TIMEOUT_SECONDS: int = 1
    VLLM_SLEEP_WHEN_IDLE: bool = False
    VLLM_MQ_MAX_CHUNK_BYTES_MB: int = 16
    VLLM_EXECUTE_MODEL_TIMEOUT_SECONDS: int = 300
    VLLM_KV_CACHE_LAYOUT: Literal["NHD", "HND"] | None = None
    VLLM_COMPUTE_NANS_IN_LOGITS: bool = False
    VLLM_USE_NVFP4_CT_EMULATIONS: bool = False
    VLLM_ROCM_QUICK_REDUCE_QUANTIZATION: Literal[
        "FP", "INT8", "INT6", "INT4", "NONE"
    ] = "NONE"
    VLLM_ROCM_QUICK_REDUCE_CAST_BF16_TO_FP16: bool = True
    VLLM_ROCM_QUICK_REDUCE_MAX_SIZE_BYTES_MB: int | None = None
    VLLM_NIXL_ABORT_REQUEST_TIMEOUT: int = 480
    VLLM_USE_CUDNN_PREFILL: bool = False
    VLLM_USE_TRTLLM_RAGGED_DEEPSEEK_PREFILL: bool = False
    VLLM_ENABLE_CUDAGRAPH_GC: bool = False
    VLLM_LOOPBACK_IP: str = ""
    VLLM_ALLOW_CHUNKED_LOCAL_ATTN_WITH_HYBRID_KV_CACHE: bool = False
    VLLM_ENABLE_RESPONSES_API_STORE: bool = False
    VLLM_USE_TRTLLM_ATTENTION: str | None = None
    VLLM_NVFP4_GEMM_BACKEND: str | None = None
    VLLM_FLASHINFER_DISABLE_Q_QUANTIZATION: bool = False
    VLLM_HAS_FLASHINFER_CUBIN: bool = False
    VLLM_USE_FLASHINFER_MOE_MXFP4_MXFP8: bool = False
    VLLM_USE_FLASHINFER_MOE_MXFP4_BF16: bool = False
    VLLM_ROCM_FP8_MFMA_PAGE_ATTN: bool = False
    VLLM_USE_FLASHINFER_MOE_MXFP4_MXFP8_CUTLASS: bool = False
    VLLM_ALLREDUCE_USE_SYMM_MEM: bool = True
    VLLM_TUNED_CONFIG_FOLDER: str | None = None
    VLLM_GPT_OSS_SYSTEM_TOOL_MCP_LABELS: set[str] = set()
    VLLM_GPT_OSS_HARMONY_SYSTEM_INSTRUCTIONS: bool = False
    VLLM_TOOL_JSON_ERROR_AUTOMATIC_RETRY: bool = False
    VLLM_CUSTOM_SCOPES_FOR_PROFILING: bool = False
    VLLM_NVTX_SCOPES_FOR_PROFILING: bool = False
    VLLM_KV_EVENTS_USE_INT_BLOCK_HASHES: bool = True
    VLLM_OBJECT_STORAGE_SHM_BUFFER_NAME: str = "VLLM_OBJECT_STORAGE_SHM_BUFFER"
    VLLM_DEEPEP_BUFFER_SIZE_MB: int = 1024
    VLLM_DEEPEP_HIGH_THROUGHPUT_FORCE_INTRA_NODE: bool = False
    VLLM_DEEPEP_LOW_LATENCY_USE_MNNVL: bool = False
    VLLM_DBO_COMM_SMS: int = 20
    VLLM_PATTERN_MATCH_DEBUG: str | None = None
    VLLM_DEBUG_DUMP_PATH: str | None = None
    VLLM_ENABLE_INDUCTOR_MAX_AUTOTUNE: bool = True
    VLLM_ENABLE_INDUCTOR_COORDINATE_DESCENT_TUNING: bool = True
    VLLM_USE_NCCL_SYMM_MEM: bool = False
    VLLM_NCCL_INCLUDE_PATH: str | None = None
    VLLM_USE_FBGEMM: bool = False
    VLLM_GC_DEBUG: str = ""
    VLLM_DISABLE_SHARED_EXPERTS_STREAM: bool = False
    VLLM_SHARED_EXPERTS_STREAM_TOKEN_THRESHOLD: int = 256
    VLLM_COMPILE_CACHE_SAVE_FORMAT: Literal["binary", "unpacked"] = "binary"
    VLLM_USE_V2_MODEL_RUNNER: bool = False


def get_default_cache_root():
    return os.getenv(
        "XDG_CACHE_HOME",
        os.path.join(os.path.expanduser("~"), ".cache"),
    )


def get_default_config_root():
    return os.getenv(
        "XDG_CONFIG_HOME",
        os.path.join(os.path.expanduser("~"), ".config"),
    )


def maybe_convert_int(value: str | None) -> int | None:
    if value is None:
        return None
    return int(value)


def maybe_convert_bool(value: str | None) -> bool | None:
    if value is None:
        return None
    return bool(int(value))


def disable_compile_cache() -> bool:
    return bool(int(os.getenv("VLLM_DISABLE_COMPILE_CACHE", "0")))


def use_aot_compile() -> bool:
    from vllm.model_executor.layers.batch_invariant import (
        vllm_is_batch_invariant,
    )
    from vllm.utils.torch_utils import is_torch_equal_or_newer

    default_value = (
        "1"
        if is_torch_equal_or_newer("2.10.0.dev") and not disable_compile_cache()
        else "0"
    )

    return (
        not vllm_is_batch_invariant()
        and os.environ.get("VLLM_USE_AOT_COMPILE", default_value) == "1"
    )


def env_with_choices(
    env_name: str,
    default: str | None,
    choices: list[str] | Callable[[], list[str]],
    case_sensitive: bool = True,
) -> Callable[[], str | None]:
    """
    Create a lambda that validates environment variable against allowed choices

    Args:
        env_name: Name of the environment variable
        default: Default value if not set (can be None)
        choices: List of valid string options or callable that returns list
        case_sensitive: Whether validation should be case sensitive

    Returns:
        Lambda function for environment_variables dict
    """

    def _get_validated_env() -> str | None:
        value = os.getenv(env_name)
        if value is None:
            return default

        # Resolve choices if it's a callable (for lazy loading)
        actual_choices = choices() if callable(choices) else choices

        if not case_sensitive:
            check_value = value.lower()
            check_choices = [choice.lower() for choice in actual_choices]
        else:
            check_value = value
            check_choices = actual_choices

        if check_value not in check_choices:
            raise ValueError(
                f"Invalid value '{value}' for {env_name}. "
                f"Valid options: {actual_choices}."
            )

        return value

    return _get_validated_env


def env_list_with_choices(
    env_name: str,
    default: list[str],
    choices: list[str] | Callable[[], list[str]],
    case_sensitive: bool = True,
) -> Callable[[], list[str]]:
    """
    Create a lambda that validates environment variable
    containing comma-separated values against allowed choices

    Args:
        env_name: Name of the environment variable
        default: Default list of values if not set
        choices: List of valid string options or callable that returns list
        case_sensitive: Whether validation should be case sensitive

    Returns:
        Lambda function for environment_variables
        dict that returns list of strings
    """

    def _get_validated_env_list() -> list[str]:
        value = os.getenv(env_name)
        if value is None:
            return default

        # Split comma-separated values and strip whitespace
        values = [v.strip() for v in value.split(",") if v.strip()]

        if not values:
            return default

        # Resolve choices if it's a callable (for lazy loading)
        actual_choices = choices() if callable(choices) else choices

        # Validate each value
        for val in values:
            if not case_sensitive:
                check_value = val.lower()
                check_choices = [choice.lower() for choice in actual_choices]
            else:
                check_value = val
                check_choices = actual_choices

            if check_value not in check_choices:
                raise ValueError(
                    f"Invalid value '{val}' in {env_name}. "
                    f"Valid options: {actual_choices}."
                )

        return values

    return _get_validated_env_list


def env_set_with_choices(
    env_name: str,
    default: list[str],
    choices: list[str] | Callable[[], list[str]],
    case_sensitive: bool = True,
) -> Callable[[], set[str]]:
    """
    Creates a lambda which that validates environment variable
    containing comma-separated values against allowed choices which
    returns choices as a set.
    """

    def _get_validated_env_set() -> set[str]:
        return set(env_list_with_choices(env_name, default, choices, case_sensitive)())

    return _get_validated_env_set


def get_vllm_port() -> int | None:
    """Get the port from VLLM_PORT environment variable.

    Returns:
        The port number as an integer if VLLM_PORT is set, None otherwise.

    Raises:
        ValueError: If VLLM_PORT is a URI, suggest k8s service discovery issue.
    """
    if "VLLM_PORT" not in os.environ:
        return None

    port = os.getenv("VLLM_PORT", "0")

    try:
        return int(port)
    except ValueError as err:
        from urllib.parse import urlparse

        parsed = urlparse(port)
        if parsed.scheme:
            raise ValueError(
                f"VLLM_PORT '{port}' appears to be a URI. "
                "This may be caused by a Kubernetes service discovery issue,"
                "check the warning in: https://docs.vllm.ai/en/stable/serving/env_vars.html"
            ) from None
        raise ValueError(f"VLLM_PORT '{port}' must be a valid integer") from err


# The start-* and end* here are used by the documentation generator
# to extract the used env vars.

# --8<-- [start:env-vars-definition]

logger = logging.getLogger(__name__)

environment_variables: dict[str, Callable[[], Any]] = {
    # ================== Installation Time Env Vars ==================
    # Target device of vLLM, supporting [cuda (by default),
    # rocm, cpu]
    "VLLM_TARGET_DEVICE": lambda: os.getenv("VLLM_TARGET_DEVICE", "cuda").lower(),
    # Main CUDA version of vLLM. This follows PyTorch but can be overridden.
    "VLLM_MAIN_CUDA_VERSION": lambda: os.getenv("VLLM_MAIN_CUDA_VERSION", "").lower()
    or "12.9",
    # Maximum number of compilation jobs to run in parallel.
    # By default this is the number of CPUs
    "MAX_JOBS": lambda: os.getenv("MAX_JOBS", None),
    # Number of threads to use for nvcc
    # By default this is 1.
    # If set, `MAX_JOBS` will be reduced to avoid oversubscribing the CPU.
    "NVCC_THREADS": lambda: os.getenv("NVCC_THREADS", None),
    # If set, vllm will use precompiled binaries (*.so)
    "VLLM_USE_PRECOMPILED": lambda: os.environ.get("VLLM_USE_PRECOMPILED", "")
    .strip()
    .lower()
    in ("1", "true")
    or bool(os.environ.get("VLLM_PRECOMPILED_WHEEL_LOCATION")),
    # Used to mark that setup.py is running in a Docker build context,
    # in order to force the use of precompiled binaries.
    "VLLM_DOCKER_BUILD_CONTEXT": lambda: os.environ.get("VLLM_DOCKER_BUILD_CONTEXT", "")
    .strip()
    .lower()
    in ("1", "true"),
    # Whether to force using nightly wheel in python build.
    # This is used for testing the nightly wheel in python build.
    "VLLM_TEST_USE_PRECOMPILED_NIGHTLY_WHEEL": lambda: bool(
        int(os.getenv("VLLM_TEST_USE_PRECOMPILED_NIGHTLY_WHEEL", "0"))
    ),
    # CMake build type
    # If not set, defaults to "Debug" or "RelWithDebInfo"
    # Available options: "Debug", "Release", "RelWithDebInfo"
    "CMAKE_BUILD_TYPE": env_with_choices(
        "CMAKE_BUILD_TYPE", None, ["Debug", "Release", "RelWithDebInfo"]
    ),
    # If set, vllm will print verbose logs during installation
    "VERBOSE": lambda: bool(int(os.getenv("VERBOSE", "0"))),
    # Root directory for vLLM configuration files
    # Defaults to `~/.config/vllm` unless `XDG_CONFIG_HOME` is set
    # Note that this not only affects how vllm finds its configuration files
    # during runtime, but also affects how vllm installs its configuration
    # files during **installation**.
    "VLLM_CONFIG_ROOT": lambda: os.path.expanduser(
        os.getenv(
            "VLLM_CONFIG_ROOT",
            os.path.join(get_default_config_root(), "vllm"),
        )
    ),
    # ================== Runtime Env Vars ==================
    # Root directory for vLLM cache files
    # Defaults to `~/.cache/vllm` unless `XDG_CACHE_HOME` is set
    "VLLM_CACHE_ROOT": lambda: os.path.expanduser(
        os.getenv(
            "VLLM_CACHE_ROOT",
            os.path.join(get_default_cache_root(), "vllm"),
        )
    ),
    # used in distributed environment to determine the ip address
    # of the current node, when the node has multiple network interfaces.
    # If you are using multi-node inference, you should set this differently
    # on each node.
    "VLLM_HOST_IP": lambda: os.getenv("VLLM_HOST_IP", ""),
    # used in distributed environment to manually set the communication port
    # Note: if VLLM_PORT is set, and some code asks for multiple ports, the
    # VLLM_PORT will be used as the first port, and the rest will be generated
    # by incrementing the VLLM_PORT value.
    "VLLM_PORT": get_vllm_port,
    # path used for ipc when the frontend api server is running in
    # multi-processing mode to communicate with the backend engine process.
    "VLLM_RPC_BASE_PATH": lambda: os.getenv(
        "VLLM_RPC_BASE_PATH", tempfile.gettempdir()
    ),
    # If true, will load models from ModelScope instead of Hugging Face Hub.
    # note that the value is true or false, not numbers
    "VLLM_USE_MODELSCOPE": lambda: os.environ.get(
        "VLLM_USE_MODELSCOPE", "False"
    ).lower()
    == "true",
    # Interval in seconds to log a warning message when the ring buffer is full
    "VLLM_RINGBUFFER_WARNING_INTERVAL": lambda: int(
        os.environ.get("VLLM_RINGBUFFER_WARNING_INTERVAL", "60")
    ),
    # path to cudatoolkit home directory, under which should be bin, include,
    # and lib directories.
    "CUDA_HOME": lambda: os.environ.get("CUDA_HOME", None),
    # Path to the NCCL library file. It is needed because nccl>=2.19 brought
    # by PyTorch contains a bug: https://github.com/NVIDIA/nccl/issues/1234
    "VLLM_NCCL_SO_PATH": lambda: os.environ.get("VLLM_NCCL_SO_PATH", None),
    # when `VLLM_NCCL_SO_PATH` is not set, vllm will try to find the nccl
    # library file in the locations specified by `LD_LIBRARY_PATH`
    "LD_LIBRARY_PATH": lambda: os.environ.get("LD_LIBRARY_PATH", None),
    # flag to control the chunk size (in MB) for sleeping memory allocations under ROCm
    "VLLM_ROCM_SLEEP_MEM_CHUNK_SIZE": lambda: int(
        os.environ.get("VLLM_ROCM_SLEEP_MEM_CHUNK_SIZE", "256")
    ),
    # Use separate prefill and decode kernels for V1 attention instead of
    # the unified triton kernel.
    "VLLM_V1_USE_PREFILL_DECODE_ATTENTION": lambda: (
        os.getenv("VLLM_V1_USE_PREFILL_DECODE_ATTENTION", "False").lower()
        in ("true", "1")
    ),
    # Force vllm to use a specific flash-attention version (2 or 3), only valid
    # when using the flash-attention backend.
    "VLLM_FLASH_ATTN_VERSION": lambda: maybe_convert_int(
        os.environ.get("VLLM_FLASH_ATTN_VERSION", None)
    ),
    # Feature flag to enable/disable Inductor standalone compile.
    # In torch <= 2.7 we ignore this flag; in torch >= 2.9 this is
    # enabled by default.
    "VLLM_USE_STANDALONE_COMPILE": lambda: os.environ.get(
        "VLLM_USE_STANDALONE_COMPILE", "1"
    )
    == "1",
    # Debug pattern matching inside custom passes.
    # Should be set to the fx.Node name (e.g. 'getitem_34' or 'scaled_mm_3').
    "VLLM_PATTERN_MATCH_DEBUG": lambda: os.environ.get(
        "VLLM_PATTERN_MATCH_DEBUG", None
    ),
    # Dump fx graphs to the given directory.
    # It will override CompilationConfig.debug_dump_path if set.
    "VLLM_DEBUG_DUMP_PATH": lambda: os.environ.get("VLLM_DEBUG_DUMP_PATH", None),
    # Feature flag to enable/disable AOT compilation. This will ensure
    # compilation is done in warmup phase and the compilation will be
    # reused in subsequent calls.
    "VLLM_USE_AOT_COMPILE": use_aot_compile,
    # Feature flag to enable/disable bytecode in
    # TorchCompileWithNoGuardsWrapper.
    "VLLM_USE_BYTECODE_HOOK": lambda: bool(
        int(os.environ.get("VLLM_USE_BYTECODE_HOOK", "1"))
    ),
    # Force vllm to always load AOT compiled models from disk. Failure
    # to load will result in a hard error when this is enabled.
    # Will be ignored when VLLM_USE_AOT_COMPILE is disabled.
    "VLLM_FORCE_AOT_LOAD": lambda: os.environ.get("VLLM_FORCE_AOT_LOAD", "0") == "1",
    # local rank of the process in the distributed setting, used to determine
    # the GPU device id
    "LOCAL_RANK": lambda: int(os.environ.get("LOCAL_RANK", "0")),
    # used to control the visible devices in the distributed setting
    "CUDA_VISIBLE_DEVICES": lambda: os.environ.get("CUDA_VISIBLE_DEVICES", None),
    # timeout for each iteration in the engine
    "VLLM_ENGINE_ITERATION_TIMEOUT_S": lambda: int(
        os.environ.get("VLLM_ENGINE_ITERATION_TIMEOUT_S", "60")
    ),
    # API key for vLLM API server
    "VLLM_API_KEY": lambda: os.environ.get("VLLM_API_KEY", None),
    # Whether to log responses from API Server for debugging
    "VLLM_DEBUG_LOG_API_SERVER_RESPONSE": lambda: os.environ.get(
        "VLLM_DEBUG_LOG_API_SERVER_RESPONSE", "False"
    ).lower()
    == "true",
    # S3 access information, used for tensorizer to load model from S3
    "S3_ACCESS_KEY_ID": lambda: os.environ.get("S3_ACCESS_KEY_ID", None),
    "S3_SECRET_ACCESS_KEY": lambda: os.environ.get("S3_SECRET_ACCESS_KEY", None),
    "S3_ENDPOINT_URL": lambda: os.environ.get("S3_ENDPOINT_URL", None),
    # Usage stats collection
    "VLLM_USAGE_STATS_SERVER": lambda: os.environ.get(
        "VLLM_USAGE_STATS_SERVER", "https://stats.vllm.ai"
    ),
    "VLLM_NO_USAGE_STATS": lambda: os.environ.get("VLLM_NO_USAGE_STATS", "0") == "1",
    "VLLM_DISABLE_FLASHINFER_PREFILL": lambda: os.environ.get(
        "VLLM_DISABLE_FLASHINFER_PREFILL", "0"
    )
    == "1",
    "VLLM_DO_NOT_TRACK": lambda: (
        os.environ.get("VLLM_DO_NOT_TRACK", None)
        or os.environ.get("DO_NOT_TRACK", None)
        or "0"
    )
    == "1",
    "VLLM_USAGE_SOURCE": lambda: os.environ.get("VLLM_USAGE_SOURCE", "production"),
    # Logging configuration
    # If set to 0, vllm will not configure logging
    # If set to 1, vllm will configure logging using the default configuration
    #    or the configuration file specified by VLLM_LOGGING_CONFIG_PATH
    "VLLM_CONFIGURE_LOGGING": lambda: int(os.getenv("VLLM_CONFIGURE_LOGGING", "1")),
    "VLLM_LOGGING_CONFIG_PATH": lambda: os.getenv("VLLM_LOGGING_CONFIG_PATH"),
    # this is used for configuring the default logging level
    "VLLM_LOGGING_LEVEL": lambda: os.getenv("VLLM_LOGGING_LEVEL", "INFO").upper(),
    # this is used for configuring the default logging stream
    "VLLM_LOGGING_STREAM": lambda: os.getenv("VLLM_LOGGING_STREAM", "ext://sys.stdout"),
    # if set, VLLM_LOGGING_PREFIX will be prepended to all log messages
    "VLLM_LOGGING_PREFIX": lambda: os.getenv("VLLM_LOGGING_PREFIX", ""),
    # Controls colored logging output. Options: "auto" (default, colors when terminal),
    # "1" (always use colors), "0" (never use colors)
    "VLLM_LOGGING_COLOR": lambda: os.getenv("VLLM_LOGGING_COLOR", "auto"),
    # Standard unix flag for disabling ANSI color codes
    "NO_COLOR": lambda: os.getenv("NO_COLOR", "0") != "0",
    # If set, vllm will log stats at this interval in seconds
    # If not set, vllm will log stats every 10 seconds.
    "VLLM_LOG_STATS_INTERVAL": lambda: val
    if (val := float(os.getenv("VLLM_LOG_STATS_INTERVAL", "10."))) > 0.0
    else 10.0,
    # Trace function calls
    # If set to 1, vllm will trace function calls
    # Useful for debugging
    "VLLM_TRACE_FUNCTION": lambda: int(os.getenv("VLLM_TRACE_FUNCTION", "0")),
    # Backend for attention computation
    # Example options:
    # - "TORCH_SDPA": use torch.nn.MultiheadAttention
    # - "FLASH_ATTN": use FlashAttention
    # - "FLASHINFER": use flashinfer
    # - "FLASHMLA": use FlashMLA
    # - "FLASH_ATTN_MLA": use FlashAttention for MLA
    # - "FLASHINFER_MLA": use FlashInfer for MLA
    # - "CUTLASS_MLA": use CUTLASS for MLA
    # All possible options loaded dynamically from AttentionBackendEnum
    "VLLM_ATTENTION_BACKEND": env_with_choices(
        "VLLM_ATTENTION_BACKEND",
        None,
        lambda: list(
            __import__(
                "vllm.attention.backends.registry", fromlist=["AttentionBackendEnum"]
            ).AttentionBackendEnum.__members__.keys()
        ),
    ),
    # If set, vllm will use flashinfer sampler
    "VLLM_USE_FLASHINFER_SAMPLER": lambda: bool(
        int(os.environ["VLLM_USE_FLASHINFER_SAMPLER"])
    )
    if "VLLM_USE_FLASHINFER_SAMPLER" in os.environ
    else None,
    # Pipeline stage partition strategy
    "VLLM_PP_LAYER_PARTITION": lambda: os.getenv("VLLM_PP_LAYER_PARTITION", None),
    # (CPU backend only) CPU key-value cache space.
    # default is None and will be set as 4 GB
    "VLLM_CPU_KVCACHE_SPACE": lambda: int(os.getenv("VLLM_CPU_KVCACHE_SPACE", "0"))
    if "VLLM_CPU_KVCACHE_SPACE" in os.environ
    else None,
    # (CPU backend only) CPU core ids bound by OpenMP threads, e.g., "0-31",
    # "0,1,2", "0-31,33". CPU cores of different ranks are separated by '|'.
    "VLLM_CPU_OMP_THREADS_BIND": lambda: os.getenv("VLLM_CPU_OMP_THREADS_BIND", "auto"),
    # (CPU backend only) CPU cores not used by OMP threads .
    # Those CPU cores will not be used by OMP threads of a rank.
    "VLLM_CPU_NUM_OF_RESERVED_CPU": lambda: int(
        os.getenv("VLLM_CPU_NUM_OF_RESERVED_CPU", "0")
    )
    if "VLLM_CPU_NUM_OF_RESERVED_CPU" in os.environ
    else None,
    # (CPU backend only) whether to use SGL kernels, optimized for small batch.
    "VLLM_CPU_SGL_KERNEL": lambda: bool(int(os.getenv("VLLM_CPU_SGL_KERNEL", "0"))),
    # If the env var is set, Ray Compiled Graph uses the specified
    # channel type to communicate between workers belonging to
    # different pipeline-parallel stages.
    # Available options:
    # - "auto": use the default channel type
    # - "nccl": use NCCL for communication
    # - "shm": use shared memory and gRPC for communication
    "VLLM_USE_RAY_COMPILED_DAG_CHANNEL_TYPE": env_with_choices(
        "VLLM_USE_RAY_COMPILED_DAG_CHANNEL_TYPE", "auto", ["auto", "nccl", "shm"]
    ),
    # If the env var is set, it enables GPU communication overlap
    # (experimental feature) in Ray's Compiled Graph.
    "VLLM_USE_RAY_COMPILED_DAG_OVERLAP_COMM": lambda: bool(
        int(os.getenv("VLLM_USE_RAY_COMPILED_DAG_OVERLAP_COMM", "0"))
    ),
    # If the env var is set, it uses a Ray Communicator wrapping
    # vLLM's pipeline parallelism communicator to interact with Ray's
    # Compiled Graph. Otherwise, it uses Ray's NCCL communicator.
    "VLLM_USE_RAY_WRAPPED_PP_COMM": lambda: bool(
        int(os.getenv("VLLM_USE_RAY_WRAPPED_PP_COMM", "1"))
    ),
    # Use dedicated multiprocess context for workers.
    # Both spawn and fork work
    "VLLM_WORKER_MULTIPROC_METHOD": env_with_choices(
        "VLLM_WORKER_MULTIPROC_METHOD", "fork", ["spawn", "fork"]
    ),
    # Path to the cache for storing downloaded assets
    "VLLM_ASSETS_CACHE": lambda: os.path.expanduser(
        os.getenv(
            "VLLM_ASSETS_CACHE",
            os.path.join(get_default_cache_root(), "vllm", "assets"),
        )
    ),
    # If the env var is set, we will clean model file in
    # this path $VLLM_ASSETS_CACHE/model_streamer/$model_name
    "VLLM_ASSETS_CACHE_MODEL_CLEAN": lambda: bool(
        int(os.getenv("VLLM_ASSETS_CACHE_MODEL_CLEAN", "0"))
    ),
    # Timeout for fetching images when serving multimodal models
    # Default is 5 seconds
    "VLLM_IMAGE_FETCH_TIMEOUT": lambda: int(os.getenv("VLLM_IMAGE_FETCH_TIMEOUT", "5")),
    # Timeout for fetching videos when serving multimodal models
    # Default is 30 seconds
    "VLLM_VIDEO_FETCH_TIMEOUT": lambda: int(
        os.getenv("VLLM_VIDEO_FETCH_TIMEOUT", "30")
    ),
    # Timeout for fetching audio when serving multimodal models
    # Default is 10 seconds
    "VLLM_AUDIO_FETCH_TIMEOUT": lambda: int(
        os.getenv("VLLM_AUDIO_FETCH_TIMEOUT", "10")
    ),
    # Whether to allow HTTP redirects when fetching from media URLs.
    # Default to True
    "VLLM_MEDIA_URL_ALLOW_REDIRECTS": lambda: bool(
        int(os.getenv("VLLM_MEDIA_URL_ALLOW_REDIRECTS", "1"))
    ),
    # Max number of workers for the thread pool handling
    # media bytes loading. Set to 1 to disable parallel processing.
    # Default is 8
    "VLLM_MEDIA_LOADING_THREAD_COUNT": lambda: int(
        os.getenv("VLLM_MEDIA_LOADING_THREAD_COUNT", "8")
    ),
    # Maximum filesize in MB for a single audio file when processing
    # speech-to-text requests. Files larger than this will be rejected.
    # Default is 25 MB
    "VLLM_MAX_AUDIO_CLIP_FILESIZE_MB": lambda: int(
        os.getenv("VLLM_MAX_AUDIO_CLIP_FILESIZE_MB", "25")
    ),
    # Backend for Video IO
    # - "opencv": Default backend that uses OpenCV stream buffered backend.
    #
    # Custom backend implementations can be registered
    # via `@VIDEO_LOADER_REGISTRY.register("my_custom_video_loader")` and
    # imported at runtime.
    # If a non-existing backend is used, an AssertionError will be thrown.
    "VLLM_VIDEO_LOADER_BACKEND": lambda: os.getenv(
        "VLLM_VIDEO_LOADER_BACKEND", "opencv"
    ),
    # Media connector implementation.
    # - "http": Default connector that supports fetching media via HTTP.
    #
    # Custom implementations can be registered
    # via `@MEDIA_CONNECTOR_REGISTRY.register("my_custom_media_connector")` and
    # imported at runtime.
    # If a non-existing backend is used, an AssertionError will be thrown.
    "VLLM_MEDIA_CONNECTOR": lambda: os.getenv("VLLM_MEDIA_CONNECTOR", "http"),
    # [DEPRECATED] Cache size (in GiB per process) for multimodal input cache
    # Default is 4 GiB per API process + 4 GiB per engine core process
    "VLLM_MM_INPUT_CACHE_GIB": lambda: int(os.getenv("VLLM_MM_INPUT_CACHE_GIB", "4")),
    # Path to the XLA persistent cache directory.
    # Only used for XLA devices such as TPUs.
    "VLLM_XLA_CACHE_PATH": lambda: os.path.expanduser(
        os.getenv(
            "VLLM_XLA_CACHE_PATH",
            os.path.join(get_default_cache_root(), "vllm", "xla_cache"),
        )
    ),
    # If set, assert on XLA recompilation after each execution step.
    "VLLM_XLA_CHECK_RECOMPILATION": lambda: bool(
        int(os.getenv("VLLM_XLA_CHECK_RECOMPILATION", "0"))
    ),
    # Enable SPMD mode for TPU backend.
    "VLLM_XLA_USE_SPMD": lambda: bool(int(os.getenv("VLLM_XLA_USE_SPMD", "0"))),
    "VLLM_FUSED_MOE_CHUNK_SIZE": lambda: int(
        os.getenv("VLLM_FUSED_MOE_CHUNK_SIZE", str(16 * 1024))
    ),
    # Control whether to use fused MoE activation chunking. Current chunking
    # logic is incompatible with torch.compile and causes IMA. See issue
    # https://github.com/vllm-project/vllm/issues/19631.
    "VLLM_ENABLE_FUSED_MOE_ACTIVATION_CHUNKING": lambda: bool(
        int(os.getenv("VLLM_ENABLE_FUSED_MOE_ACTIVATION_CHUNKING", "1"))
    ),
    # If set, the OpenAI API server will stay alive even after the underlying
    # AsyncLLMEngine errors and stops serving requests
    "VLLM_KEEP_ALIVE_ON_ENGINE_DEATH": lambda: bool(
        int(os.getenv("VLLM_KEEP_ALIVE_ON_ENGINE_DEATH", "0"))
    ),
    # If the env var VLLM_ALLOW_LONG_MAX_MODEL_LEN is set, it allows
    # the user to specify a max sequence length greater than
    # the max length derived from the model's config.json.
    # To enable this, set VLLM_ALLOW_LONG_MAX_MODEL_LEN=1.
    "VLLM_ALLOW_LONG_MAX_MODEL_LEN": lambda: (
        os.environ.get("VLLM_ALLOW_LONG_MAX_MODEL_LEN", "0").strip().lower()
        in ("1", "true")
    ),
    # If set, forces FP8 Marlin to be used for FP8 quantization regardless
    # of the hardware support for FP8 compute.
    "VLLM_TEST_FORCE_FP8_MARLIN": lambda: (
        os.environ.get("VLLM_TEST_FORCE_FP8_MARLIN", "0").strip().lower()
        in ("1", "true")
    ),
    "VLLM_TEST_FORCE_LOAD_FORMAT": lambda: os.getenv(
        "VLLM_TEST_FORCE_LOAD_FORMAT", "dummy"
    ),
    # Time in ms for the zmq client to wait for a response from the backend
    # server for simple data operations
    "VLLM_RPC_TIMEOUT": lambda: int(os.getenv("VLLM_RPC_TIMEOUT", "10000")),
    # Timeout in seconds for keeping HTTP connections alive in API server
    "VLLM_HTTP_TIMEOUT_KEEP_ALIVE": lambda: int(
        os.environ.get("VLLM_HTTP_TIMEOUT_KEEP_ALIVE", "5")
    ),
    # a list of plugin names to load, separated by commas.
    # if this is not set, it means all plugins will be loaded
    # if this is set to an empty string, no plugins will be loaded
    "VLLM_PLUGINS": lambda: None
    if "VLLM_PLUGINS" not in os.environ
    else os.environ["VLLM_PLUGINS"].split(","),
    # a local directory to look in for unrecognized LoRA adapters.
    # only works if plugins are enabled and
    # VLLM_ALLOW_RUNTIME_LORA_UPDATING is enabled.
    "VLLM_LORA_RESOLVER_CACHE_DIR": lambda: os.getenv(
        "VLLM_LORA_RESOLVER_CACHE_DIR", None
    ),
    # Enables torch CUDA profiling if set.
    # On NVIDIA GPUs, this will start/stop cudaProfilerApi when triggered.
    "VLLM_TORCH_CUDA_PROFILE": lambda: bool(
        os.getenv("VLLM_TORCH_CUDA_PROFILE", "0") != "0"
    ),
    # Enables torch profiler if set.
    # Both AsyncLLM's CPU traces as well as workers'
    # traces (CPU & GPU) will be saved under this directory.
    # Note that it must be an absolute path.
    "VLLM_TORCH_PROFILER_DIR": lambda: (
        None
        if (val := os.getenv("VLLM_TORCH_PROFILER_DIR")) is None
        else (
            val
            if val.startswith("gs://") and val[5:] and val[5] != "/"
            else os.path.abspath(os.path.expanduser(val))
        )
    ),
    # Enable torch profiler to record shapes if set
    # VLLM_TORCH_PROFILER_RECORD_SHAPES=1. If not set, torch profiler will
    # not record shapes.
    "VLLM_TORCH_PROFILER_RECORD_SHAPES": lambda: bool(
        os.getenv("VLLM_TORCH_PROFILER_RECORD_SHAPES", "0") != "0"
    ),
    # Enable torch profiler to profile memory if set
    # VLLM_TORCH_PROFILER_WITH_PROFILE_MEMORY=1. If not set, torch profiler
    # will not profile memory.
    "VLLM_TORCH_PROFILER_WITH_PROFILE_MEMORY": lambda: bool(
        os.getenv("VLLM_TORCH_PROFILER_WITH_PROFILE_MEMORY", "0") != "0"
    ),
    # Enable torch profiler to profile stack if set
    # VLLM_TORCH_PROFILER_WITH_STACK=1. If not set, torch profiler WILL
    # profile stack by default.
    "VLLM_TORCH_PROFILER_WITH_STACK": lambda: bool(
        os.getenv("VLLM_TORCH_PROFILER_WITH_STACK", "1") != "0"
    ),
    # Enable torch profiler to profile flops if set
    # VLLM_TORCH_PROFILER_WITH_FLOPS=1. If not set, torch profiler will
    # not profile flops.
    "VLLM_TORCH_PROFILER_WITH_FLOPS": lambda: bool(
        os.getenv("VLLM_TORCH_PROFILER_WITH_FLOPS", "0") != "0"
    ),
    # Disable torch profiling of the AsyncLLMEngine process.
    # If set to 1, will not profile the engine process.
    "VLLM_TORCH_PROFILER_DISABLE_ASYNC_LLM": lambda: bool(
        os.getenv("VLLM_TORCH_PROFILER_DISABLE_ASYNC_LLM", "0") != "0"
    ),
    # Delay number of iterations before starting profiling when using
    # the torch/torch CUDA profiler. If set to 0, will start profiling immediately.
    "VLLM_PROFILER_DELAY_ITERS": lambda: int(
        os.getenv("VLLM_PROFILER_DELAY_ITERS", "0")
    ),
    # Maximum number of iterations to profile when using the torch/torch CUDA profiler.
    # If set to 0, will not limit the number of iterations.
    "VLLM_PROFILER_MAX_ITERS": lambda: int(os.getenv("VLLM_PROFILER_MAX_ITERS", "0")),
    # Control whether torch profiler gzip-compresses profiling files.
    # Set VLLM_TORCH_PROFILER_USE_GZIP=0 to disable gzip (enabled by default).
    "VLLM_TORCH_PROFILER_USE_GZIP": lambda: bool(
        os.getenv("VLLM_TORCH_PROFILER_USE_GZIP", "1") != "0"
    ),
    # Control whether torch profiler dumps the self_cuda_time_total table.
    # Set VLLM_TORCH_PROFILER_DUMP_CUDA_TIME_TOTAL=0 to disable dumping
    # (enabled by default).
    "VLLM_TORCH_PROFILER_DUMP_CUDA_TIME_TOTAL": lambda: bool(
        os.getenv("VLLM_TORCH_PROFILER_DUMP_CUDA_TIME_TOTAL", "1") != "0"
    ),
    # If set, vLLM will use Triton implementations of AWQ.
    "VLLM_USE_TRITON_AWQ": lambda: bool(int(os.getenv("VLLM_USE_TRITON_AWQ", "0"))),
    # If set, allow loading or unloading lora adapters in runtime,
    "VLLM_ALLOW_RUNTIME_LORA_UPDATING": lambda: (
        os.environ.get("VLLM_ALLOW_RUNTIME_LORA_UPDATING", "0").strip().lower()
        in ("1", "true")
    ),
    # We assume drivers can report p2p status correctly.
    # If the program hangs when using custom allreduce,
    # potantially caused by a bug in the driver (535 series),
    # if might be helpful to set VLLM_SKIP_P2P_CHECK=0
    # so that vLLM can verify if p2p is actually working.
    # See https://github.com/vllm-project/vllm/blob/a9b15c606fea67a072416ea0ea115261a2756058/vllm/distributed/device_communicators/custom_all_reduce_utils.py#L101-L108 for details. # noqa
    "VLLM_SKIP_P2P_CHECK": lambda: os.getenv("VLLM_SKIP_P2P_CHECK", "1") == "1",
    # List of quantization kernels that should be disabled, used for testing
    # and performance comparisons. Currently only affects MPLinearKernel
    # selection
    # (kernels: MacheteLinearKernel, MarlinLinearKernel, ExllamaLinearKernel)
    "VLLM_DISABLED_KERNELS": lambda: []
    if "VLLM_DISABLED_KERNELS" not in os.environ
    else os.environ["VLLM_DISABLED_KERNELS"].split(","),
    # Disable pynccl (using torch.distributed instead)
    "VLLM_DISABLE_PYNCCL": lambda: (
        os.getenv("VLLM_DISABLE_PYNCCL", "False").lower() in ("true", "1")
    ),
    # Disable aiter ops unless specifically enabled.
    # Acts as a parent switch to enable the rest of the other operations.
    "VLLM_ROCM_USE_AITER": lambda: (
        os.getenv("VLLM_ROCM_USE_AITER", "False").lower() in ("true", "1")
    ),
    # Whether to use aiter paged attention.
    # By default is disabled.
    "VLLM_ROCM_USE_AITER_PAGED_ATTN": lambda: (
        os.getenv("VLLM_ROCM_USE_AITER_PAGED_ATTN", "False").lower() in ("true", "1")
    ),
    # use aiter linear op if aiter ops are enabled
    # The following list of related ops
    # - scaled_mm (per-tensor / rowwise)
    "VLLM_ROCM_USE_AITER_LINEAR": lambda: (
        os.getenv("VLLM_ROCM_USE_AITER_LINEAR", "True").lower() in ("true", "1")
    ),
    # Whether to use aiter moe ops.
    # By default is enabled.
    "VLLM_ROCM_USE_AITER_MOE": lambda: (
        os.getenv("VLLM_ROCM_USE_AITER_MOE", "True").lower() in ("true", "1")
    ),
    # use aiter rms norm op if aiter ops are enabled.
    "VLLM_ROCM_USE_AITER_RMSNORM": lambda: (
        os.getenv("VLLM_ROCM_USE_AITER_RMSNORM", "True").lower() in ("true", "1")
    ),
    # Whether to use aiter mla ops.
    # By default is enabled.
    "VLLM_ROCM_USE_AITER_MLA": lambda: (
        os.getenv("VLLM_ROCM_USE_AITER_MLA", "True").lower() in ("true", "1")
    ),
    # Whether to use aiter mha ops.
    # By default is enabled.
    "VLLM_ROCM_USE_AITER_MHA": lambda: (
        os.getenv("VLLM_ROCM_USE_AITER_MHA", "True").lower() in ("true", "1")
    ),
    # Whether to use aiter fp4 gemm asm.
    # By default is disabled.
    "VLLM_ROCM_USE_AITER_FP4_ASM_GEMM": lambda: (
        os.getenv("VLLM_ROCM_USE_AITER_FP4_ASM_GEMM", "False").lower() in ("true", "1")
    ),
    # Whether to use aiter rope.
    # By default is disabled.
    "VLLM_ROCM_USE_AITER_TRITON_ROPE": lambda: (
        os.getenv("VLLM_ROCM_USE_AITER_TRITON_ROPE", "False").lower() in ("true", "1")
    ),
    # Whether to use aiter triton fp8 bmm kernel
    # By default is enabled.
    "VLLM_ROCM_USE_AITER_FP8BMM": lambda: (
        os.getenv("VLLM_ROCM_USE_AITER_FP8BMM", "True").lower() in ("true", "1")
    ),
    # Use AITER triton unified attention for V1 attention
    "VLLM_ROCM_USE_AITER_UNIFIED_ATTENTION": lambda: (
        os.getenv("VLLM_ROCM_USE_AITER_UNIFIED_ATTENTION", "False").lower()
        in ("true", "1")
    ),
    # Whether to use aiter fusion shared experts ops.
    # By default is disabled.
    "VLLM_ROCM_USE_AITER_FUSION_SHARED_EXPERTS": lambda: (
        os.getenv("VLLM_ROCM_USE_AITER_FUSION_SHARED_EXPERTS", "False").lower()
        in ("true", "1")
    ),
    # Whether to use aiter triton kernels for gemm ops.
    # By default is enabled.
    "VLLM_ROCM_USE_AITER_TRITON_GEMM": lambda: (
        os.getenv("VLLM_ROCM_USE_AITER_TRITON_GEMM", "True").lower() in ("true", "1")
    ),
    # use rocm skinny gemms
    "VLLM_ROCM_USE_SKINNY_GEMM": lambda: (
        os.getenv("VLLM_ROCM_USE_SKINNY_GEMM", "True").lower() in ("true", "1")
    ),
    # Pad the fp8 weights to 256 bytes for ROCm
    "VLLM_ROCM_FP8_PADDING": lambda: bool(int(os.getenv("VLLM_ROCM_FP8_PADDING", "1"))),
    # Pad the weights for the moe kernel
    "VLLM_ROCM_MOE_PADDING": lambda: bool(int(os.getenv("VLLM_ROCM_MOE_PADDING", "1"))),
    # custom paged attention kernel for MI3* cards
    "VLLM_ROCM_CUSTOM_PAGED_ATTN": lambda: (
        os.getenv("VLLM_ROCM_CUSTOM_PAGED_ATTN", "True").lower() in ("true", "1")
    ),
    # Custom quick allreduce kernel for MI3* cards
    # Choice of quantization level: FP, INT8, INT6, INT4 or NONE
    # Recommended for large models to get allreduce
    "VLLM_ROCM_QUICK_REDUCE_QUANTIZATION": env_with_choices(
        "VLLM_ROCM_QUICK_REDUCE_QUANTIZATION",
        "NONE",
        ["FP", "INT8", "INT6", "INT4", "NONE"],
    ),
    # Custom quick allreduce kernel for MI3* cards
    # Due to the lack of the bfloat16 asm instruction, bfloat16
    # kernels are slower than fp16,
    # If environment variable is set to 1, the input is converted to fp16
    "VLLM_ROCM_QUICK_REDUCE_CAST_BF16_TO_FP16": lambda: (
        os.getenv("VLLM_ROCM_QUICK_REDUCE_CAST_BF16_TO_FP16", "True").lower()
        in ("true", "1")
    ),
    # Custom quick allreduce kernel for MI3* cards.
    # Controls the maximum allowed number of data bytes(MB) for custom quick
    # allreduce communication.
    # Default: 2048 MB.
    # Data exceeding this size will use either custom allreduce or RCCL
    # communication.
    "VLLM_ROCM_QUICK_REDUCE_MAX_SIZE_BYTES_MB": lambda: maybe_convert_int(
        os.environ.get("VLLM_ROCM_QUICK_REDUCE_MAX_SIZE_BYTES_MB", None)
    ),
    # Divisor for dynamic query scale factor calculation for FP8 KV Cache
    "Q_SCALE_CONSTANT": lambda: int(os.getenv("Q_SCALE_CONSTANT", "200")),
    # Divisor for dynamic key scale factor calculation for FP8 KV Cache
    "K_SCALE_CONSTANT": lambda: int(os.getenv("K_SCALE_CONSTANT", "200")),
    # Divisor for dynamic value scale factor calculation for FP8 KV Cache
    "V_SCALE_CONSTANT": lambda: int(os.getenv("V_SCALE_CONSTANT", "100")),
    # If set, enable multiprocessing in LLM for the V1 code path.
    "VLLM_ENABLE_V1_MULTIPROCESSING": lambda: bool(
        int(os.getenv("VLLM_ENABLE_V1_MULTIPROCESSING", "1"))
    ),
    "VLLM_LOG_BATCHSIZE_INTERVAL": lambda: float(
        os.getenv("VLLM_LOG_BATCHSIZE_INTERVAL", "-1")
    ),
    "VLLM_DISABLE_COMPILE_CACHE": disable_compile_cache,
    # If set, vllm will run in development mode, which will enable
    # some additional endpoints for developing and debugging,
    # e.g. `/reset_prefix_cache`
    "VLLM_SERVER_DEV_MODE": lambda: bool(int(os.getenv("VLLM_SERVER_DEV_MODE", "0"))),
    # Controls the maximum number of requests to handle in a
    # single asyncio task when processing per-token outputs in the
    # V1 AsyncLLM interface. It is applicable when handling a high
    # concurrency of streaming requests.
    # Setting this too high can result in a higher variance of
    # inter-message latencies. Setting it too low can negatively impact
    # TTFT and overall throughput.
    "VLLM_V1_OUTPUT_PROC_CHUNK_SIZE": lambda: int(
        os.getenv("VLLM_V1_OUTPUT_PROC_CHUNK_SIZE", "128")
    ),
    # If set, vLLM will disable the MLA attention optimizations.
    "VLLM_MLA_DISABLE": lambda: bool(int(os.getenv("VLLM_MLA_DISABLE", "0"))),
    # If set, vLLM will pick up the provided Flash Attention MLA
    # max number splits for cuda graph decode
    "VLLM_FLASH_ATTN_MAX_NUM_SPLITS_FOR_CUDA_GRAPH": lambda: int(
        os.getenv("VLLM_FLASH_ATTN_MAX_NUM_SPLITS_FOR_CUDA_GRAPH", "32")
    ),
    # Number of GPUs per worker in Ray, if it is set to be a fraction,
    # it allows ray to schedule multiple actors on a single GPU,
    # so that users can colocate other actors on the same GPUs as vLLM.
    "VLLM_RAY_PER_WORKER_GPUS": lambda: float(
        os.getenv("VLLM_RAY_PER_WORKER_GPUS", "1.0")
    ),
    # Bundle indices for Ray, if it is set, it can control precisely
    # which indices are used for the Ray bundle, for every worker.
    # Format: comma-separated list of integers, e.g. "0,1,2,3"
    "VLLM_RAY_BUNDLE_INDICES": lambda: os.getenv("VLLM_RAY_BUNDLE_INDICES", ""),
    # In some system, find_loaded_library() may not work. So we allow users to
    # specify the path through environment variable VLLM_CUDART_SO_PATH.
    "VLLM_CUDART_SO_PATH": lambda: os.getenv("VLLM_CUDART_SO_PATH", None),
    # Rank of the process in the data parallel setting
    "VLLM_DP_RANK": lambda: int(os.getenv("VLLM_DP_RANK", "0")),
    # Rank of the process in the data parallel setting.
    # Defaults to VLLM_DP_RANK when not set.
    "VLLM_DP_RANK_LOCAL": lambda: int(
        os.getenv("VLLM_DP_RANK_LOCAL", sys.modules[__name__].VLLM_DP_RANK)
    ),
    # World size of the data parallel setting
    "VLLM_DP_SIZE": lambda: int(os.getenv("VLLM_DP_SIZE", "1")),
    # IP address of the master node in the data parallel setting
    "VLLM_DP_MASTER_IP": lambda: os.getenv("VLLM_DP_MASTER_IP", "127.0.0.1"),
    # Port of the master node in the data parallel setting
    "VLLM_DP_MASTER_PORT": lambda: int(os.getenv("VLLM_DP_MASTER_PORT", "0")),
    # In the context of executing MoE models with Data-Parallel, Expert-Parallel
    # and Batched All-to-All dispatch/combine kernels, VLLM_MOE_DP_CHUNK_SIZE
    # dictates the quantum of tokens that can be dispatched from a DP
    # rank. All DP ranks process the activations in VLLM_MOE_DP_CHUNK_SIZE
    # units.
    "VLLM_MOE_DP_CHUNK_SIZE": lambda: int(os.getenv("VLLM_MOE_DP_CHUNK_SIZE", "256")),
    # Randomize inputs during dummy runs when using Data Parallel
    "VLLM_RANDOMIZE_DP_DUMMY_INPUTS": lambda: os.environ.get(
        "VLLM_RANDOMIZE_DP_DUMMY_INPUTS", "0"
    )
    == "1",
    # Strategy to pack the data parallel ranks for Ray.
    # Available options:
    # - "fill":
    #   for DP master node, allocate exactly data-parallel-size-local DP ranks,
    #   for non-master nodes, allocate as many DP ranks as can fit;
    # - "strict":
    #   allocate exactly data-parallel-size-local DP ranks to each picked node;
    # - "span":
    #   Should be used only when a single DP rank requires multiple nodes.
    #   allocate one DP rank over as many nodes as required for set world_size;
    # This environment variable is ignored if data-parallel-backend is not Ray.
    "VLLM_RAY_DP_PACK_STRATEGY": lambda: os.getenv(
        "VLLM_RAY_DP_PACK_STRATEGY", "strict"
    ),
    # Whether to use S3 path for model loading in CI via RunAI Streamer
    "VLLM_CI_USE_S3": lambda: os.environ.get("VLLM_CI_USE_S3", "0") == "1",
    # Use model_redirect to redirect the model name to a local folder.
    # `model_redirect` can be a json file mapping the model between
    # repo_id and local folder:
    # {"meta-llama/Llama-3.2-1B": "/tmp/Llama-3.2-1B"}
    # or a space separated values table file:
    # meta-llama/Llama-3.2-1B   /tmp/Llama-3.2-1B
    "VLLM_MODEL_REDIRECT_PATH": lambda: os.environ.get(
        "VLLM_MODEL_REDIRECT_PATH", None
    ),
    # Whether to use atomicAdd reduce in gptq/awq marlin kernel.
    "VLLM_MARLIN_USE_ATOMIC_ADD": lambda: os.environ.get(
        "VLLM_MARLIN_USE_ATOMIC_ADD", "0"
    )
    == "1",
    # Whether to use marlin kernel in mxfp4 quantization method
    "VLLM_MXFP4_USE_MARLIN": lambda: maybe_convert_bool(
        os.environ.get("VLLM_MXFP4_USE_MARLIN", None)
    ),
    # The activation dtype for marlin kernel
    "VLLM_MARLIN_INPUT_DTYPE": env_with_choices(
        "VLLM_MARLIN_INPUT_DTYPE", None, ["int8", "fp8"]
    ),
    # Whether to use DeepEPLL kernels for NVFP4 quantization and dispatch method
    # only supported on Blackwell GPUs and with
    # https://github.com/deepseek-ai/DeepEP/pull/341
    "VLLM_DEEPEPLL_NVFP4_DISPATCH": lambda: bool(
        int(os.getenv("VLLM_DEEPEPLL_NVFP4_DISPATCH", "0"))
    ),
    # Whether to turn on the outlines cache for V1
    # This cache is unbounded and on disk, so it's not safe to use in
    # an environment with potentially malicious users.
    "VLLM_V1_USE_OUTLINES_CACHE": lambda: os.environ.get(
        "VLLM_V1_USE_OUTLINES_CACHE", "0"
    )
    == "1",
    # Gap between padding buckets for the forward pass. So we have
    # 8, we will run forward pass with [16, 24, 32, ...].
    "VLLM_TPU_BUCKET_PADDING_GAP": lambda: int(
        os.environ["VLLM_TPU_BUCKET_PADDING_GAP"]
    )
    if "VLLM_TPU_BUCKET_PADDING_GAP" in os.environ
    else 0,
    "VLLM_TPU_MOST_MODEL_LEN": lambda: maybe_convert_int(
        os.environ.get("VLLM_TPU_MOST_MODEL_LEN", None)
    ),
    # Whether using Pathways
    "VLLM_TPU_USING_PATHWAYS": lambda: bool(
        "proxy" in os.getenv("JAX_PLATFORMS", "").lower()
    ),
    # Allow use of DeepGemm kernels for fused moe ops.
    "VLLM_USE_DEEP_GEMM": lambda: bool(int(os.getenv("VLLM_USE_DEEP_GEMM", "1"))),
    # Allow use of DeepGemm specifically for MoE fused ops (overrides only MoE).
    "VLLM_MOE_USE_DEEP_GEMM": lambda: bool(
        int(os.getenv("VLLM_MOE_USE_DEEP_GEMM", "1"))
    ),
    # Whether to use E8M0 scaling when DeepGEMM is used on Blackwell GPUs.
    "VLLM_USE_DEEP_GEMM_E8M0": lambda: bool(
        int(os.getenv("VLLM_USE_DEEP_GEMM_E8M0", "1"))
    ),
    # DeepGemm JITs the kernels on-demand. The warmup attempts to make DeepGemm
    # JIT all the required kernels before model execution so there is no
    # JIT'ing in the hot-path. However, this warmup increases the engine
    # startup time by a couple of minutes.
    # Available options:
    #  - "skip"  : Skip warmup.
    #  - "full"  : Warmup deepgemm by running all possible gemm shapes the
    #   engine could encounter.
    #  - "relax" : Select gemm shapes to run based on some heuristics. The
    #   heuristic aims to have the same effect as running all possible gemm
    #   shapes, but provides no guarantees.
    "VLLM_DEEP_GEMM_WARMUP": env_with_choices(
        "VLLM_DEEP_GEMM_WARMUP",
        "relax",
        [
            "skip",
            "full",
            "relax",
        ],
    ),
    # Whether to use fused grouped_topk used for MoE expert selection.
    "VLLM_USE_FUSED_MOE_GROUPED_TOPK": lambda: bool(
        int(os.getenv("VLLM_USE_FUSED_MOE_GROUPED_TOPK", "1"))
    ),
    # Allow use of FlashInfer MoE kernels for fused moe ops.
    "VLLM_USE_FLASHINFER_MOE_FP16": lambda: bool(
        int(os.getenv("VLLM_USE_FLASHINFER_MOE_FP16", "0"))
    ),
    # Allow use of FlashInfer MoE kernels for fused moe ops.
    "VLLM_USE_FLASHINFER_MOE_FP8": lambda: bool(
        int(os.getenv("VLLM_USE_FLASHINFER_MOE_FP8", "0"))
    ),
    # Allow use of FlashInfer CUTLASS kernels for fused moe ops.
    "VLLM_USE_FLASHINFER_MOE_FP4": lambda: bool(
        int(os.getenv("VLLM_USE_FLASHINFER_MOE_FP4", "0"))
    ),
    # If set to 1, use the FlashInfer
    # MXFP8 (activation) x MXFP4 (weight) MoE backend.
    "VLLM_USE_FLASHINFER_MOE_MXFP4_MXFP8": lambda: bool(
        int(os.getenv("VLLM_USE_FLASHINFER_MOE_MXFP4_MXFP8", "0"))
    ),
    # If set to 1, use the FlashInfer CUTLASS backend for
    # MXFP8 (activation) x MXFP4 (weight) MoE.
    # This is separate from the TRTLLMGEN path controlled by
    # VLLM_USE_FLASHINFER_MOE_MXFP4_MXFP8.
    "VLLM_USE_FLASHINFER_MOE_MXFP4_MXFP8_CUTLASS": lambda: bool(
        int(os.getenv("VLLM_USE_FLASHINFER_MOE_MXFP4_MXFP8_CUTLASS", "0"))
    ),
    # If set to 1, use the FlashInfer
    # BF16 (activation) x MXFP4 (weight) MoE backend.
    "VLLM_USE_FLASHINFER_MOE_MXFP4_BF16": lambda: bool(
        int(os.getenv("VLLM_USE_FLASHINFER_MOE_MXFP4_BF16", "0"))
    ),
    # If set to 1, allow fallback to batched triton kernel when deepgemm
    # is unavailable. By default (0), the system will crash if deepgemm
    # is expected but not available.
    "VLLM_ALLOW_BATCHED_TRITON_FALLBACK": lambda: bool(
        int(os.getenv("VLLM_ALLOW_BATCHED_TRITON_FALLBACK", "0"))
    ),
    # Control the cache sized used by the xgrammar compiler. The default
    # of 512 MB should be enough for roughly 1000 JSON schemas.
    # It can be changed with this variable if needed for some reason.
    "VLLM_XGRAMMAR_CACHE_MB": lambda: int(os.getenv("VLLM_XGRAMMAR_CACHE_MB", "512")),
    # Control the threshold for msgspec to use 'zero copy' for
    # serialization/deserialization of tensors. Tensors below
    # this limit will be encoded into the msgpack buffer, and
    # tensors above will instead be sent via a separate message.
    # While the sending side still actually copies the tensor
    # in all cases, on the receiving side, tensors above this
    # limit will actually be zero-copy decoded.
    "VLLM_MSGPACK_ZERO_COPY_THRESHOLD": lambda: int(
        os.getenv("VLLM_MSGPACK_ZERO_COPY_THRESHOLD", "256")
    ),
    # If set, allow insecure serialization using pickle.
    # This is useful for environments where it is deemed safe to use the
    # insecure method and it is needed for some reason.
    "VLLM_ALLOW_INSECURE_SERIALIZATION": lambda: bool(
        int(os.getenv("VLLM_ALLOW_INSECURE_SERIALIZATION", "0"))
    ),
    # IP address used for NIXL handshake between remote agents.
    "VLLM_NIXL_SIDE_CHANNEL_HOST": lambda: os.getenv(
        "VLLM_NIXL_SIDE_CHANNEL_HOST", "localhost"
    ),
    # Port used for NIXL handshake between remote agents.
    "VLLM_NIXL_SIDE_CHANNEL_PORT": lambda: int(
        os.getenv("VLLM_NIXL_SIDE_CHANNEL_PORT", "5600")
    ),
    # all2all backend for vllm's expert parallel communication
    # Available options:
    # - "naive": naive all2all implementation using broadcasts
    # - "allgather_reducescatter": all2all implementation based on allgather and
    #  reducescatter
    # - "pplx": use pplx kernels
    # - "deepep_high_throughput", use deepep high-throughput kernels
    # - "deepep_low_latency", use deepep low-latency kernels
    # - "flashinfer_all2allv", use flashinfer alltoallv kernels for mnnvl
    "VLLM_ALL2ALL_BACKEND": env_with_choices(
        "VLLM_ALL2ALL_BACKEND",
        "allgather_reducescatter",
        [
            "naive",
            "pplx",
            "deepep_high_throughput",
            "deepep_low_latency",
            "allgather_reducescatter",
            "flashinfer_all2allv",
        ],
    ),
    # Flashinfer MoE backend for vLLM's fused Mixture-of-Experts support.
    # Both require compute capability 10.0 or above.
    # Available options:
    # - "throughput":  [default]
    #     Uses CUTLASS kernels optimized for high-throughput batch inference.
    # - "latency":
    #     Uses TensorRT-LLM kernels optimized for low-latency inference.
    "VLLM_FLASHINFER_MOE_BACKEND": env_with_choices(
        "VLLM_FLASHINFER_MOE_BACKEND",
        "latency",
        ["throughput", "latency", "masked_gemm"],
    ),
    # Control the workspace buffer size for the FlashInfer backend.
    "VLLM_FLASHINFER_WORKSPACE_BUFFER_SIZE": lambda: int(
        os.getenv("VLLM_FLASHINFER_WORKSPACE_BUFFER_SIZE", str(394 * 1024 * 1024))
    ),
    # Control the maximum number of tokens per expert supported by the
    # NVFP4 MoE CUTLASS Kernel. This value is used to create a buffer for
    # the blockscale tensor of activations NVFP4 Quantization.
    # This is used to prevent the kernel from running out of memory.
    "VLLM_MAX_TOKENS_PER_EXPERT_FP4_MOE": lambda: int(
        os.getenv("VLLM_MAX_TOKENS_PER_EXPERT_FP4_MOE", "163840")
    ),
    # Specifies the thresholds of the communicated tensor sizes under which
    # vllm should use flashinfer fused allreduce. The variable should be a
    # JSON with the following format:
    #     { <world size>: <max size in mb> }
    # Unspecified world sizes will fall back to
    #     { 2: 64, 4: 1, <everything else>: 0.5 }
    "VLLM_FLASHINFER_ALLREDUCE_FUSION_THRESHOLDS_MB": lambda: json.loads(
        os.getenv("VLLM_FLASHINFER_ALLREDUCE_FUSION_THRESHOLDS_MB", "{}")
    ),
    # MoE routing strategy selector.
    # See `RoutingSimulator.get_available_strategies()` # for available
    # strategies.
    # Custom routing strategies can be registered by
    # RoutingSimulator.register_strategy()
    # Note: custom strategies may not produce correct model outputs
    "VLLM_MOE_ROUTING_SIMULATION_STRATEGY": lambda: os.environ.get(
        "VLLM_MOE_ROUTING_SIMULATION_STRATEGY", ""
    ).lower(),
    # Regex timeout for use by the vLLM tool parsing plugins.
    "VLLM_TOOL_PARSE_REGEX_TIMEOUT_SECONDS": lambda: int(
        os.getenv("VLLM_TOOL_PARSE_REGEX_TIMEOUT_SECONDS", "1")
    ),
    # Reduce CPU usage when vLLM is idle. Enabling this will incur small
    # latency penalty when a request eventually comes.
    "VLLM_SLEEP_WHEN_IDLE": lambda: bool(int(os.getenv("VLLM_SLEEP_WHEN_IDLE", "0"))),
    # Control the max chunk bytes (in MB) for the rpc message queue.
    # Object larger than this threshold will be broadcast to worker
    # processes via zmq.
    "VLLM_MQ_MAX_CHUNK_BYTES_MB": lambda: int(
        os.getenv("VLLM_MQ_MAX_CHUNK_BYTES_MB", "16")
    ),
    # Timeout in seconds for execute_model RPC calls in multiprocessing
    # executor (only applies when TP > 1).
    "VLLM_EXECUTE_MODEL_TIMEOUT_SECONDS": lambda: int(
        os.getenv("VLLM_EXECUTE_MODEL_TIMEOUT_SECONDS", "300")
    ),
    # KV Cache layout used throughout vllm.
    # Some common values are:
    # - NHD
    # - HND
    # Where N=num_blocks, H=num_heads and D=head_size. The default value will
    # leave the layout choice to the backend. Mind that backends may only
    # implement and support a subset of all possible layouts.
    "VLLM_KV_CACHE_LAYOUT": env_with_choices(
        "VLLM_KV_CACHE_LAYOUT", None, ["NHD", "HND"]
    ),
    # Enable checking whether the generated logits contain NaNs,
    # indicating corrupted output. Useful for debugging low level bugs
    # or bad hardware but it may add compute overhead.
    "VLLM_COMPUTE_NANS_IN_LOGITS": lambda: bool(
        int(os.getenv("VLLM_COMPUTE_NANS_IN_LOGITS", "0"))
    ),
    # Controls whether or not emulations are used for NVFP4
    # generations on machines < 100 for compressed-tensors
    # models
    "VLLM_USE_NVFP4_CT_EMULATIONS": lambda: bool(
        int(os.getenv("VLLM_USE_NVFP4_CT_EMULATIONS", "0"))
    ),
    # Time (in seconds) after which the KV cache on the producer side is
    # automatically cleared if no READ notification is received from the
    # consumer. This is only applicable when using NixlConnector in a
    # disaggregated decode-prefill setup.
    "VLLM_NIXL_ABORT_REQUEST_TIMEOUT": lambda: int(
        os.getenv("VLLM_NIXL_ABORT_REQUEST_TIMEOUT", "480")
    ),
    # Controls whether or not to use cudnn prefill
    "VLLM_USE_CUDNN_PREFILL": lambda: bool(
        int(os.getenv("VLLM_USE_CUDNN_PREFILL", "0"))
    ),
    # Controls whether to use TRT-LLM ragged DeepSeek prefill
    "VLLM_USE_TRTLLM_RAGGED_DEEPSEEK_PREFILL": lambda: bool(
        int(os.getenv("VLLM_USE_TRTLLM_RAGGED_DEEPSEEK_PREFILL", "0"))
    ),
    # If set to 1/True, use the TRTLLM attention backend in flashinfer.
    # If set to 0/False, use the default attention backend in flashinfer.
    # If not set, auto-detect the attention backend in flashinfer.
    "VLLM_USE_TRTLLM_ATTENTION": lambda: (
        None
        if "VLLM_USE_TRTLLM_ATTENTION" not in os.environ
        else os.environ["VLLM_USE_TRTLLM_ATTENTION"].lower() in ("1", "true")
    ),
    # If set to 1, when we use fp8 kv, we do not quantize Q to fp8
    "VLLM_FLASHINFER_DISABLE_Q_QUANTIZATION": lambda: bool(
        int(os.getenv("VLLM_FLASHINFER_DISABLE_Q_QUANTIZATION", "0"))
    ),
    # If set, it means we pre-downloaded cubin files and flashinfer will
    # read the cubin files directly.
    "VLLM_HAS_FLASHINFER_CUBIN": lambda: bool(
        int(os.getenv("VLLM_HAS_FLASHINFER_CUBIN", "0"))
    ),
    # Supported options:
    # - "flashinfer-cudnn": use flashinfer cudnn GEMM backend
    # - "flashinfer-trtllm": use flashinfer trtllm GEMM backend
    # - "flashinfer-cutlass": use flashinfer cutlass GEMM backend
    # - <none>: automatically pick an available backend
    "VLLM_NVFP4_GEMM_BACKEND": env_with_choices(
        "VLLM_NVFP4_GEMM_BACKEND",
        None,
        ["flashinfer-cudnn", "flashinfer-trtllm", "flashinfer-cutlass", "cutlass"],
    ),
    # Controls garbage collection during CUDA graph capture.
    # If set to 0 (default), enables GC freezing to speed up capture time.
    # If set to 1, allows GC to run during capture.
    "VLLM_ENABLE_CUDAGRAPH_GC": lambda: bool(
        int(os.getenv("VLLM_ENABLE_CUDAGRAPH_GC", "0"))
    ),
    # Used to force set up loopback IP
    "VLLM_LOOPBACK_IP": lambda: os.getenv("VLLM_LOOPBACK_IP", ""),
    # Used to set the process name prefix for vLLM processes.
    # This is useful for debugging and monitoring purposes.
    # The default value is "VLLM".
    "VLLM_PROCESS_NAME_PREFIX": lambda: os.getenv("VLLM_PROCESS_NAME_PREFIX", "VLLM"),
    # Allow chunked local attention with hybrid kv cache manager.
    # Currently using the Hybrid KV cache manager with chunked local attention
    # in the Llama4 models (the only models currently using chunked local attn)
    # causes a latency regression. For this reason, we disable it by default.
    # This flag is used to allow users to enable it if they want to (to save on
    # kv-cache memory usage and enable longer contexts)
    # TODO(lucas): Remove this flag once latency regression is resolved.
    "VLLM_ALLOW_CHUNKED_LOCAL_ATTN_WITH_HYBRID_KV_CACHE": lambda: bool(
        int(os.getenv("VLLM_ALLOW_CHUNKED_LOCAL_ATTN_WITH_HYBRID_KV_CACHE", "0"))
    ),
    # Enables support for the "store" option in the OpenAI Responses API.
    # When set to 1, vLLM's OpenAI server will retain the input and output
    # messages for those requests in memory. By default, this is disabled (0),
    # and the "store" option is ignored.
    # NOTE/WARNING:
    # 1. Messages are kept in memory only (not persisted to disk) and will be
    #    lost when the vLLM server shuts down.
    # 2. Enabling this option will cause a memory leak, as stored messages are
    #    never removed from memory until the server terminates.
    "VLLM_ENABLE_RESPONSES_API_STORE": lambda: bool(
        int(os.getenv("VLLM_ENABLE_RESPONSES_API_STORE", "0"))
    ),
    # If set, use the fp8 mfma in rocm paged attention.
    "VLLM_ROCM_FP8_MFMA_PAGE_ATTN": lambda: bool(
        int(os.getenv("VLLM_ROCM_FP8_MFMA_PAGE_ATTN", "0"))
    ),
    # Whether to use pytorch symmetric memory for allreduce
    "VLLM_ALLREDUCE_USE_SYMM_MEM": lambda: bool(
        int(os.getenv("VLLM_ALLREDUCE_USE_SYMM_MEM", "1"))
    ),
    # Allows vllm to find tuned config under customized folder
    "VLLM_TUNED_CONFIG_FOLDER": lambda: os.getenv("VLLM_TUNED_CONFIG_FOLDER", None),
    # Valid values are container,code_interpreter,web_search_preview
    # ex VLLM_GPT_OSS_SYSTEM_TOOL_MCP_LABELS=container,code_interpreter
    # If the server_label of your mcp tool is not in this list it will
    # be completely ignored.
    "VLLM_GPT_OSS_SYSTEM_TOOL_MCP_LABELS": env_set_with_choices(
        "VLLM_GPT_OSS_SYSTEM_TOOL_MCP_LABELS",
        default=[],
        choices=["container", "code_interpreter", "web_search_preview"],
    ),
    # Allows harmony instructions to be injected on system messages
    "VLLM_GPT_OSS_HARMONY_SYSTEM_INSTRUCTIONS": lambda: bool(
        int(os.getenv("VLLM_GPT_OSS_HARMONY_SYSTEM_INSTRUCTIONS", "0"))
    ),
    # Enable automatic retry when tool call JSON parsing fails
    # If enabled, returns an error message to the model to retry
    # If disabled (default), raises an exception and fails the request
    "VLLM_TOOL_JSON_ERROR_AUTOMATIC_RETRY": lambda: bool(
        int(os.getenv("VLLM_TOOL_JSON_ERROR_AUTOMATIC_RETRY", "0"))
    ),
    # Add optional custom scopes for profiling, disable to avoid overheads
    "VLLM_CUSTOM_SCOPES_FOR_PROFILING": lambda: bool(
        int(os.getenv("VLLM_CUSTOM_SCOPES_FOR_PROFILING", "0"))
    ),
    # Add optional nvtx scopes for profiling, disable to avoid overheads
    "VLLM_NVTX_SCOPES_FOR_PROFILING": lambda: bool(
        int(os.getenv("VLLM_NVTX_SCOPES_FOR_PROFILING", "0"))
    ),
    # Represent block hashes in KV cache events as 64-bit integers instead of
    # raw bytes. Defaults to True for backward compatibility.
    "VLLM_KV_EVENTS_USE_INT_BLOCK_HASHES": lambda: bool(
        int(os.getenv("VLLM_KV_EVENTS_USE_INT_BLOCK_HASHES", "1"))
    ),
    # Name of the shared memory buffer used for object storage.
    # Only effective when mm_config.mm_processor_cache_type == "shm".
    "VLLM_OBJECT_STORAGE_SHM_BUFFER_NAME": lambda: os.getenv(
        "VLLM_OBJECT_STORAGE_SHM_BUFFER_NAME", "VLLM_OBJECT_STORAGE_SHM_BUFFER"
    ),
    # The size in MB of the buffers (NVL and RDMA) used by DeepEP
    "VLLM_DEEPEP_BUFFER_SIZE_MB": lambda: int(
        os.getenv("VLLM_DEEPEP_BUFFER_SIZE_MB", "1024")
    ),
    # Force DeepEP to use intranode kernel for inter-node communication in
    # high throughput mode. This is useful archive higher prefill throuhgput
    # on system supports multi-node nvlink (e.g GB200).
    "VLLM_DEEPEP_HIGH_THROUGHPUT_FORCE_INTRA_NODE": lambda: bool(
        int(os.getenv("VLLM_DEEPEP_HIGH_THROUGHPUT_FORCE_INTRA_NODE", "0"))
    ),
    # Allow DeepEP to use MNNVL (multi-node nvlink) for internode_ll kernel,
    # turn this for better latency on GB200 like system
    "VLLM_DEEPEP_LOW_LATENCY_USE_MNNVL": lambda: bool(
        int(os.getenv("VLLM_DEEPEP_LOW_LATENCY_USE_MNNVL", "0"))
    ),
    # The number of SMs to allocate for communication kernels when running DBO
    # the rest of the SMs on the device will be allocated to compute
    "VLLM_DBO_COMM_SMS": lambda: int(os.getenv("VLLM_DBO_COMM_SMS", "20")),
    # Enable max_autotune & coordinate_descent_tuning in inductor_config
    # to compile static shapes passed from compile_sizes in compilation_config
    # If set to 1, enable max_autotune; By default, this is enabled (1)
    "VLLM_ENABLE_INDUCTOR_MAX_AUTOTUNE": lambda: bool(
        int(os.getenv("VLLM_ENABLE_INDUCTOR_MAX_AUTOTUNE", "1"))
    ),
    # If set to 1, enable coordinate_descent_tuning;
    # By default, this is enabled (1)
    "VLLM_ENABLE_INDUCTOR_COORDINATE_DESCENT_TUNING": lambda: bool(
        int(os.getenv("VLLM_ENABLE_INDUCTOR_COORDINATE_DESCENT_TUNING", "1"))
    ),
    # Flag to enable NCCL symmetric memory allocation and registration
    "VLLM_USE_NCCL_SYMM_MEM": lambda: bool(
        int(os.getenv("VLLM_USE_NCCL_SYMM_MEM", "0"))
    ),
    # NCCL header path
    "VLLM_NCCL_INCLUDE_PATH": lambda: os.environ.get("VLLM_NCCL_INCLUDE_PATH", None),
    # Flag to enable FBGemm kernels on model execution
    "VLLM_USE_FBGEMM": lambda: bool(int(os.getenv("VLLM_USE_FBGEMM", "0"))),
    # GC debug config
    # - VLLM_GC_DEBUG=0: disable GC debugger
    # - VLLM_GC_DEBUG=1: enable GC debugger with gc.collect elpased times
    # - VLLM_GC_DEBUG='{"top_objects":5}': enable GC debugger with
    #                                      top 5 collected objects
    "VLLM_GC_DEBUG": lambda: os.getenv("VLLM_GC_DEBUG", ""),
    # Disables parallel execution of shared_experts via separate cuda stream
    "VLLM_DISABLE_SHARED_EXPERTS_STREAM": lambda: bool(
        int(os.getenv("VLLM_DISABLE_SHARED_EXPERTS_STREAM", "0"))
    ),
    # Limits when we run shared_experts in a separate stream.
    # We found out that for large batch sizes, the separate stream
    # execution is not beneficial (most likely because of the input clone)
    # TODO(alexm-redhat): Tune to be more dynamic based on GPU type
    "VLLM_SHARED_EXPERTS_STREAM_TOKEN_THRESHOLD": lambda: int(
        int(os.getenv("VLLM_SHARED_EXPERTS_STREAM_TOKEN_THRESHOLD", 256))
    ),
    # Format for saving torch.compile cache artifacts
    # - "binary": saves as binary file
    #     Safe for multiple vllm serve processes accessing the same torch compile cache.
    # - "unpacked": saves as directory structure (for inspection/debugging)
    #     NOT multiprocess safe - race conditions may occur with multiple processes.
    #     Allows viewing and setting breakpoints in Inductor's code output files.
    "VLLM_COMPILE_CACHE_SAVE_FORMAT": env_with_choices(
        "VLLM_COMPILE_CACHE_SAVE_FORMAT", "binary", ["binary", "unpacked"]
    ),
    # Flag to enable v2 model runner.
    "VLLM_USE_V2_MODEL_RUNNER": lambda: bool(
        int(os.getenv("VLLM_USE_V2_MODEL_RUNNER", "0"))
    ),
}

# --8<-- [end:env-vars-definition]


def __getattr__(name: str):
    """
    Gets environment variables lazily.

    NOTE: After enable_envs_cache() invocation (which triggered after service
    initialization), all environment variables will be cached.
    """
    if name in environment_variables:
        return environment_variables[name]()
    raise AttributeError(f"module {__name__!r} has no attribute {name!r}")


def enable_envs_cache() -> None:
    """
    Enables caching of environment variables. This is useful for performance
    reasons, as it avoids the need to re-evaluate environment variables on
    every call.

    NOTE: Currently, it's invoked after service initialization to reduce
    runtime overhead. This also means that environment variables should NOT
    be updated after the service is initialized.
    """
    # Tag __getattr__ with functools.cache
    global __getattr__
    __getattr__ = functools.cache(__getattr__)

    # Cache all environment variables
    for key in environment_variables:
        __getattr__(key)


def __dir__():
    return list(environment_variables.keys())


def is_set(name: str):
    """Check if an environment variable is explicitly set."""
    if name in environment_variables:
        return name in os.environ
    raise AttributeError(f"module {__name__!r} has no attribute {name!r}")


def compile_factors() -> dict[str, object]:
    """Return env vars used for torch.compile cache keys.

    Start with every known vLLM env var; drop entries in `ignored_factors`;
    hash everything else. This keeps the cache key aligned across workers."""

    ignored_factors: set[str] = {
        "MAX_JOBS",
        "VLLM_RPC_BASE_PATH",
        "VLLM_USE_MODELSCOPE",
        "VLLM_RINGBUFFER_WARNING_INTERVAL",
        "VLLM_DEBUG_DUMP_PATH",
        "VLLM_PORT",
        "VLLM_CACHE_ROOT",
        "LD_LIBRARY_PATH",
        "VLLM_SERVER_DEV_MODE",
        "VLLM_DP_MASTER_IP",
        "VLLM_DP_MASTER_PORT",
        "VLLM_RANDOMIZE_DP_DUMMY_INPUTS",
        "VLLM_CI_USE_S3",
        "VLLM_MODEL_REDIRECT_PATH",
        "VLLM_HOST_IP",
        "S3_ACCESS_KEY_ID",
        "S3_SECRET_ACCESS_KEY",
        "S3_ENDPOINT_URL",
        "VLLM_USAGE_STATS_SERVER",
        "VLLM_NO_USAGE_STATS",
        "VLLM_DO_NOT_TRACK",
        "VLLM_LOGGING_LEVEL",
        "VLLM_LOGGING_PREFIX",
        "VLLM_LOGGING_STREAM",
        "VLLM_LOGGING_CONFIG_PATH",
        "VLLM_LOGGING_COLOR",
        "VLLM_LOG_STATS_INTERVAL",
        "VLLM_DEBUG_LOG_API_SERVER_RESPONSE",
        "VLLM_TUNED_CONFIG_FOLDER",
        "VLLM_ENGINE_ITERATION_TIMEOUT_S",
        "VLLM_HTTP_TIMEOUT_KEEP_ALIVE",
        "VLLM_EXECUTE_MODEL_TIMEOUT_SECONDS",
        "VLLM_KEEP_ALIVE_ON_ENGINE_DEATH",
        "VLLM_SLEEP_WHEN_IDLE",
        "VLLM_IMAGE_FETCH_TIMEOUT",
        "VLLM_VIDEO_FETCH_TIMEOUT",
        "VLLM_AUDIO_FETCH_TIMEOUT",
        "VLLM_MEDIA_URL_ALLOW_REDIRECTS",
        "VLLM_MEDIA_LOADING_THREAD_COUNT",
        "VLLM_MAX_AUDIO_CLIP_FILESIZE_MB",
        "VLLM_VIDEO_LOADER_BACKEND",
        "VLLM_MEDIA_CONNECTOR",
        "VLLM_ASSETS_CACHE",
        "VLLM_ASSETS_CACHE_MODEL_CLEAN",
        "VLLM_MM_INPUT_CACHE_GIB",
        "VLLM_WORKER_MULTIPROC_METHOD",
        "VLLM_ENABLE_V1_MULTIPROCESSING",
        "VLLM_V1_OUTPUT_PROC_CHUNK_SIZE",
        "VLLM_CPU_KVCACHE_SPACE",
        "VLLM_CPU_OMP_THREADS_BIND",
        "VLLM_CPU_NUM_OF_RESERVED_CPU",
        "VLLM_CPU_MOE_PREPACK",
        "VLLM_CPU_SGL_KERNEL",
        "VLLM_TEST_FORCE_LOAD_FORMAT",
        "LOCAL_RANK",
        "CUDA_VISIBLE_DEVICES",
        "NO_COLOR",
    }

    from vllm.config.utils import normalize_value

    factors: dict[str, object] = {}
    for factor, getter in environment_variables.items():
        if factor in ignored_factors:
            continue

        try:
            raw = getter()
        except Exception as exc:  # pragma: no cover - defensive logging
            logger.warning(
                "Skipping environment variable %s while hashing compile factors: %s",
                factor,
                exc,
            )
            continue

        factors[factor] = normalize_value(raw)

    ray_noset_env_vars = [
        # Refer to
        # https://github.com/ray-project/ray/blob/c584b1ea97b00793d1def71eaf81537d70efba42/python/ray/_private/accelerators/nvidia_gpu.py#L11
        # https://github.com/ray-project/ray/blob/c584b1ea97b00793d1def71eaf81537d70efba42/python/ray/_private/accelerators/amd_gpu.py#L11
        # https://github.com/ray-project/ray/blob/b97d21dab233c2bd8ed7db749a82a1e594222b5c/python/ray/_private/accelerators/amd_gpu.py#L10
        # https://github.com/ray-project/ray/blob/c584b1ea97b00793d1def71eaf81537d70efba42/python/ray/_private/accelerators/npu.py#L12
        # https://github.com/ray-project/ray/blob/c584b1ea97b00793d1def71eaf81537d70efba42/python/ray/_private/accelerators/hpu.py#L12
        # https://github.com/ray-project/ray/blob/c584b1ea97b00793d1def71eaf81537d70efba42/python/ray/_private/accelerators/neuron.py#L14
        # https://github.com/ray-project/ray/blob/c584b1ea97b00793d1def71eaf81537d70efba42/python/ray/_private/accelerators/tpu.py#L38
        # https://github.com/ray-project/ray/blob/c584b1ea97b00793d1def71eaf81537d70efba42/python/ray/_private/accelerators/intel_gpu.py#L10
        # https://github.com/ray-project/ray/blob/c584b1ea97b00793d1def71eaf81537d70efba42/python/ray/_private/accelerators/rbln.py#L10
        "RAY_EXPERIMENTAL_NOSET_CUDA_VISIBLE_DEVICES",
        "RAY_EXPERIMENTAL_NOSET_ROCR_VISIBLE_DEVICES",
        "RAY_EXPERIMENTAL_NOSET_HIP_VISIBLE_DEVICES",
        "RAY_EXPERIMENTAL_NOSET_ASCEND_RT_VISIBLE_DEVICES",
        "RAY_EXPERIMENTAL_NOSET_HABANA_VISIBLE_MODULES",
        "RAY_EXPERIMENTAL_NOSET_NEURON_RT_VISIBLE_CORES",
        "RAY_EXPERIMENTAL_NOSET_TPU_VISIBLE_CHIPS",
        "RAY_EXPERIMENTAL_NOSET_ONEAPI_DEVICE_SELECTOR",
        "RAY_EXPERIMENTAL_NOSET_RBLN_RT_VISIBLE_DEVICES",
    ]

    for var in ray_noset_env_vars:
        factors[var] = normalize_value(os.getenv(var))

    return factors<|MERGE_RESOLUTION|>--- conflicted
+++ resolved
@@ -166,15 +166,11 @@
     VLLM_USE_FLASHINFER_MOE_FP16: bool = False
     VLLM_USE_FLASHINFER_MOE_FP8: bool = False
     VLLM_USE_FLASHINFER_MOE_FP4: bool = False
-<<<<<<< HEAD
-    VLLM_FLASHINFER_MOE_BACKEND: Literal["throughput", "latency"] = "throughput"
-    VLLM_ALLOW_BATCHED_TRITON_FALLBACK: bool = False
-=======
     VLLM_FLASHINFER_MOE_BACKEND: Literal["throughput", "latency", "masked_gemm"] = (
         "latency"
     )
     VLLM_FLASHINFER_WORKSPACE_BUFFER_SIZE: int = 394 * 1024 * 1024
->>>>>>> 37593deb
+    VLLM_ALLOW_BATCHED_TRITON_FALLBACK: bool = False
     VLLM_XGRAMMAR_CACHE_MB: int = 0
     VLLM_MSGPACK_ZERO_COPY_THRESHOLD: int = 256
     VLLM_ALLOW_INSECURE_SERIALIZATION: bool = False
