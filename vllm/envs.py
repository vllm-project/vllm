# SPDX-License-Identifier: Apache-2.0
# SPDX-FileCopyrightText: Copyright contributors to the vLLM project

import functools
import hashlib
import json
import os
import sys
import tempfile
from collections.abc import Callable
from typing import TYPE_CHECKING, Any, Literal

if TYPE_CHECKING:
    VLLM_HOST_IP: str = ""
    VLLM_PORT: int | None = None
    VLLM_RPC_BASE_PATH: str = tempfile.gettempdir()
    VLLM_USE_MODELSCOPE: bool = False
    VLLM_RINGBUFFER_WARNING_INTERVAL: int = 60
    VLLM_NCCL_SO_PATH: str | None = None
    LD_LIBRARY_PATH: str | None = None
    VLLM_USE_TRITON_FLASH_ATTN: bool = True
    VLLM_V1_USE_PREFILL_DECODE_ATTENTION: bool = False
    VLLM_FLASH_ATTN_VERSION: int | None = None
    LOCAL_RANK: int = 0
    CUDA_VISIBLE_DEVICES: str | None = None
    VLLM_ENGINE_ITERATION_TIMEOUT_S: int = 60
    VLLM_API_KEY: str | None = None
    VLLM_DEBUG_LOG_API_SERVER_RESPONSE: bool = False
    S3_ACCESS_KEY_ID: str | None = None
    S3_SECRET_ACCESS_KEY: str | None = None
    S3_ENDPOINT_URL: str | None = None
    VLLM_MODEL_REDIRECT_PATH: str | None = None
    VLLM_CACHE_ROOT: str = os.path.expanduser("~/.cache/vllm")
    VLLM_CONFIG_ROOT: str = os.path.expanduser("~/.config/vllm")
    VLLM_USAGE_STATS_SERVER: str = "https://stats.vllm.ai"
    VLLM_NO_USAGE_STATS: bool = False
    VLLM_DISABLE_FLASHINFER_PREFILL: bool = False
    VLLM_DO_NOT_TRACK: bool = False
    VLLM_USAGE_SOURCE: str = ""
    VLLM_CONFIGURE_LOGGING: int = 1
    VLLM_LOGGING_LEVEL: str = "INFO"
    VLLM_LOGGING_PREFIX: str = ""
    VLLM_LOGGING_STREAM: str = "ext://sys.stdout"
    VLLM_LOGGING_CONFIG_PATH: str | None = None
    VLLM_LOG_STATS_INTERVAL: float = 10.0
    VLLM_TRACE_FUNCTION: int = 0
    VLLM_ATTENTION_BACKEND: str | None = None
    VLLM_USE_FLASHINFER_SAMPLER: bool | None = None
    VLLM_PP_LAYER_PARTITION: str | None = None
    VLLM_CPU_KVCACHE_SPACE: int | None = 0
    VLLM_CPU_OMP_THREADS_BIND: str = ""
    VLLM_CPU_NUM_OF_RESERVED_CPU: int | None = None
    VLLM_CPU_MOE_PREPACK: bool = True
    VLLM_CPU_SGL_KERNEL: bool = False
    VLLM_XLA_CACHE_PATH: str = os.path.join(VLLM_CACHE_ROOT, "xla_cache")
    VLLM_XLA_CHECK_RECOMPILATION: bool = False
    VLLM_FUSED_MOE_CHUNK_SIZE: int = 64 * 1024
    VLLM_ENABLE_FUSED_MOE_ACTIVATION_CHUNKING: bool = True
    VLLM_USE_RAY_COMPILED_DAG_CHANNEL_TYPE: Literal["auto", "nccl", "shm"] = "auto"
    VLLM_USE_RAY_COMPILED_DAG_OVERLAP_COMM: bool = False
    VLLM_USE_RAY_WRAPPED_PP_COMM: bool = True
    VLLM_XLA_USE_SPMD: bool = False
    VLLM_WORKER_MULTIPROC_METHOD: Literal["fork", "spawn"] = "fork"
    VLLM_ASSETS_CACHE: str = os.path.join(VLLM_CACHE_ROOT, "assets")
    VLLM_ASSETS_CACHE_MODEL_CLEAN: bool = False
    VLLM_IMAGE_FETCH_TIMEOUT: int = 5
    VLLM_VIDEO_FETCH_TIMEOUT: int = 30
    VLLM_AUDIO_FETCH_TIMEOUT: int = 10
    VLLM_MEDIA_URL_ALLOW_REDIRECTS: bool = True
    VLLM_MEDIA_LOADING_THREAD_COUNT: int = 8
    VLLM_MAX_AUDIO_CLIP_FILESIZE_MB: int = 25
    VLLM_VIDEO_LOADER_BACKEND: str = "opencv"
    VLLM_MM_INPUT_CACHE_GIB: int = 4
    VLLM_TARGET_DEVICE: str = "cuda"
    VLLM_MAIN_CUDA_VERSION: str = "12.8"
    MAX_JOBS: str | None = None
    NVCC_THREADS: str | None = None
    VLLM_USE_PRECOMPILED: bool = False
    VLLM_DOCKER_BUILD_CONTEXT: bool = False
    VLLM_TEST_USE_PRECOMPILED_NIGHTLY_WHEEL: bool = False
    VLLM_KEEP_ALIVE_ON_ENGINE_DEATH: bool = False
    CMAKE_BUILD_TYPE: Literal["Debug", "Release", "RelWithDebInfo"] | None = None
    VERBOSE: bool = False
    VLLM_ALLOW_LONG_MAX_MODEL_LEN: bool = False
    VLLM_RPC_TIMEOUT: int = 10000  # ms
    VLLM_HTTP_TIMEOUT_KEEP_ALIVE: int = 5  # seconds
    VLLM_PLUGINS: list[str] | None = None
    VLLM_LORA_RESOLVER_CACHE_DIR: str | None = None
    VLLM_TORCH_PROFILER_DIR: str | None = None
    VLLM_TORCH_PROFILER_RECORD_SHAPES: bool = False
    VLLM_TORCH_PROFILER_WITH_PROFILE_MEMORY: bool = False
    VLLM_USE_AOT_COMPILE: bool = False
    VLLM_FORCE_AOT_LOAD: bool = False
    VLLM_TORCH_PROFILER_WITH_STACK: bool = True
    VLLM_TORCH_PROFILER_WITH_FLOPS: bool = False
    VLLM_USE_TRITON_AWQ: bool = False
    VLLM_ALLOW_RUNTIME_LORA_UPDATING: bool = False
    VLLM_SKIP_P2P_CHECK: bool = False
    VLLM_DISABLED_KERNELS: list[str] = []
    VLLM_DISABLE_PYNCCL: bool = False
    VLLM_USE_V1: bool = True
    VLLM_ROCM_USE_AITER: bool = False
    VLLM_ROCM_USE_AITER_PAGED_ATTN: bool = False
    VLLM_ROCM_USE_AITER_LINEAR: bool = True
    VLLM_ROCM_USE_AITER_MOE: bool = True
    VLLM_ROCM_USE_AITER_RMSNORM: bool = True
    VLLM_ROCM_USE_AITER_MLA: bool = True
    VLLM_ROCM_USE_AITER_MHA: bool = True
    VLLM_ROCM_USE_AITER_FP4_ASM_GEMM: bool = False
    VLLM_ROCM_USE_TRITON_ROPE: bool = False
    VLLM_ROCM_USE_AITER_FP8BMM: bool = True
    VLLM_ROCM_USE_AITER_UNIFIED_ATTENTION: bool = False
    VLLM_ROCM_USE_AITER_FUSION_SHARED_EXPERTS: bool = True
    VLLM_ROCM_USE_SKINNY_GEMM: bool = True
    VLLM_ROCM_FP8_PADDING: bool = True
    VLLM_ROCM_MOE_PADDING: bool = True
    VLLM_ROCM_CUSTOM_PAGED_ATTN: bool = True
    VLLM_ENABLE_V1_MULTIPROCESSING: bool = True
    VLLM_LOG_BATCHSIZE_INTERVAL: float = -1
    VLLM_DISABLE_COMPILE_CACHE: bool = False
    Q_SCALE_CONSTANT: int = 200
    K_SCALE_CONSTANT: int = 200
    V_SCALE_CONSTANT: int = 100
    VLLM_SERVER_DEV_MODE: bool = False
    VLLM_V1_OUTPUT_PROC_CHUNK_SIZE: int = 128
    VLLM_MLA_DISABLE: bool = False
    VLLM_FLASH_ATTN_MAX_NUM_SPLITS_FOR_CUDA_GRAPH: int = 32
    VLLM_RAY_PER_WORKER_GPUS: float = 1.0
    VLLM_RAY_BUNDLE_INDICES: str = ""
    VLLM_CUDART_SO_PATH: str | None = None
    VLLM_DP_RANK: int = 0
    VLLM_DP_RANK_LOCAL: int = -1
    VLLM_DP_SIZE: int = 1
    VLLM_USE_STANDALONE_COMPILE: bool = False
    VLLM_DP_MASTER_IP: str = ""
    VLLM_DP_MASTER_PORT: int = 0
    VLLM_MOE_DP_CHUNK_SIZE: int = 256
    VLLM_RANDOMIZE_DP_DUMMY_INPUTS: bool = False
    VLLM_RAY_DP_PACK_STRATEGY: Literal["strict", "fill", "span"] = "strict"
    VLLM_MARLIN_USE_ATOMIC_ADD: bool = False
    VLLM_MARLIN_INPUT_DTYPE: str | None = None
    VLLM_MXFP4_USE_MARLIN: bool | None = None
    VLLM_V1_USE_OUTLINES_CACHE: bool = False
    VLLM_TPU_BUCKET_PADDING_GAP: int = 0
    VLLM_TPU_MOST_MODEL_LEN: int | None = None
    VLLM_TPU_USING_PATHWAYS: bool = False
    VLLM_USE_DEEP_GEMM: bool = True
    VLLM_USE_DEEP_GEMM_E8M0: bool = True
    VLLM_DEEP_GEMM_WARMUP: Literal[
        "skip",
        "full",
        "relax",
    ] = "relax"
    VLLM_USE_FUSED_MOE_GROUPED_TOPK: bool = True
    VLLM_USE_FLASHINFER_MOE_FP16: bool = False
    VLLM_USE_FLASHINFER_MOE_FP8: bool = False
    VLLM_USE_FLASHINFER_MOE_FP4: bool = False
    VLLM_FLASHINFER_MOE_BACKEND: Literal["throughput", "latency"] = "throughput"
    VLLM_XGRAMMAR_CACHE_MB: int = 0
    VLLM_MSGPACK_ZERO_COPY_THRESHOLD: int = 256
    VLLM_ALLOW_INSECURE_SERIALIZATION: bool = False
    VLLM_NIXL_SIDE_CHANNEL_HOST: str = "localhost"
    VLLM_NIXL_SIDE_CHANNEL_PORT: int = 5600
    VLLM_ALL2ALL_BACKEND: Literal[
        "naive",
        "pplx",
        "deepep_high_throughput",
        "deepep_low_latency",
        "allgather_reducescatter",
        "flashinfer_all2allv",
    ] = "allgather_reducescatter"
    VLLM_MAX_TOKENS_PER_EXPERT_FP4_MOE: int = 163840
    VLLM_TOOL_PARSE_REGEX_TIMEOUT_SECONDS: int = 1
    VLLM_SLEEP_WHEN_IDLE: bool = False
    VLLM_MQ_MAX_CHUNK_BYTES_MB: int = 16
    VLLM_EXECUTE_MODEL_TIMEOUT_SECONDS: int = 300
    VLLM_KV_CACHE_LAYOUT: Literal["NHD", "HND"] | None = None
    VLLM_COMPUTE_NANS_IN_LOGITS: bool = False
    VLLM_USE_NVFP4_CT_EMULATIONS: bool = False
    VLLM_ROCM_QUICK_REDUCE_QUANTIZATION: Literal[
        "FP", "INT8", "INT6", "INT4", "NONE"
    ] = "NONE"
    VLLM_ROCM_QUICK_REDUCE_CAST_BF16_TO_FP16: bool = True
    VLLM_ROCM_QUICK_REDUCE_MAX_SIZE_BYTES_MB: int | None = None
    VLLM_NIXL_ABORT_REQUEST_TIMEOUT: int = 480
    VLLM_USE_CUDNN_PREFILL: bool = False
    VLLM_ENABLE_CUDAGRAPH_GC: bool = False
    VLLM_LOOPBACK_IP: str = ""
    VLLM_ALLOW_CHUNKED_LOCAL_ATTN_WITH_HYBRID_KV_CACHE: bool = False
    VLLM_ENABLE_RESPONSES_API_STORE: bool = False
    VLLM_USE_TRTLLM_ATTENTION: str | None = None
    VLLM_NVFP4_GEMM_BACKEND: str | None = None
    VLLM_FLASHINFER_DISABLE_Q_QUANTIZATION: bool = False
    VLLM_HAS_FLASHINFER_CUBIN: bool = False
    VLLM_USE_FLASHINFER_MOE_MXFP4_MXFP8: bool = False
    VLLM_USE_FLASHINFER_MOE_MXFP4_BF16: bool = False
    VLLM_ROCM_FP8_MFMA_PAGE_ATTN: bool = False
    VLLM_USE_FLASHINFER_MOE_MXFP4_MXFP8_CUTLASS: bool = False
    VLLM_ALLREDUCE_USE_SYMM_MEM: bool = False
    VLLM_TUNED_CONFIG_FOLDER: str | None = None
    VLLM_GPT_OSS_HARMONY_SYSTEM_INSTRUCTIONS: bool = False
    VLLM_CUSTOM_SCOPES_FOR_PROFILING: bool = False
    VLLM_NVTX_SCOPES_FOR_PROFILING: bool = False
    VLLM_KV_EVENTS_USE_INT_BLOCK_HASHES: bool = True
    VLLM_OBJECT_STORAGE_SHM_BUFFER_NAME: str = "VLLM_OBJECT_STORAGE_SHM_BUFFER"
    VLLM_DEEPEP_BUFFER_SIZE_MB: int = 1024
    VLLM_DBO_COMM_SMS: int = 20
    GPT_OSS_SYSTEM_TOOL_MCP_LABELS: list[str] = []
    VLLM_PATTERN_MATCH_DEBUG: str | None = None
    VLLM_DEBUG_DUMP_PATH: str | None = None
    VLLM_ENABLE_INDUCTOR_MAX_AUTOTUNE: bool = True
    VLLM_ENABLE_INDUCTOR_COORDINATE_DESCENT_TUNING: bool = True
    VLLM_USE_NCCL_SYMM_MEM: bool = False
    VLLM_NCCL_INCLUDE_PATH: str | None = None
    VLLM_USE_FBGEMM: bool = False
    VLLM_GC_DEBUG: str = ""
    VLLM_DISABLE_SHARED_EXPERTS_STREAM: bool = False


def get_default_cache_root():
    return os.getenv(
        "XDG_CACHE_HOME",
        os.path.join(os.path.expanduser("~"), ".cache"),
    )


def get_default_config_root():
    return os.getenv(
        "XDG_CONFIG_HOME",
        os.path.join(os.path.expanduser("~"), ".config"),
    )


def maybe_convert_int(value: str | None) -> int | None:
    if value is None:
        return None
    return int(value)


def maybe_convert_bool(value: str | None) -> bool | None:
    if value is None:
        return None
    return bool(int(value))


def use_aot_compile() -> bool:
    from vllm.utils.torch_utils import is_torch_equal_or_newer

    default_value = "1" if is_torch_equal_or_newer("2.10.0.dev") else "0"
    return os.environ.get("VLLM_USE_AOT_COMPILE", default_value) == "1"


def env_with_choices(
    env_name: str,
    default: str | None,
    choices: list[str] | Callable[[], list[str]],
    case_sensitive: bool = True,
) -> Callable[[], str | None]:
    """
    Create a lambda that validates environment variable against allowed choices

    Args:
        env_name: Name of the environment variable
        default: Default value if not set (can be None)
        choices: List of valid string options or callable that returns list
        case_sensitive: Whether validation should be case sensitive

    Returns:
        Lambda function for environment_variables dict
    """

    def _get_validated_env() -> str | None:
        value = os.getenv(env_name)
        if value is None:
            return default

        # Resolve choices if it's a callable (for lazy loading)
        actual_choices = choices() if callable(choices) else choices

        if not case_sensitive:
            check_value = value.lower()
            check_choices = [choice.lower() for choice in actual_choices]
        else:
            check_value = value
            check_choices = actual_choices

        if check_value not in check_choices:
            raise ValueError(
                f"Invalid value '{value}' for {env_name}. "
                f"Valid options: {actual_choices}."
            )

        return value

    return _get_validated_env


def env_list_with_choices(
    env_name: str,
    default: list[str],
    choices: list[str] | Callable[[], list[str]],
    case_sensitive: bool = True,
) -> Callable[[], list[str]]:
    """
    Create a lambda that validates environment variable
    containing comma-separated values against allowed choices

    Args:
        env_name: Name of the environment variable
        default: Default list of values if not set
        choices: List of valid string options or callable that returns list
        case_sensitive: Whether validation should be case sensitive

    Returns:
        Lambda function for environment_variables
        dict that returns list of strings
    """

    def _get_validated_env_list() -> list[str]:
        value = os.getenv(env_name)
        if value is None:
            return default

        # Split comma-separated values and strip whitespace
        values = [v.strip() for v in value.split(",") if v.strip()]

        if not values:
            return default

        # Resolve choices if it's a callable (for lazy loading)
        actual_choices = choices() if callable(choices) else choices

        # Validate each value
        for val in values:
            if not case_sensitive:
                check_value = val.lower()
                check_choices = [choice.lower() for choice in actual_choices]
            else:
                check_value = val
                check_choices = actual_choices

            if check_value not in check_choices:
                raise ValueError(
                    f"Invalid value '{val}' in {env_name}. "
                    f"Valid options: {actual_choices}."
                )

        return values

    return _get_validated_env_list


def get_vllm_port() -> int | None:
    """Get the port from VLLM_PORT environment variable.

    Returns:
        The port number as an integer if VLLM_PORT is set, None otherwise.

    Raises:
        ValueError: If VLLM_PORT is a URI, suggest k8s service discovery issue.
    """
    if "VLLM_PORT" not in os.environ:
        return None

    port = os.getenv("VLLM_PORT", "0")

    try:
        return int(port)
    except ValueError as err:
        from urllib.parse import urlparse

        parsed = urlparse(port)
        if parsed.scheme:
            raise ValueError(
                f"VLLM_PORT '{port}' appears to be a URI. "
                "This may be caused by a Kubernetes service discovery issue,"
                "check the warning in: https://docs.vllm.ai/en/stable/serving/env_vars.html"
            ) from None
        raise ValueError(f"VLLM_PORT '{port}' must be a valid integer") from err


# The begin-* and end* here are used by the documentation generator
# to extract the used env vars.

# --8<-- [start:env-vars-definition]

environment_variables: dict[str, Callable[[], Any]] = {
    # ================== Installation Time Env Vars ==================
    # Target device of vLLM, supporting [cuda (by default),
    # rocm, cpu]
    "VLLM_TARGET_DEVICE": lambda: os.getenv("VLLM_TARGET_DEVICE", "cuda").lower(),
    # Main CUDA version of vLLM, supporting [12.6, 12.8, 12.9],
    # 12.8 is the default. This follows PyTorch but can be overridden.
    "VLLM_MAIN_CUDA_VERSION": lambda: os.getenv("VLLM_MAIN_CUDA_VERSION", "").lower()
    or "12.8",
    # Maximum number of compilation jobs to run in parallel.
    # By default this is the number of CPUs
    "MAX_JOBS": lambda: os.getenv("MAX_JOBS", None),
    # Number of threads to use for nvcc
    # By default this is 1.
    # If set, `MAX_JOBS` will be reduced to avoid oversubscribing the CPU.
    "NVCC_THREADS": lambda: os.getenv("NVCC_THREADS", None),
    # If set, vllm will use precompiled binaries (*.so)
    "VLLM_USE_PRECOMPILED": lambda: os.environ.get("VLLM_USE_PRECOMPILED", "")
    .strip()
    .lower()
    in ("1", "true")
    or bool(os.environ.get("VLLM_PRECOMPILED_WHEEL_LOCATION")),
    # Used to mark that setup.py is running in a Docker build context,
    # in order to force the use of precompiled binaries.
    "VLLM_DOCKER_BUILD_CONTEXT": lambda: os.environ.get("VLLM_DOCKER_BUILD_CONTEXT", "")
    .strip()
    .lower()
    in ("1", "true"),
    # Whether to force using nightly wheel in python build.
    # This is used for testing the nightly wheel in python build.
    "VLLM_TEST_USE_PRECOMPILED_NIGHTLY_WHEEL": lambda: bool(
        int(os.getenv("VLLM_TEST_USE_PRECOMPILED_NIGHTLY_WHEEL", "0"))
    ),
    # CMake build type
    # If not set, defaults to "Debug" or "RelWithDebInfo"
    # Available options: "Debug", "Release", "RelWithDebInfo"
    "CMAKE_BUILD_TYPE": env_with_choices(
        "CMAKE_BUILD_TYPE", None, ["Debug", "Release", "RelWithDebInfo"]
    ),
    # If set, vllm will print verbose logs during installation
    "VERBOSE": lambda: bool(int(os.getenv("VERBOSE", "0"))),
    # Root directory for vLLM configuration files
    # Defaults to `~/.config/vllm` unless `XDG_CONFIG_HOME` is set
    # Note that this not only affects how vllm finds its configuration files
    # during runtime, but also affects how vllm installs its configuration
    # files during **installation**.
    "VLLM_CONFIG_ROOT": lambda: os.path.expanduser(
        os.getenv(
            "VLLM_CONFIG_ROOT",
            os.path.join(get_default_config_root(), "vllm"),
        )
    ),
    # ================== Runtime Env Vars ==================
    # Root directory for vLLM cache files
    # Defaults to `~/.cache/vllm` unless `XDG_CACHE_HOME` is set
    "VLLM_CACHE_ROOT": lambda: os.path.expanduser(
        os.getenv(
            "VLLM_CACHE_ROOT",
            os.path.join(get_default_cache_root(), "vllm"),
        )
    ),
    # used in distributed environment to determine the ip address
    # of the current node, when the node has multiple network interfaces.
    # If you are using multi-node inference, you should set this differently
    # on each node.
    "VLLM_HOST_IP": lambda: os.getenv("VLLM_HOST_IP", ""),
    # used in distributed environment to manually set the communication port
    # Note: if VLLM_PORT is set, and some code asks for multiple ports, the
    # VLLM_PORT will be used as the first port, and the rest will be generated
    # by incrementing the VLLM_PORT value.
    "VLLM_PORT": get_vllm_port,
    # path used for ipc when the frontend api server is running in
    # multi-processing mode to communicate with the backend engine process.
    "VLLM_RPC_BASE_PATH": lambda: os.getenv(
        "VLLM_RPC_BASE_PATH", tempfile.gettempdir()
    ),
    # If true, will load models from ModelScope instead of Hugging Face Hub.
    # note that the value is true or false, not numbers
    "VLLM_USE_MODELSCOPE": lambda: os.environ.get(
        "VLLM_USE_MODELSCOPE", "False"
    ).lower()
    == "true",
    # Interval in seconds to log a warning message when the ring buffer is full
    "VLLM_RINGBUFFER_WARNING_INTERVAL": lambda: int(
        os.environ.get("VLLM_RINGBUFFER_WARNING_INTERVAL", "60")
    ),
    # path to cudatoolkit home directory, under which should be bin, include,
    # and lib directories.
    "CUDA_HOME": lambda: os.environ.get("CUDA_HOME", None),
    # Path to the NCCL library file. It is needed because nccl>=2.19 brought
    # by PyTorch contains a bug: https://github.com/NVIDIA/nccl/issues/1234
    "VLLM_NCCL_SO_PATH": lambda: os.environ.get("VLLM_NCCL_SO_PATH", None),
    # when `VLLM_NCCL_SO_PATH` is not set, vllm will try to find the nccl
    # library file in the locations specified by `LD_LIBRARY_PATH`
    "LD_LIBRARY_PATH": lambda: os.environ.get("LD_LIBRARY_PATH", None),
    # flag to control if vllm should use triton flash attention
    "VLLM_USE_TRITON_FLASH_ATTN": lambda: (
        os.environ.get("VLLM_USE_TRITON_FLASH_ATTN", "True").lower() in ("true", "1")
    ),
    # Use separate prefill and decode kernels for V1 attention instead of
    # the unified triton kernel.
    "VLLM_V1_USE_PREFILL_DECODE_ATTENTION": lambda: (
        os.getenv("VLLM_V1_USE_PREFILL_DECODE_ATTENTION", "False").lower()
        in ("true", "1")
    ),
    # Force vllm to use a specific flash-attention version (2 or 3), only valid
    # when using the flash-attention backend.
    "VLLM_FLASH_ATTN_VERSION": lambda: maybe_convert_int(
        os.environ.get("VLLM_FLASH_ATTN_VERSION", None)
    ),
    # Feature flag to enable/disable Inductor standalone compile.
    # In torch <= 2.7 we ignore this flag; in torch >= 2.8 this is
    # disabled by default.
    "VLLM_USE_STANDALONE_COMPILE": lambda: os.environ.get(
        "VLLM_USE_STANDALONE_COMPILE", "0"
    )
    == "1",
    # Debug pattern matching inside custom passes.
    # Should be set to the fx.Node name (e.g. 'getitem_34' or 'scaled_mm_3').
    "VLLM_PATTERN_MATCH_DEBUG": lambda: os.environ.get(
        "VLLM_PATTERN_MATCH_DEBUG", None
    ),
    # Dump fx graphs to the given directory.
    # It will override CompilationConfig.debug_dump_path if set.
    "VLLM_DEBUG_DUMP_PATH": lambda: os.environ.get("VLLM_DEBUG_DUMP_PATH", None),
    # Feature flag to enable/disable AOT compilation. This will ensure
    # compilation is done in warmup phase and the compilation will be
    # reused in subsequent calls.
    "VLLM_USE_AOT_COMPILE": use_aot_compile,
    # Force vllm to always load AOT compiled models from disk. Failure
    # to load will result in a hard error when this is enabled.
    # Will be ignored when VLLM_USE_AOT_COMPILE is disabled.
    "VLLM_FORCE_AOT_LOAD": lambda: os.environ.get("VLLM_FORCE_AOT_LOAD", "0") == "1",
    # local rank of the process in the distributed setting, used to determine
    # the GPU device id
    "LOCAL_RANK": lambda: int(os.environ.get("LOCAL_RANK", "0")),
    # used to control the visible devices in the distributed setting
    "CUDA_VISIBLE_DEVICES": lambda: os.environ.get("CUDA_VISIBLE_DEVICES", None),
    # timeout for each iteration in the engine
    "VLLM_ENGINE_ITERATION_TIMEOUT_S": lambda: int(
        os.environ.get("VLLM_ENGINE_ITERATION_TIMEOUT_S", "60")
    ),
    # API key for vLLM API server
    "VLLM_API_KEY": lambda: os.environ.get("VLLM_API_KEY", None),
    # Whether to log responses from API Server for debugging
    "VLLM_DEBUG_LOG_API_SERVER_RESPONSE": lambda: os.environ.get(
        "VLLM_DEBUG_LOG_API_SERVER_RESPONSE", "False"
    ).lower()
    == "true",
    # S3 access information, used for tensorizer to load model from S3
    "S3_ACCESS_KEY_ID": lambda: os.environ.get("S3_ACCESS_KEY_ID", None),
    "S3_SECRET_ACCESS_KEY": lambda: os.environ.get("S3_SECRET_ACCESS_KEY", None),
    "S3_ENDPOINT_URL": lambda: os.environ.get("S3_ENDPOINT_URL", None),
    # Usage stats collection
    "VLLM_USAGE_STATS_SERVER": lambda: os.environ.get(
        "VLLM_USAGE_STATS_SERVER", "https://stats.vllm.ai"
    ),
    "VLLM_NO_USAGE_STATS": lambda: os.environ.get("VLLM_NO_USAGE_STATS", "0") == "1",
    "VLLM_DISABLE_FLASHINFER_PREFILL": lambda: os.environ.get(
        "VLLM_DISABLE_FLASHINFER_PREFILL", "0"
    )
    == "1",
    "VLLM_DO_NOT_TRACK": lambda: (
        os.environ.get("VLLM_DO_NOT_TRACK", None)
        or os.environ.get("DO_NOT_TRACK", None)
        or "0"
    )
    == "1",
    "VLLM_USAGE_SOURCE": lambda: os.environ.get("VLLM_USAGE_SOURCE", "production"),
    # Logging configuration
    # If set to 0, vllm will not configure logging
    # If set to 1, vllm will configure logging using the default configuration
    #    or the configuration file specified by VLLM_LOGGING_CONFIG_PATH
    "VLLM_CONFIGURE_LOGGING": lambda: int(os.getenv("VLLM_CONFIGURE_LOGGING", "1")),
    "VLLM_LOGGING_CONFIG_PATH": lambda: os.getenv("VLLM_LOGGING_CONFIG_PATH"),
    # this is used for configuring the default logging level
    "VLLM_LOGGING_LEVEL": lambda: os.getenv("VLLM_LOGGING_LEVEL", "INFO").upper(),
    # this is used for configuring the default logging stream
    "VLLM_LOGGING_STREAM": lambda: os.getenv("VLLM_LOGGING_STREAM", "ext://sys.stdout"),
    # if set, VLLM_LOGGING_PREFIX will be prepended to all log messages
    "VLLM_LOGGING_PREFIX": lambda: os.getenv("VLLM_LOGGING_PREFIX", ""),
    # If set, vllm will log stats at this interval in seconds
    # If not set, vllm will log stats every 10 seconds.
    "VLLM_LOG_STATS_INTERVAL": lambda: val
    if (val := float(os.getenv("VLLM_LOG_STATS_INTERVAL", "10."))) > 0.0
    else 10.0,
    # Trace function calls
    # If set to 1, vllm will trace function calls
    # Useful for debugging
    "VLLM_TRACE_FUNCTION": lambda: int(os.getenv("VLLM_TRACE_FUNCTION", "0")),
    # Backend for attention computation
    # Example options:
    # - "TORCH_SDPA": use torch.nn.MultiheadAttention
    # - "FLASH_ATTN": use FlashAttention
    # - "XFORMERS": use XFormers
    # - "FLASHINFER": use flashinfer
    # - "FLASHMLA": use FlashMLA
    # - "FLASH_ATTN_MLA": use FlashAttention for MLA
    # - "FLASHINFER_MLA": use FlashInfer for MLA
    # - "CUTLASS_MLA": use CUTLASS for MLA
    # All possible options loaded dynamically from _Backend enum
    "VLLM_ATTENTION_BACKEND": env_with_choices(
        "VLLM_ATTENTION_BACKEND",
        None,
        lambda: list(
            __import__(
                "vllm.attention.backends.registry", fromlist=["_Backend"]
            )._Backend.__members__.keys()
        ),
    ),
    # If set, vllm will use flashinfer sampler
    "VLLM_USE_FLASHINFER_SAMPLER": lambda: bool(
        int(os.environ["VLLM_USE_FLASHINFER_SAMPLER"])
    )
    if "VLLM_USE_FLASHINFER_SAMPLER" in os.environ
    else None,
    # Pipeline stage partition strategy
    "VLLM_PP_LAYER_PARTITION": lambda: os.getenv("VLLM_PP_LAYER_PARTITION", None),
    # (CPU backend only) CPU key-value cache space.
    # default is None and will be set as 4 GB
    "VLLM_CPU_KVCACHE_SPACE": lambda: int(os.getenv("VLLM_CPU_KVCACHE_SPACE", "0"))
    if "VLLM_CPU_KVCACHE_SPACE" in os.environ
    else None,
    # (CPU backend only) CPU core ids bound by OpenMP threads, e.g., "0-31",
    # "0,1,2", "0-31,33". CPU cores of different ranks are separated by '|'.
    "VLLM_CPU_OMP_THREADS_BIND": lambda: os.getenv("VLLM_CPU_OMP_THREADS_BIND", "auto"),
    # (CPU backend only) CPU cores not used by OMP threads .
    # Those CPU cores will not be used by OMP threads of a rank.
    "VLLM_CPU_NUM_OF_RESERVED_CPU": lambda: int(
        os.getenv("VLLM_CPU_NUM_OF_RESERVED_CPU", "0")
    )
    if "VLLM_CPU_NUM_OF_RESERVED_CPU" in os.environ
    else None,
    # (CPU backend only) whether to use prepack for MoE layer. This will be
    # passed to ipex.llm.modules.GatedMLPMOE. On unsupported CPUs, you might
    # need to set this to "0" (False).
    "VLLM_CPU_MOE_PREPACK": lambda: bool(int(os.getenv("VLLM_CPU_MOE_PREPACK", "1"))),
    # (CPU backend only) whether to use SGL kernels, optimized for small batch.
    "VLLM_CPU_SGL_KERNEL": lambda: bool(int(os.getenv("VLLM_CPU_SGL_KERNEL", "0"))),
    # If the env var is set, Ray Compiled Graph uses the specified
    # channel type to communicate between workers belonging to
    # different pipeline-parallel stages.
    # Available options:
    # - "auto": use the default channel type
    # - "nccl": use NCCL for communication
    # - "shm": use shared memory and gRPC for communication
    "VLLM_USE_RAY_COMPILED_DAG_CHANNEL_TYPE": env_with_choices(
        "VLLM_USE_RAY_COMPILED_DAG_CHANNEL_TYPE", "auto", ["auto", "nccl", "shm"]
    ),
    # If the env var is set, it enables GPU communication overlap
    # (experimental feature) in Ray's Compiled Graph.
    "VLLM_USE_RAY_COMPILED_DAG_OVERLAP_COMM": lambda: bool(
        int(os.getenv("VLLM_USE_RAY_COMPILED_DAG_OVERLAP_COMM", "0"))
    ),
    # If the env var is set, it uses a Ray Communicator wrapping
    # vLLM's pipeline parallelism communicator to interact with Ray's
    # Compiled Graph. Otherwise, it uses Ray's NCCL communicator.
    "VLLM_USE_RAY_WRAPPED_PP_COMM": lambda: bool(
        int(os.getenv("VLLM_USE_RAY_WRAPPED_PP_COMM", "1"))
    ),
    # Use dedicated multiprocess context for workers.
    # Both spawn and fork work
    "VLLM_WORKER_MULTIPROC_METHOD": env_with_choices(
        "VLLM_WORKER_MULTIPROC_METHOD", "fork", ["spawn", "fork"]
    ),
    # Path to the cache for storing downloaded assets
    "VLLM_ASSETS_CACHE": lambda: os.path.expanduser(
        os.getenv(
            "VLLM_ASSETS_CACHE",
            os.path.join(get_default_cache_root(), "vllm", "assets"),
        )
    ),
    # If the env var is set, we will clean model file in
    # this path $VLLM_ASSETS_CACHE/model_streamer/$model_name
    "VLLM_ASSETS_CACHE_MODEL_CLEAN": lambda: bool(
        int(os.getenv("VLLM_ASSETS_CACHE_MODEL_CLEAN", "0"))
    ),
    # Timeout for fetching images when serving multimodal models
    # Default is 5 seconds
    "VLLM_IMAGE_FETCH_TIMEOUT": lambda: int(os.getenv("VLLM_IMAGE_FETCH_TIMEOUT", "5")),
    # Timeout for fetching videos when serving multimodal models
    # Default is 30 seconds
    "VLLM_VIDEO_FETCH_TIMEOUT": lambda: int(
        os.getenv("VLLM_VIDEO_FETCH_TIMEOUT", "30")
    ),
    # Timeout for fetching audio when serving multimodal models
    # Default is 10 seconds
    "VLLM_AUDIO_FETCH_TIMEOUT": lambda: int(
        os.getenv("VLLM_AUDIO_FETCH_TIMEOUT", "10")
    ),
    # Whether to allow HTTP redirects when fetching from media URLs.
    # Default to True
    "VLLM_MEDIA_URL_ALLOW_REDIRECTS": lambda: bool(
        int(os.getenv("VLLM_MEDIA_URL_ALLOW_REDIRECTS", "1"))
    ),
    # Max number of workers for the thread pool handling
    # media bytes loading. Set to 1 to disable parallel processing.
    # Default is 8
    "VLLM_MEDIA_LOADING_THREAD_COUNT": lambda: int(
        os.getenv("VLLM_MEDIA_LOADING_THREAD_COUNT", "8")
    ),
    # Maximum filesize in MB for a single audio file when processing
    # speech-to-text requests. Files larger than this will be rejected.
    # Default is 25 MB
    "VLLM_MAX_AUDIO_CLIP_FILESIZE_MB": lambda: int(
        os.getenv("VLLM_MAX_AUDIO_CLIP_FILESIZE_MB", "25")
    ),
    # Backend for Video IO
    # - "opencv": Default backend that uses OpenCV stream buffered backend.
    #
    # Custom backend implementations can be registered
    # via `@VIDEO_LOADER_REGISTRY.register("my_custom_video_loader")` and
    # imported at runtime.
    # If a non-existing backend is used, an AssertionError will be thrown.
    "VLLM_VIDEO_LOADER_BACKEND": lambda: os.getenv(
        "VLLM_VIDEO_LOADER_BACKEND", "opencv"
    ),
    # [DEPRECATED] Cache size (in GiB per process) for multimodal input cache
    # Default is 4 GiB per API process + 4 GiB per engine core process
    "VLLM_MM_INPUT_CACHE_GIB": lambda: int(os.getenv("VLLM_MM_INPUT_CACHE_GIB", "4")),
    # Path to the XLA persistent cache directory.
    # Only used for XLA devices such as TPUs.
    "VLLM_XLA_CACHE_PATH": lambda: os.path.expanduser(
        os.getenv(
            "VLLM_XLA_CACHE_PATH",
            os.path.join(get_default_cache_root(), "vllm", "xla_cache"),
        )
    ),
    # If set, assert on XLA recompilation after each execution step.
    "VLLM_XLA_CHECK_RECOMPILATION": lambda: bool(
        int(os.getenv("VLLM_XLA_CHECK_RECOMPILATION", "0"))
    ),
    # Enable SPMD mode for TPU backend.
    "VLLM_XLA_USE_SPMD": lambda: bool(int(os.getenv("VLLM_XLA_USE_SPMD", "0"))),
    "VLLM_FUSED_MOE_CHUNK_SIZE": lambda: int(
        os.getenv("VLLM_FUSED_MOE_CHUNK_SIZE", "32768")
    ),
    # Control whether to use fused MoE activation chunking. Current chunking
    # logic is incompatible with torch.compile and causes IMA. See issue
    # https://github.com/vllm-project/vllm/issues/19631.
    "VLLM_ENABLE_FUSED_MOE_ACTIVATION_CHUNKING": lambda: bool(
        int(os.getenv("VLLM_ENABLE_FUSED_MOE_ACTIVATION_CHUNKING", "1"))
    ),
    # If set, the OpenAI API server will stay alive even after the underlying
    # AsyncLLMEngine errors and stops serving requests
    "VLLM_KEEP_ALIVE_ON_ENGINE_DEATH": lambda: bool(
        os.getenv("VLLM_KEEP_ALIVE_ON_ENGINE_DEATH", 0)
    ),
    # If the env var VLLM_ALLOW_LONG_MAX_MODEL_LEN is set, it allows
    # the user to specify a max sequence length greater than
    # the max length derived from the model's config.json.
    # To enable this, set VLLM_ALLOW_LONG_MAX_MODEL_LEN=1.
    "VLLM_ALLOW_LONG_MAX_MODEL_LEN": lambda: (
        os.environ.get("VLLM_ALLOW_LONG_MAX_MODEL_LEN", "0").strip().lower()
        in ("1", "true")
    ),
    # If set, forces FP8 Marlin to be used for FP8 quantization regardless
    # of the hardware support for FP8 compute.
    "VLLM_TEST_FORCE_FP8_MARLIN": lambda: (
        os.environ.get("VLLM_TEST_FORCE_FP8_MARLIN", "0").strip().lower()
        in ("1", "true")
    ),
    "VLLM_TEST_FORCE_LOAD_FORMAT": lambda: os.getenv(
        "VLLM_TEST_FORCE_LOAD_FORMAT", "dummy"
    ),
    # Time in ms for the zmq client to wait for a response from the backend
    # server for simple data operations
    "VLLM_RPC_TIMEOUT": lambda: int(os.getenv("VLLM_RPC_TIMEOUT", "10000")),
    # Timeout in seconds for keeping HTTP connections alive in API server
    "VLLM_HTTP_TIMEOUT_KEEP_ALIVE": lambda: int(
        os.environ.get("VLLM_HTTP_TIMEOUT_KEEP_ALIVE", "5")
    ),
    # a list of plugin names to load, separated by commas.
    # if this is not set, it means all plugins will be loaded
    # if this is set to an empty string, no plugins will be loaded
    "VLLM_PLUGINS": lambda: None
    if "VLLM_PLUGINS" not in os.environ
    else os.environ["VLLM_PLUGINS"].split(","),
    # a local directory to look in for unrecognized LoRA adapters.
    # only works if plugins are enabled and
    # VLLM_ALLOW_RUNTIME_LORA_UPDATING is enabled.
    "VLLM_LORA_RESOLVER_CACHE_DIR": lambda: os.getenv(
        "VLLM_LORA_RESOLVER_CACHE_DIR", None
    ),
    # Enables torch profiler if set.
    # Both AsyncLLM's CPU traces as well as workers'
    # traces (CPU & GPU) will be saved under this directory.
    # Note that it must be an absolute path.
    "VLLM_TORCH_PROFILER_DIR": lambda: (
        None
        if os.getenv("VLLM_TORCH_PROFILER_DIR", None) is None
        else os.path.abspath(
            os.path.expanduser(os.getenv("VLLM_TORCH_PROFILER_DIR", "."))
        )
    ),
    # Enable torch profiler to record shapes if set
    # VLLM_TORCH_PROFILER_RECORD_SHAPES=1. If not set, torch profiler will
    # not record shapes.
    "VLLM_TORCH_PROFILER_RECORD_SHAPES": lambda: bool(
        os.getenv("VLLM_TORCH_PROFILER_RECORD_SHAPES", "0") != "0"
    ),
    # Enable torch profiler to profile memory if set
    # VLLM_TORCH_PROFILER_WITH_PROFILE_MEMORY=1. If not set, torch profiler
    # will not profile memory.
    "VLLM_TORCH_PROFILER_WITH_PROFILE_MEMORY": lambda: bool(
        os.getenv("VLLM_TORCH_PROFILER_WITH_PROFILE_MEMORY", "0") != "0"
    ),
    # Enable torch profiler to profile stack if set
    # VLLM_TORCH_PROFILER_WITH_STACK=1. If not set, torch profiler WILL
    # profile stack by default.
    "VLLM_TORCH_PROFILER_WITH_STACK": lambda: bool(
        os.getenv("VLLM_TORCH_PROFILER_WITH_STACK", "1") != "0"
    ),
    # Enable torch profiler to profile flops if set
    # VLLM_TORCH_PROFILER_WITH_FLOPS=1. If not set, torch profiler will
    # not profile flops.
    "VLLM_TORCH_PROFILER_WITH_FLOPS": lambda: bool(
        os.getenv("VLLM_TORCH_PROFILER_WITH_FLOPS", "0") != "0"
    ),
    # If set, vLLM will use Triton implementations of AWQ.
    "VLLM_USE_TRITON_AWQ": lambda: bool(int(os.getenv("VLLM_USE_TRITON_AWQ", "0"))),
    # If set, allow loading or unloading lora adapters in runtime,
    "VLLM_ALLOW_RUNTIME_LORA_UPDATING": lambda: (
        os.environ.get("VLLM_ALLOW_RUNTIME_LORA_UPDATING", "0").strip().lower()
        in ("1", "true")
    ),
    # We assume drivers can report p2p status correctly.
    # If the program hangs when using custom allreduce,
    # potantially caused by a bug in the driver (535 series),
    # if might be helpful to set VLLM_SKIP_P2P_CHECK=0
    # so that vLLM can verify if p2p is actually working.
    # See https://github.com/vllm-project/vllm/blob/a9b15c606fea67a072416ea0ea115261a2756058/vllm/distributed/device_communicators/custom_all_reduce_utils.py#L101-L108 for details. # noqa
    "VLLM_SKIP_P2P_CHECK": lambda: os.getenv("VLLM_SKIP_P2P_CHECK", "1") == "1",
    # List of quantization kernels that should be disabled, used for testing
    # and performance comparisons. Currently only affects MPLinearKernel
    # selection
    # (kernels: MacheteLinearKernel, MarlinLinearKernel, ExllamaLinearKernel)
    "VLLM_DISABLED_KERNELS": lambda: []
    if "VLLM_DISABLED_KERNELS" not in os.environ
    else os.environ["VLLM_DISABLED_KERNELS"].split(","),
    # Disable pynccl (using torch.distributed instead)
    "VLLM_DISABLE_PYNCCL": lambda: (
        os.getenv("VLLM_DISABLE_PYNCCL", "False").lower() in ("true", "1")
    ),
    # If set, use the V1 code path.
    "VLLM_USE_V1": lambda: bool(int(os.getenv("VLLM_USE_V1", "1"))),
    # Disable aiter ops unless specifically enabled.
    # Acts as a parent switch to enable the rest of the other operations.
    "VLLM_ROCM_USE_AITER": lambda: (
        os.getenv("VLLM_ROCM_USE_AITER", "False").lower() in ("true", "1")
    ),
    # Whether to use aiter paged attention.
    # By default is disabled.
    "VLLM_ROCM_USE_AITER_PAGED_ATTN": lambda: (
        os.getenv("VLLM_ROCM_USE_AITER_PAGED_ATTN", "False").lower() in ("true", "1")
    ),
    # use aiter linear op if aiter ops are enabled
    # The following list of related ops
    # - scaled_mm (per-tensor / rowwise)
    "VLLM_ROCM_USE_AITER_LINEAR": lambda: (
        os.getenv("VLLM_ROCM_USE_AITER_LINEAR", "True").lower() in ("true", "1")
    ),
    # Whether to use aiter moe ops.
    # By default is enabled.
    "VLLM_ROCM_USE_AITER_MOE": lambda: (
        os.getenv("VLLM_ROCM_USE_AITER_MOE", "True").lower() in ("true", "1")
    ),
    # use aiter rms norm op if aiter ops are enabled.
    "VLLM_ROCM_USE_AITER_RMSNORM": lambda: (
        os.getenv("VLLM_ROCM_USE_AITER_RMSNORM", "True").lower() in ("true", "1")
    ),
    # Whether to use aiter mla ops.
    # By default is enabled.
    "VLLM_ROCM_USE_AITER_MLA": lambda: (
        os.getenv("VLLM_ROCM_USE_AITER_MLA", "True").lower() in ("true", "1")
    ),
    # Whether to use aiter mha ops.
    # By default is enabled.
    "VLLM_ROCM_USE_AITER_MHA": lambda: (
        os.getenv("VLLM_ROCM_USE_AITER_MHA", "True").lower() in ("true", "1")
    ),
    # Whether to use aiter fp4 gemm asm.
    # By default is disabled.
    "VLLM_ROCM_USE_AITER_FP4_ASM_GEMM": lambda: (
        os.getenv("VLLM_ROCM_USE_AITER_FP4_ASM_GEMM", "False").lower() in ("true", "1")
    ),
    # Whether to use aiter rope.
    # By default is disabled.
    "VLLM_ROCM_USE_TRITON_ROPE": lambda: (
        os.getenv("VLLM_ROCM_USE_TRITON_ROPE", "False").lower() in ("true", "1")
    ),
    # Whether to use aiter triton fp8 bmm kernel
    # By default is enabled.
    "VLLM_ROCM_USE_AITER_FP8BMM": lambda: (
        os.getenv("VLLM_ROCM_USE_AITER_FP8BMM", "True").lower() in ("true", "1")
    ),
    # Use AITER triton unified attention for V1 attention
    "VLLM_ROCM_USE_AITER_UNIFIED_ATTENTION": lambda: (
        os.getenv("VLLM_ROCM_USE_AITER_UNIFIED_ATTENTION", "False").lower()
        in ("true", "1")
    ),
    # Whether to use aiter fusion shared experts ops.
    # By default is enabled.
    "VLLM_ROCM_USE_AITER_FUSION_SHARED_EXPERTS": lambda: (
        os.getenv("VLLM_ROCM_USE_AITER_FUSION_SHARED_EXPERTS", "True").lower()
        in ("true", "1")
    ),
    # use rocm skinny gemms
    "VLLM_ROCM_USE_SKINNY_GEMM": lambda: (
        os.getenv("VLLM_ROCM_USE_SKINNY_GEMM", "True").lower() in ("true", "1")
    ),
    # Pad the fp8 weights to 256 bytes for ROCm
    "VLLM_ROCM_FP8_PADDING": lambda: bool(int(os.getenv("VLLM_ROCM_FP8_PADDING", "1"))),
    # Pad the weights for the moe kernel
    "VLLM_ROCM_MOE_PADDING": lambda: bool(int(os.getenv("VLLM_ROCM_MOE_PADDING", "1"))),
    # custom paged attention kernel for MI3* cards
    "VLLM_ROCM_CUSTOM_PAGED_ATTN": lambda: (
        os.getenv("VLLM_ROCM_CUSTOM_PAGED_ATTN", "True").lower() in ("true", "1")
    ),
    # Custom quick allreduce kernel for MI3* cards
    # Choice of quantization level: FP, INT8, INT6, INT4 or NONE
    # Recommended for large models to get allreduce
    "VLLM_ROCM_QUICK_REDUCE_QUANTIZATION": env_with_choices(
        "VLLM_ROCM_QUICK_REDUCE_QUANTIZATION",
        "NONE",
        ["FP", "INT8", "INT6", "INT4", "NONE"],
    ),
    # Custom quick allreduce kernel for MI3* cards
    # Due to the lack of the bfloat16 asm instruction, bfloat16
    # kernels are slower than fp16,
    # If environment variable is set to 1, the input is converted to fp16
    "VLLM_ROCM_QUICK_REDUCE_CAST_BF16_TO_FP16": lambda: (
        os.getenv("VLLM_ROCM_QUICK_REDUCE_CAST_BF16_TO_FP16", "True").lower()
        in ("true", "1")
    ),
    # Custom quick allreduce kernel for MI3* cards.
    # Controls the maximum allowed number of data bytes(MB) for custom quick
    # allreduce communication.
    # Default: 2048 MB.
    # Data exceeding this size will use either custom allreduce or RCCL
    # communication.
    "VLLM_ROCM_QUICK_REDUCE_MAX_SIZE_BYTES_MB": lambda: maybe_convert_int(
        os.environ.get("VLLM_ROCM_QUICK_REDUCE_MAX_SIZE_BYTES_MB", None)
    ),
    # Divisor for dynamic query scale factor calculation for FP8 KV Cache
    "Q_SCALE_CONSTANT": lambda: int(os.getenv("Q_SCALE_CONSTANT", "200")),
    # Divisor for dynamic key scale factor calculation for FP8 KV Cache
    "K_SCALE_CONSTANT": lambda: int(os.getenv("K_SCALE_CONSTANT", "200")),
    # Divisor for dynamic value scale factor calculation for FP8 KV Cache
    "V_SCALE_CONSTANT": lambda: int(os.getenv("V_SCALE_CONSTANT", "100")),
    # If set, enable multiprocessing in LLM for the V1 code path.
    "VLLM_ENABLE_V1_MULTIPROCESSING": lambda: bool(
        int(os.getenv("VLLM_ENABLE_V1_MULTIPROCESSING", "1"))
    ),
    "VLLM_LOG_BATCHSIZE_INTERVAL": lambda: float(
        os.getenv("VLLM_LOG_BATCHSIZE_INTERVAL", "-1")
    ),
    "VLLM_DISABLE_COMPILE_CACHE": lambda: bool(
        int(os.getenv("VLLM_DISABLE_COMPILE_CACHE", "0"))
    ),
    # If set, vllm will run in development mode, which will enable
    # some additional endpoints for developing and debugging,
    # e.g. `/reset_prefix_cache`
    "VLLM_SERVER_DEV_MODE": lambda: bool(int(os.getenv("VLLM_SERVER_DEV_MODE", "0"))),
    # Controls the maximum number of requests to handle in a
    # single asyncio task when processing per-token outputs in the
    # V1 AsyncLLM interface. It is applicable when handling a high
    # concurrency of streaming requests.
    # Setting this too high can result in a higher variance of
    # inter-message latencies. Setting it too low can negatively impact
    # TTFT and overall throughput.
    "VLLM_V1_OUTPUT_PROC_CHUNK_SIZE": lambda: int(
        os.getenv("VLLM_V1_OUTPUT_PROC_CHUNK_SIZE", "128")
    ),
    # If set, vLLM will disable the MLA attention optimizations.
    "VLLM_MLA_DISABLE": lambda: bool(int(os.getenv("VLLM_MLA_DISABLE", "0"))),
    # If set, vLLM will pick up the provided Flash Attention MLA
    # max number splits for cuda graph decode
    "VLLM_FLASH_ATTN_MAX_NUM_SPLITS_FOR_CUDA_GRAPH": lambda: int(
        os.getenv("VLLM_FLASH_ATTN_MAX_NUM_SPLITS_FOR_CUDA_GRAPH", "32")
    ),
    # Number of GPUs per worker in Ray, if it is set to be a fraction,
    # it allows ray to schedule multiple actors on a single GPU,
    # so that users can colocate other actors on the same GPUs as vLLM.
    "VLLM_RAY_PER_WORKER_GPUS": lambda: float(
        os.getenv("VLLM_RAY_PER_WORKER_GPUS", "1.0")
    ),
    # Bundle indices for Ray, if it is set, it can control precisely
    # which indices are used for the Ray bundle, for every worker.
    # Format: comma-separated list of integers, e.g. "0,1,2,3"
    "VLLM_RAY_BUNDLE_INDICES": lambda: os.getenv("VLLM_RAY_BUNDLE_INDICES", ""),
    # In some system, find_loaded_library() may not work. So we allow users to
    # specify the path through environment variable VLLM_CUDART_SO_PATH.
    "VLLM_CUDART_SO_PATH": lambda: os.getenv("VLLM_CUDART_SO_PATH", None),
    # Rank of the process in the data parallel setting
    "VLLM_DP_RANK": lambda: int(os.getenv("VLLM_DP_RANK", "0")),
    # Rank of the process in the data parallel setting.
    # Defaults to VLLM_DP_RANK when not set.
    "VLLM_DP_RANK_LOCAL": lambda: int(
        os.getenv("VLLM_DP_RANK_LOCAL", sys.modules[__name__].VLLM_DP_RANK)
    ),
    # World size of the data parallel setting
    "VLLM_DP_SIZE": lambda: int(os.getenv("VLLM_DP_SIZE", "1")),
    # IP address of the master node in the data parallel setting
    "VLLM_DP_MASTER_IP": lambda: os.getenv("VLLM_DP_MASTER_IP", "127.0.0.1"),
    # Port of the master node in the data parallel setting
    "VLLM_DP_MASTER_PORT": lambda: int(os.getenv("VLLM_DP_MASTER_PORT", "0")),
    # In the context of executing MoE models with Data-Parallel, Expert-Parallel
    # and Batched All-to-All dispatch/combine kernels, VLLM_MOE_DP_CHUNK_SIZE
    # dictates the quantum of tokens that can be dispatched from a DP
    # rank. All DP ranks process the activations in VLLM_MOE_DP_CHUNK_SIZE
    # units.
    "VLLM_MOE_DP_CHUNK_SIZE": lambda: int(os.getenv("VLLM_MOE_DP_CHUNK_SIZE", "256")),
    # Randomize inputs during dummy runs when using Data Parallel
    "VLLM_RANDOMIZE_DP_DUMMY_INPUTS": lambda: os.environ.get(
        "VLLM_RANDOMIZE_DP_DUMMY_INPUTS", "0"
    )
    == "1",
    # Strategy to pack the data parallel ranks for Ray.
    # Available options:
    # - "fill":
    #   for DP master node, allocate exactly data-parallel-size-local DP ranks,
    #   for non-master nodes, allocate as many DP ranks as can fit;
    # - "strict":
    #   allocate exactly data-parallel-size-local DP ranks to each picked node;
    # - "span":
    #   Should be used only when a single DP rank requires multiple nodes.
    #   allocate one DP rank over as many nodes as required for set world_size;
    # This environment variable is ignored if data-parallel-backend is not Ray.
    "VLLM_RAY_DP_PACK_STRATEGY": lambda: os.getenv(
        "VLLM_RAY_DP_PACK_STRATEGY", "strict"
    ),
    # Whether to use S3 path for model loading in CI via RunAI Streamer
    "VLLM_CI_USE_S3": lambda: os.environ.get("VLLM_CI_USE_S3", "0") == "1",
    # Use model_redirect to redirect the model name to a local folder.
    # `model_redirect` can be a json file mapping the model between
    # repo_id and local folder:
    # {"meta-llama/Llama-3.2-1B": "/tmp/Llama-3.2-1B"}
    # or a space separated values table file:
    # meta-llama/Llama-3.2-1B   /tmp/Llama-3.2-1B
    "VLLM_MODEL_REDIRECT_PATH": lambda: os.environ.get(
        "VLLM_MODEL_REDIRECT_PATH", None
    ),
    # Whether to use atomicAdd reduce in gptq/awq marlin kernel.
    "VLLM_MARLIN_USE_ATOMIC_ADD": lambda: os.environ.get(
        "VLLM_MARLIN_USE_ATOMIC_ADD", "0"
    )
    == "1",
    # Whether to use marlin kernel in mxfp4 quantization method
    "VLLM_MXFP4_USE_MARLIN": lambda: maybe_convert_bool(
        os.environ.get("VLLM_MXFP4_USE_MARLIN", None)
    ),
<<<<<<< HEAD
    # The activation dtype for marlin kernel
    "VLLM_MARLIN_INPUT_DTYPE": lambda: os.environ.get("VLLM_MARLIN_INPUT_DTYPE", None),
    # Whether to turn on the outlines cache for V0
    # This cache is unbounded and on disk, so it's not safe to use in
    # an environment with potentially malicious users.
    "VLLM_V0_USE_OUTLINES_CACHE": lambda: os.environ.get(
        "VLLM_V0_USE_OUTLINES_CACHE", "0"
    )
    == "1",
=======
>>>>>>> 70022ffc
    # Whether to turn on the outlines cache for V1
    # This cache is unbounded and on disk, so it's not safe to use in
    # an environment with potentially malicious users.
    "VLLM_V1_USE_OUTLINES_CACHE": lambda: os.environ.get(
        "VLLM_V1_USE_OUTLINES_CACHE", "0"
    )
    == "1",
    # Gap between padding buckets for the forward pass. So we have
    # 8, we will run forward pass with [16, 24, 32, ...].
    "VLLM_TPU_BUCKET_PADDING_GAP": lambda: int(
        os.environ["VLLM_TPU_BUCKET_PADDING_GAP"]
    )
    if "VLLM_TPU_BUCKET_PADDING_GAP" in os.environ
    else 0,
    "VLLM_TPU_MOST_MODEL_LEN": lambda: maybe_convert_int(
        os.environ.get("VLLM_TPU_MOST_MODEL_LEN", None)
    ),
    # Whether using Pathways
    "VLLM_TPU_USING_PATHWAYS": lambda: bool(
        "proxy" in os.getenv("JAX_PLATFORMS", "").lower()
    ),
    # Allow use of DeepGemm kernels for fused moe ops.
    "VLLM_USE_DEEP_GEMM": lambda: bool(int(os.getenv("VLLM_USE_DEEP_GEMM", "1"))),
    # Whether to use E8M0 scaling when DeepGEMM is used on Blackwell GPUs.
    "VLLM_USE_DEEP_GEMM_E8M0": lambda: bool(
        int(os.getenv("VLLM_USE_DEEP_GEMM_E8M0", "1"))
    ),
    # DeepGemm JITs the kernels on-demand. The warmup attempts to make DeepGemm
    # JIT all the required kernels before model execution so there is no
    # JIT'ing in the hot-path. However, this warmup increases the engine
    # startup time by a couple of minutes.
    # Available options:
    #  - "skip"  : Skip warmup.
    #  - "full"  : Warmup deepgemm by running all possible gemm shapes the
    #   engine could encounter.
    #  - "relax" : Select gemm shapes to run based on some heuristics. The
    #   heuristic aims to have the same effect as running all possible gemm
    #   shapes, but provides no guarantees.
    "VLLM_DEEP_GEMM_WARMUP": env_with_choices(
        "VLLM_DEEP_GEMM_WARMUP",
        "relax",
        [
            "skip",
            "full",
            "relax",
        ],
    ),
    # Whether to use fused grouped_topk used for MoE expert selection.
    "VLLM_USE_FUSED_MOE_GROUPED_TOPK": lambda: bool(
        int(os.getenv("VLLM_USE_FUSED_MOE_GROUPED_TOPK", "1"))
    ),
    # Allow use of FlashInfer MoE kernels for fused moe ops.
    "VLLM_USE_FLASHINFER_MOE_FP16": lambda: bool(
        int(os.getenv("VLLM_USE_FLASHINFER_MOE_FP16", "0"))
    ),
    # Allow use of FlashInfer MoE kernels for fused moe ops.
    "VLLM_USE_FLASHINFER_MOE_FP8": lambda: bool(
        int(os.getenv("VLLM_USE_FLASHINFER_MOE_FP8", "0"))
    ),
    # Allow use of FlashInfer CUTLASS kernels for fused moe ops.
    "VLLM_USE_FLASHINFER_MOE_FP4": lambda: bool(
        int(os.getenv("VLLM_USE_FLASHINFER_MOE_FP4", "0"))
    ),
    # If set to 1, use the FlashInfer
    # MXFP8 (activation) x MXFP4 (weight) MoE backend.
    "VLLM_USE_FLASHINFER_MOE_MXFP4_MXFP8": lambda: bool(
        int(os.getenv("VLLM_USE_FLASHINFER_MOE_MXFP4_MXFP8", "0"))
    ),
    # If set to 1, use the FlashInfer CUTLASS backend for
    # MXFP8 (activation) x MXFP4 (weight) MoE.
    # This is separate from the TRTLLMGEN path controlled by
    # VLLM_USE_FLASHINFER_MOE_MXFP4_MXFP8.
    "VLLM_USE_FLASHINFER_MOE_MXFP4_MXFP8_CUTLASS": lambda: bool(
        int(os.getenv("VLLM_USE_FLASHINFER_MOE_MXFP4_MXFP8_CUTLASS", "0"))
    ),
    # If set to 1, use the FlashInfer
    # BF16 (activation) x MXFP4 (weight) MoE backend.
    "VLLM_USE_FLASHINFER_MOE_MXFP4_BF16": lambda: bool(
        int(os.getenv("VLLM_USE_FLASHINFER_MOE_MXFP4_BF16", "0"))
    ),
    # Control the cache sized used by the xgrammar compiler. The default
    # of 512 MB should be enough for roughly 1000 JSON schemas.
    # It can be changed with this variable if needed for some reason.
    "VLLM_XGRAMMAR_CACHE_MB": lambda: int(os.getenv("VLLM_XGRAMMAR_CACHE_MB", "512")),
    # Control the threshold for msgspec to use 'zero copy' for
    # serialization/deserialization of tensors. Tensors below
    # this limit will be encoded into the msgpack buffer, and
    # tensors above will instead be sent via a separate message.
    # While the sending side still actually copies the tensor
    # in all cases, on the receiving side, tensors above this
    # limit will actually be zero-copy decoded.
    "VLLM_MSGPACK_ZERO_COPY_THRESHOLD": lambda: int(
        os.getenv("VLLM_MSGPACK_ZERO_COPY_THRESHOLD", "256")
    ),
    # If set, allow insecure serialization using pickle.
    # This is useful for environments where it is deemed safe to use the
    # insecure method and it is needed for some reason.
    "VLLM_ALLOW_INSECURE_SERIALIZATION": lambda: bool(
        int(os.getenv("VLLM_ALLOW_INSECURE_SERIALIZATION", "0"))
    ),
    # IP address used for NIXL handshake between remote agents.
    "VLLM_NIXL_SIDE_CHANNEL_HOST": lambda: os.getenv(
        "VLLM_NIXL_SIDE_CHANNEL_HOST", "localhost"
    ),
    # Port used for NIXL handshake between remote agents.
    "VLLM_NIXL_SIDE_CHANNEL_PORT": lambda: int(
        os.getenv("VLLM_NIXL_SIDE_CHANNEL_PORT", "5600")
    ),
    # all2all backend for vllm's expert parallel communication
    # Available options:
    # - "naive": naive all2all implementation using broadcasts
    # - "allgather_reducescatter": all2all implementation based on allgather and
    #  reducescatter
    # - "pplx": use pplx kernels
    # - "deepep_high_throughput", use deepep high-throughput kernels
    # - "deepep_low_latency", use deepep low-latency kernels
    # - "flashinfer_all2allv", use flashinfer alltoallv kernels for mnnvl
    "VLLM_ALL2ALL_BACKEND": env_with_choices(
        "VLLM_ALL2ALL_BACKEND",
        "allgather_reducescatter",
        [
            "naive",
            "pplx",
            "deepep_high_throughput",
            "deepep_low_latency",
            "allgather_reducescatter",
            "flashinfer_all2allv",
        ],
    ),
    # Flashinfer MoE backend for vLLM's fused Mixture-of-Experts support.
    # Both require compute capability 10.0 or above.
    # Available options:
    # - "throughput":  [default]
    #     Uses CUTLASS kernels optimized for high-throughput batch inference.
    # - "latency":
    #     Uses TensorRT-LLM kernels optimized for low-latency inference.
    "VLLM_FLASHINFER_MOE_BACKEND": env_with_choices(
        "VLLM_FLASHINFER_MOE_BACKEND", "throughput", ["throughput", "latency"]
    ),
    # Control the maximum number of tokens per expert supported by the
    # NVFP4 MoE CUTLASS Kernel. This value is used to create a buffer for
    # the blockscale tensor of activations NVFP4 Quantization.
    # This is used to prevent the kernel from running out of memory.
    "VLLM_MAX_TOKENS_PER_EXPERT_FP4_MOE": lambda: int(
        os.getenv("VLLM_MAX_TOKENS_PER_EXPERT_FP4_MOE", "163840")
    ),
    # Specifies the thresholds of the communicated tensor sizes under which
    # vllm should use flashinfer fused allreduce. The variable should be a
    # JSON with the following format:
    #     { <world size>: <max size in mb> }
    # Unspecified world sizes will fall back to
    #     { 2: 64, 4: 1, <everything else>: 0.5 }
    "VLLM_FLASHINFER_ALLREDUCE_FUSION_THRESHOLDS_MB": lambda: json.loads(
        os.getenv("VLLM_FLASHINFER_ALLREDUCE_FUSION_THRESHOLDS_MB", "{}")
    ),
    # MoE routing strategy selector.
    # See `RoutingSimulator.get_available_strategies()` # for available
    # strategies.
    # Cutstom routing strategies can be registered by
    # RoutingSimulator.register_strategy()
    # Note: custom strategies may not produce correct model outputs
    "VLLM_MOE_ROUTING_SIMULATION_STRATEGY": lambda: os.environ.get(
        "VLLM_MOE_ROUTING_SIMULATION_STRATEGY", ""
    ).lower(),
    # Regex timeout for use by the vLLM tool parsing plugins.
    "VLLM_TOOL_PARSE_REGEX_TIMEOUT_SECONDS": lambda: int(
        os.getenv("VLLM_TOOL_PARSE_REGEX_TIMEOUT_SECONDS", "1")
    ),
    # Reduce CPU usage when vLLM is idle. Enabling this will incur small
    # latency penalty when a request eventually comes.
    "VLLM_SLEEP_WHEN_IDLE": lambda: bool(int(os.getenv("VLLM_SLEEP_WHEN_IDLE", "0"))),
    # Control the max chunk bytes (in MB) for the rpc message queue.
    # Object larger than this threshold will be broadcast to worker
    # processes via zmq.
    "VLLM_MQ_MAX_CHUNK_BYTES_MB": lambda: int(
        os.getenv("VLLM_MQ_MAX_CHUNK_BYTES_MB", "16")
    ),
    # Timeout in seconds for execute_model RPC calls in multiprocessing
    # executor (only applies when TP > 1).
    "VLLM_EXECUTE_MODEL_TIMEOUT_SECONDS": lambda: int(
        os.getenv("VLLM_EXECUTE_MODEL_TIMEOUT_SECONDS", "300")
    ),
    # KV Cache layout used throughout vllm.
    # Some common values are:
    # - NHD
    # - HND
    # Where N=num_blocks, H=num_heads and D=head_size. The default value will
    # leave the layout choice to the backend. Mind that backends may only
    # implement and support a subset of all possible layouts.
    "VLLM_KV_CACHE_LAYOUT": env_with_choices(
        "VLLM_KV_CACHE_LAYOUT", None, ["NHD", "HND"]
    ),
    # Enable checking whether the generated logits contain NaNs,
    # indicating corrupted output. Useful for debugging low level bugs
    # or bad hardware but it may add compute overhead.
    "VLLM_COMPUTE_NANS_IN_LOGITS": lambda: bool(
        int(os.getenv("VLLM_COMPUTE_NANS_IN_LOGITS", "0"))
    ),
    # Controls whether or not emulations are used for NVFP4
    # generations on machines < 100 for compressed-tensors
    # models
    "VLLM_USE_NVFP4_CT_EMULATIONS": lambda: bool(
        int(os.getenv("VLLM_USE_NVFP4_CT_EMULATIONS", "0"))
    ),
    # Time (in seconds) after which the KV cache on the producer side is
    # automatically cleared if no READ notification is received from the
    # consumer. This is only applicable when using NixlConnector in a
    # disaggregated decode-prefill setup.
    "VLLM_NIXL_ABORT_REQUEST_TIMEOUT": lambda: int(
        os.getenv("VLLM_NIXL_ABORT_REQUEST_TIMEOUT", "480")
    ),
    # Controls whether or not to use cudnn prefill
    "VLLM_USE_CUDNN_PREFILL": lambda: bool(
        int(os.getenv("VLLM_USE_CUDNN_PREFILL", "0"))
    ),
    # If set to 1/True, use the TRTLLM attention backend in flashinfer.
    # If set to 0/False, use the default attention backend in flashinfer.
    # If not set, auto-detect the attention backend in flashinfer.
    "VLLM_USE_TRTLLM_ATTENTION": lambda: (
        None
        if "VLLM_USE_TRTLLM_ATTENTION" not in os.environ
        else os.environ["VLLM_USE_TRTLLM_ATTENTION"].lower() in ("1", "true")
    ),
    # If set to 1, when we use fp8 kv, we do not quantize Q to fp8
    "VLLM_FLASHINFER_DISABLE_Q_QUANTIZATION": lambda: bool(
        int(os.getenv("VLLM_FLASHINFER_DISABLE_Q_QUANTIZATION", "0"))
    ),
    # If set, it means we pre-downloaded cubin files and flashinfer will
    # read the cubin files directly.
    "VLLM_HAS_FLASHINFER_CUBIN": lambda: os.getenv("VLLM_HAS_FLASHINFER_CUBIN", False),
    # Supported options:
    # - "flashinfer-cudnn": use flashinfer cudnn GEMM backend
    # - "flashinfer-trtllm": use flashinfer trtllm GEMM backend
    # - "flashinfer-cutlass": use flashinfer cutlass GEMM backend
    # - <none>: automatically pick an available backend
    "VLLM_NVFP4_GEMM_BACKEND": env_with_choices(
        "VLLM_NVFP4_GEMM_BACKEND",
        None,
        ["flashinfer-cudnn", "flashinfer-trtllm", "flashinfer-cutlass"],
    ),
    # Controls garbage collection during CUDA graph capture.
    # If set to 0 (default), enables GC freezing to speed up capture time.
    # If set to 1, allows GC to run during capture.
    "VLLM_ENABLE_CUDAGRAPH_GC": lambda: bool(
        int(os.getenv("VLLM_ENABLE_CUDAGRAPH_GC", "0"))
    ),
    # Used to force set up loopback IP
    "VLLM_LOOPBACK_IP": lambda: os.getenv("VLLM_LOOPBACK_IP", ""),
    # Used to set the process name prefix for vLLM processes.
    # This is useful for debugging and monitoring purposes.
    # The default value is "VLLM".
    "VLLM_PROCESS_NAME_PREFIX": lambda: os.getenv("VLLM_PROCESS_NAME_PREFIX", "VLLM"),
    # Allow chunked local attention with hybrid kv cache manager.
    # Currently using the Hybrid KV cache manager with chunked local attention
    # in the Llama4 models (the only models currently using chunked local attn)
    # causes a latency regression. For this reason, we disable it by default.
    # This flag is used to allow users to enable it if they want to (to save on
    # kv-cache memory usage and enable longer contexts)
    # TODO(lucas): Remove this flag once latency regression is resolved.
    "VLLM_ALLOW_CHUNKED_LOCAL_ATTN_WITH_HYBRID_KV_CACHE": lambda: bool(
        int(os.getenv("VLLM_ALLOW_CHUNKED_LOCAL_ATTN_WITH_HYBRID_KV_CACHE", "0"))
    ),
    # Enables support for the "store" option in the OpenAI Responses API.
    # When set to 1, vLLM's OpenAI server will retain the input and output
    # messages for those requests in memory. By default, this is disabled (0),
    # and the "store" option is ignored.
    # NOTE/WARNING:
    # 1. Messages are kept in memory only (not persisted to disk) and will be
    #    lost when the vLLM server shuts down.
    # 2. Enabling this option will cause a memory leak, as stored messages are
    #    never removed from memory until the server terminates.
    "VLLM_ENABLE_RESPONSES_API_STORE": lambda: bool(
        int(os.getenv("VLLM_ENABLE_RESPONSES_API_STORE", "0"))
    ),
    # If set, use the fp8 mfma in rocm paged attention.
    "VLLM_ROCM_FP8_MFMA_PAGE_ATTN": lambda: bool(
        int(os.getenv("VLLM_ROCM_FP8_MFMA_PAGE_ATTN", "0"))
    ),
    # Whether to use pytorch symmetric memory for allreduce
    "VLLM_ALLREDUCE_USE_SYMM_MEM": lambda: bool(
        int(os.getenv("VLLM_ALLREDUCE_USE_SYMM_MEM", "0"))
    ),
    # Allows vllm to find tuned config under customized folder
    "VLLM_TUNED_CONFIG_FOLDER": lambda: os.getenv("VLLM_TUNED_CONFIG_FOLDER", None),
    # Allows harmony instructions to be injected on system messages
    "VLLM_GPT_OSS_HARMONY_SYSTEM_INSTRUCTIONS": lambda: bool(
        int(os.getenv("VLLM_GPT_OSS_HARMONY_SYSTEM_INSTRUCTIONS", "0"))
    ),
    # Add optional custom scopes for profiling, disable to avoid overheads
    "VLLM_CUSTOM_SCOPES_FOR_PROFILING": lambda: bool(
        int(os.getenv("VLLM_CUSTOM_SCOPES_FOR_PROFILING", "0"))
    ),
    # Add optional nvtx scopes for profiling, disable to avoid overheads
    "VLLM_NVTX_SCOPES_FOR_PROFILING": lambda: bool(
        int(os.getenv("VLLM_NVTX_SCOPES_FOR_PROFILING", "0"))
    ),
    # Represent block hashes in KV cache events as 64-bit integers instead of
    # raw bytes. Defaults to True for backward compatibility.
    "VLLM_KV_EVENTS_USE_INT_BLOCK_HASHES": lambda: bool(
        int(os.getenv("VLLM_KV_EVENTS_USE_INT_BLOCK_HASHES", "1"))
    ),
    # Name of the shared memory buffer used for object storage.
    # Only effective when mm_config.mm_processor_cache_type == "shm".
    "VLLM_OBJECT_STORAGE_SHM_BUFFER_NAME": lambda: os.getenv(
        "VLLM_OBJECT_STORAGE_SHM_BUFFER_NAME", "VLLM_OBJECT_STORAGE_SHM_BUFFER"
    ),
    # The size in MB of the buffers (NVL and RDMA) used by DeepEP
    "VLLM_DEEPEP_BUFFER_SIZE_MB": lambda: int(
        os.getenv("VLLM_DEEPEP_BUFFER_SIZE_MB", "1024")
    ),
    # The number of SMs to allocate for communication kernels when running DBO
    # the rest of the SMs on the device will be allocated to compute
    "VLLM_DBO_COMM_SMS": lambda: int(os.getenv("VLLM_DBO_COMM_SMS", "20")),
    # Valid values are container,code_interpreter,web_search_preview
    # ex GPT_OSS_SYSTEM_TOOL_MCP_LABELS=container,code_interpreter
    "GPT_OSS_SYSTEM_TOOL_MCP_LABELS": env_list_with_choices(
        "GPT_OSS_SYSTEM_TOOL_MCP_LABELS",
        [],
        ["container", "code_interpreter", "web_search_preview"],
    ),
    # Enable max_autotune & coordinate_descent_tuning in inductor_config
    # to compile static shapes passed from compile_sizes in compilation_config
    # If set to 1, enable max_autotune; By default, this is enabled (1)
    "VLLM_ENABLE_INDUCTOR_MAX_AUTOTUNE": lambda: bool(
        int(os.getenv("VLLM_ENABLE_INDUCTOR_MAX_AUTOTUNE", "1"))
    ),
    # If set to 1, enable coordinate_descent_tuning;
    # By default, this is enabled (1)
    "VLLM_ENABLE_INDUCTOR_COORDINATE_DESCENT_TUNING": lambda: bool(
        int(os.getenv("VLLM_ENABLE_INDUCTOR_COORDINATE_DESCENT_TUNING", "1"))
    ),
    # Flag to enable NCCL symmetric memory allocation and registration
    "VLLM_USE_NCCL_SYMM_MEM": lambda: bool(
        int(os.getenv("VLLM_USE_NCCL_SYMM_MEM", "0"))
    ),
    # NCCL header path
    "VLLM_NCCL_INCLUDE_PATH": lambda: os.environ.get("VLLM_NCCL_INCLUDE_PATH", None),
    # Flag to enable FBGemm kernels on model execution
    "VLLM_USE_FBGEMM": lambda: bool(int(os.getenv("VLLM_USE_FBGEMM", "0"))),
    # GC debug config
    # - VLLM_GC_DEBUG=0: disable GC debugger
    # - VLLM_GC_DEBUG=1: enable GC debugger with gc.collect elpased times
    # - VLLM_GC_DEBUG='{"top_objects":5}': enable GC debugger with
    #                                      top 5 collected objects
    "VLLM_GC_DEBUG": lambda: os.getenv("VLLM_GC_DEBUG", ""),
    # Disables parallel execution of shared_experts via separate cuda stream
    "VLLM_DISABLE_SHARED_EXPERTS_STREAM": lambda: os.getenv(
        "VLLM_DISABLE_SHARED_EXPERTS_STREAM", False
    ),
}

# --8<-- [end:env-vars-definition]


def __getattr__(name: str):
    """
    Gets environment variables lazily.

    NOTE: After enable_envs_cache() invocation (which triggered after service
    initialization), all environment variables will be cached.
    """
    if name in environment_variables:
        return environment_variables[name]()
    raise AttributeError(f"module {__name__!r} has no attribute {name!r}")


def enable_envs_cache() -> None:
    """
    Enables caching of environment variables. This is useful for performance
    reasons, as it avoids the need to re-evaluate environment variables on
    every call.

    NOTE: Currently, it's invoked after service initialization to reduce
    runtime overhead. This also means that environment variables should NOT
    be updated after the service is initialized.
    """
    # Tag __getattr__ with functools.cache
    global __getattr__
    __getattr__ = functools.cache(__getattr__)

    # Cache all environment variables
    for key in environment_variables:
        __getattr__(key)


def __dir__():
    return list(environment_variables.keys())


def is_set(name: str):
    """Check if an environment variable is explicitly set."""
    if name in environment_variables:
        return name in os.environ
    raise AttributeError(f"module {__name__!r} has no attribute {name!r}")


def set_vllm_use_v1(use_v1: bool):
    if is_set("VLLM_USE_V1"):
        raise ValueError(
            "Should not call set_vllm_use_v1() if VLLM_USE_V1 is set "
            "explicitly by the user. Please raise this as a Github "
            "Issue and explicitly set VLLM_USE_V1=0 or 1."
        )
    os.environ["VLLM_USE_V1"] = "1" if use_v1 else "0"


def compute_hash() -> str:
    """
    WARNING: Whenever a new key is added to this environment
    variables, ensure that it is included in the factors list if
    it affects the computation graph. For example, different values
    of VLLM_PP_LAYER_PARTITION will generate different computation
    graphs, so it is included in the factors list. The env vars that
    affect the choice of different kernels or attention backends should
    also be included in the factors list.
    """

    # The values of envs may affects the computation graph.
    # TODO(DefTruth): hash all environment variables?
    # for key in environment_variables:
    #     factorize(key)
    environment_variables_to_hash = [
        "VLLM_PP_LAYER_PARTITION",
        "VLLM_MLA_DISABLE",
        "VLLM_FLASH_ATTN_MAX_NUM_SPLITS_FOR_CUDA_GRAPH",
        "VLLM_USE_TRITON_FLASH_ATTN",
        "VLLM_USE_TRITON_AWQ",
        "VLLM_DP_RANK",
        "VLLM_DP_SIZE",
        "VLLM_USE_STANDALONE_COMPILE",
        "VLLM_FUSED_MOE_CHUNK_SIZE",
        "VLLM_FLASHINFER_MOE_BACKEND",
        "VLLM_V1_USE_PREFILL_DECODE_ATTENTION",
        "VLLM_ATTENTION_BACKEND",
        "VLLM_USE_FLASHINFER_SAMPLER",
        "VLLM_DISABLED_KERNELS",
        "VLLM_USE_DEEP_GEMM",
        "VLLM_USE_DEEP_GEMM_E8M0",
        "VLLM_USE_FUSED_MOE_GROUPED_TOPK",
        "VLLM_USE_FLASHINFER_MOE_FP16",
        "VLLM_USE_FLASHINFER_MOE_FP8",
        "VLLM_USE_FLASHINFER_MOE_FP4",
        "VLLM_USE_FLASHINFER_MOE_MXFP4_MXFP8",
        "VLLM_USE_FLASHINFER_MOE_MXFP4_MXFP8_CUTLASS",
        "VLLM_USE_FLASHINFER_MOE_MXFP4_BF16",
        "VLLM_USE_CUDNN_PREFILL",
        "VLLM_USE_TRTLLM_ATTENTION",
        "VLLM_FLASHINFER_DISABLE_Q_QUANTIZATION",
        "VLLM_ROCM_USE_AITER",
        "VLLM_ROCM_USE_AITER_PAGED_ATTN",
        "VLLM_ROCM_USE_AITER_LINEAR",
        "VLLM_ROCM_USE_AITER_MOE",
        "VLLM_ROCM_USE_AITER_RMSNORM",
        "VLLM_ROCM_USE_AITER_MLA",
        "VLLM_ROCM_USE_AITER_MHA",
        "VLLM_ROCM_USE_AITER_FP4_ASM_GEMM",
        "VLLM_ROCM_USE_TRITON_ROPE",
        "VLLM_ROCM_USE_AITER_FP8BMM",
        "VLLM_ROCM_USE_AITER_UNIFIED_ATTENTION",
        "VLLM_ROCM_USE_SKINNY_GEMM",
        "VLLM_ROCM_FP8_PADDING",
        "VLLM_ROCM_MOE_PADDING",
        "VLLM_ROCM_CUSTOM_PAGED_ATTN",
        "VLLM_ROCM_QUICK_REDUCE_QUANTIZATION",
        "VLLM_ROCM_QUICK_REDUCE_CAST_BF16_TO_FP16",
        "VLLM_ROCM_QUICK_REDUCE_MAX_SIZE_BYTES_MB",
        "VLLM_ROCM_FP8_MFMA_PAGE_ATTN",
        "VLLM_ENABLE_INDUCTOR_MAX_AUTOTUNE",
        "VLLM_ENABLE_INDUCTOR_COORDINATE_DESCENT_TUNING",
        "VLLM_NVFP4_GEMM_BACKEND",
        "VLLM_USE_FBGEMM",
    ]
    for key in environment_variables_to_hash:
        # if this goes out of sync with environment_variables,
        # it's not a user error, it's a bug
        assert key in environment_variables, (
            "Please update environment_variables_to_hash in envs.py"
        )

    factors = [environment_variables[key]() for key in environment_variables_to_hash]

    hash_str = hashlib.md5(str(factors).encode(), usedforsecurity=False).hexdigest()

    return hash_str<|MERGE_RESOLUTION|>--- conflicted
+++ resolved
@@ -1036,18 +1036,8 @@
     "VLLM_MXFP4_USE_MARLIN": lambda: maybe_convert_bool(
         os.environ.get("VLLM_MXFP4_USE_MARLIN", None)
     ),
-<<<<<<< HEAD
     # The activation dtype for marlin kernel
     "VLLM_MARLIN_INPUT_DTYPE": lambda: os.environ.get("VLLM_MARLIN_INPUT_DTYPE", None),
-    # Whether to turn on the outlines cache for V0
-    # This cache is unbounded and on disk, so it's not safe to use in
-    # an environment with potentially malicious users.
-    "VLLM_V0_USE_OUTLINES_CACHE": lambda: os.environ.get(
-        "VLLM_V0_USE_OUTLINES_CACHE", "0"
-    )
-    == "1",
-=======
->>>>>>> 70022ffc
     # Whether to turn on the outlines cache for V1
     # This cache is unbounded and on disk, so it's not safe to use in
     # an environment with potentially malicious users.
