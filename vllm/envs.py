# SPDX-License-Identifier: Apache-2.0

import hashlib
import os
import sys
import tempfile
from typing import TYPE_CHECKING, Any, Callable, Optional

if TYPE_CHECKING:
    VLLM_HOST_IP: str = ""
    VLLM_PORT: Optional[int] = None
    VLLM_RPC_BASE_PATH: str = tempfile.gettempdir()
    VLLM_USE_MODELSCOPE: bool = False
    VLLM_RINGBUFFER_WARNING_INTERVAL: int = 60
    VLLM_NCCL_SO_PATH: Optional[str] = None
    LD_LIBRARY_PATH: Optional[str] = None
    VLLM_ROCM_PREFER_TORCH: bool = False
    VLLM_ROCM_PREFER_TRITON: bool = True
    VLLM_USE_SDPA_ATTENTION: bool = False
    VLLM_USE_TRITON_FLASH_ATTN: bool = True
    VLLM_USE_ROCM_SKINNY_GEMM: bool = True
    VLLM_USE_ROCM_CUSTOM_PAGED_ATTN_FP8_OUT: bool = True
    VLLM_USE_ROCM_FP8_FLASH_ATTN: bool = False
    VLLM_FLASH_ATTN_VERSION: Optional[int] = None
    LOCAL_RANK: int = 0
    CUDA_VISIBLE_DEVICES: Optional[str] = None
    VLLM_ENGINE_ITERATION_TIMEOUT_S: int = 60
    VLLM_API_KEY: Optional[str] = None
    S3_ACCESS_KEY_ID: Optional[str] = None
    S3_SECRET_ACCESS_KEY: Optional[str] = None
    S3_ENDPOINT_URL: Optional[str] = None
    VLLM_MODEL_REDIRECT_PATH: Optional[str] = None
    VLLM_CACHE_ROOT: str = os.path.expanduser("~/.cache/vllm")
    VLLM_CONFIG_ROOT: str = os.path.expanduser("~/.config/vllm")
    VLLM_USAGE_STATS_SERVER: str = "https://stats.vllm.ai"
    VLLM_NO_USAGE_STATS: bool = False
    VLLM_DO_NOT_TRACK: bool = False
    VLLM_USAGE_SOURCE: str = ""
    VLLM_CONFIGURE_LOGGING: int = 1
    VLLM_LOGGING_LEVEL: str = "INFO"
    VLLM_LOGGING_PREFIX: str = ""
    VLLM_LOGGING_CONFIG_PATH: Optional[str] = None
    VLLM_LOGITS_PROCESSOR_THREADS: Optional[int] = None
    VLLM_TRACE_FUNCTION: int = 0
    VLLM_ATTENTION_BACKEND: Optional[str] = None
    VLLM_USE_FLASHINFER_SAMPLER: Optional[bool] = None
    VLLM_FLASHINFER_FORCE_TENSOR_CORES: bool = False
    VLLM_PP_LAYER_PARTITION: Optional[str] = None
    VLLM_CPU_KVCACHE_SPACE: int = 0
    VLLM_CPU_OMP_THREADS_BIND: str = ""
    VLLM_CPU_MOE_PREPACK: bool = True
    VLLM_XLA_CACHE_PATH: str = os.path.join(VLLM_CACHE_ROOT, "xla_cache")
    VLLM_XLA_CHECK_RECOMPILATION: bool = False
    VLLM_FUSED_MOE_CHUNK_SIZE: int = 64 * 1024
    VLLM_USE_RAY_SPMD_WORKER: bool = False
    VLLM_USE_RAY_COMPILED_DAG: bool = False
    VLLM_USE_RAY_COMPILED_DAG_CHANNEL_TYPE: str = "auto"
    VLLM_USE_RAY_COMPILED_DAG_OVERLAP_COMM: bool = False
    VLLM_WORKER_MULTIPROC_METHOD: str = "fork"
    VLLM_ASSETS_CACHE: str = os.path.join(VLLM_CACHE_ROOT, "assets")
    VLLM_IMAGE_FETCH_TIMEOUT: int = 5
    VLLM_VIDEO_FETCH_TIMEOUT: int = 30
    VLLM_AUDIO_FETCH_TIMEOUT: int = 10
    VLLM_MM_INPUT_CACHE_GIB: int = 8
    VLLM_TARGET_DEVICE: str = "cuda"
    MAX_JOBS: Optional[str] = None
    NVCC_THREADS: Optional[str] = None
    VLLM_USE_PRECOMPILED: bool = False
    VLLM_TEST_USE_PRECOMPILED_NIGHTLY_WHEEL: bool = False
    VLLM_NO_DEPRECATION_WARNING: bool = False
    VLLM_KEEP_ALIVE_ON_ENGINE_DEATH: bool = False
    CMAKE_BUILD_TYPE: Optional[str] = None
    VERBOSE: bool = False
    VLLM_ALLOW_LONG_MAX_MODEL_LEN: bool = False
    VLLM_RPC_TIMEOUT: int = 10000  # ms
    VLLM_PLUGINS: Optional[list[str]] = None
    VLLM_TORCH_PROFILER_DIR: Optional[str] = None
    VLLM_RPD_PROFILER_DIR: Optional[str] = None
    VLLM_USE_TRITON_AWQ: bool = False
    VLLM_ALLOW_RUNTIME_LORA_UPDATING: bool = False
    VLLM_SKIP_P2P_CHECK: bool = False
    VLLM_DISABLED_KERNELS: list[str] = []
    VLLM_USE_V1: bool = False
<<<<<<< HEAD
    VLLM_SYNC_SERVER_ACCUM_REQUESTS: int = 1
    VLLM_SYNC_SERVER_ENGINE_STEPS_BETWEEN_POLLS: int = 1
    VLLM_MOE_PADDING: bool = False
=======
>>>>>>> c3f61dd6
    VLLM_ROCM_USE_AITER: bool = False
    VLLM_ROCM_USE_AITER_PAGED_ATTN: bool = False
    VLLM_ROCM_USE_AITER_LINEAR: bool = True
    VLLM_ROCM_USE_AITER_MOE: bool = True
    VLLM_ROCM_USE_AITER_2STAGE_MOE: bool = True
    VLLM_ROCM_USE_AITER_RMSNORM: bool = True
<<<<<<< HEAD
    VLLM_ROCM_USE_AITER_MOE: bool = True
    VLLM_ROCM_USE_AITER_PAGED_ATTN: bool = False
    VLLM_ROCM_USE_AITER_2STAGE_MOE: bool = False
    VLLM_ROCM_USE_AITER_FP8_BLOCK_MOE: bool = False
    VLLM_ROCM_USE_AITER_BLOCK_GEMM: bool = False
    VLLM_ROCM_USE_AITER_LINEAR: bool = True
    VLLM_ROCM_USE_AITER_MLA: bool = False
=======
    VLLM_ROCM_USE_AITER_MLA: bool = True
    VLLM_ROCM_USE_SKINNY_GEMM: bool = True
>>>>>>> c3f61dd6
    VLLM_ROCM_FP8_PADDING: bool = True
    VLLM_ROCM_MOE_PADDING: bool = True
    VLLM_ROCM_CUSTOM_PAGED_ATTN: bool = True
    VLLM_ENABLE_V1_MULTIPROCESSING: bool = True
    VLLM_LOG_BATCHSIZE_INTERVAL: float = -1
    VLLM_DISABLE_COMPILE_CACHE: bool = False
    Q_SCALE_CONSTANT: int = 20
    K_SCALE_CONSTANT: int = 20
    V_SCALE_CONSTANT: int = 10
    VLLM_SERVER_DEV_MODE: bool = False
    VLLM_V1_OUTPUT_PROC_CHUNK_SIZE: int = 128
    VLLM_MLA_DISABLE: bool = False
    VLLM_ENABLE_MOE_ALIGN_BLOCK_SIZE_TRITON: bool = False
    VLLM_RAY_PER_WORKER_GPUS: float = 1.0
    VLLM_RAY_BUNDLE_INDICES: str = ""
    VLLM_CUDART_SO_PATH: Optional[str] = None
    VLLM_USE_HPU_CONTIGUOUS_CACHE_FETCH: bool = True
    VLLM_DP_RANK: int = 0
    VLLM_DP_RANK_LOCAL: int = -1
    VLLM_DP_SIZE: int = 1
    VLLM_DP_MASTER_IP: str = ""
    VLLM_DP_MASTER_PORT: int = 0
    VLLM_MARLIN_USE_ATOMIC_ADD: bool = False
    VLLM_V0_USE_OUTLINES_CACHE: bool = False
    VLLM_TPU_BUCKET_PADDING_GAP: int = 0
    VLLM_USE_DEEP_GEMM: bool = False
    VLLM_XGRAMMAR_CACHE_MB: int = 0
    VLLM_MSGPACK_ZERO_COPY_THRESHOLD: int = 256


def get_default_cache_root():
    return os.getenv(
        "XDG_CACHE_HOME",
        os.path.join(os.path.expanduser("~"), ".cache"),
    )


def get_default_config_root():
    return os.getenv(
        "XDG_CONFIG_HOME",
        os.path.join(os.path.expanduser("~"), ".config"),
    )


def maybe_convert_int(value: Optional[str]) -> Optional[int]:
    if value is None:
        return None
    return int(value)


# The begin-* and end* here are used by the documentation generator
# to extract the used env vars.

# begin-env-vars-definition

environment_variables: dict[str, Callable[[], Any]] = {

    # ================== Installation Time Env Vars ==================

    # Target device of vLLM, supporting [cuda (by default),
    # rocm, neuron, cpu]
    "VLLM_TARGET_DEVICE":
    lambda: os.getenv("VLLM_TARGET_DEVICE", "cuda"),

    # Maximum number of compilation jobs to run in parallel.
    # By default this is the number of CPUs
    "MAX_JOBS":
    lambda: os.getenv("MAX_JOBS", None),

    # Number of threads to use for nvcc
    # By default this is 1.
    # If set, `MAX_JOBS` will be reduced to avoid oversubscribing the CPU.
    "NVCC_THREADS":
    lambda: os.getenv("NVCC_THREADS", None),

    # If set, vllm will use precompiled binaries (*.so)
    "VLLM_USE_PRECOMPILED":
    lambda: bool(os.environ.get("VLLM_USE_PRECOMPILED")) or bool(
        os.environ.get("VLLM_PRECOMPILED_WHEEL_LOCATION")),

    # Whether to force using nightly wheel in python build.
    # This is used for testing the nightly wheel in python build.
    "VLLM_TEST_USE_PRECOMPILED_NIGHTLY_WHEEL":
    lambda: bool(int(os.getenv("VLLM_TEST_USE_PRECOMPILED_NIGHTLY_WHEEL", "0"))
                 ),

    # CMake build type
    # If not set, defaults to "Debug" or "RelWithDebInfo"
    # Available options: "Debug", "Release", "RelWithDebInfo"
    "CMAKE_BUILD_TYPE":
    lambda: os.getenv("CMAKE_BUILD_TYPE"),

    # If set, vllm will print verbose logs during installation
    "VERBOSE":
    lambda: bool(int(os.getenv('VERBOSE', '0'))),

    # Root directory for vLLM configuration files
    # Defaults to `~/.config/vllm` unless `XDG_CONFIG_HOME` is set
    # Note that this not only affects how vllm finds its configuration files
    # during runtime, but also affects how vllm installs its configuration
    # files during **installation**.
    "VLLM_CONFIG_ROOT":
    lambda: os.path.expanduser(
        os.getenv(
            "VLLM_CONFIG_ROOT",
            os.path.join(get_default_config_root(), "vllm"),
        )),

    # ================== Runtime Env Vars ==================

    # Root directory for vLLM cache files
    # Defaults to `~/.cache/vllm` unless `XDG_CACHE_HOME` is set
    "VLLM_CACHE_ROOT":
    lambda: os.path.expanduser(
        os.getenv(
            "VLLM_CACHE_ROOT",
            os.path.join(get_default_cache_root(), "vllm"),
        )),

    # used in distributed environment to determine the ip address
    # of the current node, when the node has multiple network interfaces.
    # If you are using multi-node inference, you should set this differently
    # on each node.
    'VLLM_HOST_IP':
    lambda: os.getenv('VLLM_HOST_IP', ""),

    # used in distributed environment to manually set the communication port
    # Note: if VLLM_PORT is set, and some code asks for multiple ports, the
    # VLLM_PORT will be used as the first port, and the rest will be generated
    # by incrementing the VLLM_PORT value.
    # '0' is used to make mypy happy
    'VLLM_PORT':
    lambda: int(os.getenv('VLLM_PORT', '0'))
    if 'VLLM_PORT' in os.environ else None,

    # path used for ipc when the frontend api server is running in
    # multi-processing mode to communicate with the backend engine process.
    'VLLM_RPC_BASE_PATH':
    lambda: os.getenv('VLLM_RPC_BASE_PATH', tempfile.gettempdir()),

    # If true, will load models from ModelScope instead of Hugging Face Hub.
    # note that the value is true or false, not numbers
    "VLLM_USE_MODELSCOPE":
    lambda: os.environ.get("VLLM_USE_MODELSCOPE", "False").lower() == "true",

    # Interval in seconds to log a warning message when the ring buffer is full
    "VLLM_RINGBUFFER_WARNING_INTERVAL":
    lambda: int(os.environ.get("VLLM_RINGBUFFER_WARNING_INTERVAL", "60")),

    # path to cudatoolkit home directory, under which should be bin, include,
    # and lib directories.
    "CUDA_HOME":
    lambda: os.environ.get("CUDA_HOME", None),

    # Path to the NCCL library file. It is needed because nccl>=2.19 brought
    # by PyTorch contains a bug: https://github.com/NVIDIA/nccl/issues/1234
    "VLLM_NCCL_SO_PATH":
    lambda: os.environ.get("VLLM_NCCL_SO_PATH", None),

    # when `VLLM_NCCL_SO_PATH` is not set, vllm will try to find the nccl
    # library file in the locations specified by `LD_LIBRARY_PATH`
    "LD_LIBRARY_PATH":
    lambda: os.environ.get("LD_LIBRARY_PATH", None),

    # flag to tell vllm to prefer torch on ROCm
    "VLLM_ROCM_PREFER_TORCH":
    lambda: (os.environ.get("VLLM_ROCM_PREFER_TORCH", "False").lower() in
             ("true", "1")),

    # flag to tell vllm to prefer triton on ROCm
    "VLLM_ROCM_PREFER_TRITON":
    lambda: (os.environ.get("VLLM_ROCM_PREFER_TRITON", "True").lower() in
             ("true", "1")),

    # flag to control if vllm should use naive scaled dot-product attention
    "VLLM_USE_SDPA_ATTENTION":
    lambda: (os.environ.get("VLLM_USE_SDPA_ATTENTION", "False").lower() in
             ("true", "1")),

    # flag to control if vllm should use triton flash attention
    "VLLM_USE_TRITON_FLASH_ATTN":
    lambda: (os.environ.get("VLLM_USE_TRITON_FLASH_ATTN", "True").lower() in
             ("true", "1")),

    # Force vllm to use a specific flash-attention version (2 or 3), only valid
    # when using the flash-attention backend.
    "VLLM_FLASH_ATTN_VERSION":
    lambda: maybe_convert_int(os.environ.get("VLLM_FLASH_ATTN_VERSION", None)),

    # Internal flag to enable Dynamo fullgraph capture
    "VLLM_TEST_DYNAMO_FULLGRAPH_CAPTURE":
    lambda: bool(
        os.environ.get("VLLM_TEST_DYNAMO_FULLGRAPH_CAPTURE", "1") != "0"),

    # small gemms custom implementation for MI3* cards
    "VLLM_USE_ROCM_SKINNY_GEMM":
    lambda: (os.getenv("VLLM_USE_ROCM_SKINNY_GEMM", "True").lower() in
             ("true", "1")),

    # have custom paged attention implemented for MI3* cards write out fp8
    "VLLM_USE_ROCM_CUSTOM_PAGED_ATTN_FP8_OUT":
    lambda:
    (os.getenv("VLLM_USE_ROCM_CUSTOM_PAGED_ATTN_FP8_OUT", "True").lower() in
     ("true", "1")),

    # use quantized q,k,v,softmax(qk^T), attn output during prefill
    "VLLM_USE_ROCM_FP8_FLASH_ATTN":
    lambda: (os.getenv("VLLM_USE_ROCM_FP8_FLASH_ATTN", "False").lower() in
             ("true", "1")),

    # local rank of the process in the distributed setting, used to determine
    # the GPU device id
    "LOCAL_RANK":
    lambda: int(os.environ.get("LOCAL_RANK", "0")),

    # used to control the visible devices in the distributed setting
    "CUDA_VISIBLE_DEVICES":
    lambda: os.environ.get("CUDA_VISIBLE_DEVICES", None),

    # timeout for each iteration in the engine
    "VLLM_ENGINE_ITERATION_TIMEOUT_S":
    lambda: int(os.environ.get("VLLM_ENGINE_ITERATION_TIMEOUT_S", "60")),

    # API key for vLLM API server
    "VLLM_API_KEY":
    lambda: os.environ.get("VLLM_API_KEY", None),

    # Whether to log responses from API Server for debugging
    "VLLM_DEBUG_LOG_API_SERVER_RESPONSE":
    lambda: os.environ.get("VLLM_DEBUG_LOG_API_SERVER_RESPONSE", "False"
                           ).lower() == "true",

    # S3 access information, used for tensorizer to load model from S3
    "S3_ACCESS_KEY_ID":
    lambda: os.environ.get("S3_ACCESS_KEY_ID", None),
    "S3_SECRET_ACCESS_KEY":
    lambda: os.environ.get("S3_SECRET_ACCESS_KEY", None),
    "S3_ENDPOINT_URL":
    lambda: os.environ.get("S3_ENDPOINT_URL", None),

    # Usage stats collection
    "VLLM_USAGE_STATS_SERVER":
    lambda: os.environ.get("VLLM_USAGE_STATS_SERVER", "https://stats.vllm.ai"),
    "VLLM_NO_USAGE_STATS":
    lambda: os.environ.get("VLLM_NO_USAGE_STATS", "0") == "1",
    "VLLM_DO_NOT_TRACK":
    lambda: (os.environ.get("VLLM_DO_NOT_TRACK", None) or os.environ.get(
        "DO_NOT_TRACK", None) or "0") == "1",
    "VLLM_USAGE_SOURCE":
    lambda: os.environ.get("VLLM_USAGE_SOURCE", "production"),

    # Logging configuration
    # If set to 0, vllm will not configure logging
    # If set to 1, vllm will configure logging using the default configuration
    #    or the configuration file specified by VLLM_LOGGING_CONFIG_PATH
    "VLLM_CONFIGURE_LOGGING":
    lambda: int(os.getenv("VLLM_CONFIGURE_LOGGING", "1")),
    "VLLM_LOGGING_CONFIG_PATH":
    lambda: os.getenv("VLLM_LOGGING_CONFIG_PATH"),

    # this is used for configuring the default logging level
    "VLLM_LOGGING_LEVEL":
    lambda: os.getenv("VLLM_LOGGING_LEVEL", "INFO").upper(),

    # if set, VLLM_LOGGING_PREFIX will be prepended to all log messages
    "VLLM_LOGGING_PREFIX":
    lambda: os.getenv("VLLM_LOGGING_PREFIX", ""),

    # if set, vllm will call logits processors in a thread pool with this many
    # threads. This is useful when using custom logits processors that either
    # (a) launch additional CUDA kernels or (b) do significant CPU-bound work
    # while not holding the python GIL, or both.
    "VLLM_LOGITS_PROCESSOR_THREADS":
    lambda: int(os.getenv("VLLM_LOGITS_PROCESSOR_THREADS", "0"))
    if "VLLM_LOGITS_PROCESSOR_THREADS" in os.environ else None,

    # Trace function calls
    # If set to 1, vllm will trace function calls
    # Useful for debugging
    "VLLM_TRACE_FUNCTION":
    lambda: int(os.getenv("VLLM_TRACE_FUNCTION", "0")),

    # Backend for attention computation
    # Available options:
    # - "TORCH_SDPA": use torch.nn.MultiheadAttention
    # - "FLASH_ATTN": use FlashAttention
    # - "XFORMERS": use XFormers
    # - "ROCM_FLASH": use ROCmFlashAttention
    # - "FLASHINFER": use flashinfer
    # - "FLASHMLA": use FlashMLA
    "VLLM_ATTENTION_BACKEND":
    lambda: os.getenv("VLLM_ATTENTION_BACKEND", None),

    # If set, vllm will use flashinfer sampler
    "VLLM_USE_FLASHINFER_SAMPLER":
    lambda: bool(int(os.environ["VLLM_USE_FLASHINFER_SAMPLER"]))
    if "VLLM_USE_FLASHINFER_SAMPLER" in os.environ else None,

    # If set, vllm will force flashinfer to use tensor cores;
    # otherwise will use heuristic based on model architecture.
    "VLLM_FLASHINFER_FORCE_TENSOR_CORES":
    lambda: bool(int(os.getenv("VLLM_FLASHINFER_FORCE_TENSOR_CORES", "0"))),

    # Pipeline stage partition strategy
    "VLLM_PP_LAYER_PARTITION":
    lambda: os.getenv("VLLM_PP_LAYER_PARTITION", None),

    # (CPU backend only) CPU key-value cache space.
    # default is 4 GiB
    "VLLM_CPU_KVCACHE_SPACE":
    lambda: int(os.getenv("VLLM_CPU_KVCACHE_SPACE", "0")),

    # (CPU backend only) CPU core ids bound by OpenMP threads, e.g., "0-31",
    # "0,1,2", "0-31,33". CPU cores of different ranks are separated by '|'.
    "VLLM_CPU_OMP_THREADS_BIND":
    lambda: os.getenv("VLLM_CPU_OMP_THREADS_BIND", "all"),

    # (CPU backend only) whether to use prepack for MoE layer. This will be
    # passed to ipex.llm.modules.GatedMLPMOE. On unsupported CPUs, you might
    # need to set this to "0" (False).
    "VLLM_CPU_MOE_PREPACK":
    lambda: bool(int(os.getenv("VLLM_CPU_MOE_PREPACK", "1"))),

    # If the env var is set, then all workers will execute as separate
    # processes from the engine, and we use the same mechanism to trigger
    # execution on all workers.
    # Run vLLM with VLLM_USE_RAY_SPMD_WORKER=1 to enable it.
    "VLLM_USE_RAY_SPMD_WORKER":
    lambda: bool(int(os.getenv("VLLM_USE_RAY_SPMD_WORKER", "0"))),

    # If the env var is set, it uses the Ray's Compiled Graph
    # (previously known as ADAG) API which optimizes the
    # control plane overhead.
    # Run vLLM with VLLM_USE_RAY_COMPILED_DAG=1 to enable it.
    # Note that this variable is set to 1 in V1 by default
    # when ray distributed executor is used.
    "VLLM_USE_RAY_COMPILED_DAG":
    lambda: bool(int(os.getenv("VLLM_USE_RAY_COMPILED_DAG", "0"))),

    # If the env var is set, Ray Compiled Graph uses the specified
    # channel type to communicate between workers belonging to
    # different pipeline-parallel stages.
    # Available options:
    # - "auto": use the default channel type
    # - "nccl": use NCCL for communication
    # - "shm": use shared memory and gRPC for communication
    # This flag is ignored if VLLM_USE_RAY_COMPILED_DAG is not set.
    "VLLM_USE_RAY_COMPILED_DAG_CHANNEL_TYPE":
    lambda: os.getenv("VLLM_USE_RAY_COMPILED_DAG_CHANNEL_TYPE", "auto"),

    # If the env var is set, it enables GPU communication overlap
    # (experimental feature) in Ray's Compiled Graph. This flag is ignored if
    # VLLM_USE_RAY_COMPILED_DAG is not set.
    "VLLM_USE_RAY_COMPILED_DAG_OVERLAP_COMM":
    lambda: bool(int(os.getenv("VLLM_USE_RAY_COMPILED_DAG_OVERLAP_COMM", "0"))
                 ),

    # Use dedicated multiprocess context for workers.
    # Both spawn and fork work
    "VLLM_WORKER_MULTIPROC_METHOD":
    lambda: os.getenv("VLLM_WORKER_MULTIPROC_METHOD", "fork"),

    # Path to the cache for storing downloaded assets
    "VLLM_ASSETS_CACHE":
    lambda: os.path.expanduser(
        os.getenv(
            "VLLM_ASSETS_CACHE",
            os.path.join(get_default_cache_root(), "vllm", "assets"),
        )),

    # Timeout for fetching images when serving multimodal models
    # Default is 5 seconds
    "VLLM_IMAGE_FETCH_TIMEOUT":
    lambda: int(os.getenv("VLLM_IMAGE_FETCH_TIMEOUT", "5")),

    # Timeout for fetching videos when serving multimodal models
    # Default is 30 seconds
    "VLLM_VIDEO_FETCH_TIMEOUT":
    lambda: int(os.getenv("VLLM_VIDEO_FETCH_TIMEOUT", "30")),

    # Timeout for fetching audio when serving multimodal models
    # Default is 10 seconds
    "VLLM_AUDIO_FETCH_TIMEOUT":
    lambda: int(os.getenv("VLLM_AUDIO_FETCH_TIMEOUT", "10")),

    # Cache size (in GiB) for multimodal input cache
    # Default is 4 GiB
    "VLLM_MM_INPUT_CACHE_GIB":
    lambda: int(os.getenv("VLLM_MM_INPUT_CACHE_GIB", "4")),

    # Path to the XLA persistent cache directory.
    # Only used for XLA devices such as TPUs.
    "VLLM_XLA_CACHE_PATH":
    lambda: os.path.expanduser(
        os.getenv(
            "VLLM_XLA_CACHE_PATH",
            os.path.join(get_default_cache_root(), "vllm", "xla_cache"),
        )),

    # If set, assert on XLA recompilation after each execution step.
    "VLLM_XLA_CHECK_RECOMPILATION":
    lambda: bool(int(os.getenv("VLLM_XLA_CHECK_RECOMPILATION", "0"))),
    "VLLM_FUSED_MOE_CHUNK_SIZE":
    lambda: int(os.getenv("VLLM_FUSED_MOE_CHUNK_SIZE", "65536")),

    # If set, vllm will skip the deprecation warnings.
    "VLLM_NO_DEPRECATION_WARNING":
    lambda: bool(int(os.getenv("VLLM_NO_DEPRECATION_WARNING", "0"))),

    # If set, the OpenAI API server will stay alive even after the underlying
    # AsyncLLMEngine errors and stops serving requests
    "VLLM_KEEP_ALIVE_ON_ENGINE_DEATH":
    lambda: bool(os.getenv("VLLM_KEEP_ALIVE_ON_ENGINE_DEATH", 0)),

    # If the env var VLLM_ALLOW_LONG_MAX_MODEL_LEN is set, it allows
    # the user to specify a max sequence length greater than
    # the max length derived from the model's config.json.
    # To enable this, set VLLM_ALLOW_LONG_MAX_MODEL_LEN=1.
    "VLLM_ALLOW_LONG_MAX_MODEL_LEN":
    lambda:
    (os.environ.get("VLLM_ALLOW_LONG_MAX_MODEL_LEN", "0").strip().lower() in
     ("1", "true")),

    # If set, forces FP8 Marlin to be used for FP8 quantization regardless
    # of the hardware support for FP8 compute.
    "VLLM_TEST_FORCE_FP8_MARLIN":
    lambda:
    (os.environ.get("VLLM_TEST_FORCE_FP8_MARLIN", "0").strip().lower() in
     ("1", "true")),
    "VLLM_TEST_FORCE_LOAD_FORMAT":
    lambda: os.getenv("VLLM_TEST_FORCE_LOAD_FORMAT", "dummy"),

    # Time in ms for the zmq client to wait for a response from the backend
    # server for simple data operations
    "VLLM_RPC_TIMEOUT":
    lambda: int(os.getenv("VLLM_RPC_TIMEOUT", "10000")),

    # a list of plugin names to load, separated by commas.
    # if this is not set, it means all plugins will be loaded
    # if this is set to an empty string, no plugins will be loaded
    "VLLM_PLUGINS":
    lambda: None if "VLLM_PLUGINS" not in os.environ else os.environ[
        "VLLM_PLUGINS"].split(","),

    # Enables torch profiler if set. Path to the directory where torch profiler
    # traces are saved. Note that it must be an absolute path.
    "VLLM_TORCH_PROFILER_DIR":
    lambda: (None if os.getenv("VLLM_TORCH_PROFILER_DIR", None) is None else os
             .path.expanduser(os.getenv("VLLM_TORCH_PROFILER_DIR", "."))),

    # Enables rpd profiler if set. Path to the directory where torch profiler
    # traces are saved. Note that it must be an absolute path.
    "VLLM_RPD_PROFILER_DIR":
    lambda: (None if os.getenv("VLLM_RPD_PROFILER_DIR", None) is None else os.
             path.expanduser(os.getenv("VLLM_RPD_PROFILER_DIR", "."))),

    # If set, vLLM will use Triton implementations of AWQ.
    "VLLM_USE_TRITON_AWQ":
    lambda: bool(int(os.getenv("VLLM_USE_TRITON_AWQ", "0"))),

    # If set, allow loading or unloading lora adapters in runtime,
    "VLLM_ALLOW_RUNTIME_LORA_UPDATING":
    lambda:
    (os.environ.get("VLLM_ALLOW_RUNTIME_LORA_UPDATING", "0").strip().lower() in
     ("1", "true")),

    # By default, vLLM will check the peer-to-peer capability itself,
    # in case of broken drivers. See https://github.com/vllm-project/vllm/blob/a9b15c606fea67a072416ea0ea115261a2756058/vllm/distributed/device_communicators/custom_all_reduce_utils.py#L101-L108 for details. # noqa
    # If this env var is set to 1, vLLM will skip the peer-to-peer check,
    # and trust the driver's peer-to-peer capability report.
    "VLLM_SKIP_P2P_CHECK":
    lambda: os.getenv("VLLM_SKIP_P2P_CHECK", "0") == "1",

    # List of quantization kernels that should be disabled, used for testing
    # and performance comparisons. Currently only affects MPLinearKernel
    # selection
    # (kernels: MacheteLinearKernel, MarlinLinearKernel, ExllamaLinearKernel)
    "VLLM_DISABLED_KERNELS":
    lambda: [] if "VLLM_DISABLED_KERNELS" not in os.environ else os.environ[
        "VLLM_DISABLED_KERNELS"].split(","),

    # If set, use the V1 code path.
    "VLLM_USE_V1":
    lambda: bool(int(os.getenv("VLLM_USE_V1", "1"))),

    # Disable aiter ops unless specifically enabled.
    # Acts as a parent switch to enable the rest of the other operations.
    "VLLM_ROCM_USE_AITER":
    lambda: (os.getenv("VLLM_ROCM_USE_AITER", "False").lower() in
             ("true", "1")),

    # Whether to use aiter paged attention.
    # By default is disabled.
    "VLLM_ROCM_USE_AITER_PAGED_ATTN":
    lambda: (os.getenv("VLLM_ROCM_USE_AITER_PAGED_ATTN", "False").lower() in
             ("true", "1")),

    # use aiter linear op if aiter ops are enabled
    # The following list of related ops
    # - scaled_mm (per-tensor / rowwise)
    "VLLM_ROCM_USE_AITER_LINEAR":
    lambda: (os.getenv("VLLM_ROCM_USE_AITER_LINEAR", "True").lower() in
             ("true", "1")),

    # Whether to use aiter moe ops.
    # By default is enabled.
    "VLLM_ROCM_USE_AITER_MOE":
    lambda: (os.getenv("VLLM_ROCM_USE_AITER_MOE", "True").lower() in
             ("true", "1")),

    # use aiter ck fused moe op if ater ops are enabled
    "VLLM_ROCM_USE_AITER_2STAGE_MOE":
    lambda: (os.getenv("VLLM_ROCM_USE_AITER_2STAGE_MOE", "True").lower() in
             ("true", "1")),

    # use aiter rms norm op if aiter ops are enabled.
    "VLLM_ROCM_USE_AITER_RMSNORM":
    lambda: (os.getenv("VLLM_ROCM_USE_AITER_RMSNORM", "True").lower() in
             ("true", "1")),

<<<<<<< HEAD
    # use aiter Paged Attention op if enabled. Disable by default.
    "VLLM_ROCM_USE_AITER_PAGED_ATTN":
    lambda: (os.getenv("VLLM_ROCM_USE_AITER_PAGED_ATTN", "False").lower() in
             ("true", "1")),

    # use aiter MoE op if enabled. Enable by default.
    "VLLM_ROCM_USE_AITER_MOE":
    lambda: (os.getenv("VLLM_ROCM_USE_AITER_MOE", "True").lower() in
             ("true", "1")),

    # use aiter 2 Stage MoE op if enabled. Disable by default.
    "VLLM_ROCM_USE_AITER_2STAGE_MOE":
    lambda: (os.getenv("VLLM_ROCM_USE_AITER_2STAGE_MOE", "False").lower() in
             ("true", "1")),

    # use aiter fp8 block-scale op if both AITER_MOE and this are enabled.
    # Disabled by default.
    "VLLM_ROCM_USE_AITER_FP8_BLOCK_MOE":
    lambda: (os.getenv("VLLM_ROCM_USE_AITER_FP8_BLOCK_MOE", "False").lower() in
             ("true", "1")),

    # use aiter w8a8 block gemm op if enabled. Disabled by default.
    "VLLM_ROCM_USE_AITER_BLOCK_GEMM":
    lambda: (os.getenv("VLLM_ROCM_USE_AITER_BLOCK_GEMM", "False").lower() in
             ("true", "1")),

    # use aiter linear op if enabled. Enabled by default.
    "VLLM_ROCM_USE_AITER_LINEAR":
    lambda: (os.getenv("VLLM_ROCM_USE_AITER_LINEAR", "True").lower() in
             ("true", "1")),

    # use aiter MLA if enabled. Disabled by default.
    "VLLM_ROCM_USE_AITER_MLA":
    lambda: (os.getenv("VLLM_ROCM_USE_AITER_MLA", "False").lower() in
             ("true", "1")),

    # Try to accumulate this many requests before proceeding
    "VLLM_SYNC_SERVER_ACCUM_REQUESTS":
    lambda: int(os.getenv("VLLM_SYNC_SERVER_ACCUM_REQUESTS", "1")),
    "VLLM_SYNC_SERVER_ENGINE_STEPS_BETWEEN_POLLS":
    lambda: int(os.getenv("VLLM_SYNC_SERVER_ENGINE_STEPS_BETWEEN_POLLS", "1")),
=======
    # Whether to use aiter mla ops.
    # By default is enabled.
    "VLLM_ROCM_USE_AITER_MLA":
    lambda: (os.getenv("VLLM_ROCM_USE_AITER_MLA", "True").lower() in
             ("true", "1")),
    # use rocm skinny gemms
    "VLLM_ROCM_USE_SKINNY_GEMM":
    lambda: (os.getenv("VLLM_ROCM_USE_SKINNY_GEMM", "True").lower() in
             ("true", "1")),
>>>>>>> c3f61dd6

    # Pad the fp8 weights to 256 bytes for ROCm
    "VLLM_ROCM_FP8_PADDING":
    lambda: bool(int(os.getenv("VLLM_ROCM_FP8_PADDING", "1"))),

<<<<<<< HEAD
    # Pad the weight for moe kernel or not
    "VLLM_MOE_PADDING":
    lambda: (os.getenv("VLLM_MOE_PADDING", "False").lower() in ("true", "1")),
=======
    # Pad the weights for the moe kernel
    "VLLM_ROCM_MOE_PADDING":
    lambda: bool(int(os.getenv("VLLM_ROCM_MOE_PADDING", "1"))),

    # custom paged attention kernel for MI3* cards
    "VLLM_ROCM_CUSTOM_PAGED_ATTN":
    lambda: (os.getenv("VLLM_ROCM_CUSTOM_PAGED_ATTN", "True").lower() in
             ("true", "1")),
>>>>>>> c3f61dd6

    # Divisor for dynamic query scale factor calculation for FP8 KV Cache
    "Q_SCALE_CONSTANT":
    lambda: int(os.getenv("Q_SCALE_CONSTANT", "20")),

    # Divisor for dynamic key scale factor calculation
    # for FP8 KV Cache and attention
    "K_SCALE_CONSTANT":
    lambda: int(os.getenv("K_SCALE_CONSTANT", "20")),

    # Divisor for dynamic value scale factor calculation
    # for FP8 KV Cache and attention
    "V_SCALE_CONSTANT":
    lambda: int(os.getenv("V_SCALE_CONSTANT", "10")),
    # If set, enable multiprocessing in LLM for the V1 code path.
    "VLLM_ENABLE_V1_MULTIPROCESSING":
    lambda: bool(int(os.getenv("VLLM_ENABLE_V1_MULTIPROCESSING", "1"))),
    "VLLM_LOG_BATCHSIZE_INTERVAL":
    lambda: float(os.getenv("VLLM_LOG_BATCHSIZE_INTERVAL", "-1")),
    "VLLM_DISABLE_COMPILE_CACHE":
    lambda: bool(int(os.getenv("VLLM_DISABLE_COMPILE_CACHE", "0"))),

    # If set, vllm will run in development mode, which will enable
    # some additional endpoints for developing and debugging,
    # e.g. `/reset_prefix_cache`
    "VLLM_SERVER_DEV_MODE":
    lambda: bool(int(os.getenv("VLLM_SERVER_DEV_MODE", "0"))),

    # Controls the maximum number of requests to handle in a
    # single asyncio task when processing per-token outputs in the
    # V1 AsyncLLM interface. It is applicable when handling a high
    # concurrency of streaming requests.
    # Setting this too high can result in a higher variance of
    # inter-message latencies. Setting it too low can negatively impact
    # TTFT and overall throughput.
    "VLLM_V1_OUTPUT_PROC_CHUNK_SIZE":
    lambda: int(os.getenv("VLLM_V1_OUTPUT_PROC_CHUNK_SIZE", "128")),

    # If set, vLLM will disable the MLA attention optimizations.
    "VLLM_MLA_DISABLE":
    lambda: bool(int(os.getenv("VLLM_MLA_DISABLE", "0"))),

    # If set, vLLM will use the Triton implementation of moe_align_block_size,
    # i.e. moe_align_block_size_triton in fused_moe.py.
    "VLLM_ENABLE_MOE_ALIGN_BLOCK_SIZE_TRITON":
    lambda: bool(int(os.getenv("VLLM_ENABLE_MOE_ALIGN_BLOCK_SIZE_TRITON", "0"))
                 ),

    # Number of GPUs per worker in Ray, if it is set to be a fraction,
    # it allows ray to schedule multiple actors on a single GPU,
    # so that users can colocate other actors on the same GPUs as vLLM.
    "VLLM_RAY_PER_WORKER_GPUS":
    lambda: float(os.getenv("VLLM_RAY_PER_WORKER_GPUS", "1.0")),

    # Bundle indices for Ray, if it is set, it can control precisely
    # which indices are used for the Ray bundle, for every worker.
    # Format: comma-separated list of integers, e.g. "0,1,2,3"
    "VLLM_RAY_BUNDLE_INDICES":
    lambda: os.getenv("VLLM_RAY_BUNDLE_INDICES", ""),

    # In some system, find_loaded_library() may not work. So we allow users to
    # specify the path through environment variable VLLM_CUDART_SO_PATH.
    "VLLM_CUDART_SO_PATH":
    lambda: os.getenv("VLLM_CUDART_SO_PATH", None),

    # Contiguous cache fetching to avoid using costly gather operation on
    # Gaudi3. This is only applicable to HPU contiguous cache. If set to true,
    # contiguous cache fetch will be used.
    "VLLM_USE_HPU_CONTIGUOUS_CACHE_FETCH":
    lambda: os.environ.get("VLLM_CONTIGUOUS_PA", "true").lower() in
    ("1", "true"),

    # Rank of the process in the data parallel setting
    "VLLM_DP_RANK":
    lambda: int(os.getenv("VLLM_DP_RANK", "0")),

    # Rank of the process in the data parallel setting.
    # Defaults to VLLM_DP_RANK when not set.
    "VLLM_DP_RANK_LOCAL":
    lambda: int(
        os.getenv("VLLM_DP_RANK_LOCAL", sys.modules[__name__].VLLM_DP_RANK)),

    # World size of the data parallel setting
    "VLLM_DP_SIZE":
    lambda: int(os.getenv("VLLM_DP_SIZE", "1")),

    # IP address of the master node in the data parallel setting
    "VLLM_DP_MASTER_IP":
    lambda: os.getenv("VLLM_DP_MASTER_IP", "127.0.0.1"),

    # Port of the master node in the data parallel setting
    "VLLM_DP_MASTER_PORT":
    lambda: int(os.getenv("VLLM_DP_MASTER_PORT", "0")),

    # Whether to use S3 path for model loading in CI via RunAI Streamer
    "VLLM_CI_USE_S3":
    lambda: os.environ.get("VLLM_CI_USE_S3", "0") == "1",

    # Use model_redirect to redirect the model name to a local folder.
    # `model_redirect` can be a json file mapping the model between
    # repo_id and local folder:
    # {"meta-llama/Llama-3.2-1B": "/tmp/Llama-3.2-1B"}
    # or a space separated values table file:
    # meta-llama/Llama-3.2-1B   /tmp/Llama-3.2-1B
    "VLLM_MODEL_REDIRECT_PATH":
    lambda: os.environ.get("VLLM_MODEL_REDIRECT_PATH", None),

    # Whether to use atomicAdd reduce in gptq/awq marlin kernel.
    "VLLM_MARLIN_USE_ATOMIC_ADD":
    lambda: os.environ.get("VLLM_MARLIN_USE_ATOMIC_ADD", "0") == "1",

    # Whether to turn on the outlines cache for V0
    # This cache is unbounded and on disk, so it's not safe to use in
    # an environment with potentially malicious users.
    "VLLM_V0_USE_OUTLINES_CACHE":
    lambda: os.environ.get("VLLM_V0_USE_OUTLINES_CACHE", "0") == "1",

    # Gap between padding buckets for the forward pass. So we have
    # 8, we will run forward pass with [16, 24, 32, ...].
    "VLLM_TPU_BUCKET_PADDING_GAP":
    lambda: int(os.environ["VLLM_TPU_BUCKET_PADDING_GAP"])
    if "VLLM_TPU_BUCKET_PADDING_GAP" in os.environ else 0,

    # Allow use of DeepGemm kernels for fused moe ops.
    "VLLM_USE_DEEP_GEMM":
    lambda: bool(int(os.getenv("VLLM_USE_DEEP_GEMM", "0"))),

    # Control the cache sized used by the xgrammar compiler. The default
    # of 512 MB should be enough for roughly 1000 JSON schemas.
    # It can be changed with this variable if needed for some reason.
    "VLLM_XGRAMMAR_CACHE_MB":
    lambda: int(os.getenv("VLLM_XGRAMMAR_CACHE_MB", "512")),

    # Control the threshold for msgspec to use 'zero copy' for
    # serialization/deserialization of tensors. Tensors below
    # this limit will be encoded into the msgpack buffer, and
    # tensors above will instead be sent via a separate message.
    # While the sending side still actually copies the tensor
    # in all cases, on the receiving side, tensors above this
    # limit will actually be zero-copy decoded.
    "VLLM_MSGPACK_ZERO_COPY_THRESHOLD":
    lambda: int(os.getenv("VLLM_MSGPACK_ZERO_COPY_THRESHOLD", "256")),
}

# end-env-vars-definition


def __getattr__(name: str):
    # lazy evaluation of environment variables
    if name in environment_variables:
        return environment_variables[name]()
    raise AttributeError(f"module {__name__!r} has no attribute {name!r}")


def __dir__():
    return list(environment_variables.keys())


def is_set(name: str):
    """Check if an environment variable is explicitly set."""
    if name in environment_variables:
        return name in os.environ
    raise AttributeError(f"module {__name__!r} has no attribute {name!r}")


def set_vllm_use_v1(use_v1: bool):
    if is_set("VLLM_USE_V1"):
        raise ValueError(
            "Should not call set_vllm_use_v1() if VLLM_USE_V1 is set "
            "explicitly by the user. Please raise this as a Github "
            "Issue and explicitly set VLLM_USE_V1=0 or 1.")
    os.environ["VLLM_USE_V1"] = "1" if use_v1 else "0"


def compute_hash() -> str:
    """
    WARNING: Whenever a new key is added to this environment
    variables, ensure that it is included in the factors list if
    it affects the computation graph. For example, different values
    of VLLM_PP_LAYER_PARTITION will generate different computation
    graphs, so it is included in the factors list. The env vars that
    affect the choice of different kernels or attention backends should
    also be included in the factors list.
    """
    factors: list[Any] = []

    # summarize environment variables
    def factorize(name: str):
        if __getattr__(name):
            factors.append(__getattr__(name))
        else:
            factors.append("None")

    # The values of envs may affects the computation graph.
    # TODO(DefTruth): hash all environment variables?
    # for key in environment_variables:
    #     factorize(key)
    environment_variables_to_hash = [
        "VLLM_PP_LAYER_PARTITION",
        "VLLM_MLA_DISABLE",
        "VLLM_USE_TRITON_FLASH_ATTN",
        "VLLM_USE_TRITON_AWQ",
        "VLLM_DP_RANK",
        "VLLM_DP_SIZE",
    ]
    for key in environment_variables_to_hash:
        if key in environment_variables:
            factorize(key)

    hash_str = hashlib.md5(str(factors).encode()).hexdigest()

    return hash_str<|MERGE_RESOLUTION|>--- conflicted
+++ resolved
@@ -81,30 +81,17 @@
     VLLM_SKIP_P2P_CHECK: bool = False
     VLLM_DISABLED_KERNELS: list[str] = []
     VLLM_USE_V1: bool = False
-<<<<<<< HEAD
     VLLM_SYNC_SERVER_ACCUM_REQUESTS: int = 1
     VLLM_SYNC_SERVER_ENGINE_STEPS_BETWEEN_POLLS: int = 1
-    VLLM_MOE_PADDING: bool = False
-=======
->>>>>>> c3f61dd6
     VLLM_ROCM_USE_AITER: bool = False
     VLLM_ROCM_USE_AITER_PAGED_ATTN: bool = False
+    VLLM_ROCM_USE_AITER_RMSNORM: bool = True
+    VLLM_ROCM_USE_AITER_MOE: bool = True
+    VLLM_ROCM_USE_AITER_2STAGE_MOE: bool = False
     VLLM_ROCM_USE_AITER_LINEAR: bool = True
-    VLLM_ROCM_USE_AITER_MOE: bool = True
-    VLLM_ROCM_USE_AITER_2STAGE_MOE: bool = True
-    VLLM_ROCM_USE_AITER_RMSNORM: bool = True
-<<<<<<< HEAD
-    VLLM_ROCM_USE_AITER_MOE: bool = True
-    VLLM_ROCM_USE_AITER_PAGED_ATTN: bool = False
-    VLLM_ROCM_USE_AITER_2STAGE_MOE: bool = False
-    VLLM_ROCM_USE_AITER_FP8_BLOCK_MOE: bool = False
+    VLLM_ROCM_USE_AITER_MLA: bool = True
     VLLM_ROCM_USE_AITER_BLOCK_GEMM: bool = False
-    VLLM_ROCM_USE_AITER_LINEAR: bool = True
-    VLLM_ROCM_USE_AITER_MLA: bool = False
-=======
-    VLLM_ROCM_USE_AITER_MLA: bool = True
     VLLM_ROCM_USE_SKINNY_GEMM: bool = True
->>>>>>> c3f61dd6
     VLLM_ROCM_FP8_PADDING: bool = True
     VLLM_ROCM_MOE_PADDING: bool = True
     VLLM_ROCM_CUSTOM_PAGED_ATTN: bool = True
@@ -602,6 +589,22 @@
     lambda: (os.getenv("VLLM_ROCM_USE_AITER_PAGED_ATTN", "False").lower() in
              ("true", "1")),
 
+    # use aiter rms norm op if aiter ops are enabled.
+    "VLLM_ROCM_USE_AITER_RMSNORM":
+    lambda: (os.getenv("VLLM_ROCM_USE_AITER_RMSNORM", "True").lower() in
+             ("true", "1")),
+
+    # Whether to use aiter moe ops.
+    # By default is enabled.
+    "VLLM_ROCM_USE_AITER_MOE":
+    lambda: (os.getenv("VLLM_ROCM_USE_AITER_MOE", "True").lower() in
+             ("true", "1")),
+
+    # use aiter ck fused moe op if ater ops are enabled
+    "VLLM_ROCM_USE_AITER_2STAGE_MOE":
+    lambda: (os.getenv("VLLM_ROCM_USE_AITER_2STAGE_MOE", "False").lower() in
+             ("true", "1")),
+
     # use aiter linear op if aiter ops are enabled
     # The following list of related ops
     # - scaled_mm (per-tensor / rowwise)
@@ -609,42 +612,10 @@
     lambda: (os.getenv("VLLM_ROCM_USE_AITER_LINEAR", "True").lower() in
              ("true", "1")),
 
-    # Whether to use aiter moe ops.
+    # Whether to use aiter mla ops.
     # By default is enabled.
-    "VLLM_ROCM_USE_AITER_MOE":
-    lambda: (os.getenv("VLLM_ROCM_USE_AITER_MOE", "True").lower() in
-             ("true", "1")),
-
-    # use aiter ck fused moe op if ater ops are enabled
-    "VLLM_ROCM_USE_AITER_2STAGE_MOE":
-    lambda: (os.getenv("VLLM_ROCM_USE_AITER_2STAGE_MOE", "True").lower() in
-             ("true", "1")),
-
-    # use aiter rms norm op if aiter ops are enabled.
-    "VLLM_ROCM_USE_AITER_RMSNORM":
-    lambda: (os.getenv("VLLM_ROCM_USE_AITER_RMSNORM", "True").lower() in
-             ("true", "1")),
-
-<<<<<<< HEAD
-    # use aiter Paged Attention op if enabled. Disable by default.
-    "VLLM_ROCM_USE_AITER_PAGED_ATTN":
-    lambda: (os.getenv("VLLM_ROCM_USE_AITER_PAGED_ATTN", "False").lower() in
-             ("true", "1")),
-
-    # use aiter MoE op if enabled. Enable by default.
-    "VLLM_ROCM_USE_AITER_MOE":
-    lambda: (os.getenv("VLLM_ROCM_USE_AITER_MOE", "True").lower() in
-             ("true", "1")),
-
-    # use aiter 2 Stage MoE op if enabled. Disable by default.
-    "VLLM_ROCM_USE_AITER_2STAGE_MOE":
-    lambda: (os.getenv("VLLM_ROCM_USE_AITER_2STAGE_MOE", "False").lower() in
-             ("true", "1")),
-
-    # use aiter fp8 block-scale op if both AITER_MOE and this are enabled.
-    # Disabled by default.
-    "VLLM_ROCM_USE_AITER_FP8_BLOCK_MOE":
-    lambda: (os.getenv("VLLM_ROCM_USE_AITER_FP8_BLOCK_MOE", "False").lower() in
+    "VLLM_ROCM_USE_AITER_MLA":
+    lambda: (os.getenv("VLLM_ROCM_USE_AITER_MLA", "True").lower() in
              ("true", "1")),
 
     # use aiter w8a8 block gemm op if enabled. Disabled by default.
@@ -652,14 +623,9 @@
     lambda: (os.getenv("VLLM_ROCM_USE_AITER_BLOCK_GEMM", "False").lower() in
              ("true", "1")),
 
-    # use aiter linear op if enabled. Enabled by default.
-    "VLLM_ROCM_USE_AITER_LINEAR":
-    lambda: (os.getenv("VLLM_ROCM_USE_AITER_LINEAR", "True").lower() in
-             ("true", "1")),
-
-    # use aiter MLA if enabled. Disabled by default.
-    "VLLM_ROCM_USE_AITER_MLA":
-    lambda: (os.getenv("VLLM_ROCM_USE_AITER_MLA", "False").lower() in
+    # use rocm skinny gemms
+    "VLLM_ROCM_USE_SKINNY_GEMM":
+    lambda: (os.getenv("VLLM_ROCM_USE_SKINNY_GEMM", "True").lower() in
              ("true", "1")),
 
     # Try to accumulate this many requests before proceeding
@@ -667,27 +633,11 @@
     lambda: int(os.getenv("VLLM_SYNC_SERVER_ACCUM_REQUESTS", "1")),
     "VLLM_SYNC_SERVER_ENGINE_STEPS_BETWEEN_POLLS":
     lambda: int(os.getenv("VLLM_SYNC_SERVER_ENGINE_STEPS_BETWEEN_POLLS", "1")),
-=======
-    # Whether to use aiter mla ops.
-    # By default is enabled.
-    "VLLM_ROCM_USE_AITER_MLA":
-    lambda: (os.getenv("VLLM_ROCM_USE_AITER_MLA", "True").lower() in
-             ("true", "1")),
-    # use rocm skinny gemms
-    "VLLM_ROCM_USE_SKINNY_GEMM":
-    lambda: (os.getenv("VLLM_ROCM_USE_SKINNY_GEMM", "True").lower() in
-             ("true", "1")),
->>>>>>> c3f61dd6
 
     # Pad the fp8 weights to 256 bytes for ROCm
     "VLLM_ROCM_FP8_PADDING":
     lambda: bool(int(os.getenv("VLLM_ROCM_FP8_PADDING", "1"))),
 
-<<<<<<< HEAD
-    # Pad the weight for moe kernel or not
-    "VLLM_MOE_PADDING":
-    lambda: (os.getenv("VLLM_MOE_PADDING", "False").lower() in ("true", "1")),
-=======
     # Pad the weights for the moe kernel
     "VLLM_ROCM_MOE_PADDING":
     lambda: bool(int(os.getenv("VLLM_ROCM_MOE_PADDING", "1"))),
@@ -696,7 +646,6 @@
     "VLLM_ROCM_CUSTOM_PAGED_ATTN":
     lambda: (os.getenv("VLLM_ROCM_CUSTOM_PAGED_ATTN", "True").lower() in
              ("true", "1")),
->>>>>>> c3f61dd6
 
     # Divisor for dynamic query scale factor calculation for FP8 KV Cache
     "Q_SCALE_CONSTANT":
