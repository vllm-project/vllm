# SPDX-License-Identifier: Apache-2.0

import os
import tempfile
from typing import TYPE_CHECKING, Any, Callable, Dict, List, Optional

if TYPE_CHECKING:
    VLLM_HOST_IP: str = ""
    VLLM_PORT: Optional[int] = None
    VLLM_RPC_BASE_PATH: str = tempfile.gettempdir()
    VLLM_USE_MODELSCOPE: bool = False
    VLLM_RINGBUFFER_WARNING_INTERVAL: int = 60
    VLLM_NCCL_SO_PATH: Optional[str] = None
    LD_LIBRARY_PATH: Optional[str] = None
    VLLM_ROCM_PREFER_TORCH: bool = False
    VLLM_ROCM_PREFER_TRITON: bool = True
    VLLM_USE_SDPA_ATTENTION: bool = False
    VLLM_USE_TRITON_FLASH_ATTN: bool = True
    VLLM_USE_ROCM_SKINNY_GEMM: bool = True
    VLLM_USE_ROCM_CUSTOM_PAGED_ATTN: bool = True
    VLLM_USE_ROCM_CUSTOM_PAGED_ATTN_FP8_OUT: bool = True
    VLLM_USE_ROCM_FP8_FLASH_ATTN: bool = False
    RANK: int = 0
    VLLM_FLASH_ATTN_VERSION: Optional[int] = None
    LOCAL_RANK: int = 0
    CUDA_VISIBLE_DEVICES: Optional[str] = None
    VLLM_ENGINE_ITERATION_TIMEOUT_S: int = 60
    VLLM_API_KEY: Optional[str] = None
    S3_ACCESS_KEY_ID: Optional[str] = None
    S3_SECRET_ACCESS_KEY: Optional[str] = None
    S3_ENDPOINT_URL: Optional[str] = None
    VLLM_CACHE_ROOT: str = os.path.expanduser("~/.cache/vllm")
    VLLM_CONFIG_ROOT: str = os.path.expanduser("~/.config/vllm")
    VLLM_USAGE_STATS_SERVER: str = "https://stats.vllm.ai"
    VLLM_NO_USAGE_STATS: bool = False
    VLLM_DO_NOT_TRACK: bool = False
    VLLM_USAGE_SOURCE: str = ""
    VLLM_CONFIGURE_LOGGING: int = 1
    VLLM_LOGGING_LEVEL: str = "INFO"
    VLLM_LOGGING_PREFIX: str = ""
    VLLM_LOGGING_CONFIG_PATH: Optional[str] = None
    VLLM_LOGITS_PROCESSOR_THREADS: Optional[int] = None
    VLLM_TRACE_FUNCTION: int = 0
    VLLM_ATTENTION_BACKEND: Optional[str] = None
    VLLM_USE_FLASHINFER_SAMPLER: Optional[bool] = None
    VLLM_USE_FLASHINFER_REJECTION_SAMPLER: bool = False
    VLLM_FLASHINFER_FORCE_TENSOR_CORES: bool = False
    VLLM_PP_LAYER_PARTITION: Optional[str] = None
    VLLM_CPU_KVCACHE_SPACE: int = 0
    VLLM_CPU_OMP_THREADS_BIND: str = ""
    VLLM_OPENVINO_DEVICE: str = "CPU"
    VLLM_OPENVINO_KVCACHE_SPACE: int = 0
    VLLM_OPENVINO_CPU_KV_CACHE_PRECISION: Optional[str] = None
    VLLM_OPENVINO_ENABLE_QUANTIZED_WEIGHTS: bool = False
    VLLM_XLA_CACHE_PATH: str = os.path.join(VLLM_CACHE_ROOT, "xla_cache")
    VLLM_FUSED_MOE_CHUNK_SIZE: int = 64 * 1024
    VLLM_USE_RAY_SPMD_WORKER: bool = False
    VLLM_USE_RAY_COMPILED_DAG: bool = False
    VLLM_USE_RAY_COMPILED_DAG_NCCL_CHANNEL: bool = True
    VLLM_USE_RAY_COMPILED_DAG_OVERLAP_COMM: bool = False
    VLLM_WORKER_MULTIPROC_METHOD: str = "fork"
    VLLM_ASSETS_CACHE: str = os.path.join(VLLM_CACHE_ROOT, "assets")
    VLLM_IMAGE_FETCH_TIMEOUT: int = 5
    VLLM_VIDEO_FETCH_TIMEOUT: int = 30
    VLLM_AUDIO_FETCH_TIMEOUT: int = 10
    VLLM_MM_INPUT_CACHE_SIZE: int = 256
    VLLM_TARGET_DEVICE: str = "cuda"
    MAX_JOBS: Optional[str] = None
    NVCC_THREADS: Optional[str] = None
    VLLM_USE_PRECOMPILED: bool = False
    VLLM_NO_DEPRECATION_WARNING: bool = False
    VLLM_KEEP_ALIVE_ON_ENGINE_DEATH: bool = False
    CMAKE_BUILD_TYPE: Optional[str] = None
    VERBOSE: bool = False
    VLLM_ALLOW_LONG_MAX_MODEL_LEN: bool = False
    VLLM_TEST_FORCE_FP8_MARLIN: bool = False
    VLLM_RPC_TIMEOUT: int = 10000  # ms
    VLLM_PLUGINS: Optional[List[str]] = None
    VLLM_TORCH_PROFILER_DIR: Optional[str] = None
    VLLM_RPD_PROFILER_DIR: Optional[str] = None
    VLLM_USE_TRITON_AWQ: bool = False
    VLLM_ALLOW_RUNTIME_LORA_UPDATING: bool = False
    VLLM_SKIP_P2P_CHECK: bool = False
    VLLM_DISABLED_KERNELS: List[str] = []
    VLLM_USE_V1: bool = False
<<<<<<< HEAD
    VLLM_MOE_PADDING: bool = False
    VLLM_FP8_PADDING: bool = True
=======
    VLLM_ROCM_FP8_PADDING: bool = True
>>>>>>> 340e39e3
    VLLM_ENABLE_V1_MULTIPROCESSING: bool = True
    VLLM_LOG_BATCHSIZE_INTERVAL: float = -1
    VLLM_DISABLE_COMPILE_CACHE: bool = False
    Q_SCALE_CONSTANT: int = 20
    K_SCALE_CONSTANT: int = 20
    V_SCALE_CONSTANT: int = 10
    VLLM_SERVER_DEV_MODE: bool = False
    VLLM_V1_OUTPUT_PROC_CHUNK_SIZE: int = 128
    VLLM_MLA_DISABLE: bool = False
    VLLM_MLA_PERFORM_MATRIX_ABSORPTION: bool = True
    VLLM_MLA_DISABLE_REQUANTIZATION: bool = False
    VLLM_MLA_CUDA_MEM_ALIGN_KV_CACHE: bool = True
    VLLM_TEST_ENABLE_EP: bool = False
    VLLM_ENABLE_MOE_ALIGN_BLOCK_SIZE_TRITON: bool = False
    VLLM_RAY_PER_WORKER_GPUS: float = 1.0
    VLLM_RAY_BUNDLE_INDICES: str = ""
    VLLM_CUDART_SO_PATH: Optional[str] = None
    VLLM_USE_HPU_CONTIGUOUS_CACHE_FETCH: bool = True
    VLLM_DP_RANK: int = 0
    VLLM_DP_SIZE: int = 1
    VLLM_DP_MASTER_IP: str = ""
    VLLM_DP_MASTER_PORT: int = 0


def get_default_cache_root():
    return os.getenv(
        "XDG_CACHE_HOME",
        os.path.join(os.path.expanduser("~"), ".cache"),
    )


def get_default_config_root():
    return os.getenv(
        "XDG_CONFIG_HOME",
        os.path.join(os.path.expanduser("~"), ".config"),
    )


def maybe_convert_int(value: Optional[str]) -> Optional[int]:
    if value is None:
        return None
    return int(value)


# The begin-* and end* here are used by the documentation generator
# to extract the used env vars.

# begin-env-vars-definition

environment_variables: Dict[str, Callable[[], Any]] = {

    # ================== Installation Time Env Vars ==================

    # Target device of vLLM, supporting [cuda (by default),
    # rocm, neuron, cpu, openvino]
    "VLLM_TARGET_DEVICE":
    lambda: os.getenv("VLLM_TARGET_DEVICE", "cuda"),

    # Maximum number of compilation jobs to run in parallel.
    # By default this is the number of CPUs
    "MAX_JOBS":
    lambda: os.getenv("MAX_JOBS", None),

    # Number of threads to use for nvcc
    # By default this is 1.
    # If set, `MAX_JOBS` will be reduced to avoid oversubscribing the CPU.
    "NVCC_THREADS":
    lambda: os.getenv("NVCC_THREADS", None),

    # If set, vllm will use precompiled binaries (*.so)
    "VLLM_USE_PRECOMPILED":
    lambda: bool(os.environ.get("VLLM_USE_PRECOMPILED")) or bool(
        os.environ.get("VLLM_PRECOMPILED_WHEEL_LOCATION")),

    # CMake build type
    # If not set, defaults to "Debug" or "RelWithDebInfo"
    # Available options: "Debug", "Release", "RelWithDebInfo"
    "CMAKE_BUILD_TYPE":
    lambda: os.getenv("CMAKE_BUILD_TYPE"),

    # If set, vllm will print verbose logs during installation
    "VERBOSE":
    lambda: bool(int(os.getenv('VERBOSE', '0'))),

    # Root directory for VLLM configuration files
    # Defaults to `~/.config/vllm` unless `XDG_CONFIG_HOME` is set
    # Note that this not only affects how vllm finds its configuration files
    # during runtime, but also affects how vllm installs its configuration
    # files during **installation**.
    "VLLM_CONFIG_ROOT":
    lambda: os.path.expanduser(
        os.getenv(
            "VLLM_CONFIG_ROOT",
            os.path.join(get_default_config_root(), "vllm"),
        )),

    # ================== Runtime Env Vars ==================

    # Root directory for VLLM cache files
    # Defaults to `~/.cache/vllm` unless `XDG_CACHE_HOME` is set
    "VLLM_CACHE_ROOT":
    lambda: os.path.expanduser(
        os.getenv(
            "VLLM_CACHE_ROOT",
            os.path.join(get_default_cache_root(), "vllm"),
        )),

    # used in distributed environment to determine the ip address
    # of the current node, when the node has multiple network interfaces.
    # If you are using multi-node inference, you should set this differently
    # on each node.
    'VLLM_HOST_IP':
    lambda: os.getenv('VLLM_HOST_IP', ""),

    # used in distributed environment to manually set the communication port
    # Note: if VLLM_PORT is set, and some code asks for multiple ports, the
    # VLLM_PORT will be used as the first port, and the rest will be generated
    # by incrementing the VLLM_PORT value.
    # '0' is used to make mypy happy
    'VLLM_PORT':
    lambda: int(os.getenv('VLLM_PORT', '0'))
    if 'VLLM_PORT' in os.environ else None,

    # path used for ipc when the frontend api server is running in
    # multi-processing mode to communicate with the backend engine process.
    'VLLM_RPC_BASE_PATH':
    lambda: os.getenv('VLLM_RPC_BASE_PATH', tempfile.gettempdir()),

    # If true, will load models from ModelScope instead of Hugging Face Hub.
    # note that the value is true or false, not numbers
    "VLLM_USE_MODELSCOPE":
    lambda: os.environ.get("VLLM_USE_MODELSCOPE", "False").lower() == "true",

    # Interval in seconds to log a warning message when the ring buffer is full
    "VLLM_RINGBUFFER_WARNING_INTERVAL":
    lambda: int(os.environ.get("VLLM_RINGBUFFER_WARNING_INTERVAL", "60")),

    # path to cudatoolkit home directory, under which should be bin, include,
    # and lib directories.
    "CUDA_HOME":
    lambda: os.environ.get("CUDA_HOME", None),

    # Path to the NCCL library file. It is needed because nccl>=2.19 brought
    # by PyTorch contains a bug: https://github.com/NVIDIA/nccl/issues/1234
    "VLLM_NCCL_SO_PATH":
    lambda: os.environ.get("VLLM_NCCL_SO_PATH", None),

    # when `VLLM_NCCL_SO_PATH` is not set, vllm will try to find the nccl
    # library file in the locations specified by `LD_LIBRARY_PATH`
    "LD_LIBRARY_PATH":
    lambda: os.environ.get("LD_LIBRARY_PATH", None),

    # flag to tell vllm to prefer torch on ROCm
    "VLLM_ROCM_PREFER_TORCH":
    lambda: (os.environ.get("VLLM_ROCM_PREFER_TORCH", "False").lower() in
             ("true", "1")),

    # flag to tell vllm to prefer triton on ROCm
    "VLLM_ROCM_PREFER_TRITON":
    lambda: (os.environ.get("VLLM_ROCM_PREFER_TRITON", "True").lower() in
             ("true", "1")),

    # flag to control if vllm should use naive scaled dot-product attention
    "VLLM_USE_SDPA_ATTENTION":
    lambda: (os.environ.get("VLLM_USE_SDPA_ATTENTION", "False").lower() in
             ("true", "1")),

    # flag to control if vllm should use triton flash attention
    "VLLM_USE_TRITON_FLASH_ATTN":
    lambda: (os.environ.get("VLLM_USE_TRITON_FLASH_ATTN", "True").lower() in
             ("true", "1")),

    # Force vllm to use a specific flash-attention version (2 or 3), only valid
    # when using the flash-attention backend.
    "VLLM_FLASH_ATTN_VERSION":
    lambda: maybe_convert_int(os.environ.get("VLLM_FLASH_ATTN_VERSION", None)),

    # Internal flag to enable Dynamo fullgraph capture
    "VLLM_TEST_DYNAMO_FULLGRAPH_CAPTURE":
    lambda: bool(
        os.environ.get("VLLM_TEST_DYNAMO_FULLGRAPH_CAPTURE", "1") != "0"),

    # small gemms custom implementation for MI3* cards
    "VLLM_USE_ROCM_SKINNY_GEMM":
    lambda: (os.getenv("VLLM_USE_ROCM_SKINNY_GEMM", "True").lower() in
             ("true", "1")),

    # custom paged attention implemented for MI3* cards
    "VLLM_USE_ROCM_CUSTOM_PAGED_ATTN":
    lambda: (os.getenv("VLLM_USE_ROCM_CUSTOM_PAGED_ATTN", "True").lower() in
             ("true", "1")),

    # have custom paged attention implemented for MI3* cards write out fp8
    "VLLM_USE_ROCM_CUSTOM_PAGED_ATTN_FP8_OUT":
    lambda:
    (os.getenv("VLLM_USE_ROCM_CUSTOM_PAGED_ATTN_FP8_OUT", "True").lower() in
     ("true", "1")),

    # use quantized q,k,v,softmax(qk^T), attn output during prefill
    "VLLM_USE_ROCM_FP8_FLASH_ATTN":
    lambda: (os.getenv("VLLM_USE_ROCM_FP8_FLASH_ATTN", "False").lower() in
             ("true", "1")),

    # rank of the process in the distributed setting, used to determine
    # the driver worker
    "RANK":
    lambda: int(os.environ.get("RANK", "0")),

    # local rank of the process in the distributed setting, used to determine
    # the GPU device id
    "LOCAL_RANK":
    lambda: int(os.environ.get("LOCAL_RANK", "0")),

    # used to control the visible devices in the distributed setting
    "CUDA_VISIBLE_DEVICES":
    lambda: os.environ.get("CUDA_VISIBLE_DEVICES", None),

    # timeout for each iteration in the engine
    "VLLM_ENGINE_ITERATION_TIMEOUT_S":
    lambda: int(os.environ.get("VLLM_ENGINE_ITERATION_TIMEOUT_S", "60")),

    # API key for VLLM API server
    "VLLM_API_KEY":
    lambda: os.environ.get("VLLM_API_KEY", None),

    # S3 access information, used for tensorizer to load model from S3
    "S3_ACCESS_KEY_ID":
    lambda: os.environ.get("S3_ACCESS_KEY_ID", None),
    "S3_SECRET_ACCESS_KEY":
    lambda: os.environ.get("S3_SECRET_ACCESS_KEY", None),
    "S3_ENDPOINT_URL":
    lambda: os.environ.get("S3_ENDPOINT_URL", None),

    # Usage stats collection
    "VLLM_USAGE_STATS_SERVER":
    lambda: os.environ.get("VLLM_USAGE_STATS_SERVER", "https://stats.vllm.ai"),
    "VLLM_NO_USAGE_STATS":
    lambda: os.environ.get("VLLM_NO_USAGE_STATS", "0") == "1",
    "VLLM_DO_NOT_TRACK":
    lambda: (os.environ.get("VLLM_DO_NOT_TRACK", None) or os.environ.get(
        "DO_NOT_TRACK", None) or "0") == "1",
    "VLLM_USAGE_SOURCE":
    lambda: os.environ.get("VLLM_USAGE_SOURCE", "production"),

    # Logging configuration
    # If set to 0, vllm will not configure logging
    # If set to 1, vllm will configure logging using the default configuration
    #    or the configuration file specified by VLLM_LOGGING_CONFIG_PATH
    "VLLM_CONFIGURE_LOGGING":
    lambda: int(os.getenv("VLLM_CONFIGURE_LOGGING", "1")),
    "VLLM_LOGGING_CONFIG_PATH":
    lambda: os.getenv("VLLM_LOGGING_CONFIG_PATH"),

    # this is used for configuring the default logging level
    "VLLM_LOGGING_LEVEL":
    lambda: os.getenv("VLLM_LOGGING_LEVEL", "INFO"),

    # if set, VLLM_LOGGING_PREFIX will be prepended to all log messages
    "VLLM_LOGGING_PREFIX":
    lambda: os.getenv("VLLM_LOGGING_PREFIX", ""),

    # if set, vllm will call logits processors in a thread pool with this many
    # threads. This is useful when using custom logits processors that either
    # (a) launch additional CUDA kernels or (b) do significant CPU-bound work
    # while not holding the python GIL, or both.
    "VLLM_LOGITS_PROCESSOR_THREADS":
    lambda: int(os.getenv("VLLM_LOGITS_PROCESSOR_THREADS", "0"))
    if "VLLM_LOGITS_PROCESSOR_THREADS" in os.environ else None,

    # Trace function calls
    # If set to 1, vllm will trace function calls
    # Useful for debugging
    "VLLM_TRACE_FUNCTION":
    lambda: int(os.getenv("VLLM_TRACE_FUNCTION", "0")),

    # Backend for attention computation
    # Available options:
    # - "TORCH_SDPA": use torch.nn.MultiheadAttention
    # - "FLASH_ATTN": use FlashAttention
    # - "XFORMERS": use XFormers
    # - "ROCM_FLASH": use ROCmFlashAttention
    # - "FLASHINFER": use flashinfer
    "VLLM_ATTENTION_BACKEND":
    lambda: os.getenv("VLLM_ATTENTION_BACKEND", None),

    # If set, vllm will use flashinfer sampler
    "VLLM_USE_FLASHINFER_SAMPLER":
    lambda: bool(int(os.environ["VLLM_USE_FLASHINFER_SAMPLER"]))
    if "VLLM_USE_FLASHINFER_SAMPLER" in os.environ else None,

    # If set, vllm will force flashinfer to use tensor cores;
    # otherwise will use heuristic based on model architecture.
    "VLLM_FLASHINFER_FORCE_TENSOR_CORES":
    lambda: bool(int(os.getenv("VLLM_FLASHINFER_FORCE_TENSOR_CORES", "0"))),

    # Pipeline stage partition strategy
    "VLLM_PP_LAYER_PARTITION":
    lambda: os.getenv("VLLM_PP_LAYER_PARTITION", None),

    # (CPU backend only) CPU key-value cache space.
    # default is 4GB
    "VLLM_CPU_KVCACHE_SPACE":
    lambda: int(os.getenv("VLLM_CPU_KVCACHE_SPACE", "0")),

    # (CPU backend only) CPU core ids bound by OpenMP threads, e.g., "0-31",
    # "0,1,2", "0-31,33". CPU cores of different ranks are separated by '|'.
    "VLLM_CPU_OMP_THREADS_BIND":
    lambda: os.getenv("VLLM_CPU_OMP_THREADS_BIND", "all"),

    # OpenVINO device selection
    # default is CPU
    "VLLM_OPENVINO_DEVICE":
    lambda: os.getenv("VLLM_OPENVINO_DEVICE", "CPU").upper(),

    # OpenVINO key-value cache space
    # default is 4GB
    "VLLM_OPENVINO_KVCACHE_SPACE":
    lambda: int(os.getenv("VLLM_OPENVINO_KVCACHE_SPACE", "0")),

    # OpenVINO KV cache precision
    # default is bf16 if natively supported by platform, otherwise f16
    # To enable KV cache compression, please, explicitly specify u8
    "VLLM_OPENVINO_CPU_KV_CACHE_PRECISION":
    lambda: os.getenv("VLLM_OPENVINO_CPU_KV_CACHE_PRECISION", None),

    # Enables weights compression during model export via HF Optimum
    # default is False
    "VLLM_OPENVINO_ENABLE_QUANTIZED_WEIGHTS":
    lambda:
    (os.environ.get("VLLM_OPENVINO_ENABLE_QUANTIZED_WEIGHTS", "0").lower() in
     ("on", "true", "1")),
    # If the env var is set, then all workers will execute as separate
    # processes from the engine, and we use the same mechanism to trigger
    # execution on all workers.
    # Run vLLM with VLLM_USE_RAY_SPMD_WORKER=1 to enable it.
    "VLLM_USE_RAY_SPMD_WORKER":
    lambda: bool(int(os.getenv("VLLM_USE_RAY_SPMD_WORKER", "0"))),

    # If the env var is set, it uses the Ray's compiled DAG API
    # which optimizes the control plane overhead.
    # Run vLLM with VLLM_USE_RAY_COMPILED_DAG=1 to enable it.
    "VLLM_USE_RAY_COMPILED_DAG":
    lambda: bool(int(os.getenv("VLLM_USE_RAY_COMPILED_DAG", "0"))),

    # If the env var is set, it uses NCCL for communication in
    # Ray's compiled DAG. This flag is ignored if
    # VLLM_USE_RAY_COMPILED_DAG is not set.
    "VLLM_USE_RAY_COMPILED_DAG_NCCL_CHANNEL":
    lambda: bool(int(os.getenv("VLLM_USE_RAY_COMPILED_DAG_NCCL_CHANNEL", "1"))
                 ),

    # If the env var is set, it enables GPU communication overlap
    # (experimental feature) in Ray's compiled DAG. This flag is ignored if
    # VLLM_USE_RAY_COMPILED_DAG is not set.
    "VLLM_USE_RAY_COMPILED_DAG_OVERLAP_COMM":
    lambda: bool(int(os.getenv("VLLM_USE_RAY_COMPILED_DAG_OVERLAP_COMM", "0"))
                 ),

    # Use dedicated multiprocess context for workers.
    # Both spawn and fork work
    "VLLM_WORKER_MULTIPROC_METHOD":
    lambda: os.getenv("VLLM_WORKER_MULTIPROC_METHOD", "fork"),

    # Path to the cache for storing downloaded assets
    "VLLM_ASSETS_CACHE":
    lambda: os.path.expanduser(
        os.getenv(
            "VLLM_ASSETS_CACHE",
            os.path.join(get_default_cache_root(), "vllm", "assets"),
        )),

    # Timeout for fetching images when serving multimodal models
    # Default is 5 seconds
    "VLLM_IMAGE_FETCH_TIMEOUT":
    lambda: int(os.getenv("VLLM_IMAGE_FETCH_TIMEOUT", "5")),

    # Timeout for fetching videos when serving multimodal models
    # Default is 30 seconds
    "VLLM_VIDEO_FETCH_TIMEOUT":
    lambda: int(os.getenv("VLLM_VIDEO_FETCH_TIMEOUT", "30")),

    # Timeout for fetching audio when serving multimodal models
    # Default is 10 seconds
    "VLLM_AUDIO_FETCH_TIMEOUT":
    lambda: int(os.getenv("VLLM_AUDIO_FETCH_TIMEOUT", "10")),

    # Cache size for multimodal feature/input cache for multimodal models
    # in unit of number of multimodal data items (e.g. image, video, audio).
    # Default is 256 multimodal data items.
    "VLLM_MM_INPUT_CACHE_SIZE":
    lambda: int(os.getenv("VLLM_MM_INPUT_CACHE_SIZE", "256")),

    # Path to the XLA persistent cache directory.
    # Only used for XLA devices such as TPUs.
    "VLLM_XLA_CACHE_PATH":
    lambda: os.path.expanduser(
        os.getenv(
            "VLLM_XLA_CACHE_PATH",
            os.path.join(get_default_cache_root(), "vllm", "xla_cache"),
        )),
    "VLLM_FUSED_MOE_CHUNK_SIZE":
    lambda: int(os.getenv("VLLM_FUSED_MOE_CHUNK_SIZE", "65536")),

    # If set, vllm will skip the deprecation warnings.
    "VLLM_NO_DEPRECATION_WARNING":
    lambda: bool(int(os.getenv("VLLM_NO_DEPRECATION_WARNING", "0"))),

    # If set, the OpenAI API server will stay alive even after the underlying
    # AsyncLLMEngine errors and stops serving requests
    "VLLM_KEEP_ALIVE_ON_ENGINE_DEATH":
    lambda: bool(os.getenv("VLLM_KEEP_ALIVE_ON_ENGINE_DEATH", 0)),

    # If the env var VLLM_ALLOW_LONG_MAX_MODEL_LEN is set, it allows
    # the user to specify a max sequence length greater than
    # the max length derived from the model's config.json.
    # To enable this, set VLLM_ALLOW_LONG_MAX_MODEL_LEN=1.
    "VLLM_ALLOW_LONG_MAX_MODEL_LEN":
    lambda:
    (os.environ.get("VLLM_ALLOW_LONG_MAX_MODEL_LEN", "0").strip().lower() in
     ("1", "true")),

    # If set, forces FP8 Marlin to be used for FP8 quantization regardless
    # of the hardware support for FP8 compute.
    "VLLM_TEST_FORCE_FP8_MARLIN":
    lambda:
    (os.environ.get("VLLM_TEST_FORCE_FP8_MARLIN", "0").strip().lower() in
     ("1", "true")),
    "VLLM_TEST_FORCE_LOAD_FORMAT":
    lambda: os.getenv("VLLM_TEST_FORCE_LOAD_FORMAT", "dummy"),

    # Time in ms for the zmq client to wait for a response from the backend
    # server for simple data operations
    "VLLM_RPC_TIMEOUT":
    lambda: int(os.getenv("VLLM_RPC_TIMEOUT", "10000")),

    # a list of plugin names to load, separated by commas.
    # if this is not set, it means all plugins will be loaded
    # if this is set to an empty string, no plugins will be loaded
    "VLLM_PLUGINS":
    lambda: None if "VLLM_PLUGINS" not in os.environ else os.environ[
        "VLLM_PLUGINS"].split(","),

    # Enables torch profiler if set. Path to the directory where torch profiler
    # traces are saved. Note that it must be an absolute path.
    "VLLM_TORCH_PROFILER_DIR":
    lambda: (None if os.getenv("VLLM_TORCH_PROFILER_DIR", None) is None else os
             .path.expanduser(os.getenv("VLLM_TORCH_PROFILER_DIR", "."))),

    # Enables rpd profiler if set. Path to the directory where torch profiler
    # traces are saved. Note that it must be an absolute path.
    "VLLM_RPD_PROFILER_DIR":
    lambda: (None if os.getenv("VLLM_RPD_PROFILER_DIR", None) is None else os.
             path.expanduser(os.getenv("VLLM_RPD_PROFILER_DIR", "."))),

    # If set, vLLM will use Triton implementations of AWQ.
    "VLLM_USE_TRITON_AWQ":
    lambda: bool(int(os.getenv("VLLM_USE_TRITON_AWQ", "0"))),

    # If set, allow loading or unloading lora adapters in runtime,
    "VLLM_ALLOW_RUNTIME_LORA_UPDATING":
    lambda:
    (os.environ.get("VLLM_ALLOW_RUNTIME_LORA_UPDATING", "0").strip().lower() in
     ("1", "true")),

    # By default, vLLM will check the peer-to-peer capability itself,
    # in case of broken drivers. See https://github.com/vllm-project/vllm/blob/a9b15c606fea67a072416ea0ea115261a2756058/vllm/distributed/device_communicators/custom_all_reduce_utils.py#L101-L108 for details. # noqa
    # If this env var is set to 1, vLLM will skip the peer-to-peer check,
    # and trust the driver's peer-to-peer capability report.
    "VLLM_SKIP_P2P_CHECK":
    lambda: os.getenv("VLLM_SKIP_P2P_CHECK", "0") == "1",

    # List of quantization kernels that should be disabled, used for testing
    # and performance comparisons. Currently only affects MPLinearKernel
    # selection
    # (kernels: MacheteLinearKernel, MarlinLinearKernel, ExllamaLinearKernel)
    "VLLM_DISABLED_KERNELS":
    lambda: [] if "VLLM_DISABLED_KERNELS" not in os.environ else os.environ[
        "VLLM_DISABLED_KERNELS"].split(","),

    # If set, use the V1 code path.
    "VLLM_USE_V1":
    lambda: bool(int(os.getenv("VLLM_USE_V1", "0"))),

<<<<<<< HEAD
    # Pad the weight for moe kernel or not
    "VLLM_MOE_PADDING":
    lambda: bool(int(os.getenv("VLLM_MOE_PADDING", "0"))),

    # Pad the weight for moe kernel or not
    "VLLM_FP8_PADDING":
    lambda: bool(int(os.getenv("VLLM_FP8_PADDING", "1"))),

    # Divisor for dynamic query scale factor calculation for FP8 attention
    "Q_SCALE_CONSTANT":
    lambda: int(os.getenv("Q_SCALE_CONSTANT", "20")),

    # Divisor for dynamic key scale factor calculation
    # for FP8 KV Cache and attention
=======
    # Pad the fp8 weights to 256 bytes for ROCm
    "VLLM_ROCM_FP8_PADDING":
    lambda: bool(int(os.getenv("VLLM_ROCM_FP8_PADDING", "1"))),
    # Divisor for dynamic key scale factor calculation for FP8 KV Cache
>>>>>>> 340e39e3
    "K_SCALE_CONSTANT":
    lambda: int(os.getenv("K_SCALE_CONSTANT", "20")),

    # Divisor for dynamic value scale factor calculation
    # for FP8 KV Cache and attention
    "V_SCALE_CONSTANT":
    lambda: int(os.getenv("V_SCALE_CONSTANT", "10")),
    # If set, enable multiprocessing in LLM for the V1 code path.
    "VLLM_ENABLE_V1_MULTIPROCESSING":
    lambda: bool(int(os.getenv("VLLM_ENABLE_V1_MULTIPROCESSING", "1"))),
    "VLLM_LOG_BATCHSIZE_INTERVAL":
    lambda: float(os.getenv("VLLM_LOG_BATCHSIZE_INTERVAL", "-1")),
    "VLLM_DISABLE_COMPILE_CACHE":
    lambda: bool(int(os.getenv("VLLM_DISABLE_COMPILE_CACHE", "0"))),

    # If set, vllm will run in development mode, which will enable
    # some additional endpoints for developing and debugging,
    # e.g. `/reset_prefix_cache`
    "VLLM_SERVER_DEV_MODE":
    lambda: bool(int(os.getenv("VLLM_SERVER_DEV_MODE", "0"))),

    # Controls the maximum number of requests to handle in a
    # single asyncio task when processing per-token outputs in the
    # V1 AsyncLLM interface. It is applicable when handling a high
    # concurrency of streaming requests.
    # Setting this too high can result in a higher variance of
    # inter-message latencies. Setting it too low can negatively impact
    # TTFT and overall throughput.
    "VLLM_V1_OUTPUT_PROC_CHUNK_SIZE":
    lambda: int(os.getenv("VLLM_V1_OUTPUT_PROC_CHUNK_SIZE", "128")),

    # If set, vLLM will disable the MLA attention optimizations.
    "VLLM_MLA_DISABLE":
    lambda: bool(int(os.getenv("VLLM_MLA_DISABLE", "0"))),

    # Flag that can control whether or not we perform matrix-absorption for MLA
    # decode, i.e. absorb W_UK into W_Q/W_UK and W_UV into W_O, absorbing the
    # matrices reduces the runtime FLOPs needed to compute MLA but requires
    # storing more weights, W_Q_UK and W_UV_O, so can increase memory usage,
    # the is enabled by default
    "VLLM_MLA_PERFORM_MATRIX_ABSORPTION":
    lambda: bool(int(os.getenv("VLLM_MLA_PERFORM_MATRIX_ABSORPTION", "1"))),

    # When running MLA with matrix-absorption enabled and fp8 quantized weights
    # we perform the matrix-absorption in float32 precision, after the matrices
    # are absorbed we requantize the weights back to fp8, this flag can be used
    # to disable the requantization step, and instead convert the absorbed
    # matrices to match the activation type. This can lead to higher memory and
    # compute usage but better preserves the accuracy of the original model.
    "VLLM_MLA_DISABLE_REQUANTIZATION":
    lambda: bool(int(os.getenv("VLLM_MLA_DISABLE_REQUANTIZATION", "0"))),

    # If set, vLLM will use the Triton implementation of moe_align_block_size,
    # i.e. moe_align_block_size_triton in fused_moe.py.
    "VLLM_ENABLE_MOE_ALIGN_BLOCK_SIZE_TRITON":
    lambda: bool(int(os.getenv("VLLM_ENABLE_MOE_ALIGN_BLOCK_SIZE_TRITON", "0"))
                 ),

    # If set, vLLM will use the experimental expert parallel implementation on
    # the FusedMoE layer, using tensor parallelism size as expert parallelism
    # size.
    "VLLM_TEST_ENABLE_EP":
    lambda: bool(int(os.getenv("VLLM_TEST_ENABLE_EP", "0"))),

    # Number of GPUs per worker in Ray, if it is set to be a fraction,
    # it allows ray to schedule multiple actors on a single GPU,
    # so that users can colocate other actors on the same GPUs as vLLM.
    "VLLM_RAY_PER_WORKER_GPUS":
    lambda: float(os.getenv("VLLM_RAY_PER_WORKER_GPUS", "1.0")),

    # Bundle indices for Ray, if it is set, it can control precisely
    # which indices are used for the Ray bundle, for every worker.
    # Format: comma-separated list of integers, e.g. "0,1,2,3"
    "VLLM_RAY_BUNDLE_INDICES":
    lambda: os.getenv("VLLM_RAY_BUNDLE_INDICES", ""),

    # When on a Nvidia GPU aligns single entries (within a page) so they are 256
    # byte aligned for better performance, this increases the memory usage of
    # the cache. Currently this only affects MLA that results in non-256
    # byte aligned entries. This matches the alignment the CUDA runtime uses
    # for all allocations. Currently this primarily affects MLA, for most other
    # models the alignment is already naturally aligned to 256 bytes.
    "VLLM_CUDA_MEM_ALIGN_KV_CACHE":
    lambda: bool(int(os.getenv("VLLM_CUDA_MEM_ALIGN_KV_CACHE", "1"))),

    # In some system, find_loaded_library() may not work. So we allow users to
    # specify the path through environment variable VLLM_CUDART_SO_PATH.
    "VLLM_CUDART_SO_PATH":
    lambda: os.getenv("VLLM_CUDART_SO_PATH", None),

    # Contiguous cache fetching to avoid using costly gather operation on
    # Gaudi3. This is only applicable to HPU contiguous cache. If set to true,
    # contiguous cache fetch will be used.
    "VLLM_USE_HPU_CONTIGUOUS_CACHE_FETCH":
    lambda: os.environ.get("VLLM_CONTIGUOUS_PA", "true").lower() in
    ("1", "true"),

    # Rank of the process in the data parallel setting
    "VLLM_DP_RANK":
    lambda: int(os.getenv("VLLM_DP_RANK", "0")),

    # World size of the data parallel setting
    "VLLM_DP_SIZE":
    lambda: int(os.getenv("VLLM_DP_SIZE", "1")),

    # IP address of the master node in the data parallel setting
    "VLLM_DP_MASTER_IP":
    lambda: os.getenv("VLLM_DP_MASTER_IP", "127.0.0.1"),

    # Port of the master node in the data parallel setting
    "VLLM_DP_MASTER_PORT":
    lambda: int(os.getenv("VLLM_DP_MASTER_PORT", "0")),

    # Whether to use S3 path for model loading in CI via RunAI Streamer
    "VLLM_CI_USE_S3":
    lambda: os.environ.get("VLLM_CI_USE_S3", "0") == "1",
}

# end-env-vars-definition


def __getattr__(name: str):
    # lazy evaluation of environment variables
    if name in environment_variables:
        return environment_variables[name]()
    raise AttributeError(f"module {__name__!r} has no attribute {name!r}")


def __dir__():
    return list(environment_variables.keys())<|MERGE_RESOLUTION|>--- conflicted
+++ resolved
@@ -83,12 +83,8 @@
     VLLM_SKIP_P2P_CHECK: bool = False
     VLLM_DISABLED_KERNELS: List[str] = []
     VLLM_USE_V1: bool = False
-<<<<<<< HEAD
     VLLM_MOE_PADDING: bool = False
-    VLLM_FP8_PADDING: bool = True
-=======
     VLLM_ROCM_FP8_PADDING: bool = True
->>>>>>> 340e39e3
     VLLM_ENABLE_V1_MULTIPROCESSING: bool = True
     VLLM_LOG_BATCHSIZE_INTERVAL: float = -1
     VLLM_DISABLE_COMPILE_CACHE: bool = False
@@ -572,27 +568,20 @@
     "VLLM_USE_V1":
     lambda: bool(int(os.getenv("VLLM_USE_V1", "0"))),
 
-<<<<<<< HEAD
+    # Pad the fp8 weights to 256 bytes for ROCm
+    "VLLM_ROCM_FP8_PADDING":
+    lambda: bool(int(os.getenv("VLLM_ROCM_FP8_PADDING", "1"))),
+
     # Pad the weight for moe kernel or not
     "VLLM_MOE_PADDING":
     lambda: bool(int(os.getenv("VLLM_MOE_PADDING", "0"))),
 
-    # Pad the weight for moe kernel or not
-    "VLLM_FP8_PADDING":
-    lambda: bool(int(os.getenv("VLLM_FP8_PADDING", "1"))),
-
     # Divisor for dynamic query scale factor calculation for FP8 attention
     "Q_SCALE_CONSTANT":
     lambda: int(os.getenv("Q_SCALE_CONSTANT", "20")),
 
     # Divisor for dynamic key scale factor calculation
     # for FP8 KV Cache and attention
-=======
-    # Pad the fp8 weights to 256 bytes for ROCm
-    "VLLM_ROCM_FP8_PADDING":
-    lambda: bool(int(os.getenv("VLLM_ROCM_FP8_PADDING", "1"))),
-    # Divisor for dynamic key scale factor calculation for FP8 KV Cache
->>>>>>> 340e39e3
     "K_SCALE_CONSTANT":
     lambda: int(os.getenv("K_SCALE_CONSTANT", "20")),
 
