# SPDX-License-Identifier: Apache-2.0
# SPDX-FileCopyrightText: Copyright contributors to the vLLM project

import hashlib
import json
import os
import sys
import tempfile
from typing import TYPE_CHECKING, Any, Callable, Literal, Optional, Union

if TYPE_CHECKING:
    VLLM_HOST_IP: str = ""
    VLLM_PORT: Optional[int] = None
    VLLM_RPC_BASE_PATH: str = tempfile.gettempdir()
    VLLM_USE_MODELSCOPE: bool = False
    VLLM_RINGBUFFER_WARNING_INTERVAL: int = 60
    VLLM_NCCL_SO_PATH: Optional[str] = None
    LD_LIBRARY_PATH: Optional[str] = None
    VLLM_USE_TRITON_FLASH_ATTN: bool = True
    VLLM_V1_USE_PREFILL_DECODE_ATTENTION: bool = False
    VLLM_FLASH_ATTN_VERSION: Optional[int] = None
    LOCAL_RANK: int = 0
    CUDA_VISIBLE_DEVICES: Optional[str] = None
    VLLM_ENGINE_ITERATION_TIMEOUT_S: int = 60
    VLLM_API_KEY: Optional[str] = None
    S3_ACCESS_KEY_ID: Optional[str] = None
    S3_SECRET_ACCESS_KEY: Optional[str] = None
    S3_ENDPOINT_URL: Optional[str] = None
    VLLM_MODEL_REDIRECT_PATH: Optional[str] = None
    VLLM_CACHE_ROOT: str = os.path.expanduser("~/.cache/vllm")
    VLLM_CONFIG_ROOT: str = os.path.expanduser("~/.config/vllm")
    VLLM_USAGE_STATS_SERVER: str = "https://stats.vllm.ai"
    VLLM_NO_USAGE_STATS: bool = False
    VLLM_DISABLE_FLASHINFER_PREFILL: bool = False
    VLLM_DO_NOT_TRACK: bool = False
    VLLM_USAGE_SOURCE: str = ""
    VLLM_CONFIGURE_LOGGING: int = 1
    VLLM_LOGGING_LEVEL: str = "INFO"
    VLLM_LOGGING_PREFIX: str = ""
    VLLM_LOGGING_STREAM: str = "ext://sys.stdout"
    VLLM_LOGGING_CONFIG_PATH: Optional[str] = None
    VLLM_LOGITS_PROCESSOR_THREADS: Optional[int] = None
    VLLM_LOG_STATS_INTERVAL: float = 10.0
    VLLM_TRACE_FUNCTION: int = 0
    VLLM_ATTENTION_BACKEND: Optional[str] = None
    VLLM_USE_FLASHINFER_SAMPLER: Optional[bool] = None
    VLLM_USE_TRITON_SAMPLER: bool = False
    VLLM_PP_LAYER_PARTITION: Optional[str] = None
    VLLM_CPU_KVCACHE_SPACE: Optional[int] = 0
    VLLM_CPU_OMP_THREADS_BIND: str = ""
    VLLM_CPU_NUM_OF_RESERVED_CPU: Optional[int] = None
    VLLM_CPU_MOE_PREPACK: bool = True
    VLLM_CPU_SGL_KERNEL: bool = False
    VLLM_XLA_CACHE_PATH: str = os.path.join(VLLM_CACHE_ROOT, "xla_cache")
    VLLM_XLA_CHECK_RECOMPILATION: bool = False
    VLLM_FUSED_MOE_CHUNK_SIZE: int = 64 * 1024
    VLLM_ENABLE_FUSED_MOE_ACTIVATION_CHUNKING: bool = True
    VLLM_USE_RAY_SPMD_WORKER: bool = False
    VLLM_USE_RAY_COMPILED_DAG: bool = False
    VLLM_USE_RAY_COMPILED_DAG_CHANNEL_TYPE: Literal["auto", "nccl", "shm"] = "auto"
    VLLM_USE_RAY_COMPILED_DAG_OVERLAP_COMM: bool = False
    VLLM_USE_RAY_WRAPPED_PP_COMM: bool = True
    VLLM_XLA_USE_SPMD: bool = False
    VLLM_WORKER_MULTIPROC_METHOD: Literal["fork", "spawn"] = "fork"
    VLLM_ASSETS_CACHE: str = os.path.join(VLLM_CACHE_ROOT, "assets")
    VLLM_ASSETS_CACHE_MODEL_CLEAN: bool = False
    VLLM_IMAGE_FETCH_TIMEOUT: int = 5
    VLLM_VIDEO_FETCH_TIMEOUT: int = 30
    VLLM_AUDIO_FETCH_TIMEOUT: int = 10
    VLLM_MEDIA_URL_ALLOW_REDIRECTS: bool = True
    VLLM_MEDIA_LOADING_THREAD_COUNT: int = 8
    VLLM_MAX_AUDIO_CLIP_FILESIZE_MB: int = 25
    VLLM_VIDEO_LOADER_BACKEND: str = "opencv"
    VLLM_MM_INPUT_CACHE_GIB: int = 4
    VLLM_TARGET_DEVICE: str = "cuda"
    VLLM_MAIN_CUDA_VERSION: str = "12.8"
    MAX_JOBS: Optional[str] = None
    NVCC_THREADS: Optional[str] = None
    VLLM_USE_PRECOMPILED: bool = False
    VLLM_DOCKER_BUILD_CONTEXT: bool = False
    VLLM_TEST_USE_PRECOMPILED_NIGHTLY_WHEEL: bool = False
    VLLM_KEEP_ALIVE_ON_ENGINE_DEATH: bool = False
    CMAKE_BUILD_TYPE: Optional[Literal["Debug", "Release", "RelWithDebInfo"]] = None
    VERBOSE: bool = False
    VLLM_ALLOW_LONG_MAX_MODEL_LEN: bool = False
    VLLM_RPC_TIMEOUT: int = 10000  # ms
    VLLM_HTTP_TIMEOUT_KEEP_ALIVE: int = 5  # seconds
    VLLM_PLUGINS: Optional[list[str]] = None
    VLLM_LORA_RESOLVER_CACHE_DIR: Optional[str] = None
    VLLM_TORCH_PROFILER_DIR: Optional[str] = None
    VLLM_TORCH_PROFILER_RECORD_SHAPES: bool = False
    VLLM_TORCH_PROFILER_WITH_PROFILE_MEMORY: bool = False
    VLLM_TORCH_PROFILER_WITH_STACK: bool = True
    VLLM_TORCH_PROFILER_WITH_FLOPS: bool = False
    VLLM_USE_TRITON_AWQ: bool = False
    VLLM_ALLOW_RUNTIME_LORA_UPDATING: bool = False
    VLLM_SKIP_P2P_CHECK: bool = False
    VLLM_DISABLED_KERNELS: list[str] = []
    VLLM_DISABLE_PYNCCL: bool = False
    VLLM_USE_V1: bool = True
    VLLM_ROCM_USE_AITER: bool = False
    VLLM_ROCM_USE_AITER_PAGED_ATTN: bool = False
    VLLM_ROCM_USE_AITER_LINEAR: bool = True
    VLLM_ROCM_USE_AITER_MOE: bool = True
    VLLM_ROCM_USE_AITER_RMSNORM: bool = True
    VLLM_ROCM_USE_AITER_MLA: bool = True
    VLLM_ROCM_USE_AITER_MHA: bool = True
    VLLM_ROCM_USE_AITER_FP4_ASM_GEMM: bool = False
    VLLM_ROCM_USE_TRITON_ROPE: bool = False
    VLLM_ROCM_USE_AITER_FP8BMM: bool = True
    VLLM_ROCM_USE_AITER_UNIFIED_ATTENTION: bool = False
    VLLM_ROCM_USE_SKINNY_GEMM: bool = True
    VLLM_ROCM_FP8_PADDING: bool = True
    VLLM_ROCM_MOE_PADDING: bool = True
    VLLM_ROCM_CUSTOM_PAGED_ATTN: bool = True
    VLLM_ENABLE_V1_MULTIPROCESSING: bool = True
    VLLM_LOG_BATCHSIZE_INTERVAL: float = -1
    VLLM_DISABLE_COMPILE_CACHE: bool = False
    Q_SCALE_CONSTANT: int = 200
    K_SCALE_CONSTANT: int = 200
    V_SCALE_CONSTANT: int = 100
    VLLM_SERVER_DEV_MODE: bool = False
    VLLM_V1_OUTPUT_PROC_CHUNK_SIZE: int = 128
    VLLM_MLA_DISABLE: bool = False
    VLLM_FLASH_ATTN_MAX_NUM_SPLITS_FOR_CUDA_GRAPH: int = 32
    VLLM_RAY_PER_WORKER_GPUS: float = 1.0
    VLLM_RAY_BUNDLE_INDICES: str = ""
    VLLM_CUDART_SO_PATH: Optional[str] = None
    VLLM_DP_RANK: int = 0
    VLLM_DP_RANK_LOCAL: int = -1
    VLLM_DP_SIZE: int = 1
    VLLM_USE_STANDALONE_COMPILE: bool = False
    VLLM_DP_MASTER_IP: str = ""
    VLLM_DP_MASTER_PORT: int = 0
    VLLM_MOE_DP_CHUNK_SIZE: int = 256
    VLLM_RANDOMIZE_DP_DUMMY_INPUTS: bool = False
    VLLM_MARLIN_USE_ATOMIC_ADD: bool = False
    VLLM_MXFP4_USE_MARLIN: Optional[bool] = None
    VLLM_V0_USE_OUTLINES_CACHE: bool = False
    VLLM_V1_USE_OUTLINES_CACHE: bool = False
    VLLM_TPU_BUCKET_PADDING_GAP: int = 0
    VLLM_TPU_MOST_MODEL_LEN: Optional[int] = None
    VLLM_TPU_USING_PATHWAYS: bool = False
    VLLM_USE_DEEP_GEMM: bool = True
    VLLM_USE_DEEP_GEMM_E8M0: bool = True
    VLLM_USE_DEEP_GEMM_E8M0_HOPPER: bool = False
    VLLM_SKIP_DEEP_GEMM_WARMUP: bool = False
    VLLM_USE_FUSED_MOE_GROUPED_TOPK: bool = True
    VLLM_USE_FLASHINFER_MOE_FP16: bool = False
    VLLM_USE_FLASHINFER_MOE_FP8: bool = False
    VLLM_USE_FLASHINFER_MOE_FP4: bool = False
    VLLM_FLASHINFER_MOE_BACKEND: Literal["throughput", "latency"] = "throughput"
    VLLM_XGRAMMAR_CACHE_MB: int = 0
    VLLM_MSGPACK_ZERO_COPY_THRESHOLD: int = 256
    VLLM_ALLOW_INSECURE_SERIALIZATION: bool = False
    VLLM_NIXL_SIDE_CHANNEL_HOST: str = "localhost"
    VLLM_NIXL_SIDE_CHANNEL_PORT: int = 5600
    VLLM_ALL2ALL_BACKEND: Literal[
        "naive",
        "pplx",
        "deepep_high_throughput",
        "deepep_low_latency",
        "allgather_reducescatter",
        "flashinfer_all2allv",
    ] = "allgather_reducescatter"
    VLLM_MAX_TOKENS_PER_EXPERT_FP4_MOE: int = 163840
    VLLM_TOOL_PARSE_REGEX_TIMEOUT_SECONDS: int = 1
    VLLM_SLEEP_WHEN_IDLE: bool = False
    VLLM_MQ_MAX_CHUNK_BYTES_MB: int = 16
    VLLM_EXECUTE_MODEL_TIMEOUT_SECONDS: int = 300
    VLLM_KV_CACHE_LAYOUT: Optional[Literal["NHD", "HND"]] = None
    VLLM_COMPUTE_NANS_IN_LOGITS: bool = False
    VLLM_USE_NVFP4_CT_EMULATIONS: bool = False
    VLLM_ROCM_QUICK_REDUCE_QUANTIZATION: Literal[
        "FP", "INT8", "INT6", "INT4", "NONE"
    ] = "NONE"
    VLLM_ROCM_QUICK_REDUCE_CAST_BF16_TO_FP16: bool = True
    VLLM_ROCM_QUICK_REDUCE_MAX_SIZE_BYTES_MB: Optional[int] = None
    VLLM_NIXL_ABORT_REQUEST_TIMEOUT: int = 480
    VLLM_USE_CUDNN_PREFILL: bool = False
    VLLM_ENABLE_CUDAGRAPH_GC: bool = False
    VLLM_LOOPBACK_IP: str = ""
    VLLM_ALLOW_CHUNKED_LOCAL_ATTN_WITH_HYBRID_KV_CACHE: bool = False
    VLLM_ENABLE_RESPONSES_API_STORE: bool = False
    VLLM_USE_TRTLLM_ATTENTION: Optional[str] = None
    VLLM_FLASHINFER_DISABLE_Q_QUANTIZATION: bool = False
    VLLM_HAS_FLASHINFER_CUBIN: bool = False
    VLLM_USE_FLASHINFER_MOE_MXFP4_MXFP8: bool = False
    VLLM_USE_FLASHINFER_MOE_MXFP4_BF16: bool = False
    VLLM_ROCM_FP8_MFMA_PAGE_ATTN: bool = False
    VLLM_USE_FLASHINFER_MOE_MXFP4_MXFP8_CUTLASS: bool = False
    VLLM_ALLREDUCE_USE_SYMM_MEM: bool = True
    VLLM_TUNED_CONFIG_FOLDER: Optional[str] = None
    VLLM_DISABLE_PAD_FOR_CUDAGRAPH: bool = False
    VLLM_GPT_OSS_HARMONY_SYSTEM_INSTRUCTIONS: bool = False
    VLLM_CUSTOM_SCOPES_FOR_PROFILING: bool = False
    VLLM_NVTX_SCOPES_FOR_PROFILING: bool = False
    VLLM_KV_EVENTS_USE_INT_BLOCK_HASHES: bool = True
    VLLM_OBJECT_STORAGE_SHM_BUFFER_NAME: str = "VLLM_OBJECT_STORAGE_SHM_BUFFER"
    VLLM_DEEPEP_BUFFER_SIZE_MB: int = 1024
    VLLM_DBO_COMM_SMS: int = 20
    GPT_OSS_SYSTEM_TOOL_MCP_LABELS: list[str] = []
    VLLM_PATTERN_MATCH_DEBUG: Optional[str] = None
    VLLM_DEBUG_DUMP_PATH: Optional[str] = None
    VLLM_ENABLE_INDUCTOR_MAX_AUTOTUNE: bool = True
    VLLM_ENABLE_INDUCTOR_COORDINATE_DESCENT_TUNING: bool = True
    VLLM_USE_NCCL_SYMM_MEM: bool = False
    VLLM_NCCL_INCLUDE_PATH: Optional[str] = None
    VLLM_USE_FBGEMM: bool = False
    VLLM_GC_DEBUG: str = ""


def get_default_cache_root():
    return os.getenv(
        "XDG_CACHE_HOME",
        os.path.join(os.path.expanduser("~"), ".cache"),
    )


def get_default_config_root():
    return os.getenv(
        "XDG_CONFIG_HOME",
        os.path.join(os.path.expanduser("~"), ".config"),
    )


def maybe_convert_int(value: Optional[str]) -> Optional[int]:
    if value is None:
        return None
    return int(value)


def maybe_convert_bool(value: Optional[str]) -> Optional[bool]:
    if value is None:
        return None
    return bool(int(value))


def env_with_choices(
    env_name: str,
    default: Optional[str],
    choices: Union[list[str], Callable[[], list[str]]],
    case_sensitive: bool = True,
) -> Callable[[], Optional[str]]:
    """
    Create a lambda that validates environment variable against allowed choices

    Args:
        env_name: Name of the environment variable
        default: Default value if not set (can be None)
        choices: List of valid string options or callable that returns list
        case_sensitive: Whether validation should be case sensitive

    Returns:
        Lambda function for environment_variables dict
    """

    def _get_validated_env() -> Optional[str]:
        value = os.getenv(env_name)
        if value is None:
            return default

        # Resolve choices if it's a callable (for lazy loading)
        actual_choices = choices() if callable(choices) else choices

        if not case_sensitive:
            check_value = value.lower()
            check_choices = [choice.lower() for choice in actual_choices]
        else:
            check_value = value
            check_choices = actual_choices

        if check_value not in check_choices:
            raise ValueError(
                f"Invalid value '{value}' for {env_name}. "
                f"Valid options: {actual_choices}."
            )

        return value

    return _get_validated_env


def env_list_with_choices(
    env_name: str,
    default: list[str],
    choices: Union[list[str], Callable[[], list[str]]],
    case_sensitive: bool = True,
) -> Callable[[], list[str]]:
    """
    Create a lambda that validates environment variable
    containing comma-separated values against allowed choices

    Args:
        env_name: Name of the environment variable
        default: Default list of values if not set
        choices: List of valid string options or callable that returns list
        case_sensitive: Whether validation should be case sensitive

    Returns:
        Lambda function for environment_variables
        dict that returns list of strings
    """

    def _get_validated_env_list() -> list[str]:
        value = os.getenv(env_name)
        if value is None:
            return default

        # Split comma-separated values and strip whitespace
        values = [v.strip() for v in value.split(",") if v.strip()]

        if not values:
            return default

        # Resolve choices if it's a callable (for lazy loading)
        actual_choices = choices() if callable(choices) else choices

        # Validate each value
        for val in values:
            if not case_sensitive:
                check_value = val.lower()
                check_choices = [choice.lower() for choice in actual_choices]
            else:
                check_value = val
                check_choices = actual_choices

            if check_value not in check_choices:
                raise ValueError(
                    f"Invalid value '{val}' in {env_name}. "
                    f"Valid options: {actual_choices}."
                )

        return values

    return _get_validated_env_list


def get_vllm_port() -> Optional[int]:
    """Get the port from VLLM_PORT environment variable.

    Returns:
        The port number as an integer if VLLM_PORT is set, None otherwise.

    Raises:
        ValueError: If VLLM_PORT is a URI, suggest k8s service discovery issue.
    """
    if "VLLM_PORT" not in os.environ:
        return None

    port = os.getenv("VLLM_PORT", "0")

    try:
        return int(port)
    except ValueError as err:
        from urllib.parse import urlparse

        parsed = urlparse(port)
        if parsed.scheme:
            raise ValueError(
                f"VLLM_PORT '{port}' appears to be a URI. "
                "This may be caused by a Kubernetes service discovery issue,"
                "check the warning in: https://docs.vllm.ai/en/stable/serving/env_vars.html"
            ) from None
        raise ValueError(f"VLLM_PORT '{port}' must be a valid integer") from err


# The begin-* and end* here are used by the documentation generator
# to extract the used env vars.

# --8<-- [start:env-vars-definition]

environment_variables: dict[str, Callable[[], Any]] = {
    # ================== Installation Time Env Vars ==================
    # Target device of vLLM, supporting [cuda (by default),
    # rocm, cpu]
    "VLLM_TARGET_DEVICE": lambda: os.getenv("VLLM_TARGET_DEVICE", "cuda").lower(),
    # Main CUDA version of vLLM, supporting [12.6, 12.8, 12.9],
    # 12.8 is the default. This follows PyTorch but can be overridden.
    "VLLM_MAIN_CUDA_VERSION": lambda: os.getenv("VLLM_MAIN_CUDA_VERSION", "").lower()
    or "12.8",
    # Maximum number of compilation jobs to run in parallel.
    # By default this is the number of CPUs
    "MAX_JOBS": lambda: os.getenv("MAX_JOBS", None),
    # Number of threads to use for nvcc
    # By default this is 1.
    # If set, `MAX_JOBS` will be reduced to avoid oversubscribing the CPU.
    "NVCC_THREADS": lambda: os.getenv("NVCC_THREADS", None),
    # If set, vllm will use precompiled binaries (*.so)
    "VLLM_USE_PRECOMPILED": lambda: os.environ.get("VLLM_USE_PRECOMPILED", "")
    .strip()
    .lower()
    in ("1", "true")
    or bool(os.environ.get("VLLM_PRECOMPILED_WHEEL_LOCATION")),
    # Used to mark that setup.py is running in a Docker build context,
    # in order to force the use of precompiled binaries.
    "VLLM_DOCKER_BUILD_CONTEXT": lambda: os.environ.get("VLLM_DOCKER_BUILD_CONTEXT", "")
    .strip()
    .lower()
    in ("1", "true"),
    # Whether to force using nightly wheel in python build.
    # This is used for testing the nightly wheel in python build.
    "VLLM_TEST_USE_PRECOMPILED_NIGHTLY_WHEEL": lambda: bool(
        int(os.getenv("VLLM_TEST_USE_PRECOMPILED_NIGHTLY_WHEEL", "0"))
    ),
    # CMake build type
    # If not set, defaults to "Debug" or "RelWithDebInfo"
    # Available options: "Debug", "Release", "RelWithDebInfo"
    "CMAKE_BUILD_TYPE": env_with_choices(
        "CMAKE_BUILD_TYPE", None, ["Debug", "Release", "RelWithDebInfo"]
    ),
    # If set, vllm will print verbose logs during installation
    "VERBOSE": lambda: bool(int(os.getenv("VERBOSE", "0"))),
    # Root directory for vLLM configuration files
    # Defaults to `~/.config/vllm` unless `XDG_CONFIG_HOME` is set
    # Note that this not only affects how vllm finds its configuration files
    # during runtime, but also affects how vllm installs its configuration
    # files during **installation**.
    "VLLM_CONFIG_ROOT": lambda: os.path.expanduser(
        os.getenv(
            "VLLM_CONFIG_ROOT",
            os.path.join(get_default_config_root(), "vllm"),
        )
    ),
    # ================== Runtime Env Vars ==================
    # Root directory for vLLM cache files
    # Defaults to `~/.cache/vllm` unless `XDG_CACHE_HOME` is set
    "VLLM_CACHE_ROOT": lambda: os.path.expanduser(
        os.getenv(
            "VLLM_CACHE_ROOT",
            os.path.join(get_default_cache_root(), "vllm"),
        )
    ),
    # used in distributed environment to determine the ip address
    # of the current node, when the node has multiple network interfaces.
    # If you are using multi-node inference, you should set this differently
    # on each node.
    "VLLM_HOST_IP": lambda: os.getenv("VLLM_HOST_IP", ""),
    # used in distributed environment to manually set the communication port
    # Note: if VLLM_PORT is set, and some code asks for multiple ports, the
    # VLLM_PORT will be used as the first port, and the rest will be generated
    # by incrementing the VLLM_PORT value.
    "VLLM_PORT": get_vllm_port,
    # path used for ipc when the frontend api server is running in
    # multi-processing mode to communicate with the backend engine process.
    "VLLM_RPC_BASE_PATH": lambda: os.getenv(
        "VLLM_RPC_BASE_PATH", tempfile.gettempdir()
    ),
    # If true, will load models from ModelScope instead of Hugging Face Hub.
    # note that the value is true or false, not numbers
    "VLLM_USE_MODELSCOPE": lambda: os.environ.get(
        "VLLM_USE_MODELSCOPE", "False"
    ).lower()
    == "true",
    # Interval in seconds to log a warning message when the ring buffer is full
    "VLLM_RINGBUFFER_WARNING_INTERVAL": lambda: int(
        os.environ.get("VLLM_RINGBUFFER_WARNING_INTERVAL", "60")
    ),
    # path to cudatoolkit home directory, under which should be bin, include,
    # and lib directories.
    "CUDA_HOME": lambda: os.environ.get("CUDA_HOME", None),
    # Path to the NCCL library file. It is needed because nccl>=2.19 brought
    # by PyTorch contains a bug: https://github.com/NVIDIA/nccl/issues/1234
    "VLLM_NCCL_SO_PATH": lambda: os.environ.get("VLLM_NCCL_SO_PATH", None),
    # when `VLLM_NCCL_SO_PATH` is not set, vllm will try to find the nccl
    # library file in the locations specified by `LD_LIBRARY_PATH`
    "LD_LIBRARY_PATH": lambda: os.environ.get("LD_LIBRARY_PATH", None),
    # flag to control if vllm should use triton flash attention
    "VLLM_USE_TRITON_FLASH_ATTN": lambda: (
        os.environ.get("VLLM_USE_TRITON_FLASH_ATTN", "True").lower() in ("true", "1")
    ),
    # Use separate prefill and decode kernels for V1 attention instead of
    # the unified triton kernel.
    "VLLM_V1_USE_PREFILL_DECODE_ATTENTION": lambda: (
        os.getenv("VLLM_V1_USE_PREFILL_DECODE_ATTENTION", "False").lower()
        in ("true", "1")
    ),
    # Force vllm to use a specific flash-attention version (2 or 3), only valid
    # when using the flash-attention backend.
    "VLLM_FLASH_ATTN_VERSION": lambda: maybe_convert_int(
        os.environ.get("VLLM_FLASH_ATTN_VERSION", None)
    ),
    # Feature flag to enable/disable Inductor standalone compile.
    # In torch <= 2.7 we ignore this flag; in torch >= 2.8 this is
    # disabled by default.
    "VLLM_USE_STANDALONE_COMPILE": lambda: os.environ.get(
        "VLLM_USE_STANDALONE_COMPILE", "0"
    )
    == "1",
    # Debug pattern matching inside custom passes.
    # Should be set to the fx.Node name (e.g. 'getitem_34' or 'scaled_mm_3').
    "VLLM_PATTERN_MATCH_DEBUG": lambda: os.environ.get(
        "VLLM_PATTERN_MATCH_DEBUG", None
    ),
    # Dump fx graphs to the given directory.
    # It will override CompilationConfig.debug_dump_path if set.
    "VLLM_DEBUG_DUMP_PATH": lambda: os.environ.get("VLLM_DEBUG_DUMP_PATH", None),
    # local rank of the process in the distributed setting, used to determine
    # the GPU device id
    "LOCAL_RANK": lambda: int(os.environ.get("LOCAL_RANK", "0")),
    # used to control the visible devices in the distributed setting
    "CUDA_VISIBLE_DEVICES": lambda: os.environ.get("CUDA_VISIBLE_DEVICES", None),
    # timeout for each iteration in the engine
    "VLLM_ENGINE_ITERATION_TIMEOUT_S": lambda: int(
        os.environ.get("VLLM_ENGINE_ITERATION_TIMEOUT_S", "60")
    ),
    # API key for vLLM API server
    "VLLM_API_KEY": lambda: os.environ.get("VLLM_API_KEY", None),
    # Whether to log responses from API Server for debugging
    "VLLM_DEBUG_LOG_API_SERVER_RESPONSE": lambda: os.environ.get(
        "VLLM_DEBUG_LOG_API_SERVER_RESPONSE", "False"
    ).lower()
    == "true",
    # S3 access information, used for tensorizer to load model from S3
    "S3_ACCESS_KEY_ID": lambda: os.environ.get("S3_ACCESS_KEY_ID", None),
    "S3_SECRET_ACCESS_KEY": lambda: os.environ.get("S3_SECRET_ACCESS_KEY", None),
    "S3_ENDPOINT_URL": lambda: os.environ.get("S3_ENDPOINT_URL", None),
    # Usage stats collection
    "VLLM_USAGE_STATS_SERVER": lambda: os.environ.get(
        "VLLM_USAGE_STATS_SERVER", "https://stats.vllm.ai"
    ),
    "VLLM_NO_USAGE_STATS": lambda: os.environ.get("VLLM_NO_USAGE_STATS", "0") == "1",
    "VLLM_DISABLE_FLASHINFER_PREFILL": lambda: os.environ.get(
        "VLLM_DISABLE_FLASHINFER_PREFILL", "0"
    )
    == "1",
    "VLLM_DO_NOT_TRACK": lambda: (
        os.environ.get("VLLM_DO_NOT_TRACK", None)
        or os.environ.get("DO_NOT_TRACK", None)
        or "0"
    )
    == "1",
    "VLLM_USAGE_SOURCE": lambda: os.environ.get("VLLM_USAGE_SOURCE", "production"),
    # Logging configuration
    # If set to 0, vllm will not configure logging
    # If set to 1, vllm will configure logging using the default configuration
    #    or the configuration file specified by VLLM_LOGGING_CONFIG_PATH
    "VLLM_CONFIGURE_LOGGING": lambda: int(os.getenv("VLLM_CONFIGURE_LOGGING", "1")),
    "VLLM_LOGGING_CONFIG_PATH": lambda: os.getenv("VLLM_LOGGING_CONFIG_PATH"),
    # this is used for configuring the default logging level
    "VLLM_LOGGING_LEVEL": lambda: os.getenv("VLLM_LOGGING_LEVEL", "INFO").upper(),
    # this is used for configuring the default logging stream
    "VLLM_LOGGING_STREAM": lambda: os.getenv("VLLM_LOGGING_STREAM", "ext://sys.stdout"),
    # if set, VLLM_LOGGING_PREFIX will be prepended to all log messages
    "VLLM_LOGGING_PREFIX": lambda: os.getenv("VLLM_LOGGING_PREFIX", ""),
    # if set, vllm will call logits processors in a thread pool with this many
    # threads. This is useful when using custom logits processors that either
    # (a) launch additional CUDA kernels or (b) do significant CPU-bound work
    # while not holding the python GIL, or both.
    "VLLM_LOGITS_PROCESSOR_THREADS": lambda: int(
        os.getenv("VLLM_LOGITS_PROCESSOR_THREADS", "0")
    )
    if "VLLM_LOGITS_PROCESSOR_THREADS" in os.environ
    else None,
    # If set, vllm will log stats at this interval in seconds
    # If not set, vllm will log stats every 10 seconds.
    "VLLM_LOG_STATS_INTERVAL": lambda: val
    if (val := float(os.getenv("VLLM_LOG_STATS_INTERVAL", "10."))) > 0.0
    else 10.0,
    # Trace function calls
    # If set to 1, vllm will trace function calls
    # Useful for debugging
    "VLLM_TRACE_FUNCTION": lambda: int(os.getenv("VLLM_TRACE_FUNCTION", "0")),
    # Backend for attention computation
    # Example options:
    # - "TORCH_SDPA": use torch.nn.MultiheadAttention
    # - "FLASH_ATTN": use FlashAttention
    # - "XFORMERS": use XFormers
    # - "FLASHINFER": use flashinfer
    # - "FLASHMLA": use FlashMLA
    # - "FLASH_ATTN_MLA": use FlashAttention for MLA
    # - "FLASHINFER_MLA": use FlashInfer for MLA
    # - "CUTLASS_MLA": use CUTLASS for MLA
    # All possible options loaded dynamically from _Backend enum
    "VLLM_ATTENTION_BACKEND": env_with_choices(
        "VLLM_ATTENTION_BACKEND",
        None,
        lambda: list(
            __import__(
                "vllm.attention.backends.registry", fromlist=["_Backend"]
            )._Backend.__members__.keys()
        ),
    ),
    # If set, vllm will use flashinfer sampler
<<<<<<< HEAD
    "VLLM_USE_FLASHINFER_SAMPLER":
    lambda: bool(int(os.environ["VLLM_USE_FLASHINFER_SAMPLER"]))
    if "VLLM_USE_FLASHINFER_SAMPLER" in os.environ else None,

    # If set, vllm will use triton sampler
    "VLLM_USE_TRITON_SAMPLER":
    lambda: bool(int(os.environ.get("VLLM_USE_TRITON_SAMPLER", "0"))),

=======
    "VLLM_USE_FLASHINFER_SAMPLER": lambda: bool(
        int(os.environ["VLLM_USE_FLASHINFER_SAMPLER"])
    )
    if "VLLM_USE_FLASHINFER_SAMPLER" in os.environ
    else None,
>>>>>>> 335b28f7
    # Pipeline stage partition strategy
    "VLLM_PP_LAYER_PARTITION": lambda: os.getenv("VLLM_PP_LAYER_PARTITION", None),
    # (CPU backend only) CPU key-value cache space.
    # default is None and will be set as 4 GB
    "VLLM_CPU_KVCACHE_SPACE": lambda: int(os.getenv("VLLM_CPU_KVCACHE_SPACE", "0"))
    if "VLLM_CPU_KVCACHE_SPACE" in os.environ
    else None,
    # (CPU backend only) CPU core ids bound by OpenMP threads, e.g., "0-31",
    # "0,1,2", "0-31,33". CPU cores of different ranks are separated by '|'.
    "VLLM_CPU_OMP_THREADS_BIND": lambda: os.getenv("VLLM_CPU_OMP_THREADS_BIND", "auto"),
    # (CPU backend only) CPU cores not used by OMP threads .
    # Those CPU cores will not be used by OMP threads of a rank.
    "VLLM_CPU_NUM_OF_RESERVED_CPU": lambda: int(
        os.getenv("VLLM_CPU_NUM_OF_RESERVED_CPU", "0")
    )
    if "VLLM_CPU_NUM_OF_RESERVED_CPU" in os.environ
    else None,
    # (CPU backend only) whether to use prepack for MoE layer. This will be
    # passed to ipex.llm.modules.GatedMLPMOE. On unsupported CPUs, you might
    # need to set this to "0" (False).
    "VLLM_CPU_MOE_PREPACK": lambda: bool(int(os.getenv("VLLM_CPU_MOE_PREPACK", "1"))),
    # (CPU backend only) whether to use SGL kernels, optimized for small batch.
    "VLLM_CPU_SGL_KERNEL": lambda: bool(int(os.getenv("VLLM_CPU_SGL_KERNEL", "0"))),
    # If the env var is set, then all workers will execute as separate
    # processes from the engine, and we use the same mechanism to trigger
    # execution on all workers.
    # Run vLLM with VLLM_USE_RAY_SPMD_WORKER=1 to enable it.
    "VLLM_USE_RAY_SPMD_WORKER": lambda: bool(
        int(os.getenv("VLLM_USE_RAY_SPMD_WORKER", "0"))
    ),
    # If the env var is set, it uses the Ray's Compiled Graph
    # (previously known as ADAG) API which optimizes the
    # control plane overhead.
    # Run vLLM with VLLM_USE_RAY_COMPILED_DAG=1 to enable it.
    # Note that this variable is set to 1 in V1 by default
    # when ray distributed executor is used.
    "VLLM_USE_RAY_COMPILED_DAG": lambda: bool(
        int(os.getenv("VLLM_USE_RAY_COMPILED_DAG", "0"))
    ),
    # If the env var is set, Ray Compiled Graph uses the specified
    # channel type to communicate between workers belonging to
    # different pipeline-parallel stages.
    # Available options:
    # - "auto": use the default channel type
    # - "nccl": use NCCL for communication
    # - "shm": use shared memory and gRPC for communication
    # This flag is ignored if VLLM_USE_RAY_COMPILED_DAG is not set.
    "VLLM_USE_RAY_COMPILED_DAG_CHANNEL_TYPE": env_with_choices(
        "VLLM_USE_RAY_COMPILED_DAG_CHANNEL_TYPE", "auto", ["auto", "nccl", "shm"]
    ),
    # If the env var is set, it enables GPU communication overlap
    # (experimental feature) in Ray's Compiled Graph. This flag is ignored if
    # VLLM_USE_RAY_COMPILED_DAG is not set.
    "VLLM_USE_RAY_COMPILED_DAG_OVERLAP_COMM": lambda: bool(
        int(os.getenv("VLLM_USE_RAY_COMPILED_DAG_OVERLAP_COMM", "0"))
    ),
    # If the env var is set, it uses a Ray Communicator wrapping
    # vLLM's pipeline parallelism communicator to interact with Ray's
    # Compiled Graph. Otherwise, it uses Ray's NCCL communicator.
    # This flag is ignored if VLLM_USE_RAY_COMPILED_DAG is not set.
    "VLLM_USE_RAY_WRAPPED_PP_COMM": lambda: bool(
        int(os.getenv("VLLM_USE_RAY_WRAPPED_PP_COMM", "1"))
    ),
    # Use dedicated multiprocess context for workers.
    # Both spawn and fork work
    "VLLM_WORKER_MULTIPROC_METHOD": env_with_choices(
        "VLLM_WORKER_MULTIPROC_METHOD", "fork", ["spawn", "fork"]
    ),
    # Path to the cache for storing downloaded assets
    "VLLM_ASSETS_CACHE": lambda: os.path.expanduser(
        os.getenv(
            "VLLM_ASSETS_CACHE",
            os.path.join(get_default_cache_root(), "vllm", "assets"),
        )
    ),
    # If the env var is set, we will clean model file in
    # this path $VLLM_ASSETS_CACHE/model_streamer/$model_name
    "VLLM_ASSETS_CACHE_MODEL_CLEAN": lambda: bool(
        int(os.getenv("VLLM_ASSETS_CACHE_MODEL_CLEAN", "0"))
    ),
    # Timeout for fetching images when serving multimodal models
    # Default is 5 seconds
    "VLLM_IMAGE_FETCH_TIMEOUT": lambda: int(os.getenv("VLLM_IMAGE_FETCH_TIMEOUT", "5")),
    # Timeout for fetching videos when serving multimodal models
    # Default is 30 seconds
    "VLLM_VIDEO_FETCH_TIMEOUT": lambda: int(
        os.getenv("VLLM_VIDEO_FETCH_TIMEOUT", "30")
    ),
    # Timeout for fetching audio when serving multimodal models
    # Default is 10 seconds
    "VLLM_AUDIO_FETCH_TIMEOUT": lambda: int(
        os.getenv("VLLM_AUDIO_FETCH_TIMEOUT", "10")
    ),
    # Whether to allow HTTP redirects when fetching from media URLs.
    # Default to True
    "VLLM_MEDIA_URL_ALLOW_REDIRECTS": lambda: bool(
        int(os.getenv("VLLM_MEDIA_URL_ALLOW_REDIRECTS", "1"))
    ),
    # Max number of workers for the thread pool handling
    # media bytes loading. Set to 1 to disable parallel processing.
    # Default is 8
    "VLLM_MEDIA_LOADING_THREAD_COUNT": lambda: int(
        os.getenv("VLLM_MEDIA_LOADING_THREAD_COUNT", "8")
    ),
    # Maximum filesize in MB for a single audio file when processing
    # speech-to-text requests. Files larger than this will be rejected.
    # Default is 25 MB
    "VLLM_MAX_AUDIO_CLIP_FILESIZE_MB": lambda: int(
        os.getenv("VLLM_MAX_AUDIO_CLIP_FILESIZE_MB", "25")
    ),
    # Backend for Video IO
    # - "opencv": Default backend that uses OpenCV stream buffered backend.
    #
    # Custom backend implementations can be registered
    # via `@VIDEO_LOADER_REGISTRY.register("my_custom_video_loader")` and
    # imported at runtime.
    # If a non-existing backend is used, an AssertionError will be thrown.
    "VLLM_VIDEO_LOADER_BACKEND": lambda: os.getenv(
        "VLLM_VIDEO_LOADER_BACKEND", "opencv"
    ),
    # [DEPRECATED] Cache size (in GiB per process) for multimodal input cache
    # Default is 4 GiB per API process + 4 GiB per engine core process
    "VLLM_MM_INPUT_CACHE_GIB": lambda: int(os.getenv("VLLM_MM_INPUT_CACHE_GIB", "4")),
    # Path to the XLA persistent cache directory.
    # Only used for XLA devices such as TPUs.
    "VLLM_XLA_CACHE_PATH": lambda: os.path.expanduser(
        os.getenv(
            "VLLM_XLA_CACHE_PATH",
            os.path.join(get_default_cache_root(), "vllm", "xla_cache"),
        )
    ),
    # If set, assert on XLA recompilation after each execution step.
    "VLLM_XLA_CHECK_RECOMPILATION": lambda: bool(
        int(os.getenv("VLLM_XLA_CHECK_RECOMPILATION", "0"))
    ),
    # Enable SPMD mode for TPU backend.
    "VLLM_XLA_USE_SPMD": lambda: bool(int(os.getenv("VLLM_XLA_USE_SPMD", "0"))),
    "VLLM_FUSED_MOE_CHUNK_SIZE": lambda: int(
        os.getenv("VLLM_FUSED_MOE_CHUNK_SIZE", "32768")
    ),
    # Control whether to use fused MoE activation chunking. Current chunking
    # logic is incompatible with torch.compile and causes IMA. See issue
    # https://github.com/vllm-project/vllm/issues/19631.
    "VLLM_ENABLE_FUSED_MOE_ACTIVATION_CHUNKING": lambda: bool(
        int(os.getenv("VLLM_ENABLE_FUSED_MOE_ACTIVATION_CHUNKING", "1"))
    ),
    # If set, the OpenAI API server will stay alive even after the underlying
    # AsyncLLMEngine errors and stops serving requests
    "VLLM_KEEP_ALIVE_ON_ENGINE_DEATH": lambda: bool(
        os.getenv("VLLM_KEEP_ALIVE_ON_ENGINE_DEATH", 0)
    ),
    # If the env var VLLM_ALLOW_LONG_MAX_MODEL_LEN is set, it allows
    # the user to specify a max sequence length greater than
    # the max length derived from the model's config.json.
    # To enable this, set VLLM_ALLOW_LONG_MAX_MODEL_LEN=1.
    "VLLM_ALLOW_LONG_MAX_MODEL_LEN": lambda: (
        os.environ.get("VLLM_ALLOW_LONG_MAX_MODEL_LEN", "0").strip().lower()
        in ("1", "true")
    ),
    # If set, forces FP8 Marlin to be used for FP8 quantization regardless
    # of the hardware support for FP8 compute.
    "VLLM_TEST_FORCE_FP8_MARLIN": lambda: (
        os.environ.get("VLLM_TEST_FORCE_FP8_MARLIN", "0").strip().lower()
        in ("1", "true")
    ),
    "VLLM_TEST_FORCE_LOAD_FORMAT": lambda: os.getenv(
        "VLLM_TEST_FORCE_LOAD_FORMAT", "dummy"
    ),
    # Time in ms for the zmq client to wait for a response from the backend
    # server for simple data operations
    "VLLM_RPC_TIMEOUT": lambda: int(os.getenv("VLLM_RPC_TIMEOUT", "10000")),
    # Timeout in seconds for keeping HTTP connections alive in API server
    "VLLM_HTTP_TIMEOUT_KEEP_ALIVE": lambda: int(
        os.environ.get("VLLM_HTTP_TIMEOUT_KEEP_ALIVE", "5")
    ),
    # a list of plugin names to load, separated by commas.
    # if this is not set, it means all plugins will be loaded
    # if this is set to an empty string, no plugins will be loaded
    "VLLM_PLUGINS": lambda: None
    if "VLLM_PLUGINS" not in os.environ
    else os.environ["VLLM_PLUGINS"].split(","),
    # a local directory to look in for unrecognized LoRA adapters.
    # only works if plugins are enabled and
    # VLLM_ALLOW_RUNTIME_LORA_UPDATING is enabled.
    "VLLM_LORA_RESOLVER_CACHE_DIR": lambda: os.getenv(
        "VLLM_LORA_RESOLVER_CACHE_DIR", None
    ),
    # Enables torch profiler if set.
    # Both AsyncLLM's CPU traces as well as workers'
    # traces (CPU & GPU) will be saved under this directory.
    # Note that it must be an absolute path.
    "VLLM_TORCH_PROFILER_DIR": lambda: (
        None
        if os.getenv("VLLM_TORCH_PROFILER_DIR", None) is None
        else os.path.abspath(
            os.path.expanduser(os.getenv("VLLM_TORCH_PROFILER_DIR", "."))
        )
    ),
    # Enable torch profiler to record shapes if set
    # VLLM_TORCH_PROFILER_RECORD_SHAPES=1. If not set, torch profiler will
    # not record shapes.
    "VLLM_TORCH_PROFILER_RECORD_SHAPES": lambda: bool(
        os.getenv("VLLM_TORCH_PROFILER_RECORD_SHAPES", "0") != "0"
    ),
    # Enable torch profiler to profile memory if set
    # VLLM_TORCH_PROFILER_WITH_PROFILE_MEMORY=1. If not set, torch profiler
    # will not profile memory.
    "VLLM_TORCH_PROFILER_WITH_PROFILE_MEMORY": lambda: bool(
        os.getenv("VLLM_TORCH_PROFILER_WITH_PROFILE_MEMORY", "0") != "0"
    ),
    # Enable torch profiler to profile stack if set
    # VLLM_TORCH_PROFILER_WITH_STACK=1. If not set, torch profiler WILL
    # profile stack by default.
    "VLLM_TORCH_PROFILER_WITH_STACK": lambda: bool(
        os.getenv("VLLM_TORCH_PROFILER_WITH_STACK", "1") != "0"
    ),
    # Enable torch profiler to profile flops if set
    # VLLM_TORCH_PROFILER_WITH_FLOPS=1. If not set, torch profiler will
    # not profile flops.
    "VLLM_TORCH_PROFILER_WITH_FLOPS": lambda: bool(
        os.getenv("VLLM_TORCH_PROFILER_WITH_FLOPS", "0") != "0"
    ),
    # If set, vLLM will use Triton implementations of AWQ.
    "VLLM_USE_TRITON_AWQ": lambda: bool(int(os.getenv("VLLM_USE_TRITON_AWQ", "0"))),
    # If set, allow loading or unloading lora adapters in runtime,
    "VLLM_ALLOW_RUNTIME_LORA_UPDATING": lambda: (
        os.environ.get("VLLM_ALLOW_RUNTIME_LORA_UPDATING", "0").strip().lower()
        in ("1", "true")
    ),
    # We assume drivers can report p2p status correctly.
    # If the program hangs when using custom allreduce,
    # potantially caused by a bug in the driver (535 series),
    # if might be helpful to set VLLM_SKIP_P2P_CHECK=0
    # so that vLLM can verify if p2p is actually working.
    # See https://github.com/vllm-project/vllm/blob/a9b15c606fea67a072416ea0ea115261a2756058/vllm/distributed/device_communicators/custom_all_reduce_utils.py#L101-L108 for details. # noqa
    "VLLM_SKIP_P2P_CHECK": lambda: os.getenv("VLLM_SKIP_P2P_CHECK", "1") == "1",
    # List of quantization kernels that should be disabled, used for testing
    # and performance comparisons. Currently only affects MPLinearKernel
    # selection
    # (kernels: MacheteLinearKernel, MarlinLinearKernel, ExllamaLinearKernel)
    "VLLM_DISABLED_KERNELS": lambda: []
    if "VLLM_DISABLED_KERNELS" not in os.environ
    else os.environ["VLLM_DISABLED_KERNELS"].split(","),
    # Disable pynccl (using torch.distributed instead)
    "VLLM_DISABLE_PYNCCL": lambda: (
        os.getenv("VLLM_DISABLE_PYNCCL", "False").lower() in ("true", "1")
    ),
    # If set, use the V1 code path.
    "VLLM_USE_V1": lambda: bool(int(os.getenv("VLLM_USE_V1", "1"))),
    # Disable aiter ops unless specifically enabled.
    # Acts as a parent switch to enable the rest of the other operations.
    "VLLM_ROCM_USE_AITER": lambda: (
        os.getenv("VLLM_ROCM_USE_AITER", "False").lower() in ("true", "1")
    ),
    # Whether to use aiter paged attention.
    # By default is disabled.
    "VLLM_ROCM_USE_AITER_PAGED_ATTN": lambda: (
        os.getenv("VLLM_ROCM_USE_AITER_PAGED_ATTN", "False").lower() in ("true", "1")
    ),
    # use aiter linear op if aiter ops are enabled
    # The following list of related ops
    # - scaled_mm (per-tensor / rowwise)
    "VLLM_ROCM_USE_AITER_LINEAR": lambda: (
        os.getenv("VLLM_ROCM_USE_AITER_LINEAR", "True").lower() in ("true", "1")
    ),
    # Whether to use aiter moe ops.
    # By default is enabled.
    "VLLM_ROCM_USE_AITER_MOE": lambda: (
        os.getenv("VLLM_ROCM_USE_AITER_MOE", "True").lower() in ("true", "1")
    ),
    # use aiter rms norm op if aiter ops are enabled.
    "VLLM_ROCM_USE_AITER_RMSNORM": lambda: (
        os.getenv("VLLM_ROCM_USE_AITER_RMSNORM", "True").lower() in ("true", "1")
    ),
    # Whether to use aiter mla ops.
    # By default is enabled.
    "VLLM_ROCM_USE_AITER_MLA": lambda: (
        os.getenv("VLLM_ROCM_USE_AITER_MLA", "True").lower() in ("true", "1")
    ),
    # Whether to use aiter mha ops.
    # By default is enabled.
    "VLLM_ROCM_USE_AITER_MHA": lambda: (
        os.getenv("VLLM_ROCM_USE_AITER_MHA", "True").lower() in ("true", "1")
    ),
    # Whether to use aiter fp4 gemm asm.
    # By default is disabled.
    "VLLM_ROCM_USE_AITER_FP4_ASM_GEMM": lambda: (
        os.getenv("VLLM_ROCM_USE_AITER_FP4_ASM_GEMM", "False").lower() in ("true", "1")
    ),
    # Whether to use aiter rope.
    # By default is disabled.
    "VLLM_ROCM_USE_TRITON_ROPE": lambda: (
        os.getenv("VLLM_ROCM_USE_TRITON_ROPE", "False").lower() in ("true", "1")
    ),
    # Whether to use aiter triton fp8 bmm kernel
    # By default is enabled.
    "VLLM_ROCM_USE_AITER_FP8BMM": lambda: (
        os.getenv("VLLM_ROCM_USE_AITER_FP8BMM", "True").lower() in ("true", "1")
    ),
    # Use AITER triton unified attention for V1 attention
    "VLLM_ROCM_USE_AITER_UNIFIED_ATTENTION": lambda: (
        os.getenv("VLLM_ROCM_USE_AITER_UNIFIED_ATTENTION", "False").lower()
        in ("true", "1")
    ),
    # use rocm skinny gemms
    "VLLM_ROCM_USE_SKINNY_GEMM": lambda: (
        os.getenv("VLLM_ROCM_USE_SKINNY_GEMM", "True").lower() in ("true", "1")
    ),
    # Pad the fp8 weights to 256 bytes for ROCm
    "VLLM_ROCM_FP8_PADDING": lambda: bool(int(os.getenv("VLLM_ROCM_FP8_PADDING", "1"))),
    # Pad the weights for the moe kernel
    "VLLM_ROCM_MOE_PADDING": lambda: bool(int(os.getenv("VLLM_ROCM_MOE_PADDING", "1"))),
    # custom paged attention kernel for MI3* cards
    "VLLM_ROCM_CUSTOM_PAGED_ATTN": lambda: (
        os.getenv("VLLM_ROCM_CUSTOM_PAGED_ATTN", "True").lower() in ("true", "1")
    ),
    # Custom quick allreduce kernel for MI3* cards
    # Choice of quantization level: FP, INT8, INT6, INT4 or NONE
    # Recommended for large models to get allreduce
    "VLLM_ROCM_QUICK_REDUCE_QUANTIZATION": env_with_choices(
        "VLLM_ROCM_QUICK_REDUCE_QUANTIZATION",
        "NONE",
        ["FP", "INT8", "INT6", "INT4", "NONE"],
    ),
    # Custom quick allreduce kernel for MI3* cards
    # Due to the lack of the bfloat16 asm instruction, bfloat16
    # kernels are slower than fp16,
    # If environment variable is set to 1, the input is converted to fp16
    "VLLM_ROCM_QUICK_REDUCE_CAST_BF16_TO_FP16": lambda: (
        os.getenv("VLLM_ROCM_QUICK_REDUCE_CAST_BF16_TO_FP16", "True").lower()
        in ("true", "1")
    ),
    # Custom quick allreduce kernel for MI3* cards.
    # Controls the maximum allowed number of data bytes(MB) for custom quick
    # allreduce communication.
    # Default: 2048 MB.
    # Data exceeding this size will use either custom allreduce or RCCL
    # communication.
    "VLLM_ROCM_QUICK_REDUCE_MAX_SIZE_BYTES_MB": lambda: maybe_convert_int(
        os.environ.get("VLLM_ROCM_QUICK_REDUCE_MAX_SIZE_BYTES_MB", None)
    ),
    # Divisor for dynamic query scale factor calculation for FP8 KV Cache
    "Q_SCALE_CONSTANT": lambda: int(os.getenv("Q_SCALE_CONSTANT", "200")),
    # Divisor for dynamic key scale factor calculation for FP8 KV Cache
    "K_SCALE_CONSTANT": lambda: int(os.getenv("K_SCALE_CONSTANT", "200")),
    # Divisor for dynamic value scale factor calculation for FP8 KV Cache
    "V_SCALE_CONSTANT": lambda: int(os.getenv("V_SCALE_CONSTANT", "100")),
    # If set, enable multiprocessing in LLM for the V1 code path.
    "VLLM_ENABLE_V1_MULTIPROCESSING": lambda: bool(
        int(os.getenv("VLLM_ENABLE_V1_MULTIPROCESSING", "1"))
    ),
    "VLLM_LOG_BATCHSIZE_INTERVAL": lambda: float(
        os.getenv("VLLM_LOG_BATCHSIZE_INTERVAL", "-1")
    ),
    "VLLM_DISABLE_COMPILE_CACHE": lambda: bool(
        int(os.getenv("VLLM_DISABLE_COMPILE_CACHE", "0"))
    ),
    # If set, vllm will run in development mode, which will enable
    # some additional endpoints for developing and debugging,
    # e.g. `/reset_prefix_cache`
    "VLLM_SERVER_DEV_MODE": lambda: bool(int(os.getenv("VLLM_SERVER_DEV_MODE", "0"))),
    # Controls the maximum number of requests to handle in a
    # single asyncio task when processing per-token outputs in the
    # V1 AsyncLLM interface. It is applicable when handling a high
    # concurrency of streaming requests.
    # Setting this too high can result in a higher variance of
    # inter-message latencies. Setting it too low can negatively impact
    # TTFT and overall throughput.
    "VLLM_V1_OUTPUT_PROC_CHUNK_SIZE": lambda: int(
        os.getenv("VLLM_V1_OUTPUT_PROC_CHUNK_SIZE", "128")
    ),
    # If set, vLLM will disable the MLA attention optimizations.
    "VLLM_MLA_DISABLE": lambda: bool(int(os.getenv("VLLM_MLA_DISABLE", "0"))),
    # If set, vLLM will pick up the provided Flash Attention MLA
    # max number splits for cuda graph decode
    "VLLM_FLASH_ATTN_MAX_NUM_SPLITS_FOR_CUDA_GRAPH": lambda: int(
        os.getenv("VLLM_FLASH_ATTN_MAX_NUM_SPLITS_FOR_CUDA_GRAPH", "32")
    ),
    # Number of GPUs per worker in Ray, if it is set to be a fraction,
    # it allows ray to schedule multiple actors on a single GPU,
    # so that users can colocate other actors on the same GPUs as vLLM.
    "VLLM_RAY_PER_WORKER_GPUS": lambda: float(
        os.getenv("VLLM_RAY_PER_WORKER_GPUS", "1.0")
    ),
    # Bundle indices for Ray, if it is set, it can control precisely
    # which indices are used for the Ray bundle, for every worker.
    # Format: comma-separated list of integers, e.g. "0,1,2,3"
    "VLLM_RAY_BUNDLE_INDICES": lambda: os.getenv("VLLM_RAY_BUNDLE_INDICES", ""),
    # In some system, find_loaded_library() may not work. So we allow users to
    # specify the path through environment variable VLLM_CUDART_SO_PATH.
    "VLLM_CUDART_SO_PATH": lambda: os.getenv("VLLM_CUDART_SO_PATH", None),
    # Rank of the process in the data parallel setting
    "VLLM_DP_RANK": lambda: int(os.getenv("VLLM_DP_RANK", "0")),
    # Rank of the process in the data parallel setting.
    # Defaults to VLLM_DP_RANK when not set.
    "VLLM_DP_RANK_LOCAL": lambda: int(
        os.getenv("VLLM_DP_RANK_LOCAL", sys.modules[__name__].VLLM_DP_RANK)
    ),
    # World size of the data parallel setting
    "VLLM_DP_SIZE": lambda: int(os.getenv("VLLM_DP_SIZE", "1")),
    # IP address of the master node in the data parallel setting
    "VLLM_DP_MASTER_IP": lambda: os.getenv("VLLM_DP_MASTER_IP", "127.0.0.1"),
    # Port of the master node in the data parallel setting
    "VLLM_DP_MASTER_PORT": lambda: int(os.getenv("VLLM_DP_MASTER_PORT", "0")),
    # In the context of executing MoE models with Data-Parallel, Expert-Parallel
    # and Batched All-to-All dispatch/combine kernels, VLLM_MOE_DP_CHUNK_SIZE
    # dictates the quantum of tokens that can be dispatched from a DP
    # rank. All DP ranks process the activations in VLLM_MOE_DP_CHUNK_SIZE
    # units.
    "VLLM_MOE_DP_CHUNK_SIZE": lambda: int(os.getenv("VLLM_MOE_DP_CHUNK_SIZE", "256")),
    # Randomize inputs during dummy runs when using Data Parallel
    "VLLM_RANDOMIZE_DP_DUMMY_INPUTS": lambda: os.environ.get(
        "VLLM_RANDOMIZE_DP_DUMMY_INPUTS", "0"
    )
    == "1",
    # Whether to use S3 path for model loading in CI via RunAI Streamer
    "VLLM_CI_USE_S3": lambda: os.environ.get("VLLM_CI_USE_S3", "0") == "1",
    # Use model_redirect to redirect the model name to a local folder.
    # `model_redirect` can be a json file mapping the model between
    # repo_id and local folder:
    # {"meta-llama/Llama-3.2-1B": "/tmp/Llama-3.2-1B"}
    # or a space separated values table file:
    # meta-llama/Llama-3.2-1B   /tmp/Llama-3.2-1B
    "VLLM_MODEL_REDIRECT_PATH": lambda: os.environ.get(
        "VLLM_MODEL_REDIRECT_PATH", None
    ),
    # Whether to use atomicAdd reduce in gptq/awq marlin kernel.
    "VLLM_MARLIN_USE_ATOMIC_ADD": lambda: os.environ.get(
        "VLLM_MARLIN_USE_ATOMIC_ADD", "0"
    )
    == "1",
    # Whether to use marlin kernel in mxfp4 quantization method
    "VLLM_MXFP4_USE_MARLIN": lambda: maybe_convert_bool(
        os.environ.get("VLLM_MXFP4_USE_MARLIN", None)
    ),
    # Whether to turn on the outlines cache for V0
    # This cache is unbounded and on disk, so it's not safe to use in
    # an environment with potentially malicious users.
    "VLLM_V0_USE_OUTLINES_CACHE": lambda: os.environ.get(
        "VLLM_V0_USE_OUTLINES_CACHE", "0"
    )
    == "1",
    # Whether to turn on the outlines cache for V1
    # This cache is unbounded and on disk, so it's not safe to use in
    # an environment with potentially malicious users.
    "VLLM_V1_USE_OUTLINES_CACHE": lambda: os.environ.get(
        "VLLM_V1_USE_OUTLINES_CACHE", "0"
    )
    == "1",
    # Gap between padding buckets for the forward pass. So we have
    # 8, we will run forward pass with [16, 24, 32, ...].
    "VLLM_TPU_BUCKET_PADDING_GAP": lambda: int(
        os.environ["VLLM_TPU_BUCKET_PADDING_GAP"]
    )
    if "VLLM_TPU_BUCKET_PADDING_GAP" in os.environ
    else 0,
    "VLLM_TPU_MOST_MODEL_LEN": lambda: maybe_convert_int(
        os.environ.get("VLLM_TPU_MOST_MODEL_LEN", None)
    ),
    # Whether using Pathways
    "VLLM_TPU_USING_PATHWAYS": lambda: bool(
        "proxy" in os.getenv("JAX_PLATFORMS", "").lower()
    ),
    # Allow use of DeepGemm kernels for fused moe ops.
    "VLLM_USE_DEEP_GEMM": lambda: bool(int(os.getenv("VLLM_USE_DEEP_GEMM", "1"))),
    # Whether to use E8M0 scaling when DeepGEMM is used on Blackwell GPUs.
    "VLLM_USE_DEEP_GEMM_E8M0": lambda: bool(
        int(os.getenv("VLLM_USE_DEEP_GEMM_E8M0", "1"))
    ),
    # TODO(wentao): unify the two E8M0 flags after verifying the correctness.
    # Whether to use E8M0 scaling when DeepGEMM is used on Hopper GPUs.
    "VLLM_USE_DEEP_GEMM_E8M0_HOPPER": lambda: bool(
        int(os.getenv("VLLM_USE_DEEP_GEMM_E8M0_HOPPER", "0"))
    ),
    # DeepGemm JITs the kernels on-demand. The warmup attempts to make DeepGemm
    # JIT all the required kernels before model execution so there is no
    # JIT'ing in the hot-path. However, this warmup increases the engine
    # startup time by a couple of minutes.
    # Set `VLLM_SKIP_DEEP_GEMM_WARMUP` to disable the warmup.
    "VLLM_SKIP_DEEP_GEMM_WARMUP": lambda: bool(
        int(os.getenv("VLLM_SKIP_DEEP_GEMM_WARMUP", "0"))
    ),
    # Whether to use fused grouped_topk used for MoE expert selection.
    "VLLM_USE_FUSED_MOE_GROUPED_TOPK": lambda: bool(
        int(os.getenv("VLLM_USE_FUSED_MOE_GROUPED_TOPK", "1"))
    ),
    # Allow use of FlashInfer MoE kernels for fused moe ops.
    "VLLM_USE_FLASHINFER_MOE_FP16": lambda: bool(
        int(os.getenv("VLLM_USE_FLASHINFER_MOE_FP16", "0"))
    ),
    # Allow use of FlashInfer MoE kernels for fused moe ops.
    "VLLM_USE_FLASHINFER_MOE_FP8": lambda: bool(
        int(os.getenv("VLLM_USE_FLASHINFER_MOE_FP8", "0"))
    ),
    # Allow use of FlashInfer CUTLASS kernels for fused moe ops.
    "VLLM_USE_FLASHINFER_MOE_FP4": lambda: bool(
        int(os.getenv("VLLM_USE_FLASHINFER_MOE_FP4", "0"))
    ),
    # If set to 1, use the FlashInfer
    # MXFP8 (activation) x MXFP4 (weight) MoE backend.
    "VLLM_USE_FLASHINFER_MOE_MXFP4_MXFP8": lambda: bool(
        int(os.getenv("VLLM_USE_FLASHINFER_MOE_MXFP4_MXFP8", "0"))
    ),
    # If set to 1, use the FlashInfer CUTLASS backend for
    # MXFP8 (activation) x MXFP4 (weight) MoE.
    # This is separate from the TRTLLMGEN path controlled by
    # VLLM_USE_FLASHINFER_MOE_MXFP4_MXFP8.
    "VLLM_USE_FLASHINFER_MOE_MXFP4_MXFP8_CUTLASS": lambda: bool(
        int(os.getenv("VLLM_USE_FLASHINFER_MOE_MXFP4_MXFP8_CUTLASS", "0"))
    ),
    # If set to 1, use the FlashInfer
    # BF16 (activation) x MXFP4 (weight) MoE backend.
    "VLLM_USE_FLASHINFER_MOE_MXFP4_BF16": lambda: bool(
        int(os.getenv("VLLM_USE_FLASHINFER_MOE_MXFP4_BF16", "0"))
    ),
    # Control the cache sized used by the xgrammar compiler. The default
    # of 512 MB should be enough for roughly 1000 JSON schemas.
    # It can be changed with this variable if needed for some reason.
    "VLLM_XGRAMMAR_CACHE_MB": lambda: int(os.getenv("VLLM_XGRAMMAR_CACHE_MB", "512")),
    # Control the threshold for msgspec to use 'zero copy' for
    # serialization/deserialization of tensors. Tensors below
    # this limit will be encoded into the msgpack buffer, and
    # tensors above will instead be sent via a separate message.
    # While the sending side still actually copies the tensor
    # in all cases, on the receiving side, tensors above this
    # limit will actually be zero-copy decoded.
    "VLLM_MSGPACK_ZERO_COPY_THRESHOLD": lambda: int(
        os.getenv("VLLM_MSGPACK_ZERO_COPY_THRESHOLD", "256")
    ),
    # If set, allow insecure serialization using pickle.
    # This is useful for environments where it is deemed safe to use the
    # insecure method and it is needed for some reason.
    "VLLM_ALLOW_INSECURE_SERIALIZATION": lambda: bool(
        int(os.getenv("VLLM_ALLOW_INSECURE_SERIALIZATION", "0"))
    ),
    # IP address used for NIXL handshake between remote agents.
    "VLLM_NIXL_SIDE_CHANNEL_HOST": lambda: os.getenv(
        "VLLM_NIXL_SIDE_CHANNEL_HOST", "localhost"
    ),
    # Port used for NIXL handshake between remote agents.
    "VLLM_NIXL_SIDE_CHANNEL_PORT": lambda: int(
        os.getenv("VLLM_NIXL_SIDE_CHANNEL_PORT", "5600")
    ),
    # all2all backend for vllm's expert parallel communication
    # Available options:
    # - "naive": naive all2all implementation using broadcasts
    # - "allgather_reducescatter": all2all implementation based on allgather and
    #  reducescatter
    # - "pplx": use pplx kernels
    # - "deepep_high_throughput", use deepep high-throughput kernels
    # - "deepep_low_latency", use deepep low-latency kernels
    # - "flashinfer_all2allv", use flashinfer alltoallv kernels for mnnvl
    "VLLM_ALL2ALL_BACKEND": env_with_choices(
        "VLLM_ALL2ALL_BACKEND",
        "allgather_reducescatter",
        [
            "naive",
            "pplx",
            "deepep_high_throughput",
            "deepep_low_latency",
            "allgather_reducescatter",
            "flashinfer_all2allv",
        ],
    ),
    # Flashinfer MoE backend for vLLM's fused Mixture-of-Experts support.
    # Both require compute capability 10.0 or above.
    # Available options:
    # - "throughput":  [default]
    #     Uses CUTLASS kernels optimized for high-throughput batch inference.
    # - "latency":
    #     Uses TensorRT-LLM kernels optimized for low-latency inference.
    "VLLM_FLASHINFER_MOE_BACKEND": env_with_choices(
        "VLLM_FLASHINFER_MOE_BACKEND", "throughput", ["throughput", "latency"]
    ),
    # Control the maximum number of tokens per expert supported by the
    # NVFP4 MoE CUTLASS Kernel. This value is used to create a buffer for
    # the blockscale tensor of activations NVFP4 Quantization.
    # This is used to prevent the kernel from running out of memory.
    "VLLM_MAX_TOKENS_PER_EXPERT_FP4_MOE": lambda: int(
        os.getenv("VLLM_MAX_TOKENS_PER_EXPERT_FP4_MOE", "163840")
    ),
    # Specifies the thresholds of the communicated tensor sizes under which
    # vllm should use flashinfer fused allreduce. The variable should be a
    # JSON with the following format:
    #     { <world size>: <max size in mb> }
    # Unspecified world sizes will fall back to
    #     { 2: 64, 4: 1, <everything else>: 0.5 }
    "VLLM_FLASHINFER_ALLREDUCE_FUSION_THRESHOLDS_MB": lambda: json.loads(
        os.getenv("VLLM_FLASHINFER_ALLREDUCE_FUSION_THRESHOLDS_MB", "{}")
    ),
    # MoE routing strategy selector.
    # See `RoutingSimulator.get_available_strategies()` # for available
    # strategies.
    # Cutstom routing strategies can be registered by
    # RoutingSimulator.register_strategy()
    # Note: custom strategies may not produce correct model outputs
    "VLLM_MOE_ROUTING_SIMULATION_STRATEGY": lambda: os.environ.get(
        "VLLM_MOE_ROUTING_SIMULATION_STRATEGY", ""
    ).lower(),
    # Regex timeout for use by the vLLM tool parsing plugins.
    "VLLM_TOOL_PARSE_REGEX_TIMEOUT_SECONDS": lambda: int(
        os.getenv("VLLM_TOOL_PARSE_REGEX_TIMEOUT_SECONDS", "1")
    ),
    # Reduce CPU usage when vLLM is idle. Enabling this will incur small
    # latency penalty when a request eventually comes.
    "VLLM_SLEEP_WHEN_IDLE": lambda: bool(int(os.getenv("VLLM_SLEEP_WHEN_IDLE", "0"))),
    # Control the max chunk bytes (in MB) for the rpc message queue.
    # Object larger than this threshold will be broadcast to worker
    # processes via zmq.
    "VLLM_MQ_MAX_CHUNK_BYTES_MB": lambda: int(
        os.getenv("VLLM_MQ_MAX_CHUNK_BYTES_MB", "16")
    ),
    # Timeout in seconds for execute_model RPC calls in multiprocessing
    # executor (only applies when TP > 1).
    "VLLM_EXECUTE_MODEL_TIMEOUT_SECONDS": lambda: int(
        os.getenv("VLLM_EXECUTE_MODEL_TIMEOUT_SECONDS", "300")
    ),
    # KV Cache layout used throughout vllm.
    # Some common values are:
    # - NHD
    # - HND
    # Where N=num_blocks, H=num_heads and D=head_size. The default value will
    # leave the layout choice to the backend. Mind that backends may only
    # implement and support a subset of all possible layouts.
    "VLLM_KV_CACHE_LAYOUT": env_with_choices(
        "VLLM_KV_CACHE_LAYOUT", None, ["NHD", "HND"]
    ),
    # Enable checking whether the generated logits contain NaNs,
    # indicating corrupted output. Useful for debugging low level bugs
    # or bad hardware but it may add compute overhead.
    "VLLM_COMPUTE_NANS_IN_LOGITS": lambda: bool(
        int(os.getenv("VLLM_COMPUTE_NANS_IN_LOGITS", "0"))
    ),
    # Controls whether or not emulations are used for NVFP4
    # generations on machines < 100 for compressed-tensors
    # models
    "VLLM_USE_NVFP4_CT_EMULATIONS": lambda: bool(
        int(os.getenv("VLLM_USE_NVFP4_CT_EMULATIONS", "0"))
    ),
    # Time (in seconds) after which the KV cache on the producer side is
    # automatically cleared if no READ notification is received from the
    # consumer. This is only applicable when using NixlConnector in a
    # disaggregated decode-prefill setup.
    "VLLM_NIXL_ABORT_REQUEST_TIMEOUT": lambda: int(
        os.getenv("VLLM_NIXL_ABORT_REQUEST_TIMEOUT", "480")
    ),
    # Controls whether or not to use cudnn prefill
    "VLLM_USE_CUDNN_PREFILL": lambda: bool(
        int(os.getenv("VLLM_USE_CUDNN_PREFILL", "0"))
    ),
    # If set to 1/True, use the TRTLLM attention backend in flashinfer.
    # If set to 0/False, use the default attention backend in flashinfer.
    # If not set, auto-detect the attention backend in flashinfer.
    "VLLM_USE_TRTLLM_ATTENTION": lambda: (
        None
        if "VLLM_USE_TRTLLM_ATTENTION" not in os.environ
        else os.environ["VLLM_USE_TRTLLM_ATTENTION"].lower() in ("1", "true")
    ),
    # If set to 1, when we use fp8 kv, we do not quantize Q to fp8
    "VLLM_FLASHINFER_DISABLE_Q_QUANTIZATION": lambda: bool(
        int(os.getenv("VLLM_FLASHINFER_DISABLE_Q_QUANTIZATION", "0"))
    ),
    # If set, it means we pre-downloaded cubin files and flashinfer will
    # read the cubin files directly.
    "VLLM_HAS_FLASHINFER_CUBIN": lambda: os.getenv("VLLM_HAS_FLASHINFER_CUBIN", False),
    # If set to 1, force the use of TRTLLM FP4 GEMM backend in flashinfer.
    # Otherwise, uses the first available of: flashinfer cutlass GEMM,
    # vllm cutlass GEMM, marlin GEMM.
    "VLLM_USE_TRTLLM_FP4_GEMM": lambda: bool(
        int(os.getenv("VLLM_USE_TRTLLM_FP4_GEMM", "0"))
    ),
    # Controls garbage collection during CUDA graph capture.
    # If set to 0 (default), enables GC freezing to speed up capture time.
    # If set to 1, allows GC to run during capture.
    "VLLM_ENABLE_CUDAGRAPH_GC": lambda: bool(
        int(os.getenv("VLLM_ENABLE_CUDAGRAPH_GC", "0"))
    ),
    # Disable padding to CUDA graph capture batch sizes.
    # TODO(wentao): https://github.com/vllm-project/vllm/issues/23378
    # After the issue is fixed, we can remove this flag.
    "VLLM_DISABLE_PAD_FOR_CUDAGRAPH": lambda: bool(
        int(os.getenv("VLLM_DISABLE_PAD_FOR_CUDAGRAPH", "0"))
    ),
    # Used to force set up loopback IP
    "VLLM_LOOPBACK_IP": lambda: os.getenv("VLLM_LOOPBACK_IP", ""),
    # Used to set the process name prefix for vLLM processes.
    # This is useful for debugging and monitoring purposes.
    # The default value is "VLLM".
    "VLLM_PROCESS_NAME_PREFIX": lambda: os.getenv("VLLM_PROCESS_NAME_PREFIX", "VLLM"),
    # Allow chunked local attention with hybrid kv cache manager.
    # Currently using the Hybrid KV cache manager with chunked local attention
    # in the Llama4 models (the only models currently using chunked local attn)
    # causes a latency regression. For this reason, we disable it by default.
    # This flag is used to allow users to enable it if they want to (to save on
    # kv-cache memory usage and enable longer contexts)
    # TODO(lucas): Remove this flag once latency regression is resolved.
    "VLLM_ALLOW_CHUNKED_LOCAL_ATTN_WITH_HYBRID_KV_CACHE": lambda: bool(
        int(os.getenv("VLLM_ALLOW_CHUNKED_LOCAL_ATTN_WITH_HYBRID_KV_CACHE", "0"))
    ),
    # Enables support for the "store" option in the OpenAI Responses API.
    # When set to 1, vLLM's OpenAI server will retain the input and output
    # messages for those requests in memory. By default, this is disabled (0),
    # and the "store" option is ignored.
    # NOTE/WARNING:
    # 1. Messages are kept in memory only (not persisted to disk) and will be
    #    lost when the vLLM server shuts down.
    # 2. Enabling this option will cause a memory leak, as stored messages are
    #    never removed from memory until the server terminates.
    "VLLM_ENABLE_RESPONSES_API_STORE": lambda: bool(
        int(os.getenv("VLLM_ENABLE_RESPONSES_API_STORE", "0"))
    ),
    # If set, use the fp8 mfma in rocm paged attention.
    "VLLM_ROCM_FP8_MFMA_PAGE_ATTN": lambda: bool(
        int(os.getenv("VLLM_ROCM_FP8_MFMA_PAGE_ATTN", "0"))
    ),
    # Whether to use pytorch symmetric memory for allreduce
    "VLLM_ALLREDUCE_USE_SYMM_MEM": lambda: bool(
        int(os.getenv("VLLM_ALLREDUCE_USE_SYMM_MEM", "1"))
    ),
    # Allows vllm to find tuned config under customized folder
    "VLLM_TUNED_CONFIG_FOLDER": lambda: os.getenv("VLLM_TUNED_CONFIG_FOLDER", None),
    # Allows harmony instructions to be injected on system messages
    "VLLM_GPT_OSS_HARMONY_SYSTEM_INSTRUCTIONS": lambda: bool(
        int(os.getenv("VLLM_GPT_OSS_HARMONY_SYSTEM_INSTRUCTIONS", "0"))
    ),
    # Add optional custom scopes for profiling, disable to avoid overheads
    "VLLM_CUSTOM_SCOPES_FOR_PROFILING": lambda: bool(
        int(os.getenv("VLLM_CUSTOM_SCOPES_FOR_PROFILING", "0"))
    ),
    # Add optional nvtx scopes for profiling, disable to avoid overheads
    "VLLM_NVTX_SCOPES_FOR_PROFILING": lambda: bool(
        int(os.getenv("VLLM_NVTX_SCOPES_FOR_PROFILING", "0"))
    ),
    # Represent block hashes in KV cache events as 64-bit integers instead of
    # raw bytes. Defaults to True for backward compatibility.
    "VLLM_KV_EVENTS_USE_INT_BLOCK_HASHES": lambda: bool(
        int(os.getenv("VLLM_KV_EVENTS_USE_INT_BLOCK_HASHES", "1"))
    ),
    # Name of the shared memory buffer used for object storage.
    # Only effective when mm_config.mm_processor_cache_type == "shm".
    "VLLM_OBJECT_STORAGE_SHM_BUFFER_NAME": lambda: os.getenv(
        "VLLM_OBJECT_STORAGE_SHM_BUFFER_NAME", "VLLM_OBJECT_STORAGE_SHM_BUFFER"
    ),
    # The size in MB of the buffers (NVL and RDMA) used by DeepEP
    "VLLM_DEEPEP_BUFFER_SIZE_MB": lambda: int(
        os.getenv("VLLM_DEEPEP_BUFFER_SIZE_MB", "1024")
    ),
    # The number of SMs to allocate for communication kernels when running DBO
    # the rest of the SMs on the device will be allocated to compute
    "VLLM_DBO_COMM_SMS": lambda: int(os.getenv("VLLM_DBO_COMM_SMS", "20")),
    # Valid values are container,code_interpreter,web_search_preview
    # ex GPT_OSS_SYSTEM_TOOL_MCP_LABELS=container,code_interpreter
    "GPT_OSS_SYSTEM_TOOL_MCP_LABELS": env_list_with_choices(
        "GPT_OSS_SYSTEM_TOOL_MCP_LABELS",
        [],
        ["container", "code_interpreter", "web_search_preview"],
    ),
    # Enable max_autotune & coordinate_descent_tuning in inductor_config
    # to compile static shapes passed from compile_sizes in compilation_config
    # If set to 1, enable max_autotune; By default, this is enabled (1)
    "VLLM_ENABLE_INDUCTOR_MAX_AUTOTUNE": lambda: bool(
        int(os.getenv("VLLM_ENABLE_INDUCTOR_MAX_AUTOTUNE", "1"))
    ),
    # If set to 1, enable coordinate_descent_tuning;
    # By default, this is enabled (1)
    "VLLM_ENABLE_INDUCTOR_COORDINATE_DESCENT_TUNING": lambda: bool(
        int(os.getenv("VLLM_ENABLE_INDUCTOR_COORDINATE_DESCENT_TUNING", "1"))
    ),
    # Flag to enable NCCL symmetric memory allocation and registration
    "VLLM_USE_NCCL_SYMM_MEM": lambda: bool(
        int(os.getenv("VLLM_USE_NCCL_SYMM_MEM", "0"))
    ),
    # NCCL header path
    "VLLM_NCCL_INCLUDE_PATH": lambda: os.environ.get("VLLM_NCCL_INCLUDE_PATH", None),
    # Flag to enable FBGemm kernels on model execution
    "VLLM_USE_FBGEMM": lambda: bool(int(os.getenv("VLLM_USE_FBGEMM", "0"))),
    # GC debug config
    # - VLLM_GC_DEBUG=0: disable GC debugger
    # - VLLM_GC_DEBUG=1: enable GC debugger with gc.collect elpased times
    # - VLLM_GC_DEBUG='{"top_objects":5}': enable GC debugger with
    #                                      top 5 collected objects
    "VLLM_GC_DEBUG": lambda: os.getenv("VLLM_GC_DEBUG", ""),
}

# --8<-- [end:env-vars-definition]


def __getattr__(name: str):
    # lazy evaluation of environment variables
    if name in environment_variables:
        return environment_variables[name]()
    raise AttributeError(f"module {__name__!r} has no attribute {name!r}")


def __dir__():
    return list(environment_variables.keys())


def is_set(name: str):
    """Check if an environment variable is explicitly set."""
    if name in environment_variables:
        return name in os.environ
    raise AttributeError(f"module {__name__!r} has no attribute {name!r}")


def set_vllm_use_v1(use_v1: bool):
    if is_set("VLLM_USE_V1"):
        raise ValueError(
            "Should not call set_vllm_use_v1() if VLLM_USE_V1 is set "
            "explicitly by the user. Please raise this as a Github "
            "Issue and explicitly set VLLM_USE_V1=0 or 1."
        )
    os.environ["VLLM_USE_V1"] = "1" if use_v1 else "0"


def compute_hash() -> str:
    """
    WARNING: Whenever a new key is added to this environment
    variables, ensure that it is included in the factors list if
    it affects the computation graph. For example, different values
    of VLLM_PP_LAYER_PARTITION will generate different computation
    graphs, so it is included in the factors list. The env vars that
    affect the choice of different kernels or attention backends should
    also be included in the factors list.
    """

    # The values of envs may affects the computation graph.
    # TODO(DefTruth): hash all environment variables?
    # for key in environment_variables:
    #     factorize(key)
    environment_variables_to_hash = [
        "VLLM_PP_LAYER_PARTITION",
        "VLLM_MLA_DISABLE",
        "VLLM_FLASH_ATTN_MAX_NUM_SPLITS_FOR_CUDA_GRAPH",
        "VLLM_USE_TRITON_FLASH_ATTN",
        "VLLM_USE_TRITON_AWQ",
        "VLLM_DP_RANK",
        "VLLM_DP_SIZE",
        "VLLM_USE_STANDALONE_COMPILE",
        "VLLM_FUSED_MOE_CHUNK_SIZE",
        "VLLM_FLASHINFER_MOE_BACKEND",
        "VLLM_V1_USE_PREFILL_DECODE_ATTENTION",
        "VLLM_ATTENTION_BACKEND",
        "VLLM_USE_FLASHINFER_SAMPLER",
        "VLLM_USE_TRITON_SAMPLER",
        "VLLM_DISABLED_KERNELS",
        "VLLM_USE_DEEP_GEMM",
        "VLLM_USE_DEEP_GEMM_E8M0",
        "VLLM_USE_DEEP_GEMM_E8M0_HOPPER",
        "VLLM_USE_TRTLLM_FP4_GEMM",
        "VLLM_USE_FUSED_MOE_GROUPED_TOPK",
        "VLLM_USE_FLASHINFER_MOE_FP16",
        "VLLM_USE_FLASHINFER_MOE_FP8",
        "VLLM_USE_FLASHINFER_MOE_FP4",
        "VLLM_USE_FLASHINFER_MOE_MXFP4_MXFP8",
        "VLLM_USE_FLASHINFER_MOE_MXFP4_MXFP8_CUTLASS",
        "VLLM_USE_FLASHINFER_MOE_MXFP4_BF16",
        "VLLM_USE_CUDNN_PREFILL",
        "VLLM_USE_TRTLLM_ATTENTION",
        "VLLM_FLASHINFER_DISABLE_Q_QUANTIZATION",
        "VLLM_ROCM_USE_AITER",
        "VLLM_ROCM_USE_AITER_PAGED_ATTN",
        "VLLM_ROCM_USE_AITER_LINEAR",
        "VLLM_ROCM_USE_AITER_MOE",
        "VLLM_ROCM_USE_AITER_RMSNORM",
        "VLLM_ROCM_USE_AITER_MLA",
        "VLLM_ROCM_USE_AITER_MHA",
        "VLLM_ROCM_USE_AITER_FP4_ASM_GEMM",
        "VLLM_ROCM_USE_TRITON_ROPE",
        "VLLM_ROCM_USE_AITER_FP8BMM",
        "VLLM_ROCM_USE_AITER_UNIFIED_ATTENTION",
        "VLLM_ROCM_USE_SKINNY_GEMM",
        "VLLM_ROCM_FP8_PADDING",
        "VLLM_ROCM_MOE_PADDING",
        "VLLM_ROCM_CUSTOM_PAGED_ATTN",
        "VLLM_ROCM_QUICK_REDUCE_QUANTIZATION",
        "VLLM_ROCM_QUICK_REDUCE_CAST_BF16_TO_FP16",
        "VLLM_ROCM_QUICK_REDUCE_MAX_SIZE_BYTES_MB",
        "VLLM_ROCM_FP8_MFMA_PAGE_ATTN",
        "VLLM_ENABLE_INDUCTOR_MAX_AUTOTUNE",
        "VLLM_ENABLE_INDUCTOR_COORDINATE_DESCENT_TUNING",
        "VLLM_USE_FBGEMM",
    ]
    for key in environment_variables_to_hash:
        # if this goes out of sync with environment_variables,
        # it's not a user error, it's a bug
        assert key in environment_variables, (
            "Please update environment_variables_to_hash in envs.py"
        )

    factors = [environment_variables[key]() for key in environment_variables_to_hash]

    hash_str = hashlib.md5(str(factors).encode(), usedforsecurity=False).hexdigest()

    return hash_str<|MERGE_RESOLUTION|>--- conflicted
+++ resolved
@@ -582,7 +582,6 @@
         ),
     ),
     # If set, vllm will use flashinfer sampler
-<<<<<<< HEAD
     "VLLM_USE_FLASHINFER_SAMPLER":
     lambda: bool(int(os.environ["VLLM_USE_FLASHINFER_SAMPLER"]))
     if "VLLM_USE_FLASHINFER_SAMPLER" in os.environ else None,
@@ -591,13 +590,11 @@
     "VLLM_USE_TRITON_SAMPLER":
     lambda: bool(int(os.environ.get("VLLM_USE_TRITON_SAMPLER", "0"))),
 
-=======
     "VLLM_USE_FLASHINFER_SAMPLER": lambda: bool(
         int(os.environ["VLLM_USE_FLASHINFER_SAMPLER"])
     )
     if "VLLM_USE_FLASHINFER_SAMPLER" in os.environ
     else None,
->>>>>>> 335b28f7
     # Pipeline stage partition strategy
     "VLLM_PP_LAYER_PARTITION": lambda: os.getenv("VLLM_PP_LAYER_PARTITION", None),
     # (CPU backend only) CPU key-value cache space.
