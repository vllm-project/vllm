--- conflicted
+++ resolved
@@ -101,12 +101,9 @@
     VLLM_ROCM_USE_AITER_ASMMOE: bool = False
     VLLM_ROCM_USE_AITER_MLA: bool = True
     VLLM_ROCM_USE_AITER_MHA: bool = True
-<<<<<<< HEAD
     VLLM_ROCM_USE_AITER_ROPE: bool = False
     VLLM_ROCM_USE_AITER_CUSTOM_ALL_REDUCE: bool = True
-=======
     VLLM_ROCM_USE_AITER_FP8BMM: bool = True
->>>>>>> e4082728
     VLLM_ROCM_USE_SKINNY_GEMM: bool = True
     VLLM_ROCM_FP8_PADDING: bool = True
     VLLM_ROCM_MOE_PADDING: bool = True
@@ -802,7 +799,6 @@
     lambda: (os.getenv("VLLM_ROCM_USE_AITER_MHA", "True").lower() in
              ("true", "1")),
 
-<<<<<<< HEAD
     # Whether to use aiter rope op if aiter ops are enabled.
     # By default is enabled.
     "VLLM_ROCM_USE_AITER_ROPE":
@@ -816,14 +812,12 @@
     (os.getenv("VLLM_ROCM_USE_AITER_CUSTOM_ALL_REDUCE", "True").lower() in
      ("true", "1")),
 
-=======
     # Whether to use aiter triton fp8 bmm kernel
     # By default is enabled.
     "VLLM_ROCM_USE_AITER_FP8BMM":
     lambda: (os.getenv("VLLM_ROCM_USE_AITER_FP8BMM", "True").lower() in
              ("true", "1")),
 
->>>>>>> e4082728
     # use rocm skinny gemms
     "VLLM_ROCM_USE_SKINNY_GEMM":
     lambda: (os.getenv("VLLM_ROCM_USE_SKINNY_GEMM", "True").lower() in
