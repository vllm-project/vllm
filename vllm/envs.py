# SPDX-License-Identifier: Apache-2.0
# SPDX-FileCopyrightText: Copyright contributors to the vLLM project

import hashlib
import json
import os
import sys
import tempfile
from typing import TYPE_CHECKING, Any, Callable, Literal, Optional, Union

if TYPE_CHECKING:
    VLLM_HOST_IP: str = ""
    VLLM_PORT: Optional[int] = None
    VLLM_RPC_BASE_PATH: str = tempfile.gettempdir()
    VLLM_USE_MODELSCOPE: bool = False
    VLLM_RINGBUFFER_WARNING_INTERVAL: int = 60
    VLLM_NCCL_SO_PATH: Optional[str] = None
    LD_LIBRARY_PATH: Optional[str] = None
    VLLM_USE_TRITON_FLASH_ATTN: bool = True
    VLLM_USE_ROCM_CUSTOM_PAGED_ATTN_FP8_OUT: bool = True
    VLLM_V1_USE_PREFILL_DECODE_ATTENTION: bool = False
    VLLM_FLASH_ATTN_VERSION: Optional[int] = None
    LOCAL_RANK: int = 0
    CUDA_VISIBLE_DEVICES: Optional[str] = None
    VLLM_ENGINE_ITERATION_TIMEOUT_S: int = 60
    VLLM_API_KEY: Optional[str] = None
    S3_ACCESS_KEY_ID: Optional[str] = None
    S3_SECRET_ACCESS_KEY: Optional[str] = None
    S3_ENDPOINT_URL: Optional[str] = None
    VLLM_MODEL_REDIRECT_PATH: Optional[str] = None
    VLLM_CACHE_ROOT: str = os.path.expanduser("~/.cache/vllm")
    VLLM_CONFIG_ROOT: str = os.path.expanduser("~/.config/vllm")
    VLLM_USAGE_STATS_SERVER: str = "https://stats.vllm.ai"
    VLLM_NO_USAGE_STATS: bool = False
    VLLM_DISABLE_FLASHINFER_PREFILL: bool = False
    VLLM_DO_NOT_TRACK: bool = False
    VLLM_USAGE_SOURCE: str = ""
    VLLM_CONFIGURE_LOGGING: int = 1
    VLLM_LOGGING_LEVEL: str = "INFO"
    VLLM_LOGGING_PREFIX: str = ""
    VLLM_LOGGING_STREAM: str = "ext://sys.stdout"
    VLLM_LOGGING_CONFIG_PATH: Optional[str] = None
    VLLM_LOGITS_PROCESSOR_THREADS: Optional[int] = None
    VLLM_LOG_STATS_INTERVAL: float = 10.0
    VLLM_TRACE_FUNCTION: int = 0
    VLLM_ATTENTION_BACKEND: Optional[str] = None
    VLLM_USE_FLASHINFER_SAMPLER: Optional[bool] = None
    VLLM_PP_LAYER_PARTITION: Optional[str] = None
    VLLM_CPU_KVCACHE_SPACE: Optional[int] = 0
    VLLM_CPU_OMP_THREADS_BIND: str = ""
    VLLM_CPU_NUM_OF_RESERVED_CPU: Optional[int] = None
    VLLM_CPU_MOE_PREPACK: bool = True
    VLLM_CPU_SGL_KERNEL: bool = False
    VLLM_XLA_CACHE_PATH: str = os.path.join(VLLM_CACHE_ROOT, "xla_cache")
    VLLM_XLA_CHECK_RECOMPILATION: bool = False
    VLLM_FUSED_MOE_CHUNK_SIZE: int = 32768
    VLLM_ENABLE_FUSED_MOE_ACTIVATION_CHUNKING: bool = True
    VLLM_USE_RAY_SPMD_WORKER: bool = False
    VLLM_USE_RAY_COMPILED_DAG: bool = False
    VLLM_USE_RAY_COMPILED_DAG_CHANNEL_TYPE: Literal["auto", "nccl", "shm"] = "auto"
    VLLM_USE_RAY_COMPILED_DAG_OVERLAP_COMM: bool = False
    VLLM_USE_RAY_WRAPPED_PP_COMM: bool = True
    VLLM_XLA_USE_SPMD: bool = False
    VLLM_WORKER_MULTIPROC_METHOD: Literal["fork", "spawn"] = "fork"
    VLLM_ASSETS_CACHE: str = os.path.join(VLLM_CACHE_ROOT, "assets")
    VLLM_ASSETS_CACHE_MODEL_CLEAN: bool = False
    VLLM_IMAGE_FETCH_TIMEOUT: int = 5
    VLLM_VIDEO_FETCH_TIMEOUT: int = 30
    VLLM_AUDIO_FETCH_TIMEOUT: int = 10
    VLLM_MEDIA_URL_ALLOW_REDIRECTS: bool = True
    VLLM_MEDIA_LOADING_THREAD_COUNT: int = 8
    VLLM_MAX_AUDIO_CLIP_FILESIZE_MB: int = 25
    VLLM_VIDEO_LOADER_BACKEND: str = "opencv"
    VLLM_MM_INPUT_CACHE_GIB: int = 4
    VLLM_TARGET_DEVICE: str = "cuda"
    VLLM_MAIN_CUDA_VERSION: str = "12.8"
    MAX_JOBS: Optional[str] = None
    NVCC_THREADS: Optional[str] = None
    VLLM_USE_PRECOMPILED: bool = False
    VLLM_DOCKER_BUILD_CONTEXT: bool = False
    VLLM_TEST_USE_PRECOMPILED_NIGHTLY_WHEEL: bool = False
    VLLM_KEEP_ALIVE_ON_ENGINE_DEATH: bool = False
    CMAKE_BUILD_TYPE: Optional[Literal["Debug", "Release", "RelWithDebInfo"]] = None
    VERBOSE: bool = False
    VLLM_ALLOW_LONG_MAX_MODEL_LEN: bool = False
    VLLM_RPC_TIMEOUT: int = 10000  # ms
    VLLM_HTTP_TIMEOUT_KEEP_ALIVE: int = 5  # seconds
    VLLM_PLUGINS: Optional[list[str]] = None
    VLLM_LORA_RESOLVER_CACHE_DIR: Optional[str] = None
    VLLM_TORCH_PROFILER_DIR: Optional[str] = None
    VLLM_TORCH_PROFILER_RECORD_SHAPES: bool = False
    VLLM_TORCH_PROFILER_WITH_PROFILE_MEMORY: bool = False
    VLLM_TORCH_PROFILER_WITH_STACK: bool = True
    VLLM_TORCH_PROFILER_WITH_FLOPS: bool = False
    VLLM_USE_TRITON_AWQ: bool = False
    VLLM_ALLOW_RUNTIME_LORA_UPDATING: bool = False
    VLLM_SKIP_P2P_CHECK: bool = False
    VLLM_DISABLED_KERNELS: list[str] = []
<<<<<<< HEAD
    VLLM_USE_V1: bool = False
=======
    VLLM_DISABLE_PYNCCL: bool = False
    VLLM_USE_V1: bool = True
>>>>>>> 08d26a1b
    VLLM_ROCM_USE_AITER: bool = False
    VLLM_ROCM_USE_AITER_PAGED_ATTN: bool = False
    VLLM_ROCM_USE_AITER_LINEAR: bool = True
    VLLM_ROCM_USE_AITER_RMSNORM: bool = True
    VLLM_ROCM_USE_AITER_MOE: bool = True
    VLLM_ROCM_USE_AITER_ASMMOE: bool = False
    VLLM_ROCM_USE_AITER_MLA: bool = True
    VLLM_ROCM_USE_AITER_MHA: bool = True
<<<<<<< HEAD
    VLLM_ROCM_USE_AITER_ROPE: bool = False
    VLLM_ROCM_USE_AITER_CUSTOM_ALL_REDUCE: bool = True
=======
    VLLM_ROCM_USE_AITER_FP4_ASM_GEMM: bool = False
    VLLM_ROCM_USE_TRITON_ROPE: bool = False
>>>>>>> 08d26a1b
    VLLM_ROCM_USE_AITER_FP8BMM: bool = True
    VLLM_ROCM_USE_AITER_UNIFIED_ATTENTION: bool = False
    VLLM_ROCM_USE_SKINNY_GEMM: bool = True
    VLLM_ROCM_FP8_PADDING: bool = True
    VLLM_ROCM_MOE_PADDING: bool = True
    VLLM_ROCM_CUSTOM_PAGED_ATTN: bool = True
    VLLM_ENABLE_V1_MULTIPROCESSING: bool = True
    VLLM_LOG_BATCHSIZE_INTERVAL: float = -1
    VLLM_DISABLE_COMPILE_CACHE: bool = False
    Q_SCALE_CONSTANT: int = 200
    K_SCALE_CONSTANT: int = 200
    V_SCALE_CONSTANT: int = 100
    VLLM_SERVER_DEV_MODE: bool = False
    VLLM_V1_OUTPUT_PROC_CHUNK_SIZE: int = 128
    VLLM_MLA_DISABLE: bool = False
    VLLM_FLASH_ATTN_MAX_NUM_SPLITS_FOR_CUDA_GRAPH: int = 32
    VLLM_RAY_PER_WORKER_GPUS: float = 1.0
    VLLM_RAY_BUNDLE_INDICES: str = ""
    VLLM_CUDART_SO_PATH: Optional[str] = None
    VLLM_DP_RANK: int = 0
    VLLM_DP_RANK_LOCAL: int = -1
    VLLM_DP_SIZE: int = 1
    VLLM_USE_STANDALONE_COMPILE: bool = False
    VLLM_DP_MASTER_IP: str = ""
    VLLM_DP_MASTER_PORT: int = 0
    VLLM_MOE_DP_CHUNK_SIZE: int = 256
    VLLM_RANDOMIZE_DP_DUMMY_INPUTS: bool = False
    VLLM_MARLIN_USE_ATOMIC_ADD: bool = False
    VLLM_MXFP4_USE_MARLIN: Optional[bool] = None
    VLLM_V0_USE_OUTLINES_CACHE: bool = False
    VLLM_V1_USE_OUTLINES_CACHE: bool = False
    VLLM_TPU_BUCKET_PADDING_GAP: int = 0
    VLLM_TPU_MOST_MODEL_LEN: Optional[int] = None
    VLLM_TPU_USING_PATHWAYS: bool = False
    VLLM_USE_DEEP_GEMM: bool = True
    VLLM_USE_DEEP_GEMM_E8M0: bool = True
    VLLM_USE_DEEP_GEMM_E8M0_HOPPER: bool = False
    VLLM_SKIP_DEEP_GEMM_WARMUP: bool = False
    VLLM_USE_FUSED_MOE_GROUPED_TOPK: bool = True
    VLLM_USE_FLASHINFER_MOE_FP16: bool = False
    VLLM_USE_FLASHINFER_MOE_FP8: bool = False
    VLLM_USE_FLASHINFER_MOE_FP4: bool = False
    VLLM_FLASHINFER_MOE_BACKEND: Literal["throughput", "latency"] = "throughput"
    VLLM_XGRAMMAR_CACHE_MB: int = 0
    VLLM_MSGPACK_ZERO_COPY_THRESHOLD: int = 256
    VLLM_ALLOW_INSECURE_SERIALIZATION: bool = False
    VLLM_NIXL_SIDE_CHANNEL_HOST: str = "localhost"
    VLLM_NIXL_SIDE_CHANNEL_PORT: int = 5600
    VLLM_ALL2ALL_BACKEND: Literal[
        "naive",
        "pplx",
        "deepep_high_throughput",
        "deepep_low_latency",
        "allgather_reducescatter",
        "flashinfer_all2allv",
    ] = "allgather_reducescatter"
    VLLM_MAX_TOKENS_PER_EXPERT_FP4_MOE: int = 163840
    VLLM_TOOL_PARSE_REGEX_TIMEOUT_SECONDS: int = 1
    VLLM_SLEEP_WHEN_IDLE: bool = False
    VLLM_MQ_MAX_CHUNK_BYTES_MB: int = 16
    VLLM_EXECUTE_MODEL_TIMEOUT_SECONDS: int = 300
    VLLM_KV_CACHE_LAYOUT: Optional[Literal["NHD", "HND"]] = None
    VLLM_COMPUTE_NANS_IN_LOGITS: bool = False
    VLLM_USE_NVFP4_CT_EMULATIONS: bool = False
    VLLM_ROCM_QUICK_REDUCE_QUANTIZATION: Literal[
        "FP", "INT8", "INT6", "INT4", "NONE"
    ] = "NONE"
    VLLM_ROCM_QUICK_REDUCE_CAST_BF16_TO_FP16: bool = True
    VLLM_ROCM_QUICK_REDUCE_MAX_SIZE_BYTES_MB: Optional[int] = None
    VLLM_NIXL_ABORT_REQUEST_TIMEOUT: int = 480
    VLLM_USE_CUDNN_PREFILL: bool = False
    VLLM_ENABLE_CUDAGRAPH_GC: bool = False
    VLLM_LOOPBACK_IP: str = ""
    VLLM_ALLOW_CHUNKED_LOCAL_ATTN_WITH_HYBRID_KV_CACHE: bool = False
    VLLM_ENABLE_RESPONSES_API_STORE: bool = False
    VLLM_USE_TRTLLM_ATTENTION: Optional[str] = None
    VLLM_FLASHINFER_DISABLE_Q_QUANTIZATION: bool = False
    VLLM_HAS_FLASHINFER_CUBIN: bool = False
    VLLM_USE_FLASHINFER_MOE_MXFP4_MXFP8: bool = False
    VLLM_USE_FLASHINFER_MOE_MXFP4_BF16: bool = False
    VLLM_ROCM_FP8_MFMA_PAGE_ATTN: bool = False
    VLLM_USE_FLASHINFER_MOE_MXFP4_MXFP8_CUTLASS: bool = False
    VLLM_ALLREDUCE_USE_SYMM_MEM: bool = True
    VLLM_TUNED_CONFIG_FOLDER: Optional[str] = None
    VLLM_DISABLE_PAD_FOR_CUDAGRAPH: bool = False
    VLLM_GPT_OSS_HARMONY_SYSTEM_INSTRUCTIONS: bool = False
    VLLM_CUSTOM_SCOPES_FOR_PROFILING: bool = False
    VLLM_NVTX_SCOPES_FOR_PROFILING: bool = False
    VLLM_KV_EVENTS_USE_INT_BLOCK_HASHES: bool = True
    VLLM_OBJECT_STORAGE_SHM_BUFFER_NAME: str = "VLLM_OBJECT_STORAGE_SHM_BUFFER"
    VLLM_DEEPEP_BUFFER_SIZE_MB: int = 1024
    VLLM_DBO_COMM_SMS: int = 20
    GPT_OSS_SYSTEM_TOOL_MCP_LABELS: list[str] = []
    VLLM_PATTERN_MATCH_DEBUG: Optional[str] = None
    VLLM_DEBUG_DUMP_PATH: Optional[str] = None
    VLLM_ENABLE_INDUCTOR_MAX_AUTOTUNE: bool = True
    VLLM_ENABLE_INDUCTOR_COORDINATE_DESCENT_TUNING: bool = True
    VLLM_USE_NCCL_SYMM_MEM: bool = False
    VLLM_NCCL_INCLUDE_PATH: Optional[str] = None
    VLLM_USE_FBGEMM: bool = False
    VLLM_GC_DEBUG: str = ""


def get_default_cache_root():
    return os.getenv(
        "XDG_CACHE_HOME",
        os.path.join(os.path.expanduser("~"), ".cache"),
    )


def get_default_config_root():
    return os.getenv(
        "XDG_CONFIG_HOME",
        os.path.join(os.path.expanduser("~"), ".config"),
    )


def maybe_convert_int(value: Optional[str]) -> Optional[int]:
    if value is None:
        return None
    return int(value)


def maybe_convert_bool(value: Optional[str]) -> Optional[bool]:
    if value is None:
        return None
    return bool(int(value))


def env_with_choices(
    env_name: str,
    default: Optional[str],
    choices: Union[list[str], Callable[[], list[str]]],
    case_sensitive: bool = True,
) -> Callable[[], Optional[str]]:
    """
    Create a lambda that validates environment variable against allowed choices

    Args:
        env_name: Name of the environment variable
        default: Default value if not set (can be None)
        choices: List of valid string options or callable that returns list
        case_sensitive: Whether validation should be case sensitive

    Returns:
        Lambda function for environment_variables dict
    """

    def _get_validated_env() -> Optional[str]:
        value = os.getenv(env_name)
        if value is None:
            return default

        # Resolve choices if it's a callable (for lazy loading)
        actual_choices = choices() if callable(choices) else choices

        if not case_sensitive:
            check_value = value.lower()
            check_choices = [choice.lower() for choice in actual_choices]
        else:
            check_value = value
            check_choices = actual_choices

        if check_value not in check_choices:
            raise ValueError(
                f"Invalid value '{value}' for {env_name}. "
                f"Valid options: {actual_choices}."
            )

        return value

    return _get_validated_env


def env_list_with_choices(
    env_name: str,
    default: list[str],
    choices: Union[list[str], Callable[[], list[str]]],
    case_sensitive: bool = True,
) -> Callable[[], list[str]]:
    """
    Create a lambda that validates environment variable
    containing comma-separated values against allowed choices

    Args:
        env_name: Name of the environment variable
        default: Default list of values if not set
        choices: List of valid string options or callable that returns list
        case_sensitive: Whether validation should be case sensitive

    Returns:
        Lambda function for environment_variables
        dict that returns list of strings
    """

    def _get_validated_env_list() -> list[str]:
        value = os.getenv(env_name)
        if value is None:
            return default

        # Split comma-separated values and strip whitespace
        values = [v.strip() for v in value.split(",") if v.strip()]

        if not values:
            return default

        # Resolve choices if it's a callable (for lazy loading)
        actual_choices = choices() if callable(choices) else choices

        # Validate each value
        for val in values:
            if not case_sensitive:
                check_value = val.lower()
                check_choices = [choice.lower() for choice in actual_choices]
            else:
                check_value = val
                check_choices = actual_choices

            if check_value not in check_choices:
                raise ValueError(
                    f"Invalid value '{val}' in {env_name}. "
                    f"Valid options: {actual_choices}."
                )

        return values

    return _get_validated_env_list


def get_vllm_port() -> Optional[int]:
    """Get the port from VLLM_PORT environment variable.

    Returns:
        The port number as an integer if VLLM_PORT is set, None otherwise.

    Raises:
        ValueError: If VLLM_PORT is a URI, suggest k8s service discovery issue.
    """
    if "VLLM_PORT" not in os.environ:
        return None

    port = os.getenv("VLLM_PORT", "0")

    try:
        return int(port)
    except ValueError as err:
        from urllib.parse import urlparse

        parsed = urlparse(port)
        if parsed.scheme:
            raise ValueError(
                f"VLLM_PORT '{port}' appears to be a URI. "
                "This may be caused by a Kubernetes service discovery issue,"
                "check the warning in: https://docs.vllm.ai/en/stable/serving/env_vars.html"
            ) from None
        raise ValueError(f"VLLM_PORT '{port}' must be a valid integer") from err


# The begin-* and end* here are used by the documentation generator
# to extract the used env vars.

# --8<-- [start:env-vars-definition]

environment_variables: dict[str, Callable[[], Any]] = {
    # ================== Installation Time Env Vars ==================
    # Target device of vLLM, supporting [cuda (by default),
    # rocm, cpu]
    "VLLM_TARGET_DEVICE": lambda: os.getenv("VLLM_TARGET_DEVICE", "cuda").lower(),
    # Main CUDA version of vLLM, supporting [12.6, 12.8, 12.9],
    # 12.8 is the default. This follows PyTorch but can be overridden.
    "VLLM_MAIN_CUDA_VERSION": lambda: os.getenv("VLLM_MAIN_CUDA_VERSION", "").lower()
    or "12.8",
    # Maximum number of compilation jobs to run in parallel.
    # By default this is the number of CPUs
    "MAX_JOBS": lambda: os.getenv("MAX_JOBS", None),
    # Number of threads to use for nvcc
    # By default this is 1.
    # If set, `MAX_JOBS` will be reduced to avoid oversubscribing the CPU.
    "NVCC_THREADS": lambda: os.getenv("NVCC_THREADS", None),
    # If set, vllm will use precompiled binaries (*.so)
    "VLLM_USE_PRECOMPILED": lambda: os.environ.get("VLLM_USE_PRECOMPILED", "")
    .strip()
    .lower()
    in ("1", "true")
    or bool(os.environ.get("VLLM_PRECOMPILED_WHEEL_LOCATION")),
    # Used to mark that setup.py is running in a Docker build context,
    # in order to force the use of precompiled binaries.
    "VLLM_DOCKER_BUILD_CONTEXT": lambda: os.environ.get("VLLM_DOCKER_BUILD_CONTEXT", "")
    .strip()
    .lower()
    in ("1", "true"),
    # Whether to force using nightly wheel in python build.
    # This is used for testing the nightly wheel in python build.
    "VLLM_TEST_USE_PRECOMPILED_NIGHTLY_WHEEL": lambda: bool(
        int(os.getenv("VLLM_TEST_USE_PRECOMPILED_NIGHTLY_WHEEL", "0"))
    ),
    # CMake build type
    # If not set, defaults to "Debug" or "RelWithDebInfo"
    # Available options: "Debug", "Release", "RelWithDebInfo"
    "CMAKE_BUILD_TYPE": env_with_choices(
        "CMAKE_BUILD_TYPE", None, ["Debug", "Release", "RelWithDebInfo"]
    ),
    # If set, vllm will print verbose logs during installation
    "VERBOSE": lambda: bool(int(os.getenv("VERBOSE", "0"))),
    # Root directory for vLLM configuration files
    # Defaults to `~/.config/vllm` unless `XDG_CONFIG_HOME` is set
    # Note that this not only affects how vllm finds its configuration files
    # during runtime, but also affects how vllm installs its configuration
    # files during **installation**.
    "VLLM_CONFIG_ROOT": lambda: os.path.expanduser(
        os.getenv(
            "VLLM_CONFIG_ROOT",
            os.path.join(get_default_config_root(), "vllm"),
        )
    ),
    # ================== Runtime Env Vars ==================
    # Root directory for vLLM cache files
    # Defaults to `~/.cache/vllm` unless `XDG_CACHE_HOME` is set
    "VLLM_CACHE_ROOT": lambda: os.path.expanduser(
        os.getenv(
            "VLLM_CACHE_ROOT",
            os.path.join(get_default_cache_root(), "vllm"),
        )
    ),
    # used in distributed environment to determine the ip address
    # of the current node, when the node has multiple network interfaces.
    # If you are using multi-node inference, you should set this differently
    # on each node.
    "VLLM_HOST_IP": lambda: os.getenv("VLLM_HOST_IP", ""),
    # used in distributed environment to manually set the communication port
    # Note: if VLLM_PORT is set, and some code asks for multiple ports, the
    # VLLM_PORT will be used as the first port, and the rest will be generated
    # by incrementing the VLLM_PORT value.
    "VLLM_PORT": get_vllm_port,
    # path used for ipc when the frontend api server is running in
    # multi-processing mode to communicate with the backend engine process.
    "VLLM_RPC_BASE_PATH": lambda: os.getenv(
        "VLLM_RPC_BASE_PATH", tempfile.gettempdir()
    ),
    # If true, will load models from ModelScope instead of Hugging Face Hub.
    # note that the value is true or false, not numbers
    "VLLM_USE_MODELSCOPE": lambda: os.environ.get(
        "VLLM_USE_MODELSCOPE", "False"
    ).lower()
    == "true",
    # Interval in seconds to log a warning message when the ring buffer is full
    "VLLM_RINGBUFFER_WARNING_INTERVAL": lambda: int(
        os.environ.get("VLLM_RINGBUFFER_WARNING_INTERVAL", "60")
    ),
    # path to cudatoolkit home directory, under which should be bin, include,
    # and lib directories.
    "CUDA_HOME": lambda: os.environ.get("CUDA_HOME", None),
    # Path to the NCCL library file. It is needed because nccl>=2.19 brought
    # by PyTorch contains a bug: https://github.com/NVIDIA/nccl/issues/1234
    "VLLM_NCCL_SO_PATH": lambda: os.environ.get("VLLM_NCCL_SO_PATH", None),
    # when `VLLM_NCCL_SO_PATH` is not set, vllm will try to find the nccl
    # library file in the locations specified by `LD_LIBRARY_PATH`
    "LD_LIBRARY_PATH": lambda: os.environ.get("LD_LIBRARY_PATH", None),
    # flag to control if vllm should use triton flash attention
    "VLLM_USE_TRITON_FLASH_ATTN": lambda: (
        os.environ.get("VLLM_USE_TRITON_FLASH_ATTN", "True").lower() in ("true", "1")
    ),
    # Use separate prefill and decode kernels for V1 attention instead of
    # the unified triton kernel.
<<<<<<< HEAD
    "VLLM_V1_USE_PREFILL_DECODE_ATTENTION":
    lambda:
    (os.getenv("VLLM_V1_USE_PREFILL_DECODE_ATTENTION", "True").lower() in
     ("true", "1")),

    # Use AITER triton unified attention for V1 attention
    "VLLM_USE_AITER_UNIFIED_ATTENTION":
    lambda:
    (os.getenv("VLLM_USE_AITER_UNIFIED_ATTENTION", "False").lower() in
     ("true", "1")),

    # Force vllm to use a specific flash-attention version (2 or 3), only valid
    # when using the flash-attention backend.
    "VLLM_FLASH_ATTN_VERSION":
    lambda: maybe_convert_int(os.environ.get("VLLM_FLASH_ATTN_VERSION", None)),

    # Internal flag to enable Dynamo fullgraph capture
    "VLLM_TEST_DYNAMO_FULLGRAPH_CAPTURE":
    lambda: bool(
        os.environ.get("VLLM_TEST_DYNAMO_FULLGRAPH_CAPTURE", "1") != "0"),

    # small gemms custom implementation for MI3* cards
    "VLLM_USE_ROCM_SKINNY_GEMM":
    lambda: (os.getenv("VLLM_USE_ROCM_SKINNY_GEMM", "True").lower() in
             ("true", "1")),

    # have custom paged attention implemented for MI3* cards write out fp8
    "VLLM_USE_ROCM_CUSTOM_PAGED_ATTN_FP8_OUT":
    lambda:
    (os.getenv("VLLM_USE_ROCM_CUSTOM_PAGED_ATTN_FP8_OUT", "True").lower() in
     ("true", "1")),

=======
    "VLLM_V1_USE_PREFILL_DECODE_ATTENTION": lambda: (
        os.getenv("VLLM_V1_USE_PREFILL_DECODE_ATTENTION", "False").lower()
        in ("true", "1")
    ),
    # Force vllm to use a specific flash-attention version (2 or 3), only valid
    # when using the flash-attention backend.
    "VLLM_FLASH_ATTN_VERSION": lambda: maybe_convert_int(
        os.environ.get("VLLM_FLASH_ATTN_VERSION", None)
    ),
>>>>>>> 08d26a1b
    # Feature flag to enable/disable Inductor standalone compile.
    # In torch <= 2.7 we ignore this flag; in torch >= 2.8 this is
    # disabled by default.
    "VLLM_USE_STANDALONE_COMPILE": lambda: os.environ.get(
        "VLLM_USE_STANDALONE_COMPILE", "0"
    )
    == "1",
    # Debug pattern matching inside custom passes.
    # Should be set to the fx.Node name (e.g. 'getitem_34' or 'scaled_mm_3').
    "VLLM_PATTERN_MATCH_DEBUG": lambda: os.environ.get(
        "VLLM_PATTERN_MATCH_DEBUG", None
    ),
    # Dump fx graphs to the given directory.
    # It will override CompilationConfig.debug_dump_path if set.
    "VLLM_DEBUG_DUMP_PATH": lambda: os.environ.get("VLLM_DEBUG_DUMP_PATH", None),
    # local rank of the process in the distributed setting, used to determine
    # the GPU device id
    "LOCAL_RANK": lambda: int(os.environ.get("LOCAL_RANK", "0")),
    # used to control the visible devices in the distributed setting
    "CUDA_VISIBLE_DEVICES": lambda: os.environ.get("CUDA_VISIBLE_DEVICES", None),
    # timeout for each iteration in the engine
    "VLLM_ENGINE_ITERATION_TIMEOUT_S": lambda: int(
        os.environ.get("VLLM_ENGINE_ITERATION_TIMEOUT_S", "60")
    ),
    # API key for vLLM API server
    "VLLM_API_KEY": lambda: os.environ.get("VLLM_API_KEY", None),
    # Whether to log responses from API Server for debugging
    "VLLM_DEBUG_LOG_API_SERVER_RESPONSE": lambda: os.environ.get(
        "VLLM_DEBUG_LOG_API_SERVER_RESPONSE", "False"
    ).lower()
    == "true",
    # S3 access information, used for tensorizer to load model from S3
    "S3_ACCESS_KEY_ID": lambda: os.environ.get("S3_ACCESS_KEY_ID", None),
    "S3_SECRET_ACCESS_KEY": lambda: os.environ.get("S3_SECRET_ACCESS_KEY", None),
    "S3_ENDPOINT_URL": lambda: os.environ.get("S3_ENDPOINT_URL", None),
    # Usage stats collection
    "VLLM_USAGE_STATS_SERVER": lambda: os.environ.get(
        "VLLM_USAGE_STATS_SERVER", "https://stats.vllm.ai"
    ),
    "VLLM_NO_USAGE_STATS": lambda: os.environ.get("VLLM_NO_USAGE_STATS", "0") == "1",
    "VLLM_DISABLE_FLASHINFER_PREFILL": lambda: os.environ.get(
        "VLLM_DISABLE_FLASHINFER_PREFILL", "0"
    )
    == "1",
    "VLLM_DO_NOT_TRACK": lambda: (
        os.environ.get("VLLM_DO_NOT_TRACK", None)
        or os.environ.get("DO_NOT_TRACK", None)
        or "0"
    )
    == "1",
    "VLLM_USAGE_SOURCE": lambda: os.environ.get("VLLM_USAGE_SOURCE", "production"),
    # Logging configuration
    # If set to 0, vllm will not configure logging
    # If set to 1, vllm will configure logging using the default configuration
    #    or the configuration file specified by VLLM_LOGGING_CONFIG_PATH
    "VLLM_CONFIGURE_LOGGING": lambda: int(os.getenv("VLLM_CONFIGURE_LOGGING", "1")),
    "VLLM_LOGGING_CONFIG_PATH": lambda: os.getenv("VLLM_LOGGING_CONFIG_PATH"),
    # this is used for configuring the default logging level
    "VLLM_LOGGING_LEVEL": lambda: os.getenv("VLLM_LOGGING_LEVEL", "INFO").upper(),
    # this is used for configuring the default logging stream
    "VLLM_LOGGING_STREAM": lambda: os.getenv("VLLM_LOGGING_STREAM", "ext://sys.stdout"),
    # if set, VLLM_LOGGING_PREFIX will be prepended to all log messages
    "VLLM_LOGGING_PREFIX": lambda: os.getenv("VLLM_LOGGING_PREFIX", ""),
    # if set, vllm will call logits processors in a thread pool with this many
    # threads. This is useful when using custom logits processors that either
    # (a) launch additional CUDA kernels or (b) do significant CPU-bound work
    # while not holding the python GIL, or both.
    "VLLM_LOGITS_PROCESSOR_THREADS": lambda: int(
        os.getenv("VLLM_LOGITS_PROCESSOR_THREADS", "0")
    )
    if "VLLM_LOGITS_PROCESSOR_THREADS" in os.environ
    else None,
    # If set, vllm will log stats at this interval in seconds
    # If not set, vllm will log stats every 10 seconds.
    "VLLM_LOG_STATS_INTERVAL": lambda: val
    if (val := float(os.getenv("VLLM_LOG_STATS_INTERVAL", "10."))) > 0.0
    else 10.0,
    # Trace function calls
    # If set to 1, vllm will trace function calls
    # Useful for debugging
    "VLLM_TRACE_FUNCTION": lambda: int(os.getenv("VLLM_TRACE_FUNCTION", "0")),
    # Backend for attention computation
    # Example options:
    # - "TORCH_SDPA": use torch.nn.MultiheadAttention
    # - "FLASH_ATTN": use FlashAttention
    # - "XFORMERS": use XFormers
    # - "FLASHINFER": use flashinfer
    # - "FLASHMLA": use FlashMLA
    # - "FLASH_ATTN_MLA": use FlashAttention for MLA
    # - "FLASHINFER_MLA": use FlashInfer for MLA
    # - "CUTLASS_MLA": use CUTLASS for MLA
    # All possible options loaded dynamically from _Backend enum
    "VLLM_ATTENTION_BACKEND": env_with_choices(
        "VLLM_ATTENTION_BACKEND",
        None,
        lambda: list(
            __import__(
                "vllm.attention.backends.registry", fromlist=["_Backend"]
            )._Backend.__members__.keys()
        ),
    ),
    # If set, vllm will use flashinfer sampler
    "VLLM_USE_FLASHINFER_SAMPLER": lambda: bool(
        int(os.environ["VLLM_USE_FLASHINFER_SAMPLER"])
    )
    if "VLLM_USE_FLASHINFER_SAMPLER" in os.environ
    else None,
    # Pipeline stage partition strategy
    "VLLM_PP_LAYER_PARTITION": lambda: os.getenv("VLLM_PP_LAYER_PARTITION", None),
    # (CPU backend only) CPU key-value cache space.
    # default is None and will be set as 4 GB
    "VLLM_CPU_KVCACHE_SPACE": lambda: int(os.getenv("VLLM_CPU_KVCACHE_SPACE", "0"))
    if "VLLM_CPU_KVCACHE_SPACE" in os.environ
    else None,
    # (CPU backend only) CPU core ids bound by OpenMP threads, e.g., "0-31",
    # "0,1,2", "0-31,33". CPU cores of different ranks are separated by '|'.
    "VLLM_CPU_OMP_THREADS_BIND": lambda: os.getenv("VLLM_CPU_OMP_THREADS_BIND", "auto"),
    # (CPU backend only) CPU cores not used by OMP threads .
    # Those CPU cores will not be used by OMP threads of a rank.
    "VLLM_CPU_NUM_OF_RESERVED_CPU": lambda: int(
        os.getenv("VLLM_CPU_NUM_OF_RESERVED_CPU", "0")
    )
    if "VLLM_CPU_NUM_OF_RESERVED_CPU" in os.environ
    else None,
    # (CPU backend only) whether to use prepack for MoE layer. This will be
    # passed to ipex.llm.modules.GatedMLPMOE. On unsupported CPUs, you might
    # need to set this to "0" (False).
    "VLLM_CPU_MOE_PREPACK": lambda: bool(int(os.getenv("VLLM_CPU_MOE_PREPACK", "1"))),
    # (CPU backend only) whether to use SGL kernels, optimized for small batch.
    "VLLM_CPU_SGL_KERNEL": lambda: bool(int(os.getenv("VLLM_CPU_SGL_KERNEL", "0"))),
    # If the env var is set, then all workers will execute as separate
    # processes from the engine, and we use the same mechanism to trigger
    # execution on all workers.
    # Run vLLM with VLLM_USE_RAY_SPMD_WORKER=1 to enable it.
    "VLLM_USE_RAY_SPMD_WORKER": lambda: bool(
        int(os.getenv("VLLM_USE_RAY_SPMD_WORKER", "0"))
    ),
    # If the env var is set, it uses the Ray's Compiled Graph
    # (previously known as ADAG) API which optimizes the
    # control plane overhead.
    # Run vLLM with VLLM_USE_RAY_COMPILED_DAG=1 to enable it.
    # Note that this variable is set to 1 in V1 by default
    # when ray distributed executor is used.
    "VLLM_USE_RAY_COMPILED_DAG": lambda: bool(
        int(os.getenv("VLLM_USE_RAY_COMPILED_DAG", "0"))
    ),
    # If the env var is set, Ray Compiled Graph uses the specified
    # channel type to communicate between workers belonging to
    # different pipeline-parallel stages.
    # Available options:
    # - "auto": use the default channel type
    # - "nccl": use NCCL for communication
    # - "shm": use shared memory and gRPC for communication
    # This flag is ignored if VLLM_USE_RAY_COMPILED_DAG is not set.
    "VLLM_USE_RAY_COMPILED_DAG_CHANNEL_TYPE": env_with_choices(
        "VLLM_USE_RAY_COMPILED_DAG_CHANNEL_TYPE", "auto", ["auto", "nccl", "shm"]
    ),
    # If the env var is set, it enables GPU communication overlap
    # (experimental feature) in Ray's Compiled Graph. This flag is ignored if
    # VLLM_USE_RAY_COMPILED_DAG is not set.
    "VLLM_USE_RAY_COMPILED_DAG_OVERLAP_COMM": lambda: bool(
        int(os.getenv("VLLM_USE_RAY_COMPILED_DAG_OVERLAP_COMM", "0"))
    ),
    # If the env var is set, it uses a Ray Communicator wrapping
    # vLLM's pipeline parallelism communicator to interact with Ray's
    # Compiled Graph. Otherwise, it uses Ray's NCCL communicator.
    # This flag is ignored if VLLM_USE_RAY_COMPILED_DAG is not set.
    "VLLM_USE_RAY_WRAPPED_PP_COMM": lambda: bool(
        int(os.getenv("VLLM_USE_RAY_WRAPPED_PP_COMM", "1"))
    ),
    # Use dedicated multiprocess context for workers.
    # Both spawn and fork work
    "VLLM_WORKER_MULTIPROC_METHOD": env_with_choices(
        "VLLM_WORKER_MULTIPROC_METHOD", "fork", ["spawn", "fork"]
    ),
    # Path to the cache for storing downloaded assets
    "VLLM_ASSETS_CACHE": lambda: os.path.expanduser(
        os.getenv(
            "VLLM_ASSETS_CACHE",
            os.path.join(get_default_cache_root(), "vllm", "assets"),
        )
    ),
    # If the env var is set, we will clean model file in
    # this path $VLLM_ASSETS_CACHE/model_streamer/$model_name
    "VLLM_ASSETS_CACHE_MODEL_CLEAN": lambda: bool(
        int(os.getenv("VLLM_ASSETS_CACHE_MODEL_CLEAN", "0"))
    ),
    # Timeout for fetching images when serving multimodal models
    # Default is 5 seconds
    "VLLM_IMAGE_FETCH_TIMEOUT": lambda: int(os.getenv("VLLM_IMAGE_FETCH_TIMEOUT", "5")),
    # Timeout for fetching videos when serving multimodal models
    # Default is 30 seconds
    "VLLM_VIDEO_FETCH_TIMEOUT": lambda: int(
        os.getenv("VLLM_VIDEO_FETCH_TIMEOUT", "30")
    ),
    # Timeout for fetching audio when serving multimodal models
    # Default is 10 seconds
    "VLLM_AUDIO_FETCH_TIMEOUT": lambda: int(
        os.getenv("VLLM_AUDIO_FETCH_TIMEOUT", "10")
    ),
    # Whether to allow HTTP redirects when fetching from media URLs.
    # Default to True
    "VLLM_MEDIA_URL_ALLOW_REDIRECTS": lambda: bool(
        int(os.getenv("VLLM_MEDIA_URL_ALLOW_REDIRECTS", "1"))
    ),
    # Max number of workers for the thread pool handling
    # media bytes loading. Set to 1 to disable parallel processing.
    # Default is 8
    "VLLM_MEDIA_LOADING_THREAD_COUNT": lambda: int(
        os.getenv("VLLM_MEDIA_LOADING_THREAD_COUNT", "8")
    ),
    # Maximum filesize in MB for a single audio file when processing
    # speech-to-text requests. Files larger than this will be rejected.
    # Default is 25 MB
    "VLLM_MAX_AUDIO_CLIP_FILESIZE_MB": lambda: int(
        os.getenv("VLLM_MAX_AUDIO_CLIP_FILESIZE_MB", "25")
    ),
    # Backend for Video IO
    # - "opencv": Default backend that uses OpenCV stream buffered backend.
    #
    # Custom backend implementations can be registered
    # via `@VIDEO_LOADER_REGISTRY.register("my_custom_video_loader")` and
    # imported at runtime.
    # If a non-existing backend is used, an AssertionError will be thrown.
    "VLLM_VIDEO_LOADER_BACKEND": lambda: os.getenv(
        "VLLM_VIDEO_LOADER_BACKEND", "opencv"
    ),
    # [DEPRECATED] Cache size (in GiB per process) for multimodal input cache
    # Default is 4 GiB per API process + 4 GiB per engine core process
    "VLLM_MM_INPUT_CACHE_GIB": lambda: int(os.getenv("VLLM_MM_INPUT_CACHE_GIB", "4")),
    # Path to the XLA persistent cache directory.
    # Only used for XLA devices such as TPUs.
    "VLLM_XLA_CACHE_PATH": lambda: os.path.expanduser(
        os.getenv(
            "VLLM_XLA_CACHE_PATH",
            os.path.join(get_default_cache_root(), "vllm", "xla_cache"),
        )
    ),
    # If set, assert on XLA recompilation after each execution step.
    "VLLM_XLA_CHECK_RECOMPILATION": lambda: bool(
        int(os.getenv("VLLM_XLA_CHECK_RECOMPILATION", "0"))
    ),
    # Enable SPMD mode for TPU backend.
    "VLLM_XLA_USE_SPMD": lambda: bool(int(os.getenv("VLLM_XLA_USE_SPMD", "0"))),
    "VLLM_FUSED_MOE_CHUNK_SIZE": lambda: int(
        os.getenv("VLLM_FUSED_MOE_CHUNK_SIZE", "32768")
    ),
    # Control whether to use fused MoE activation chunking. Current chunking
    # logic is incompatible with torch.compile and causes IMA. See issue
    # https://github.com/vllm-project/vllm/issues/19631.
    "VLLM_ENABLE_FUSED_MOE_ACTIVATION_CHUNKING": lambda: bool(
        int(os.getenv("VLLM_ENABLE_FUSED_MOE_ACTIVATION_CHUNKING", "1"))
    ),
    # If set, the OpenAI API server will stay alive even after the underlying
    # AsyncLLMEngine errors and stops serving requests
    "VLLM_KEEP_ALIVE_ON_ENGINE_DEATH": lambda: bool(
        os.getenv("VLLM_KEEP_ALIVE_ON_ENGINE_DEATH", 0)
    ),
    # If the env var VLLM_ALLOW_LONG_MAX_MODEL_LEN is set, it allows
    # the user to specify a max sequence length greater than
    # the max length derived from the model's config.json.
    # To enable this, set VLLM_ALLOW_LONG_MAX_MODEL_LEN=1.
    "VLLM_ALLOW_LONG_MAX_MODEL_LEN": lambda: (
        os.environ.get("VLLM_ALLOW_LONG_MAX_MODEL_LEN", "0").strip().lower()
        in ("1", "true")
    ),
    # If set, forces FP8 Marlin to be used for FP8 quantization regardless
    # of the hardware support for FP8 compute.
    "VLLM_TEST_FORCE_FP8_MARLIN": lambda: (
        os.environ.get("VLLM_TEST_FORCE_FP8_MARLIN", "0").strip().lower()
        in ("1", "true")
    ),
    "VLLM_TEST_FORCE_LOAD_FORMAT": lambda: os.getenv(
        "VLLM_TEST_FORCE_LOAD_FORMAT", "dummy"
    ),
    # Time in ms for the zmq client to wait for a response from the backend
    # server for simple data operations
    "VLLM_RPC_TIMEOUT": lambda: int(os.getenv("VLLM_RPC_TIMEOUT", "10000")),
    # Timeout in seconds for keeping HTTP connections alive in API server
    "VLLM_HTTP_TIMEOUT_KEEP_ALIVE": lambda: int(
        os.environ.get("VLLM_HTTP_TIMEOUT_KEEP_ALIVE", "5")
    ),
    # a list of plugin names to load, separated by commas.
    # if this is not set, it means all plugins will be loaded
    # if this is set to an empty string, no plugins will be loaded
    "VLLM_PLUGINS": lambda: None
    if "VLLM_PLUGINS" not in os.environ
    else os.environ["VLLM_PLUGINS"].split(","),
    # a local directory to look in for unrecognized LoRA adapters.
    # only works if plugins are enabled and
    # VLLM_ALLOW_RUNTIME_LORA_UPDATING is enabled.
    "VLLM_LORA_RESOLVER_CACHE_DIR": lambda: os.getenv(
        "VLLM_LORA_RESOLVER_CACHE_DIR", None
    ),
    # Enables torch profiler if set.
    # Both AsyncLLM's CPU traces as well as workers'
    # traces (CPU & GPU) will be saved under this directory.
    # Note that it must be an absolute path.
    "VLLM_TORCH_PROFILER_DIR": lambda: (
        None
        if os.getenv("VLLM_TORCH_PROFILER_DIR", None) is None
        else os.path.abspath(
            os.path.expanduser(os.getenv("VLLM_TORCH_PROFILER_DIR", "."))
        )
    ),
    # Enable torch profiler to record shapes if set
    # VLLM_TORCH_PROFILER_RECORD_SHAPES=1. If not set, torch profiler will
    # not record shapes.
    "VLLM_TORCH_PROFILER_RECORD_SHAPES": lambda: bool(
        os.getenv("VLLM_TORCH_PROFILER_RECORD_SHAPES", "0") != "0"
    ),
    # Enable torch profiler to profile memory if set
    # VLLM_TORCH_PROFILER_WITH_PROFILE_MEMORY=1. If not set, torch profiler
    # will not profile memory.
    "VLLM_TORCH_PROFILER_WITH_PROFILE_MEMORY": lambda: bool(
        os.getenv("VLLM_TORCH_PROFILER_WITH_PROFILE_MEMORY", "0") != "0"
    ),
    # Enable torch profiler to profile stack if set
    # VLLM_TORCH_PROFILER_WITH_STACK=1. If not set, torch profiler WILL
    # profile stack by default.
    "VLLM_TORCH_PROFILER_WITH_STACK": lambda: bool(
        os.getenv("VLLM_TORCH_PROFILER_WITH_STACK", "1") != "0"
    ),
    # Enable torch profiler to profile flops if set
    # VLLM_TORCH_PROFILER_WITH_FLOPS=1. If not set, torch profiler will
    # not profile flops.
    "VLLM_TORCH_PROFILER_WITH_FLOPS": lambda: bool(
        os.getenv("VLLM_TORCH_PROFILER_WITH_FLOPS", "0") != "0"
    ),
    # If set, vLLM will use Triton implementations of AWQ.
    "VLLM_USE_TRITON_AWQ": lambda: bool(int(os.getenv("VLLM_USE_TRITON_AWQ", "0"))),
    # If set, allow loading or unloading lora adapters in runtime,
    "VLLM_ALLOW_RUNTIME_LORA_UPDATING": lambda: (
        os.environ.get("VLLM_ALLOW_RUNTIME_LORA_UPDATING", "0").strip().lower()
        in ("1", "true")
    ),
    # We assume drivers can report p2p status correctly.
    # If the program hangs when using custom allreduce,
    # potantially caused by a bug in the driver (535 series),
    # if might be helpful to set VLLM_SKIP_P2P_CHECK=0
    # so that vLLM can verify if p2p is actually working.
    # See https://github.com/vllm-project/vllm/blob/a9b15c606fea67a072416ea0ea115261a2756058/vllm/distributed/device_communicators/custom_all_reduce_utils.py#L101-L108 for details. # noqa
    "VLLM_SKIP_P2P_CHECK": lambda: os.getenv("VLLM_SKIP_P2P_CHECK", "1") == "1",
    # List of quantization kernels that should be disabled, used for testing
    # and performance comparisons. Currently only affects MPLinearKernel
    # selection
    # (kernels: MacheteLinearKernel, MarlinLinearKernel, ExllamaLinearKernel)
    "VLLM_DISABLED_KERNELS": lambda: []
    if "VLLM_DISABLED_KERNELS" not in os.environ
    else os.environ["VLLM_DISABLED_KERNELS"].split(","),
    # Disable pynccl (using torch.distributed instead)
    "VLLM_DISABLE_PYNCCL": lambda: (
        os.getenv("VLLM_DISABLE_PYNCCL", "False").lower() in ("true", "1")
    ),
    # If set, use the V1 code path.
    "VLLM_USE_V1": lambda: bool(int(os.getenv("VLLM_USE_V1", "1"))),
    # Disable aiter ops unless specifically enabled.
    # Acts as a parent switch to enable the rest of the other operations.
    "VLLM_ROCM_USE_AITER": lambda: (
        os.getenv("VLLM_ROCM_USE_AITER", "False").lower() in ("true", "1")
    ),
    # Whether to use aiter paged attention.
    # By default is disabled.
<<<<<<< HEAD
    "VLLM_ROCM_USE_AITER_PAGED_ATTN":
    lambda: (os.getenv("VLLM_ROCM_USE_AITER_PAGED_ATTN", "False").lower() in
             ("true", "1")),

    # use aiter rms norm op if aiter ops are enabled.
    "VLLM_ROCM_USE_AITER_LINEAR":
    lambda: (os.getenv("VLLM_ROCM_USE_AITER_LINEAR", "True").lower() in
             ("true", "1")),

    # use aiter rms norm op if aiter ops are enabled.
    "VLLM_ROCM_USE_AITER_RMSNORM":
    lambda: (os.getenv("VLLM_ROCM_USE_AITER_RMSNORM", "True").lower() in
             ("true", "1")),

    # Whether to use aiter moe ops.
    # By default is enabled.
    "VLLM_ROCM_USE_AITER_MOE":
    lambda: (os.getenv("VLLM_ROCM_USE_AITER_MOE", "True").lower() in
             ("true", "1")),

    # Whether to use aiter asm moe ops.
    # By default is enabled.
    "VLLM_ROCM_USE_AITER_ASMMOE":
    lambda: (os.getenv("VLLM_ROCM_USE_AITER_ASMMOE", "False").lower() in
             ("true", "1")),

=======
    "VLLM_ROCM_USE_AITER_PAGED_ATTN": lambda: (
        os.getenv("VLLM_ROCM_USE_AITER_PAGED_ATTN", "False").lower() in ("true", "1")
    ),
    # use aiter linear op if aiter ops are enabled
    # The following list of related ops
    # - scaled_mm (per-tensor / rowwise)
    "VLLM_ROCM_USE_AITER_LINEAR": lambda: (
        os.getenv("VLLM_ROCM_USE_AITER_LINEAR", "True").lower() in ("true", "1")
    ),
    # Whether to use aiter moe ops.
    # By default is enabled.
    "VLLM_ROCM_USE_AITER_MOE": lambda: (
        os.getenv("VLLM_ROCM_USE_AITER_MOE", "True").lower() in ("true", "1")
    ),
    # use aiter rms norm op if aiter ops are enabled.
    "VLLM_ROCM_USE_AITER_RMSNORM": lambda: (
        os.getenv("VLLM_ROCM_USE_AITER_RMSNORM", "True").lower() in ("true", "1")
    ),
>>>>>>> 08d26a1b
    # Whether to use aiter mla ops.
    # By default is enabled.
    "VLLM_ROCM_USE_AITER_MLA": lambda: (
        os.getenv("VLLM_ROCM_USE_AITER_MLA", "True").lower() in ("true", "1")
    ),
    # Whether to use aiter mha ops.
    # By default is enabled.
<<<<<<< HEAD
    "VLLM_ROCM_USE_AITER_MHA":
    lambda: (os.getenv("VLLM_ROCM_USE_AITER_MHA", "True").lower() in
             ("true", "1")),

    # Whether to use aiter rope op if aiter ops are enabled.
    # By default is enabled.
    "VLLM_ROCM_USE_AITER_ROPE":
    lambda: (os.getenv("VLLM_ROCM_USE_AITER_ROPE", "False").lower() in
             ("true", "1")),

    # Whether to use aiter custom allreduce for ROCm platform.
    # By default is disabled, uses vLLM built-in custom allreduce.
    "VLLM_ROCM_USE_AITER_CUSTOM_ALL_REDUCE":
    lambda:
    (os.getenv("VLLM_ROCM_USE_AITER_CUSTOM_ALL_REDUCE", "True").lower() in
     ("true", "1")),

=======
    "VLLM_ROCM_USE_AITER_MHA": lambda: (
        os.getenv("VLLM_ROCM_USE_AITER_MHA", "True").lower() in ("true", "1")
    ),
    # Whether to use aiter fp4 gemm asm.
    # By default is disabled.
    "VLLM_ROCM_USE_AITER_FP4_ASM_GEMM": lambda: (
        os.getenv("VLLM_ROCM_USE_AITER_FP4_ASM_GEMM", "False").lower() in ("true", "1")
    ),
    # Whether to use aiter rope.
    # By default is disabled.
    "VLLM_ROCM_USE_TRITON_ROPE": lambda: (
        os.getenv("VLLM_ROCM_USE_TRITON_ROPE", "False").lower() in ("true", "1")
    ),
>>>>>>> 08d26a1b
    # Whether to use aiter triton fp8 bmm kernel
    # By default is enabled.
    "VLLM_ROCM_USE_AITER_FP8BMM": lambda: (
        os.getenv("VLLM_ROCM_USE_AITER_FP8BMM", "True").lower() in ("true", "1")
    ),
    # Use AITER triton unified attention for V1 attention
    "VLLM_ROCM_USE_AITER_UNIFIED_ATTENTION": lambda: (
        os.getenv("VLLM_ROCM_USE_AITER_UNIFIED_ATTENTION", "False").lower()
        in ("true", "1")
    ),
    # use rocm skinny gemms
<<<<<<< HEAD
    "VLLM_ROCM_USE_SKINNY_GEMM":
    lambda: (os.getenv("VLLM_ROCM_USE_SKINNY_GEMM", "True").lower() in
             ("true", "1")),


=======
    "VLLM_ROCM_USE_SKINNY_GEMM": lambda: (
        os.getenv("VLLM_ROCM_USE_SKINNY_GEMM", "True").lower() in ("true", "1")
    ),
>>>>>>> 08d26a1b
    # Pad the fp8 weights to 256 bytes for ROCm
    "VLLM_ROCM_FP8_PADDING": lambda: bool(int(os.getenv("VLLM_ROCM_FP8_PADDING", "1"))),
    # Pad the weights for the moe kernel
    "VLLM_ROCM_MOE_PADDING": lambda: bool(int(os.getenv("VLLM_ROCM_MOE_PADDING", "1"))),
    # custom paged attention kernel for MI3* cards
    "VLLM_ROCM_CUSTOM_PAGED_ATTN": lambda: (
        os.getenv("VLLM_ROCM_CUSTOM_PAGED_ATTN", "True").lower() in ("true", "1")
    ),
    # Custom quick allreduce kernel for MI3* cards
    # Choice of quantization level: FP, INT8, INT6, INT4 or NONE
    # Recommended for large models to get allreduce
    "VLLM_ROCM_QUICK_REDUCE_QUANTIZATION": env_with_choices(
        "VLLM_ROCM_QUICK_REDUCE_QUANTIZATION",
        "NONE",
        ["FP", "INT8", "INT6", "INT4", "NONE"],
    ),
    # Custom quick allreduce kernel for MI3* cards
    # Due to the lack of the bfloat16 asm instruction, bfloat16
    # kernels are slower than fp16,
    # If environment variable is set to 1, the input is converted to fp16
    "VLLM_ROCM_QUICK_REDUCE_CAST_BF16_TO_FP16": lambda: (
        os.getenv("VLLM_ROCM_QUICK_REDUCE_CAST_BF16_TO_FP16", "True").lower()
        in ("true", "1")
    ),
    # Custom quick allreduce kernel for MI3* cards.
    # Controls the maximum allowed number of data bytes(MB) for custom quick
    # allreduce communication.
    # Default: 2048 MB.
    # Data exceeding this size will use either custom allreduce or RCCL
    # communication.
    "VLLM_ROCM_QUICK_REDUCE_MAX_SIZE_BYTES_MB": lambda: maybe_convert_int(
        os.environ.get("VLLM_ROCM_QUICK_REDUCE_MAX_SIZE_BYTES_MB", None)
    ),
    # Divisor for dynamic query scale factor calculation for FP8 KV Cache
    "Q_SCALE_CONSTANT": lambda: int(os.getenv("Q_SCALE_CONSTANT", "200")),
    # Divisor for dynamic key scale factor calculation for FP8 KV Cache
    "K_SCALE_CONSTANT": lambda: int(os.getenv("K_SCALE_CONSTANT", "200")),
    # Divisor for dynamic value scale factor calculation for FP8 KV Cache
    "V_SCALE_CONSTANT": lambda: int(os.getenv("V_SCALE_CONSTANT", "100")),
    # If set, enable multiprocessing in LLM for the V1 code path.
    "VLLM_ENABLE_V1_MULTIPROCESSING": lambda: bool(
        int(os.getenv("VLLM_ENABLE_V1_MULTIPROCESSING", "1"))
    ),
    "VLLM_LOG_BATCHSIZE_INTERVAL": lambda: float(
        os.getenv("VLLM_LOG_BATCHSIZE_INTERVAL", "-1")
    ),
    "VLLM_DISABLE_COMPILE_CACHE": lambda: bool(
        int(os.getenv("VLLM_DISABLE_COMPILE_CACHE", "0"))
    ),
    # If set, vllm will run in development mode, which will enable
    # some additional endpoints for developing and debugging,
    # e.g. `/reset_prefix_cache`
    "VLLM_SERVER_DEV_MODE": lambda: bool(int(os.getenv("VLLM_SERVER_DEV_MODE", "0"))),
    # Controls the maximum number of requests to handle in a
    # single asyncio task when processing per-token outputs in the
    # V1 AsyncLLM interface. It is applicable when handling a high
    # concurrency of streaming requests.
    # Setting this too high can result in a higher variance of
    # inter-message latencies. Setting it too low can negatively impact
    # TTFT and overall throughput.
    "VLLM_V1_OUTPUT_PROC_CHUNK_SIZE": lambda: int(
        os.getenv("VLLM_V1_OUTPUT_PROC_CHUNK_SIZE", "128")
    ),
    # If set, vLLM will disable the MLA attention optimizations.
    "VLLM_MLA_DISABLE": lambda: bool(int(os.getenv("VLLM_MLA_DISABLE", "0"))),
    # If set, vLLM will pick up the provided Flash Attention MLA
    # max number splits for cuda graph decode
    "VLLM_FLASH_ATTN_MAX_NUM_SPLITS_FOR_CUDA_GRAPH": lambda: int(
        os.getenv("VLLM_FLASH_ATTN_MAX_NUM_SPLITS_FOR_CUDA_GRAPH", "32")
    ),
    # Number of GPUs per worker in Ray, if it is set to be a fraction,
    # it allows ray to schedule multiple actors on a single GPU,
    # so that users can colocate other actors on the same GPUs as vLLM.
    "VLLM_RAY_PER_WORKER_GPUS": lambda: float(
        os.getenv("VLLM_RAY_PER_WORKER_GPUS", "1.0")
    ),
    # Bundle indices for Ray, if it is set, it can control precisely
    # which indices are used for the Ray bundle, for every worker.
    # Format: comma-separated list of integers, e.g. "0,1,2,3"
    "VLLM_RAY_BUNDLE_INDICES": lambda: os.getenv("VLLM_RAY_BUNDLE_INDICES", ""),
    # In some system, find_loaded_library() may not work. So we allow users to
    # specify the path through environment variable VLLM_CUDART_SO_PATH.
    "VLLM_CUDART_SO_PATH": lambda: os.getenv("VLLM_CUDART_SO_PATH", None),
    # Rank of the process in the data parallel setting
    "VLLM_DP_RANK": lambda: int(os.getenv("VLLM_DP_RANK", "0")),
    # Rank of the process in the data parallel setting.
    # Defaults to VLLM_DP_RANK when not set.
    "VLLM_DP_RANK_LOCAL": lambda: int(
        os.getenv("VLLM_DP_RANK_LOCAL", sys.modules[__name__].VLLM_DP_RANK)
    ),
    # World size of the data parallel setting
    "VLLM_DP_SIZE": lambda: int(os.getenv("VLLM_DP_SIZE", "1")),
    # IP address of the master node in the data parallel setting
    "VLLM_DP_MASTER_IP": lambda: os.getenv("VLLM_DP_MASTER_IP", "127.0.0.1"),
    # Port of the master node in the data parallel setting
    "VLLM_DP_MASTER_PORT": lambda: int(os.getenv("VLLM_DP_MASTER_PORT", "0")),
    # In the context of executing MoE models with Data-Parallel, Expert-Parallel
    # and Batched All-to-All dispatch/combine kernels, VLLM_MOE_DP_CHUNK_SIZE
    # dictates the quantum of tokens that can be dispatched from a DP
    # rank. All DP ranks process the activations in VLLM_MOE_DP_CHUNK_SIZE
    # units.
    "VLLM_MOE_DP_CHUNK_SIZE": lambda: int(os.getenv("VLLM_MOE_DP_CHUNK_SIZE", "256")),
    # Randomize inputs during dummy runs when using Data Parallel
    "VLLM_RANDOMIZE_DP_DUMMY_INPUTS": lambda: os.environ.get(
        "VLLM_RANDOMIZE_DP_DUMMY_INPUTS", "0"
    )
    == "1",
    # Whether to use S3 path for model loading in CI via RunAI Streamer
    "VLLM_CI_USE_S3": lambda: os.environ.get("VLLM_CI_USE_S3", "0") == "1",
    # Use model_redirect to redirect the model name to a local folder.
    # `model_redirect` can be a json file mapping the model between
    # repo_id and local folder:
    # {"meta-llama/Llama-3.2-1B": "/tmp/Llama-3.2-1B"}
    # or a space separated values table file:
    # meta-llama/Llama-3.2-1B   /tmp/Llama-3.2-1B
    "VLLM_MODEL_REDIRECT_PATH": lambda: os.environ.get(
        "VLLM_MODEL_REDIRECT_PATH", None
    ),
    # Whether to use atomicAdd reduce in gptq/awq marlin kernel.
    "VLLM_MARLIN_USE_ATOMIC_ADD": lambda: os.environ.get(
        "VLLM_MARLIN_USE_ATOMIC_ADD", "0"
    )
    == "1",
    # Whether to use marlin kernel in mxfp4 quantization method
    "VLLM_MXFP4_USE_MARLIN": lambda: maybe_convert_bool(
        os.environ.get("VLLM_MXFP4_USE_MARLIN", None)
    ),
    # Whether to turn on the outlines cache for V0
    # This cache is unbounded and on disk, so it's not safe to use in
    # an environment with potentially malicious users.
    "VLLM_V0_USE_OUTLINES_CACHE": lambda: os.environ.get(
        "VLLM_V0_USE_OUTLINES_CACHE", "0"
    )
    == "1",
    # Whether to turn on the outlines cache for V1
    # This cache is unbounded and on disk, so it's not safe to use in
    # an environment with potentially malicious users.
    "VLLM_V1_USE_OUTLINES_CACHE": lambda: os.environ.get(
        "VLLM_V1_USE_OUTLINES_CACHE", "0"
    )
    == "1",
    # Gap between padding buckets for the forward pass. So we have
    # 8, we will run forward pass with [16, 24, 32, ...].
    "VLLM_TPU_BUCKET_PADDING_GAP": lambda: int(
        os.environ["VLLM_TPU_BUCKET_PADDING_GAP"]
    )
    if "VLLM_TPU_BUCKET_PADDING_GAP" in os.environ
    else 0,
    "VLLM_TPU_MOST_MODEL_LEN": lambda: maybe_convert_int(
        os.environ.get("VLLM_TPU_MOST_MODEL_LEN", None)
    ),
    # Whether using Pathways
    "VLLM_TPU_USING_PATHWAYS": lambda: bool(
        "proxy" in os.getenv("JAX_PLATFORMS", "").lower()
    ),
    # Allow use of DeepGemm kernels for fused moe ops.
    "VLLM_USE_DEEP_GEMM": lambda: bool(int(os.getenv("VLLM_USE_DEEP_GEMM", "1"))),
    # Whether to use E8M0 scaling when DeepGEMM is used on Blackwell GPUs.
    "VLLM_USE_DEEP_GEMM_E8M0": lambda: bool(
        int(os.getenv("VLLM_USE_DEEP_GEMM_E8M0", "1"))
    ),
    # TODO(wentao): unify the two E8M0 flags after verifying the correctness.
    # Whether to use E8M0 scaling when DeepGEMM is used on Hopper GPUs.
    "VLLM_USE_DEEP_GEMM_E8M0_HOPPER": lambda: bool(
        int(os.getenv("VLLM_USE_DEEP_GEMM_E8M0_HOPPER", "0"))
    ),
    # DeepGemm JITs the kernels on-demand. The warmup attempts to make DeepGemm
    # JIT all the required kernels before model execution so there is no
    # JIT'ing in the hot-path. However, this warmup increases the engine
    # startup time by a couple of minutes.
    # Set `VLLM_SKIP_DEEP_GEMM_WARMUP` to disable the warmup.
    "VLLM_SKIP_DEEP_GEMM_WARMUP": lambda: bool(
        int(os.getenv("VLLM_SKIP_DEEP_GEMM_WARMUP", "0"))
    ),
    # Whether to use fused grouped_topk used for MoE expert selection.
    "VLLM_USE_FUSED_MOE_GROUPED_TOPK": lambda: bool(
        int(os.getenv("VLLM_USE_FUSED_MOE_GROUPED_TOPK", "1"))
    ),
    # Allow use of FlashInfer MoE kernels for fused moe ops.
    "VLLM_USE_FLASHINFER_MOE_FP16": lambda: bool(
        int(os.getenv("VLLM_USE_FLASHINFER_MOE_FP16", "0"))
    ),
    # Allow use of FlashInfer MoE kernels for fused moe ops.
    "VLLM_USE_FLASHINFER_MOE_FP8": lambda: bool(
        int(os.getenv("VLLM_USE_FLASHINFER_MOE_FP8", "0"))
    ),
    # Allow use of FlashInfer CUTLASS kernels for fused moe ops.
    "VLLM_USE_FLASHINFER_MOE_FP4": lambda: bool(
        int(os.getenv("VLLM_USE_FLASHINFER_MOE_FP4", "0"))
    ),
    # If set to 1, use the FlashInfer
    # MXFP8 (activation) x MXFP4 (weight) MoE backend.
    "VLLM_USE_FLASHINFER_MOE_MXFP4_MXFP8": lambda: bool(
        int(os.getenv("VLLM_USE_FLASHINFER_MOE_MXFP4_MXFP8", "0"))
    ),
    # If set to 1, use the FlashInfer CUTLASS backend for
    # MXFP8 (activation) x MXFP4 (weight) MoE.
    # This is separate from the TRTLLMGEN path controlled by
    # VLLM_USE_FLASHINFER_MOE_MXFP4_MXFP8.
    "VLLM_USE_FLASHINFER_MOE_MXFP4_MXFP8_CUTLASS": lambda: bool(
        int(os.getenv("VLLM_USE_FLASHINFER_MOE_MXFP4_MXFP8_CUTLASS", "0"))
    ),
    # If set to 1, use the FlashInfer
    # BF16 (activation) x MXFP4 (weight) MoE backend.
    "VLLM_USE_FLASHINFER_MOE_MXFP4_BF16": lambda: bool(
        int(os.getenv("VLLM_USE_FLASHINFER_MOE_MXFP4_BF16", "0"))
    ),
    # Control the cache sized used by the xgrammar compiler. The default
    # of 512 MB should be enough for roughly 1000 JSON schemas.
    # It can be changed with this variable if needed for some reason.
    "VLLM_XGRAMMAR_CACHE_MB": lambda: int(os.getenv("VLLM_XGRAMMAR_CACHE_MB", "512")),
    # Control the threshold for msgspec to use 'zero copy' for
    # serialization/deserialization of tensors. Tensors below
    # this limit will be encoded into the msgpack buffer, and
    # tensors above will instead be sent via a separate message.
    # While the sending side still actually copies the tensor
    # in all cases, on the receiving side, tensors above this
    # limit will actually be zero-copy decoded.
    "VLLM_MSGPACK_ZERO_COPY_THRESHOLD": lambda: int(
        os.getenv("VLLM_MSGPACK_ZERO_COPY_THRESHOLD", "256")
    ),
    # If set, allow insecure serialization using pickle.
    # This is useful for environments where it is deemed safe to use the
    # insecure method and it is needed for some reason.
    "VLLM_ALLOW_INSECURE_SERIALIZATION": lambda: bool(
        int(os.getenv("VLLM_ALLOW_INSECURE_SERIALIZATION", "0"))
    ),
    # IP address used for NIXL handshake between remote agents.
    "VLLM_NIXL_SIDE_CHANNEL_HOST": lambda: os.getenv(
        "VLLM_NIXL_SIDE_CHANNEL_HOST", "localhost"
    ),
    # Port used for NIXL handshake between remote agents.
    "VLLM_NIXL_SIDE_CHANNEL_PORT": lambda: int(
        os.getenv("VLLM_NIXL_SIDE_CHANNEL_PORT", "5600")
    ),
    # all2all backend for vllm's expert parallel communication
    # Available options:
    # - "naive": naive all2all implementation using broadcasts
    # - "allgather_reducescatter": all2all implementation based on allgather and
    #  reducescatter
    # - "pplx": use pplx kernels
    # - "deepep_high_throughput", use deepep high-throughput kernels
    # - "deepep_low_latency", use deepep low-latency kernels
    # - "flashinfer_all2allv", use flashinfer alltoallv kernels for mnnvl
    "VLLM_ALL2ALL_BACKEND": env_with_choices(
        "VLLM_ALL2ALL_BACKEND",
        "allgather_reducescatter",
        [
            "naive",
            "pplx",
            "deepep_high_throughput",
            "deepep_low_latency",
            "allgather_reducescatter",
            "flashinfer_all2allv",
        ],
    ),
    # Flashinfer MoE backend for vLLM's fused Mixture-of-Experts support.
    # Both require compute capability 10.0 or above.
    # Available options:
    # - "throughput":  [default]
    #     Uses CUTLASS kernels optimized for high-throughput batch inference.
    # - "latency":
    #     Uses TensorRT-LLM kernels optimized for low-latency inference.
    "VLLM_FLASHINFER_MOE_BACKEND": env_with_choices(
        "VLLM_FLASHINFER_MOE_BACKEND", "throughput", ["throughput", "latency"]
    ),
    # Control the maximum number of tokens per expert supported by the
    # NVFP4 MoE CUTLASS Kernel. This value is used to create a buffer for
    # the blockscale tensor of activations NVFP4 Quantization.
    # This is used to prevent the kernel from running out of memory.
    "VLLM_MAX_TOKENS_PER_EXPERT_FP4_MOE": lambda: int(
        os.getenv("VLLM_MAX_TOKENS_PER_EXPERT_FP4_MOE", "163840")
    ),
    # Specifies the thresholds of the communicated tensor sizes under which
    # vllm should use flashinfer fused allreduce. The variable should be a
    # JSON with the following format:
    #     { <world size>: <max size in mb> }
    # Unspecified world sizes will fall back to
    #     { 2: 64, 4: 1, <everything else>: 0.5 }
    "VLLM_FLASHINFER_ALLREDUCE_FUSION_THRESHOLDS_MB": lambda: json.loads(
        os.getenv("VLLM_FLASHINFER_ALLREDUCE_FUSION_THRESHOLDS_MB", "{}")
    ),
    # MoE routing strategy selector.
    # See `RoutingSimulator.get_available_strategies()` # for available
    # strategies.
    # Cutstom routing strategies can be registered by
    # RoutingSimulator.register_strategy()
    # Note: custom strategies may not produce correct model outputs
    "VLLM_MOE_ROUTING_SIMULATION_STRATEGY": lambda: os.environ.get(
        "VLLM_MOE_ROUTING_SIMULATION_STRATEGY", ""
    ).lower(),
    # Regex timeout for use by the vLLM tool parsing plugins.
    "VLLM_TOOL_PARSE_REGEX_TIMEOUT_SECONDS": lambda: int(
        os.getenv("VLLM_TOOL_PARSE_REGEX_TIMEOUT_SECONDS", "1")
    ),
    # Reduce CPU usage when vLLM is idle. Enabling this will incur small
    # latency penalty when a request eventually comes.
    "VLLM_SLEEP_WHEN_IDLE": lambda: bool(int(os.getenv("VLLM_SLEEP_WHEN_IDLE", "0"))),
    # Control the max chunk bytes (in MB) for the rpc message queue.
    # Object larger than this threshold will be broadcast to worker
    # processes via zmq.
    "VLLM_MQ_MAX_CHUNK_BYTES_MB": lambda: int(
        os.getenv("VLLM_MQ_MAX_CHUNK_BYTES_MB", "16")
    ),
    # Timeout in seconds for execute_model RPC calls in multiprocessing
    # executor (only applies when TP > 1).
    "VLLM_EXECUTE_MODEL_TIMEOUT_SECONDS": lambda: int(
        os.getenv("VLLM_EXECUTE_MODEL_TIMEOUT_SECONDS", "300")
    ),
    # KV Cache layout used throughout vllm.
    # Some common values are:
    # - NHD
    # - HND
    # Where N=num_blocks, H=num_heads and D=head_size. The default value will
    # leave the layout choice to the backend. Mind that backends may only
    # implement and support a subset of all possible layouts.
    "VLLM_KV_CACHE_LAYOUT": env_with_choices(
        "VLLM_KV_CACHE_LAYOUT", None, ["NHD", "HND"]
    ),
    # Enable checking whether the generated logits contain NaNs,
    # indicating corrupted output. Useful for debugging low level bugs
    # or bad hardware but it may add compute overhead.
    "VLLM_COMPUTE_NANS_IN_LOGITS": lambda: bool(
        int(os.getenv("VLLM_COMPUTE_NANS_IN_LOGITS", "0"))
    ),
    # Controls whether or not emulations are used for NVFP4
    # generations on machines < 100 for compressed-tensors
    # models
    "VLLM_USE_NVFP4_CT_EMULATIONS": lambda: bool(
        int(os.getenv("VLLM_USE_NVFP4_CT_EMULATIONS", "0"))
    ),
    # Time (in seconds) after which the KV cache on the producer side is
    # automatically cleared if no READ notification is received from the
    # consumer. This is only applicable when using NixlConnector in a
    # disaggregated decode-prefill setup.
    "VLLM_NIXL_ABORT_REQUEST_TIMEOUT": lambda: int(
        os.getenv("VLLM_NIXL_ABORT_REQUEST_TIMEOUT", "480")
    ),
    # Controls whether or not to use cudnn prefill
    "VLLM_USE_CUDNN_PREFILL": lambda: bool(
        int(os.getenv("VLLM_USE_CUDNN_PREFILL", "0"))
    ),
    # If set to 1/True, use the TRTLLM attention backend in flashinfer.
    # If set to 0/False, use the default attention backend in flashinfer.
    # If not set, auto-detect the attention backend in flashinfer.
    "VLLM_USE_TRTLLM_ATTENTION": lambda: (
        None
        if "VLLM_USE_TRTLLM_ATTENTION" not in os.environ
        else os.environ["VLLM_USE_TRTLLM_ATTENTION"].lower() in ("1", "true")
    ),
    # If set to 1, when we use fp8 kv, we do not quantize Q to fp8
    "VLLM_FLASHINFER_DISABLE_Q_QUANTIZATION": lambda: bool(
        int(os.getenv("VLLM_FLASHINFER_DISABLE_Q_QUANTIZATION", "0"))
    ),
    # If set, it means we pre-downloaded cubin files and flashinfer will
    # read the cubin files directly.
    "VLLM_HAS_FLASHINFER_CUBIN": lambda: os.getenv("VLLM_HAS_FLASHINFER_CUBIN", False),
    # If set to 1, force the use of TRTLLM FP4 GEMM backend in flashinfer.
    # Otherwise, uses the first available of: flashinfer cutlass GEMM,
    # vllm cutlass GEMM, marlin GEMM.
    "VLLM_USE_TRTLLM_FP4_GEMM": lambda: bool(
        int(os.getenv("VLLM_USE_TRTLLM_FP4_GEMM", "0"))
    ),
    # Controls garbage collection during CUDA graph capture.
    # If set to 0 (default), enables GC freezing to speed up capture time.
    # If set to 1, allows GC to run during capture.
    "VLLM_ENABLE_CUDAGRAPH_GC": lambda: bool(
        int(os.getenv("VLLM_ENABLE_CUDAGRAPH_GC", "0"))
    ),
    # Disable padding to CUDA graph capture batch sizes.
    # TODO(wentao): https://github.com/vllm-project/vllm/issues/23378
    # After the issue is fixed, we can remove this flag.
    "VLLM_DISABLE_PAD_FOR_CUDAGRAPH": lambda: bool(
        int(os.getenv("VLLM_DISABLE_PAD_FOR_CUDAGRAPH", "0"))
    ),
    # Used to force set up loopback IP
    "VLLM_LOOPBACK_IP": lambda: os.getenv("VLLM_LOOPBACK_IP", ""),
    # Used to set the process name prefix for vLLM processes.
    # This is useful for debugging and monitoring purposes.
    # The default value is "VLLM".
    "VLLM_PROCESS_NAME_PREFIX": lambda: os.getenv("VLLM_PROCESS_NAME_PREFIX", "VLLM"),
    # Allow chunked local attention with hybrid kv cache manager.
    # Currently using the Hybrid KV cache manager with chunked local attention
    # in the Llama4 models (the only models currently using chunked local attn)
    # causes a latency regression. For this reason, we disable it by default.
    # This flag is used to allow users to enable it if they want to (to save on
    # kv-cache memory usage and enable longer contexts)
    # TODO(lucas): Remove this flag once latency regression is resolved.
    "VLLM_ALLOW_CHUNKED_LOCAL_ATTN_WITH_HYBRID_KV_CACHE": lambda: bool(
        int(os.getenv("VLLM_ALLOW_CHUNKED_LOCAL_ATTN_WITH_HYBRID_KV_CACHE", "0"))
    ),
    # Enables support for the "store" option in the OpenAI Responses API.
    # When set to 1, vLLM's OpenAI server will retain the input and output
    # messages for those requests in memory. By default, this is disabled (0),
    # and the "store" option is ignored.
    # NOTE/WARNING:
    # 1. Messages are kept in memory only (not persisted to disk) and will be
    #    lost when the vLLM server shuts down.
    # 2. Enabling this option will cause a memory leak, as stored messages are
    #    never removed from memory until the server terminates.
    "VLLM_ENABLE_RESPONSES_API_STORE": lambda: bool(
        int(os.getenv("VLLM_ENABLE_RESPONSES_API_STORE", "0"))
    ),
    # If set, use the fp8 mfma in rocm paged attention.
    "VLLM_ROCM_FP8_MFMA_PAGE_ATTN": lambda: bool(
        int(os.getenv("VLLM_ROCM_FP8_MFMA_PAGE_ATTN", "0"))
    ),
    # Whether to use pytorch symmetric memory for allreduce
    "VLLM_ALLREDUCE_USE_SYMM_MEM": lambda: bool(
        int(os.getenv("VLLM_ALLREDUCE_USE_SYMM_MEM", "1"))
    ),
    # Allows vllm to find tuned config under customized folder
    "VLLM_TUNED_CONFIG_FOLDER": lambda: os.getenv("VLLM_TUNED_CONFIG_FOLDER", None),
    # Allows harmony instructions to be injected on system messages
    "VLLM_GPT_OSS_HARMONY_SYSTEM_INSTRUCTIONS": lambda: bool(
        int(os.getenv("VLLM_GPT_OSS_HARMONY_SYSTEM_INSTRUCTIONS", "0"))
    ),
    # Add optional custom scopes for profiling, disable to avoid overheads
    "VLLM_CUSTOM_SCOPES_FOR_PROFILING": lambda: bool(
        int(os.getenv("VLLM_CUSTOM_SCOPES_FOR_PROFILING", "0"))
    ),
    # Add optional nvtx scopes for profiling, disable to avoid overheads
    "VLLM_NVTX_SCOPES_FOR_PROFILING": lambda: bool(
        int(os.getenv("VLLM_NVTX_SCOPES_FOR_PROFILING", "0"))
    ),
    # Represent block hashes in KV cache events as 64-bit integers instead of
    # raw bytes. Defaults to True for backward compatibility.
    "VLLM_KV_EVENTS_USE_INT_BLOCK_HASHES": lambda: bool(
        int(os.getenv("VLLM_KV_EVENTS_USE_INT_BLOCK_HASHES", "1"))
    ),
    # Name of the shared memory buffer used for object storage.
    # Only effective when mm_config.mm_processor_cache_type == "shm".
    "VLLM_OBJECT_STORAGE_SHM_BUFFER_NAME": lambda: os.getenv(
        "VLLM_OBJECT_STORAGE_SHM_BUFFER_NAME", "VLLM_OBJECT_STORAGE_SHM_BUFFER"
    ),
    # The size in MB of the buffers (NVL and RDMA) used by DeepEP
    "VLLM_DEEPEP_BUFFER_SIZE_MB": lambda: int(
        os.getenv("VLLM_DEEPEP_BUFFER_SIZE_MB", "1024")
    ),
    # The number of SMs to allocate for communication kernels when running DBO
    # the rest of the SMs on the device will be allocated to compute
    "VLLM_DBO_COMM_SMS": lambda: int(os.getenv("VLLM_DBO_COMM_SMS", "20")),
    # Valid values are container,code_interpreter,web_search_preview
    # ex GPT_OSS_SYSTEM_TOOL_MCP_LABELS=container,code_interpreter
    "GPT_OSS_SYSTEM_TOOL_MCP_LABELS": env_list_with_choices(
        "GPT_OSS_SYSTEM_TOOL_MCP_LABELS",
        [],
        ["container", "code_interpreter", "web_search_preview"],
    ),
    # Enable max_autotune & coordinate_descent_tuning in inductor_config
    # to compile static shapes passed from compile_sizes in compilation_config
    # If set to 1, enable max_autotune; By default, this is enabled (1)
    "VLLM_ENABLE_INDUCTOR_MAX_AUTOTUNE": lambda: bool(
        int(os.getenv("VLLM_ENABLE_INDUCTOR_MAX_AUTOTUNE", "1"))
    ),
    # If set to 1, enable coordinate_descent_tuning;
    # By default, this is enabled (1)
    "VLLM_ENABLE_INDUCTOR_COORDINATE_DESCENT_TUNING": lambda: bool(
        int(os.getenv("VLLM_ENABLE_INDUCTOR_COORDINATE_DESCENT_TUNING", "1"))
    ),
    # Flag to enable NCCL symmetric memory allocation and registration
    "VLLM_USE_NCCL_SYMM_MEM": lambda: bool(
        int(os.getenv("VLLM_USE_NCCL_SYMM_MEM", "0"))
    ),
    # NCCL header path
    "VLLM_NCCL_INCLUDE_PATH": lambda: os.environ.get("VLLM_NCCL_INCLUDE_PATH", None),
    # Flag to enable FBGemm kernels on model execution
    "VLLM_USE_FBGEMM": lambda: bool(int(os.getenv("VLLM_USE_FBGEMM", "0"))),
    # GC debug config
    # - VLLM_GC_DEBUG=0: disable GC debugger
    # - VLLM_GC_DEBUG=1: enable GC debugger with gc.collect elpased times
    # - VLLM_GC_DEBUG='{"top_objects":5}': enable GC debugger with
    #                                      top 5 collected objects
    "VLLM_GC_DEBUG": lambda: os.getenv("VLLM_GC_DEBUG", ""),
}

# --8<-- [end:env-vars-definition]


def __getattr__(name: str):
    # lazy evaluation of environment variables
    if name in environment_variables:
        return environment_variables[name]()
    raise AttributeError(f"module {__name__!r} has no attribute {name!r}")


def __dir__():
    return list(environment_variables.keys())


def is_set(name: str):
    """Check if an environment variable is explicitly set."""
    if name in environment_variables:
        return name in os.environ
    raise AttributeError(f"module {__name__!r} has no attribute {name!r}")


def set_vllm_use_v1(use_v1: bool):
    if is_set("VLLM_USE_V1"):
        raise ValueError(
            "Should not call set_vllm_use_v1() if VLLM_USE_V1 is set "
            "explicitly by the user. Please raise this as a Github "
            "Issue and explicitly set VLLM_USE_V1=0 or 1."
        )
    os.environ["VLLM_USE_V1"] = "1" if use_v1 else "0"


def compute_hash() -> str:
    """
    WARNING: Whenever a new key is added to this environment
    variables, ensure that it is included in the factors list if
    it affects the computation graph. For example, different values
    of VLLM_PP_LAYER_PARTITION will generate different computation
    graphs, so it is included in the factors list. The env vars that
    affect the choice of different kernels or attention backends should
    also be included in the factors list.
    """

    # The values of envs may affects the computation graph.
    # TODO(DefTruth): hash all environment variables?
    # for key in environment_variables:
    #     factorize(key)
    environment_variables_to_hash = [
        "VLLM_PP_LAYER_PARTITION",
        "VLLM_MLA_DISABLE",
        "VLLM_FLASH_ATTN_MAX_NUM_SPLITS_FOR_CUDA_GRAPH",
        "VLLM_USE_TRITON_FLASH_ATTN",
        "VLLM_USE_TRITON_AWQ",
        "VLLM_DP_RANK",
        "VLLM_DP_SIZE",
        "VLLM_USE_STANDALONE_COMPILE",
        "VLLM_FUSED_MOE_CHUNK_SIZE",
        "VLLM_FLASHINFER_MOE_BACKEND",
        "VLLM_V1_USE_PREFILL_DECODE_ATTENTION",
        "VLLM_ATTENTION_BACKEND",
        "VLLM_USE_FLASHINFER_SAMPLER",
        "VLLM_DISABLED_KERNELS",
        "VLLM_USE_DEEP_GEMM",
        "VLLM_USE_DEEP_GEMM_E8M0",
        "VLLM_USE_DEEP_GEMM_E8M0_HOPPER",
        "VLLM_USE_TRTLLM_FP4_GEMM",
        "VLLM_USE_FUSED_MOE_GROUPED_TOPK",
        "VLLM_USE_FLASHINFER_MOE_FP16",
        "VLLM_USE_FLASHINFER_MOE_FP8",
        "VLLM_USE_FLASHINFER_MOE_FP4",
        "VLLM_USE_FLASHINFER_MOE_MXFP4_MXFP8",
        "VLLM_USE_FLASHINFER_MOE_MXFP4_MXFP8_CUTLASS",
        "VLLM_USE_FLASHINFER_MOE_MXFP4_BF16",
        "VLLM_USE_CUDNN_PREFILL",
        "VLLM_USE_TRTLLM_ATTENTION",
        "VLLM_FLASHINFER_DISABLE_Q_QUANTIZATION",
        "VLLM_ROCM_USE_AITER",
        "VLLM_ROCM_USE_AITER_PAGED_ATTN",
        "VLLM_ROCM_USE_AITER_LINEAR",
        "VLLM_ROCM_USE_AITER_MOE",
        "VLLM_ROCM_USE_AITER_RMSNORM",
        "VLLM_ROCM_USE_AITER_MLA",
        "VLLM_ROCM_USE_AITER_MHA",
        "VLLM_ROCM_USE_AITER_FP4_ASM_GEMM",
        "VLLM_ROCM_USE_TRITON_ROPE",
        "VLLM_ROCM_USE_AITER_FP8BMM",
        "VLLM_ROCM_USE_AITER_UNIFIED_ATTENTION",
        "VLLM_ROCM_USE_SKINNY_GEMM",
        "VLLM_ROCM_FP8_PADDING",
        "VLLM_ROCM_MOE_PADDING",
        "VLLM_ROCM_CUSTOM_PAGED_ATTN",
        "VLLM_ROCM_QUICK_REDUCE_QUANTIZATION",
        "VLLM_ROCM_QUICK_REDUCE_CAST_BF16_TO_FP16",
        "VLLM_ROCM_QUICK_REDUCE_MAX_SIZE_BYTES_MB",
        "VLLM_ROCM_FP8_MFMA_PAGE_ATTN",
        "VLLM_ENABLE_INDUCTOR_MAX_AUTOTUNE",
        "VLLM_ENABLE_INDUCTOR_COORDINATE_DESCENT_TUNING",
        "VLLM_USE_FBGEMM",
    ]
    for key in environment_variables_to_hash:
        # if this goes out of sync with environment_variables,
        # it's not a user error, it's a bug
        assert key in environment_variables, (
            "Please update environment_variables_to_hash in envs.py"
        )

    factors = [environment_variables[key]() for key in environment_variables_to_hash]

    hash_str = hashlib.md5(str(factors).encode(), usedforsecurity=False).hexdigest()

    return hash_str<|MERGE_RESOLUTION|>--- conflicted
+++ resolved
@@ -96,12 +96,8 @@
     VLLM_ALLOW_RUNTIME_LORA_UPDATING: bool = False
     VLLM_SKIP_P2P_CHECK: bool = False
     VLLM_DISABLED_KERNELS: list[str] = []
-<<<<<<< HEAD
-    VLLM_USE_V1: bool = False
-=======
     VLLM_DISABLE_PYNCCL: bool = False
     VLLM_USE_V1: bool = True
->>>>>>> 08d26a1b
     VLLM_ROCM_USE_AITER: bool = False
     VLLM_ROCM_USE_AITER_PAGED_ATTN: bool = False
     VLLM_ROCM_USE_AITER_LINEAR: bool = True
@@ -110,13 +106,9 @@
     VLLM_ROCM_USE_AITER_ASMMOE: bool = False
     VLLM_ROCM_USE_AITER_MLA: bool = True
     VLLM_ROCM_USE_AITER_MHA: bool = True
-<<<<<<< HEAD
-    VLLM_ROCM_USE_AITER_ROPE: bool = False
-    VLLM_ROCM_USE_AITER_CUSTOM_ALL_REDUCE: bool = True
-=======
     VLLM_ROCM_USE_AITER_FP4_ASM_GEMM: bool = False
     VLLM_ROCM_USE_TRITON_ROPE: bool = False
->>>>>>> 08d26a1b
+    VLLM_ROCM_USE_AITER_CUSTOM_ALL_REDUCE: bool = True
     VLLM_ROCM_USE_AITER_FP8BMM: bool = True
     VLLM_ROCM_USE_AITER_UNIFIED_ATTENTION: bool = False
     VLLM_ROCM_USE_SKINNY_GEMM: bool = True
@@ -481,40 +473,6 @@
     ),
     # Use separate prefill and decode kernels for V1 attention instead of
     # the unified triton kernel.
-<<<<<<< HEAD
-    "VLLM_V1_USE_PREFILL_DECODE_ATTENTION":
-    lambda:
-    (os.getenv("VLLM_V1_USE_PREFILL_DECODE_ATTENTION", "True").lower() in
-     ("true", "1")),
-
-    # Use AITER triton unified attention for V1 attention
-    "VLLM_USE_AITER_UNIFIED_ATTENTION":
-    lambda:
-    (os.getenv("VLLM_USE_AITER_UNIFIED_ATTENTION", "False").lower() in
-     ("true", "1")),
-
-    # Force vllm to use a specific flash-attention version (2 or 3), only valid
-    # when using the flash-attention backend.
-    "VLLM_FLASH_ATTN_VERSION":
-    lambda: maybe_convert_int(os.environ.get("VLLM_FLASH_ATTN_VERSION", None)),
-
-    # Internal flag to enable Dynamo fullgraph capture
-    "VLLM_TEST_DYNAMO_FULLGRAPH_CAPTURE":
-    lambda: bool(
-        os.environ.get("VLLM_TEST_DYNAMO_FULLGRAPH_CAPTURE", "1") != "0"),
-
-    # small gemms custom implementation for MI3* cards
-    "VLLM_USE_ROCM_SKINNY_GEMM":
-    lambda: (os.getenv("VLLM_USE_ROCM_SKINNY_GEMM", "True").lower() in
-             ("true", "1")),
-
-    # have custom paged attention implemented for MI3* cards write out fp8
-    "VLLM_USE_ROCM_CUSTOM_PAGED_ATTN_FP8_OUT":
-    lambda:
-    (os.getenv("VLLM_USE_ROCM_CUSTOM_PAGED_ATTN_FP8_OUT", "True").lower() in
-     ("true", "1")),
-
-=======
     "VLLM_V1_USE_PREFILL_DECODE_ATTENTION": lambda: (
         os.getenv("VLLM_V1_USE_PREFILL_DECODE_ATTENTION", "False").lower()
         in ("true", "1")
@@ -524,7 +482,6 @@
     "VLLM_FLASH_ATTN_VERSION": lambda: maybe_convert_int(
         os.environ.get("VLLM_FLASH_ATTN_VERSION", None)
     ),
->>>>>>> 08d26a1b
     # Feature flag to enable/disable Inductor standalone compile.
     # In torch <= 2.7 we ignore this flag; in torch >= 2.8 this is
     # disabled by default.
@@ -888,53 +845,27 @@
     ),
     # Whether to use aiter paged attention.
     # By default is disabled.
-<<<<<<< HEAD
-    "VLLM_ROCM_USE_AITER_PAGED_ATTN":
-    lambda: (os.getenv("VLLM_ROCM_USE_AITER_PAGED_ATTN", "False").lower() in
-             ("true", "1")),
-
-    # use aiter rms norm op if aiter ops are enabled.
-    "VLLM_ROCM_USE_AITER_LINEAR":
-    lambda: (os.getenv("VLLM_ROCM_USE_AITER_LINEAR", "True").lower() in
-             ("true", "1")),
-
-    # use aiter rms norm op if aiter ops are enabled.
-    "VLLM_ROCM_USE_AITER_RMSNORM":
-    lambda: (os.getenv("VLLM_ROCM_USE_AITER_RMSNORM", "True").lower() in
-             ("true", "1")),
-
-    # Whether to use aiter moe ops.
-    # By default is enabled.
-    "VLLM_ROCM_USE_AITER_MOE":
-    lambda: (os.getenv("VLLM_ROCM_USE_AITER_MOE", "True").lower() in
-             ("true", "1")),
-
-    # Whether to use aiter asm moe ops.
-    # By default is enabled.
-    "VLLM_ROCM_USE_AITER_ASMMOE":
-    lambda: (os.getenv("VLLM_ROCM_USE_AITER_ASMMOE", "False").lower() in
-             ("true", "1")),
-
-=======
     "VLLM_ROCM_USE_AITER_PAGED_ATTN": lambda: (
         os.getenv("VLLM_ROCM_USE_AITER_PAGED_ATTN", "False").lower() in ("true", "1")
     ),
-    # use aiter linear op if aiter ops are enabled
-    # The following list of related ops
-    # - scaled_mm (per-tensor / rowwise)
+    # use aiter rms norm op if aiter ops are enabled.
     "VLLM_ROCM_USE_AITER_LINEAR": lambda: (
         os.getenv("VLLM_ROCM_USE_AITER_LINEAR", "True").lower() in ("true", "1")
+    ),
+    # use aiter rms norm op if aiter ops are enabled.
+    "VLLM_ROCM_USE_AITER_RMSNORM": lambda: (
+        os.getenv("VLLM_ROCM_USE_AITER_RMSNORM", "True").lower() in ("true", "1")
     ),
     # Whether to use aiter moe ops.
     # By default is enabled.
     "VLLM_ROCM_USE_AITER_MOE": lambda: (
         os.getenv("VLLM_ROCM_USE_AITER_MOE", "True").lower() in ("true", "1")
     ),
-    # use aiter rms norm op if aiter ops are enabled.
-    "VLLM_ROCM_USE_AITER_RMSNORM": lambda: (
-        os.getenv("VLLM_ROCM_USE_AITER_RMSNORM", "True").lower() in ("true", "1")
-    ),
->>>>>>> 08d26a1b
+    # Whether to use aiter asm moe ops.
+    # By default is enabled.
+    "VLLM_ROCM_USE_AITER_ASMMOE": lambda: (
+        os.getenv("VLLM_ROCM_USE_AITER_ASMMOE", "False").lower() in ("true", "1")
+    ),
     # Whether to use aiter mla ops.
     # By default is enabled.
     "VLLM_ROCM_USE_AITER_MLA": lambda: (
@@ -942,27 +873,14 @@
     ),
     # Whether to use aiter mha ops.
     # By default is enabled.
-<<<<<<< HEAD
-    "VLLM_ROCM_USE_AITER_MHA":
-    lambda: (os.getenv("VLLM_ROCM_USE_AITER_MHA", "True").lower() in
-             ("true", "1")),
-
-    # Whether to use aiter rope op if aiter ops are enabled.
-    # By default is enabled.
-    "VLLM_ROCM_USE_AITER_ROPE":
-    lambda: (os.getenv("VLLM_ROCM_USE_AITER_ROPE", "False").lower() in
-             ("true", "1")),
-
+    "VLLM_ROCM_USE_AITER_MHA": lambda: (
+        os.getenv("VLLM_ROCM_USE_AITER_MHA", "True").lower() in ("true", "1")
+    ),
     # Whether to use aiter custom allreduce for ROCm platform.
     # By default is disabled, uses vLLM built-in custom allreduce.
-    "VLLM_ROCM_USE_AITER_CUSTOM_ALL_REDUCE":
-    lambda:
-    (os.getenv("VLLM_ROCM_USE_AITER_CUSTOM_ALL_REDUCE", "True").lower() in
-     ("true", "1")),
-
-=======
-    "VLLM_ROCM_USE_AITER_MHA": lambda: (
-        os.getenv("VLLM_ROCM_USE_AITER_MHA", "True").lower() in ("true", "1")
+    "VLLM_ROCM_USE_AITER_CUSTOM_ALL_REDUCE": lambda: (
+        os.getenv("VLLM_ROCM_USE_AITER_CUSTOM_ALL_REDUCE", "True").lower()
+        in ("true", "1")
     ),
     # Whether to use aiter fp4 gemm asm.
     # By default is disabled.
@@ -974,7 +892,6 @@
     "VLLM_ROCM_USE_TRITON_ROPE": lambda: (
         os.getenv("VLLM_ROCM_USE_TRITON_ROPE", "False").lower() in ("true", "1")
     ),
->>>>>>> 08d26a1b
     # Whether to use aiter triton fp8 bmm kernel
     # By default is enabled.
     "VLLM_ROCM_USE_AITER_FP8BMM": lambda: (
@@ -986,17 +903,9 @@
         in ("true", "1")
     ),
     # use rocm skinny gemms
-<<<<<<< HEAD
-    "VLLM_ROCM_USE_SKINNY_GEMM":
-    lambda: (os.getenv("VLLM_ROCM_USE_SKINNY_GEMM", "True").lower() in
-             ("true", "1")),
-
-
-=======
     "VLLM_ROCM_USE_SKINNY_GEMM": lambda: (
         os.getenv("VLLM_ROCM_USE_SKINNY_GEMM", "True").lower() in ("true", "1")
     ),
->>>>>>> 08d26a1b
     # Pad the fp8 weights to 256 bytes for ROCm
     "VLLM_ROCM_FP8_PADDING": lambda: bool(int(os.getenv("VLLM_ROCM_FP8_PADDING", "1"))),
     # Pad the weights for the moe kernel
@@ -1552,7 +1461,9 @@
         "VLLM_ROCM_USE_AITER_PAGED_ATTN",
         "VLLM_ROCM_USE_AITER_LINEAR",
         "VLLM_ROCM_USE_AITER_MOE",
+        "VLLM_ROCM_USE_AITER_ASMMOE",
         "VLLM_ROCM_USE_AITER_RMSNORM",
+        "VLLM_ROCM_USE_AITER_CUSTOM_ALL_REDUCE",
         "VLLM_ROCM_USE_AITER_MLA",
         "VLLM_ROCM_USE_AITER_MHA",
         "VLLM_ROCM_USE_AITER_FP4_ASM_GEMM",
