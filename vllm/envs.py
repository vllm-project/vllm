# SPDX-License-Identifier: Apache-2.0
# SPDX-FileCopyrightText: Copyright contributors to the vLLM project

import hashlib
import json
import os
import sys
import tempfile
from typing import TYPE_CHECKING, Any, Callable, Optional

if TYPE_CHECKING:
    VLLM_HOST_IP: str = ""
    VLLM_PORT: Optional[int] = None
    VLLM_RPC_BASE_PATH: str = tempfile.gettempdir()
    VLLM_USE_MODELSCOPE: bool = False
    VLLM_RINGBUFFER_WARNING_INTERVAL: int = 60
    VLLM_NCCL_SO_PATH: Optional[str] = None
    LD_LIBRARY_PATH: Optional[str] = None
    VLLM_USE_TRITON_FLASH_ATTN: bool = True
    VLLM_V1_USE_PREFILL_DECODE_ATTENTION: bool = False
    VLLM_USE_AITER_UNIFIED_ATTENTION: bool = False
    VLLM_FLASH_ATTN_VERSION: Optional[int] = None
    LOCAL_RANK: int = 0
    CUDA_VISIBLE_DEVICES: Optional[str] = None
    VLLM_ENGINE_ITERATION_TIMEOUT_S: int = 60
    VLLM_API_KEY: Optional[str] = None
    S3_ACCESS_KEY_ID: Optional[str] = None
    S3_SECRET_ACCESS_KEY: Optional[str] = None
    S3_ENDPOINT_URL: Optional[str] = None
    VLLM_MODEL_REDIRECT_PATH: Optional[str] = None
    VLLM_CACHE_ROOT: str = os.path.expanduser("~/.cache/vllm")
    VLLM_CONFIG_ROOT: str = os.path.expanduser("~/.config/vllm")
    VLLM_USAGE_STATS_SERVER: str = "https://stats.vllm.ai"
    VLLM_NO_USAGE_STATS: bool = False
    VLLM_DO_NOT_TRACK: bool = False
    VLLM_USAGE_SOURCE: str = ""
    VLLM_CONFIGURE_LOGGING: int = 1
    VLLM_LOGGING_LEVEL: str = "INFO"
    VLLM_LOGGING_PREFIX: str = ""
    VLLM_LOGGING_STREAM: str = "ext://sys.stdout"
    VLLM_LOGGING_CONFIG_PATH: Optional[str] = None
    VLLM_LOGITS_PROCESSOR_THREADS: Optional[int] = None
    VLLM_LOG_STATS_INTERVAL: float = 10.
    VLLM_TRACE_FUNCTION: int = 0
    VLLM_ATTENTION_BACKEND: Optional[str] = None
    VLLM_USE_FLASHINFER_SAMPLER: Optional[bool] = None
    VLLM_PP_LAYER_PARTITION: Optional[str] = None
    VLLM_CPU_KVCACHE_SPACE: Optional[int] = 0
    VLLM_CPU_OMP_THREADS_BIND: str = ""
    VLLM_CPU_NUM_OF_RESERVED_CPU: Optional[int] = None
    VLLM_CPU_MOE_PREPACK: bool = True
    VLLM_CPU_SGL_KERNEL: bool = False
    VLLM_XLA_CACHE_PATH: str = os.path.join(VLLM_CACHE_ROOT, "xla_cache")
    VLLM_XLA_CHECK_RECOMPILATION: bool = False
    VLLM_FUSED_MOE_CHUNK_SIZE: int = 64 * 1024
    VLLM_ENABLE_FUSED_MOE_ACTIVATION_CHUNKING: bool = True
    VLLM_USE_RAY_SPMD_WORKER: bool = False
    VLLM_USE_RAY_COMPILED_DAG: bool = False
    VLLM_USE_RAY_COMPILED_DAG_CHANNEL_TYPE: str = "auto"
    VLLM_USE_RAY_COMPILED_DAG_OVERLAP_COMM: bool = False
    VLLM_USE_RAY_WRAPPED_PP_COMM: bool = True
    VLLM_XLA_USE_SPMD: bool = False
    VLLM_WORKER_MULTIPROC_METHOD: str = "fork"
    VLLM_ASSETS_CACHE: str = os.path.join(VLLM_CACHE_ROOT, "assets")
    VLLM_IMAGE_FETCH_TIMEOUT: int = 5
    VLLM_VIDEO_FETCH_TIMEOUT: int = 30
    VLLM_AUDIO_FETCH_TIMEOUT: int = 10
    VLLM_MEDIA_LOADING_THREAD_COUNT: int = 8
    VLLM_MAX_AUDIO_CLIP_FILESIZE_MB: int = 25
    VLLM_VIDEO_LOADER_BACKEND: str = "opencv"
    VLLM_MM_INPUT_CACHE_GIB: int = 4
    VLLM_TARGET_DEVICE: str = "cuda"
    MAX_JOBS: Optional[str] = None
    NVCC_THREADS: Optional[str] = None
    VLLM_USE_PRECOMPILED: bool = False
    VLLM_DOCKER_BUILD_CONTEXT: bool = False
    VLLM_TEST_USE_PRECOMPILED_NIGHTLY_WHEEL: bool = False
    VLLM_KEEP_ALIVE_ON_ENGINE_DEATH: bool = False
    CMAKE_BUILD_TYPE: Optional[str] = None
    VERBOSE: bool = False
    VLLM_ALLOW_LONG_MAX_MODEL_LEN: bool = False
    VLLM_RPC_TIMEOUT: int = 10000  # ms
    VLLM_HTTP_TIMEOUT_KEEP_ALIVE: int = 5  # seconds
    VLLM_PLUGINS: Optional[list[str]] = None
    VLLM_LORA_RESOLVER_CACHE_DIR: Optional[str] = None
    VLLM_TORCH_PROFILER_DIR: Optional[str] = None
    VLLM_TORCH_PROFILER_RECORD_SHAPES: bool = False
    VLLM_TORCH_PROFILER_WITH_PROFILE_MEMORY: bool = False
    VLLM_TORCH_PROFILER_WITH_STACK: bool = True
    VLLM_TORCH_PROFILER_WITH_FLOPS: bool = False
    VLLM_USE_TRITON_AWQ: bool = False
    VLLM_ALLOW_RUNTIME_LORA_UPDATING: bool = False
    VLLM_SKIP_P2P_CHECK: bool = False
    VLLM_DISABLED_KERNELS: list[str] = []
    VLLM_USE_V1: bool = True
    VLLM_ROCM_USE_AITER: bool = False
    VLLM_ROCM_USE_AITER_PAGED_ATTN: bool = False
    VLLM_ROCM_USE_AITER_LINEAR: bool = True
    VLLM_ROCM_USE_AITER_MOE: bool = True
    VLLM_ROCM_USE_AITER_RMSNORM: bool = True
    VLLM_ROCM_USE_AITER_MLA: bool = True
    VLLM_ROCM_USE_AITER_MHA: bool = True
    VLLM_ROCM_USE_AITER_FP8BMM: bool = True
    VLLM_ROCM_USE_SKINNY_GEMM: bool = True
    VLLM_ROCM_FP8_PADDING: bool = True
    VLLM_ROCM_MOE_PADDING: bool = True
    VLLM_ROCM_CUSTOM_PAGED_ATTN: bool = True
    VLLM_ENABLE_V1_MULTIPROCESSING: bool = True
    VLLM_LOG_BATCHSIZE_INTERVAL: float = -1
    VLLM_DISABLE_COMPILE_CACHE: bool = False
    Q_SCALE_CONSTANT: int = 200
    K_SCALE_CONSTANT: int = 200
    V_SCALE_CONSTANT: int = 100
    VLLM_SERVER_DEV_MODE: bool = False
    VLLM_V1_OUTPUT_PROC_CHUNK_SIZE: int = 128
    VLLM_MLA_DISABLE: bool = False
    VLLM_RAY_PER_WORKER_GPUS: float = 1.0
    VLLM_RAY_BUNDLE_INDICES: str = ""
    VLLM_CUDART_SO_PATH: Optional[str] = None
    VLLM_DP_RANK: int = 0
    VLLM_DP_RANK_LOCAL: int = -1
    VLLM_DP_SIZE: int = 1
    VLLM_DP_MASTER_IP: str = ""
    VLLM_DP_MASTER_PORT: int = 0
    VLLM_MOE_DP_CHUNK_SIZE: int = 256
    VLLM_RANDOMIZE_DP_DUMMY_INPUTS: bool = False
    VLLM_MARLIN_USE_ATOMIC_ADD: bool = False
    VLLM_MXFP4_USE_MARLIN: Optional[bool] = None
    VLLM_V0_USE_OUTLINES_CACHE: bool = False
    VLLM_V1_USE_OUTLINES_CACHE: bool = False
    VLLM_TPU_BUCKET_PADDING_GAP: int = 0
    VLLM_TPU_MOST_MODEL_LEN: Optional[int] = None
    VLLM_TPU_USING_PATHWAYS: bool = False
    VLLM_USE_DEEP_GEMM: bool = False
    VLLM_USE_DEEP_GEMM_E8M0: bool = True
    VLLM_USE_DEEP_GEMM_E8M0_HOPPER: bool = False
    VLLM_SKIP_DEEP_GEMM_WARMUP: bool = False
    VLLM_USE_FUSED_MOE_GROUPED_TOPK: bool = True
    VLLM_USE_FLASHINFER_MOE_FP8: bool = False
    VLLM_USE_FLASHINFER_MOE_FP4: bool = False
    VLLM_FLASHINFER_MOE_BACKEND: str = "throughput"
    VLLM_XGRAMMAR_CACHE_MB: int = 0
    VLLM_MSGPACK_ZERO_COPY_THRESHOLD: int = 256
    VLLM_ALLOW_INSECURE_SERIALIZATION: bool = False
    VLLM_NIXL_SIDE_CHANNEL_HOST: str = "localhost"
    VLLM_NIXL_SIDE_CHANNEL_PORT: int = 5557
    VLLM_ALL2ALL_BACKEND: str = "naive"
    VLLM_MAX_TOKENS_PER_EXPERT_FP4_MOE: int = 163840
    VLLM_TOOL_PARSE_REGEX_TIMEOUT_SECONDS: int = 1
    VLLM_SLEEP_WHEN_IDLE: bool = False
    VLLM_MQ_MAX_CHUNK_BYTES_MB: int = 16
    VLLM_EXECUTE_MODEL_TIMEOUT_SECONDS: int = 300
    VLLM_KV_CACHE_LAYOUT: Optional[str] = None
    VLLM_COMPUTE_NANS_IN_LOGITS: bool = False
    VLLM_USE_NVFP4_CT_EMULATIONS: bool = False
    VLLM_ROCM_QUICK_REDUCE_QUANTIZATION: str = "NONE"
    VLLM_ROCM_QUICK_REDUCE_CAST_BF16_TO_FP16: bool = True
    VLLM_ROCM_QUICK_REDUCE_MAX_SIZE_BYTES_MB: Optional[int] = None
    VLLM_NIXL_ABORT_REQUEST_TIMEOUT: int = 120
    VLLM_USE_CUDNN_PREFILL: bool = False
    VLLM_ENABLE_CUDAGRAPH_GC: bool = False
    VLLM_LOOPBACK_IP: str = ""
    VLLM_ALLOW_CHUNKED_LOCAL_ATTN_WITH_HYBRID_KV_CACHE: bool = False
    VLLM_ENABLE_RESPONSES_API_STORE: bool = False
    VLLM_USE_TRTLLM_ATTENTION: Optional[str] = None
    VLLM_HAS_FLASHINFER_CUBIN: bool = False
    VLLM_USE_FLASHINFER_MOE_MXFP4_MXFP8: bool = False
    VLLM_USE_FLASHINFER_MOE_MXFP4_BF16: bool = False
    VLLM_ALLREDUCE_USE_SYMM_MEM: bool = False
    VLLM_TUNED_CONFIG_FOLDER: Optional[str] = None
    VLLM_DISABLE_PAD_FOR_CUDAGRAPH: bool = False
<<<<<<< HEAD
    VLLM_DEEPEP_BUFFER_SIZE_MB: int = 1024
=======
    VLLM_GPT_OSS_USE_CONTAINER_TOOL: bool = False
    VLLM_GPT_OSS_HARMONY_SYSTEM_INSTRUCTIONS: bool = False
    VLLM_CUSTOM_SCOPES_FOR_PROFILING: bool = False
    VLLM_KV_EVENTS_USE_INT_BLOCK_HASHES: bool = True
>>>>>>> bce18981


def get_default_cache_root():
    return os.getenv(
        "XDG_CACHE_HOME",
        os.path.join(os.path.expanduser("~"), ".cache"),
    )


def get_default_config_root():
    return os.getenv(
        "XDG_CONFIG_HOME",
        os.path.join(os.path.expanduser("~"), ".config"),
    )


def maybe_convert_int(value: Optional[str]) -> Optional[int]:
    if value is None:
        return None
    return int(value)


def maybe_convert_bool(value: Optional[str]) -> Optional[bool]:
    if value is None:
        return None
    return bool(int(value))


def get_vllm_port() -> Optional[int]:
    """Get the port from VLLM_PORT environment variable.

    Returns:
        The port number as an integer if VLLM_PORT is set, None otherwise.

    Raises:
        ValueError: If VLLM_PORT is a URI, suggest k8s service discovery issue.
    """
    if 'VLLM_PORT' not in os.environ:
        return None

    port = os.getenv('VLLM_PORT', '0')

    try:
        return int(port)
    except ValueError as err:
        from urllib.parse import urlparse
        parsed = urlparse(port)
        if parsed.scheme:
            raise ValueError(
                f"VLLM_PORT '{port}' appears to be a URI. "
                "This may be caused by a Kubernetes service discovery issue,"
                "check the warning in: https://docs.vllm.ai/en/stable/serving/env_vars.html"
            ) from None
        raise ValueError(
            f"VLLM_PORT '{port}' must be a valid integer") from err


# The begin-* and end* here are used by the documentation generator
# to extract the used env vars.

# --8<-- [start:env-vars-definition]

environment_variables: dict[str, Callable[[], Any]] = {

    # ================== Installation Time Env Vars ==================

    # Target device of vLLM, supporting [cuda (by default),
    # rocm, cpu]
    "VLLM_TARGET_DEVICE":
    lambda: os.getenv("VLLM_TARGET_DEVICE", "cuda").lower(),

    # Maximum number of compilation jobs to run in parallel.
    # By default this is the number of CPUs
    "MAX_JOBS":
    lambda: os.getenv("MAX_JOBS", None),

    # Number of threads to use for nvcc
    # By default this is 1.
    # If set, `MAX_JOBS` will be reduced to avoid oversubscribing the CPU.
    "NVCC_THREADS":
    lambda: os.getenv("NVCC_THREADS", None),

    # If set, vllm will use precompiled binaries (*.so)
    "VLLM_USE_PRECOMPILED":
    lambda: os.environ.get("VLLM_USE_PRECOMPILED", "").strip().lower() in
    ("1", "true") or bool(os.environ.get("VLLM_PRECOMPILED_WHEEL_LOCATION")),

    # Used to mark that setup.py is running in a Docker build context,
    # in order to force the use of precompiled binaries.
    "VLLM_DOCKER_BUILD_CONTEXT":
    lambda: os.environ.get("VLLM_DOCKER_BUILD_CONTEXT", "").strip().lower() in
    ("1", "true"),

    # Whether to force using nightly wheel in python build.
    # This is used for testing the nightly wheel in python build.
    "VLLM_TEST_USE_PRECOMPILED_NIGHTLY_WHEEL":
    lambda: bool(int(os.getenv("VLLM_TEST_USE_PRECOMPILED_NIGHTLY_WHEEL", "0"))
                 ),

    # CMake build type
    # If not set, defaults to "Debug" or "RelWithDebInfo"
    # Available options: "Debug", "Release", "RelWithDebInfo"
    "CMAKE_BUILD_TYPE":
    lambda: os.getenv("CMAKE_BUILD_TYPE"),

    # If set, vllm will print verbose logs during installation
    "VERBOSE":
    lambda: bool(int(os.getenv('VERBOSE', '0'))),

    # Root directory for vLLM configuration files
    # Defaults to `~/.config/vllm` unless `XDG_CONFIG_HOME` is set
    # Note that this not only affects how vllm finds its configuration files
    # during runtime, but also affects how vllm installs its configuration
    # files during **installation**.
    "VLLM_CONFIG_ROOT":
    lambda: os.path.expanduser(
        os.getenv(
            "VLLM_CONFIG_ROOT",
            os.path.join(get_default_config_root(), "vllm"),
        )),

    # ================== Runtime Env Vars ==================

    # Root directory for vLLM cache files
    # Defaults to `~/.cache/vllm` unless `XDG_CACHE_HOME` is set
    "VLLM_CACHE_ROOT":
    lambda: os.path.expanduser(
        os.getenv(
            "VLLM_CACHE_ROOT",
            os.path.join(get_default_cache_root(), "vllm"),
        )),

    # used in distributed environment to determine the ip address
    # of the current node, when the node has multiple network interfaces.
    # If you are using multi-node inference, you should set this differently
    # on each node.
    'VLLM_HOST_IP':
    lambda: os.getenv('VLLM_HOST_IP', ""),

    # used in distributed environment to manually set the communication port
    # Note: if VLLM_PORT is set, and some code asks for multiple ports, the
    # VLLM_PORT will be used as the first port, and the rest will be generated
    # by incrementing the VLLM_PORT value.
    'VLLM_PORT':
    get_vllm_port,

    # path used for ipc when the frontend api server is running in
    # multi-processing mode to communicate with the backend engine process.
    'VLLM_RPC_BASE_PATH':
    lambda: os.getenv('VLLM_RPC_BASE_PATH', tempfile.gettempdir()),

    # If true, will load models from ModelScope instead of Hugging Face Hub.
    # note that the value is true or false, not numbers
    "VLLM_USE_MODELSCOPE":
    lambda: os.environ.get("VLLM_USE_MODELSCOPE", "False").lower() == "true",

    # Interval in seconds to log a warning message when the ring buffer is full
    "VLLM_RINGBUFFER_WARNING_INTERVAL":
    lambda: int(os.environ.get("VLLM_RINGBUFFER_WARNING_INTERVAL", "60")),

    # path to cudatoolkit home directory, under which should be bin, include,
    # and lib directories.
    "CUDA_HOME":
    lambda: os.environ.get("CUDA_HOME", None),

    # Path to the NCCL library file. It is needed because nccl>=2.19 brought
    # by PyTorch contains a bug: https://github.com/NVIDIA/nccl/issues/1234
    "VLLM_NCCL_SO_PATH":
    lambda: os.environ.get("VLLM_NCCL_SO_PATH", None),

    # when `VLLM_NCCL_SO_PATH` is not set, vllm will try to find the nccl
    # library file in the locations specified by `LD_LIBRARY_PATH`
    "LD_LIBRARY_PATH":
    lambda: os.environ.get("LD_LIBRARY_PATH", None),

    # flag to control if vllm should use triton flash attention
    "VLLM_USE_TRITON_FLASH_ATTN":
    lambda: (os.environ.get("VLLM_USE_TRITON_FLASH_ATTN", "True").lower() in
             ("true", "1")),

    # Use separate prefill and decode kernels for V1 attention instead of
    # the unified triton kernel.
    "VLLM_V1_USE_PREFILL_DECODE_ATTENTION":
    lambda:
    (os.getenv("VLLM_V1_USE_PREFILL_DECODE_ATTENTION", "False").lower() in
     ("true", "1")),

    # Use AITER triton unified attention for V1 attention
    "VLLM_USE_AITER_UNIFIED_ATTENTION":
    lambda:
    (os.getenv("VLLM_USE_AITER_UNIFIED_ATTENTION", "False").lower() in
     ("true", "1")),

    # Force vllm to use a specific flash-attention version (2 or 3), only valid
    # when using the flash-attention backend.
    "VLLM_FLASH_ATTN_VERSION":
    lambda: maybe_convert_int(os.environ.get("VLLM_FLASH_ATTN_VERSION", None)),

    # Internal flag to enable Dynamo fullgraph capture
    "VLLM_TEST_DYNAMO_FULLGRAPH_CAPTURE":
    lambda: bool(
        os.environ.get("VLLM_TEST_DYNAMO_FULLGRAPH_CAPTURE", "1") != "0"),

    # Feature flag to enable/disable Inductor standalone compile.
    # In torch <= 2.7 we ignore this flag; in torch >= 2.8 this is
    # enabled by default.
    "VLLM_USE_STANDALONE_COMPILE":
    lambda: os.environ.get("VLLM_USE_STANDALONE_COMPILE", "1") == "1",

    # local rank of the process in the distributed setting, used to determine
    # the GPU device id
    "LOCAL_RANK":
    lambda: int(os.environ.get("LOCAL_RANK", "0")),

    # used to control the visible devices in the distributed setting
    "CUDA_VISIBLE_DEVICES":
    lambda: os.environ.get("CUDA_VISIBLE_DEVICES", None),

    # timeout for each iteration in the engine
    "VLLM_ENGINE_ITERATION_TIMEOUT_S":
    lambda: int(os.environ.get("VLLM_ENGINE_ITERATION_TIMEOUT_S", "60")),

    # API key for vLLM API server
    "VLLM_API_KEY":
    lambda: os.environ.get("VLLM_API_KEY", None),

    # Whether to log responses from API Server for debugging
    "VLLM_DEBUG_LOG_API_SERVER_RESPONSE":
    lambda: os.environ.get("VLLM_DEBUG_LOG_API_SERVER_RESPONSE", "False"
                           ).lower() == "true",

    # S3 access information, used for tensorizer to load model from S3
    "S3_ACCESS_KEY_ID":
    lambda: os.environ.get("S3_ACCESS_KEY_ID", None),
    "S3_SECRET_ACCESS_KEY":
    lambda: os.environ.get("S3_SECRET_ACCESS_KEY", None),
    "S3_ENDPOINT_URL":
    lambda: os.environ.get("S3_ENDPOINT_URL", None),

    # Usage stats collection
    "VLLM_USAGE_STATS_SERVER":
    lambda: os.environ.get("VLLM_USAGE_STATS_SERVER", "https://stats.vllm.ai"),
    "VLLM_NO_USAGE_STATS":
    lambda: os.environ.get("VLLM_NO_USAGE_STATS", "0") == "1",
    "VLLM_DO_NOT_TRACK":
    lambda: (os.environ.get("VLLM_DO_NOT_TRACK", None) or os.environ.get(
        "DO_NOT_TRACK", None) or "0") == "1",
    "VLLM_USAGE_SOURCE":
    lambda: os.environ.get("VLLM_USAGE_SOURCE", "production"),

    # Logging configuration
    # If set to 0, vllm will not configure logging
    # If set to 1, vllm will configure logging using the default configuration
    #    or the configuration file specified by VLLM_LOGGING_CONFIG_PATH
    "VLLM_CONFIGURE_LOGGING":
    lambda: int(os.getenv("VLLM_CONFIGURE_LOGGING", "1")),
    "VLLM_LOGGING_CONFIG_PATH":
    lambda: os.getenv("VLLM_LOGGING_CONFIG_PATH"),

    # this is used for configuring the default logging level
    "VLLM_LOGGING_LEVEL":
    lambda: os.getenv("VLLM_LOGGING_LEVEL", "INFO").upper(),

    # this is used for configuring the default logging stream
    "VLLM_LOGGING_STREAM":
    lambda: os.getenv("VLLM_LOGGING_STREAM", "ext://sys.stdout"),

    # if set, VLLM_LOGGING_PREFIX will be prepended to all log messages
    "VLLM_LOGGING_PREFIX":
    lambda: os.getenv("VLLM_LOGGING_PREFIX", ""),

    # if set, vllm will call logits processors in a thread pool with this many
    # threads. This is useful when using custom logits processors that either
    # (a) launch additional CUDA kernels or (b) do significant CPU-bound work
    # while not holding the python GIL, or both.
    "VLLM_LOGITS_PROCESSOR_THREADS":
    lambda: int(os.getenv("VLLM_LOGITS_PROCESSOR_THREADS", "0"))
    if "VLLM_LOGITS_PROCESSOR_THREADS" in os.environ else None,

    # If set, vllm will log stats at this interval in seconds
    # If not set, vllm will log stats every 10 seconds.
    "VLLM_LOG_STATS_INTERVAL":
    lambda: val if (val := float(os.getenv("VLLM_LOG_STATS_INTERVAL", "10.")))
        > 0. else 10.,

    # Trace function calls
    # If set to 1, vllm will trace function calls
    # Useful for debugging
    "VLLM_TRACE_FUNCTION":
    lambda: int(os.getenv("VLLM_TRACE_FUNCTION", "0")),

    # Backend for attention computation
    # Available options:
    # - "TORCH_SDPA": use torch.nn.MultiheadAttention
    # - "FLASH_ATTN": use FlashAttention
    # - "XFORMERS": use XFormers
    # - "ROCM_FLASH": use ROCmFlashAttention
    # - "FLASHINFER": use flashinfer
    # - "FLASHMLA": use FlashMLA
    # - "FLASH_ATTN_MLA": use FlashAttention for MLA
    "VLLM_ATTENTION_BACKEND":
    lambda: os.getenv("VLLM_ATTENTION_BACKEND", None),

    # If set, vllm will use flashinfer sampler
    "VLLM_USE_FLASHINFER_SAMPLER":
    lambda: bool(int(os.environ["VLLM_USE_FLASHINFER_SAMPLER"]))
    if "VLLM_USE_FLASHINFER_SAMPLER" in os.environ else None,

    # Pipeline stage partition strategy
    "VLLM_PP_LAYER_PARTITION":
    lambda: os.getenv("VLLM_PP_LAYER_PARTITION", None),

    # (CPU backend only) CPU key-value cache space.
    # default is None and will be set as 4 GB
    "VLLM_CPU_KVCACHE_SPACE":
    lambda: int(os.getenv("VLLM_CPU_KVCACHE_SPACE", "0"))
    if "VLLM_CPU_KVCACHE_SPACE" in os.environ else None,

    # (CPU backend only) CPU core ids bound by OpenMP threads, e.g., "0-31",
    # "0,1,2", "0-31,33". CPU cores of different ranks are separated by '|'.
    "VLLM_CPU_OMP_THREADS_BIND":
    lambda: os.getenv("VLLM_CPU_OMP_THREADS_BIND", "auto"),

    # (CPU backend only) CPU cores not used by OMP threads .
    # Those CPU cores will not be used by OMP threads of a rank.
    "VLLM_CPU_NUM_OF_RESERVED_CPU":
    lambda: int(os.getenv("VLLM_CPU_NUM_OF_RESERVED_CPU", "0"))
    if "VLLM_CPU_NUM_OF_RESERVED_CPU" in os.environ else None,

    # (CPU backend only) whether to use prepack for MoE layer. This will be
    # passed to ipex.llm.modules.GatedMLPMOE. On unsupported CPUs, you might
    # need to set this to "0" (False).
    "VLLM_CPU_MOE_PREPACK":
    lambda: bool(int(os.getenv("VLLM_CPU_MOE_PREPACK", "1"))),

    # (CPU backend only) whether to use SGL kernels, optimized for small batch.
    "VLLM_CPU_SGL_KERNEL":
    lambda: bool(int(os.getenv("VLLM_CPU_SGL_KERNEL", "0"))),

    # If the env var is set, then all workers will execute as separate
    # processes from the engine, and we use the same mechanism to trigger
    # execution on all workers.
    # Run vLLM with VLLM_USE_RAY_SPMD_WORKER=1 to enable it.
    "VLLM_USE_RAY_SPMD_WORKER":
    lambda: bool(int(os.getenv("VLLM_USE_RAY_SPMD_WORKER", "0"))),

    # If the env var is set, it uses the Ray's Compiled Graph
    # (previously known as ADAG) API which optimizes the
    # control plane overhead.
    # Run vLLM with VLLM_USE_RAY_COMPILED_DAG=1 to enable it.
    # Note that this variable is set to 1 in V1 by default
    # when ray distributed executor is used.
    "VLLM_USE_RAY_COMPILED_DAG":
    lambda: bool(int(os.getenv("VLLM_USE_RAY_COMPILED_DAG", "0"))),

    # If the env var is set, Ray Compiled Graph uses the specified
    # channel type to communicate between workers belonging to
    # different pipeline-parallel stages.
    # Available options:
    # - "auto": use the default channel type
    # - "nccl": use NCCL for communication
    # - "shm": use shared memory and gRPC for communication
    # This flag is ignored if VLLM_USE_RAY_COMPILED_DAG is not set.
    "VLLM_USE_RAY_COMPILED_DAG_CHANNEL_TYPE":
    lambda: os.getenv("VLLM_USE_RAY_COMPILED_DAG_CHANNEL_TYPE", "auto"),

    # If the env var is set, it enables GPU communication overlap
    # (experimental feature) in Ray's Compiled Graph. This flag is ignored if
    # VLLM_USE_RAY_COMPILED_DAG is not set.
    "VLLM_USE_RAY_COMPILED_DAG_OVERLAP_COMM":
    lambda: bool(int(os.getenv("VLLM_USE_RAY_COMPILED_DAG_OVERLAP_COMM", "0"))
                 ),

    # If the env var is set, it uses a Ray Communicator wrapping
    # vLLM's pipeline parallelism communicator to interact with Ray's
    # Compiled Graph. Otherwise, it uses Ray's NCCL communicator.
    # This flag is ignored if VLLM_USE_RAY_COMPILED_DAG is not set.
    "VLLM_USE_RAY_WRAPPED_PP_COMM":
    lambda: bool(int(os.getenv("VLLM_USE_RAY_WRAPPED_PP_COMM", "1"))),

    # Use dedicated multiprocess context for workers.
    # Both spawn and fork work
    "VLLM_WORKER_MULTIPROC_METHOD":
    lambda: os.getenv("VLLM_WORKER_MULTIPROC_METHOD", "fork"),

    # Path to the cache for storing downloaded assets
    "VLLM_ASSETS_CACHE":
    lambda: os.path.expanduser(
        os.getenv(
            "VLLM_ASSETS_CACHE",
            os.path.join(get_default_cache_root(), "vllm", "assets"),
        )),

    # Timeout for fetching images when serving multimodal models
    # Default is 5 seconds
    "VLLM_IMAGE_FETCH_TIMEOUT":
    lambda: int(os.getenv("VLLM_IMAGE_FETCH_TIMEOUT", "5")),

    # Timeout for fetching videos when serving multimodal models
    # Default is 30 seconds
    "VLLM_VIDEO_FETCH_TIMEOUT":
    lambda: int(os.getenv("VLLM_VIDEO_FETCH_TIMEOUT", "30")),

    # Timeout for fetching audio when serving multimodal models
    # Default is 10 seconds
    "VLLM_AUDIO_FETCH_TIMEOUT":
    lambda: int(os.getenv("VLLM_AUDIO_FETCH_TIMEOUT", "10")),

    # Max number of workers for the thread pool handling
    # media bytes loading. Set to 1 to disable parallel processing.
    # Default is 8
    "VLLM_MEDIA_LOADING_THREAD_COUNT":
    lambda: int(os.getenv("VLLM_MEDIA_LOADING_THREAD_COUNT", "8")),

    # Maximum filesize in MB for a single audio file when processing
    # speech-to-text requests. Files larger than this will be rejected.
    # Default is 25 MB
    "VLLM_MAX_AUDIO_CLIP_FILESIZE_MB":
    lambda: int(os.getenv("VLLM_MAX_AUDIO_CLIP_FILESIZE_MB", "25")),

    # Backend for Video IO
    # - "opencv": Default backend that uses OpenCV stream buffered backend.
    #
    # Custom backend implementations can be registered
    # via `@VIDEO_LOADER_REGISTRY.register("my_custom_video_loader")` and
    # imported at runtime.
    # If a non-existing backend is used, an AssertionError will be thrown.
    "VLLM_VIDEO_LOADER_BACKEND":
    lambda: os.getenv("VLLM_VIDEO_LOADER_BACKEND", "opencv"),

    # [DEPRECATED] Cache size (in GiB per process) for multimodal input cache
    # Default is 4 GiB per API process + 4 GiB per engine core process
    "VLLM_MM_INPUT_CACHE_GIB":
    lambda: int(os.getenv("VLLM_MM_INPUT_CACHE_GIB", "4")),

    # Path to the XLA persistent cache directory.
    # Only used for XLA devices such as TPUs.
    "VLLM_XLA_CACHE_PATH":
    lambda: os.path.expanduser(
        os.getenv(
            "VLLM_XLA_CACHE_PATH",
            os.path.join(get_default_cache_root(), "vllm", "xla_cache"),
        )),

    # If set, assert on XLA recompilation after each execution step.
    "VLLM_XLA_CHECK_RECOMPILATION":
    lambda: bool(int(os.getenv("VLLM_XLA_CHECK_RECOMPILATION", "0"))),

    # Enable SPMD mode for TPU backend.
    "VLLM_XLA_USE_SPMD":
    lambda: bool(int(os.getenv("VLLM_XLA_USE_SPMD", "0"))),
    "VLLM_FUSED_MOE_CHUNK_SIZE":
    lambda: int(os.getenv("VLLM_FUSED_MOE_CHUNK_SIZE", "32768")),
    # Control whether to use fused MoE activation chunking. Current chunking
    # logic is incompatible with torch.compile and causes IMA. See issue
    # https://github.com/vllm-project/vllm/issues/19631.
    "VLLM_ENABLE_FUSED_MOE_ACTIVATION_CHUNKING":
    lambda: bool(
        int(os.getenv("VLLM_ENABLE_FUSED_MOE_ACTIVATION_CHUNKING", "1"))),

    # If set, the OpenAI API server will stay alive even after the underlying
    # AsyncLLMEngine errors and stops serving requests
    "VLLM_KEEP_ALIVE_ON_ENGINE_DEATH":
    lambda: bool(os.getenv("VLLM_KEEP_ALIVE_ON_ENGINE_DEATH", 0)),

    # If the env var VLLM_ALLOW_LONG_MAX_MODEL_LEN is set, it allows
    # the user to specify a max sequence length greater than
    # the max length derived from the model's config.json.
    # To enable this, set VLLM_ALLOW_LONG_MAX_MODEL_LEN=1.
    "VLLM_ALLOW_LONG_MAX_MODEL_LEN":
    lambda:
    (os.environ.get("VLLM_ALLOW_LONG_MAX_MODEL_LEN", "0").strip().lower() in
     ("1", "true")),

    # If set, forces FP8 Marlin to be used for FP8 quantization regardless
    # of the hardware support for FP8 compute.
    "VLLM_TEST_FORCE_FP8_MARLIN":
    lambda:
    (os.environ.get("VLLM_TEST_FORCE_FP8_MARLIN", "0").strip().lower() in
     ("1", "true")),
    "VLLM_TEST_FORCE_LOAD_FORMAT":
    lambda: os.getenv("VLLM_TEST_FORCE_LOAD_FORMAT", "dummy"),

    # Time in ms for the zmq client to wait for a response from the backend
    # server for simple data operations
    "VLLM_RPC_TIMEOUT":
    lambda: int(os.getenv("VLLM_RPC_TIMEOUT", "10000")),

    # Timeout in seconds for keeping HTTP connections alive in API server
    "VLLM_HTTP_TIMEOUT_KEEP_ALIVE":
    lambda: int(os.environ.get("VLLM_HTTP_TIMEOUT_KEEP_ALIVE", "5")),

    # a list of plugin names to load, separated by commas.
    # if this is not set, it means all plugins will be loaded
    # if this is set to an empty string, no plugins will be loaded
    "VLLM_PLUGINS":
    lambda: None if "VLLM_PLUGINS" not in os.environ else os.environ[
        "VLLM_PLUGINS"].split(","),

    # a local directory to look in for unrecognized LoRA adapters.
    # only works if plugins are enabled and
    # VLLM_ALLOW_RUNTIME_LORA_UPDATING is enabled.
    "VLLM_LORA_RESOLVER_CACHE_DIR":
    lambda: os.getenv("VLLM_LORA_RESOLVER_CACHE_DIR", None),

    # Enables torch profiler if set.
    # Both AsyncLLM's CPU traces as well as workers'
    # traces (CPU & GPU) will be saved under this directory.
    # Note that it must be an absolute path.
    "VLLM_TORCH_PROFILER_DIR":
    lambda: (None if os.getenv("VLLM_TORCH_PROFILER_DIR", None) is None else os
             .path.abspath(os.path.expanduser(os.getenv(
        "VLLM_TORCH_PROFILER_DIR", ".")))),

    # Enable torch profiler to record shapes if set
    # VLLM_TORCH_PROFILER_RECORD_SHAPES=1. If not set, torch profiler will
    # not record shapes.
    "VLLM_TORCH_PROFILER_RECORD_SHAPES":
    lambda: bool(os.getenv("VLLM_TORCH_PROFILER_RECORD_SHAPES", "0") != "0"),

    # Enable torch profiler to profile memory if set
    # VLLM_TORCH_PROFILER_WITH_PROFILE_MEMORY=1. If not set, torch profiler
    # will not profile memory.
    "VLLM_TORCH_PROFILER_WITH_PROFILE_MEMORY":
    lambda: bool(
        os.getenv("VLLM_TORCH_PROFILER_WITH_PROFILE_MEMORY", "0") != "0"),

    # Enable torch profiler to profile stack if set
    # VLLM_TORCH_PROFILER_WITH_STACK=1. If not set, torch profiler WILL
    # profile stack by default.
    "VLLM_TORCH_PROFILER_WITH_STACK":
    lambda: bool(os.getenv("VLLM_TORCH_PROFILER_WITH_STACK", "1") != "0"),

    # Enable torch profiler to profile flops if set
    # VLLM_TORCH_PROFILER_WITH_FLOPS=1. If not set, torch profiler will
    # not profile flops.
    "VLLM_TORCH_PROFILER_WITH_FLOPS":
    lambda: bool(os.getenv("VLLM_TORCH_PROFILER_WITH_FLOPS", "0") != "0"),

    # If set, vLLM will use Triton implementations of AWQ.
    "VLLM_USE_TRITON_AWQ":
    lambda: bool(int(os.getenv("VLLM_USE_TRITON_AWQ", "0"))),

    # If set, allow loading or unloading lora adapters in runtime,
    "VLLM_ALLOW_RUNTIME_LORA_UPDATING":
    lambda:
    (os.environ.get("VLLM_ALLOW_RUNTIME_LORA_UPDATING", "0").strip().lower() in
     ("1", "true")),

    # We assume drivers can report p2p status correctly.
    # If the program hangs when using custom allreduce,
    # potantially caused by a bug in the driver (535 series),
    # if might be helpful to set VLLM_SKIP_P2P_CHECK=0
    # so that vLLM can verify if p2p is actually working.
    # See https://github.com/vllm-project/vllm/blob/a9b15c606fea67a072416ea0ea115261a2756058/vllm/distributed/device_communicators/custom_all_reduce_utils.py#L101-L108 for details. # noqa
    "VLLM_SKIP_P2P_CHECK":
    lambda: os.getenv("VLLM_SKIP_P2P_CHECK", "1") == "1",

    # List of quantization kernels that should be disabled, used for testing
    # and performance comparisons. Currently only affects MPLinearKernel
    # selection
    # (kernels: MacheteLinearKernel, MarlinLinearKernel, ExllamaLinearKernel)
    "VLLM_DISABLED_KERNELS":
    lambda: [] if "VLLM_DISABLED_KERNELS" not in os.environ else os.environ[
        "VLLM_DISABLED_KERNELS"].split(","),

    # If set, use the V1 code path.
    "VLLM_USE_V1":
    lambda: bool(int(os.getenv("VLLM_USE_V1", "1"))),

    # Disable aiter ops unless specifically enabled.
    # Acts as a parent switch to enable the rest of the other operations.
    "VLLM_ROCM_USE_AITER":
    lambda: (os.getenv("VLLM_ROCM_USE_AITER", "False").lower() in
             ("true", "1")),

    # Whether to use aiter paged attention.
    # By default is disabled.
    "VLLM_ROCM_USE_AITER_PAGED_ATTN":
    lambda: (os.getenv("VLLM_ROCM_USE_AITER_PAGED_ATTN", "False").lower() in
             ("true", "1")),

    # use aiter linear op if aiter ops are enabled
    # The following list of related ops
    # - scaled_mm (per-tensor / rowwise)
    "VLLM_ROCM_USE_AITER_LINEAR":
    lambda: (os.getenv("VLLM_ROCM_USE_AITER_LINEAR", "True").lower() in
             ("true", "1")),

    # Whether to use aiter moe ops.
    # By default is enabled.
    "VLLM_ROCM_USE_AITER_MOE":
    lambda: (os.getenv("VLLM_ROCM_USE_AITER_MOE", "True").lower() in
             ("true", "1")),

    # use aiter rms norm op if aiter ops are enabled.
    "VLLM_ROCM_USE_AITER_RMSNORM":
    lambda: (os.getenv("VLLM_ROCM_USE_AITER_RMSNORM", "True").lower() in
             ("true", "1")),

    # Whether to use aiter mla ops.
    # By default is enabled.
    "VLLM_ROCM_USE_AITER_MLA":
    lambda: (os.getenv("VLLM_ROCM_USE_AITER_MLA", "True").lower() in
             ("true", "1")),

    # Whether to use aiter mha ops.
    # By default is enabled.
    "VLLM_ROCM_USE_AITER_MHA":
    lambda: (os.getenv("VLLM_ROCM_USE_AITER_MHA", "True").lower() in
             ("true", "1")),

    # Whether to use aiter triton fp8 bmm kernel
    # By default is enabled.
    "VLLM_ROCM_USE_AITER_FP8BMM":
    lambda: (os.getenv("VLLM_ROCM_USE_AITER_FP8BMM", "True").lower() in
             ("true", "1")),

    # use rocm skinny gemms
    "VLLM_ROCM_USE_SKINNY_GEMM":
    lambda: (os.getenv("VLLM_ROCM_USE_SKINNY_GEMM", "True").lower() in
             ("true", "1")),

    # Pad the fp8 weights to 256 bytes for ROCm
    "VLLM_ROCM_FP8_PADDING":
    lambda: bool(int(os.getenv("VLLM_ROCM_FP8_PADDING", "1"))),

    # Pad the weights for the moe kernel
    "VLLM_ROCM_MOE_PADDING":
    lambda: bool(int(os.getenv("VLLM_ROCM_MOE_PADDING", "1"))),

    # custom paged attention kernel for MI3* cards
    "VLLM_ROCM_CUSTOM_PAGED_ATTN":
    lambda: (os.getenv("VLLM_ROCM_CUSTOM_PAGED_ATTN", "True").lower() in
             ("true", "1")),

    # Custom quick allreduce kernel for MI3* cards
    # Choice of quantization level: FP, INT8, INT6, INT4 or NONE
    # Recommended for large models to get allreduce
    "VLLM_ROCM_QUICK_REDUCE_QUANTIZATION":
    lambda: os.getenv("VLLM_ROCM_QUICK_REDUCE_QUANTIZATION", "NONE").upper(),

    # Custom quick allreduce kernel for MI3* cards
    # Due to the lack of the bfloat16 asm instruction, bfloat16
    # kernels are slower than fp16,
    # If environment variable is set to 1, the input is converted to fp16
    "VLLM_ROCM_QUICK_REDUCE_CAST_BF16_TO_FP16":
    lambda:
    (os.getenv("VLLM_ROCM_QUICK_REDUCE_CAST_BF16_TO_FP16", "True").lower() in
     ("true", "1")),

    # Custom quick allreduce kernel for MI3* cards.
    # Controls the maximum allowed number of data bytes(MB) for custom quick
    # allreduce communication.
    # Default: 2048 MB.
    # Data exceeding this size will use either custom allreduce or RCCL
    # communication.
    "VLLM_ROCM_QUICK_REDUCE_MAX_SIZE_BYTES_MB":
    lambda: maybe_convert_int(
        os.environ.get("VLLM_ROCM_QUICK_REDUCE_MAX_SIZE_BYTES_MB", None)),

    # Divisor for dynamic query scale factor calculation for FP8 KV Cache
    "Q_SCALE_CONSTANT":
    lambda: int(os.getenv("Q_SCALE_CONSTANT", "200")),
    # Divisor for dynamic key scale factor calculation for FP8 KV Cache
    "K_SCALE_CONSTANT":
    lambda: int(os.getenv("K_SCALE_CONSTANT", "200")),
    # Divisor for dynamic value scale factor calculation for FP8 KV Cache
    "V_SCALE_CONSTANT":
    lambda: int(os.getenv("V_SCALE_CONSTANT", "100")),

    # If set, enable multiprocessing in LLM for the V1 code path.
    "VLLM_ENABLE_V1_MULTIPROCESSING":
    lambda: bool(int(os.getenv("VLLM_ENABLE_V1_MULTIPROCESSING", "1"))),
    "VLLM_LOG_BATCHSIZE_INTERVAL":
    lambda: float(os.getenv("VLLM_LOG_BATCHSIZE_INTERVAL", "-1")),
    "VLLM_DISABLE_COMPILE_CACHE":
    lambda: bool(int(os.getenv("VLLM_DISABLE_COMPILE_CACHE", "0"))),

    # If set, vllm will run in development mode, which will enable
    # some additional endpoints for developing and debugging,
    # e.g. `/reset_prefix_cache`
    "VLLM_SERVER_DEV_MODE":
    lambda: bool(int(os.getenv("VLLM_SERVER_DEV_MODE", "0"))),

    # Controls the maximum number of requests to handle in a
    # single asyncio task when processing per-token outputs in the
    # V1 AsyncLLM interface. It is applicable when handling a high
    # concurrency of streaming requests.
    # Setting this too high can result in a higher variance of
    # inter-message latencies. Setting it too low can negatively impact
    # TTFT and overall throughput.
    "VLLM_V1_OUTPUT_PROC_CHUNK_SIZE":
    lambda: int(os.getenv("VLLM_V1_OUTPUT_PROC_CHUNK_SIZE", "128")),

    # If set, vLLM will disable the MLA attention optimizations.
    "VLLM_MLA_DISABLE":
    lambda: bool(int(os.getenv("VLLM_MLA_DISABLE", "0"))),

    # Number of GPUs per worker in Ray, if it is set to be a fraction,
    # it allows ray to schedule multiple actors on a single GPU,
    # so that users can colocate other actors on the same GPUs as vLLM.
    "VLLM_RAY_PER_WORKER_GPUS":
    lambda: float(os.getenv("VLLM_RAY_PER_WORKER_GPUS", "1.0")),

    # Bundle indices for Ray, if it is set, it can control precisely
    # which indices are used for the Ray bundle, for every worker.
    # Format: comma-separated list of integers, e.g. "0,1,2,3"
    "VLLM_RAY_BUNDLE_INDICES":
    lambda: os.getenv("VLLM_RAY_BUNDLE_INDICES", ""),

    # In some system, find_loaded_library() may not work. So we allow users to
    # specify the path through environment variable VLLM_CUDART_SO_PATH.
    "VLLM_CUDART_SO_PATH":
    lambda: os.getenv("VLLM_CUDART_SO_PATH", None),

    # Rank of the process in the data parallel setting
    "VLLM_DP_RANK":
    lambda: int(os.getenv("VLLM_DP_RANK", "0")),

    # Rank of the process in the data parallel setting.
    # Defaults to VLLM_DP_RANK when not set.
    "VLLM_DP_RANK_LOCAL":
    lambda: int(
        os.getenv("VLLM_DP_RANK_LOCAL", sys.modules[__name__].VLLM_DP_RANK)),

    # World size of the data parallel setting
    "VLLM_DP_SIZE":
    lambda: int(os.getenv("VLLM_DP_SIZE", "1")),

    # IP address of the master node in the data parallel setting
    "VLLM_DP_MASTER_IP":
    lambda: os.getenv("VLLM_DP_MASTER_IP", "127.0.0.1"),

    # Port of the master node in the data parallel setting
    "VLLM_DP_MASTER_PORT":
    lambda: int(os.getenv("VLLM_DP_MASTER_PORT", "0")),

    # In the context of executing MoE models with Data-Parallel, Expert-Parallel
    # and Batched All-to-All dispatch/combine kernels, VLLM_MOE_DP_CHUNK_SIZE
    # dictates the quantum of tokens that can be dispatched from a DP
    # rank. All DP ranks process the activations in VLLM_MOE_DP_CHUNK_SIZE
    # units.
    "VLLM_MOE_DP_CHUNK_SIZE":
    lambda: int(os.getenv("VLLM_MOE_DP_CHUNK_SIZE", "256")),

    # Randomize inputs during dummy runs when using Data Parallel
    "VLLM_RANDOMIZE_DP_DUMMY_INPUTS":
    lambda: os.environ.get("VLLM_RANDOMIZE_DP_DUMMY_INPUTS", "0") == "1",

    # Whether to use S3 path for model loading in CI via RunAI Streamer
    "VLLM_CI_USE_S3":
    lambda: os.environ.get("VLLM_CI_USE_S3", "0") == "1",

    # Use model_redirect to redirect the model name to a local folder.
    # `model_redirect` can be a json file mapping the model between
    # repo_id and local folder:
    # {"meta-llama/Llama-3.2-1B": "/tmp/Llama-3.2-1B"}
    # or a space separated values table file:
    # meta-llama/Llama-3.2-1B   /tmp/Llama-3.2-1B
    "VLLM_MODEL_REDIRECT_PATH":
    lambda: os.environ.get("VLLM_MODEL_REDIRECT_PATH", None),

    # Whether to use atomicAdd reduce in gptq/awq marlin kernel.
    "VLLM_MARLIN_USE_ATOMIC_ADD":
    lambda: os.environ.get("VLLM_MARLIN_USE_ATOMIC_ADD", "0") == "1",

    # Whether to use marlin kernel in mxfp4 quantization method
    "VLLM_MXFP4_USE_MARLIN":
    lambda: maybe_convert_bool(os.environ.get("VLLM_MXFP4_USE_MARLIN", None)),

    # Whether to turn on the outlines cache for V0
    # This cache is unbounded and on disk, so it's not safe to use in
    # an environment with potentially malicious users.
    "VLLM_V0_USE_OUTLINES_CACHE":
    lambda: os.environ.get("VLLM_V0_USE_OUTLINES_CACHE", "0") == "1",

    # Whether to turn on the outlines cache for V1
    # This cache is unbounded and on disk, so it's not safe to use in
    # an environment with potentially malicious users.
    "VLLM_V1_USE_OUTLINES_CACHE":
    lambda: os.environ.get("VLLM_V1_USE_OUTLINES_CACHE", "0") == "1",

    # Gap between padding buckets for the forward pass. So we have
    # 8, we will run forward pass with [16, 24, 32, ...].
    "VLLM_TPU_BUCKET_PADDING_GAP":
    lambda: int(os.environ["VLLM_TPU_BUCKET_PADDING_GAP"])
    if "VLLM_TPU_BUCKET_PADDING_GAP" in os.environ else 0,
    "VLLM_TPU_MOST_MODEL_LEN":
    lambda: maybe_convert_int(os.environ.get("VLLM_TPU_MOST_MODEL_LEN", None)),

    # Whether using Pathways
    "VLLM_TPU_USING_PATHWAYS":
    lambda: bool("proxy" in os.getenv("JAX_PLATFORMS", "").lower()),

    # Allow use of DeepGemm kernels for fused moe ops.
    "VLLM_USE_DEEP_GEMM":
    lambda: bool(int(os.getenv("VLLM_USE_DEEP_GEMM", "0"))),

    # Whether to use E8M0 scaling when DeepGEMM is used on Blackwell GPUs.
    "VLLM_USE_DEEP_GEMM_E8M0":
    lambda: bool(int(os.getenv("VLLM_USE_DEEP_GEMM_E8M0", "1"))),
    # TODO(wentao): unify the two E8M0 flags after verifying the correctness.
    # Whether to use E8M0 scaling when DeepGEMM is used on Hopper GPUs.
    "VLLM_USE_DEEP_GEMM_E8M0_HOPPER":
    lambda: bool(int(os.getenv("VLLM_USE_DEEP_GEMM_E8M0_HOPPER", "0"))),
    # DeepGemm JITs the kernels on-demand. The warmup attempts to make DeepGemm
    # JIT all the required kernels before model execution so there is no
    # JIT'ing in the hot-path. However, this warmup increases the engine
    # startup time by a couple of minutes.
    # Set `VLLM_SKIP_DEEP_GEMM_WARMUP` to disable the warmup.
    "VLLM_SKIP_DEEP_GEMM_WARMUP":
    lambda: bool(int(os.getenv("VLLM_SKIP_DEEP_GEMM_WARMUP", "0"))),

    # Whether to use fused grouped_topk used for MoE expert selection.
    "VLLM_USE_FUSED_MOE_GROUPED_TOPK":
    lambda: bool(int(os.getenv("VLLM_USE_FUSED_MOE_GROUPED_TOPK", "1"))),

    # Allow use of FlashInfer MoE kernels for fused moe ops.
    "VLLM_USE_FLASHINFER_MOE_FP8":
    lambda: bool(int(os.getenv("VLLM_USE_FLASHINFER_MOE_FP8", "0"))),

    # Allow use of FlashInfer CUTLASS kernels for fused moe ops.
    "VLLM_USE_FLASHINFER_MOE_FP4":
    lambda: bool(int(os.getenv("VLLM_USE_FLASHINFER_MOE_FP4", "0"))),

    # If set to 1, use the FlashInfer
    # MXFP8 (activation) x MXFP4 (weight) MoE backend.
    "VLLM_USE_FLASHINFER_MOE_MXFP4_MXFP8":
    lambda: bool(int(os.getenv("VLLM_USE_FLASHINFER_MOE_MXFP4_MXFP8", "0"))),

    # If set to 1, use the FlashInfer
    # BF16 (activation) x MXFP4 (weight) MoE backend.
    "VLLM_USE_FLASHINFER_MOE_MXFP4_BF16":
    lambda: bool(int(os.getenv("VLLM_USE_FLASHINFER_MOE_MXFP4_BF16", "0"))),

    # Control the cache sized used by the xgrammar compiler. The default
    # of 512 MB should be enough for roughly 1000 JSON schemas.
    # It can be changed with this variable if needed for some reason.
    "VLLM_XGRAMMAR_CACHE_MB":
    lambda: int(os.getenv("VLLM_XGRAMMAR_CACHE_MB", "512")),

    # Control the threshold for msgspec to use 'zero copy' for
    # serialization/deserialization of tensors. Tensors below
    # this limit will be encoded into the msgpack buffer, and
    # tensors above will instead be sent via a separate message.
    # While the sending side still actually copies the tensor
    # in all cases, on the receiving side, tensors above this
    # limit will actually be zero-copy decoded.
    "VLLM_MSGPACK_ZERO_COPY_THRESHOLD":
    lambda: int(os.getenv("VLLM_MSGPACK_ZERO_COPY_THRESHOLD", "256")),

    # If set, allow insecure serialization using pickle.
    # This is useful for environments where it is deemed safe to use the
    # insecure method and it is needed for some reason.
    "VLLM_ALLOW_INSECURE_SERIALIZATION":
    lambda: bool(int(os.getenv("VLLM_ALLOW_INSECURE_SERIALIZATION", "0"))),

    # IP address used for NIXL handshake between remote agents.
    "VLLM_NIXL_SIDE_CHANNEL_HOST":
    lambda: os.getenv("VLLM_NIXL_SIDE_CHANNEL_HOST", "localhost"),

    # Port used for NIXL handshake between remote agents.
    "VLLM_NIXL_SIDE_CHANNEL_PORT":
    lambda: int(os.getenv("VLLM_NIXL_SIDE_CHANNEL_PORT", "5557")),

    # all2all backend for vllm's expert parallel communication
    # Available options:
    # - "naive": naive all2all implementation using all-reduce
    # - "pplx": use pplx kernels
    # - "deepep_high_throughput", use deepep high-throughput kernels
    # - "deepep_low_latency", use deepep low-latency kernels
    "VLLM_ALL2ALL_BACKEND":
    lambda: os.getenv("VLLM_ALL2ALL_BACKEND", "naive"),

    # Flashinfer MoE backend for vLLM's fused Mixture-of-Experts support. Both
    # require compute capability 10.0 or above.
    # Available options:
    # - "throughput":  [default]
    #     Uses CUTLASS kernels optimized for high-throughput batch inference.
    # - "latency":
    #     Uses TensorRT-LLM kernels optimized for low-latency inference.
    # To set this backend, define the environment variable:
    #     export VLLM_FLASHINFER_MOE_BACKEND=latency.
    # If not set, defaults to "throughput".
    "VLLM_FLASHINFER_MOE_BACKEND": lambda: os.getenv(
    "VLLM_FLASHINFER_MOE_BACKEND", "throughput"
    ),

    # Control the maximum number of tokens per expert supported by the
    # NVFP4 MoE CUTLASS Kernel. This value is used to create a buffer for
    # the blockscale tensor of activations NVFP4 Quantization.
    # This is used to prevent the kernel from running out of memory.
    "VLLM_MAX_TOKENS_PER_EXPERT_FP4_MOE":
    lambda: int(os.getenv("VLLM_MAX_TOKENS_PER_EXPERT_FP4_MOE", "163840")),

    # Specifies the thresholds of the communicated tensor sizes under which
    # vllm should use flashinfer fused allreduce. The variable should be a
    # JSON with the following format:
    #     { <world size>: <max size in mb> }
    # Unspecified world sizes will fall back to
    #     { 2: 64, 4: 1, <everything else>: 0.5 }
    "VLLM_FLASHINFER_ALLREDUCE_FUSION_THRESHOLDS_MB":
    lambda: json.loads(os.getenv(
        "VLLM_FLASHINFER_ALLREDUCE_FUSION_THRESHOLDS_MB", "{}")),

    # MoE routing strategy selector.
    # See `RoutingSimulator.get_available_strategies()` # for available
    # strategies.
    # Cutstom routing strategies can be registered by
    # RoutingSimulator.register_strategy()
    # Note: custom strategies may not produce correct model outputs
    "VLLM_MOE_ROUTING_SIMULATION_STRATEGY":
    lambda: os.environ.get("VLLM_MOE_ROUTING_SIMULATION_STRATEGY", "").lower(),

    # Regex timeout for use by the vLLM tool parsing plugins.
    "VLLM_TOOL_PARSE_REGEX_TIMEOUT_SECONDS":
    lambda: int(os.getenv("VLLM_TOOL_PARSE_REGEX_TIMEOUT_SECONDS", "1")),

    # Reduce CPU usage when vLLM is idle. Enabling this will incur small
    # latency penalty when a request eventually comes.
    "VLLM_SLEEP_WHEN_IDLE":
    lambda: bool(int(os.getenv("VLLM_SLEEP_WHEN_IDLE", "0"))),

    # Control the max chunk bytes (in MB) for the rpc message queue.
    # Object larger than this threshold will be broadcast to worker
    # processes via zmq.
    "VLLM_MQ_MAX_CHUNK_BYTES_MB":
    lambda: int(os.getenv("VLLM_MQ_MAX_CHUNK_BYTES_MB", "16")),

    # Timeout in seconds for execute_model RPC calls in multiprocessing
    # executor (only applies when TP > 1).
    "VLLM_EXECUTE_MODEL_TIMEOUT_SECONDS":
    lambda: int(os.getenv("VLLM_EXECUTE_MODEL_TIMEOUT_SECONDS", "300")),

    # KV Cache layout used throughout vllm.
    # Some common values are:
    # - NHD
    # - HND
    # Where N=num_blocks, H=num_heads and D=head_size. The default value will
    # leave the layout choice to the backend. Mind that backends may only
    # implement and support a subset of all possible layouts.
    "VLLM_KV_CACHE_LAYOUT":
    lambda: os.getenv("VLLM_KV_CACHE_LAYOUT", None),

    # Enable checking whether the generated logits contain NaNs,
    # indicating corrupted output. Useful for debugging low level bugs
    # or bad hardware but it may add compute overhead.
    "VLLM_COMPUTE_NANS_IN_LOGITS":
    lambda: bool(int(os.getenv("VLLM_COMPUTE_NANS_IN_LOGITS", "0"))),

    # Controls whether or not emulations are used for NVFP4
    # generations on machines < 100 for compressed-tensors
    # models
    "VLLM_USE_NVFP4_CT_EMULATIONS":
    lambda: bool(int(os.getenv("VLLM_USE_NVFP4_CT_EMULATIONS", "0"))),

    # Time (in seconds) after which the KV cache on the producer side is
    # automatically cleared if no READ notification is received from the
    # consumer. This is only applicable when using NixlConnector in a
    # disaggregated decode-prefill setup.
    "VLLM_NIXL_ABORT_REQUEST_TIMEOUT":
    lambda: int(os.getenv("VLLM_NIXL_ABORT_REQUEST_TIMEOUT", "120")),

    # Controls whether or not to use cudnn prefill
    "VLLM_USE_CUDNN_PREFILL":
    lambda: bool(int(os.getenv("VLLM_USE_CUDNN_PREFILL", "0"))),

    # If set to 1, use the TRTLLM attention backend in flashinfer.
    "VLLM_USE_TRTLLM_ATTENTION":
    lambda: os.getenv("VLLM_USE_TRTLLM_ATTENTION", None),

    # If set, it means we pre-downloaded cubin files and flashinfer will
    # read the cubin files directly.
    "VLLM_HAS_FLASHINFER_CUBIN":
    lambda: os.getenv("VLLM_HAS_FLASHINFER_CUBIN", False),

    # If set to 1, force the use of TRTLLM FP4 GEMM backend in flashinfer.
    # Otherwise, uses the first available of: flashinfer cutlass GEMM,
    # vllm cutlass GEMM, marlin GEMM.
    "VLLM_USE_TRTLLM_FP4_GEMM":
    lambda: bool(int(os.getenv("VLLM_USE_TRTLLM_FP4_GEMM", "0"))),

    # Controls garbage collection during CUDA graph capture.
    # If set to 0 (default), enables GC freezing to speed up capture time.
    # If set to 1, allows GC to run during capture.
    "VLLM_ENABLE_CUDAGRAPH_GC":
    lambda: bool(int(os.getenv("VLLM_ENABLE_CUDAGRAPH_GC", "0"))),

    # Disable padding to CUDA graph capture batch sizes.
    # TODO(wentao): https://github.com/vllm-project/vllm/issues/23378
    # After the issue is fixed, we can remove this flag.
    "VLLM_DISABLE_PAD_FOR_CUDAGRAPH":
    lambda: bool(int(os.getenv("VLLM_DISABLE_PAD_FOR_CUDAGRAPH", "0"))),

    # Used to force set up loopback IP
    "VLLM_LOOPBACK_IP":
    lambda: os.getenv("VLLM_LOOPBACK_IP", ""),

    # Used to set the process name prefix for vLLM processes.
    # This is useful for debugging and monitoring purposes.
    # The default value is "VLLM".
    "VLLM_PROCESS_NAME_PREFIX":
    lambda: os.getenv("VLLM_PROCESS_NAME_PREFIX", "VLLM"),

    # Allow chunked local attention with hybrid kv cache manager.
    # Currently using the Hybrid KV cache manager with chunked local attention
    # in the Llama4 models (the only models currently using chunked local attn)
    # causes a latency regression. For this reason, we disable it by default.
    # This flag is used to allow users to enable it if they want to (to save on
    # kv-cache memory usage and enable longer contexts)
    # TODO(lucas): Remove this flag once latency regression is resolved.
    "VLLM_ALLOW_CHUNKED_LOCAL_ATTN_WITH_HYBRID_KV_CACHE":
    lambda: bool(int(os.getenv(\
            "VLLM_ALLOW_CHUNKED_LOCAL_ATTN_WITH_HYBRID_KV_CACHE", "0"))),

    # Enables support for the "store" option in the OpenAI Responses API.
    # When set to 1, vLLM's OpenAI server will retain the input and output
    # messages for those requests in memory. By default, this is disabled (0),
    # and the "store" option is ignored.
    # NOTE/WARNING:
    # 1. Messages are kept in memory only (not persisted to disk) and will be
    #    lost when the vLLM server shuts down.
    # 2. Enabling this option will cause a memory leak, as stored messages are
    #    never removed from memory until the server terminates.
    "VLLM_ENABLE_RESPONSES_API_STORE":
    lambda: bool(int(os.getenv("VLLM_ENABLE_RESPONSES_API_STORE", "0"))),

    # Whether to use pytorch symmetric memory for allreduce
    "VLLM_ALLREDUCE_USE_SYMM_MEM":
    lambda: bool(int(os.getenv("VLLM_ALLREDUCE_USE_SYMM_MEM", "0"))),

    # Allows vllm to find tuned config under customized folder
    "VLLM_TUNED_CONFIG_FOLDER":
    lambda: os.getenv("VLLM_TUNED_CONFIG_FOLDER", None),
    
    # The size in MB of the buffers (NVL and RDMA) used by DeepEP
    "VLLM_DEEPEP_BUFFER_SIZE_MB":
    lambda: int(os.getenv("VLLM_DEEPEP_BUFFER_SIZE_MB", "1024")),

    # Allows vllm use container tool
    "VLLM_GPT_OSS_USE_CONTAINER_TOOL":
    lambda: bool(int(os.getenv("VLLM_GPT_OSS_USE_CONTAINER_TOOL", "0"))),

    # Allows harmony instructions to be injected on system messages
    "VLLM_GPT_OSS_HARMONY_SYSTEM_INSTRUCTIONS":
    lambda: bool(
        int(os.getenv("VLLM_GPT_OSS_HARMONY_SYSTEM_INSTRUCTIONS", "0"))),

    # Add optional custom scopes for profiling, disable to avoid overheads
    "VLLM_CUSTOM_SCOPES_FOR_PROFILING":
    lambda: bool(int(os.getenv("VLLM_CUSTOM_SCOPES_FOR_PROFILING", "0"))),

    # Represent block hashes in KV cache events as 64-bit integers instead of
    # raw bytes. Defaults to True for backward compatibility.
    "VLLM_KV_EVENTS_USE_INT_BLOCK_HASHES":
    lambda: bool(int(os.getenv("VLLM_KV_EVENTS_USE_INT_BLOCK_HASHES", "1"))),
}

# --8<-- [end:env-vars-definition]


def __getattr__(name: str):
    # lazy evaluation of environment variables
    if name in environment_variables:
        return environment_variables[name]()
    raise AttributeError(f"module {__name__!r} has no attribute {name!r}")


def __dir__():
    return list(environment_variables.keys())


def is_set(name: str):
    """Check if an environment variable is explicitly set."""
    if name in environment_variables:
        return name in os.environ
    raise AttributeError(f"module {__name__!r} has no attribute {name!r}")


def set_vllm_use_v1(use_v1: bool):
    if is_set("VLLM_USE_V1"):
        raise ValueError(
            "Should not call set_vllm_use_v1() if VLLM_USE_V1 is set "
            "explicitly by the user. Please raise this as a Github "
            "Issue and explicitly set VLLM_USE_V1=0 or 1.")
    os.environ["VLLM_USE_V1"] = "1" if use_v1 else "0"


def compute_hash() -> str:
    """
    WARNING: Whenever a new key is added to this environment
    variables, ensure that it is included in the factors list if
    it affects the computation graph. For example, different values
    of VLLM_PP_LAYER_PARTITION will generate different computation
    graphs, so it is included in the factors list. The env vars that
    affect the choice of different kernels or attention backends should
    also be included in the factors list.
    """

    # The values of envs may affects the computation graph.
    # TODO(DefTruth): hash all environment variables?
    # for key in environment_variables:
    #     factorize(key)
    environment_variables_to_hash = [
        "VLLM_PP_LAYER_PARTITION",
        "VLLM_MLA_DISABLE",
        "VLLM_USE_TRITON_FLASH_ATTN",
        "VLLM_USE_TRITON_AWQ",
        "VLLM_DP_RANK",
        "VLLM_DP_SIZE",
        "VLLM_USE_STANDALONE_COMPILE",
        "VLLM_FUSED_MOE_CHUNK_SIZE",
        "VLLM_FLASHINFER_MOE_BACKEND",
        "VLLM_V1_USE_PREFILL_DECODE_ATTENTION",
        "VLLM_USE_AITER_UNIFIED_ATTENTION",
        "VLLM_ATTENTION_BACKEND",
        "VLLM_USE_FLASHINFER_SAMPLER",
        "VLLM_DISABLED_KERNELS",
        "VLLM_USE_DEEP_GEMM",
        "VLLM_USE_DEEP_GEMM_E8M0",
        "VLLM_USE_DEEP_GEMM_E8M0_HOPPER",
        "VLLM_USE_TRTLLM_FP4_GEMM",
        "VLLM_USE_FUSED_MOE_GROUPED_TOPK",
        "VLLM_USE_FLASHINFER_MOE_FP8",
        "VLLM_USE_FLASHINFER_MOE_FP4",
        "VLLM_USE_FLASHINFER_MOE_MXFP4_MXFP8",
        "VLLM_USE_FLASHINFER_MOE_MXFP4_BF16",
        "VLLM_USE_CUDNN_PREFILL",
        "VLLM_USE_TRTLLM_ATTENTION",
        "VLLM_ROCM_USE_AITER",
        "VLLM_ROCM_USE_AITER_PAGED_ATTN",
        "VLLM_ROCM_USE_AITER_LINEAR",
        "VLLM_ROCM_USE_AITER_MOE",
        "VLLM_ROCM_USE_AITER_RMSNORM",
        "VLLM_ROCM_USE_AITER_MLA",
        "VLLM_ROCM_USE_AITER_MHA",
        "VLLM_ROCM_USE_AITER_FP8BMM",
        "VLLM_ROCM_USE_SKINNY_GEMM",
        "VLLM_ROCM_FP8_PADDING",
        "VLLM_ROCM_MOE_PADDING",
        "VLLM_ROCM_CUSTOM_PAGED_ATTN",
        "VLLM_ROCM_QUICK_REDUCE_QUANTIZATION",
        "VLLM_ROCM_QUICK_REDUCE_CAST_BF16_TO_FP16",
        "VLLM_ROCM_QUICK_REDUCE_MAX_SIZE_BYTES_MB",
    ]
    for key in environment_variables_to_hash:
        # if this goes out of sync with environment_variables,
        # it's not a user error, it's a bug
        assert key in environment_variables, \
            "Please update environment_variables_to_hash in envs.py"

    factors = [
        environment_variables[key]() for key in environment_variables_to_hash
    ]

    hash_str = hashlib.md5(str(factors).encode(),
                           usedforsecurity=False).hexdigest()

    return hash_str<|MERGE_RESOLUTION|>--- conflicted
+++ resolved
@@ -169,14 +169,11 @@
     VLLM_ALLREDUCE_USE_SYMM_MEM: bool = False
     VLLM_TUNED_CONFIG_FOLDER: Optional[str] = None
     VLLM_DISABLE_PAD_FOR_CUDAGRAPH: bool = False
-<<<<<<< HEAD
-    VLLM_DEEPEP_BUFFER_SIZE_MB: int = 1024
-=======
     VLLM_GPT_OSS_USE_CONTAINER_TOOL: bool = False
     VLLM_GPT_OSS_HARMONY_SYSTEM_INSTRUCTIONS: bool = False
     VLLM_CUSTOM_SCOPES_FOR_PROFILING: bool = False
     VLLM_KV_EVENTS_USE_INT_BLOCK_HASHES: bool = True
->>>>>>> bce18981
+    VLLM_DEEPEP_BUFFER_SIZE_MB: int = 1024
 
 
 def get_default_cache_root():
@@ -1212,10 +1209,6 @@
     # Allows vllm to find tuned config under customized folder
     "VLLM_TUNED_CONFIG_FOLDER":
     lambda: os.getenv("VLLM_TUNED_CONFIG_FOLDER", None),
-    
-    # The size in MB of the buffers (NVL and RDMA) used by DeepEP
-    "VLLM_DEEPEP_BUFFER_SIZE_MB":
-    lambda: int(os.getenv("VLLM_DEEPEP_BUFFER_SIZE_MB", "1024")),
 
     # Allows vllm use container tool
     "VLLM_GPT_OSS_USE_CONTAINER_TOOL":
@@ -1234,6 +1227,10 @@
     # raw bytes. Defaults to True for backward compatibility.
     "VLLM_KV_EVENTS_USE_INT_BLOCK_HASHES":
     lambda: bool(int(os.getenv("VLLM_KV_EVENTS_USE_INT_BLOCK_HASHES", "1"))),
+
+    # The size in MB of the buffers (NVL and RDMA) used by DeepEP
+    "VLLM_DEEPEP_BUFFER_SIZE_MB":
+    lambda: int(os.getenv("VLLM_DEEPEP_BUFFER_SIZE_MB", "1024")),
 }
 
 # --8<-- [end:env-vars-definition]
