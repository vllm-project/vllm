--- conflicted
+++ resolved
@@ -123,12 +123,9 @@
     VLLM_ALL2ALL_BACKEND: str = "naive"
     VLLM_MAX_TOKENS_PER_EXPERT_FP4_MOE: int = 163840
     VLLM_TOOL_PARSE_REGEX_TIMEOUT_SECONDS: int = 1
-<<<<<<< HEAD
-    VLLM_USE_EXP_TRITON_MOE_KERNEL: bool = False
-=======
     VLLM_SLEEP_WHEN_IDLE: bool = False
     VLLM_MQ_MAX_CHUNK_BYTES_MB: int = 16
->>>>>>> ebb2f383
+    VLLM_USE_EXP_TRITON_MOE_KERNEL: bool = False
 
 
 def get_default_cache_root():
@@ -853,11 +850,6 @@
     "VLLM_TOOL_PARSE_REGEX_TIMEOUT_SECONDS":
     lambda: int(os.getenv("VLLM_TOOL_PARSE_REGEX_TIMEOUT_SECONDS", "1")),
 
-<<<<<<< HEAD
-    # If set, use experimental triton MoE kernel
-    "VLLM_USE_EXP_TRITON_MOE_KERNEL":
-    lambda: bool(int(os.getenv("VLLM_USE_EXP_MOE", "1"))),
-=======
     # Reduce CPU usage when vLLM is idle. Enabling this will incur small
     # latency penalty when a request eventually comes.
     "VLLM_SLEEP_WHEN_IDLE":
@@ -868,7 +860,10 @@
     # processes via zmq.
     "VLLM_MQ_MAX_CHUNK_BYTES_MB":
     lambda: int(os.getenv("VLLM_MQ_MAX_CHUNK_BYTES_MB", "16")),
->>>>>>> ebb2f383
+
+     # If set, use experimental triton MoE kernel
+    "VLLM_USE_EXP_TRITON_MOE_KERNEL":
+    lambda: bool(int(os.getenv("VLLM_USE_EXP_MOE", "1"))),
 }
 
 # --8<-- [end:env-vars-definition]
