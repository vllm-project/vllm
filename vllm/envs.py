--- conflicted
+++ resolved
@@ -107,11 +107,8 @@
     VLLM_ROCM_USE_AITER_FP4_ASM_GEMM: bool = False
     VLLM_ROCM_USE_TRITON_ROPE: bool = False
     VLLM_ROCM_USE_AITER_FP8BMM: bool = True
-<<<<<<< HEAD
+    VLLM_ROCM_USE_AITER_UNIFIED_ATTENTION: bool = False
     VLLM_ROCM_USE_AITER_FUSION_SHARED_EXPERTS: bool = True
-=======
-    VLLM_ROCM_USE_AITER_UNIFIED_ATTENTION: bool = False
->>>>>>> 0d4f48fa
     VLLM_ROCM_USE_SKINNY_GEMM: bool = True
     VLLM_ROCM_FP8_PADDING: bool = True
     VLLM_ROCM_MOE_PADDING: bool = True
@@ -886,20 +883,6 @@
     ),
     # Whether to use aiter triton fp8 bmm kernel
     # By default is enabled.
-<<<<<<< HEAD
-    "VLLM_ROCM_USE_AITER_FP8BMM":
-    lambda: (os.getenv("VLLM_ROCM_USE_AITER_FP8BMM", "True").lower() in
-             ("true", "1")),
-
-    # Whether to use aiter fusion shared experts ops.
-    # By default is enabled.
-    "VLLM_ROCM_USE_AITER_FUSION_SHARED_EXPERTS":
-    lambda: (os.getenv(
-            "VLLM_ROCM_USE_AITER_FUSION_SHARED_EXPERTS", "True"
-            ).lower() in
-             ("true", "1")),
-
-=======
     "VLLM_ROCM_USE_AITER_FP8BMM": lambda: (
         os.getenv("VLLM_ROCM_USE_AITER_FP8BMM", "True").lower() in ("true", "1")
     ),
@@ -908,7 +891,12 @@
         os.getenv("VLLM_ROCM_USE_AITER_UNIFIED_ATTENTION", "False").lower()
         in ("true", "1")
     ),
->>>>>>> 0d4f48fa
+    # Whether to use aiter fusion shared experts ops.
+    # By default is enabled.
+    "VLLM_ROCM_USE_AITER_FUSION_SHARED_EXPERTS": lambda: (
+        os.getenv("VLLM_ROCM_USE_AITER_FUSION_SHARED_EXPERTS", "True").lower()
+        in ("true", "1")
+    ),
     # use rocm skinny gemms
     "VLLM_ROCM_USE_SKINNY_GEMM": lambda: (
         os.getenv("VLLM_ROCM_USE_SKINNY_GEMM", "True").lower() in ("true", "1")
