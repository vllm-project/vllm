--- conflicted
+++ resolved
@@ -157,13 +157,9 @@
     VLLM_USE_FLASHINFER_MOE_FP16: bool = False
     VLLM_USE_FLASHINFER_MOE_FP8: bool = False
     VLLM_USE_FLASHINFER_MOE_FP4: bool = False
-<<<<<<< HEAD
-    VLLM_FLASHINFER_MOE_BACKEND: Literal["throughput", "latency", "cutedsl"] = "latency"
-=======
     VLLM_FLASHINFER_MOE_BACKEND: Literal["throughput", "latency", "masked_gemm"] = (
         "latency"
     )
->>>>>>> 0a831330
     VLLM_FLASHINFER_WORKSPACE_BUFFER_SIZE: int = 394 * 1024 * 1024
     VLLM_XGRAMMAR_CACHE_MB: int = 0
     VLLM_MSGPACK_ZERO_COPY_THRESHOLD: int = 256
@@ -1255,13 +1251,9 @@
     # - "latency":
     #     Uses TensorRT-LLM kernels optimized for low-latency inference.
     "VLLM_FLASHINFER_MOE_BACKEND": env_with_choices(
-<<<<<<< HEAD
-        "VLLM_FLASHINFER_MOE_BACKEND", "latency", ["throughput", "latency", "cutedsl"]
-=======
         "VLLM_FLASHINFER_MOE_BACKEND",
         "latency",
         ["throughput", "latency", "masked_gemm"],
->>>>>>> 0a831330
     ),
     # Control the workspace buffer size for the FlashInfer backend.
     "VLLM_FLASHINFER_WORKSPACE_BUFFER_SIZE": lambda: int(
