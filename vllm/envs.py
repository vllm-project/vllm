# SPDX-License-Identifier: Apache-2.0
# SPDX-FileCopyrightText: Copyright contributors to the vLLM project

import functools
import hashlib
import json
import os
import sys
import tempfile
from collections.abc import Callable
from typing import TYPE_CHECKING, Any, Literal

if TYPE_CHECKING:
    VLLM_HOST_IP: str = ""
    VLLM_PORT: int | None = None
    VLLM_RPC_BASE_PATH: str = tempfile.gettempdir()
    VLLM_USE_MODELSCOPE: bool = False
    VLLM_RINGBUFFER_WARNING_INTERVAL: int = 60
    VLLM_NCCL_SO_PATH: str | None = None
    LD_LIBRARY_PATH: str | None = None
    VLLM_USE_TRITON_FLASH_ATTN: bool = True
    VLLM_V1_USE_PREFILL_DECODE_ATTENTION: bool = False
    VLLM_FLASH_ATTN_VERSION: int | None = None
    LOCAL_RANK: int = 0
    CUDA_VISIBLE_DEVICES: str | None = None
    VLLM_ENGINE_ITERATION_TIMEOUT_S: int = 60
    VLLM_API_KEY: str | None = None
    VLLM_DEBUG_LOG_API_SERVER_RESPONSE: bool = False
    S3_ACCESS_KEY_ID: str | None = None
    S3_SECRET_ACCESS_KEY: str | None = None
    S3_ENDPOINT_URL: str | None = None
    VLLM_MODEL_REDIRECT_PATH: str | None = None
    VLLM_CACHE_ROOT: str = os.path.expanduser("~/.cache/vllm")
    VLLM_CONFIG_ROOT: str = os.path.expanduser("~/.config/vllm")
    VLLM_USAGE_STATS_SERVER: str = "https://stats.vllm.ai"
    VLLM_NO_USAGE_STATS: bool = False
    VLLM_DISABLE_FLASHINFER_PREFILL: bool = False
    VLLM_DO_NOT_TRACK: bool = False
    VLLM_USAGE_SOURCE: str = ""
    VLLM_CONFIGURE_LOGGING: int = 1
    VLLM_LOGGING_LEVEL: str = "INFO"
    VLLM_LOGGING_PREFIX: str = ""
    VLLM_LOGGING_STREAM: str = "ext://sys.stdout"
    VLLM_LOGGING_CONFIG_PATH: str | None = None
    VLLM_LOG_STATS_INTERVAL: float = 10.0
    VLLM_TRACE_FUNCTION: int = 0
    VLLM_ATTENTION_BACKEND: str | None = None
    VLLM_USE_FLASHINFER_SAMPLER: bool | None = None
    VLLM_PP_LAYER_PARTITION: str | None = None
    VLLM_CPU_KVCACHE_SPACE: int | None = 0
    VLLM_CPU_OMP_THREADS_BIND: str = ""
    VLLM_CPU_NUM_OF_RESERVED_CPU: int | None = None
    VLLM_CPU_MOE_PREPACK: bool = True
    VLLM_CPU_SGL_KERNEL: bool = False
    VLLM_XLA_CACHE_PATH: str = os.path.join(VLLM_CACHE_ROOT, "xla_cache")
    VLLM_XLA_CHECK_RECOMPILATION: bool = False
    VLLM_FUSED_MOE_CHUNK_SIZE: int = 64 * 1024
    VLLM_ENABLE_FUSED_MOE_ACTIVATION_CHUNKING: bool = True
    VLLM_USE_RAY_COMPILED_DAG_CHANNEL_TYPE: Literal["auto", "nccl", "shm"] = "auto"
    VLLM_USE_RAY_COMPILED_DAG_OVERLAP_COMM: bool = False
    VLLM_USE_RAY_WRAPPED_PP_COMM: bool = True
    VLLM_XLA_USE_SPMD: bool = False
    VLLM_WORKER_MULTIPROC_METHOD: Literal["fork", "spawn"] = "fork"
    VLLM_ASSETS_CACHE: str = os.path.join(VLLM_CACHE_ROOT, "assets")
    VLLM_ASSETS_CACHE_MODEL_CLEAN: bool = False
    VLLM_IMAGE_FETCH_TIMEOUT: int = 5
    VLLM_VIDEO_FETCH_TIMEOUT: int = 30
    VLLM_AUDIO_FETCH_TIMEOUT: int = 10
    VLLM_MEDIA_URL_ALLOW_REDIRECTS: bool = True
    VLLM_MEDIA_LOADING_THREAD_COUNT: int = 8
    VLLM_MAX_AUDIO_CLIP_FILESIZE_MB: int = 25
    VLLM_VIDEO_LOADER_BACKEND: str = "opencv"
    VLLM_MM_INPUT_CACHE_GIB: int = 4
    VLLM_TARGET_DEVICE: str = "cuda"
    VLLM_MAIN_CUDA_VERSION: str = "12.8"
    MAX_JOBS: str | None = None
    NVCC_THREADS: str | None = None
    VLLM_USE_PRECOMPILED: bool = False
    VLLM_DOCKER_BUILD_CONTEXT: bool = False
    VLLM_TEST_USE_PRECOMPILED_NIGHTLY_WHEEL: bool = False
    VLLM_KEEP_ALIVE_ON_ENGINE_DEATH: bool = False
    CMAKE_BUILD_TYPE: Literal["Debug", "Release", "RelWithDebInfo"] | None = None
    VERBOSE: bool = False
    VLLM_ALLOW_LONG_MAX_MODEL_LEN: bool = False
    VLLM_RPC_TIMEOUT: int = 10000  # ms
    VLLM_HTTP_TIMEOUT_KEEP_ALIVE: int = 5  # seconds
    VLLM_PLUGINS: list[str] | None = None
    VLLM_LORA_RESOLVER_CACHE_DIR: str | None = None
    VLLM_TORCH_PROFILER_DIR: str | None = None
    VLLM_TORCH_PROFILER_RECORD_SHAPES: bool = False
    VLLM_TORCH_PROFILER_WITH_PROFILE_MEMORY: bool = False
    VLLM_USE_AOT_COMPILE: bool = False
    VLLM_FORCE_AOT_LOAD: bool = False
    VLLM_TORCH_PROFILER_WITH_STACK: bool = True
    VLLM_TORCH_PROFILER_WITH_FLOPS: bool = False
    VLLM_USE_TRITON_AWQ: bool = False
    VLLM_ALLOW_RUNTIME_LORA_UPDATING: bool = False
    VLLM_SKIP_P2P_CHECK: bool = False
    VLLM_DISABLED_KERNELS: list[str] = []
    VLLM_DISABLE_PYNCCL: bool = False
    VLLM_USE_V1: bool = True
    VLLM_ROCM_USE_AITER: bool = False
    VLLM_ROCM_USE_AITER_PAGED_ATTN: bool = False
    VLLM_ROCM_USE_AITER_LINEAR: bool = True
    VLLM_ROCM_USE_AITER_MOE: bool = True
    VLLM_ROCM_USE_AITER_RMSNORM: bool = True
    VLLM_ROCM_USE_AITER_MLA: bool = True
    VLLM_ROCM_USE_AITER_MHA: bool = True
    VLLM_ROCM_USE_AITER_FP4_ASM_GEMM: bool = False
    VLLM_ROCM_USE_TRITON_ROPE: bool = False
    VLLM_ROCM_USE_AITER_FP8BMM: bool = True
    VLLM_ROCM_USE_AITER_UNIFIED_ATTENTION: bool = False
    VLLM_ROCM_USE_AITER_FUSION_SHARED_EXPERTS: bool = True
    VLLM_ROCM_USE_SKINNY_GEMM: bool = True
    VLLM_ROCM_FP8_PADDING: bool = True
    VLLM_ROCM_MOE_PADDING: bool = True
    VLLM_ROCM_CUSTOM_PAGED_ATTN: bool = True
    VLLM_ENABLE_V1_MULTIPROCESSING: bool = True
    VLLM_LOG_BATCHSIZE_INTERVAL: float = -1
    VLLM_DISABLE_COMPILE_CACHE: bool = False
    Q_SCALE_CONSTANT: int = 200
    K_SCALE_CONSTANT: int = 200
    V_SCALE_CONSTANT: int = 100
    VLLM_SERVER_DEV_MODE: bool = False
    VLLM_V1_OUTPUT_PROC_CHUNK_SIZE: int = 128
    VLLM_MLA_DISABLE: bool = False
    VLLM_FLASH_ATTN_MAX_NUM_SPLITS_FOR_CUDA_GRAPH: int = 32
    VLLM_RAY_PER_WORKER_GPUS: float = 1.0
    VLLM_RAY_BUNDLE_INDICES: str = ""
    VLLM_CUDART_SO_PATH: str | None = None
    VLLM_DP_RANK: int = 0
    VLLM_DP_RANK_LOCAL: int = -1
    VLLM_DP_SIZE: int = 1
    VLLM_USE_STANDALONE_COMPILE: bool = True
    VLLM_DP_MASTER_IP: str = ""
    VLLM_DP_MASTER_PORT: int = 0
    VLLM_MOE_DP_CHUNK_SIZE: int = 256
    VLLM_RANDOMIZE_DP_DUMMY_INPUTS: bool = False
    VLLM_RAY_DP_PACK_STRATEGY: Literal["strict", "fill", "span"] = "strict"
    VLLM_MARLIN_USE_ATOMIC_ADD: bool = False
    VLLM_MXFP4_USE_MARLIN: bool | None = None
    VLLM_V1_USE_OUTLINES_CACHE: bool = False
    VLLM_TPU_BUCKET_PADDING_GAP: int = 0
    VLLM_TPU_MOST_MODEL_LEN: int | None = None
    VLLM_TPU_USING_PATHWAYS: bool = False
    VLLM_USE_DEEP_GEMM: bool = True
    VLLM_USE_DEEP_GEMM_E8M0: bool = True
    VLLM_DEEP_GEMM_WARMUP: Literal[
        "skip",
        "full",
        "relax",
    ] = "relax"
    VLLM_USE_FUSED_MOE_GROUPED_TOPK: bool = True
    VLLM_USE_FLASHINFER_MOE_FP16: bool = False
    VLLM_USE_FLASHINFER_MOE_FP8: bool = False
    VLLM_USE_FLASHINFER_MOE_FP4: bool = False
    VLLM_FLASHINFER_MOE_BACKEND: Literal["throughput", "latency"] = "throughput"
    VLLM_XGRAMMAR_CACHE_MB: int = 0
    VLLM_MSGPACK_ZERO_COPY_THRESHOLD: int = 256
    VLLM_ALLOW_INSECURE_SERIALIZATION: bool = False
    VLLM_NIXL_SIDE_CHANNEL_HOST: str = "localhost"
    VLLM_NIXL_SIDE_CHANNEL_PORT: int = 5600
    VLLM_ALL2ALL_BACKEND: Literal[
        "naive",
        "pplx",
        "deepep_high_throughput",
        "deepep_low_latency",
        "allgather_reducescatter",
        "flashinfer_all2allv",
    ] = "allgather_reducescatter"
    VLLM_MAX_TOKENS_PER_EXPERT_FP4_MOE: int = 163840
    VLLM_TOOL_PARSE_REGEX_TIMEOUT_SECONDS: int = 1
    VLLM_SLEEP_WHEN_IDLE: bool = False
    VLLM_MQ_MAX_CHUNK_BYTES_MB: int = 16
    VLLM_EXECUTE_MODEL_TIMEOUT_SECONDS: int = 300
    VLLM_KV_CACHE_LAYOUT: Literal["NHD", "HND"] | None = None
    VLLM_COMPUTE_NANS_IN_LOGITS: bool = False
    VLLM_USE_NVFP4_CT_EMULATIONS: bool = False
    VLLM_ROCM_QUICK_REDUCE_QUANTIZATION: Literal[
        "FP", "INT8", "INT6", "INT4", "NONE"
    ] = "NONE"
    VLLM_ROCM_QUICK_REDUCE_CAST_BF16_TO_FP16: bool = True
    VLLM_ROCM_QUICK_REDUCE_MAX_SIZE_BYTES_MB: int | None = None
    VLLM_NIXL_ABORT_REQUEST_TIMEOUT: int = 480
    VLLM_USE_CUDNN_PREFILL: bool = False
    VLLM_USE_TRTLLM_RAGGED_DEEPSEEK_PREFILL: bool = False
    VLLM_ENABLE_CUDAGRAPH_GC: bool = False
    VLLM_LOOPBACK_IP: str = ""
    VLLM_ALLOW_CHUNKED_LOCAL_ATTN_WITH_HYBRID_KV_CACHE: bool = False
    VLLM_ENABLE_RESPONSES_API_STORE: bool = False
    VLLM_USE_TRTLLM_ATTENTION: str | None = None
    VLLM_NVFP4_GEMM_BACKEND: str | None = None
    VLLM_FLASHINFER_DISABLE_Q_QUANTIZATION: bool = False
    VLLM_HAS_FLASHINFER_CUBIN: bool = False
    VLLM_USE_FLASHINFER_MOE_MXFP4_MXFP8: bool = False
    VLLM_USE_FLASHINFER_MOE_MXFP4_BF16: bool = False
    VLLM_ROCM_FP8_MFMA_PAGE_ATTN: bool = False
    VLLM_USE_FLASHINFER_MOE_MXFP4_MXFP8_CUTLASS: bool = False
    VLLM_ALLREDUCE_USE_SYMM_MEM: bool = False
    VLLM_TUNED_CONFIG_FOLDER: str | None = None
    VLLM_GPT_OSS_SYSTEM_TOOL_MCP_LABELS: set[str] = set()
    VLLM_GPT_OSS_HARMONY_SYSTEM_INSTRUCTIONS: bool = False
    VLLM_TOOL_JSON_ERROR_AUTOMATIC_RETRY: bool = False
    VLLM_CUSTOM_SCOPES_FOR_PROFILING: bool = False
    VLLM_NVTX_SCOPES_FOR_PROFILING: bool = False
    VLLM_KV_EVENTS_USE_INT_BLOCK_HASHES: bool = True
    VLLM_OBJECT_STORAGE_SHM_BUFFER_NAME: str = "VLLM_OBJECT_STORAGE_SHM_BUFFER"
    VLLM_DEEPEP_BUFFER_SIZE_MB: int = 1024
    VLLM_DEEPEP_HIGH_THROUGHPUT_FORCE_INTRA_NODE: bool = False
    VLLM_DEEPEP_LOW_LATENCY_ALLOW_NVLINK: bool = True
    VLLM_DEEPEP_LOW_LATENCY_USE_MNNVL: bool = False
    VLLM_DBO_COMM_SMS: int = 20
    VLLM_PATTERN_MATCH_DEBUG: str | None = None
    VLLM_DEBUG_DUMP_PATH: str | None = None
    VLLM_ENABLE_INDUCTOR_MAX_AUTOTUNE: bool = True
    VLLM_ENABLE_INDUCTOR_COORDINATE_DESCENT_TUNING: bool = True
    VLLM_USE_NCCL_SYMM_MEM: bool = False
    VLLM_NCCL_INCLUDE_PATH: str | None = None
    VLLM_USE_FBGEMM: bool = False
    VLLM_GC_DEBUG: str = ""
    VLLM_DISABLE_SHARED_EXPERTS_STREAM: bool = False


def get_default_cache_root():
    return os.getenv(
        "XDG_CACHE_HOME",
        os.path.join(os.path.expanduser("~"), ".cache"),
    )


def get_default_config_root():
    return os.getenv(
        "XDG_CONFIG_HOME",
        os.path.join(os.path.expanduser("~"), ".config"),
    )


def maybe_convert_int(value: str | None) -> int | None:
    if value is None:
        return None
    return int(value)


def maybe_convert_bool(value: str | None) -> bool | None:
    if value is None:
        return None
    return bool(int(value))


def use_aot_compile() -> bool:
    from vllm.utils.torch_utils import is_torch_equal_or_newer

    default_value = "1" if is_torch_equal_or_newer("2.10.0.dev") else "0"
    return os.environ.get("VLLM_USE_AOT_COMPILE", default_value) == "1"


def env_with_choices(
    env_name: str,
    default: str | None,
    choices: list[str] | Callable[[], list[str]],
    case_sensitive: bool = True,
) -> Callable[[], str | None]:
    """
    Create a lambda that validates environment variable against allowed choices

    Args:
        env_name: Name of the environment variable
        default: Default value if not set (can be None)
        choices: List of valid string options or callable that returns list
        case_sensitive: Whether validation should be case sensitive

    Returns:
        Lambda function for environment_variables dict
    """

    def _get_validated_env() -> str | None:
        value = os.getenv(env_name)
        if value is None:
            return default

        # Resolve choices if it's a callable (for lazy loading)
        actual_choices = choices() if callable(choices) else choices

        if not case_sensitive:
            check_value = value.lower()
            check_choices = [choice.lower() for choice in actual_choices]
        else:
            check_value = value
            check_choices = actual_choices

        if check_value not in check_choices:
            raise ValueError(
                f"Invalid value '{value}' for {env_name}. "
                f"Valid options: {actual_choices}."
            )

        return value

    return _get_validated_env


def env_list_with_choices(
    env_name: str,
    default: list[str],
    choices: list[str] | Callable[[], list[str]],
    case_sensitive: bool = True,
) -> Callable[[], list[str]]:
    """
    Create a lambda that validates environment variable
    containing comma-separated values against allowed choices

    Args:
        env_name: Name of the environment variable
        default: Default list of values if not set
        choices: List of valid string options or callable that returns list
        case_sensitive: Whether validation should be case sensitive

    Returns:
        Lambda function for environment_variables
        dict that returns list of strings
    """

    def _get_validated_env_list() -> list[str]:
        value = os.getenv(env_name)
        if value is None:
            return default

        # Split comma-separated values and strip whitespace
        values = [v.strip() for v in value.split(",") if v.strip()]

        if not values:
            return default

        # Resolve choices if it's a callable (for lazy loading)
        actual_choices = choices() if callable(choices) else choices

        # Validate each value
        for val in values:
            if not case_sensitive:
                check_value = val.lower()
                check_choices = [choice.lower() for choice in actual_choices]
            else:
                check_value = val
                check_choices = actual_choices

            if check_value not in check_choices:
                raise ValueError(
                    f"Invalid value '{val}' in {env_name}. "
                    f"Valid options: {actual_choices}."
                )

        return values

    return _get_validated_env_list


def env_set_with_choices(
    env_name: str,
    default: list[str],
    choices: list[str] | Callable[[], list[str]],
    case_sensitive: bool = True,
) -> Callable[[], set[str]]:
    """
    Creates a lambda which that validates environment variable
    containing comma-separated values against allowed choices which
    returns choices as a set.
    """

    def _get_validated_env_set() -> set[str]:
        return set(env_list_with_choices(env_name, default, choices, case_sensitive)())

    return _get_validated_env_set


def get_vllm_port() -> int | None:
    """Get the port from VLLM_PORT environment variable.

    Returns:
        The port number as an integer if VLLM_PORT is set, None otherwise.

    Raises:
        ValueError: If VLLM_PORT is a URI, suggest k8s service discovery issue.
    """
    if "VLLM_PORT" not in os.environ:
        return None

    port = os.getenv("VLLM_PORT", "0")

    try:
        return int(port)
    except ValueError as err:
        from urllib.parse import urlparse

        parsed = urlparse(port)
        if parsed.scheme:
            raise ValueError(
                f"VLLM_PORT '{port}' appears to be a URI. "
                "This may be caused by a Kubernetes service discovery issue,"
                "check the warning in: https://docs.vllm.ai/en/stable/serving/env_vars.html"
            ) from None
        raise ValueError(f"VLLM_PORT '{port}' must be a valid integer") from err


# The begin-* and end* here are used by the documentation generator
# to extract the used env vars.

# --8<-- [start:env-vars-definition]

environment_variables: dict[str, Callable[[], Any]] = {
    # ================== Installation Time Env Vars ==================
    # Target device of vLLM, supporting [cuda (by default),
    # rocm, cpu]
    "VLLM_TARGET_DEVICE": lambda: os.getenv("VLLM_TARGET_DEVICE", "cuda").lower(),
    # Main CUDA version of vLLM, supporting [12.6, 12.8, 12.9],
    # 12.8 is the default. This follows PyTorch but can be overridden.
    "VLLM_MAIN_CUDA_VERSION": lambda: os.getenv("VLLM_MAIN_CUDA_VERSION", "").lower()
    or "12.8",
    # Maximum number of compilation jobs to run in parallel.
    # By default this is the number of CPUs
    "MAX_JOBS": lambda: os.getenv("MAX_JOBS", None),
    # Number of threads to use for nvcc
    # By default this is 1.
    # If set, `MAX_JOBS` will be reduced to avoid oversubscribing the CPU.
    "NVCC_THREADS": lambda: os.getenv("NVCC_THREADS", None),
    # If set, vllm will use precompiled binaries (*.so)
    "VLLM_USE_PRECOMPILED": lambda: os.environ.get("VLLM_USE_PRECOMPILED", "")
    .strip()
    .lower()
    in ("1", "true")
    or bool(os.environ.get("VLLM_PRECOMPILED_WHEEL_LOCATION")),
    # Used to mark that setup.py is running in a Docker build context,
    # in order to force the use of precompiled binaries.
    "VLLM_DOCKER_BUILD_CONTEXT": lambda: os.environ.get("VLLM_DOCKER_BUILD_CONTEXT", "")
    .strip()
    .lower()
    in ("1", "true"),
    # Whether to force using nightly wheel in python build.
    # This is used for testing the nightly wheel in python build.
    "VLLM_TEST_USE_PRECOMPILED_NIGHTLY_WHEEL": lambda: bool(
        int(os.getenv("VLLM_TEST_USE_PRECOMPILED_NIGHTLY_WHEEL", "0"))
    ),
    # CMake build type
    # If not set, defaults to "Debug" or "RelWithDebInfo"
    # Available options: "Debug", "Release", "RelWithDebInfo"
    "CMAKE_BUILD_TYPE": env_with_choices(
        "CMAKE_BUILD_TYPE", None, ["Debug", "Release", "RelWithDebInfo"]
    ),
    # If set, vllm will print verbose logs during installation
    "VERBOSE": lambda: bool(int(os.getenv("VERBOSE", "0"))),
    # Root directory for vLLM configuration files
    # Defaults to `~/.config/vllm` unless `XDG_CONFIG_HOME` is set
    # Note that this not only affects how vllm finds its configuration files
    # during runtime, but also affects how vllm installs its configuration
    # files during **installation**.
    "VLLM_CONFIG_ROOT": lambda: os.path.expanduser(
        os.getenv(
            "VLLM_CONFIG_ROOT",
            os.path.join(get_default_config_root(), "vllm"),
        )
    ),
    # ================== Runtime Env Vars ==================
    # Root directory for vLLM cache files
    # Defaults to `~/.cache/vllm` unless `XDG_CACHE_HOME` is set
    "VLLM_CACHE_ROOT": lambda: os.path.expanduser(
        os.getenv(
            "VLLM_CACHE_ROOT",
            os.path.join(get_default_cache_root(), "vllm"),
        )
    ),
    # used in distributed environment to determine the ip address
    # of the current node, when the node has multiple network interfaces.
    # If you are using multi-node inference, you should set this differently
    # on each node.
    "VLLM_HOST_IP": lambda: os.getenv("VLLM_HOST_IP", ""),
    # used in distributed environment to manually set the communication port
    # Note: if VLLM_PORT is set, and some code asks for multiple ports, the
    # VLLM_PORT will be used as the first port, and the rest will be generated
    # by incrementing the VLLM_PORT value.
    "VLLM_PORT": get_vllm_port,
    # path used for ipc when the frontend api server is running in
    # multi-processing mode to communicate with the backend engine process.
    "VLLM_RPC_BASE_PATH": lambda: os.getenv(
        "VLLM_RPC_BASE_PATH", tempfile.gettempdir()
    ),
    # If true, will load models from ModelScope instead of Hugging Face Hub.
    # note that the value is true or false, not numbers
    "VLLM_USE_MODELSCOPE": lambda: os.environ.get(
        "VLLM_USE_MODELSCOPE", "False"
    ).lower()
    == "true",
    # Interval in seconds to log a warning message when the ring buffer is full
    "VLLM_RINGBUFFER_WARNING_INTERVAL": lambda: int(
        os.environ.get("VLLM_RINGBUFFER_WARNING_INTERVAL", "60")
    ),
    # path to cudatoolkit home directory, under which should be bin, include,
    # and lib directories.
    "CUDA_HOME": lambda: os.environ.get("CUDA_HOME", None),
    # Path to the NCCL library file. It is needed because nccl>=2.19 brought
    # by PyTorch contains a bug: https://github.com/NVIDIA/nccl/issues/1234
    "VLLM_NCCL_SO_PATH": lambda: os.environ.get("VLLM_NCCL_SO_PATH", None),
    # when `VLLM_NCCL_SO_PATH` is not set, vllm will try to find the nccl
    # library file in the locations specified by `LD_LIBRARY_PATH`
    "LD_LIBRARY_PATH": lambda: os.environ.get("LD_LIBRARY_PATH", None),
    # flag to control if vllm should use triton flash attention
    "VLLM_USE_TRITON_FLASH_ATTN": lambda: (
        os.environ.get("VLLM_USE_TRITON_FLASH_ATTN", "True").lower() in ("true", "1")
    ),
    # Use separate prefill and decode kernels for V1 attention instead of
    # the unified triton kernel.
    "VLLM_V1_USE_PREFILL_DECODE_ATTENTION": lambda: (
        os.getenv("VLLM_V1_USE_PREFILL_DECODE_ATTENTION", "False").lower()
        in ("true", "1")
    ),
    # Force vllm to use a specific flash-attention version (2 or 3), only valid
    # when using the flash-attention backend.
    "VLLM_FLASH_ATTN_VERSION": lambda: maybe_convert_int(
        os.environ.get("VLLM_FLASH_ATTN_VERSION", None)
    ),
    # Feature flag to enable/disable Inductor standalone compile.
    # In torch <= 2.7 we ignore this flag; in torch >= 2.9 this is
    # enabled by default.
    "VLLM_USE_STANDALONE_COMPILE": lambda: os.environ.get(
        "VLLM_USE_STANDALONE_COMPILE", "1"
    )
    == "1",
    # Debug pattern matching inside custom passes.
    # Should be set to the fx.Node name (e.g. 'getitem_34' or 'scaled_mm_3').
    "VLLM_PATTERN_MATCH_DEBUG": lambda: os.environ.get(
        "VLLM_PATTERN_MATCH_DEBUG", None
    ),
    # Dump fx graphs to the given directory.
    # It will override CompilationConfig.debug_dump_path if set.
    "VLLM_DEBUG_DUMP_PATH": lambda: os.environ.get("VLLM_DEBUG_DUMP_PATH", None),
    # Feature flag to enable/disable AOT compilation. This will ensure
    # compilation is done in warmup phase and the compilation will be
    # reused in subsequent calls.
    "VLLM_USE_AOT_COMPILE": use_aot_compile,
    # Force vllm to always load AOT compiled models from disk. Failure
    # to load will result in a hard error when this is enabled.
    # Will be ignored when VLLM_USE_AOT_COMPILE is disabled.
    "VLLM_FORCE_AOT_LOAD": lambda: os.environ.get("VLLM_FORCE_AOT_LOAD", "0") == "1",
    # local rank of the process in the distributed setting, used to determine
    # the GPU device id
    "LOCAL_RANK": lambda: int(os.environ.get("LOCAL_RANK", "0")),
    # used to control the visible devices in the distributed setting
    "CUDA_VISIBLE_DEVICES": lambda: os.environ.get("CUDA_VISIBLE_DEVICES", None),
    # timeout for each iteration in the engine
    "VLLM_ENGINE_ITERATION_TIMEOUT_S": lambda: int(
        os.environ.get("VLLM_ENGINE_ITERATION_TIMEOUT_S", "60")
    ),
    # API key for vLLM API server
    "VLLM_API_KEY": lambda: os.environ.get("VLLM_API_KEY", None),
    # Whether to log responses from API Server for debugging
    "VLLM_DEBUG_LOG_API_SERVER_RESPONSE": lambda: os.environ.get(
        "VLLM_DEBUG_LOG_API_SERVER_RESPONSE", "False"
    ).lower()
    == "true",
    # S3 access information, used for tensorizer to load model from S3
    "S3_ACCESS_KEY_ID": lambda: os.environ.get("S3_ACCESS_KEY_ID", None),
    "S3_SECRET_ACCESS_KEY": lambda: os.environ.get("S3_SECRET_ACCESS_KEY", None),
    "S3_ENDPOINT_URL": lambda: os.environ.get("S3_ENDPOINT_URL", None),
    # Usage stats collection
    "VLLM_USAGE_STATS_SERVER": lambda: os.environ.get(
        "VLLM_USAGE_STATS_SERVER", "https://stats.vllm.ai"
    ),
    "VLLM_NO_USAGE_STATS": lambda: os.environ.get("VLLM_NO_USAGE_STATS", "0") == "1",
    "VLLM_DISABLE_FLASHINFER_PREFILL": lambda: os.environ.get(
        "VLLM_DISABLE_FLASHINFER_PREFILL", "0"
    )
    == "1",
    "VLLM_DO_NOT_TRACK": lambda: (
        os.environ.get("VLLM_DO_NOT_TRACK", None)
        or os.environ.get("DO_NOT_TRACK", None)
        or "0"
    )
    == "1",
    "VLLM_USAGE_SOURCE": lambda: os.environ.get("VLLM_USAGE_SOURCE", "production"),
    # Logging configuration
    # If set to 0, vllm will not configure logging
    # If set to 1, vllm will configure logging using the default configuration
    #    or the configuration file specified by VLLM_LOGGING_CONFIG_PATH
    "VLLM_CONFIGURE_LOGGING": lambda: int(os.getenv("VLLM_CONFIGURE_LOGGING", "1")),
    "VLLM_LOGGING_CONFIG_PATH": lambda: os.getenv("VLLM_LOGGING_CONFIG_PATH"),
    # this is used for configuring the default logging level
    "VLLM_LOGGING_LEVEL": lambda: os.getenv("VLLM_LOGGING_LEVEL", "INFO").upper(),
    # this is used for configuring the default logging stream
    "VLLM_LOGGING_STREAM": lambda: os.getenv("VLLM_LOGGING_STREAM", "ext://sys.stdout"),
    # if set, VLLM_LOGGING_PREFIX will be prepended to all log messages
    "VLLM_LOGGING_PREFIX": lambda: os.getenv("VLLM_LOGGING_PREFIX", ""),
    # If set, vllm will log stats at this interval in seconds
    # If not set, vllm will log stats every 10 seconds.
    "VLLM_LOG_STATS_INTERVAL": lambda: val
    if (val := float(os.getenv("VLLM_LOG_STATS_INTERVAL", "10."))) > 0.0
    else 10.0,
    # Trace function calls
    # If set to 1, vllm will trace function calls
    # Useful for debugging
    "VLLM_TRACE_FUNCTION": lambda: int(os.getenv("VLLM_TRACE_FUNCTION", "0")),
    # Backend for attention computation
    # Example options:
    # - "TORCH_SDPA": use torch.nn.MultiheadAttention
    # - "FLASH_ATTN": use FlashAttention
    # - "XFORMERS": use XFormers
    # - "FLASHINFER": use flashinfer
    # - "FLASHMLA": use FlashMLA
    # - "FLASH_ATTN_MLA": use FlashAttention for MLA
    # - "FLASHINFER_MLA": use FlashInfer for MLA
    # - "CUTLASS_MLA": use CUTLASS for MLA
    # All possible options loaded dynamically from _Backend enum
    "VLLM_ATTENTION_BACKEND": env_with_choices(
        "VLLM_ATTENTION_BACKEND",
        None,
        lambda: list(
            __import__(
                "vllm.attention.backends.registry", fromlist=["_Backend"]
            )._Backend.__members__.keys()
        ),
    ),
    # If set, vllm will use flashinfer sampler
    "VLLM_USE_FLASHINFER_SAMPLER": lambda: bool(
        int(os.environ["VLLM_USE_FLASHINFER_SAMPLER"])
    )
    if "VLLM_USE_FLASHINFER_SAMPLER" in os.environ
    else None,
    # Pipeline stage partition strategy
    "VLLM_PP_LAYER_PARTITION": lambda: os.getenv("VLLM_PP_LAYER_PARTITION", None),
    # (CPU backend only) CPU key-value cache space.
    # default is None and will be set as 4 GB
    "VLLM_CPU_KVCACHE_SPACE": lambda: int(os.getenv("VLLM_CPU_KVCACHE_SPACE", "0"))
    if "VLLM_CPU_KVCACHE_SPACE" in os.environ
    else None,
    # (CPU backend only) CPU core ids bound by OpenMP threads, e.g., "0-31",
    # "0,1,2", "0-31,33". CPU cores of different ranks are separated by '|'.
    "VLLM_CPU_OMP_THREADS_BIND": lambda: os.getenv("VLLM_CPU_OMP_THREADS_BIND", "auto"),
    # (CPU backend only) CPU cores not used by OMP threads .
    # Those CPU cores will not be used by OMP threads of a rank.
    "VLLM_CPU_NUM_OF_RESERVED_CPU": lambda: int(
        os.getenv("VLLM_CPU_NUM_OF_RESERVED_CPU", "0")
    )
    if "VLLM_CPU_NUM_OF_RESERVED_CPU" in os.environ
    else None,
    # (CPU backend only) whether to use prepack for MoE layer. This will be
    # passed to ipex.llm.modules.GatedMLPMOE. On unsupported CPUs, you might
    # need to set this to "0" (False).
    "VLLM_CPU_MOE_PREPACK": lambda: bool(int(os.getenv("VLLM_CPU_MOE_PREPACK", "1"))),
    # (CPU backend only) whether to use SGL kernels, optimized for small batch.
    "VLLM_CPU_SGL_KERNEL": lambda: bool(int(os.getenv("VLLM_CPU_SGL_KERNEL", "0"))),
    # If the env var is set, Ray Compiled Graph uses the specified
    # channel type to communicate between workers belonging to
    # different pipeline-parallel stages.
    # Available options:
    # - "auto": use the default channel type
    # - "nccl": use NCCL for communication
    # - "shm": use shared memory and gRPC for communication
    "VLLM_USE_RAY_COMPILED_DAG_CHANNEL_TYPE": env_with_choices(
        "VLLM_USE_RAY_COMPILED_DAG_CHANNEL_TYPE", "auto", ["auto", "nccl", "shm"]
    ),
    # If the env var is set, it enables GPU communication overlap
    # (experimental feature) in Ray's Compiled Graph.
    "VLLM_USE_RAY_COMPILED_DAG_OVERLAP_COMM": lambda: bool(
        int(os.getenv("VLLM_USE_RAY_COMPILED_DAG_OVERLAP_COMM", "0"))
    ),
    # If the env var is set, it uses a Ray Communicator wrapping
    # vLLM's pipeline parallelism communicator to interact with Ray's
    # Compiled Graph. Otherwise, it uses Ray's NCCL communicator.
    "VLLM_USE_RAY_WRAPPED_PP_COMM": lambda: bool(
        int(os.getenv("VLLM_USE_RAY_WRAPPED_PP_COMM", "1"))
    ),
    # Use dedicated multiprocess context for workers.
    # Both spawn and fork work
    "VLLM_WORKER_MULTIPROC_METHOD": env_with_choices(
        "VLLM_WORKER_MULTIPROC_METHOD", "fork", ["spawn", "fork"]
    ),
    # Path to the cache for storing downloaded assets
    "VLLM_ASSETS_CACHE": lambda: os.path.expanduser(
        os.getenv(
            "VLLM_ASSETS_CACHE",
            os.path.join(get_default_cache_root(), "vllm", "assets"),
        )
    ),
    # If the env var is set, we will clean model file in
    # this path $VLLM_ASSETS_CACHE/model_streamer/$model_name
    "VLLM_ASSETS_CACHE_MODEL_CLEAN": lambda: bool(
        int(os.getenv("VLLM_ASSETS_CACHE_MODEL_CLEAN", "0"))
    ),
    # Timeout for fetching images when serving multimodal models
    # Default is 5 seconds
    "VLLM_IMAGE_FETCH_TIMEOUT": lambda: int(os.getenv("VLLM_IMAGE_FETCH_TIMEOUT", "5")),
    # Timeout for fetching videos when serving multimodal models
    # Default is 30 seconds
    "VLLM_VIDEO_FETCH_TIMEOUT": lambda: int(
        os.getenv("VLLM_VIDEO_FETCH_TIMEOUT", "30")
    ),
    # Timeout for fetching audio when serving multimodal models
    # Default is 10 seconds
    "VLLM_AUDIO_FETCH_TIMEOUT": lambda: int(
        os.getenv("VLLM_AUDIO_FETCH_TIMEOUT", "10")
    ),
    # Whether to allow HTTP redirects when fetching from media URLs.
    # Default to True
    "VLLM_MEDIA_URL_ALLOW_REDIRECTS": lambda: bool(
        int(os.getenv("VLLM_MEDIA_URL_ALLOW_REDIRECTS", "1"))
    ),
    # Max number of workers for the thread pool handling
    # media bytes loading. Set to 1 to disable parallel processing.
    # Default is 8
    "VLLM_MEDIA_LOADING_THREAD_COUNT": lambda: int(
        os.getenv("VLLM_MEDIA_LOADING_THREAD_COUNT", "8")
    ),
    # Maximum filesize in MB for a single audio file when processing
    # speech-to-text requests. Files larger than this will be rejected.
    # Default is 25 MB
    "VLLM_MAX_AUDIO_CLIP_FILESIZE_MB": lambda: int(
        os.getenv("VLLM_MAX_AUDIO_CLIP_FILESIZE_MB", "25")
    ),
    # Backend for Video IO
    # - "opencv": Default backend that uses OpenCV stream buffered backend.
    #
    # Custom backend implementations can be registered
    # via `@VIDEO_LOADER_REGISTRY.register("my_custom_video_loader")` and
    # imported at runtime.
    # If a non-existing backend is used, an AssertionError will be thrown.
    "VLLM_VIDEO_LOADER_BACKEND": lambda: os.getenv(
        "VLLM_VIDEO_LOADER_BACKEND", "opencv"
    ),
    # [DEPRECATED] Cache size (in GiB per process) for multimodal input cache
    # Default is 4 GiB per API process + 4 GiB per engine core process
    "VLLM_MM_INPUT_CACHE_GIB": lambda: int(os.getenv("VLLM_MM_INPUT_CACHE_GIB", "4")),
    # Path to the XLA persistent cache directory.
    # Only used for XLA devices such as TPUs.
    "VLLM_XLA_CACHE_PATH": lambda: os.path.expanduser(
        os.getenv(
            "VLLM_XLA_CACHE_PATH",
            os.path.join(get_default_cache_root(), "vllm", "xla_cache"),
        )
    ),
    # If set, assert on XLA recompilation after each execution step.
    "VLLM_XLA_CHECK_RECOMPILATION": lambda: bool(
        int(os.getenv("VLLM_XLA_CHECK_RECOMPILATION", "0"))
    ),
    # Enable SPMD mode for TPU backend.
    "VLLM_XLA_USE_SPMD": lambda: bool(int(os.getenv("VLLM_XLA_USE_SPMD", "0"))),
    "VLLM_FUSED_MOE_CHUNK_SIZE": lambda: int(
        os.getenv("VLLM_FUSED_MOE_CHUNK_SIZE", "32768")
    ),
    # Control whether to use fused MoE activation chunking. Current chunking
    # logic is incompatible with torch.compile and causes IMA. See issue
    # https://github.com/vllm-project/vllm/issues/19631.
    "VLLM_ENABLE_FUSED_MOE_ACTIVATION_CHUNKING": lambda: bool(
        int(os.getenv("VLLM_ENABLE_FUSED_MOE_ACTIVATION_CHUNKING", "1"))
    ),
    # If set, the OpenAI API server will stay alive even after the underlying
    # AsyncLLMEngine errors and stops serving requests
    "VLLM_KEEP_ALIVE_ON_ENGINE_DEATH": lambda: bool(
        os.getenv("VLLM_KEEP_ALIVE_ON_ENGINE_DEATH", 0)
    ),
    # If the env var VLLM_ALLOW_LONG_MAX_MODEL_LEN is set, it allows
    # the user to specify a max sequence length greater than
    # the max length derived from the model's config.json.
    # To enable this, set VLLM_ALLOW_LONG_MAX_MODEL_LEN=1.
    "VLLM_ALLOW_LONG_MAX_MODEL_LEN": lambda: (
        os.environ.get("VLLM_ALLOW_LONG_MAX_MODEL_LEN", "0").strip().lower()
        in ("1", "true")
    ),
    # If set, forces FP8 Marlin to be used for FP8 quantization regardless
    # of the hardware support for FP8 compute.
    "VLLM_TEST_FORCE_FP8_MARLIN": lambda: (
        os.environ.get("VLLM_TEST_FORCE_FP8_MARLIN", "0").strip().lower()
        in ("1", "true")
    ),
    "VLLM_TEST_FORCE_LOAD_FORMAT": lambda: os.getenv(
        "VLLM_TEST_FORCE_LOAD_FORMAT", "dummy"
    ),
    # Time in ms for the zmq client to wait for a response from the backend
    # server for simple data operations
    "VLLM_RPC_TIMEOUT": lambda: int(os.getenv("VLLM_RPC_TIMEOUT", "10000")),
    # Timeout in seconds for keeping HTTP connections alive in API server
    "VLLM_HTTP_TIMEOUT_KEEP_ALIVE": lambda: int(
        os.environ.get("VLLM_HTTP_TIMEOUT_KEEP_ALIVE", "5")
    ),
    # a list of plugin names to load, separated by commas.
    # if this is not set, it means all plugins will be loaded
    # if this is set to an empty string, no plugins will be loaded
    "VLLM_PLUGINS": lambda: None
    if "VLLM_PLUGINS" not in os.environ
    else os.environ["VLLM_PLUGINS"].split(","),
    # a local directory to look in for unrecognized LoRA adapters.
    # only works if plugins are enabled and
    # VLLM_ALLOW_RUNTIME_LORA_UPDATING is enabled.
    "VLLM_LORA_RESOLVER_CACHE_DIR": lambda: os.getenv(
        "VLLM_LORA_RESOLVER_CACHE_DIR", None
    ),
    # Enables torch profiler if set.
    # Both AsyncLLM's CPU traces as well as workers'
    # traces (CPU & GPU) will be saved under this directory.
    # Note that it must be an absolute path.
    "VLLM_TORCH_PROFILER_DIR": lambda: (
        None
        if os.getenv("VLLM_TORCH_PROFILER_DIR", None) is None
        else os.path.abspath(
            os.path.expanduser(os.getenv("VLLM_TORCH_PROFILER_DIR", "."))
        )
    ),
    # Enable torch profiler to record shapes if set
    # VLLM_TORCH_PROFILER_RECORD_SHAPES=1. If not set, torch profiler will
    # not record shapes.
    "VLLM_TORCH_PROFILER_RECORD_SHAPES": lambda: bool(
        os.getenv("VLLM_TORCH_PROFILER_RECORD_SHAPES", "0") != "0"
    ),
    # Enable torch profiler to profile memory if set
    # VLLM_TORCH_PROFILER_WITH_PROFILE_MEMORY=1. If not set, torch profiler
    # will not profile memory.
    "VLLM_TORCH_PROFILER_WITH_PROFILE_MEMORY": lambda: bool(
        os.getenv("VLLM_TORCH_PROFILER_WITH_PROFILE_MEMORY", "0") != "0"
    ),
    # Enable torch profiler to profile stack if set
    # VLLM_TORCH_PROFILER_WITH_STACK=1. If not set, torch profiler WILL
    # profile stack by default.
    "VLLM_TORCH_PROFILER_WITH_STACK": lambda: bool(
        os.getenv("VLLM_TORCH_PROFILER_WITH_STACK", "1") != "0"
    ),
    # Enable torch profiler to profile flops if set
    # VLLM_TORCH_PROFILER_WITH_FLOPS=1. If not set, torch profiler will
    # not profile flops.
    "VLLM_TORCH_PROFILER_WITH_FLOPS": lambda: bool(
        os.getenv("VLLM_TORCH_PROFILER_WITH_FLOPS", "0") != "0"
    ),
    # If set, vLLM will use Triton implementations of AWQ.
    "VLLM_USE_TRITON_AWQ": lambda: bool(int(os.getenv("VLLM_USE_TRITON_AWQ", "0"))),
    # If set, allow loading or unloading lora adapters in runtime,
    "VLLM_ALLOW_RUNTIME_LORA_UPDATING": lambda: (
        os.environ.get("VLLM_ALLOW_RUNTIME_LORA_UPDATING", "0").strip().lower()
        in ("1", "true")
    ),
    # We assume drivers can report p2p status correctly.
    # If the program hangs when using custom allreduce,
    # potantially caused by a bug in the driver (535 series),
    # if might be helpful to set VLLM_SKIP_P2P_CHECK=0
    # so that vLLM can verify if p2p is actually working.
    # See https://github.com/vllm-project/vllm/blob/a9b15c606fea67a072416ea0ea115261a2756058/vllm/distributed/device_communicators/custom_all_reduce_utils.py#L101-L108 for details. # noqa
    "VLLM_SKIP_P2P_CHECK": lambda: os.getenv("VLLM_SKIP_P2P_CHECK", "1") == "1",
    # List of quantization kernels that should be disabled, used for testing
    # and performance comparisons. Currently only affects MPLinearKernel
    # selection
    # (kernels: MacheteLinearKernel, MarlinLinearKernel, ExllamaLinearKernel)
    "VLLM_DISABLED_KERNELS": lambda: []
    if "VLLM_DISABLED_KERNELS" not in os.environ
    else os.environ["VLLM_DISABLED_KERNELS"].split(","),
    # Disable pynccl (using torch.distributed instead)
    "VLLM_DISABLE_PYNCCL": lambda: (
        os.getenv("VLLM_DISABLE_PYNCCL", "False").lower() in ("true", "1")
    ),
    # If set, use the V1 code path.
    "VLLM_USE_V1": lambda: bool(int(os.getenv("VLLM_USE_V1", "1"))),
    # Disable aiter ops unless specifically enabled.
    # Acts as a parent switch to enable the rest of the other operations.
    "VLLM_ROCM_USE_AITER": lambda: (
        os.getenv("VLLM_ROCM_USE_AITER", "False").lower() in ("true", "1")
    ),
    # Whether to use aiter paged attention.
    # By default is disabled.
    "VLLM_ROCM_USE_AITER_PAGED_ATTN": lambda: (
        os.getenv("VLLM_ROCM_USE_AITER_PAGED_ATTN", "False").lower() in ("true", "1")
    ),
    # use aiter linear op if aiter ops are enabled
    # The following list of related ops
    # - scaled_mm (per-tensor / rowwise)
    "VLLM_ROCM_USE_AITER_LINEAR": lambda: (
        os.getenv("VLLM_ROCM_USE_AITER_LINEAR", "True").lower() in ("true", "1")
    ),
    # Whether to use aiter moe ops.
    # By default is enabled.
    "VLLM_ROCM_USE_AITER_MOE": lambda: (
        os.getenv("VLLM_ROCM_USE_AITER_MOE", "True").lower() in ("true", "1")
    ),
    # use aiter rms norm op if aiter ops are enabled.
    "VLLM_ROCM_USE_AITER_RMSNORM": lambda: (
        os.getenv("VLLM_ROCM_USE_AITER_RMSNORM", "True").lower() in ("true", "1")
    ),
    # Whether to use aiter mla ops.
    # By default is enabled.
    "VLLM_ROCM_USE_AITER_MLA": lambda: (
        os.getenv("VLLM_ROCM_USE_AITER_MLA", "True").lower() in ("true", "1")
    ),
    # Whether to use aiter mha ops.
    # By default is enabled.
    "VLLM_ROCM_USE_AITER_MHA": lambda: (
        os.getenv("VLLM_ROCM_USE_AITER_MHA", "True").lower() in ("true", "1")
    ),
    # Whether to use aiter fp4 gemm asm.
    # By default is disabled.
    "VLLM_ROCM_USE_AITER_FP4_ASM_GEMM": lambda: (
        os.getenv("VLLM_ROCM_USE_AITER_FP4_ASM_GEMM", "False").lower() in ("true", "1")
    ),
    # Whether to use aiter rope.
    # By default is disabled.
    "VLLM_ROCM_USE_TRITON_ROPE": lambda: (
        os.getenv("VLLM_ROCM_USE_TRITON_ROPE", "False").lower() in ("true", "1")
    ),
    # Whether to use aiter triton fp8 bmm kernel
    # By default is enabled.
    "VLLM_ROCM_USE_AITER_FP8BMM": lambda: (
        os.getenv("VLLM_ROCM_USE_AITER_FP8BMM", "True").lower() in ("true", "1")
    ),
    # Use AITER triton unified attention for V1 attention
    "VLLM_ROCM_USE_AITER_UNIFIED_ATTENTION": lambda: (
        os.getenv("VLLM_ROCM_USE_AITER_UNIFIED_ATTENTION", "False").lower()
        in ("true", "1")
    ),
    # Whether to use aiter fusion shared experts ops.
    # By default is enabled.
    "VLLM_ROCM_USE_AITER_FUSION_SHARED_EXPERTS": lambda: (
        os.getenv("VLLM_ROCM_USE_AITER_FUSION_SHARED_EXPERTS", "True").lower()
        in ("true", "1")
    ),
    # use rocm skinny gemms
    "VLLM_ROCM_USE_SKINNY_GEMM": lambda: (
        os.getenv("VLLM_ROCM_USE_SKINNY_GEMM", "True").lower() in ("true", "1")
    ),
    # Pad the fp8 weights to 256 bytes for ROCm
    "VLLM_ROCM_FP8_PADDING": lambda: bool(int(os.getenv("VLLM_ROCM_FP8_PADDING", "1"))),
    # Pad the weights for the moe kernel
    "VLLM_ROCM_MOE_PADDING": lambda: bool(int(os.getenv("VLLM_ROCM_MOE_PADDING", "1"))),
    # custom paged attention kernel for MI3* cards
    "VLLM_ROCM_CUSTOM_PAGED_ATTN": lambda: (
        os.getenv("VLLM_ROCM_CUSTOM_PAGED_ATTN", "True").lower() in ("true", "1")
    ),
    # Custom quick allreduce kernel for MI3* cards
    # Choice of quantization level: FP, INT8, INT6, INT4 or NONE
    # Recommended for large models to get allreduce
    "VLLM_ROCM_QUICK_REDUCE_QUANTIZATION": env_with_choices(
        "VLLM_ROCM_QUICK_REDUCE_QUANTIZATION",
        "NONE",
        ["FP", "INT8", "INT6", "INT4", "NONE"],
    ),
    # Custom quick allreduce kernel for MI3* cards
    # Due to the lack of the bfloat16 asm instruction, bfloat16
    # kernels are slower than fp16,
    # If environment variable is set to 1, the input is converted to fp16
    "VLLM_ROCM_QUICK_REDUCE_CAST_BF16_TO_FP16": lambda: (
        os.getenv("VLLM_ROCM_QUICK_REDUCE_CAST_BF16_TO_FP16", "True").lower()
        in ("true", "1")
    ),
    # Custom quick allreduce kernel for MI3* cards.
    # Controls the maximum allowed number of data bytes(MB) for custom quick
    # allreduce communication.
    # Default: 2048 MB.
    # Data exceeding this size will use either custom allreduce or RCCL
    # communication.
    "VLLM_ROCM_QUICK_REDUCE_MAX_SIZE_BYTES_MB": lambda: maybe_convert_int(
        os.environ.get("VLLM_ROCM_QUICK_REDUCE_MAX_SIZE_BYTES_MB", None)
    ),
    # Divisor for dynamic query scale factor calculation for FP8 KV Cache
    "Q_SCALE_CONSTANT": lambda: int(os.getenv("Q_SCALE_CONSTANT", "200")),
    # Divisor for dynamic key scale factor calculation for FP8 KV Cache
    "K_SCALE_CONSTANT": lambda: int(os.getenv("K_SCALE_CONSTANT", "200")),
    # Divisor for dynamic value scale factor calculation for FP8 KV Cache
    "V_SCALE_CONSTANT": lambda: int(os.getenv("V_SCALE_CONSTANT", "100")),
    # If set, enable multiprocessing in LLM for the V1 code path.
    "VLLM_ENABLE_V1_MULTIPROCESSING": lambda: bool(
        int(os.getenv("VLLM_ENABLE_V1_MULTIPROCESSING", "1"))
    ),
    "VLLM_LOG_BATCHSIZE_INTERVAL": lambda: float(
        os.getenv("VLLM_LOG_BATCHSIZE_INTERVAL", "-1")
    ),
    "VLLM_DISABLE_COMPILE_CACHE": lambda: bool(
        int(os.getenv("VLLM_DISABLE_COMPILE_CACHE", "0"))
    ),
    # If set, vllm will run in development mode, which will enable
    # some additional endpoints for developing and debugging,
    # e.g. `/reset_prefix_cache`
    "VLLM_SERVER_DEV_MODE": lambda: bool(int(os.getenv("VLLM_SERVER_DEV_MODE", "0"))),
    # Controls the maximum number of requests to handle in a
    # single asyncio task when processing per-token outputs in the
    # V1 AsyncLLM interface. It is applicable when handling a high
    # concurrency of streaming requests.
    # Setting this too high can result in a higher variance of
    # inter-message latencies. Setting it too low can negatively impact
    # TTFT and overall throughput.
    "VLLM_V1_OUTPUT_PROC_CHUNK_SIZE": lambda: int(
        os.getenv("VLLM_V1_OUTPUT_PROC_CHUNK_SIZE", "128")
    ),
    # If set, vLLM will disable the MLA attention optimizations.
    "VLLM_MLA_DISABLE": lambda: bool(int(os.getenv("VLLM_MLA_DISABLE", "0"))),
    # If set, vLLM will pick up the provided Flash Attention MLA
    # max number splits for cuda graph decode
    "VLLM_FLASH_ATTN_MAX_NUM_SPLITS_FOR_CUDA_GRAPH": lambda: int(
        os.getenv("VLLM_FLASH_ATTN_MAX_NUM_SPLITS_FOR_CUDA_GRAPH", "32")
    ),
    # Number of GPUs per worker in Ray, if it is set to be a fraction,
    # it allows ray to schedule multiple actors on a single GPU,
    # so that users can colocate other actors on the same GPUs as vLLM.
    "VLLM_RAY_PER_WORKER_GPUS": lambda: float(
        os.getenv("VLLM_RAY_PER_WORKER_GPUS", "1.0")
    ),
    # Bundle indices for Ray, if it is set, it can control precisely
    # which indices are used for the Ray bundle, for every worker.
    # Format: comma-separated list of integers, e.g. "0,1,2,3"
    "VLLM_RAY_BUNDLE_INDICES": lambda: os.getenv("VLLM_RAY_BUNDLE_INDICES", ""),
    # In some system, find_loaded_library() may not work. So we allow users to
    # specify the path through environment variable VLLM_CUDART_SO_PATH.
    "VLLM_CUDART_SO_PATH": lambda: os.getenv("VLLM_CUDART_SO_PATH", None),
    # Rank of the process in the data parallel setting
    "VLLM_DP_RANK": lambda: int(os.getenv("VLLM_DP_RANK", "0")),
    # Rank of the process in the data parallel setting.
    # Defaults to VLLM_DP_RANK when not set.
    "VLLM_DP_RANK_LOCAL": lambda: int(
        os.getenv("VLLM_DP_RANK_LOCAL", sys.modules[__name__].VLLM_DP_RANK)
    ),
    # World size of the data parallel setting
    "VLLM_DP_SIZE": lambda: int(os.getenv("VLLM_DP_SIZE", "1")),
    # IP address of the master node in the data parallel setting
    "VLLM_DP_MASTER_IP": lambda: os.getenv("VLLM_DP_MASTER_IP", "127.0.0.1"),
    # Port of the master node in the data parallel setting
    "VLLM_DP_MASTER_PORT": lambda: int(os.getenv("VLLM_DP_MASTER_PORT", "0")),
    # In the context of executing MoE models with Data-Parallel, Expert-Parallel
    # and Batched All-to-All dispatch/combine kernels, VLLM_MOE_DP_CHUNK_SIZE
    # dictates the quantum of tokens that can be dispatched from a DP
    # rank. All DP ranks process the activations in VLLM_MOE_DP_CHUNK_SIZE
    # units.
    "VLLM_MOE_DP_CHUNK_SIZE": lambda: int(os.getenv("VLLM_MOE_DP_CHUNK_SIZE", "256")),
    # Randomize inputs during dummy runs when using Data Parallel
    "VLLM_RANDOMIZE_DP_DUMMY_INPUTS": lambda: os.environ.get(
        "VLLM_RANDOMIZE_DP_DUMMY_INPUTS", "0"
    )
    == "1",
    # Strategy to pack the data parallel ranks for Ray.
    # Available options:
    # - "fill":
    #   for DP master node, allocate exactly data-parallel-size-local DP ranks,
    #   for non-master nodes, allocate as many DP ranks as can fit;
    # - "strict":
    #   allocate exactly data-parallel-size-local DP ranks to each picked node;
    # - "span":
    #   Should be used only when a single DP rank requires multiple nodes.
    #   allocate one DP rank over as many nodes as required for set world_size;
    # This environment variable is ignored if data-parallel-backend is not Ray.
    "VLLM_RAY_DP_PACK_STRATEGY": lambda: os.getenv(
        "VLLM_RAY_DP_PACK_STRATEGY", "strict"
    ),
    # Whether to use S3 path for model loading in CI via RunAI Streamer
    "VLLM_CI_USE_S3": lambda: os.environ.get("VLLM_CI_USE_S3", "0") == "1",
    # Use model_redirect to redirect the model name to a local folder.
    # `model_redirect` can be a json file mapping the model between
    # repo_id and local folder:
    # {"meta-llama/Llama-3.2-1B": "/tmp/Llama-3.2-1B"}
    # or a space separated values table file:
    # meta-llama/Llama-3.2-1B   /tmp/Llama-3.2-1B
    "VLLM_MODEL_REDIRECT_PATH": lambda: os.environ.get(
        "VLLM_MODEL_REDIRECT_PATH", None
    ),
    # Whether to use atomicAdd reduce in gptq/awq marlin kernel.
    "VLLM_MARLIN_USE_ATOMIC_ADD": lambda: os.environ.get(
        "VLLM_MARLIN_USE_ATOMIC_ADD", "0"
    )
    == "1",
    # Whether to use marlin kernel in mxfp4 quantization method
    "VLLM_MXFP4_USE_MARLIN": lambda: maybe_convert_bool(
        os.environ.get("VLLM_MXFP4_USE_MARLIN", None)
    ),
    # Whether to turn on the outlines cache for V1
    # This cache is unbounded and on disk, so it's not safe to use in
    # an environment with potentially malicious users.
    "VLLM_V1_USE_OUTLINES_CACHE": lambda: os.environ.get(
        "VLLM_V1_USE_OUTLINES_CACHE", "0"
    )
    == "1",
    # Gap between padding buckets for the forward pass. So we have
    # 8, we will run forward pass with [16, 24, 32, ...].
    "VLLM_TPU_BUCKET_PADDING_GAP": lambda: int(
        os.environ["VLLM_TPU_BUCKET_PADDING_GAP"]
    )
    if "VLLM_TPU_BUCKET_PADDING_GAP" in os.environ
    else 0,
    "VLLM_TPU_MOST_MODEL_LEN": lambda: maybe_convert_int(
        os.environ.get("VLLM_TPU_MOST_MODEL_LEN", None)
    ),
    # Whether using Pathways
    "VLLM_TPU_USING_PATHWAYS": lambda: bool(
        "proxy" in os.getenv("JAX_PLATFORMS", "").lower()
    ),
    # Allow use of DeepGemm kernels for fused moe ops.
    "VLLM_USE_DEEP_GEMM": lambda: bool(int(os.getenv("VLLM_USE_DEEP_GEMM", "1"))),
    # Whether to use E8M0 scaling when DeepGEMM is used on Blackwell GPUs.
    "VLLM_USE_DEEP_GEMM_E8M0": lambda: bool(
        int(os.getenv("VLLM_USE_DEEP_GEMM_E8M0", "1"))
    ),
    # DeepGemm JITs the kernels on-demand. The warmup attempts to make DeepGemm
    # JIT all the required kernels before model execution so there is no
    # JIT'ing in the hot-path. However, this warmup increases the engine
    # startup time by a couple of minutes.
    # Available options:
    #  - "skip"  : Skip warmup.
    #  - "full"  : Warmup deepgemm by running all possible gemm shapes the
    #   engine could encounter.
    #  - "relax" : Select gemm shapes to run based on some heuristics. The
    #   heuristic aims to have the same effect as running all possible gemm
    #   shapes, but provides no guarantees.
    "VLLM_DEEP_GEMM_WARMUP": env_with_choices(
        "VLLM_DEEP_GEMM_WARMUP",
        "relax",
        [
            "skip",
            "full",
            "relax",
        ],
    ),
    # Whether to use fused grouped_topk used for MoE expert selection.
    "VLLM_USE_FUSED_MOE_GROUPED_TOPK": lambda: bool(
        int(os.getenv("VLLM_USE_FUSED_MOE_GROUPED_TOPK", "1"))
    ),
    # Allow use of FlashInfer MoE kernels for fused moe ops.
    "VLLM_USE_FLASHINFER_MOE_FP16": lambda: bool(
        int(os.getenv("VLLM_USE_FLASHINFER_MOE_FP16", "0"))
    ),
    # Allow use of FlashInfer MoE kernels for fused moe ops.
    "VLLM_USE_FLASHINFER_MOE_FP8": lambda: bool(
        int(os.getenv("VLLM_USE_FLASHINFER_MOE_FP8", "0"))
    ),
    # Allow use of FlashInfer CUTLASS kernels for fused moe ops.
    "VLLM_USE_FLASHINFER_MOE_FP4": lambda: bool(
        int(os.getenv("VLLM_USE_FLASHINFER_MOE_FP4", "0"))
    ),
    # If set to 1, use the FlashInfer
    # MXFP8 (activation) x MXFP4 (weight) MoE backend.
    "VLLM_USE_FLASHINFER_MOE_MXFP4_MXFP8": lambda: bool(
        int(os.getenv("VLLM_USE_FLASHINFER_MOE_MXFP4_MXFP8", "0"))
    ),
    # If set to 1, use the FlashInfer CUTLASS backend for
    # MXFP8 (activation) x MXFP4 (weight) MoE.
    # This is separate from the TRTLLMGEN path controlled by
    # VLLM_USE_FLASHINFER_MOE_MXFP4_MXFP8.
    "VLLM_USE_FLASHINFER_MOE_MXFP4_MXFP8_CUTLASS": lambda: bool(
        int(os.getenv("VLLM_USE_FLASHINFER_MOE_MXFP4_MXFP8_CUTLASS", "0"))
    ),
    # If set to 1, use the FlashInfer
    # BF16 (activation) x MXFP4 (weight) MoE backend.
    "VLLM_USE_FLASHINFER_MOE_MXFP4_BF16": lambda: bool(
        int(os.getenv("VLLM_USE_FLASHINFER_MOE_MXFP4_BF16", "0"))
    ),
    # Control the cache sized used by the xgrammar compiler. The default
    # of 512 MB should be enough for roughly 1000 JSON schemas.
    # It can be changed with this variable if needed for some reason.
    "VLLM_XGRAMMAR_CACHE_MB": lambda: int(os.getenv("VLLM_XGRAMMAR_CACHE_MB", "512")),
    # Control the threshold for msgspec to use 'zero copy' for
    # serialization/deserialization of tensors. Tensors below
    # this limit will be encoded into the msgpack buffer, and
    # tensors above will instead be sent via a separate message.
    # While the sending side still actually copies the tensor
    # in all cases, on the receiving side, tensors above this
    # limit will actually be zero-copy decoded.
    "VLLM_MSGPACK_ZERO_COPY_THRESHOLD": lambda: int(
        os.getenv("VLLM_MSGPACK_ZERO_COPY_THRESHOLD", "256")
    ),
    # If set, allow insecure serialization using pickle.
    # This is useful for environments where it is deemed safe to use the
    # insecure method and it is needed for some reason.
    "VLLM_ALLOW_INSECURE_SERIALIZATION": lambda: bool(
        int(os.getenv("VLLM_ALLOW_INSECURE_SERIALIZATION", "0"))
    ),
    # IP address used for NIXL handshake between remote agents.
    "VLLM_NIXL_SIDE_CHANNEL_HOST": lambda: os.getenv(
        "VLLM_NIXL_SIDE_CHANNEL_HOST", "localhost"
    ),
    # Port used for NIXL handshake between remote agents.
    "VLLM_NIXL_SIDE_CHANNEL_PORT": lambda: int(
        os.getenv("VLLM_NIXL_SIDE_CHANNEL_PORT", "5600")
    ),
    # all2all backend for vllm's expert parallel communication
    # Available options:
    # - "naive": naive all2all implementation using broadcasts
    # - "allgather_reducescatter": all2all implementation based on allgather and
    #  reducescatter
    # - "pplx": use pplx kernels
    # - "deepep_high_throughput", use deepep high-throughput kernels
    # - "deepep_low_latency", use deepep low-latency kernels
    # - "flashinfer_all2allv", use flashinfer alltoallv kernels for mnnvl
    "VLLM_ALL2ALL_BACKEND": env_with_choices(
        "VLLM_ALL2ALL_BACKEND",
        "allgather_reducescatter",
        [
            "naive",
            "pplx",
            "deepep_high_throughput",
            "deepep_low_latency",
            "allgather_reducescatter",
            "flashinfer_all2allv",
        ],
    ),
    # Flashinfer MoE backend for vLLM's fused Mixture-of-Experts support.
    # Both require compute capability 10.0 or above.
    # Available options:
    # - "throughput":  [default]
    #     Uses CUTLASS kernels optimized for high-throughput batch inference.
    # - "latency":
    #     Uses TensorRT-LLM kernels optimized for low-latency inference.
    "VLLM_FLASHINFER_MOE_BACKEND": env_with_choices(
        "VLLM_FLASHINFER_MOE_BACKEND", "throughput", ["throughput", "latency"]
    ),
    # Control the maximum number of tokens per expert supported by the
    # NVFP4 MoE CUTLASS Kernel. This value is used to create a buffer for
    # the blockscale tensor of activations NVFP4 Quantization.
    # This is used to prevent the kernel from running out of memory.
    "VLLM_MAX_TOKENS_PER_EXPERT_FP4_MOE": lambda: int(
        os.getenv("VLLM_MAX_TOKENS_PER_EXPERT_FP4_MOE", "163840")
    ),
    # Specifies the thresholds of the communicated tensor sizes under which
    # vllm should use flashinfer fused allreduce. The variable should be a
    # JSON with the following format:
    #     { <world size>: <max size in mb> }
    # Unspecified world sizes will fall back to
    #     { 2: 64, 4: 1, <everything else>: 0.5 }
    "VLLM_FLASHINFER_ALLREDUCE_FUSION_THRESHOLDS_MB": lambda: json.loads(
        os.getenv("VLLM_FLASHINFER_ALLREDUCE_FUSION_THRESHOLDS_MB", "{}")
    ),
    # MoE routing strategy selector.
    # See `RoutingSimulator.get_available_strategies()` # for available
    # strategies.
    # Cutstom routing strategies can be registered by
    # RoutingSimulator.register_strategy()
    # Note: custom strategies may not produce correct model outputs
    "VLLM_MOE_ROUTING_SIMULATION_STRATEGY": lambda: os.environ.get(
        "VLLM_MOE_ROUTING_SIMULATION_STRATEGY", ""
    ).lower(),
    # Regex timeout for use by the vLLM tool parsing plugins.
    "VLLM_TOOL_PARSE_REGEX_TIMEOUT_SECONDS": lambda: int(
        os.getenv("VLLM_TOOL_PARSE_REGEX_TIMEOUT_SECONDS", "1")
    ),
    # Reduce CPU usage when vLLM is idle. Enabling this will incur small
    # latency penalty when a request eventually comes.
    "VLLM_SLEEP_WHEN_IDLE": lambda: bool(int(os.getenv("VLLM_SLEEP_WHEN_IDLE", "0"))),
    # Control the max chunk bytes (in MB) for the rpc message queue.
    # Object larger than this threshold will be broadcast to worker
    # processes via zmq.
    "VLLM_MQ_MAX_CHUNK_BYTES_MB": lambda: int(
        os.getenv("VLLM_MQ_MAX_CHUNK_BYTES_MB", "16")
    ),
    # Timeout in seconds for execute_model RPC calls in multiprocessing
    # executor (only applies when TP > 1).
    "VLLM_EXECUTE_MODEL_TIMEOUT_SECONDS": lambda: int(
        os.getenv("VLLM_EXECUTE_MODEL_TIMEOUT_SECONDS", "300")
    ),
    # KV Cache layout used throughout vllm.
    # Some common values are:
    # - NHD
    # - HND
    # Where N=num_blocks, H=num_heads and D=head_size. The default value will
    # leave the layout choice to the backend. Mind that backends may only
    # implement and support a subset of all possible layouts.
    "VLLM_KV_CACHE_LAYOUT": env_with_choices(
        "VLLM_KV_CACHE_LAYOUT", None, ["NHD", "HND"]
    ),
    # Enable checking whether the generated logits contain NaNs,
    # indicating corrupted output. Useful for debugging low level bugs
    # or bad hardware but it may add compute overhead.
    "VLLM_COMPUTE_NANS_IN_LOGITS": lambda: bool(
        int(os.getenv("VLLM_COMPUTE_NANS_IN_LOGITS", "0"))
    ),
    # Controls whether or not emulations are used for NVFP4
    # generations on machines < 100 for compressed-tensors
    # models
    "VLLM_USE_NVFP4_CT_EMULATIONS": lambda: bool(
        int(os.getenv("VLLM_USE_NVFP4_CT_EMULATIONS", "0"))
    ),
    # Time (in seconds) after which the KV cache on the producer side is
    # automatically cleared if no READ notification is received from the
    # consumer. This is only applicable when using NixlConnector in a
    # disaggregated decode-prefill setup.
    "VLLM_NIXL_ABORT_REQUEST_TIMEOUT": lambda: int(
        os.getenv("VLLM_NIXL_ABORT_REQUEST_TIMEOUT", "480")
    ),
    # Controls whether or not to use cudnn prefill
    "VLLM_USE_CUDNN_PREFILL": lambda: bool(
        int(os.getenv("VLLM_USE_CUDNN_PREFILL", "0"))
    ),
    # Controls whether to use TRT-LLM ragged DeepSeek prefill
    "VLLM_USE_TRTLLM_RAGGED_DEEPSEEK_PREFILL": lambda: bool(
        int(os.getenv("VLLM_USE_TRTLLM_RAGGED_DEEPSEEK_PREFILL", "0"))
    ),
    # If set to 1/True, use the TRTLLM attention backend in flashinfer.
    # If set to 0/False, use the default attention backend in flashinfer.
    # If not set, auto-detect the attention backend in flashinfer.
    "VLLM_USE_TRTLLM_ATTENTION": lambda: (
        None
        if "VLLM_USE_TRTLLM_ATTENTION" not in os.environ
        else os.environ["VLLM_USE_TRTLLM_ATTENTION"].lower() in ("1", "true")
    ),
    # If set to 1, when we use fp8 kv, we do not quantize Q to fp8
    "VLLM_FLASHINFER_DISABLE_Q_QUANTIZATION": lambda: bool(
        int(os.getenv("VLLM_FLASHINFER_DISABLE_Q_QUANTIZATION", "0"))
    ),
    # If set, it means we pre-downloaded cubin files and flashinfer will
    # read the cubin files directly.
    "VLLM_HAS_FLASHINFER_CUBIN": lambda: os.getenv("VLLM_HAS_FLASHINFER_CUBIN", False),
    # Supported options:
    # - "flashinfer-cudnn": use flashinfer cudnn GEMM backend
    # - "flashinfer-trtllm": use flashinfer trtllm GEMM backend
    # - "flashinfer-cutlass": use flashinfer cutlass GEMM backend
    # - <none>: automatically pick an available backend
    "VLLM_NVFP4_GEMM_BACKEND": env_with_choices(
        "VLLM_NVFP4_GEMM_BACKEND",
        None,
        ["flashinfer-cudnn", "flashinfer-trtllm", "flashinfer-cutlass"],
    ),
    # Controls garbage collection during CUDA graph capture.
    # If set to 0 (default), enables GC freezing to speed up capture time.
    # If set to 1, allows GC to run during capture.
    "VLLM_ENABLE_CUDAGRAPH_GC": lambda: bool(
        int(os.getenv("VLLM_ENABLE_CUDAGRAPH_GC", "0"))
    ),
    # Used to force set up loopback IP
    "VLLM_LOOPBACK_IP": lambda: os.getenv("VLLM_LOOPBACK_IP", ""),
    # Used to set the process name prefix for vLLM processes.
    # This is useful for debugging and monitoring purposes.
    # The default value is "VLLM".
    "VLLM_PROCESS_NAME_PREFIX": lambda: os.getenv("VLLM_PROCESS_NAME_PREFIX", "VLLM"),
    # Allow chunked local attention with hybrid kv cache manager.
    # Currently using the Hybrid KV cache manager with chunked local attention
    # in the Llama4 models (the only models currently using chunked local attn)
    # causes a latency regression. For this reason, we disable it by default.
    # This flag is used to allow users to enable it if they want to (to save on
    # kv-cache memory usage and enable longer contexts)
    # TODO(lucas): Remove this flag once latency regression is resolved.
    "VLLM_ALLOW_CHUNKED_LOCAL_ATTN_WITH_HYBRID_KV_CACHE": lambda: bool(
        int(os.getenv("VLLM_ALLOW_CHUNKED_LOCAL_ATTN_WITH_HYBRID_KV_CACHE", "0"))
    ),
    # Enables support for the "store" option in the OpenAI Responses API.
    # When set to 1, vLLM's OpenAI server will retain the input and output
    # messages for those requests in memory. By default, this is disabled (0),
    # and the "store" option is ignored.
    # NOTE/WARNING:
    # 1. Messages are kept in memory only (not persisted to disk) and will be
    #    lost when the vLLM server shuts down.
    # 2. Enabling this option will cause a memory leak, as stored messages are
    #    never removed from memory until the server terminates.
    "VLLM_ENABLE_RESPONSES_API_STORE": lambda: bool(
        int(os.getenv("VLLM_ENABLE_RESPONSES_API_STORE", "0"))
    ),
    # If set, use the fp8 mfma in rocm paged attention.
    "VLLM_ROCM_FP8_MFMA_PAGE_ATTN": lambda: bool(
        int(os.getenv("VLLM_ROCM_FP8_MFMA_PAGE_ATTN", "0"))
    ),
    # Whether to use pytorch symmetric memory for allreduce
    "VLLM_ALLREDUCE_USE_SYMM_MEM": lambda: bool(
        int(os.getenv("VLLM_ALLREDUCE_USE_SYMM_MEM", "0"))
    ),
    # Allows vllm to find tuned config under customized folder
    "VLLM_TUNED_CONFIG_FOLDER": lambda: os.getenv("VLLM_TUNED_CONFIG_FOLDER", None),
    # Valid values are container,code_interpreter,web_search_preview
    # ex VLLM_GPT_OSS_SYSTEM_TOOL_MCP_LABELS=container,code_interpreter
    # If the server_label of your mcp tool is not in this list it will
    # be completely ignored.
    "VLLM_GPT_OSS_SYSTEM_TOOL_MCP_LABELS": env_set_with_choices(
        "VLLM_GPT_OSS_SYSTEM_TOOL_MCP_LABELS",
        default=[],
        choices=["container", "code_interpreter", "web_search_preview"],
    ),
    # Allows harmony instructions to be injected on system messages
    "VLLM_GPT_OSS_HARMONY_SYSTEM_INSTRUCTIONS": lambda: bool(
        int(os.getenv("VLLM_GPT_OSS_HARMONY_SYSTEM_INSTRUCTIONS", "0"))
    ),
    # Enable automatic retry when tool call JSON parsing fails
    # If enabled, returns an error message to the model to retry
    # If disabled (default), raises an exception and fails the request
    "VLLM_TOOL_JSON_ERROR_AUTOMATIC_RETRY": lambda: bool(
        int(os.getenv("VLLM_TOOL_JSON_ERROR_AUTOMATIC_RETRY", "0"))
    ),
    # Add optional custom scopes for profiling, disable to avoid overheads
    "VLLM_CUSTOM_SCOPES_FOR_PROFILING": lambda: bool(
        int(os.getenv("VLLM_CUSTOM_SCOPES_FOR_PROFILING", "0"))
    ),
    # Add optional nvtx scopes for profiling, disable to avoid overheads
    "VLLM_NVTX_SCOPES_FOR_PROFILING": lambda: bool(
        int(os.getenv("VLLM_NVTX_SCOPES_FOR_PROFILING", "0"))
    ),
    # Represent block hashes in KV cache events as 64-bit integers instead of
    # raw bytes. Defaults to True for backward compatibility.
    "VLLM_KV_EVENTS_USE_INT_BLOCK_HASHES": lambda: bool(
        int(os.getenv("VLLM_KV_EVENTS_USE_INT_BLOCK_HASHES", "1"))
    ),
    # Name of the shared memory buffer used for object storage.
    # Only effective when mm_config.mm_processor_cache_type == "shm".
    "VLLM_OBJECT_STORAGE_SHM_BUFFER_NAME": lambda: os.getenv(
        "VLLM_OBJECT_STORAGE_SHM_BUFFER_NAME", "VLLM_OBJECT_STORAGE_SHM_BUFFER"
    ),
    # The size in MB of the buffers (NVL and RDMA) used by DeepEP
    "VLLM_DEEPEP_BUFFER_SIZE_MB": lambda: int(
        os.getenv("VLLM_DEEPEP_BUFFER_SIZE_MB", "1024")
    ),
    # Force DeepEP to use intranode kernel for inter-node communication in
    # high throughput mode. This is useful archive higher prefill throuhgput
    # on system supports multi-node nvlink (e.g GB200).
    "VLLM_DEEPEP_HIGH_THROUGHPUT_FORCE_INTRA_NODE": lambda: bool(
        int(os.getenv("VLLM_DEEPEP_HIGH_THROUGHPUT_FORCE_INTRA_NODE", "0"))
    ),
    # Allow DeepEP to use nvlink for internode_ll kernel, turn this on for
    # better latency on GB200 like system
    "VLLM_DEEPEP_LOW_LATENCY_ALLOW_NVLINK": lambda: bool(
        int(os.getenv("VLLM_DEEPEP_LOW_LATENCY_ALLOW_NVLINK", "1"))
    ),
    # Allow DeepEP to use MNNVL (multi-node nvlink) for internode_ll kernel,
    # turn this for better latency on GB200 like system
    "VLLM_DEEPEP_LOW_LATENCY_USE_MNNVL": lambda: bool(
        int(os.getenv("VLLM_DEEPEP_LOW_LATENCY_USE_MNNVL", "0"))
    ),
    # The number of SMs to allocate for communication kernels when running DBO
    # the rest of the SMs on the device will be allocated to compute
    "VLLM_DBO_COMM_SMS": lambda: int(os.getenv("VLLM_DBO_COMM_SMS", "20")),
    # Enable max_autotune & coordinate_descent_tuning in inductor_config
    # to compile static shapes passed from compile_sizes in compilation_config
    # If set to 1, enable max_autotune; By default, this is enabled (1)
    "VLLM_ENABLE_INDUCTOR_MAX_AUTOTUNE": lambda: bool(
        int(os.getenv("VLLM_ENABLE_INDUCTOR_MAX_AUTOTUNE", "1"))
    ),
    # If set to 1, enable coordinate_descent_tuning;
    # By default, this is enabled (1)
    "VLLM_ENABLE_INDUCTOR_COORDINATE_DESCENT_TUNING": lambda: bool(
        int(os.getenv("VLLM_ENABLE_INDUCTOR_COORDINATE_DESCENT_TUNING", "1"))
    ),
    # Flag to enable NCCL symmetric memory allocation and registration
    "VLLM_USE_NCCL_SYMM_MEM": lambda: bool(
        int(os.getenv("VLLM_USE_NCCL_SYMM_MEM", "0"))
    ),
    # NCCL header path
    "VLLM_NCCL_INCLUDE_PATH": lambda: os.environ.get("VLLM_NCCL_INCLUDE_PATH", None),
    # Flag to enable FBGemm kernels on model execution
    "VLLM_USE_FBGEMM": lambda: bool(int(os.getenv("VLLM_USE_FBGEMM", "0"))),
    # GC debug config
    # - VLLM_GC_DEBUG=0: disable GC debugger
    # - VLLM_GC_DEBUG=1: enable GC debugger with gc.collect elpased times
    # - VLLM_GC_DEBUG='{"top_objects":5}': enable GC debugger with
    #                                      top 5 collected objects
    "VLLM_GC_DEBUG": lambda: os.getenv("VLLM_GC_DEBUG", ""),
    # Disables parallel execution of shared_experts via separate cuda stream
    "VLLM_DISABLE_SHARED_EXPERTS_STREAM": lambda: os.getenv(
        "VLLM_DISABLE_SHARED_EXPERTS_STREAM", False
    ),
}

# --8<-- [end:env-vars-definition]


def __getattr__(name: str):
    """
    Gets environment variables lazily.

    NOTE: After enable_envs_cache() invocation (which triggered after service
    initialization), all environment variables will be cached.
    """
    if name in environment_variables:
        return environment_variables[name]()
    raise AttributeError(f"module {__name__!r} has no attribute {name!r}")


def enable_envs_cache() -> None:
    """
    Enables caching of environment variables. This is useful for performance
    reasons, as it avoids the need to re-evaluate environment variables on
    every call.

    NOTE: Currently, it's invoked after service initialization to reduce
    runtime overhead. This also means that environment variables should NOT
    be updated after the service is initialized.
    """
    # Tag __getattr__ with functools.cache
    global __getattr__
    __getattr__ = functools.cache(__getattr__)

    # Cache all environment variables
    for key in environment_variables:
        __getattr__(key)


def __dir__():
    return list(environment_variables.keys())


def is_set(name: str):
    """Check if an environment variable is explicitly set."""
    if name in environment_variables:
        return name in os.environ
    raise AttributeError(f"module {__name__!r} has no attribute {name!r}")


def set_vllm_use_v1(use_v1: bool):
    if is_set("VLLM_USE_V1"):
        raise ValueError(
            "Should not call set_vllm_use_v1() if VLLM_USE_V1 is set "
            "explicitly by the user. Please raise this as a Github "
            "Issue and explicitly set VLLM_USE_V1=0 or 1."
        )
    os.environ["VLLM_USE_V1"] = "1" if use_v1 else "0"


def compile_factors() -> dict[str, object]:
    """
    Return environment variables used to compute the compile cache key. 
    This includes all known vLLM environment variables.
    This then excludes variables that cannot affect graph structure, codegen, or kernel
      selection (see ignored_factors)
    """

<<<<<<< HEAD
    ignored_factors: set[str] = {
        "MAX_JOBS",
        "VLLM_RPC_BASE_PATH",
        "VLLM_USE_MODELSCOPE",
        "VLLM_RINGBUFFER_WARNING_INTERVAL",
        "VLLM_DEBUG_DUMP_PATH",
        "VLLM_PORT",
        "VLLM_CACHE_ROOT",
        "LD_LIBRARY_PATH",
        "VLLM_SERVER_DEV_MODE",
        "VLLM_DP_MASTER_IP",
        "VLLM_DP_MASTER_PORT",
        "VLLM_RANDOMIZE_DP_DUMMY_INPUTS",
        "VLLM_CI_USE_S3",
        "VLLM_MODEL_REDIRECT_PATH",
        "VLLM_HOST_IP",                    
        "S3_ACCESS_KEY_ID", "S3_SECRET_ACCESS_KEY", "S3_ENDPOINT_URL",  
        "VLLM_USAGE_STATS_SERVER", "VLLM_NO_USAGE_STATS", "VLLM_DO_NOT_TRACK", 
        "VLLM_LOGGING_LEVEL", "VLLM_LOGGING_PREFIX",
        "VLLM_LOGGING_STREAM", "VLLM_LOGGING_CONFIG_PATH",
        "VLLM_LOG_STATS_INTERVAL",         
        "VLLM_DEBUG_LOG_API_SERVER_RESPONSE",
        "VLLM_TUNED_CONFIG_FOLDER",        
        "VLLM_ENGINE_ITERATION_TIMEOUT_S", 
        "VLLM_HTTP_TIMEOUT_KEEP_ALIVE",
        "VLLM_EXECUTE_MODEL_TIMEOUT_SECONDS",
        "VLLM_KEEP_ALIVE_ON_ENGINE_DEATH", 
        "VLLM_SLEEP_WHEN_IDLE",            
        "VLLM_IMAGE_FETCH_TIMEOUT", "VLLM_VIDEO_FETCH_TIMEOUT",
        "VLLM_AUDIO_FETCH_TIMEOUT", "VLLM_MEDIA_URL_ALLOW_REDIRECTS",
        "VLLM_MEDIA_LOADING_THREAD_COUNT",
        "VLLM_MAX_AUDIO_CLIP_FILESIZE_MB",
        "VLLM_VIDEO_LOADER_BACKEND", 
    }

    from vllm.config.utils import normalize_value

    factors: dict[str, object] = {}
    for factor, getter in environment_variables.items():
        if factor in ignored_factors:
            continue

        raw = getter()

        factors[factor] = normalize_value(raw)

    return factors
=======
    # The values of envs may affects the computation graph.
    # TODO(DefTruth): hash all environment variables?
    # for key in environment_variables:
    #     factorize(key)
    environment_variables_to_hash = [
        "VLLM_PP_LAYER_PARTITION",
        "VLLM_MLA_DISABLE",
        "VLLM_FLASH_ATTN_MAX_NUM_SPLITS_FOR_CUDA_GRAPH",
        "VLLM_USE_TRITON_FLASH_ATTN",
        "VLLM_USE_TRITON_AWQ",
        "VLLM_DP_RANK",
        "VLLM_DP_SIZE",
        "VLLM_USE_STANDALONE_COMPILE",
        "VLLM_FUSED_MOE_CHUNK_SIZE",
        "VLLM_FLASHINFER_MOE_BACKEND",
        "VLLM_V1_USE_PREFILL_DECODE_ATTENTION",
        "VLLM_ATTENTION_BACKEND",
        "VLLM_USE_FLASHINFER_SAMPLER",
        "VLLM_DISABLED_KERNELS",
        "VLLM_USE_DEEP_GEMM",
        "VLLM_USE_DEEP_GEMM_E8M0",
        "VLLM_USE_FUSED_MOE_GROUPED_TOPK",
        "VLLM_USE_FLASHINFER_MOE_FP16",
        "VLLM_USE_FLASHINFER_MOE_FP8",
        "VLLM_USE_FLASHINFER_MOE_FP4",
        "VLLM_USE_FLASHINFER_MOE_MXFP4_MXFP8",
        "VLLM_USE_FLASHINFER_MOE_MXFP4_MXFP8_CUTLASS",
        "VLLM_USE_FLASHINFER_MOE_MXFP4_BF16",
        "VLLM_USE_CUDNN_PREFILL",
        "VLLM_USE_TRTLLM_RAGGED_DEEPSEEK_PREFILL",
        "VLLM_USE_TRTLLM_ATTENTION",
        "VLLM_FLASHINFER_DISABLE_Q_QUANTIZATION",
        "VLLM_ROCM_USE_AITER",
        "VLLM_ROCM_USE_AITER_PAGED_ATTN",
        "VLLM_ROCM_USE_AITER_LINEAR",
        "VLLM_ROCM_USE_AITER_MOE",
        "VLLM_ROCM_USE_AITER_RMSNORM",
        "VLLM_ROCM_USE_AITER_MLA",
        "VLLM_ROCM_USE_AITER_MHA",
        "VLLM_ROCM_USE_AITER_FP4_ASM_GEMM",
        "VLLM_ROCM_USE_TRITON_ROPE",
        "VLLM_ROCM_USE_AITER_FP8BMM",
        "VLLM_ROCM_USE_AITER_UNIFIED_ATTENTION",
        "VLLM_ROCM_USE_SKINNY_GEMM",
        "VLLM_ROCM_FP8_PADDING",
        "VLLM_ROCM_MOE_PADDING",
        "VLLM_ROCM_CUSTOM_PAGED_ATTN",
        "VLLM_ROCM_QUICK_REDUCE_QUANTIZATION",
        "VLLM_ROCM_QUICK_REDUCE_CAST_BF16_TO_FP16",
        "VLLM_ROCM_QUICK_REDUCE_MAX_SIZE_BYTES_MB",
        "VLLM_ROCM_FP8_MFMA_PAGE_ATTN",
        "VLLM_ENABLE_INDUCTOR_MAX_AUTOTUNE",
        "VLLM_ENABLE_INDUCTOR_COORDINATE_DESCENT_TUNING",
        "VLLM_NVFP4_GEMM_BACKEND",
        "VLLM_USE_FBGEMM",
        "VLLM_DEEPEP_HIGH_THROUGHPUT_FORCE_INTRA_NODE",
        "VLLM_DEEPEP_LOW_LATENCY_ALLOW_NVLINK",
        "VLLM_DEEPEP_LOW_LATENCY_USE_MNNVL",
    ]
    for key in environment_variables_to_hash:
        # if this goes out of sync with environment_variables,
        # it's not a user error, it's a bug
        assert key in environment_variables, (
            "Please update environment_variables_to_hash in envs.py"
        )

    factors = [environment_variables[key]() for key in environment_variables_to_hash]

    ray_noset_env_vars = [
        # Refer to
        # https://github.com/ray-project/ray/blob/c584b1ea97b00793d1def71eaf81537d70efba42/python/ray/_private/accelerators/nvidia_gpu.py#L11
        # https://github.com/ray-project/ray/blob/c584b1ea97b00793d1def71eaf81537d70efba42/python/ray/_private/accelerators/amd_gpu.py#L11
        # https://github.com/ray-project/ray/blob/b97d21dab233c2bd8ed7db749a82a1e594222b5c/python/ray/_private/accelerators/amd_gpu.py#L10
        # https://github.com/ray-project/ray/blob/c584b1ea97b00793d1def71eaf81537d70efba42/python/ray/_private/accelerators/npu.py#L12
        # https://github.com/ray-project/ray/blob/c584b1ea97b00793d1def71eaf81537d70efba42/python/ray/_private/accelerators/hpu.py#L12
        # https://github.com/ray-project/ray/blob/c584b1ea97b00793d1def71eaf81537d70efba42/python/ray/_private/accelerators/neuron.py#L14
        # https://github.com/ray-project/ray/blob/c584b1ea97b00793d1def71eaf81537d70efba42/python/ray/_private/accelerators/tpu.py#L38
        # https://github.com/ray-project/ray/blob/c584b1ea97b00793d1def71eaf81537d70efba42/python/ray/_private/accelerators/intel_gpu.py#L10
        # https://github.com/ray-project/ray/blob/c584b1ea97b00793d1def71eaf81537d70efba42/python/ray/_private/accelerators/rbln.py#L10
        "RAY_EXPERIMENTAL_NOSET_CUDA_VISIBLE_DEVICES",
        "RAY_EXPERIMENTAL_NOSET_ROCR_VISIBLE_DEVICES",
        "RAY_EXPERIMENTAL_NOSET_HIP_VISIBLE_DEVICES",
        "RAY_EXPERIMENTAL_NOSET_ASCEND_RT_VISIBLE_DEVICES",
        "RAY_EXPERIMENTAL_NOSET_HABANA_VISIBLE_MODULES",
        "RAY_EXPERIMENTAL_NOSET_NEURON_RT_VISIBLE_CORES",
        "RAY_EXPERIMENTAL_NOSET_TPU_VISIBLE_CHIPS",
        "RAY_EXPERIMENTAL_NOSET_ONEAPI_DEVICE_SELECTOR",
        "RAY_EXPERIMENTAL_NOSET_RBLN_RT_VISIBLE_DEVICES",
    ]
    factors.extend([os.getenv(var) for var in ray_noset_env_vars])

    hash_str = hashlib.md5(str(factors).encode(), usedforsecurity=False).hexdigest()

    return hash_str
>>>>>>> 7568a282
<|MERGE_RESOLUTION|>--- conflicted
+++ resolved
@@ -1500,7 +1500,6 @@
       selection (see ignored_factors)
     """
 
-<<<<<<< HEAD
     ignored_factors: set[str] = {
         "MAX_JOBS",
         "VLLM_RPC_BASE_PATH",
@@ -1547,100 +1546,4 @@
 
         factors[factor] = normalize_value(raw)
 
-    return factors
-=======
-    # The values of envs may affects the computation graph.
-    # TODO(DefTruth): hash all environment variables?
-    # for key in environment_variables:
-    #     factorize(key)
-    environment_variables_to_hash = [
-        "VLLM_PP_LAYER_PARTITION",
-        "VLLM_MLA_DISABLE",
-        "VLLM_FLASH_ATTN_MAX_NUM_SPLITS_FOR_CUDA_GRAPH",
-        "VLLM_USE_TRITON_FLASH_ATTN",
-        "VLLM_USE_TRITON_AWQ",
-        "VLLM_DP_RANK",
-        "VLLM_DP_SIZE",
-        "VLLM_USE_STANDALONE_COMPILE",
-        "VLLM_FUSED_MOE_CHUNK_SIZE",
-        "VLLM_FLASHINFER_MOE_BACKEND",
-        "VLLM_V1_USE_PREFILL_DECODE_ATTENTION",
-        "VLLM_ATTENTION_BACKEND",
-        "VLLM_USE_FLASHINFER_SAMPLER",
-        "VLLM_DISABLED_KERNELS",
-        "VLLM_USE_DEEP_GEMM",
-        "VLLM_USE_DEEP_GEMM_E8M0",
-        "VLLM_USE_FUSED_MOE_GROUPED_TOPK",
-        "VLLM_USE_FLASHINFER_MOE_FP16",
-        "VLLM_USE_FLASHINFER_MOE_FP8",
-        "VLLM_USE_FLASHINFER_MOE_FP4",
-        "VLLM_USE_FLASHINFER_MOE_MXFP4_MXFP8",
-        "VLLM_USE_FLASHINFER_MOE_MXFP4_MXFP8_CUTLASS",
-        "VLLM_USE_FLASHINFER_MOE_MXFP4_BF16",
-        "VLLM_USE_CUDNN_PREFILL",
-        "VLLM_USE_TRTLLM_RAGGED_DEEPSEEK_PREFILL",
-        "VLLM_USE_TRTLLM_ATTENTION",
-        "VLLM_FLASHINFER_DISABLE_Q_QUANTIZATION",
-        "VLLM_ROCM_USE_AITER",
-        "VLLM_ROCM_USE_AITER_PAGED_ATTN",
-        "VLLM_ROCM_USE_AITER_LINEAR",
-        "VLLM_ROCM_USE_AITER_MOE",
-        "VLLM_ROCM_USE_AITER_RMSNORM",
-        "VLLM_ROCM_USE_AITER_MLA",
-        "VLLM_ROCM_USE_AITER_MHA",
-        "VLLM_ROCM_USE_AITER_FP4_ASM_GEMM",
-        "VLLM_ROCM_USE_TRITON_ROPE",
-        "VLLM_ROCM_USE_AITER_FP8BMM",
-        "VLLM_ROCM_USE_AITER_UNIFIED_ATTENTION",
-        "VLLM_ROCM_USE_SKINNY_GEMM",
-        "VLLM_ROCM_FP8_PADDING",
-        "VLLM_ROCM_MOE_PADDING",
-        "VLLM_ROCM_CUSTOM_PAGED_ATTN",
-        "VLLM_ROCM_QUICK_REDUCE_QUANTIZATION",
-        "VLLM_ROCM_QUICK_REDUCE_CAST_BF16_TO_FP16",
-        "VLLM_ROCM_QUICK_REDUCE_MAX_SIZE_BYTES_MB",
-        "VLLM_ROCM_FP8_MFMA_PAGE_ATTN",
-        "VLLM_ENABLE_INDUCTOR_MAX_AUTOTUNE",
-        "VLLM_ENABLE_INDUCTOR_COORDINATE_DESCENT_TUNING",
-        "VLLM_NVFP4_GEMM_BACKEND",
-        "VLLM_USE_FBGEMM",
-        "VLLM_DEEPEP_HIGH_THROUGHPUT_FORCE_INTRA_NODE",
-        "VLLM_DEEPEP_LOW_LATENCY_ALLOW_NVLINK",
-        "VLLM_DEEPEP_LOW_LATENCY_USE_MNNVL",
-    ]
-    for key in environment_variables_to_hash:
-        # if this goes out of sync with environment_variables,
-        # it's not a user error, it's a bug
-        assert key in environment_variables, (
-            "Please update environment_variables_to_hash in envs.py"
-        )
-
-    factors = [environment_variables[key]() for key in environment_variables_to_hash]
-
-    ray_noset_env_vars = [
-        # Refer to
-        # https://github.com/ray-project/ray/blob/c584b1ea97b00793d1def71eaf81537d70efba42/python/ray/_private/accelerators/nvidia_gpu.py#L11
-        # https://github.com/ray-project/ray/blob/c584b1ea97b00793d1def71eaf81537d70efba42/python/ray/_private/accelerators/amd_gpu.py#L11
-        # https://github.com/ray-project/ray/blob/b97d21dab233c2bd8ed7db749a82a1e594222b5c/python/ray/_private/accelerators/amd_gpu.py#L10
-        # https://github.com/ray-project/ray/blob/c584b1ea97b00793d1def71eaf81537d70efba42/python/ray/_private/accelerators/npu.py#L12
-        # https://github.com/ray-project/ray/blob/c584b1ea97b00793d1def71eaf81537d70efba42/python/ray/_private/accelerators/hpu.py#L12
-        # https://github.com/ray-project/ray/blob/c584b1ea97b00793d1def71eaf81537d70efba42/python/ray/_private/accelerators/neuron.py#L14
-        # https://github.com/ray-project/ray/blob/c584b1ea97b00793d1def71eaf81537d70efba42/python/ray/_private/accelerators/tpu.py#L38
-        # https://github.com/ray-project/ray/blob/c584b1ea97b00793d1def71eaf81537d70efba42/python/ray/_private/accelerators/intel_gpu.py#L10
-        # https://github.com/ray-project/ray/blob/c584b1ea97b00793d1def71eaf81537d70efba42/python/ray/_private/accelerators/rbln.py#L10
-        "RAY_EXPERIMENTAL_NOSET_CUDA_VISIBLE_DEVICES",
-        "RAY_EXPERIMENTAL_NOSET_ROCR_VISIBLE_DEVICES",
-        "RAY_EXPERIMENTAL_NOSET_HIP_VISIBLE_DEVICES",
-        "RAY_EXPERIMENTAL_NOSET_ASCEND_RT_VISIBLE_DEVICES",
-        "RAY_EXPERIMENTAL_NOSET_HABANA_VISIBLE_MODULES",
-        "RAY_EXPERIMENTAL_NOSET_NEURON_RT_VISIBLE_CORES",
-        "RAY_EXPERIMENTAL_NOSET_TPU_VISIBLE_CHIPS",
-        "RAY_EXPERIMENTAL_NOSET_ONEAPI_DEVICE_SELECTOR",
-        "RAY_EXPERIMENTAL_NOSET_RBLN_RT_VISIBLE_DEVICES",
-    ]
-    factors.extend([os.getenv(var) for var in ray_noset_env_vars])
-
-    hash_str = hashlib.md5(str(factors).encode(), usedforsecurity=False).hexdigest()
-
-    return hash_str
->>>>>>> 7568a282
+    return factors