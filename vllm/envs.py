--- conflicted
+++ resolved
@@ -189,11 +189,8 @@
     VLLM_CUSTOM_SCOPES_FOR_PROFILING: bool = False
     VLLM_KV_EVENTS_USE_INT_BLOCK_HASHES: bool = True
     VLLM_OBJECT_STORAGE_SHM_BUFFER_NAME: str = "VLLM_OBJECT_STORAGE_SHM_BUFFER"
-<<<<<<< HEAD
     GPT_OSS_SYSTEM_TOOL_MCP_LABELS: list[str] = []
-=======
     VLLM_PATTERN_MATCH_DEBUG: Optional[str] = None
->>>>>>> 8db29392
 
 
 def get_default_cache_root():
