--- conflicted
+++ resolved
@@ -218,11 +218,8 @@
     VLLM_NCCL_INCLUDE_PATH: str | None = None
     VLLM_USE_FBGEMM: bool = False
     VLLM_GC_DEBUG: str = ""
-<<<<<<< HEAD
     VLLM_MORI_CONFIG_PATH: str | None = None
-=======
     VLLM_DISABLE_SHARED_EXPERTS_STREAM: bool = False
->>>>>>> 361a7463
 
 
 def get_default_cache_root():
@@ -1411,16 +1408,13 @@
     # - VLLM_GC_DEBUG='{"top_objects":5}': enable GC debugger with
     #                                      top 5 collected objects
     "VLLM_GC_DEBUG": lambda: os.getenv("VLLM_GC_DEBUG", ""),
-<<<<<<< HEAD
     # Path to JSON configuration file for mori all2all parameters
     # If set, mori will use parameters from this JSON file instead of defaults
     "VLLM_MORI_CONFIG_PATH": lambda: os.getenv("VLLM_MORI_CONFIG_PATH", None),
-=======
     # Disables parallel execution of shared_experts via separate cuda stream
     "VLLM_DISABLE_SHARED_EXPERTS_STREAM": lambda: os.getenv(
         "VLLM_DISABLE_SHARED_EXPERTS_STREAM", False
     ),
->>>>>>> 361a7463
 }
 
 # --8<-- [end:env-vars-definition]
