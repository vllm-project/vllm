# SPDX-License-Identifier: Apache-2.0

import hashlib
import os
import sys
import tempfile
from typing import TYPE_CHECKING, Any, Callable, Optional

if TYPE_CHECKING:
    VLLM_HOST_IP: str = ""
    VLLM_PORT: Optional[int] = None
    VLLM_RPC_BASE_PATH: str = tempfile.gettempdir()
    VLLM_USE_MODELSCOPE: bool = False
    VLLM_RINGBUFFER_WARNING_INTERVAL: int = 60
    VLLM_NCCL_SO_PATH: Optional[str] = None
    LD_LIBRARY_PATH: Optional[str] = None
    VLLM_USE_SDPA_ATTENTION: bool = False
    VLLM_USE_TRITON_FLASH_ATTN: bool = True
    VLLM_USE_ROCM_CUSTOM_PAGED_ATTN_FP8_OUT: bool = True
    VLLM_USE_ROCM_FP8_FLASH_ATTN: bool = False
    VLLM_V1_USE_PREFILL_DECODE_ATTENTION: bool = False
    VLLM_FLASH_ATTN_VERSION: Optional[int] = None
    LOCAL_RANK: int = 0
    CUDA_VISIBLE_DEVICES: Optional[str] = None
    VLLM_ENGINE_ITERATION_TIMEOUT_S: int = 60
    VLLM_API_KEY: Optional[str] = None
    S3_ACCESS_KEY_ID: Optional[str] = None
    S3_SECRET_ACCESS_KEY: Optional[str] = None
    S3_ENDPOINT_URL: Optional[str] = None
    VLLM_MODEL_REDIRECT_PATH: Optional[str] = None
    VLLM_CACHE_ROOT: str = os.path.expanduser("~/.cache/vllm")
    VLLM_CONFIG_ROOT: str = os.path.expanduser("~/.config/vllm")
    VLLM_USAGE_STATS_SERVER: str = "https://stats.vllm.ai"
    VLLM_NO_USAGE_STATS: bool = False
    VLLM_DO_NOT_TRACK: bool = False
    VLLM_USAGE_SOURCE: str = ""
    VLLM_CONFIGURE_LOGGING: int = 1
    VLLM_LOGGING_LEVEL: str = "INFO"
    VLLM_LOGGING_PREFIX: str = ""
    VLLM_LOGGING_CONFIG_PATH: Optional[str] = None
    VLLM_LOGITS_PROCESSOR_THREADS: Optional[int] = None
    VLLM_TRACE_FUNCTION: int = 0
    VLLM_ATTENTION_BACKEND: Optional[str] = None
    VLLM_USE_FLASHINFER_SAMPLER: Optional[bool] = None
    VLLM_FLASHINFER_FORCE_TENSOR_CORES: bool = False
    VLLM_PP_LAYER_PARTITION: Optional[str] = None
    VLLM_CPU_KVCACHE_SPACE: int = 0
    VLLM_CPU_OMP_THREADS_BIND: str = ""
    VLLM_CPU_MOE_PREPACK: bool = True
    VLLM_XLA_CACHE_PATH: str = os.path.join(VLLM_CACHE_ROOT, "xla_cache")
    VLLM_XLA_CHECK_RECOMPILATION: bool = False
    VLLM_FUSED_MOE_CHUNK_SIZE: int = 64 * 1024
    VLLM_USE_RAY_SPMD_WORKER: bool = False
    VLLM_USE_RAY_COMPILED_DAG: bool = False
    VLLM_USE_RAY_COMPILED_DAG_CHANNEL_TYPE: str = "auto"
    VLLM_USE_RAY_COMPILED_DAG_OVERLAP_COMM: bool = False
    VLLM_WORKER_MULTIPROC_METHOD: str = "fork"
    VLLM_ASSETS_CACHE: str = os.path.join(VLLM_CACHE_ROOT, "assets")
    VLLM_IMAGE_FETCH_TIMEOUT: int = 5
    VLLM_VIDEO_FETCH_TIMEOUT: int = 30
    VLLM_AUDIO_FETCH_TIMEOUT: int = 10
    VLLM_VIDEO_LOADER_BACKEND: str = "opencv"
    VLLM_MM_INPUT_CACHE_GIB: int = 8
    VLLM_TARGET_DEVICE: str = "cuda"
    MAX_JOBS: Optional[str] = None
    NVCC_THREADS: Optional[str] = None
    VLLM_USE_PRECOMPILED: bool = False
    VLLM_TEST_USE_PRECOMPILED_NIGHTLY_WHEEL: bool = False
    VLLM_NO_DEPRECATION_WARNING: bool = False
    VLLM_KEEP_ALIVE_ON_ENGINE_DEATH: bool = False
    CMAKE_BUILD_TYPE: Optional[str] = None
    VERBOSE: bool = False
    VLLM_ALLOW_LONG_MAX_MODEL_LEN: bool = False
    VLLM_RPC_TIMEOUT: int = 10000  # ms
    VLLM_PLUGINS: Optional[list[str]] = None
    VLLM_LORA_RESOLVER_CACHE_DIR: Optional[str] = None
    VLLM_TORCH_PROFILER_DIR: Optional[str] = None
    VLLM_USE_TRITON_AWQ: bool = False
    VLLM_ALLOW_RUNTIME_LORA_UPDATING: bool = False
    VLLM_SKIP_P2P_CHECK: bool = False
    VLLM_DISABLED_KERNELS: list[str] = []
    VLLM_USE_V1: bool = True
    VLLM_ROCM_USE_AITER: bool = False
    VLLM_ROCM_USE_AITER_PAGED_ATTN: bool = False
    VLLM_ROCM_USE_AITER_LINEAR: bool = True
    VLLM_ROCM_USE_AITER_MOE: bool = True
    VLLM_ROCM_USE_AITER_RMSNORM: bool = True
    VLLM_ROCM_USE_AITER_MLA: bool = True
    VLLM_ROCM_USE_SKINNY_GEMM: bool = True
    VLLM_ROCM_FP8_PADDING: bool = True
    VLLM_ROCM_MOE_PADDING: bool = True
    VLLM_ROCM_CUSTOM_PAGED_ATTN: bool = True
    VLLM_QUARK_EMU_MEM_OPT: bool = False
    VLLM_ENABLE_V1_MULTIPROCESSING: bool = True
    VLLM_LOG_BATCHSIZE_INTERVAL: float = -1
    VLLM_DISABLE_COMPILE_CACHE: bool = False
    Q_SCALE_CONSTANT: int = 200
    K_SCALE_CONSTANT: int = 200
    V_SCALE_CONSTANT: int = 100
    VLLM_SERVER_DEV_MODE: bool = False
    VLLM_V1_OUTPUT_PROC_CHUNK_SIZE: int = 128
    VLLM_MLA_DISABLE: bool = False
    VLLM_ENABLE_MOE_ALIGN_BLOCK_SIZE_TRITON: bool = False
    VLLM_RAY_PER_WORKER_GPUS: float = 1.0
    VLLM_RAY_BUNDLE_INDICES: str = ""
    VLLM_CUDART_SO_PATH: Optional[str] = None
    VLLM_USE_HPU_CONTIGUOUS_CACHE_FETCH: bool = True
    VLLM_HPU_USE_DELAYED_SAMPLING: bool = False
    VLLM_DP_RANK: int = 0
    VLLM_DP_RANK_LOCAL: int = -1
    VLLM_DP_SIZE: int = 1
    VLLM_DP_MASTER_IP: str = ""
    VLLM_DP_MASTER_PORT: int = 0
    VLLM_MARLIN_USE_ATOMIC_ADD: bool = False
    VLLM_V0_USE_OUTLINES_CACHE: bool = False
    VLLM_TPU_BUCKET_PADDING_GAP: int = 0
    VLLM_USE_DEEP_GEMM: bool = False
    VLLM_XGRAMMAR_CACHE_MB: int = 0
    VLLM_MSGPACK_ZERO_COPY_THRESHOLD: int = 256
    VLLM_ALLOW_INSECURE_SERIALIZATION: bool = False
    VLLM_NIXL_SIDE_CHANNEL_HOST: str = "localhost"
    VLLM_NIXL_SIDE_CHANNEL_PORT: int = 5557
    VLLM_ALL2ALL_BACKEND: str = "naive"
    VLLM_MAX_TOKENS_PER_EXPERT_FP4_MOE: int = 163840
    VLLM_TOOL_PARSE_REGEX_TIMEOUT_SECONDS: int = 1


def get_default_cache_root():
    return os.getenv(
        "XDG_CACHE_HOME",
        os.path.join(os.path.expanduser("~"), ".cache"),
    )


def get_default_config_root():
    return os.getenv(
        "XDG_CONFIG_HOME",
        os.path.join(os.path.expanduser("~"), ".config"),
    )


def maybe_convert_int(value: Optional[str]) -> Optional[int]:
    if value is None:
        return None
    return int(value)


def get_vllm_port() -> Optional[int]:
    """Get the port from VLLM_PORT environment variable.

    Returns:
        The port number as an integer if VLLM_PORT is set, None otherwise.

    Raises:
        ValueError: If VLLM_PORT is a URI, suggest k8s service discovery issue.
    """
    if 'VLLM_PORT' not in os.environ:
        return None

    port = os.getenv('VLLM_PORT', '0')

    try:
        return int(port)
    except ValueError as err:
        from urllib.parse import urlparse
        parsed = urlparse(port)
        if parsed.scheme:
            raise ValueError(
                f"VLLM_PORT '{port}' appears to be a URI. "
                "This may be caused by a Kubernetes service discovery issue,"
                "check the warning in: https://docs.vllm.ai/en/stable/serving/env_vars.html"
            ) from None
        raise ValueError(
            f"VLLM_PORT '{port}' must be a valid integer") from err


# The begin-* and end* here are used by the documentation generator
# to extract the used env vars.

# --8<-- [start:env-vars-definition]

environment_variables: dict[str, Callable[[], Any]] = {

    # ================== Installation Time Env Vars ==================

    # Target device of vLLM, supporting [cuda (by default),
    # rocm, neuron, cpu]
    "VLLM_TARGET_DEVICE":
    lambda: os.getenv("VLLM_TARGET_DEVICE", "cuda"),

    # Maximum number of compilation jobs to run in parallel.
    # By default this is the number of CPUs
    "MAX_JOBS":
    lambda: os.getenv("MAX_JOBS", None),

    # Number of threads to use for nvcc
    # By default this is 1.
    # If set, `MAX_JOBS` will be reduced to avoid oversubscribing the CPU.
    "NVCC_THREADS":
    lambda: os.getenv("NVCC_THREADS", None),

    # If set, vllm will use precompiled binaries (*.so)
    "VLLM_USE_PRECOMPILED":
    lambda: bool(os.environ.get("VLLM_USE_PRECOMPILED")) or bool(
        os.environ.get("VLLM_PRECOMPILED_WHEEL_LOCATION")),

    # Whether to force using nightly wheel in python build.
    # This is used for testing the nightly wheel in python build.
    "VLLM_TEST_USE_PRECOMPILED_NIGHTLY_WHEEL":
    lambda: bool(int(os.getenv("VLLM_TEST_USE_PRECOMPILED_NIGHTLY_WHEEL", "0"))
                 ),

    # CMake build type
    # If not set, defaults to "Debug" or "RelWithDebInfo"
    # Available options: "Debug", "Release", "RelWithDebInfo"
    "CMAKE_BUILD_TYPE":
    lambda: os.getenv("CMAKE_BUILD_TYPE"),

    # If set, vllm will print verbose logs during installation
    "VERBOSE":
    lambda: bool(int(os.getenv('VERBOSE', '0'))),

    # Root directory for vLLM configuration files
    # Defaults to `~/.config/vllm` unless `XDG_CONFIG_HOME` is set
    # Note that this not only affects how vllm finds its configuration files
    # during runtime, but also affects how vllm installs its configuration
    # files during **installation**.
    "VLLM_CONFIG_ROOT":
    lambda: os.path.expanduser(
        os.getenv(
            "VLLM_CONFIG_ROOT",
            os.path.join(get_default_config_root(), "vllm"),
        )),

    # ================== Runtime Env Vars ==================

    # Root directory for vLLM cache files
    # Defaults to `~/.cache/vllm` unless `XDG_CACHE_HOME` is set
    "VLLM_CACHE_ROOT":
    lambda: os.path.expanduser(
        os.getenv(
            "VLLM_CACHE_ROOT",
            os.path.join(get_default_cache_root(), "vllm"),
        )),

    # used in distributed environment to determine the ip address
    # of the current node, when the node has multiple network interfaces.
    # If you are using multi-node inference, you should set this differently
    # on each node.
    'VLLM_HOST_IP':
    lambda: os.getenv('VLLM_HOST_IP', ""),

    # used in distributed environment to manually set the communication port
    # Note: if VLLM_PORT is set, and some code asks for multiple ports, the
    # VLLM_PORT will be used as the first port, and the rest will be generated
    # by incrementing the VLLM_PORT value.
    'VLLM_PORT':
    get_vllm_port,

    # path used for ipc when the frontend api server is running in
    # multi-processing mode to communicate with the backend engine process.
    'VLLM_RPC_BASE_PATH':
    lambda: os.getenv('VLLM_RPC_BASE_PATH', tempfile.gettempdir()),

    # If true, will load models from ModelScope instead of Hugging Face Hub.
    # note that the value is true or false, not numbers
    "VLLM_USE_MODELSCOPE":
    lambda: os.environ.get("VLLM_USE_MODELSCOPE", "False").lower() == "true",

    # Interval in seconds to log a warning message when the ring buffer is full
    "VLLM_RINGBUFFER_WARNING_INTERVAL":
    lambda: int(os.environ.get("VLLM_RINGBUFFER_WARNING_INTERVAL", "60")),

    # path to cudatoolkit home directory, under which should be bin, include,
    # and lib directories.
    "CUDA_HOME":
    lambda: os.environ.get("CUDA_HOME", None),

    # Path to the NCCL library file. It is needed because nccl>=2.19 brought
    # by PyTorch contains a bug: https://github.com/NVIDIA/nccl/issues/1234
    "VLLM_NCCL_SO_PATH":
    lambda: os.environ.get("VLLM_NCCL_SO_PATH", None),

    # when `VLLM_NCCL_SO_PATH` is not set, vllm will try to find the nccl
    # library file in the locations specified by `LD_LIBRARY_PATH`
    "LD_LIBRARY_PATH":
    lambda: os.environ.get("LD_LIBRARY_PATH", None),

    # flag to control if vllm should use naive scaled dot-product attention
    "VLLM_USE_SDPA_ATTENTION":
    lambda: (os.environ.get("VLLM_USE_SDPA_ATTENTION", "False").lower() in
             ("true", "1")),

    # flag to control if vllm should use triton flash attention
    "VLLM_USE_TRITON_FLASH_ATTN":
    lambda: (os.environ.get("VLLM_USE_TRITON_FLASH_ATTN", "True").lower() in
             ("true", "1")),

    # Use separate prefill and decode kernels for V1 attention instead of
    # the unified triton kernel.
    "VLLM_V1_USE_PREFILL_DECODE_ATTENTION":
    lambda:
    (os.getenv("VLLM_V1_USE_PREFILL_DECODE_ATTENTION", "False").lower() in
     ("true", "1")),

    # Force vllm to use a specific flash-attention version (2 or 3), only valid
    # when using the flash-attention backend.
    "VLLM_FLASH_ATTN_VERSION":
    lambda: maybe_convert_int(os.environ.get("VLLM_FLASH_ATTN_VERSION", None)),

    # Internal flag to enable Dynamo fullgraph capture
    "VLLM_TEST_DYNAMO_FULLGRAPH_CAPTURE":
    lambda: bool(
        os.environ.get("VLLM_TEST_DYNAMO_FULLGRAPH_CAPTURE", "1") != "0"),

<<<<<<< HEAD
    # have custom paged attention implemented for MI3* cards write out fp8
    "VLLM_USE_ROCM_CUSTOM_PAGED_ATTN_FP8_OUT":
    lambda:
    (os.getenv("VLLM_USE_ROCM_CUSTOM_PAGED_ATTN_FP8_OUT", "True").lower() in
     ("true", "1")),

    # use quantized q,k,v,softmax(qk^T), attn output during prefill
    "VLLM_USE_ROCM_FP8_FLASH_ATTN":
    lambda: (os.getenv("VLLM_USE_ROCM_FP8_FLASH_ATTN", "False").lower() in
             ("true", "1")),

    # Internal flag to enable/disable Inductor standalone compile
    "VLLM_TEST_STANDALONE_COMPILE":
    lambda: os.environ.get("VLLM_TEST_STANDALONE_COMPILE", "0") != "0",
=======
    # Feature flag to enable/disable Inductor standalone compile.
    # In torch <= 2.7 we ignore this flag; in torch >= 2.8 this is
    # enabled by default.
    "VLLM_USE_STANDALONE_COMPILE":
    lambda: os.environ.get("VLLM_USE_STANDALONE_COMPILE", "1") == "1",
>>>>>>> ca2f6b9c

    # local rank of the process in the distributed setting, used to determine
    # the GPU device id
    "LOCAL_RANK":
    lambda: int(os.environ.get("LOCAL_RANK", "0")),

    # used to control the visible devices in the distributed setting
    "CUDA_VISIBLE_DEVICES":
    lambda: os.environ.get("CUDA_VISIBLE_DEVICES", None),

    # timeout for each iteration in the engine
    "VLLM_ENGINE_ITERATION_TIMEOUT_S":
    lambda: int(os.environ.get("VLLM_ENGINE_ITERATION_TIMEOUT_S", "60")),

    # API key for vLLM API server
    "VLLM_API_KEY":
    lambda: os.environ.get("VLLM_API_KEY", None),

    # Whether to log responses from API Server for debugging
    "VLLM_DEBUG_LOG_API_SERVER_RESPONSE":
    lambda: os.environ.get("VLLM_DEBUG_LOG_API_SERVER_RESPONSE", "False"
                           ).lower() == "true",

    # S3 access information, used for tensorizer to load model from S3
    "S3_ACCESS_KEY_ID":
    lambda: os.environ.get("S3_ACCESS_KEY_ID", None),
    "S3_SECRET_ACCESS_KEY":
    lambda: os.environ.get("S3_SECRET_ACCESS_KEY", None),
    "S3_ENDPOINT_URL":
    lambda: os.environ.get("S3_ENDPOINT_URL", None),

    # Usage stats collection
    "VLLM_USAGE_STATS_SERVER":
    lambda: os.environ.get("VLLM_USAGE_STATS_SERVER", "https://stats.vllm.ai"),
    "VLLM_NO_USAGE_STATS":
    lambda: os.environ.get("VLLM_NO_USAGE_STATS", "0") == "1",
    "VLLM_DO_NOT_TRACK":
    lambda: (os.environ.get("VLLM_DO_NOT_TRACK", None) or os.environ.get(
        "DO_NOT_TRACK", None) or "0") == "1",
    "VLLM_USAGE_SOURCE":
    lambda: os.environ.get("VLLM_USAGE_SOURCE", "production"),

    # Logging configuration
    # If set to 0, vllm will not configure logging
    # If set to 1, vllm will configure logging using the default configuration
    #    or the configuration file specified by VLLM_LOGGING_CONFIG_PATH
    "VLLM_CONFIGURE_LOGGING":
    lambda: int(os.getenv("VLLM_CONFIGURE_LOGGING", "1")),
    "VLLM_LOGGING_CONFIG_PATH":
    lambda: os.getenv("VLLM_LOGGING_CONFIG_PATH"),

    # this is used for configuring the default logging level
    "VLLM_LOGGING_LEVEL":
    lambda: os.getenv("VLLM_LOGGING_LEVEL", "INFO").upper(),

    # if set, VLLM_LOGGING_PREFIX will be prepended to all log messages
    "VLLM_LOGGING_PREFIX":
    lambda: os.getenv("VLLM_LOGGING_PREFIX", ""),

    # if set, vllm will call logits processors in a thread pool with this many
    # threads. This is useful when using custom logits processors that either
    # (a) launch additional CUDA kernels or (b) do significant CPU-bound work
    # while not holding the python GIL, or both.
    "VLLM_LOGITS_PROCESSOR_THREADS":
    lambda: int(os.getenv("VLLM_LOGITS_PROCESSOR_THREADS", "0"))
    if "VLLM_LOGITS_PROCESSOR_THREADS" in os.environ else None,

    # Trace function calls
    # If set to 1, vllm will trace function calls
    # Useful for debugging
    "VLLM_TRACE_FUNCTION":
    lambda: int(os.getenv("VLLM_TRACE_FUNCTION", "0")),

    # Backend for attention computation
    # Available options:
    # - "TORCH_SDPA": use torch.nn.MultiheadAttention
    # - "FLASH_ATTN": use FlashAttention
    # - "XFORMERS": use XFormers
    # - "ROCM_FLASH": use ROCmFlashAttention
    # - "FLASHINFER": use flashinfer
    # - "FLASHMLA": use FlashMLA
    "VLLM_ATTENTION_BACKEND":
    lambda: os.getenv("VLLM_ATTENTION_BACKEND", None),

    # If set, vllm will use flashinfer sampler
    "VLLM_USE_FLASHINFER_SAMPLER":
    lambda: bool(int(os.environ["VLLM_USE_FLASHINFER_SAMPLER"]))
    if "VLLM_USE_FLASHINFER_SAMPLER" in os.environ else None,

    # If set, vllm will force flashinfer to use tensor cores;
    # otherwise will use heuristic based on model architecture.
    "VLLM_FLASHINFER_FORCE_TENSOR_CORES":
    lambda: bool(int(os.getenv("VLLM_FLASHINFER_FORCE_TENSOR_CORES", "0"))),

    # Pipeline stage partition strategy
    "VLLM_PP_LAYER_PARTITION":
    lambda: os.getenv("VLLM_PP_LAYER_PARTITION", None),

    # (CPU backend only) CPU key-value cache space.
    # default is 4 GiB
    "VLLM_CPU_KVCACHE_SPACE":
    lambda: int(os.getenv("VLLM_CPU_KVCACHE_SPACE", "0")),

    # (CPU backend only) CPU core ids bound by OpenMP threads, e.g., "0-31",
    # "0,1,2", "0-31,33". CPU cores of different ranks are separated by '|'.
    "VLLM_CPU_OMP_THREADS_BIND":
    lambda: os.getenv("VLLM_CPU_OMP_THREADS_BIND", "all"),

    # (CPU backend only) whether to use prepack for MoE layer. This will be
    # passed to ipex.llm.modules.GatedMLPMOE. On unsupported CPUs, you might
    # need to set this to "0" (False).
    "VLLM_CPU_MOE_PREPACK":
    lambda: bool(int(os.getenv("VLLM_CPU_MOE_PREPACK", "1"))),

    # If the env var is set, then all workers will execute as separate
    # processes from the engine, and we use the same mechanism to trigger
    # execution on all workers.
    # Run vLLM with VLLM_USE_RAY_SPMD_WORKER=1 to enable it.
    "VLLM_USE_RAY_SPMD_WORKER":
    lambda: bool(int(os.getenv("VLLM_USE_RAY_SPMD_WORKER", "0"))),

    # If the env var is set, it uses the Ray's Compiled Graph
    # (previously known as ADAG) API which optimizes the
    # control plane overhead.
    # Run vLLM with VLLM_USE_RAY_COMPILED_DAG=1 to enable it.
    # Note that this variable is set to 1 in V1 by default
    # when ray distributed executor is used.
    "VLLM_USE_RAY_COMPILED_DAG":
    lambda: bool(int(os.getenv("VLLM_USE_RAY_COMPILED_DAG", "0"))),

    # If the env var is set, Ray Compiled Graph uses the specified
    # channel type to communicate between workers belonging to
    # different pipeline-parallel stages.
    # Available options:
    # - "auto": use the default channel type
    # - "nccl": use NCCL for communication
    # - "shm": use shared memory and gRPC for communication
    # This flag is ignored if VLLM_USE_RAY_COMPILED_DAG is not set.
    "VLLM_USE_RAY_COMPILED_DAG_CHANNEL_TYPE":
    lambda: os.getenv("VLLM_USE_RAY_COMPILED_DAG_CHANNEL_TYPE", "auto"),

    # If the env var is set, it enables GPU communication overlap
    # (experimental feature) in Ray's Compiled Graph. This flag is ignored if
    # VLLM_USE_RAY_COMPILED_DAG is not set.
    "VLLM_USE_RAY_COMPILED_DAG_OVERLAP_COMM":
    lambda: bool(int(os.getenv("VLLM_USE_RAY_COMPILED_DAG_OVERLAP_COMM", "0"))
                 ),

    # Use dedicated multiprocess context for workers.
    # Both spawn and fork work
    "VLLM_WORKER_MULTIPROC_METHOD":
    lambda: os.getenv("VLLM_WORKER_MULTIPROC_METHOD", "fork"),

    # Path to the cache for storing downloaded assets
    "VLLM_ASSETS_CACHE":
    lambda: os.path.expanduser(
        os.getenv(
            "VLLM_ASSETS_CACHE",
            os.path.join(get_default_cache_root(), "vllm", "assets"),
        )),

    # Timeout for fetching images when serving multimodal models
    # Default is 5 seconds
    "VLLM_IMAGE_FETCH_TIMEOUT":
    lambda: int(os.getenv("VLLM_IMAGE_FETCH_TIMEOUT", "5")),

    # Timeout for fetching videos when serving multimodal models
    # Default is 30 seconds
    "VLLM_VIDEO_FETCH_TIMEOUT":
    lambda: int(os.getenv("VLLM_VIDEO_FETCH_TIMEOUT", "30")),

    # Timeout for fetching audio when serving multimodal models
    # Default is 10 seconds
    "VLLM_AUDIO_FETCH_TIMEOUT":
    lambda: int(os.getenv("VLLM_AUDIO_FETCH_TIMEOUT", "10")),

    # Backend for Video IO
    # - "opencv": Default backend that uses OpenCV stream buffered backend.
    #
    # Custom backend implementations can be registered
    # via `@VIDEO_LOADER_REGISTRY.register("my_custom_video_loader")` and
    # imported at runtime.
    # If a non-existing backend is used, an AssertionError will be thrown.
    "VLLM_VIDEO_LOADER_BACKEND":
    lambda: os.getenv("VLLM_VIDEO_LOADER_BACKEND", "opencv"),

    # Cache size (in GiB) for multimodal input cache
    # Default is 4 GiB
    "VLLM_MM_INPUT_CACHE_GIB":
    lambda: int(os.getenv("VLLM_MM_INPUT_CACHE_GIB", "4")),

    # Path to the XLA persistent cache directory.
    # Only used for XLA devices such as TPUs.
    "VLLM_XLA_CACHE_PATH":
    lambda: os.path.expanduser(
        os.getenv(
            "VLLM_XLA_CACHE_PATH",
            os.path.join(get_default_cache_root(), "vllm", "xla_cache"),
        )),

    # If set, assert on XLA recompilation after each execution step.
    "VLLM_XLA_CHECK_RECOMPILATION":
    lambda: bool(int(os.getenv("VLLM_XLA_CHECK_RECOMPILATION", "0"))),
    "VLLM_FUSED_MOE_CHUNK_SIZE":
    lambda: int(os.getenv("VLLM_FUSED_MOE_CHUNK_SIZE", "65536")),

    # If set, vllm will skip the deprecation warnings.
    "VLLM_NO_DEPRECATION_WARNING":
    lambda: bool(int(os.getenv("VLLM_NO_DEPRECATION_WARNING", "0"))),

    # If set, the OpenAI API server will stay alive even after the underlying
    # AsyncLLMEngine errors and stops serving requests
    "VLLM_KEEP_ALIVE_ON_ENGINE_DEATH":
    lambda: bool(os.getenv("VLLM_KEEP_ALIVE_ON_ENGINE_DEATH", 0)),

    # If the env var VLLM_ALLOW_LONG_MAX_MODEL_LEN is set, it allows
    # the user to specify a max sequence length greater than
    # the max length derived from the model's config.json.
    # To enable this, set VLLM_ALLOW_LONG_MAX_MODEL_LEN=1.
    "VLLM_ALLOW_LONG_MAX_MODEL_LEN":
    lambda:
    (os.environ.get("VLLM_ALLOW_LONG_MAX_MODEL_LEN", "0").strip().lower() in
     ("1", "true")),

    # If set, forces FP8 Marlin to be used for FP8 quantization regardless
    # of the hardware support for FP8 compute.
    "VLLM_TEST_FORCE_FP8_MARLIN":
    lambda:
    (os.environ.get("VLLM_TEST_FORCE_FP8_MARLIN", "0").strip().lower() in
     ("1", "true")),
    "VLLM_TEST_FORCE_LOAD_FORMAT":
    lambda: os.getenv("VLLM_TEST_FORCE_LOAD_FORMAT", "dummy"),

    # Time in ms for the zmq client to wait for a response from the backend
    # server for simple data operations
    "VLLM_RPC_TIMEOUT":
    lambda: int(os.getenv("VLLM_RPC_TIMEOUT", "10000")),

    # a list of plugin names to load, separated by commas.
    # if this is not set, it means all plugins will be loaded
    # if this is set to an empty string, no plugins will be loaded
    "VLLM_PLUGINS":
    lambda: None if "VLLM_PLUGINS" not in os.environ else os.environ[
        "VLLM_PLUGINS"].split(","),

    # a local directory to look in for unrecognized LoRA adapters.
    # only works if plugins are enabled and
    # VLLM_ALLOW_RUNTIME_LORA_UPDATING is enabled.
    "VLLM_LORA_RESOLVER_CACHE_DIR":
    lambda: os.getenv("VLLM_LORA_RESOLVER_CACHE_DIR", None),

    # Enables torch profiler if set. Path to the directory where torch profiler
    # traces are saved. Note that it must be an absolute path.
    "VLLM_TORCH_PROFILER_DIR":
    lambda: (None if os.getenv("VLLM_TORCH_PROFILER_DIR", None) is None else os
             .path.expanduser(os.getenv("VLLM_TORCH_PROFILER_DIR", "."))),

    # If set, vLLM will use Triton implementations of AWQ.
    "VLLM_USE_TRITON_AWQ":
    lambda: bool(int(os.getenv("VLLM_USE_TRITON_AWQ", "0"))),

    # If set, allow loading or unloading lora adapters in runtime,
    "VLLM_ALLOW_RUNTIME_LORA_UPDATING":
    lambda:
    (os.environ.get("VLLM_ALLOW_RUNTIME_LORA_UPDATING", "0").strip().lower() in
     ("1", "true")),

    # By default, vLLM will check the peer-to-peer capability itself,
    # in case of broken drivers. See https://github.com/vllm-project/vllm/blob/a9b15c606fea67a072416ea0ea115261a2756058/vllm/distributed/device_communicators/custom_all_reduce_utils.py#L101-L108 for details. # noqa
    # If this env var is set to 1, vLLM will skip the peer-to-peer check,
    # and trust the driver's peer-to-peer capability report.
    "VLLM_SKIP_P2P_CHECK":
    lambda: os.getenv("VLLM_SKIP_P2P_CHECK", "0") == "1",

    # List of quantization kernels that should be disabled, used for testing
    # and performance comparisons. Currently only affects MPLinearKernel
    # selection
    # (kernels: MacheteLinearKernel, MarlinLinearKernel, ExllamaLinearKernel)
    "VLLM_DISABLED_KERNELS":
    lambda: [] if "VLLM_DISABLED_KERNELS" not in os.environ else os.environ[
        "VLLM_DISABLED_KERNELS"].split(","),

    # If set, use the V1 code path.
    "VLLM_USE_V1":
    lambda: bool(int(os.getenv("VLLM_USE_V1", "1"))),

    # Disable aiter ops unless specifically enabled.
    # Acts as a parent switch to enable the rest of the other operations.
    "VLLM_ROCM_USE_AITER":
    lambda: (os.getenv("VLLM_ROCM_USE_AITER", "False").lower() in
             ("true", "1")),

    # Whether to use aiter paged attention.
    # By default is disabled.
    "VLLM_ROCM_USE_AITER_PAGED_ATTN":
    lambda: (os.getenv("VLLM_ROCM_USE_AITER_PAGED_ATTN", "False").lower() in
             ("true", "1")),

    # use aiter linear op if aiter ops are enabled
    # The following list of related ops
    # - scaled_mm (per-tensor / rowwise)
    "VLLM_ROCM_USE_AITER_LINEAR":
    lambda: (os.getenv("VLLM_ROCM_USE_AITER_LINEAR", "True").lower() in
             ("true", "1")),

    # Whether to use aiter moe ops.
    # By default is enabled.
    "VLLM_ROCM_USE_AITER_MOE":
    lambda: (os.getenv("VLLM_ROCM_USE_AITER_MOE", "True").lower() in
             ("true", "1")),

    # use aiter rms norm op if aiter ops are enabled.
    "VLLM_ROCM_USE_AITER_RMSNORM":
    lambda: (os.getenv("VLLM_ROCM_USE_AITER_RMSNORM", "True").lower() in
             ("true", "1")),

    # Whether to use aiter mla ops.
    # By default is enabled.
    "VLLM_ROCM_USE_AITER_MLA":
    lambda: (os.getenv("VLLM_ROCM_USE_AITER_MLA", "True").lower() in
             ("true", "1")),
    # use rocm skinny gemms
    "VLLM_ROCM_USE_SKINNY_GEMM":
    lambda: (os.getenv("VLLM_ROCM_USE_SKINNY_GEMM", "True").lower() in
             ("true", "1")),

    # Pad the fp8 weights to 256 bytes for ROCm
    "VLLM_ROCM_FP8_PADDING":
    lambda: bool(int(os.getenv("VLLM_ROCM_FP8_PADDING", "1"))),

    # Pad the weights for the moe kernel
    "VLLM_ROCM_MOE_PADDING":
    lambda: bool(int(os.getenv("VLLM_ROCM_MOE_PADDING", "1"))),

    # custom paged attention kernel for MI3* cards
    "VLLM_ROCM_CUSTOM_PAGED_ATTN":
    lambda: (os.getenv("VLLM_ROCM_CUSTOM_PAGED_ATTN", "True").lower() in
             ("true", "1")),

    # If set, when running in Quark emulation mode, do not dequantize the
    # weights at load time. Instead, dequantize weights on-the-fly during
    # kernel execution.
    # This allows running larger models at the cost of slower inference.
    # This flag has no effect when not running in Quark emulation mode.
    "VLLM_QUARK_EMU_MEM_OPT":
    lambda: bool(int(os.getenv("VLLM_QUARK_EMU_MEM_OPT", "0"))),

    # Divisor for dynamic query scale factor calculation for FP8 KV Cache
    "Q_SCALE_CONSTANT":
    lambda: int(os.getenv("Q_SCALE_CONSTANT", "200")),
    # Divisor for dynamic key scale factor calculation for FP8 KV Cache
    "K_SCALE_CONSTANT":
    lambda: int(os.getenv("K_SCALE_CONSTANT", "200")),
    # Divisor for dynamic value scale factor calculation for FP8 KV Cache
    "V_SCALE_CONSTANT":
    lambda: int(os.getenv("V_SCALE_CONSTANT", "100")),

    # If set, enable multiprocessing in LLM for the V1 code path.
    "VLLM_ENABLE_V1_MULTIPROCESSING":
    lambda: bool(int(os.getenv("VLLM_ENABLE_V1_MULTIPROCESSING", "1"))),
    "VLLM_LOG_BATCHSIZE_INTERVAL":
    lambda: float(os.getenv("VLLM_LOG_BATCHSIZE_INTERVAL", "-1")),
    "VLLM_DISABLE_COMPILE_CACHE":
    lambda: bool(int(os.getenv("VLLM_DISABLE_COMPILE_CACHE", "0"))),

    # If set, vllm will run in development mode, which will enable
    # some additional endpoints for developing and debugging,
    # e.g. `/reset_prefix_cache`
    "VLLM_SERVER_DEV_MODE":
    lambda: bool(int(os.getenv("VLLM_SERVER_DEV_MODE", "0"))),

    # Controls the maximum number of requests to handle in a
    # single asyncio task when processing per-token outputs in the
    # V1 AsyncLLM interface. It is applicable when handling a high
    # concurrency of streaming requests.
    # Setting this too high can result in a higher variance of
    # inter-message latencies. Setting it too low can negatively impact
    # TTFT and overall throughput.
    "VLLM_V1_OUTPUT_PROC_CHUNK_SIZE":
    lambda: int(os.getenv("VLLM_V1_OUTPUT_PROC_CHUNK_SIZE", "128")),

    # If set, vLLM will disable the MLA attention optimizations.
    "VLLM_MLA_DISABLE":
    lambda: bool(int(os.getenv("VLLM_MLA_DISABLE", "0"))),

    # If set, vLLM will use the Triton implementation of moe_align_block_size,
    # i.e. moe_align_block_size_triton in fused_moe.py.
    "VLLM_ENABLE_MOE_ALIGN_BLOCK_SIZE_TRITON":
    lambda: bool(int(os.getenv("VLLM_ENABLE_MOE_ALIGN_BLOCK_SIZE_TRITON", "0"))
                 ),

    # Number of GPUs per worker in Ray, if it is set to be a fraction,
    # it allows ray to schedule multiple actors on a single GPU,
    # so that users can colocate other actors on the same GPUs as vLLM.
    "VLLM_RAY_PER_WORKER_GPUS":
    lambda: float(os.getenv("VLLM_RAY_PER_WORKER_GPUS", "1.0")),

    # Bundle indices for Ray, if it is set, it can control precisely
    # which indices are used for the Ray bundle, for every worker.
    # Format: comma-separated list of integers, e.g. "0,1,2,3"
    "VLLM_RAY_BUNDLE_INDICES":
    lambda: os.getenv("VLLM_RAY_BUNDLE_INDICES", ""),

    # In some system, find_loaded_library() may not work. So we allow users to
    # specify the path through environment variable VLLM_CUDART_SO_PATH.
    "VLLM_CUDART_SO_PATH":
    lambda: os.getenv("VLLM_CUDART_SO_PATH", None),

    # Contiguous cache fetching to avoid using costly gather operation on
    # Gaudi3. This is only applicable to HPU contiguous cache. If set to true,
    # contiguous cache fetch will be used.
    "VLLM_USE_HPU_CONTIGUOUS_CACHE_FETCH":
    lambda: os.environ.get("VLLM_CONTIGUOUS_PA", "true").lower() in
    ("1", "true"),

    # Use delayed sampling for HPU to reduce host cpu overhead
    # between each step.
    "VLLM_HPU_USE_DELAYED_SAMPLING":
    lambda: os.environ.get("VLLM_DELAYED_SAMPLING", "false").lower() in
    ("1", "true"),

    # Rank of the process in the data parallel setting
    "VLLM_DP_RANK":
    lambda: int(os.getenv("VLLM_DP_RANK", "0")),

    # Rank of the process in the data parallel setting.
    # Defaults to VLLM_DP_RANK when not set.
    "VLLM_DP_RANK_LOCAL":
    lambda: int(
        os.getenv("VLLM_DP_RANK_LOCAL", sys.modules[__name__].VLLM_DP_RANK)),

    # World size of the data parallel setting
    "VLLM_DP_SIZE":
    lambda: int(os.getenv("VLLM_DP_SIZE", "1")),

    # IP address of the master node in the data parallel setting
    "VLLM_DP_MASTER_IP":
    lambda: os.getenv("VLLM_DP_MASTER_IP", "127.0.0.1"),

    # Port of the master node in the data parallel setting
    "VLLM_DP_MASTER_PORT":
    lambda: int(os.getenv("VLLM_DP_MASTER_PORT", "0")),

    # Whether to use S3 path for model loading in CI via RunAI Streamer
    "VLLM_CI_USE_S3":
    lambda: os.environ.get("VLLM_CI_USE_S3", "0") == "1",

    # Use model_redirect to redirect the model name to a local folder.
    # `model_redirect` can be a json file mapping the model between
    # repo_id and local folder:
    # {"meta-llama/Llama-3.2-1B": "/tmp/Llama-3.2-1B"}
    # or a space separated values table file:
    # meta-llama/Llama-3.2-1B   /tmp/Llama-3.2-1B
    "VLLM_MODEL_REDIRECT_PATH":
    lambda: os.environ.get("VLLM_MODEL_REDIRECT_PATH", None),

    # Whether to use atomicAdd reduce in gptq/awq marlin kernel.
    "VLLM_MARLIN_USE_ATOMIC_ADD":
    lambda: os.environ.get("VLLM_MARLIN_USE_ATOMIC_ADD", "0") == "1",

    # Whether to turn on the outlines cache for V0
    # This cache is unbounded and on disk, so it's not safe to use in
    # an environment with potentially malicious users.
    "VLLM_V0_USE_OUTLINES_CACHE":
    lambda: os.environ.get("VLLM_V0_USE_OUTLINES_CACHE", "0") == "1",

    # Gap between padding buckets for the forward pass. So we have
    # 8, we will run forward pass with [16, 24, 32, ...].
    "VLLM_TPU_BUCKET_PADDING_GAP":
    lambda: int(os.environ["VLLM_TPU_BUCKET_PADDING_GAP"])
    if "VLLM_TPU_BUCKET_PADDING_GAP" in os.environ else 0,

    # Allow use of DeepGemm kernels for fused moe ops.
    "VLLM_USE_DEEP_GEMM":
    lambda: bool(int(os.getenv("VLLM_USE_DEEP_GEMM", "0"))),

    # Control the cache sized used by the xgrammar compiler. The default
    # of 512 MB should be enough for roughly 1000 JSON schemas.
    # It can be changed with this variable if needed for some reason.
    "VLLM_XGRAMMAR_CACHE_MB":
    lambda: int(os.getenv("VLLM_XGRAMMAR_CACHE_MB", "512")),

    # Control the threshold for msgspec to use 'zero copy' for
    # serialization/deserialization of tensors. Tensors below
    # this limit will be encoded into the msgpack buffer, and
    # tensors above will instead be sent via a separate message.
    # While the sending side still actually copies the tensor
    # in all cases, on the receiving side, tensors above this
    # limit will actually be zero-copy decoded.
    "VLLM_MSGPACK_ZERO_COPY_THRESHOLD":
    lambda: int(os.getenv("VLLM_MSGPACK_ZERO_COPY_THRESHOLD", "256")),

    # If set, allow insecure serialization using pickle.
    # This is useful for environments where it is deemed safe to use the
    # insecure method and it is needed for some reason.
    "VLLM_ALLOW_INSECURE_SERIALIZATION":
    lambda: bool(int(os.getenv("VLLM_ALLOW_INSECURE_SERIALIZATION", "0"))),

    # IP address used for NIXL handshake between remote agents.
    "VLLM_NIXL_SIDE_CHANNEL_HOST":
    lambda: os.getenv("VLLM_NIXL_SIDE_CHANNEL_HOST", "localhost"),

    # Port used for NIXL handshake between remote agents.
    "VLLM_NIXL_SIDE_CHANNEL_PORT":
    lambda: int(os.getenv("VLLM_NIXL_SIDE_CHANNEL_PORT", "5557")),

    # all2all backend for vllm's expert parallel communication
    # Available options:
    # - "naive": naive all2all implementation using all-reduce
    # - "pplx": use pplx kernels
    "VLLM_ALL2ALL_BACKEND":
    lambda: os.getenv("VLLM_ALL2ALL_BACKEND", "naive"),

    # Control the maximum number of tokens per expert supported by the
    # NVFP4 MoE CUTLASS Kernel. This value is used to create a buffer for
    # the blockscale tensor of activations NVFP4 Quantization.
    # This is used to prevent the kernel from running out of memory.
    "VLLM_MAX_TOKENS_PER_EXPERT_FP4_MOE":
    lambda: int(os.getenv("VLLM_MAX_TOKENS_PER_EXPERT_FP4_MOE", "163840")),

    # Regex timeout for use by the vLLM tool parsing plugins.
    "VLLM_TOOL_PARSE_REGEX_TIMEOUT_SECONDS":
    lambda: int(os.getenv("VLLM_TOOL_PARSE_REGEX_TIMEOUT_SECONDS", "1")),
}

# --8<-- [end:env-vars-definition]


def __getattr__(name: str):
    # lazy evaluation of environment variables
    if name in environment_variables:
        return environment_variables[name]()
    raise AttributeError(f"module {__name__!r} has no attribute {name!r}")


def __dir__():
    return list(environment_variables.keys())


def is_set(name: str):
    """Check if an environment variable is explicitly set."""
    if name in environment_variables:
        return name in os.environ
    raise AttributeError(f"module {__name__!r} has no attribute {name!r}")


def set_vllm_use_v1(use_v1: bool):
    if is_set("VLLM_USE_V1"):
        raise ValueError(
            "Should not call set_vllm_use_v1() if VLLM_USE_V1 is set "
            "explicitly by the user. Please raise this as a Github "
            "Issue and explicitly set VLLM_USE_V1=0 or 1.")
    os.environ["VLLM_USE_V1"] = "1" if use_v1 else "0"


def compute_hash() -> str:
    """
    WARNING: Whenever a new key is added to this environment
    variables, ensure that it is included in the factors list if
    it affects the computation graph. For example, different values
    of VLLM_PP_LAYER_PARTITION will generate different computation
    graphs, so it is included in the factors list. The env vars that
    affect the choice of different kernels or attention backends should
    also be included in the factors list.
    """
    factors: list[Any] = []

    # summarize environment variables
    def factorize(name: str):
        if __getattr__(name):
            factors.append(__getattr__(name))
        else:
            factors.append("None")

    # The values of envs may affects the computation graph.
    # TODO(DefTruth): hash all environment variables?
    # for key in environment_variables:
    #     factorize(key)
    environment_variables_to_hash = [
        "VLLM_PP_LAYER_PARTITION",
        "VLLM_MLA_DISABLE",
        "VLLM_USE_TRITON_FLASH_ATTN",
        "VLLM_USE_TRITON_AWQ",
        "VLLM_DP_RANK",
        "VLLM_DP_SIZE",
        "VLLM_USE_STANDALONE_COMPILE",
    ]
    for key in environment_variables_to_hash:
        if key in environment_variables:
            factorize(key)

    hash_str = hashlib.md5(str(factors).encode(),
                           usedforsecurity=False).hexdigest()

    return hash_str<|MERGE_RESOLUTION|>--- conflicted
+++ resolved
@@ -313,7 +313,6 @@
     lambda: bool(
         os.environ.get("VLLM_TEST_DYNAMO_FULLGRAPH_CAPTURE", "1") != "0"),
 
-<<<<<<< HEAD
     # have custom paged attention implemented for MI3* cards write out fp8
     "VLLM_USE_ROCM_CUSTOM_PAGED_ATTN_FP8_OUT":
     lambda:
@@ -325,16 +324,11 @@
     lambda: (os.getenv("VLLM_USE_ROCM_FP8_FLASH_ATTN", "False").lower() in
              ("true", "1")),
 
-    # Internal flag to enable/disable Inductor standalone compile
-    "VLLM_TEST_STANDALONE_COMPILE":
-    lambda: os.environ.get("VLLM_TEST_STANDALONE_COMPILE", "0") != "0",
-=======
     # Feature flag to enable/disable Inductor standalone compile.
     # In torch <= 2.7 we ignore this flag; in torch >= 2.8 this is
     # enabled by default.
     "VLLM_USE_STANDALONE_COMPILE":
     lambda: os.environ.get("VLLM_USE_STANDALONE_COMPILE", "1") == "1",
->>>>>>> ca2f6b9c
 
     # local rank of the process in the distributed setting, used to determine
     # the GPU device id
