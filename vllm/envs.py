# SPDX-License-Identifier: Apache-2.0
# SPDX-FileCopyrightText: Copyright contributors to the vLLM project

import hashlib
import os
import sys
import tempfile
from typing import TYPE_CHECKING, Any, Callable, Optional

if TYPE_CHECKING:
    VLLM_HOST_IP: str = ""
    VLLM_PORT: Optional[int] = None
    VLLM_RPC_BASE_PATH: str = tempfile.gettempdir()
    VLLM_USE_MODELSCOPE: bool = False
    VLLM_RINGBUFFER_WARNING_INTERVAL: int = 60
    VLLM_NCCL_SO_PATH: Optional[str] = None
    LD_LIBRARY_PATH: Optional[str] = None
    VLLM_USE_TRITON_FLASH_ATTN: bool = True
<<<<<<< HEAD
    VLLM_USE_ROCM_CUSTOM_PAGED_ATTN_FP8_OUT: bool = True
=======
>>>>>>> 90f9c2eb
    VLLM_V1_USE_PREFILL_DECODE_ATTENTION: bool = False
    VLLM_FLASH_ATTN_VERSION: Optional[int] = None
    LOCAL_RANK: int = 0
    CUDA_VISIBLE_DEVICES: Optional[str] = None
    VLLM_ENGINE_ITERATION_TIMEOUT_S: int = 60
    VLLM_API_KEY: Optional[str] = None
    S3_ACCESS_KEY_ID: Optional[str] = None
    S3_SECRET_ACCESS_KEY: Optional[str] = None
    S3_ENDPOINT_URL: Optional[str] = None
    VLLM_MODEL_REDIRECT_PATH: Optional[str] = None
    VLLM_CACHE_ROOT: str = os.path.expanduser("~/.cache/vllm")
    VLLM_CONFIG_ROOT: str = os.path.expanduser("~/.config/vllm")
    VLLM_USAGE_STATS_SERVER: str = "https://stats.vllm.ai"
    VLLM_NO_USAGE_STATS: bool = False
    VLLM_DO_NOT_TRACK: bool = False
    VLLM_USAGE_SOURCE: str = ""
    VLLM_CONFIGURE_LOGGING: int = 1
    VLLM_LOGGING_LEVEL: str = "INFO"
    VLLM_LOGGING_PREFIX: str = ""
    VLLM_LOGGING_CONFIG_PATH: Optional[str] = None
    VLLM_LOGITS_PROCESSOR_THREADS: Optional[int] = None
    VLLM_TRACE_FUNCTION: int = 0
    VLLM_ATTENTION_BACKEND: Optional[str] = None
    VLLM_USE_FLASHINFER_SAMPLER: Optional[bool] = None
    VLLM_FLASHINFER_FORCE_TENSOR_CORES: bool = False
    VLLM_PP_LAYER_PARTITION: Optional[str] = None
    VLLM_CPU_KVCACHE_SPACE: int = 0
    VLLM_CPU_OMP_THREADS_BIND: str = ""
    VLLM_CPU_NUM_OF_RESERVED_CPU: int = 0
    VLLM_CPU_MOE_PREPACK: bool = True
    VLLM_XLA_CACHE_PATH: str = os.path.join(VLLM_CACHE_ROOT, "xla_cache")
    VLLM_XLA_CHECK_RECOMPILATION: bool = False
    VLLM_FUSED_MOE_CHUNK_SIZE: int = 64 * 1024
    VLLM_USE_RAY_SPMD_WORKER: bool = False
    VLLM_USE_RAY_COMPILED_DAG: bool = False
    VLLM_USE_RAY_COMPILED_DAG_CHANNEL_TYPE: str = "auto"
    VLLM_USE_RAY_COMPILED_DAG_OVERLAP_COMM: bool = False
    VLLM_XLA_USE_SPMD: bool = False
    VLLM_WORKER_MULTIPROC_METHOD: str = "fork"
    VLLM_ASSETS_CACHE: str = os.path.join(VLLM_CACHE_ROOT, "assets")
    VLLM_IMAGE_FETCH_TIMEOUT: int = 5
    VLLM_VIDEO_FETCH_TIMEOUT: int = 30
    VLLM_AUDIO_FETCH_TIMEOUT: int = 10
    VLLM_VIDEO_LOADER_BACKEND: str = "opencv"
    VLLM_MM_INPUT_CACHE_GIB: int = 8
    VLLM_TARGET_DEVICE: str = "cuda"
    MAX_JOBS: Optional[str] = None
    NVCC_THREADS: Optional[str] = None
    VLLM_USE_PRECOMPILED: bool = False
    VLLM_TEST_USE_PRECOMPILED_NIGHTLY_WHEEL: bool = False
    VLLM_NO_DEPRECATION_WARNING: bool = False
    VLLM_KEEP_ALIVE_ON_ENGINE_DEATH: bool = False
    CMAKE_BUILD_TYPE: Optional[str] = None
    VERBOSE: bool = False
    VLLM_ALLOW_LONG_MAX_MODEL_LEN: bool = False
    VLLM_RPC_TIMEOUT: int = 10000  # ms
    VLLM_HTTP_TIMEOUT_KEEP_ALIVE: int = 5  # seconds
    VLLM_PLUGINS: Optional[list[str]] = None
    VLLM_LORA_RESOLVER_CACHE_DIR: Optional[str] = None
    VLLM_TORCH_PROFILER_DIR: Optional[str] = None
    VLLM_USE_TRITON_AWQ: bool = False
    VLLM_ALLOW_RUNTIME_LORA_UPDATING: bool = False
    VLLM_SKIP_P2P_CHECK: bool = False
    VLLM_DISABLED_KERNELS: list[str] = []
    VLLM_USE_V1: bool = True
    VLLM_ROCM_USE_AITER: bool = False
    VLLM_ROCM_USE_AITER_PAGED_ATTN: bool = False
    VLLM_ROCM_USE_AITER_LINEAR: bool = True
    VLLM_ROCM_USE_AITER_MOE: bool = True
    VLLM_ROCM_USE_AITER_RMSNORM: bool = True
    VLLM_ROCM_USE_AITER_MLA: bool = True
    VLLM_ROCM_USE_SKINNY_GEMM: bool = True
    VLLM_ROCM_FP8_PADDING: bool = True
    VLLM_ROCM_MOE_PADDING: bool = True
    VLLM_ROCM_CUSTOM_PAGED_ATTN: bool = True
    VLLM_QUARK_EMU_MEM_OPT: bool = False
    VLLM_ENABLE_V1_MULTIPROCESSING: bool = True
    VLLM_LOG_BATCHSIZE_INTERVAL: float = -1
    VLLM_DISABLE_COMPILE_CACHE: bool = False
    Q_SCALE_CONSTANT: int = 200
    K_SCALE_CONSTANT: int = 200
    V_SCALE_CONSTANT: int = 100
    VLLM_SERVER_DEV_MODE: bool = False
    VLLM_V1_OUTPUT_PROC_CHUNK_SIZE: int = 128
    VLLM_MLA_DISABLE: bool = False
    VLLM_ENABLE_MOE_ALIGN_BLOCK_SIZE_TRITON: bool = False
    VLLM_RAY_PER_WORKER_GPUS: float = 1.0
    VLLM_RAY_BUNDLE_INDICES: str = ""
    VLLM_CUDART_SO_PATH: Optional[str] = None
    VLLM_USE_HPU_CONTIGUOUS_CACHE_FETCH: bool = True
    VLLM_HPU_USE_DELAYED_SAMPLING: bool = False
    VLLM_DP_RANK: int = 0
    VLLM_DP_RANK_LOCAL: int = -1
    VLLM_DP_SIZE: int = 1
    VLLM_DP_MASTER_IP: str = ""
    VLLM_DP_MASTER_PORT: int = 0
    VLLM_MOE_DP_CHUNK_SIZE: int = 256
    VLLM_RANDOMIZE_DP_DUMMY_INPUTS: bool = False
    VLLM_MARLIN_USE_ATOMIC_ADD: bool = False
    VLLM_V0_USE_OUTLINES_CACHE: bool = False
    VLLM_TPU_BUCKET_PADDING_GAP: int = 0
    VLLM_USE_DEEP_GEMM: bool = False
    VLLM_XGRAMMAR_CACHE_MB: int = 0
    VLLM_MSGPACK_ZERO_COPY_THRESHOLD: int = 256
    VLLM_ALLOW_INSECURE_SERIALIZATION: bool = False
    VLLM_NIXL_SIDE_CHANNEL_HOST: str = "localhost"
    VLLM_NIXL_SIDE_CHANNEL_PORT: int = 5557
    VLLM_ALL2ALL_BACKEND: str = "naive"
    VLLM_MAX_TOKENS_PER_EXPERT_FP4_MOE: int = 163840
    VLLM_TOOL_PARSE_REGEX_TIMEOUT_SECONDS: int = 1
    VLLM_SLEEP_WHEN_IDLE: bool = False
    VLLM_MQ_MAX_CHUNK_BYTES_MB: int = 16


def get_default_cache_root():
    return os.getenv(
        "XDG_CACHE_HOME",
        os.path.join(os.path.expanduser("~"), ".cache"),
    )


def get_default_config_root():
    return os.getenv(
        "XDG_CONFIG_HOME",
        os.path.join(os.path.expanduser("~"), ".config"),
    )


def maybe_convert_int(value: Optional[str]) -> Optional[int]:
    if value is None:
        return None
    return int(value)


def get_vllm_port() -> Optional[int]:
    """Get the port from VLLM_PORT environment variable.

    Returns:
        The port number as an integer if VLLM_PORT is set, None otherwise.

    Raises:
        ValueError: If VLLM_PORT is a URI, suggest k8s service discovery issue.
    """
    if 'VLLM_PORT' not in os.environ:
        return None

    port = os.getenv('VLLM_PORT', '0')

    try:
        return int(port)
    except ValueError as err:
        from urllib.parse import urlparse
        parsed = urlparse(port)
        if parsed.scheme:
            raise ValueError(
                f"VLLM_PORT '{port}' appears to be a URI. "
                "This may be caused by a Kubernetes service discovery issue,"
                "check the warning in: https://docs.vllm.ai/en/stable/serving/env_vars.html"
            ) from None
        raise ValueError(
            f"VLLM_PORT '{port}' must be a valid integer") from err


# The begin-* and end* here are used by the documentation generator
# to extract the used env vars.

# --8<-- [start:env-vars-definition]

environment_variables: dict[str, Callable[[], Any]] = {

    # ================== Installation Time Env Vars ==================

    # Target device of vLLM, supporting [cuda (by default),
    # rocm, neuron, cpu]
    "VLLM_TARGET_DEVICE":
    lambda: os.getenv("VLLM_TARGET_DEVICE", "cuda"),

    # Maximum number of compilation jobs to run in parallel.
    # By default this is the number of CPUs
    "MAX_JOBS":
    lambda: os.getenv("MAX_JOBS", None),

    # Number of threads to use for nvcc
    # By default this is 1.
    # If set, `MAX_JOBS` will be reduced to avoid oversubscribing the CPU.
    "NVCC_THREADS":
    lambda: os.getenv("NVCC_THREADS", None),

    # If set, vllm will use precompiled binaries (*.so)
    "VLLM_USE_PRECOMPILED":
    lambda: bool(os.environ.get("VLLM_USE_PRECOMPILED")) or bool(
        os.environ.get("VLLM_PRECOMPILED_WHEEL_LOCATION")),

    # Whether to force using nightly wheel in python build.
    # This is used for testing the nightly wheel in python build.
    "VLLM_TEST_USE_PRECOMPILED_NIGHTLY_WHEEL":
    lambda: bool(int(os.getenv("VLLM_TEST_USE_PRECOMPILED_NIGHTLY_WHEEL", "0"))
                 ),

    # CMake build type
    # If not set, defaults to "Debug" or "RelWithDebInfo"
    # Available options: "Debug", "Release", "RelWithDebInfo"
    "CMAKE_BUILD_TYPE":
    lambda: os.getenv("CMAKE_BUILD_TYPE"),

    # If set, vllm will print verbose logs during installation
    "VERBOSE":
    lambda: bool(int(os.getenv('VERBOSE', '0'))),

    # Root directory for vLLM configuration files
    # Defaults to `~/.config/vllm` unless `XDG_CONFIG_HOME` is set
    # Note that this not only affects how vllm finds its configuration files
    # during runtime, but also affects how vllm installs its configuration
    # files during **installation**.
    "VLLM_CONFIG_ROOT":
    lambda: os.path.expanduser(
        os.getenv(
            "VLLM_CONFIG_ROOT",
            os.path.join(get_default_config_root(), "vllm"),
        )),

    # ================== Runtime Env Vars ==================

    # Root directory for vLLM cache files
    # Defaults to `~/.cache/vllm` unless `XDG_CACHE_HOME` is set
    "VLLM_CACHE_ROOT":
    lambda: os.path.expanduser(
        os.getenv(
            "VLLM_CACHE_ROOT",
            os.path.join(get_default_cache_root(), "vllm"),
        )),

    # used in distributed environment to determine the ip address
    # of the current node, when the node has multiple network interfaces.
    # If you are using multi-node inference, you should set this differently
    # on each node.
    'VLLM_HOST_IP':
    lambda: os.getenv('VLLM_HOST_IP', ""),

    # used in distributed environment to manually set the communication port
    # Note: if VLLM_PORT is set, and some code asks for multiple ports, the
    # VLLM_PORT will be used as the first port, and the rest will be generated
    # by incrementing the VLLM_PORT value.
    'VLLM_PORT':
    get_vllm_port,

    # path used for ipc when the frontend api server is running in
    # multi-processing mode to communicate with the backend engine process.
    'VLLM_RPC_BASE_PATH':
    lambda: os.getenv('VLLM_RPC_BASE_PATH', tempfile.gettempdir()),

    # If true, will load models from ModelScope instead of Hugging Face Hub.
    # note that the value is true or false, not numbers
    "VLLM_USE_MODELSCOPE":
    lambda: os.environ.get("VLLM_USE_MODELSCOPE", "False").lower() == "true",

    # Interval in seconds to log a warning message when the ring buffer is full
    "VLLM_RINGBUFFER_WARNING_INTERVAL":
    lambda: int(os.environ.get("VLLM_RINGBUFFER_WARNING_INTERVAL", "60")),

    # path to cudatoolkit home directory, under which should be bin, include,
    # and lib directories.
    "CUDA_HOME":
    lambda: os.environ.get("CUDA_HOME", None),

    # Path to the NCCL library file. It is needed because nccl>=2.19 brought
    # by PyTorch contains a bug: https://github.com/NVIDIA/nccl/issues/1234
    "VLLM_NCCL_SO_PATH":
    lambda: os.environ.get("VLLM_NCCL_SO_PATH", None),

    # when `VLLM_NCCL_SO_PATH` is not set, vllm will try to find the nccl
    # library file in the locations specified by `LD_LIBRARY_PATH`
    "LD_LIBRARY_PATH":
    lambda: os.environ.get("LD_LIBRARY_PATH", None),

    # flag to control if vllm should use triton flash attention
    "VLLM_USE_TRITON_FLASH_ATTN":
    lambda: (os.environ.get("VLLM_USE_TRITON_FLASH_ATTN", "True").lower() in
             ("true", "1")),

    # Use separate prefill and decode kernels for V1 attention instead of
    # the unified triton kernel.
    "VLLM_V1_USE_PREFILL_DECODE_ATTENTION":
    lambda:
    (os.getenv("VLLM_V1_USE_PREFILL_DECODE_ATTENTION", "False").lower() in
     ("true", "1")),

    # Force vllm to use a specific flash-attention version (2 or 3), only valid
    # when using the flash-attention backend.
    "VLLM_FLASH_ATTN_VERSION":
    lambda: maybe_convert_int(os.environ.get("VLLM_FLASH_ATTN_VERSION", None)),

    # Internal flag to enable Dynamo fullgraph capture
    "VLLM_TEST_DYNAMO_FULLGRAPH_CAPTURE":
    lambda: bool(
        os.environ.get("VLLM_TEST_DYNAMO_FULLGRAPH_CAPTURE", "1") != "0"),

    # have custom paged attention implemented for MI3* cards write out fp8
    "VLLM_USE_ROCM_CUSTOM_PAGED_ATTN_FP8_OUT":
    lambda:
    (os.getenv("VLLM_USE_ROCM_CUSTOM_PAGED_ATTN_FP8_OUT", "True").lower() in
     ("true", "1")),

    # Feature flag to enable/disable Inductor standalone compile.
    # In torch <= 2.7 we ignore this flag; in torch >= 2.8 this is
    # enabled by default.
    "VLLM_USE_STANDALONE_COMPILE":
    lambda: os.environ.get("VLLM_USE_STANDALONE_COMPILE", "1") == "1",

    # local rank of the process in the distributed setting, used to determine
    # the GPU device id
    "LOCAL_RANK":
    lambda: int(os.environ.get("LOCAL_RANK", "0")),

    # used to control the visible devices in the distributed setting
    "CUDA_VISIBLE_DEVICES":
    lambda: os.environ.get("CUDA_VISIBLE_DEVICES", None),

    # timeout for each iteration in the engine
    "VLLM_ENGINE_ITERATION_TIMEOUT_S":
    lambda: int(os.environ.get("VLLM_ENGINE_ITERATION_TIMEOUT_S", "60")),

    # API key for vLLM API server
    "VLLM_API_KEY":
    lambda: os.environ.get("VLLM_API_KEY", None),

    # Whether to log responses from API Server for debugging
    "VLLM_DEBUG_LOG_API_SERVER_RESPONSE":
    lambda: os.environ.get("VLLM_DEBUG_LOG_API_SERVER_RESPONSE", "False"
                           ).lower() == "true",

    # S3 access information, used for tensorizer to load model from S3
    "S3_ACCESS_KEY_ID":
    lambda: os.environ.get("S3_ACCESS_KEY_ID", None),
    "S3_SECRET_ACCESS_KEY":
    lambda: os.environ.get("S3_SECRET_ACCESS_KEY", None),
    "S3_ENDPOINT_URL":
    lambda: os.environ.get("S3_ENDPOINT_URL", None),

    # Usage stats collection
    "VLLM_USAGE_STATS_SERVER":
    lambda: os.environ.get("VLLM_USAGE_STATS_SERVER", "https://stats.vllm.ai"),
    "VLLM_NO_USAGE_STATS":
    lambda: os.environ.get("VLLM_NO_USAGE_STATS", "0") == "1",
    "VLLM_DO_NOT_TRACK":
    lambda: (os.environ.get("VLLM_DO_NOT_TRACK", None) or os.environ.get(
        "DO_NOT_TRACK", None) or "0") == "1",
    "VLLM_USAGE_SOURCE":
    lambda: os.environ.get("VLLM_USAGE_SOURCE", "production"),

    # Logging configuration
    # If set to 0, vllm will not configure logging
    # If set to 1, vllm will configure logging using the default configuration
    #    or the configuration file specified by VLLM_LOGGING_CONFIG_PATH
    "VLLM_CONFIGURE_LOGGING":
    lambda: int(os.getenv("VLLM_CONFIGURE_LOGGING", "1")),
    "VLLM_LOGGING_CONFIG_PATH":
    lambda: os.getenv("VLLM_LOGGING_CONFIG_PATH"),

    # this is used for configuring the default logging level
    "VLLM_LOGGING_LEVEL":
    lambda: os.getenv("VLLM_LOGGING_LEVEL", "INFO").upper(),

    # if set, VLLM_LOGGING_PREFIX will be prepended to all log messages
    "VLLM_LOGGING_PREFIX":
    lambda: os.getenv("VLLM_LOGGING_PREFIX", ""),

    # if set, vllm will call logits processors in a thread pool with this many
    # threads. This is useful when using custom logits processors that either
    # (a) launch additional CUDA kernels or (b) do significant CPU-bound work
    # while not holding the python GIL, or both.
    "VLLM_LOGITS_PROCESSOR_THREADS":
    lambda: int(os.getenv("VLLM_LOGITS_PROCESSOR_THREADS", "0"))
    if "VLLM_LOGITS_PROCESSOR_THREADS" in os.environ else None,

    # Trace function calls
    # If set to 1, vllm will trace function calls
    # Useful for debugging
    "VLLM_TRACE_FUNCTION":
    lambda: int(os.getenv("VLLM_TRACE_FUNCTION", "0")),

    # Backend for attention computation
    # Available options:
    # - "TORCH_SDPA": use torch.nn.MultiheadAttention
    # - "FLASH_ATTN": use FlashAttention
    # - "XFORMERS": use XFormers
    # - "ROCM_FLASH": use ROCmFlashAttention
    # - "FLASHINFER": use flashinfer
    # - "FLASHMLA": use FlashMLA
    "VLLM_ATTENTION_BACKEND":
    lambda: os.getenv("VLLM_ATTENTION_BACKEND", None),

    # If set, vllm will use flashinfer sampler
    "VLLM_USE_FLASHINFER_SAMPLER":
    lambda: bool(int(os.environ["VLLM_USE_FLASHINFER_SAMPLER"]))
    if "VLLM_USE_FLASHINFER_SAMPLER" in os.environ else None,

    # If set, vllm will force flashinfer to use tensor cores;
    # otherwise will use heuristic based on model architecture.
    "VLLM_FLASHINFER_FORCE_TENSOR_CORES":
    lambda: bool(int(os.getenv("VLLM_FLASHINFER_FORCE_TENSOR_CORES", "0"))),

    # Pipeline stage partition strategy
    "VLLM_PP_LAYER_PARTITION":
    lambda: os.getenv("VLLM_PP_LAYER_PARTITION", None),

    # (CPU backend only) CPU key-value cache space.
    # default is 4 GiB
    "VLLM_CPU_KVCACHE_SPACE":
    lambda: int(os.getenv("VLLM_CPU_KVCACHE_SPACE", "0")),

    # (CPU backend only) CPU core ids bound by OpenMP threads, e.g., "0-31",
    # "0,1,2", "0-31,33". CPU cores of different ranks are separated by '|'.
    "VLLM_CPU_OMP_THREADS_BIND":
    lambda: os.getenv("VLLM_CPU_OMP_THREADS_BIND", "auto"),

    # (CPU backend only) CPU cores not used by OMP threads .
    # Those CPU cores will not be used by OMP threads of a rank.
    "VLLM_CPU_NUM_OF_RESERVED_CPU":
    lambda: int(os.getenv("VLLM_CPU_NUM_OF_RESERVED_CPU", "0")),

    # (CPU backend only) whether to use prepack for MoE layer. This will be
    # passed to ipex.llm.modules.GatedMLPMOE. On unsupported CPUs, you might
    # need to set this to "0" (False).
    "VLLM_CPU_MOE_PREPACK":
    lambda: bool(int(os.getenv("VLLM_CPU_MOE_PREPACK", "1"))),

    # If the env var is set, then all workers will execute as separate
    # processes from the engine, and we use the same mechanism to trigger
    # execution on all workers.
    # Run vLLM with VLLM_USE_RAY_SPMD_WORKER=1 to enable it.
    "VLLM_USE_RAY_SPMD_WORKER":
    lambda: bool(int(os.getenv("VLLM_USE_RAY_SPMD_WORKER", "0"))),

    # If the env var is set, it uses the Ray's Compiled Graph
    # (previously known as ADAG) API which optimizes the
    # control plane overhead.
    # Run vLLM with VLLM_USE_RAY_COMPILED_DAG=1 to enable it.
    # Note that this variable is set to 1 in V1 by default
    # when ray distributed executor is used.
    "VLLM_USE_RAY_COMPILED_DAG":
    lambda: bool(int(os.getenv("VLLM_USE_RAY_COMPILED_DAG", "0"))),

    # If the env var is set, Ray Compiled Graph uses the specified
    # channel type to communicate between workers belonging to
    # different pipeline-parallel stages.
    # Available options:
    # - "auto": use the default channel type
    # - "nccl": use NCCL for communication
    # - "shm": use shared memory and gRPC for communication
    # This flag is ignored if VLLM_USE_RAY_COMPILED_DAG is not set.
    "VLLM_USE_RAY_COMPILED_DAG_CHANNEL_TYPE":
    lambda: os.getenv("VLLM_USE_RAY_COMPILED_DAG_CHANNEL_TYPE", "auto"),

    # If the env var is set, it enables GPU communication overlap
    # (experimental feature) in Ray's Compiled Graph. This flag is ignored if
    # VLLM_USE_RAY_COMPILED_DAG is not set.
    "VLLM_USE_RAY_COMPILED_DAG_OVERLAP_COMM":
    lambda: bool(int(os.getenv("VLLM_USE_RAY_COMPILED_DAG_OVERLAP_COMM", "0"))
                 ),

    # Use dedicated multiprocess context for workers.
    # Both spawn and fork work
    "VLLM_WORKER_MULTIPROC_METHOD":
    lambda: os.getenv("VLLM_WORKER_MULTIPROC_METHOD", "fork"),

    # Path to the cache for storing downloaded assets
    "VLLM_ASSETS_CACHE":
    lambda: os.path.expanduser(
        os.getenv(
            "VLLM_ASSETS_CACHE",
            os.path.join(get_default_cache_root(), "vllm", "assets"),
        )),

    # Timeout for fetching images when serving multimodal models
    # Default is 5 seconds
    "VLLM_IMAGE_FETCH_TIMEOUT":
    lambda: int(os.getenv("VLLM_IMAGE_FETCH_TIMEOUT", "5")),

    # Timeout for fetching videos when serving multimodal models
    # Default is 30 seconds
    "VLLM_VIDEO_FETCH_TIMEOUT":
    lambda: int(os.getenv("VLLM_VIDEO_FETCH_TIMEOUT", "30")),

    # Timeout for fetching audio when serving multimodal models
    # Default is 10 seconds
    "VLLM_AUDIO_FETCH_TIMEOUT":
    lambda: int(os.getenv("VLLM_AUDIO_FETCH_TIMEOUT", "10")),

    # Backend for Video IO
    # - "opencv": Default backend that uses OpenCV stream buffered backend.
    #
    # Custom backend implementations can be registered
    # via `@VIDEO_LOADER_REGISTRY.register("my_custom_video_loader")` and
    # imported at runtime.
    # If a non-existing backend is used, an AssertionError will be thrown.
    "VLLM_VIDEO_LOADER_BACKEND":
    lambda: os.getenv("VLLM_VIDEO_LOADER_BACKEND", "opencv"),

    # Cache size (in GiB) for multimodal input cache
    # Default is 4 GiB
    "VLLM_MM_INPUT_CACHE_GIB":
    lambda: int(os.getenv("VLLM_MM_INPUT_CACHE_GIB", "4")),

    # Path to the XLA persistent cache directory.
    # Only used for XLA devices such as TPUs.
    "VLLM_XLA_CACHE_PATH":
    lambda: os.path.expanduser(
        os.getenv(
            "VLLM_XLA_CACHE_PATH",
            os.path.join(get_default_cache_root(), "vllm", "xla_cache"),
        )),

    # If set, assert on XLA recompilation after each execution step.
    "VLLM_XLA_CHECK_RECOMPILATION":
    lambda: bool(int(os.getenv("VLLM_XLA_CHECK_RECOMPILATION", "0"))),

    # Enable SPMD mode for TPU backend.
    "VLLM_XLA_USE_SPMD":
    lambda: bool(int(os.getenv("VLLM_XLA_USE_SPMD", "0"))),
    "VLLM_FUSED_MOE_CHUNK_SIZE":
    lambda: int(os.getenv("VLLM_FUSED_MOE_CHUNK_SIZE", "65536")),

    # If set, vllm will skip the deprecation warnings.
    "VLLM_NO_DEPRECATION_WARNING":
    lambda: bool(int(os.getenv("VLLM_NO_DEPRECATION_WARNING", "0"))),

    # If set, the OpenAI API server will stay alive even after the underlying
    # AsyncLLMEngine errors and stops serving requests
    "VLLM_KEEP_ALIVE_ON_ENGINE_DEATH":
    lambda: bool(os.getenv("VLLM_KEEP_ALIVE_ON_ENGINE_DEATH", 0)),

    # If the env var VLLM_ALLOW_LONG_MAX_MODEL_LEN is set, it allows
    # the user to specify a max sequence length greater than
    # the max length derived from the model's config.json.
    # To enable this, set VLLM_ALLOW_LONG_MAX_MODEL_LEN=1.
    "VLLM_ALLOW_LONG_MAX_MODEL_LEN":
    lambda:
    (os.environ.get("VLLM_ALLOW_LONG_MAX_MODEL_LEN", "0").strip().lower() in
     ("1", "true")),

    # If set, forces FP8 Marlin to be used for FP8 quantization regardless
    # of the hardware support for FP8 compute.
    "VLLM_TEST_FORCE_FP8_MARLIN":
    lambda:
    (os.environ.get("VLLM_TEST_FORCE_FP8_MARLIN", "0").strip().lower() in
     ("1", "true")),
    "VLLM_TEST_FORCE_LOAD_FORMAT":
    lambda: os.getenv("VLLM_TEST_FORCE_LOAD_FORMAT", "dummy"),

    # Time in ms for the zmq client to wait for a response from the backend
    # server for simple data operations
    "VLLM_RPC_TIMEOUT":
    lambda: int(os.getenv("VLLM_RPC_TIMEOUT", "10000")),

    # Timeout in seconds for keeping HTTP connections alive in API server
    "VLLM_HTTP_TIMEOUT_KEEP_ALIVE":
    lambda: int(os.environ.get("VLLM_HTTP_TIMEOUT_KEEP_ALIVE", "5")),

    # a list of plugin names to load, separated by commas.
    # if this is not set, it means all plugins will be loaded
    # if this is set to an empty string, no plugins will be loaded
    "VLLM_PLUGINS":
    lambda: None if "VLLM_PLUGINS" not in os.environ else os.environ[
        "VLLM_PLUGINS"].split(","),

    # a local directory to look in for unrecognized LoRA adapters.
    # only works if plugins are enabled and
    # VLLM_ALLOW_RUNTIME_LORA_UPDATING is enabled.
    "VLLM_LORA_RESOLVER_CACHE_DIR":
    lambda: os.getenv("VLLM_LORA_RESOLVER_CACHE_DIR", None),

    # Enables torch profiler if set. Path to the directory where torch profiler
    # traces are saved. Note that it must be an absolute path.
    "VLLM_TORCH_PROFILER_DIR":
    lambda: (None if os.getenv("VLLM_TORCH_PROFILER_DIR", None) is None else os
             .path.expanduser(os.getenv("VLLM_TORCH_PROFILER_DIR", "."))),

    # If set, vLLM will use Triton implementations of AWQ.
    "VLLM_USE_TRITON_AWQ":
    lambda: bool(int(os.getenv("VLLM_USE_TRITON_AWQ", "0"))),

    # If set, allow loading or unloading lora adapters in runtime,
    "VLLM_ALLOW_RUNTIME_LORA_UPDATING":
    lambda:
    (os.environ.get("VLLM_ALLOW_RUNTIME_LORA_UPDATING", "0").strip().lower() in
     ("1", "true")),

    # By default, vLLM will check the peer-to-peer capability itself,
    # in case of broken drivers. See https://github.com/vllm-project/vllm/blob/a9b15c606fea67a072416ea0ea115261a2756058/vllm/distributed/device_communicators/custom_all_reduce_utils.py#L101-L108 for details. # noqa
    # If this env var is set to 1, vLLM will skip the peer-to-peer check,
    # and trust the driver's peer-to-peer capability report.
    "VLLM_SKIP_P2P_CHECK":
    lambda: os.getenv("VLLM_SKIP_P2P_CHECK", "0") == "1",

    # List of quantization kernels that should be disabled, used for testing
    # and performance comparisons. Currently only affects MPLinearKernel
    # selection
    # (kernels: MacheteLinearKernel, MarlinLinearKernel, ExllamaLinearKernel)
    "VLLM_DISABLED_KERNELS":
    lambda: [] if "VLLM_DISABLED_KERNELS" not in os.environ else os.environ[
        "VLLM_DISABLED_KERNELS"].split(","),

    # If set, use the V1 code path.
    "VLLM_USE_V1":
    lambda: bool(int(os.getenv("VLLM_USE_V1", "1"))),

    # Disable aiter ops unless specifically enabled.
    # Acts as a parent switch to enable the rest of the other operations.
    "VLLM_ROCM_USE_AITER":
    lambda: (os.getenv("VLLM_ROCM_USE_AITER", "False").lower() in
             ("true", "1")),

    # Whether to use aiter paged attention.
    # By default is disabled.
    "VLLM_ROCM_USE_AITER_PAGED_ATTN":
    lambda: (os.getenv("VLLM_ROCM_USE_AITER_PAGED_ATTN", "False").lower() in
             ("true", "1")),

    # use aiter linear op if aiter ops are enabled
    # The following list of related ops
    # - scaled_mm (per-tensor / rowwise)
    "VLLM_ROCM_USE_AITER_LINEAR":
    lambda: (os.getenv("VLLM_ROCM_USE_AITER_LINEAR", "True").lower() in
             ("true", "1")),

    # Whether to use aiter moe ops.
    # By default is enabled.
    "VLLM_ROCM_USE_AITER_MOE":
    lambda: (os.getenv("VLLM_ROCM_USE_AITER_MOE", "True").lower() in
             ("true", "1")),

    # use aiter rms norm op if aiter ops are enabled.
    "VLLM_ROCM_USE_AITER_RMSNORM":
    lambda: (os.getenv("VLLM_ROCM_USE_AITER_RMSNORM", "True").lower() in
             ("true", "1")),

    # Whether to use aiter mla ops.
    # By default is enabled.
    "VLLM_ROCM_USE_AITER_MLA":
    lambda: (os.getenv("VLLM_ROCM_USE_AITER_MLA", "True").lower() in
             ("true", "1")),
    # use rocm skinny gemms
    "VLLM_ROCM_USE_SKINNY_GEMM":
    lambda: (os.getenv("VLLM_ROCM_USE_SKINNY_GEMM", "True").lower() in
             ("true", "1")),

    # Pad the fp8 weights to 256 bytes for ROCm
    "VLLM_ROCM_FP8_PADDING":
    lambda: bool(int(os.getenv("VLLM_ROCM_FP8_PADDING", "1"))),

    # Pad the weights for the moe kernel
    "VLLM_ROCM_MOE_PADDING":
    lambda: bool(int(os.getenv("VLLM_ROCM_MOE_PADDING", "1"))),

    # custom paged attention kernel for MI3* cards
    "VLLM_ROCM_CUSTOM_PAGED_ATTN":
    lambda: (os.getenv("VLLM_ROCM_CUSTOM_PAGED_ATTN", "True").lower() in
             ("true", "1")),

    # If set, when running in Quark emulation mode, do not dequantize the
    # weights at load time. Instead, dequantize weights on-the-fly during
    # kernel execution.
    # This allows running larger models at the cost of slower inference.
    # This flag has no effect when not running in Quark emulation mode.
    "VLLM_QUARK_EMU_MEM_OPT":
    lambda: bool(int(os.getenv("VLLM_QUARK_EMU_MEM_OPT", "0"))),

    # Divisor for dynamic query scale factor calculation for FP8 KV Cache
    "Q_SCALE_CONSTANT":
    lambda: int(os.getenv("Q_SCALE_CONSTANT", "200")),
    # Divisor for dynamic key scale factor calculation for FP8 KV Cache
    "K_SCALE_CONSTANT":
    lambda: int(os.getenv("K_SCALE_CONSTANT", "200")),
    # Divisor for dynamic value scale factor calculation for FP8 KV Cache
    "V_SCALE_CONSTANT":
    lambda: int(os.getenv("V_SCALE_CONSTANT", "100")),

    # If set, enable multiprocessing in LLM for the V1 code path.
    "VLLM_ENABLE_V1_MULTIPROCESSING":
    lambda: bool(int(os.getenv("VLLM_ENABLE_V1_MULTIPROCESSING", "1"))),
    "VLLM_LOG_BATCHSIZE_INTERVAL":
    lambda: float(os.getenv("VLLM_LOG_BATCHSIZE_INTERVAL", "-1")),
    "VLLM_DISABLE_COMPILE_CACHE":
    lambda: bool(int(os.getenv("VLLM_DISABLE_COMPILE_CACHE", "0"))),

    # If set, vllm will run in development mode, which will enable
    # some additional endpoints for developing and debugging,
    # e.g. `/reset_prefix_cache`
    "VLLM_SERVER_DEV_MODE":
    lambda: bool(int(os.getenv("VLLM_SERVER_DEV_MODE", "0"))),

    # Controls the maximum number of requests to handle in a
    # single asyncio task when processing per-token outputs in the
    # V1 AsyncLLM interface. It is applicable when handling a high
    # concurrency of streaming requests.
    # Setting this too high can result in a higher variance of
    # inter-message latencies. Setting it too low can negatively impact
    # TTFT and overall throughput.
    "VLLM_V1_OUTPUT_PROC_CHUNK_SIZE":
    lambda: int(os.getenv("VLLM_V1_OUTPUT_PROC_CHUNK_SIZE", "128")),

    # If set, vLLM will disable the MLA attention optimizations.
    "VLLM_MLA_DISABLE":
    lambda: bool(int(os.getenv("VLLM_MLA_DISABLE", "0"))),

    # If set, vLLM will use the Triton implementation of moe_align_block_size,
    # i.e. moe_align_block_size_triton in fused_moe.py.
    "VLLM_ENABLE_MOE_ALIGN_BLOCK_SIZE_TRITON":
    lambda: bool(int(os.getenv("VLLM_ENABLE_MOE_ALIGN_BLOCK_SIZE_TRITON", "0"))
                 ),

    # Number of GPUs per worker in Ray, if it is set to be a fraction,
    # it allows ray to schedule multiple actors on a single GPU,
    # so that users can colocate other actors on the same GPUs as vLLM.
    "VLLM_RAY_PER_WORKER_GPUS":
    lambda: float(os.getenv("VLLM_RAY_PER_WORKER_GPUS", "1.0")),

    # Bundle indices for Ray, if it is set, it can control precisely
    # which indices are used for the Ray bundle, for every worker.
    # Format: comma-separated list of integers, e.g. "0,1,2,3"
    "VLLM_RAY_BUNDLE_INDICES":
    lambda: os.getenv("VLLM_RAY_BUNDLE_INDICES", ""),

    # In some system, find_loaded_library() may not work. So we allow users to
    # specify the path through environment variable VLLM_CUDART_SO_PATH.
    "VLLM_CUDART_SO_PATH":
    lambda: os.getenv("VLLM_CUDART_SO_PATH", None),

    # Contiguous cache fetching to avoid using costly gather operation on
    # Gaudi3. This is only applicable to HPU contiguous cache. If set to true,
    # contiguous cache fetch will be used.
    "VLLM_USE_HPU_CONTIGUOUS_CACHE_FETCH":
    lambda: os.environ.get("VLLM_CONTIGUOUS_PA", "true").lower() in
    ("1", "true"),

    # Use delayed sampling for HPU to reduce host cpu overhead
    # between each step.
    "VLLM_HPU_USE_DELAYED_SAMPLING":
    lambda: os.environ.get("VLLM_DELAYED_SAMPLING", "false").lower() in
    ("1", "true"),

    # Rank of the process in the data parallel setting
    "VLLM_DP_RANK":
    lambda: int(os.getenv("VLLM_DP_RANK", "0")),

    # Rank of the process in the data parallel setting.
    # Defaults to VLLM_DP_RANK when not set.
    "VLLM_DP_RANK_LOCAL":
    lambda: int(
        os.getenv("VLLM_DP_RANK_LOCAL", sys.modules[__name__].VLLM_DP_RANK)),

    # World size of the data parallel setting
    "VLLM_DP_SIZE":
    lambda: int(os.getenv("VLLM_DP_SIZE", "1")),

    # IP address of the master node in the data parallel setting
    "VLLM_DP_MASTER_IP":
    lambda: os.getenv("VLLM_DP_MASTER_IP", "127.0.0.1"),

    # Port of the master node in the data parallel setting
    "VLLM_DP_MASTER_PORT":
    lambda: int(os.getenv("VLLM_DP_MASTER_PORT", "0")),

    # In the context of executing MoE models with Data-Parallel, Expert-Parallel
    # and Batched All-to-All dispatch/combine kernels, VLLM_MOE_DP_CHUNK_SIZE
    # dictates the quantum of tokens that can be dispatched from a DP
    # rank. All DP ranks process the activations in VLLM_MOE_DP_CHUNK_SIZE
    # units.
    "VLLM_MOE_DP_CHUNK_SIZE":
    lambda: int(os.getenv("VLLM_MOE_DP_CHUNK_SIZE", "256")),

    # Randomize inputs during dummy runs when using Data Parallel
    "VLLM_RANDOMIZE_DP_DUMMY_INPUTS":
    lambda: os.environ.get("VLLM_RANDOMIZE_DP_DUMMY_INPUTS", "0") == "1",

    # Whether to use S3 path for model loading in CI via RunAI Streamer
    "VLLM_CI_USE_S3":
    lambda: os.environ.get("VLLM_CI_USE_S3", "0") == "1",

    # Use model_redirect to redirect the model name to a local folder.
    # `model_redirect` can be a json file mapping the model between
    # repo_id and local folder:
    # {"meta-llama/Llama-3.2-1B": "/tmp/Llama-3.2-1B"}
    # or a space separated values table file:
    # meta-llama/Llama-3.2-1B   /tmp/Llama-3.2-1B
    "VLLM_MODEL_REDIRECT_PATH":
    lambda: os.environ.get("VLLM_MODEL_REDIRECT_PATH", None),

    # Whether to use atomicAdd reduce in gptq/awq marlin kernel.
    "VLLM_MARLIN_USE_ATOMIC_ADD":
    lambda: os.environ.get("VLLM_MARLIN_USE_ATOMIC_ADD", "0") == "1",

    # Whether to turn on the outlines cache for V0
    # This cache is unbounded and on disk, so it's not safe to use in
    # an environment with potentially malicious users.
    "VLLM_V0_USE_OUTLINES_CACHE":
    lambda: os.environ.get("VLLM_V0_USE_OUTLINES_CACHE", "0") == "1",

    # Gap between padding buckets for the forward pass. So we have
    # 8, we will run forward pass with [16, 24, 32, ...].
    "VLLM_TPU_BUCKET_PADDING_GAP":
    lambda: int(os.environ["VLLM_TPU_BUCKET_PADDING_GAP"])
    if "VLLM_TPU_BUCKET_PADDING_GAP" in os.environ else 0,

    # Allow use of DeepGemm kernels for fused moe ops.
    "VLLM_USE_DEEP_GEMM":
    lambda: bool(int(os.getenv("VLLM_USE_DEEP_GEMM", "0"))),

    # Control the cache sized used by the xgrammar compiler. The default
    # of 512 MB should be enough for roughly 1000 JSON schemas.
    # It can be changed with this variable if needed for some reason.
    "VLLM_XGRAMMAR_CACHE_MB":
    lambda: int(os.getenv("VLLM_XGRAMMAR_CACHE_MB", "512")),

    # Control the threshold for msgspec to use 'zero copy' for
    # serialization/deserialization of tensors. Tensors below
    # this limit will be encoded into the msgpack buffer, and
    # tensors above will instead be sent via a separate message.
    # While the sending side still actually copies the tensor
    # in all cases, on the receiving side, tensors above this
    # limit will actually be zero-copy decoded.
    "VLLM_MSGPACK_ZERO_COPY_THRESHOLD":
    lambda: int(os.getenv("VLLM_MSGPACK_ZERO_COPY_THRESHOLD", "256")),

    # If set, allow insecure serialization using pickle.
    # This is useful for environments where it is deemed safe to use the
    # insecure method and it is needed for some reason.
    "VLLM_ALLOW_INSECURE_SERIALIZATION":
    lambda: bool(int(os.getenv("VLLM_ALLOW_INSECURE_SERIALIZATION", "0"))),

    # IP address used for NIXL handshake between remote agents.
    "VLLM_NIXL_SIDE_CHANNEL_HOST":
    lambda: os.getenv("VLLM_NIXL_SIDE_CHANNEL_HOST", "localhost"),

    # Port used for NIXL handshake between remote agents.
    "VLLM_NIXL_SIDE_CHANNEL_PORT":
    lambda: int(os.getenv("VLLM_NIXL_SIDE_CHANNEL_PORT", "5557")),

    # all2all backend for vllm's expert parallel communication
    # Available options:
    # - "naive": naive all2all implementation using all-reduce
    # - "pplx": use pplx kernels
    # - "deepep_high_throughput", use deepep high-throughput kernels
    # - "deepep_low_latency", use deepep low-latency kernels
    "VLLM_ALL2ALL_BACKEND":
    lambda: os.getenv("VLLM_ALL2ALL_BACKEND", "naive"),

    # Control the maximum number of tokens per expert supported by the
    # NVFP4 MoE CUTLASS Kernel. This value is used to create a buffer for
    # the blockscale tensor of activations NVFP4 Quantization.
    # This is used to prevent the kernel from running out of memory.
    "VLLM_MAX_TOKENS_PER_EXPERT_FP4_MOE":
    lambda: int(os.getenv("VLLM_MAX_TOKENS_PER_EXPERT_FP4_MOE", "163840")),

    # Regex timeout for use by the vLLM tool parsing plugins.
    "VLLM_TOOL_PARSE_REGEX_TIMEOUT_SECONDS":
    lambda: int(os.getenv("VLLM_TOOL_PARSE_REGEX_TIMEOUT_SECONDS", "1")),

    # Reduce CPU usage when vLLM is idle. Enabling this will incur small
    # latency penalty when a request eventually comes.
    "VLLM_SLEEP_WHEN_IDLE":
    lambda: bool(int(os.getenv("VLLM_SLEEP_WHEN_IDLE", "0"))),

    # Control the max chunk bytes (in MB) for the rpc message queue.
    # Object larger than this threshold will be broadcast to worker
    # processes via zmq.
    "VLLM_MQ_MAX_CHUNK_BYTES_MB":
    lambda: int(os.getenv("VLLM_MQ_MAX_CHUNK_BYTES_MB", "16")),
}

# --8<-- [end:env-vars-definition]


def __getattr__(name: str):
    # lazy evaluation of environment variables
    if name in environment_variables:
        return environment_variables[name]()
    raise AttributeError(f"module {__name__!r} has no attribute {name!r}")


def __dir__():
    return list(environment_variables.keys())


def is_set(name: str):
    """Check if an environment variable is explicitly set."""
    if name in environment_variables:
        return name in os.environ
    raise AttributeError(f"module {__name__!r} has no attribute {name!r}")


def set_vllm_use_v1(use_v1: bool):
    if is_set("VLLM_USE_V1"):
        raise ValueError(
            "Should not call set_vllm_use_v1() if VLLM_USE_V1 is set "
            "explicitly by the user. Please raise this as a Github "
            "Issue and explicitly set VLLM_USE_V1=0 or 1.")
    os.environ["VLLM_USE_V1"] = "1" if use_v1 else "0"


def compute_hash() -> str:
    """
    WARNING: Whenever a new key is added to this environment
    variables, ensure that it is included in the factors list if
    it affects the computation graph. For example, different values
    of VLLM_PP_LAYER_PARTITION will generate different computation
    graphs, so it is included in the factors list. The env vars that
    affect the choice of different kernels or attention backends should
    also be included in the factors list.
    """
    factors: list[Any] = []

    # summarize environment variables
    def factorize(name: str):
        if __getattr__(name):
            factors.append(__getattr__(name))
        else:
            factors.append("None")

    # The values of envs may affects the computation graph.
    # TODO(DefTruth): hash all environment variables?
    # for key in environment_variables:
    #     factorize(key)
    environment_variables_to_hash = [
        "VLLM_PP_LAYER_PARTITION",
        "VLLM_MLA_DISABLE",
        "VLLM_USE_TRITON_FLASH_ATTN",
        "VLLM_USE_TRITON_AWQ",
        "VLLM_DP_RANK",
        "VLLM_DP_SIZE",
        "VLLM_USE_STANDALONE_COMPILE",
    ]
    for key in environment_variables_to_hash:
        if key in environment_variables:
            factorize(key)

    hash_str = hashlib.md5(str(factors).encode(),
                           usedforsecurity=False).hexdigest()

    return hash_str<|MERGE_RESOLUTION|>--- conflicted
+++ resolved
@@ -16,10 +16,7 @@
     VLLM_NCCL_SO_PATH: Optional[str] = None
     LD_LIBRARY_PATH: Optional[str] = None
     VLLM_USE_TRITON_FLASH_ATTN: bool = True
-<<<<<<< HEAD
     VLLM_USE_ROCM_CUSTOM_PAGED_ATTN_FP8_OUT: bool = True
-=======
->>>>>>> 90f9c2eb
     VLLM_V1_USE_PREFILL_DECODE_ATTENTION: bool = False
     VLLM_FLASH_ATTN_VERSION: Optional[int] = None
     LOCAL_RANK: int = 0
