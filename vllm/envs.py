# SPDX-License-Identifier: Apache-2.0
# SPDX-FileCopyrightText: Copyright contributors to the vLLM project

import hashlib
import os
import sys
import tempfile
from typing import TYPE_CHECKING, Any, Callable, Optional

if TYPE_CHECKING:
    VLLM_HOST_IP: str = ""
    VLLM_PORT: Optional[int] = None
    VLLM_RPC_BASE_PATH: str = tempfile.gettempdir()
    VLLM_USE_MODELSCOPE: bool = False
    VLLM_RINGBUFFER_WARNING_INTERVAL: int = 60
    VLLM_NCCL_SO_PATH: Optional[str] = None
    LD_LIBRARY_PATH: Optional[str] = None
<<<<<<< HEAD
    VLLM_ROCM_PREFER_TORCH: bool = False
    VLLM_ROCM_PREFER_TRITON: bool = True
    VLLM_USE_SDPA_ATTENTION: bool = False
    VLLM_USE_TRITON_FLASH_ATTN: bool = True
    VLLM_V1_USE_PREFILL_DECODE_ATTENTION: bool = True
    VLLM_USE_ROCM_SKINNY_GEMM: bool = True
    VLLM_USE_ROCM_CUSTOM_PAGED_ATTN_FP8_OUT: bool = True
    VLLM_USE_ROCM_FP8_FLASH_ATTN: bool = False
=======
    VLLM_USE_TRITON_FLASH_ATTN: bool = False
    VLLM_V1_USE_PREFILL_DECODE_ATTENTION: bool = False
>>>>>>> 2669a0d7
    VLLM_FLASH_ATTN_VERSION: Optional[int] = None
    LOCAL_RANK: int = 0
    CUDA_VISIBLE_DEVICES: Optional[str] = None
    VLLM_ENGINE_ITERATION_TIMEOUT_S: int = 60
    VLLM_API_KEY: Optional[str] = None
    S3_ACCESS_KEY_ID: Optional[str] = None
    S3_SECRET_ACCESS_KEY: Optional[str] = None
    S3_ENDPOINT_URL: Optional[str] = None
    VLLM_MODEL_REDIRECT_PATH: Optional[str] = None
    VLLM_CACHE_ROOT: str = os.path.expanduser("~/.cache/vllm")
    VLLM_CONFIG_ROOT: str = os.path.expanduser("~/.config/vllm")
    VLLM_USAGE_STATS_SERVER: str = "https://stats.vllm.ai"
    VLLM_NO_USAGE_STATS: bool = False
    VLLM_DO_NOT_TRACK: bool = False
    VLLM_USAGE_SOURCE: str = ""
    VLLM_CONFIGURE_LOGGING: int = 1
    VLLM_LOGGING_LEVEL: str = "INFO"
    VLLM_LOGGING_PREFIX: str = ""
    VLLM_LOGGING_CONFIG_PATH: Optional[str] = None
    VLLM_LOGITS_PROCESSOR_THREADS: Optional[int] = None
    VLLM_TRACE_FUNCTION: int = 0
    VLLM_ATTENTION_BACKEND: Optional[str] = None
    VLLM_USE_FLASHINFER_SAMPLER: Optional[bool] = None
    VLLM_FLASHINFER_FORCE_TENSOR_CORES: bool = False
    VLLM_PP_LAYER_PARTITION: Optional[str] = None
    VLLM_CPU_KVCACHE_SPACE: int = 0
    VLLM_CPU_OMP_THREADS_BIND: str = ""
    VLLM_CPU_MOE_PREPACK: bool = True
    VLLM_XLA_CACHE_PATH: str = os.path.join(VLLM_CACHE_ROOT, "xla_cache")
    VLLM_XLA_CHECK_RECOMPILATION: bool = False
    VLLM_FUSED_MOE_CHUNK_SIZE: int = 64 * 1024
    VLLM_USE_RAY_SPMD_WORKER: bool = False
    VLLM_USE_RAY_COMPILED_DAG: bool = False
    VLLM_USE_RAY_COMPILED_DAG_CHANNEL_TYPE: str = "auto"
    VLLM_USE_RAY_COMPILED_DAG_OVERLAP_COMM: bool = False
    VLLM_XLA_USE_SPMD: bool = False
    VLLM_WORKER_MULTIPROC_METHOD: str = "fork"
    VLLM_ASSETS_CACHE: str = os.path.join(VLLM_CACHE_ROOT, "assets")
    VLLM_IMAGE_FETCH_TIMEOUT: int = 5
    VLLM_VIDEO_FETCH_TIMEOUT: int = 30
    VLLM_AUDIO_FETCH_TIMEOUT: int = 10
    VLLM_VIDEO_LOADER_BACKEND: str = "opencv"
    VLLM_MM_INPUT_CACHE_GIB: int = 8
    VLLM_TARGET_DEVICE: str = "cuda"
    MAX_JOBS: Optional[str] = None
    NVCC_THREADS: Optional[str] = None
    VLLM_USE_PRECOMPILED: bool = False
    VLLM_TEST_USE_PRECOMPILED_NIGHTLY_WHEEL: bool = False
    VLLM_NO_DEPRECATION_WARNING: bool = False
    VLLM_KEEP_ALIVE_ON_ENGINE_DEATH: bool = False
    CMAKE_BUILD_TYPE: Optional[str] = None
    VERBOSE: bool = False
    VLLM_ALLOW_LONG_MAX_MODEL_LEN: bool = False
    VLLM_RPC_TIMEOUT: int = 10000  # ms
    VLLM_PLUGINS: Optional[list[str]] = None
    VLLM_LORA_RESOLVER_CACHE_DIR: Optional[str] = None
    VLLM_TORCH_PROFILER_DIR: Optional[str] = None
    VLLM_RPD_PROFILER_DIR: Optional[str] = None
    VLLM_USE_TRITON_AWQ: bool = False
    VLLM_ALLOW_RUNTIME_LORA_UPDATING: bool = False
    VLLM_SKIP_P2P_CHECK: bool = False
    VLLM_DISABLED_KERNELS: list[str] = []
    VLLM_USE_V1: bool = False
    VLLM_SYNC_SERVER_ACCUM_REQUESTS: int = 1
    VLLM_SYNC_SERVER_ENGINE_STEPS_BETWEEN_POLLS: int = 1
    VLLM_ROCM_USE_AITER: bool = False
    VLLM_ROCM_USE_AITER_PAGED_ATTN: bool = False
    VLLM_ROCM_USE_AITER_RMSNORM: bool = True
    VLLM_ROCM_USE_AITER_MOE: bool = True
    VLLM_ROCM_USE_AITER_LINEAR: bool = True
    VLLM_ROCM_USE_AITER_MLA: bool = True
    VLLM_ROCM_USE_AITER_MHA: bool = True
    VLLM_ROCM_USE_SKINNY_GEMM: bool = True
    VLLM_ROCM_FP8_PADDING: bool = True
    VLLM_ROCM_MOE_PADDING: bool = True
    VLLM_ROCM_CUSTOM_PAGED_ATTN: bool = True
    VLLM_QUARK_EMU_MEM_OPT: bool = False
    VLLM_ENABLE_V1_MULTIPROCESSING: bool = True
    VLLM_LOG_BATCHSIZE_INTERVAL: float = -1
    VLLM_DISABLE_COMPILE_CACHE: bool = False
    Q_SCALE_CONSTANT: int = 20
    K_SCALE_CONSTANT: int = 20
    V_SCALE_CONSTANT: int = 10
    VLLM_SERVER_DEV_MODE: bool = False
    VLLM_V1_OUTPUT_PROC_CHUNK_SIZE: int = 128
    VLLM_MLA_DISABLE: bool = False
    VLLM_ENABLE_MOE_ALIGN_BLOCK_SIZE_TRITON: bool = False
    VLLM_RAY_PER_WORKER_GPUS: float = 1.0
    VLLM_RAY_BUNDLE_INDICES: str = ""
    VLLM_CUDART_SO_PATH: Optional[str] = None
    VLLM_USE_HPU_CONTIGUOUS_CACHE_FETCH: bool = True
    VLLM_HPU_USE_DELAYED_SAMPLING: bool = False
    VLLM_DP_RANK: int = 0
    VLLM_DP_RANK_LOCAL: int = -1
    VLLM_DP_SIZE: int = 1
    VLLM_DP_MASTER_IP: str = ""
    VLLM_DP_MASTER_PORT: int = 0
    VLLM_MARLIN_USE_ATOMIC_ADD: bool = False
    VLLM_V0_USE_OUTLINES_CACHE: bool = False
    VLLM_TPU_BUCKET_PADDING_GAP: int = 0
    VLLM_USE_DEEP_GEMM: bool = False
    VLLM_XGRAMMAR_CACHE_MB: int = 0
    VLLM_MSGPACK_ZERO_COPY_THRESHOLD: int = 256
    VLLM_ALLOW_INSECURE_SERIALIZATION: bool = False
    VLLM_NIXL_SIDE_CHANNEL_HOST: str = "localhost"
    VLLM_NIXL_SIDE_CHANNEL_PORT: int = 5557
    VLLM_ALL2ALL_BACKEND: str = "naive"
    VLLM_MAX_TOKENS_PER_EXPERT_FP4_MOE: int = 163840
    VLLM_TOOL_PARSE_REGEX_TIMEOUT_SECONDS: int = 1


def get_default_cache_root():
    return os.getenv(
        "XDG_CACHE_HOME",
        os.path.join(os.path.expanduser("~"), ".cache"),
    )


def get_default_config_root():
    return os.getenv(
        "XDG_CONFIG_HOME",
        os.path.join(os.path.expanduser("~"), ".config"),
    )


def maybe_convert_int(value: Optional[str]) -> Optional[int]:
    if value is None:
        return None
    return int(value)


def get_vllm_port() -> Optional[int]:
    """Get the port from VLLM_PORT environment variable.

    Returns:
        The port number as an integer if VLLM_PORT is set, None otherwise.

    Raises:
        ValueError: If VLLM_PORT is a URI, suggest k8s service discovery issue.
    """
    if 'VLLM_PORT' not in os.environ:
        return None

    port = os.getenv('VLLM_PORT', '0')

    try:
        return int(port)
    except ValueError as err:
        from urllib.parse import urlparse
        parsed = urlparse(port)
        if parsed.scheme:
            raise ValueError(
                f"VLLM_PORT '{port}' appears to be a URI. "
                "This may be caused by a Kubernetes service discovery issue,"
                "check the warning in: https://docs.vllm.ai/en/stable/serving/env_vars.html"
            ) from None
        raise ValueError(
            f"VLLM_PORT '{port}' must be a valid integer") from err


# The begin-* and end* here are used by the documentation generator
# to extract the used env vars.

# --8<-- [start:env-vars-definition]

environment_variables: dict[str, Callable[[], Any]] = {

    # ================== Installation Time Env Vars ==================

    # Target device of vLLM, supporting [cuda (by default),
    # rocm, neuron, cpu]
    "VLLM_TARGET_DEVICE":
    lambda: os.getenv("VLLM_TARGET_DEVICE", "cuda"),

    # Maximum number of compilation jobs to run in parallel.
    # By default this is the number of CPUs
    "MAX_JOBS":
    lambda: os.getenv("MAX_JOBS", None),

    # Number of threads to use for nvcc
    # By default this is 1.
    # If set, `MAX_JOBS` will be reduced to avoid oversubscribing the CPU.
    "NVCC_THREADS":
    lambda: os.getenv("NVCC_THREADS", None),

    # If set, vllm will use precompiled binaries (*.so)
    "VLLM_USE_PRECOMPILED":
    lambda: bool(os.environ.get("VLLM_USE_PRECOMPILED")) or bool(
        os.environ.get("VLLM_PRECOMPILED_WHEEL_LOCATION")),

    # Whether to force using nightly wheel in python build.
    # This is used for testing the nightly wheel in python build.
    "VLLM_TEST_USE_PRECOMPILED_NIGHTLY_WHEEL":
    lambda: bool(int(os.getenv("VLLM_TEST_USE_PRECOMPILED_NIGHTLY_WHEEL", "0"))
                 ),

    # CMake build type
    # If not set, defaults to "Debug" or "RelWithDebInfo"
    # Available options: "Debug", "Release", "RelWithDebInfo"
    "CMAKE_BUILD_TYPE":
    lambda: os.getenv("CMAKE_BUILD_TYPE"),

    # If set, vllm will print verbose logs during installation
    "VERBOSE":
    lambda: bool(int(os.getenv('VERBOSE', '0'))),

    # Root directory for vLLM configuration files
    # Defaults to `~/.config/vllm` unless `XDG_CONFIG_HOME` is set
    # Note that this not only affects how vllm finds its configuration files
    # during runtime, but also affects how vllm installs its configuration
    # files during **installation**.
    "VLLM_CONFIG_ROOT":
    lambda: os.path.expanduser(
        os.getenv(
            "VLLM_CONFIG_ROOT",
            os.path.join(get_default_config_root(), "vllm"),
        )),

    # ================== Runtime Env Vars ==================

    # Root directory for vLLM cache files
    # Defaults to `~/.cache/vllm` unless `XDG_CACHE_HOME` is set
    "VLLM_CACHE_ROOT":
    lambda: os.path.expanduser(
        os.getenv(
            "VLLM_CACHE_ROOT",
            os.path.join(get_default_cache_root(), "vllm"),
        )),

    # used in distributed environment to determine the ip address
    # of the current node, when the node has multiple network interfaces.
    # If you are using multi-node inference, you should set this differently
    # on each node.
    'VLLM_HOST_IP':
    lambda: os.getenv('VLLM_HOST_IP', ""),

    # used in distributed environment to manually set the communication port
    # Note: if VLLM_PORT is set, and some code asks for multiple ports, the
    # VLLM_PORT will be used as the first port, and the rest will be generated
    # by incrementing the VLLM_PORT value.
    'VLLM_PORT':
    get_vllm_port,

    # path used for ipc when the frontend api server is running in
    # multi-processing mode to communicate with the backend engine process.
    'VLLM_RPC_BASE_PATH':
    lambda: os.getenv('VLLM_RPC_BASE_PATH', tempfile.gettempdir()),

    # If true, will load models from ModelScope instead of Hugging Face Hub.
    # note that the value is true or false, not numbers
    "VLLM_USE_MODELSCOPE":
    lambda: os.environ.get("VLLM_USE_MODELSCOPE", "False").lower() == "true",

    # Interval in seconds to log a warning message when the ring buffer is full
    "VLLM_RINGBUFFER_WARNING_INTERVAL":
    lambda: int(os.environ.get("VLLM_RINGBUFFER_WARNING_INTERVAL", "60")),

    # path to cudatoolkit home directory, under which should be bin, include,
    # and lib directories.
    "CUDA_HOME":
    lambda: os.environ.get("CUDA_HOME", None),

    # Path to the NCCL library file. It is needed because nccl>=2.19 brought
    # by PyTorch contains a bug: https://github.com/NVIDIA/nccl/issues/1234
    "VLLM_NCCL_SO_PATH":
    lambda: os.environ.get("VLLM_NCCL_SO_PATH", None),

    # when `VLLM_NCCL_SO_PATH` is not set, vllm will try to find the nccl
    # library file in the locations specified by `LD_LIBRARY_PATH`
    "LD_LIBRARY_PATH":
    lambda: os.environ.get("LD_LIBRARY_PATH", None),

    # flag to tell vllm to prefer torch on ROCm
    "VLLM_ROCM_PREFER_TORCH":
    lambda: (os.environ.get("VLLM_ROCM_PREFER_TORCH", "False").lower() in
             ("true", "1")),

    # flag to tell vllm to prefer triton on ROCm
    "VLLM_ROCM_PREFER_TRITON":
    lambda: (os.environ.get("VLLM_ROCM_PREFER_TRITON", "True").lower() in
             ("true", "1")),

    # flag to control if vllm should use naive scaled dot-product attention
    "VLLM_USE_SDPA_ATTENTION":
    lambda: (os.environ.get("VLLM_USE_SDPA_ATTENTION", "False").lower() in
             ("true", "1")),

    # flag to control if vllm should use triton flash attention
    "VLLM_USE_TRITON_FLASH_ATTN":
    lambda: (os.environ.get("VLLM_USE_TRITON_FLASH_ATTN", "True").lower() in
             ("true", "1")),

    # Use separate prefill and decode kernels for V1 attention instead of
    # the unified triton kernel.
    "VLLM_V1_USE_PREFILL_DECODE_ATTENTION":
    lambda:
    (os.getenv("VLLM_V1_USE_PREFILL_DECODE_ATTENTION", "False").lower() in
     ("true", "1")),

    # Force vllm to use a specific flash-attention version (2 or 3), only valid
    # when using the flash-attention backend.
    "VLLM_FLASH_ATTN_VERSION":
    lambda: maybe_convert_int(os.environ.get("VLLM_FLASH_ATTN_VERSION", None)),

    # Use separate prefill and decode kernels for V1 attention instead of
    # the unified triton kernel.
    "VLLM_V1_USE_PREFILL_DECODE_ATTENTION":
    lambda:
    (os.getenv("VLLM_V1_USE_PREFILL_DECODE_ATTENTION", "True").lower() in
     ("true", "1")),

    # Internal flag to enable Dynamo fullgraph capture
    "VLLM_TEST_DYNAMO_FULLGRAPH_CAPTURE":
    lambda: bool(
        os.environ.get("VLLM_TEST_DYNAMO_FULLGRAPH_CAPTURE", "1") != "0"),

<<<<<<< HEAD
    # small gemms custom implementation for MI3* cards
    "VLLM_USE_ROCM_SKINNY_GEMM":
    lambda: (os.getenv("VLLM_USE_ROCM_SKINNY_GEMM", "True").lower() in
             ("true", "1")),

    # have custom paged attention implemented for MI3* cards write out fp8
    "VLLM_USE_ROCM_CUSTOM_PAGED_ATTN_FP8_OUT":
    lambda:
    (os.getenv("VLLM_USE_ROCM_CUSTOM_PAGED_ATTN_FP8_OUT", "True").lower() in
     ("true", "1")),

    # use quantized q,k,v,softmax(qk^T), attn output during prefill
    "VLLM_USE_ROCM_FP8_FLASH_ATTN":
    lambda: (os.getenv("VLLM_USE_ROCM_FP8_FLASH_ATTN", "False").lower() in
             ("true", "1")),

    # Internal flag to enable/disable Inductor standalone compile
    "VLLM_TEST_STANDALONE_COMPILE":
    lambda: os.environ.get("VLLM_TEST_STANDALONE_COMPILE", "0") != "0",
=======
    # Feature flag to enable/disable Inductor standalone compile.
    # In torch <= 2.7 we ignore this flag; in torch >= 2.8 this is
    # enabled by default.
    "VLLM_USE_STANDALONE_COMPILE":
    lambda: os.environ.get("VLLM_USE_STANDALONE_COMPILE", "1") == "1",
>>>>>>> 2669a0d7

    # local rank of the process in the distributed setting, used to determine
    # the GPU device id
    "LOCAL_RANK":
    lambda: int(os.environ.get("LOCAL_RANK", "0")),

    # used to control the visible devices in the distributed setting
    "CUDA_VISIBLE_DEVICES":
    lambda: os.environ.get("CUDA_VISIBLE_DEVICES", None),

    # timeout for each iteration in the engine
    "VLLM_ENGINE_ITERATION_TIMEOUT_S":
    lambda: int(os.environ.get("VLLM_ENGINE_ITERATION_TIMEOUT_S", "60")),

    # API key for vLLM API server
    "VLLM_API_KEY":
    lambda: os.environ.get("VLLM_API_KEY", None),

    # Whether to log responses from API Server for debugging
    "VLLM_DEBUG_LOG_API_SERVER_RESPONSE":
    lambda: os.environ.get("VLLM_DEBUG_LOG_API_SERVER_RESPONSE", "False"
                           ).lower() == "true",

    # S3 access information, used for tensorizer to load model from S3
    "S3_ACCESS_KEY_ID":
    lambda: os.environ.get("S3_ACCESS_KEY_ID", None),
    "S3_SECRET_ACCESS_KEY":
    lambda: os.environ.get("S3_SECRET_ACCESS_KEY", None),
    "S3_ENDPOINT_URL":
    lambda: os.environ.get("S3_ENDPOINT_URL", None),

    # Usage stats collection
    "VLLM_USAGE_STATS_SERVER":
    lambda: os.environ.get("VLLM_USAGE_STATS_SERVER", "https://stats.vllm.ai"),
    "VLLM_NO_USAGE_STATS":
    lambda: os.environ.get("VLLM_NO_USAGE_STATS", "0") == "1",
    "VLLM_DO_NOT_TRACK":
    lambda: (os.environ.get("VLLM_DO_NOT_TRACK", None) or os.environ.get(
        "DO_NOT_TRACK", None) or "0") == "1",
    "VLLM_USAGE_SOURCE":
    lambda: os.environ.get("VLLM_USAGE_SOURCE", "production"),

    # Logging configuration
    # If set to 0, vllm will not configure logging
    # If set to 1, vllm will configure logging using the default configuration
    #    or the configuration file specified by VLLM_LOGGING_CONFIG_PATH
    "VLLM_CONFIGURE_LOGGING":
    lambda: int(os.getenv("VLLM_CONFIGURE_LOGGING", "1")),
    "VLLM_LOGGING_CONFIG_PATH":
    lambda: os.getenv("VLLM_LOGGING_CONFIG_PATH"),

    # this is used for configuring the default logging level
    "VLLM_LOGGING_LEVEL":
    lambda: os.getenv("VLLM_LOGGING_LEVEL", "INFO").upper(),

    # if set, VLLM_LOGGING_PREFIX will be prepended to all log messages
    "VLLM_LOGGING_PREFIX":
    lambda: os.getenv("VLLM_LOGGING_PREFIX", ""),

    # if set, vllm will call logits processors in a thread pool with this many
    # threads. This is useful when using custom logits processors that either
    # (a) launch additional CUDA kernels or (b) do significant CPU-bound work
    # while not holding the python GIL, or both.
    "VLLM_LOGITS_PROCESSOR_THREADS":
    lambda: int(os.getenv("VLLM_LOGITS_PROCESSOR_THREADS", "0"))
    if "VLLM_LOGITS_PROCESSOR_THREADS" in os.environ else None,

    # Trace function calls
    # If set to 1, vllm will trace function calls
    # Useful for debugging
    "VLLM_TRACE_FUNCTION":
    lambda: int(os.getenv("VLLM_TRACE_FUNCTION", "0")),

    # Backend for attention computation
    # Available options:
    # - "TORCH_SDPA": use torch.nn.MultiheadAttention
    # - "FLASH_ATTN": use FlashAttention
    # - "XFORMERS": use XFormers
    # - "ROCM_FLASH": use ROCmFlashAttention
    # - "FLASHINFER": use flashinfer
    # - "FLASHMLA": use FlashMLA
    "VLLM_ATTENTION_BACKEND":
    lambda: os.getenv("VLLM_ATTENTION_BACKEND", None),

    # If set, vllm will use flashinfer sampler
    "VLLM_USE_FLASHINFER_SAMPLER":
    lambda: bool(int(os.environ["VLLM_USE_FLASHINFER_SAMPLER"]))
    if "VLLM_USE_FLASHINFER_SAMPLER" in os.environ else None,

    # If set, vllm will force flashinfer to use tensor cores;
    # otherwise will use heuristic based on model architecture.
    "VLLM_FLASHINFER_FORCE_TENSOR_CORES":
    lambda: bool(int(os.getenv("VLLM_FLASHINFER_FORCE_TENSOR_CORES", "0"))),

    # Pipeline stage partition strategy
    "VLLM_PP_LAYER_PARTITION":
    lambda: os.getenv("VLLM_PP_LAYER_PARTITION", None),

    # (CPU backend only) CPU key-value cache space.
    # default is 4 GiB
    "VLLM_CPU_KVCACHE_SPACE":
    lambda: int(os.getenv("VLLM_CPU_KVCACHE_SPACE", "0")),

    # (CPU backend only) CPU core ids bound by OpenMP threads, e.g., "0-31",
    # "0,1,2", "0-31,33". CPU cores of different ranks are separated by '|'.
    "VLLM_CPU_OMP_THREADS_BIND":
    lambda: os.getenv("VLLM_CPU_OMP_THREADS_BIND", "all"),

    # (CPU backend only) whether to use prepack for MoE layer. This will be
    # passed to ipex.llm.modules.GatedMLPMOE. On unsupported CPUs, you might
    # need to set this to "0" (False).
    "VLLM_CPU_MOE_PREPACK":
    lambda: bool(int(os.getenv("VLLM_CPU_MOE_PREPACK", "1"))),

    # If the env var is set, then all workers will execute as separate
    # processes from the engine, and we use the same mechanism to trigger
    # execution on all workers.
    # Run vLLM with VLLM_USE_RAY_SPMD_WORKER=1 to enable it.
    "VLLM_USE_RAY_SPMD_WORKER":
    lambda: bool(int(os.getenv("VLLM_USE_RAY_SPMD_WORKER", "0"))),

    # If the env var is set, it uses the Ray's Compiled Graph
    # (previously known as ADAG) API which optimizes the
    # control plane overhead.
    # Run vLLM with VLLM_USE_RAY_COMPILED_DAG=1 to enable it.
    # Note that this variable is set to 1 in V1 by default
    # when ray distributed executor is used.
    "VLLM_USE_RAY_COMPILED_DAG":
    lambda: bool(int(os.getenv("VLLM_USE_RAY_COMPILED_DAG", "0"))),

    # If the env var is set, Ray Compiled Graph uses the specified
    # channel type to communicate between workers belonging to
    # different pipeline-parallel stages.
    # Available options:
    # - "auto": use the default channel type
    # - "nccl": use NCCL for communication
    # - "shm": use shared memory and gRPC for communication
    # This flag is ignored if VLLM_USE_RAY_COMPILED_DAG is not set.
    "VLLM_USE_RAY_COMPILED_DAG_CHANNEL_TYPE":
    lambda: os.getenv("VLLM_USE_RAY_COMPILED_DAG_CHANNEL_TYPE", "auto"),

    # If the env var is set, it enables GPU communication overlap
    # (experimental feature) in Ray's Compiled Graph. This flag is ignored if
    # VLLM_USE_RAY_COMPILED_DAG is not set.
    "VLLM_USE_RAY_COMPILED_DAG_OVERLAP_COMM":
    lambda: bool(int(os.getenv("VLLM_USE_RAY_COMPILED_DAG_OVERLAP_COMM", "0"))
                 ),

    # Use dedicated multiprocess context for workers.
    # Both spawn and fork work
    "VLLM_WORKER_MULTIPROC_METHOD":
    lambda: os.getenv("VLLM_WORKER_MULTIPROC_METHOD", "fork"),

    # Path to the cache for storing downloaded assets
    "VLLM_ASSETS_CACHE":
    lambda: os.path.expanduser(
        os.getenv(
            "VLLM_ASSETS_CACHE",
            os.path.join(get_default_cache_root(), "vllm", "assets"),
        )),

    # Timeout for fetching images when serving multimodal models
    # Default is 5 seconds
    "VLLM_IMAGE_FETCH_TIMEOUT":
    lambda: int(os.getenv("VLLM_IMAGE_FETCH_TIMEOUT", "5")),

    # Timeout for fetching videos when serving multimodal models
    # Default is 30 seconds
    "VLLM_VIDEO_FETCH_TIMEOUT":
    lambda: int(os.getenv("VLLM_VIDEO_FETCH_TIMEOUT", "30")),

    # Timeout for fetching audio when serving multimodal models
    # Default is 10 seconds
    "VLLM_AUDIO_FETCH_TIMEOUT":
    lambda: int(os.getenv("VLLM_AUDIO_FETCH_TIMEOUT", "10")),

    # Backend for Video IO
    # - "opencv": Default backend that uses OpenCV stream buffered backend.
    #
    # Custom backend implementations can be registered
    # via `@VIDEO_LOADER_REGISTRY.register("my_custom_video_loader")` and
    # imported at runtime.
    # If a non-existing backend is used, an AssertionError will be thrown.
    "VLLM_VIDEO_LOADER_BACKEND":
    lambda: os.getenv("VLLM_VIDEO_LOADER_BACKEND", "opencv"),

    # Cache size (in GiB) for multimodal input cache
    # Default is 4 GiB
    "VLLM_MM_INPUT_CACHE_GIB":
    lambda: int(os.getenv("VLLM_MM_INPUT_CACHE_GIB", "4")),

    # Path to the XLA persistent cache directory.
    # Only used for XLA devices such as TPUs.
    "VLLM_XLA_CACHE_PATH":
    lambda: os.path.expanduser(
        os.getenv(
            "VLLM_XLA_CACHE_PATH",
            os.path.join(get_default_cache_root(), "vllm", "xla_cache"),
        )),

    # If set, assert on XLA recompilation after each execution step.
    "VLLM_XLA_CHECK_RECOMPILATION":
    lambda: bool(int(os.getenv("VLLM_XLA_CHECK_RECOMPILATION", "0"))),

    # Enable SPMD mode for TPU backend.
    "VLLM_XLA_USE_SPMD":
    lambda: bool(int(os.getenv("VLLM_XLA_USE_SPMD", "0"))),
    "VLLM_FUSED_MOE_CHUNK_SIZE":
    lambda: int(os.getenv("VLLM_FUSED_MOE_CHUNK_SIZE", "65536")),

    # If set, vllm will skip the deprecation warnings.
    "VLLM_NO_DEPRECATION_WARNING":
    lambda: bool(int(os.getenv("VLLM_NO_DEPRECATION_WARNING", "0"))),

    # If set, the OpenAI API server will stay alive even after the underlying
    # AsyncLLMEngine errors and stops serving requests
    "VLLM_KEEP_ALIVE_ON_ENGINE_DEATH":
    lambda: bool(os.getenv("VLLM_KEEP_ALIVE_ON_ENGINE_DEATH", 0)),

    # If the env var VLLM_ALLOW_LONG_MAX_MODEL_LEN is set, it allows
    # the user to specify a max sequence length greater than
    # the max length derived from the model's config.json.
    # To enable this, set VLLM_ALLOW_LONG_MAX_MODEL_LEN=1.
    "VLLM_ALLOW_LONG_MAX_MODEL_LEN":
    lambda:
    (os.environ.get("VLLM_ALLOW_LONG_MAX_MODEL_LEN", "0").strip().lower() in
     ("1", "true")),

    # If set, forces FP8 Marlin to be used for FP8 quantization regardless
    # of the hardware support for FP8 compute.
    "VLLM_TEST_FORCE_FP8_MARLIN":
    lambda:
    (os.environ.get("VLLM_TEST_FORCE_FP8_MARLIN", "0").strip().lower() in
     ("1", "true")),
    "VLLM_TEST_FORCE_LOAD_FORMAT":
    lambda: os.getenv("VLLM_TEST_FORCE_LOAD_FORMAT", "dummy"),

    # Time in ms for the zmq client to wait for a response from the backend
    # server for simple data operations
    "VLLM_RPC_TIMEOUT":
    lambda: int(os.getenv("VLLM_RPC_TIMEOUT", "10000")),

    # a list of plugin names to load, separated by commas.
    # if this is not set, it means all plugins will be loaded
    # if this is set to an empty string, no plugins will be loaded
    "VLLM_PLUGINS":
    lambda: None if "VLLM_PLUGINS" not in os.environ else os.environ[
        "VLLM_PLUGINS"].split(","),

    # a local directory to look in for unrecognized LoRA adapters.
    # only works if plugins are enabled and
    # VLLM_ALLOW_RUNTIME_LORA_UPDATING is enabled.
    "VLLM_LORA_RESOLVER_CACHE_DIR":
    lambda: os.getenv("VLLM_LORA_RESOLVER_CACHE_DIR", None),

    # Enables torch profiler if set. Path to the directory where torch profiler
    # traces are saved. Note that it must be an absolute path.
    "VLLM_TORCH_PROFILER_DIR":
    lambda: (None if os.getenv("VLLM_TORCH_PROFILER_DIR", None) is None else os
             .path.expanduser(os.getenv("VLLM_TORCH_PROFILER_DIR", "."))),

    # Enables rpd profiler if set. Path to the directory where torch profiler
    # traces are saved. Note that it must be an absolute path.
    "VLLM_RPD_PROFILER_DIR":
    lambda: (None if os.getenv("VLLM_RPD_PROFILER_DIR", None) is None else os.
             path.expanduser(os.getenv("VLLM_RPD_PROFILER_DIR", "."))),

    # If set, vLLM will use Triton implementations of AWQ.
    "VLLM_USE_TRITON_AWQ":
    lambda: bool(int(os.getenv("VLLM_USE_TRITON_AWQ", "0"))),

    # If set, allow loading or unloading lora adapters in runtime,
    "VLLM_ALLOW_RUNTIME_LORA_UPDATING":
    lambda:
    (os.environ.get("VLLM_ALLOW_RUNTIME_LORA_UPDATING", "0").strip().lower() in
     ("1", "true")),

    # By default, vLLM will check the peer-to-peer capability itself,
    # in case of broken drivers. See https://github.com/vllm-project/vllm/blob/a9b15c606fea67a072416ea0ea115261a2756058/vllm/distributed/device_communicators/custom_all_reduce_utils.py#L101-L108 for details. # noqa
    # If this env var is set to 1, vLLM will skip the peer-to-peer check,
    # and trust the driver's peer-to-peer capability report.
    "VLLM_SKIP_P2P_CHECK":
    lambda: os.getenv("VLLM_SKIP_P2P_CHECK", "0") == "1",

    # List of quantization kernels that should be disabled, used for testing
    # and performance comparisons. Currently only affects MPLinearKernel
    # selection
    # (kernels: MacheteLinearKernel, MarlinLinearKernel, ExllamaLinearKernel)
    "VLLM_DISABLED_KERNELS":
    lambda: [] if "VLLM_DISABLED_KERNELS" not in os.environ else os.environ[
        "VLLM_DISABLED_KERNELS"].split(","),

    # If set, use the V1 code path.
    "VLLM_USE_V1":
    lambda: bool(int(os.getenv("VLLM_USE_V1", "1"))),

    # Disable aiter ops unless specifically enabled.
    # Acts as a parent switch to enable the rest of the other operations.
    "VLLM_ROCM_USE_AITER":
    lambda: (os.getenv("VLLM_ROCM_USE_AITER", "False").lower() in
             ("true", "1")),

    # Whether to use aiter paged attention.
    # By default is disabled.
    "VLLM_ROCM_USE_AITER_PAGED_ATTN":
    lambda: (os.getenv("VLLM_ROCM_USE_AITER_PAGED_ATTN", "False").lower() in
             ("true", "1")),

    # use aiter rms norm op if aiter ops are enabled.
    "VLLM_ROCM_USE_AITER_RMSNORM":
    lambda: (os.getenv("VLLM_ROCM_USE_AITER_RMSNORM", "True").lower() in
             ("true", "1")),

    # Whether to use aiter moe ops.
    # By default is enabled.
    "VLLM_ROCM_USE_AITER_MOE":
    lambda: (os.getenv("VLLM_ROCM_USE_AITER_MOE", "True").lower() in
             ("true", "1")),

    # use aiter linear op if aiter ops are enabled
    # The following list of related ops
    # - scaled_mm (per-tensor / rowwise)
    "VLLM_ROCM_USE_AITER_LINEAR":
    lambda: (os.getenv("VLLM_ROCM_USE_AITER_LINEAR", "True").lower() in
             ("true", "1")),

    # Whether to use aiter mla ops.
    # By default is enabled.
    "VLLM_ROCM_USE_AITER_MLA":
    lambda: (os.getenv("VLLM_ROCM_USE_AITER_MLA", "True").lower() in
             ("true", "1")),

    # Whether to use aiter mha ops.
    # By default is enabled.
    "VLLM_ROCM_USE_AITER_MHA":
    lambda: (os.getenv("VLLM_ROCM_USE_AITER_MHA", "True").lower() in
             ("true", "1")),

    # use rocm skinny gemms
    "VLLM_ROCM_USE_SKINNY_GEMM":
    lambda: (os.getenv("VLLM_ROCM_USE_SKINNY_GEMM", "True").lower() in
             ("true", "1")),

    # Try to accumulate this many requests before proceeding
    "VLLM_SYNC_SERVER_ACCUM_REQUESTS":
    lambda: int(os.getenv("VLLM_SYNC_SERVER_ACCUM_REQUESTS", "1")),
    "VLLM_SYNC_SERVER_ENGINE_STEPS_BETWEEN_POLLS":
    lambda: int(os.getenv("VLLM_SYNC_SERVER_ENGINE_STEPS_BETWEEN_POLLS", "1")),

    # Pad the fp8 weights to 256 bytes for ROCm
    "VLLM_ROCM_FP8_PADDING":
    lambda: bool(int(os.getenv("VLLM_ROCM_FP8_PADDING", "1"))),

    # Pad the weights for the moe kernel
    "VLLM_ROCM_MOE_PADDING":
    lambda: bool(int(os.getenv("VLLM_ROCM_MOE_PADDING", "1"))),

    # custom paged attention kernel for MI3* cards
    "VLLM_ROCM_CUSTOM_PAGED_ATTN":
    lambda: (os.getenv("VLLM_ROCM_CUSTOM_PAGED_ATTN", "True").lower() in
             ("true", "1")),

    # If set, when running in Quark emulation mode, do not dequantize the
    # weights at load time. Instead, dequantize weights on-the-fly during
    # kernel execution.
    # This allows running larger models at the cost of slower inference.
    # This flag has no effect when not running in Quark emulation mode.
    "VLLM_QUARK_EMU_MEM_OPT":
    lambda: bool(int(os.getenv("VLLM_QUARK_EMU_MEM_OPT", "0"))),

    # Divisor for dynamic query scale factor calculation for FP8 KV Cache
    "Q_SCALE_CONSTANT":
    lambda: int(os.getenv("Q_SCALE_CONSTANT", "20")),

    # Divisor for dynamic key scale factor calculation
    # for FP8 KV Cache and attention
    "K_SCALE_CONSTANT":
    lambda: int(os.getenv("K_SCALE_CONSTANT", "20")),

    # Divisor for dynamic value scale factor calculation
    # for FP8 KV Cache and attention
    "V_SCALE_CONSTANT":
    lambda: int(os.getenv("V_SCALE_CONSTANT", "10")),
    # If set, enable multiprocessing in LLM for the V1 code path.
    "VLLM_ENABLE_V1_MULTIPROCESSING":
    lambda: bool(int(os.getenv("VLLM_ENABLE_V1_MULTIPROCESSING", "1"))),
    "VLLM_LOG_BATCHSIZE_INTERVAL":
    lambda: float(os.getenv("VLLM_LOG_BATCHSIZE_INTERVAL", "-1")),
    "VLLM_DISABLE_COMPILE_CACHE":
    lambda: bool(int(os.getenv("VLLM_DISABLE_COMPILE_CACHE", "0"))),

    # If set, vllm will run in development mode, which will enable
    # some additional endpoints for developing and debugging,
    # e.g. `/reset_prefix_cache`
    "VLLM_SERVER_DEV_MODE":
    lambda: bool(int(os.getenv("VLLM_SERVER_DEV_MODE", "0"))),

    # Controls the maximum number of requests to handle in a
    # single asyncio task when processing per-token outputs in the
    # V1 AsyncLLM interface. It is applicable when handling a high
    # concurrency of streaming requests.
    # Setting this too high can result in a higher variance of
    # inter-message latencies. Setting it too low can negatively impact
    # TTFT and overall throughput.
    "VLLM_V1_OUTPUT_PROC_CHUNK_SIZE":
    lambda: int(os.getenv("VLLM_V1_OUTPUT_PROC_CHUNK_SIZE", "128")),

    # If set, vLLM will disable the MLA attention optimizations.
    "VLLM_MLA_DISABLE":
    lambda: bool(int(os.getenv("VLLM_MLA_DISABLE", "0"))),

    # If set, vLLM will use the Triton implementation of moe_align_block_size,
    # i.e. moe_align_block_size_triton in fused_moe.py.
    "VLLM_ENABLE_MOE_ALIGN_BLOCK_SIZE_TRITON":
    lambda: bool(int(os.getenv("VLLM_ENABLE_MOE_ALIGN_BLOCK_SIZE_TRITON", "0"))
                 ),

    # Number of GPUs per worker in Ray, if it is set to be a fraction,
    # it allows ray to schedule multiple actors on a single GPU,
    # so that users can colocate other actors on the same GPUs as vLLM.
    "VLLM_RAY_PER_WORKER_GPUS":
    lambda: float(os.getenv("VLLM_RAY_PER_WORKER_GPUS", "1.0")),

    # Bundle indices for Ray, if it is set, it can control precisely
    # which indices are used for the Ray bundle, for every worker.
    # Format: comma-separated list of integers, e.g. "0,1,2,3"
    "VLLM_RAY_BUNDLE_INDICES":
    lambda: os.getenv("VLLM_RAY_BUNDLE_INDICES", ""),

    # In some system, find_loaded_library() may not work. So we allow users to
    # specify the path through environment variable VLLM_CUDART_SO_PATH.
    "VLLM_CUDART_SO_PATH":
    lambda: os.getenv("VLLM_CUDART_SO_PATH", None),

    # Contiguous cache fetching to avoid using costly gather operation on
    # Gaudi3. This is only applicable to HPU contiguous cache. If set to true,
    # contiguous cache fetch will be used.
    "VLLM_USE_HPU_CONTIGUOUS_CACHE_FETCH":
    lambda: os.environ.get("VLLM_CONTIGUOUS_PA", "true").lower() in
    ("1", "true"),

    # Use delayed sampling for HPU to reduce host cpu overhead
    # between each step.
    "VLLM_HPU_USE_DELAYED_SAMPLING":
    lambda: os.environ.get("VLLM_DELAYED_SAMPLING", "false").lower() in
    ("1", "true"),

    # Rank of the process in the data parallel setting
    "VLLM_DP_RANK":
    lambda: int(os.getenv("VLLM_DP_RANK", "0")),

    # Rank of the process in the data parallel setting.
    # Defaults to VLLM_DP_RANK when not set.
    "VLLM_DP_RANK_LOCAL":
    lambda: int(
        os.getenv("VLLM_DP_RANK_LOCAL", sys.modules[__name__].VLLM_DP_RANK)),

    # World size of the data parallel setting
    "VLLM_DP_SIZE":
    lambda: int(os.getenv("VLLM_DP_SIZE", "1")),

    # IP address of the master node in the data parallel setting
    "VLLM_DP_MASTER_IP":
    lambda: os.getenv("VLLM_DP_MASTER_IP", "127.0.0.1"),

    # Port of the master node in the data parallel setting
    "VLLM_DP_MASTER_PORT":
    lambda: int(os.getenv("VLLM_DP_MASTER_PORT", "0")),

    # Whether to use S3 path for model loading in CI via RunAI Streamer
    "VLLM_CI_USE_S3":
    lambda: os.environ.get("VLLM_CI_USE_S3", "0") == "1",

    # Use model_redirect to redirect the model name to a local folder.
    # `model_redirect` can be a json file mapping the model between
    # repo_id and local folder:
    # {"meta-llama/Llama-3.2-1B": "/tmp/Llama-3.2-1B"}
    # or a space separated values table file:
    # meta-llama/Llama-3.2-1B   /tmp/Llama-3.2-1B
    "VLLM_MODEL_REDIRECT_PATH":
    lambda: os.environ.get("VLLM_MODEL_REDIRECT_PATH", None),

    # Whether to use atomicAdd reduce in gptq/awq marlin kernel.
    "VLLM_MARLIN_USE_ATOMIC_ADD":
    lambda: os.environ.get("VLLM_MARLIN_USE_ATOMIC_ADD", "0") == "1",

    # Whether to turn on the outlines cache for V0
    # This cache is unbounded and on disk, so it's not safe to use in
    # an environment with potentially malicious users.
    "VLLM_V0_USE_OUTLINES_CACHE":
    lambda: os.environ.get("VLLM_V0_USE_OUTLINES_CACHE", "0") == "1",

    # Gap between padding buckets for the forward pass. So we have
    # 8, we will run forward pass with [16, 24, 32, ...].
    "VLLM_TPU_BUCKET_PADDING_GAP":
    lambda: int(os.environ["VLLM_TPU_BUCKET_PADDING_GAP"])
    if "VLLM_TPU_BUCKET_PADDING_GAP" in os.environ else 0,

    # Allow use of DeepGemm kernels for fused moe ops.
    "VLLM_USE_DEEP_GEMM":
    lambda: bool(int(os.getenv("VLLM_USE_DEEP_GEMM", "0"))),

    # Control the cache sized used by the xgrammar compiler. The default
    # of 512 MB should be enough for roughly 1000 JSON schemas.
    # It can be changed with this variable if needed for some reason.
    "VLLM_XGRAMMAR_CACHE_MB":
    lambda: int(os.getenv("VLLM_XGRAMMAR_CACHE_MB", "512")),

    # Control the threshold for msgspec to use 'zero copy' for
    # serialization/deserialization of tensors. Tensors below
    # this limit will be encoded into the msgpack buffer, and
    # tensors above will instead be sent via a separate message.
    # While the sending side still actually copies the tensor
    # in all cases, on the receiving side, tensors above this
    # limit will actually be zero-copy decoded.
    "VLLM_MSGPACK_ZERO_COPY_THRESHOLD":
    lambda: int(os.getenv("VLLM_MSGPACK_ZERO_COPY_THRESHOLD", "256")),

    # If set, allow insecure serialization using pickle.
    # This is useful for environments where it is deemed safe to use the
    # insecure method and it is needed for some reason.
    "VLLM_ALLOW_INSECURE_SERIALIZATION":
    lambda: bool(int(os.getenv("VLLM_ALLOW_INSECURE_SERIALIZATION", "0"))),

    # IP address used for NIXL handshake between remote agents.
    "VLLM_NIXL_SIDE_CHANNEL_HOST":
    lambda: os.getenv("VLLM_NIXL_SIDE_CHANNEL_HOST", "localhost"),

    # Port used for NIXL handshake between remote agents.
    "VLLM_NIXL_SIDE_CHANNEL_PORT":
    lambda: int(os.getenv("VLLM_NIXL_SIDE_CHANNEL_PORT", "5557")),

    # all2all backend for vllm's expert parallel communication
    # Available options:
    # - "naive": naive all2all implementation using all-reduce
    # - "pplx": use pplx kernels
    # - "deepep_high_throughput", use deepep high-throughput kernels
    # - "deepep_low_latency", use deepep low-latency kernels
    "VLLM_ALL2ALL_BACKEND":
    lambda: os.getenv("VLLM_ALL2ALL_BACKEND", "naive"),

    # Control the maximum number of tokens per expert supported by the
    # NVFP4 MoE CUTLASS Kernel. This value is used to create a buffer for
    # the blockscale tensor of activations NVFP4 Quantization.
    # This is used to prevent the kernel from running out of memory.
    "VLLM_MAX_TOKENS_PER_EXPERT_FP4_MOE":
    lambda: int(os.getenv("VLLM_MAX_TOKENS_PER_EXPERT_FP4_MOE", "163840")),

    # Regex timeout for use by the vLLM tool parsing plugins.
    "VLLM_TOOL_PARSE_REGEX_TIMEOUT_SECONDS":
    lambda: int(os.getenv("VLLM_TOOL_PARSE_REGEX_TIMEOUT_SECONDS", "1")),
}

# --8<-- [end:env-vars-definition]


def __getattr__(name: str):
    # lazy evaluation of environment variables
    if name in environment_variables:
        return environment_variables[name]()
    raise AttributeError(f"module {__name__!r} has no attribute {name!r}")


def __dir__():
    return list(environment_variables.keys())


def is_set(name: str):
    """Check if an environment variable is explicitly set."""
    if name in environment_variables:
        return name in os.environ
    raise AttributeError(f"module {__name__!r} has no attribute {name!r}")


def set_vllm_use_v1(use_v1: bool):
    if is_set("VLLM_USE_V1"):
        raise ValueError(
            "Should not call set_vllm_use_v1() if VLLM_USE_V1 is set "
            "explicitly by the user. Please raise this as a Github "
            "Issue and explicitly set VLLM_USE_V1=0 or 1.")
    os.environ["VLLM_USE_V1"] = "1" if use_v1 else "0"


def compute_hash() -> str:
    """
    WARNING: Whenever a new key is added to this environment
    variables, ensure that it is included in the factors list if
    it affects the computation graph. For example, different values
    of VLLM_PP_LAYER_PARTITION will generate different computation
    graphs, so it is included in the factors list. The env vars that
    affect the choice of different kernels or attention backends should
    also be included in the factors list.
    """
    factors: list[Any] = []

    # summarize environment variables
    def factorize(name: str):
        if __getattr__(name):
            factors.append(__getattr__(name))
        else:
            factors.append("None")

    # The values of envs may affects the computation graph.
    # TODO(DefTruth): hash all environment variables?
    # for key in environment_variables:
    #     factorize(key)
    environment_variables_to_hash = [
        "VLLM_PP_LAYER_PARTITION",
        "VLLM_MLA_DISABLE",
        "VLLM_USE_TRITON_FLASH_ATTN",
        "VLLM_USE_TRITON_AWQ",
        "VLLM_DP_RANK",
        "VLLM_DP_SIZE",
        "VLLM_USE_STANDALONE_COMPILE",
    ]
    for key in environment_variables_to_hash:
        if key in environment_variables:
            factorize(key)

    hash_str = hashlib.md5(str(factors).encode(),
                           usedforsecurity=False).hexdigest()

    return hash_str<|MERGE_RESOLUTION|>--- conflicted
+++ resolved
@@ -15,19 +15,14 @@
     VLLM_RINGBUFFER_WARNING_INTERVAL: int = 60
     VLLM_NCCL_SO_PATH: Optional[str] = None
     LD_LIBRARY_PATH: Optional[str] = None
-<<<<<<< HEAD
     VLLM_ROCM_PREFER_TORCH: bool = False
     VLLM_ROCM_PREFER_TRITON: bool = True
     VLLM_USE_SDPA_ATTENTION: bool = False
-    VLLM_USE_TRITON_FLASH_ATTN: bool = True
-    VLLM_V1_USE_PREFILL_DECODE_ATTENTION: bool = True
+    VLLM_USE_TRITON_FLASH_ATTN: bool = False
     VLLM_USE_ROCM_SKINNY_GEMM: bool = True
     VLLM_USE_ROCM_CUSTOM_PAGED_ATTN_FP8_OUT: bool = True
     VLLM_USE_ROCM_FP8_FLASH_ATTN: bool = False
-=======
-    VLLM_USE_TRITON_FLASH_ATTN: bool = False
     VLLM_V1_USE_PREFILL_DECODE_ATTENTION: bool = False
->>>>>>> 2669a0d7
     VLLM_FLASH_ATTN_VERSION: Optional[int] = None
     LOCAL_RANK: int = 0
     CUDA_VISIBLE_DEVICES: Optional[str] = None
@@ -332,19 +327,11 @@
     "VLLM_FLASH_ATTN_VERSION":
     lambda: maybe_convert_int(os.environ.get("VLLM_FLASH_ATTN_VERSION", None)),
 
-    # Use separate prefill and decode kernels for V1 attention instead of
-    # the unified triton kernel.
-    "VLLM_V1_USE_PREFILL_DECODE_ATTENTION":
-    lambda:
-    (os.getenv("VLLM_V1_USE_PREFILL_DECODE_ATTENTION", "True").lower() in
-     ("true", "1")),
-
     # Internal flag to enable Dynamo fullgraph capture
     "VLLM_TEST_DYNAMO_FULLGRAPH_CAPTURE":
     lambda: bool(
         os.environ.get("VLLM_TEST_DYNAMO_FULLGRAPH_CAPTURE", "1") != "0"),
 
-<<<<<<< HEAD
     # small gemms custom implementation for MI3* cards
     "VLLM_USE_ROCM_SKINNY_GEMM":
     lambda: (os.getenv("VLLM_USE_ROCM_SKINNY_GEMM", "True").lower() in
@@ -361,16 +348,11 @@
     lambda: (os.getenv("VLLM_USE_ROCM_FP8_FLASH_ATTN", "False").lower() in
              ("true", "1")),
 
-    # Internal flag to enable/disable Inductor standalone compile
-    "VLLM_TEST_STANDALONE_COMPILE":
-    lambda: os.environ.get("VLLM_TEST_STANDALONE_COMPILE", "0") != "0",
-=======
     # Feature flag to enable/disable Inductor standalone compile.
     # In torch <= 2.7 we ignore this flag; in torch >= 2.8 this is
     # enabled by default.
     "VLLM_USE_STANDALONE_COMPILE":
     lambda: os.environ.get("VLLM_USE_STANDALONE_COMPILE", "1") == "1",
->>>>>>> 2669a0d7
 
     # local rank of the process in the distributed setting, used to determine
     # the GPU device id
