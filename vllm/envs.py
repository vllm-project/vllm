# SPDX-License-Identifier: Apache-2.0
# SPDX-FileCopyrightText: Copyright contributors to the vLLM project

import hashlib
import os
import sys
import tempfile
from typing import TYPE_CHECKING, Any, Callable, Optional

if TYPE_CHECKING:
    VLLM_HOST_IP: str = ""
    VLLM_PORT: Optional[int] = None
    VLLM_RPC_BASE_PATH: str = tempfile.gettempdir()
    VLLM_USE_MODELSCOPE: bool = False
    VLLM_RINGBUFFER_WARNING_INTERVAL: int = 60
    VLLM_NCCL_SO_PATH: Optional[str] = None
    LD_LIBRARY_PATH: Optional[str] = None
    VLLM_USE_TRITON_FLASH_ATTN: bool = True
    VLLM_V1_USE_PREFILL_DECODE_ATTENTION: bool = False
    VLLM_USE_AITER_UNIFIED_ATTENTION: bool = False
    VLLM_FLASH_ATTN_VERSION: Optional[int] = None
    LOCAL_RANK: int = 0
    CUDA_VISIBLE_DEVICES: Optional[str] = None
    VLLM_ENGINE_ITERATION_TIMEOUT_S: int = 60
    VLLM_API_KEY: Optional[str] = None
    S3_ACCESS_KEY_ID: Optional[str] = None
    S3_SECRET_ACCESS_KEY: Optional[str] = None
    S3_ENDPOINT_URL: Optional[str] = None
    VLLM_MODEL_REDIRECT_PATH: Optional[str] = None
    VLLM_CACHE_ROOT: str = os.path.expanduser("~/.cache/vllm")
    VLLM_CONFIG_ROOT: str = os.path.expanduser("~/.config/vllm")
    VLLM_USAGE_STATS_SERVER: str = "https://stats.vllm.ai"
    VLLM_NO_USAGE_STATS: bool = False
    VLLM_DO_NOT_TRACK: bool = False
    VLLM_USAGE_SOURCE: str = ""
    VLLM_CONFIGURE_LOGGING: int = 1
    VLLM_LOGGING_LEVEL: str = "INFO"
    VLLM_LOGGING_PREFIX: str = ""
    VLLM_LOGGING_CONFIG_PATH: Optional[str] = None
    VLLM_LOGITS_PROCESSOR_THREADS: Optional[int] = None
    VLLM_LOG_STATS_INTERVAL: float = 10.
    VLLM_TRACE_FUNCTION: int = 0
    VLLM_ATTENTION_BACKEND: Optional[str] = None
    VLLM_USE_FLASHINFER_SAMPLER: Optional[bool] = None
    VLLM_PP_LAYER_PARTITION: Optional[str] = None
    VLLM_CPU_KVCACHE_SPACE: Optional[int] = 0
    VLLM_CPU_OMP_THREADS_BIND: str = ""
    VLLM_CPU_NUM_OF_RESERVED_CPU: Optional[int] = None
    VLLM_CPU_MOE_PREPACK: bool = True
    VLLM_CPU_SGL_KERNEL: bool = False
    VLLM_XLA_CACHE_PATH: str = os.path.join(VLLM_CACHE_ROOT, "xla_cache")
    VLLM_XLA_CHECK_RECOMPILATION: bool = False
    VLLM_FUSED_MOE_CHUNK_SIZE: int = 64 * 1024
    VLLM_ENABLE_FUSED_MOE_ACTIVATION_CHUNKING: bool = True
    VLLM_USE_RAY_SPMD_WORKER: bool = False
    VLLM_USE_RAY_COMPILED_DAG: bool = False
    VLLM_USE_RAY_COMPILED_DAG_CHANNEL_TYPE: str = "auto"
    VLLM_USE_RAY_COMPILED_DAG_OVERLAP_COMM: bool = False
    VLLM_USE_RAY_WRAPPED_PP_COMM: bool = True
    VLLM_XLA_USE_SPMD: bool = False
    VLLM_WORKER_MULTIPROC_METHOD: str = "fork"
    VLLM_ASSETS_CACHE: str = os.path.join(VLLM_CACHE_ROOT, "assets")
    VLLM_IMAGE_FETCH_TIMEOUT: int = 5
    VLLM_VIDEO_FETCH_TIMEOUT: int = 30
    VLLM_AUDIO_FETCH_TIMEOUT: int = 10
    VLLM_MEDIA_LOADING_THREAD_COUNT: int = 8
    VLLM_MAX_AUDIO_CLIP_FILESIZE_MB: int = 25
    VLLM_VIDEO_LOADER_BACKEND: str = "opencv"
    VLLM_MM_INPUT_CACHE_GIB: int = 4
    VLLM_TARGET_DEVICE: str = "cuda"
    MAX_JOBS: Optional[str] = None
    NVCC_THREADS: Optional[str] = None
    VLLM_USE_PRECOMPILED: bool = False
    VLLM_DOCKER_BUILD_CONTEXT: bool = False
    VLLM_TEST_USE_PRECOMPILED_NIGHTLY_WHEEL: bool = False
    VLLM_KEEP_ALIVE_ON_ENGINE_DEATH: bool = False
    CMAKE_BUILD_TYPE: Optional[str] = None
    VERBOSE: bool = False
    VLLM_ALLOW_LONG_MAX_MODEL_LEN: bool = False
    VLLM_RPC_TIMEOUT: int = 10000  # ms
    VLLM_HTTP_TIMEOUT_KEEP_ALIVE: int = 5  # seconds
    VLLM_PLUGINS: Optional[list[str]] = None
    VLLM_LORA_RESOLVER_CACHE_DIR: Optional[str] = None
    VLLM_TORCH_PROFILER_DIR: Optional[str] = None
    VLLM_TORCH_PROFILER_RECORD_SHAPES: bool = False
    VLLM_TORCH_PROFILER_WITH_PROFILE_MEMORY: bool = False
    VLLM_TORCH_PROFILER_WITH_STACK: bool = True
    VLLM_TORCH_PROFILER_WITH_FLOPS: bool = False
    VLLM_USE_TRITON_AWQ: bool = False
    VLLM_ALLOW_RUNTIME_LORA_UPDATING: bool = False
    VLLM_SKIP_P2P_CHECK: bool = False
    VLLM_DISABLED_KERNELS: list[str] = []
    VLLM_USE_V1: bool = True
    VLLM_ROCM_USE_AITER: bool = False
    VLLM_ROCM_USE_AITER_PAGED_ATTN: bool = False
    VLLM_ROCM_USE_AITER_LINEAR: bool = True
    VLLM_ROCM_USE_AITER_MOE: bool = True
    VLLM_ROCM_USE_AITER_RMSNORM: bool = True
    VLLM_ROCM_USE_AITER_MLA: bool = True
    VLLM_ROCM_USE_AITER_MHA: bool = True
    VLLM_ROCM_USE_AITER_FP8BMM: bool = True
    VLLM_ROCM_USE_SKINNY_GEMM: bool = True
    VLLM_ROCM_FP8_PADDING: bool = True
    VLLM_ROCM_MOE_PADDING: bool = True
    VLLM_ROCM_CUSTOM_PAGED_ATTN: bool = True
    VLLM_ENABLE_V1_MULTIPROCESSING: bool = True
    VLLM_LOG_BATCHSIZE_INTERVAL: float = -1
    VLLM_DISABLE_COMPILE_CACHE: bool = False
    Q_SCALE_CONSTANT: int = 200
    K_SCALE_CONSTANT: int = 200
    V_SCALE_CONSTANT: int = 100
    VLLM_SERVER_DEV_MODE: bool = False
    VLLM_V1_OUTPUT_PROC_CHUNK_SIZE: int = 128
    VLLM_MLA_DISABLE: bool = False
    VLLM_RAY_PER_WORKER_GPUS: float = 1.0
    VLLM_RAY_BUNDLE_INDICES: str = ""
    VLLM_CUDART_SO_PATH: Optional[str] = None
    VLLM_DP_RANK: int = 0
    VLLM_DP_RANK_LOCAL: int = -1
    VLLM_DP_SIZE: int = 1
    VLLM_DP_MASTER_IP: str = ""
    VLLM_DP_MASTER_PORT: int = 0
    VLLM_MOE_DP_CHUNK_SIZE: int = 256
    VLLM_RANDOMIZE_DP_DUMMY_INPUTS: bool = False
    VLLM_MARLIN_USE_ATOMIC_ADD: bool = False
    VLLM_MXFP4_USE_MARLIN: Optional[bool] = None
    VLLM_V0_USE_OUTLINES_CACHE: bool = False
    VLLM_V1_USE_OUTLINES_CACHE: bool = False
    VLLM_TPU_BUCKET_PADDING_GAP: int = 0
    VLLM_TPU_MOST_MODEL_LEN: Optional[int] = None
    VLLM_TPU_USING_PATHWAYS: bool = False
    VLLM_USE_DEEP_GEMM: bool = False
    VLLM_USE_DEEP_GEMM_E8M0: bool = True
    VLLM_USE_DEEP_GEMM_E8M0_HOPPER: bool = False
    VLLM_SKIP_DEEP_GEMM_WARMUP: bool = False
    VLLM_USE_FUSED_MOE_GROUPED_TOPK: bool = True
    VLLM_USE_FLASHINFER_MOE_FP8: bool = False
    VLLM_USE_FLASHINFER_MOE_FP4: bool = False
    VLLM_FLASHINFER_MOE_BACKEND: str = "throughput"
    VLLM_XGRAMMAR_CACHE_MB: int = 0
    VLLM_MSGPACK_ZERO_COPY_THRESHOLD: int = 256
    VLLM_ALLOW_INSECURE_SERIALIZATION: bool = False
    VLLM_NIXL_SIDE_CHANNEL_HOST: str = "localhost"
    VLLM_NIXL_SIDE_CHANNEL_PORT: int = 5557
    VLLM_ALL2ALL_BACKEND: str = "naive"
    VLLM_MAX_TOKENS_PER_EXPERT_FP4_MOE: int = 163840
    VLLM_TOOL_PARSE_REGEX_TIMEOUT_SECONDS: int = 1
    VLLM_SLEEP_WHEN_IDLE: bool = False
    VLLM_MQ_MAX_CHUNK_BYTES_MB: int = 16
    VLLM_EXECUTE_MODEL_TIMEOUT_SECONDS: int = 300
    VLLM_KV_CACHE_LAYOUT: Optional[str] = None
    VLLM_COMPUTE_NANS_IN_LOGITS: bool = False
    VLLM_USE_NVFP4_CT_EMULATIONS: bool = False
    VLLM_ROCM_QUICK_REDUCE_QUANTIZATION: str = "NONE"
    VLLM_ROCM_QUICK_REDUCE_CAST_BF16_TO_FP16: bool = True
    VLLM_ROCM_QUICK_REDUCE_MAX_SIZE_BYTES_MB: Optional[int] = None
    VLLM_NIXL_ABORT_REQUEST_TIMEOUT: int = 120
    VLLM_USE_CUDNN_PREFILL: bool = False
    VLLM_ENABLE_CUDAGRAPH_GC: bool = False
    VLLM_LOOPBACK_IP: str = ""
    VLLM_ALLOW_CHUNKED_LOCAL_ATTN_WITH_HYBRID_KV_CACHE: bool = False
    VLLM_ENABLE_RESPONSES_API_STORE: bool = False
    VLLM_USE_TRTLLM_ATTENTION: Optional[str] = None
    VLLM_HAS_FLASHINFER_CUBIN: bool = False
    VLLM_USE_FLASHINFER_MOE_MXFP4_MXFP8: bool = False
    VLLM_USE_FLASHINFER_MOE_MXFP4_BF16: bool = False
    VLLM_ALLREDUCE_USE_SYMM_MEM: bool = False
    VLLM_TUNED_CONFIG_FOLDER: Optional[str] = None
    VLLM_DISABLE_PAD_FOR_CUDAGRAPH: bool = False
    VLLM_CUSTOM_SCOPES_FOR_PROFILING: bool = False


def get_default_cache_root():
    return os.getenv(
        "XDG_CACHE_HOME",
        os.path.join(os.path.expanduser("~"), ".cache"),
    )


def get_default_config_root():
    return os.getenv(
        "XDG_CONFIG_HOME",
        os.path.join(os.path.expanduser("~"), ".config"),
    )


def maybe_convert_int(value: Optional[str]) -> Optional[int]:
    if value is None:
        return None
    return int(value)


def maybe_convert_bool(value: Optional[str]) -> Optional[bool]:
    if value is None:
        return None
    return bool(int(value))


def get_vllm_port() -> Optional[int]:
    """Get the port from VLLM_PORT environment variable.

    Returns:
        The port number as an integer if VLLM_PORT is set, None otherwise.

    Raises:
        ValueError: If VLLM_PORT is a URI, suggest k8s service discovery issue.
    """
    if 'VLLM_PORT' not in os.environ:
        return None

    port = os.getenv('VLLM_PORT', '0')

    try:
        return int(port)
    except ValueError as err:
        from urllib.parse import urlparse
        parsed = urlparse(port)
        if parsed.scheme:
            raise ValueError(
                f"VLLM_PORT '{port}' appears to be a URI. "
                "This may be caused by a Kubernetes service discovery issue,"
                "check the warning in: https://docs.vllm.ai/en/stable/serving/env_vars.html"
            ) from None
        raise ValueError(
            f"VLLM_PORT '{port}' must be a valid integer") from err


# The begin-* and end* here are used by the documentation generator
# to extract the used env vars.

# --8<-- [start:env-vars-definition]

environment_variables: dict[str, Callable[[], Any]] = {

    # ================== Installation Time Env Vars ==================

    # Target device of vLLM, supporting [cuda (by default),
    # rocm, cpu]
    "VLLM_TARGET_DEVICE":
    lambda: os.getenv("VLLM_TARGET_DEVICE", "cuda").lower(),

    # Maximum number of compilation jobs to run in parallel.
    # By default this is the number of CPUs
    "MAX_JOBS":
    lambda: os.getenv("MAX_JOBS", None),

    # Number of threads to use for nvcc
    # By default this is 1.
    # If set, `MAX_JOBS` will be reduced to avoid oversubscribing the CPU.
    "NVCC_THREADS":
    lambda: os.getenv("NVCC_THREADS", None),

    # If set, vllm will use precompiled binaries (*.so)
    "VLLM_USE_PRECOMPILED":
    lambda: os.environ.get("VLLM_USE_PRECOMPILED", "").strip().lower() in
    ("1", "true") or bool(os.environ.get("VLLM_PRECOMPILED_WHEEL_LOCATION")),

    # Used to mark that setup.py is running in a Docker build context,
    # in order to force the use of precompiled binaries.
    "VLLM_DOCKER_BUILD_CONTEXT":
    lambda: os.environ.get("VLLM_DOCKER_BUILD_CONTEXT", "").strip().lower() in
    ("1", "true"),

    # Whether to force using nightly wheel in python build.
    # This is used for testing the nightly wheel in python build.
    "VLLM_TEST_USE_PRECOMPILED_NIGHTLY_WHEEL":
    lambda: bool(int(os.getenv("VLLM_TEST_USE_PRECOMPILED_NIGHTLY_WHEEL", "0"))
                 ),

    # CMake build type
    # If not set, defaults to "Debug" or "RelWithDebInfo"
    # Available options: "Debug", "Release", "RelWithDebInfo"
    "CMAKE_BUILD_TYPE":
    lambda: os.getenv("CMAKE_BUILD_TYPE"),

    # If set, vllm will print verbose logs during installation
    "VERBOSE":
    lambda: bool(int(os.getenv('VERBOSE', '0'))),

    # Root directory for vLLM configuration files
    # Defaults to `~/.config/vllm` unless `XDG_CONFIG_HOME` is set
    # Note that this not only affects how vllm finds its configuration files
    # during runtime, but also affects how vllm installs its configuration
    # files during **installation**.
    "VLLM_CONFIG_ROOT":
    lambda: os.path.expanduser(
        os.getenv(
            "VLLM_CONFIG_ROOT",
            os.path.join(get_default_config_root(), "vllm"),
        )),

    # ================== Runtime Env Vars ==================

    # Root directory for vLLM cache files
    # Defaults to `~/.cache/vllm` unless `XDG_CACHE_HOME` is set
    "VLLM_CACHE_ROOT":
    lambda: os.path.expanduser(
        os.getenv(
            "VLLM_CACHE_ROOT",
            os.path.join(get_default_cache_root(), "vllm"),
        )),

    # used in distributed environment to determine the ip address
    # of the current node, when the node has multiple network interfaces.
    # If you are using multi-node inference, you should set this differently
    # on each node.
    'VLLM_HOST_IP':
    lambda: os.getenv('VLLM_HOST_IP', ""),

    # used in distributed environment to manually set the communication port
    # Note: if VLLM_PORT is set, and some code asks for multiple ports, the
    # VLLM_PORT will be used as the first port, and the rest will be generated
    # by incrementing the VLLM_PORT value.
    'VLLM_PORT':
    get_vllm_port,

    # path used for ipc when the frontend api server is running in
    # multi-processing mode to communicate with the backend engine process.
    'VLLM_RPC_BASE_PATH':
    lambda: os.getenv('VLLM_RPC_BASE_PATH', tempfile.gettempdir()),

    # If true, will load models from ModelScope instead of Hugging Face Hub.
    # note that the value is true or false, not numbers
    "VLLM_USE_MODELSCOPE":
    lambda: os.environ.get("VLLM_USE_MODELSCOPE", "False").lower() == "true",

    # Interval in seconds to log a warning message when the ring buffer is full
    "VLLM_RINGBUFFER_WARNING_INTERVAL":
    lambda: int(os.environ.get("VLLM_RINGBUFFER_WARNING_INTERVAL", "60")),

    # path to cudatoolkit home directory, under which should be bin, include,
    # and lib directories.
    "CUDA_HOME":
    lambda: os.environ.get("CUDA_HOME", None),

    # Path to the NCCL library file. It is needed because nccl>=2.19 brought
    # by PyTorch contains a bug: https://github.com/NVIDIA/nccl/issues/1234
    "VLLM_NCCL_SO_PATH":
    lambda: os.environ.get("VLLM_NCCL_SO_PATH", None),

    # when `VLLM_NCCL_SO_PATH` is not set, vllm will try to find the nccl
    # library file in the locations specified by `LD_LIBRARY_PATH`
    "LD_LIBRARY_PATH":
    lambda: os.environ.get("LD_LIBRARY_PATH", None),

    # flag to control if vllm should use triton flash attention
    "VLLM_USE_TRITON_FLASH_ATTN":
    lambda: (os.environ.get("VLLM_USE_TRITON_FLASH_ATTN", "True").lower() in
             ("true", "1")),

    # Use separate prefill and decode kernels for V1 attention instead of
    # the unified triton kernel.
    "VLLM_V1_USE_PREFILL_DECODE_ATTENTION":
    lambda:
    (os.getenv("VLLM_V1_USE_PREFILL_DECODE_ATTENTION", "False").lower() in
     ("true", "1")),

    # Use AITER triton unified attention for V1 attention
    "VLLM_USE_AITER_UNIFIED_ATTENTION":
    lambda:
    (os.getenv("VLLM_USE_AITER_UNIFIED_ATTENTION", "False").lower() in
     ("true", "1")),

    # Force vllm to use a specific flash-attention version (2 or 3), only valid
    # when using the flash-attention backend.
    "VLLM_FLASH_ATTN_VERSION":
    lambda: maybe_convert_int(os.environ.get("VLLM_FLASH_ATTN_VERSION", None)),

    # Internal flag to enable Dynamo fullgraph capture
    "VLLM_TEST_DYNAMO_FULLGRAPH_CAPTURE":
    lambda: bool(
        os.environ.get("VLLM_TEST_DYNAMO_FULLGRAPH_CAPTURE", "1") != "0"),

    # Feature flag to enable/disable Inductor standalone compile.
    # In torch <= 2.7 we ignore this flag; in torch >= 2.8 this is
    # enabled by default.
    "VLLM_USE_STANDALONE_COMPILE":
    lambda: os.environ.get("VLLM_USE_STANDALONE_COMPILE", "1") == "1",

    # local rank of the process in the distributed setting, used to determine
    # the GPU device id
    "LOCAL_RANK":
    lambda: int(os.environ.get("LOCAL_RANK", "0")),

    # used to control the visible devices in the distributed setting
    "CUDA_VISIBLE_DEVICES":
    lambda: os.environ.get("CUDA_VISIBLE_DEVICES", None),

    # timeout for each iteration in the engine
    "VLLM_ENGINE_ITERATION_TIMEOUT_S":
    lambda: int(os.environ.get("VLLM_ENGINE_ITERATION_TIMEOUT_S", "60")),

    # API key for vLLM API server
    "VLLM_API_KEY":
    lambda: os.environ.get("VLLM_API_KEY", None),

    # Whether to log responses from API Server for debugging
    "VLLM_DEBUG_LOG_API_SERVER_RESPONSE":
    lambda: os.environ.get("VLLM_DEBUG_LOG_API_SERVER_RESPONSE", "False"
                           ).lower() == "true",

    # S3 access information, used for tensorizer to load model from S3
    "S3_ACCESS_KEY_ID":
    lambda: os.environ.get("S3_ACCESS_KEY_ID", None),
    "S3_SECRET_ACCESS_KEY":
    lambda: os.environ.get("S3_SECRET_ACCESS_KEY", None),
    "S3_ENDPOINT_URL":
    lambda: os.environ.get("S3_ENDPOINT_URL", None),

    # Usage stats collection
    "VLLM_USAGE_STATS_SERVER":
    lambda: os.environ.get("VLLM_USAGE_STATS_SERVER", "https://stats.vllm.ai"),
    "VLLM_NO_USAGE_STATS":
    lambda: os.environ.get("VLLM_NO_USAGE_STATS", "0") == "1",
    "VLLM_DO_NOT_TRACK":
    lambda: (os.environ.get("VLLM_DO_NOT_TRACK", None) or os.environ.get(
        "DO_NOT_TRACK", None) or "0") == "1",
    "VLLM_USAGE_SOURCE":
    lambda: os.environ.get("VLLM_USAGE_SOURCE", "production"),

    # Logging configuration
    # If set to 0, vllm will not configure logging
    # If set to 1, vllm will configure logging using the default configuration
    #    or the configuration file specified by VLLM_LOGGING_CONFIG_PATH
    "VLLM_CONFIGURE_LOGGING":
    lambda: int(os.getenv("VLLM_CONFIGURE_LOGGING", "1")),
    "VLLM_LOGGING_CONFIG_PATH":
    lambda: os.getenv("VLLM_LOGGING_CONFIG_PATH"),

    # this is used for configuring the default logging level
    "VLLM_LOGGING_LEVEL":
    lambda: os.getenv("VLLM_LOGGING_LEVEL", "INFO").upper(),

    # if set, VLLM_LOGGING_PREFIX will be prepended to all log messages
    "VLLM_LOGGING_PREFIX":
    lambda: os.getenv("VLLM_LOGGING_PREFIX", ""),

    # if set, vllm will call logits processors in a thread pool with this many
    # threads. This is useful when using custom logits processors that either
    # (a) launch additional CUDA kernels or (b) do significant CPU-bound work
    # while not holding the python GIL, or both.
    "VLLM_LOGITS_PROCESSOR_THREADS":
    lambda: int(os.getenv("VLLM_LOGITS_PROCESSOR_THREADS", "0"))
    if "VLLM_LOGITS_PROCESSOR_THREADS" in os.environ else None,

    # If set, vllm will log stats at this interval in seconds
    # If not set, vllm will log stats every 10 seconds.
    "VLLM_LOG_STATS_INTERVAL":
    lambda: val if (val := float(os.getenv("VLLM_LOG_STATS_INTERVAL", "10.")))
        > 0. else 10.,

    # Trace function calls
    # If set to 1, vllm will trace function calls
    # Useful for debugging
    "VLLM_TRACE_FUNCTION":
    lambda: int(os.getenv("VLLM_TRACE_FUNCTION", "0")),

    # Backend for attention computation
    # Available options:
    # - "TORCH_SDPA": use torch.nn.MultiheadAttention
    # - "FLASH_ATTN": use FlashAttention
    # - "XFORMERS": use XFormers
    # - "ROCM_FLASH": use ROCmFlashAttention
    # - "FLASHINFER": use flashinfer
    # - "FLASHMLA": use FlashMLA
    # - "FLASH_ATTN_MLA": use FlashAttention for MLA
    "VLLM_ATTENTION_BACKEND":
    lambda: os.getenv("VLLM_ATTENTION_BACKEND", None),

    # If set, vllm will use flashinfer sampler
    "VLLM_USE_FLASHINFER_SAMPLER":
    lambda: bool(int(os.environ["VLLM_USE_FLASHINFER_SAMPLER"]))
    if "VLLM_USE_FLASHINFER_SAMPLER" in os.environ else None,

    # Pipeline stage partition strategy
    "VLLM_PP_LAYER_PARTITION":
    lambda: os.getenv("VLLM_PP_LAYER_PARTITION", None),

    # (CPU backend only) CPU key-value cache space.
    # default is None and will be set as 4 GB
    "VLLM_CPU_KVCACHE_SPACE":
    lambda: int(os.getenv("VLLM_CPU_KVCACHE_SPACE", "0"))
    if "VLLM_CPU_KVCACHE_SPACE" in os.environ else None,

    # (CPU backend only) CPU core ids bound by OpenMP threads, e.g., "0-31",
    # "0,1,2", "0-31,33". CPU cores of different ranks are separated by '|'.
    "VLLM_CPU_OMP_THREADS_BIND":
    lambda: os.getenv("VLLM_CPU_OMP_THREADS_BIND", "auto"),

    # (CPU backend only) CPU cores not used by OMP threads .
    # Those CPU cores will not be used by OMP threads of a rank.
    "VLLM_CPU_NUM_OF_RESERVED_CPU":
    lambda: int(os.getenv("VLLM_CPU_NUM_OF_RESERVED_CPU", "0"))
    if "VLLM_CPU_NUM_OF_RESERVED_CPU" in os.environ else None,

    # (CPU backend only) whether to use prepack for MoE layer. This will be
    # passed to ipex.llm.modules.GatedMLPMOE. On unsupported CPUs, you might
    # need to set this to "0" (False).
    "VLLM_CPU_MOE_PREPACK":
    lambda: bool(int(os.getenv("VLLM_CPU_MOE_PREPACK", "1"))),

    # (CPU backend only) whether to use SGL kernels, optimized for small batch.
    "VLLM_CPU_SGL_KERNEL":
    lambda: bool(int(os.getenv("VLLM_CPU_SGL_KERNEL", "0"))),

    # If the env var is set, then all workers will execute as separate
    # processes from the engine, and we use the same mechanism to trigger
    # execution on all workers.
    # Run vLLM with VLLM_USE_RAY_SPMD_WORKER=1 to enable it.
    "VLLM_USE_RAY_SPMD_WORKER":
    lambda: bool(int(os.getenv("VLLM_USE_RAY_SPMD_WORKER", "0"))),

    # If the env var is set, it uses the Ray's Compiled Graph
    # (previously known as ADAG) API which optimizes the
    # control plane overhead.
    # Run vLLM with VLLM_USE_RAY_COMPILED_DAG=1 to enable it.
    # Note that this variable is set to 1 in V1 by default
    # when ray distributed executor is used.
    "VLLM_USE_RAY_COMPILED_DAG":
    lambda: bool(int(os.getenv("VLLM_USE_RAY_COMPILED_DAG", "0"))),

    # If the env var is set, Ray Compiled Graph uses the specified
    # channel type to communicate between workers belonging to
    # different pipeline-parallel stages.
    # Available options:
    # - "auto": use the default channel type
    # - "nccl": use NCCL for communication
    # - "shm": use shared memory and gRPC for communication
    # This flag is ignored if VLLM_USE_RAY_COMPILED_DAG is not set.
    "VLLM_USE_RAY_COMPILED_DAG_CHANNEL_TYPE":
    lambda: os.getenv("VLLM_USE_RAY_COMPILED_DAG_CHANNEL_TYPE", "auto"),

    # If the env var is set, it enables GPU communication overlap
    # (experimental feature) in Ray's Compiled Graph. This flag is ignored if
    # VLLM_USE_RAY_COMPILED_DAG is not set.
    "VLLM_USE_RAY_COMPILED_DAG_OVERLAP_COMM":
    lambda: bool(int(os.getenv("VLLM_USE_RAY_COMPILED_DAG_OVERLAP_COMM", "0"))
                 ),

    # If the env var is set, it uses a Ray Communicator wrapping
    # vLLM's pipeline parallelism communicator to interact with Ray's
    # Compiled Graph. Otherwise, it uses Ray's NCCL communicator.
    # This flag is ignored if VLLM_USE_RAY_COMPILED_DAG is not set.
    "VLLM_USE_RAY_WRAPPED_PP_COMM":
    lambda: bool(int(os.getenv("VLLM_USE_RAY_WRAPPED_PP_COMM", "1"))),

    # Use dedicated multiprocess context for workers.
    # Both spawn and fork work
    "VLLM_WORKER_MULTIPROC_METHOD":
    lambda: os.getenv("VLLM_WORKER_MULTIPROC_METHOD", "fork"),

    # Path to the cache for storing downloaded assets
    "VLLM_ASSETS_CACHE":
    lambda: os.path.expanduser(
        os.getenv(
            "VLLM_ASSETS_CACHE",
            os.path.join(get_default_cache_root(), "vllm", "assets"),
        )),

    # Timeout for fetching images when serving multimodal models
    # Default is 5 seconds
    "VLLM_IMAGE_FETCH_TIMEOUT":
    lambda: int(os.getenv("VLLM_IMAGE_FETCH_TIMEOUT", "5")),

    # Timeout for fetching videos when serving multimodal models
    # Default is 30 seconds
    "VLLM_VIDEO_FETCH_TIMEOUT":
    lambda: int(os.getenv("VLLM_VIDEO_FETCH_TIMEOUT", "30")),

    # Timeout for fetching audio when serving multimodal models
    # Default is 10 seconds
    "VLLM_AUDIO_FETCH_TIMEOUT":
    lambda: int(os.getenv("VLLM_AUDIO_FETCH_TIMEOUT", "10")),

    # Max number of workers for the thread pool handling
    # media bytes loading. Set to 1 to disable parallel processing.
    # Default is 8
    "VLLM_MEDIA_LOADING_THREAD_COUNT":
    lambda: int(os.getenv("VLLM_MEDIA_LOADING_THREAD_COUNT", "8")),

    # Maximum filesize in MB for a single audio file when processing
    # speech-to-text requests. Files larger than this will be rejected.
    # Default is 25 MB
    "VLLM_MAX_AUDIO_CLIP_FILESIZE_MB":
    lambda: int(os.getenv("VLLM_MAX_AUDIO_CLIP_FILESIZE_MB", "25")),

    # Backend for Video IO
    # - "opencv": Default backend that uses OpenCV stream buffered backend.
    #
    # Custom backend implementations can be registered
    # via `@VIDEO_LOADER_REGISTRY.register("my_custom_video_loader")` and
    # imported at runtime.
    # If a non-existing backend is used, an AssertionError will be thrown.
    "VLLM_VIDEO_LOADER_BACKEND":
    lambda: os.getenv("VLLM_VIDEO_LOADER_BACKEND", "opencv"),

    # [DEPRECATED] Cache size (in GiB per process) for multimodal input cache
    # Default is 4 GiB per API process + 4 GiB per engine core process
    "VLLM_MM_INPUT_CACHE_GIB":
    lambda: int(os.getenv("VLLM_MM_INPUT_CACHE_GIB", "4")),

    # Path to the XLA persistent cache directory.
    # Only used for XLA devices such as TPUs.
    "VLLM_XLA_CACHE_PATH":
    lambda: os.path.expanduser(
        os.getenv(
            "VLLM_XLA_CACHE_PATH",
            os.path.join(get_default_cache_root(), "vllm", "xla_cache"),
        )),

    # If set, assert on XLA recompilation after each execution step.
    "VLLM_XLA_CHECK_RECOMPILATION":
    lambda: bool(int(os.getenv("VLLM_XLA_CHECK_RECOMPILATION", "0"))),

    # Enable SPMD mode for TPU backend.
    "VLLM_XLA_USE_SPMD":
    lambda: bool(int(os.getenv("VLLM_XLA_USE_SPMD", "0"))),
    "VLLM_FUSED_MOE_CHUNK_SIZE":
    lambda: int(os.getenv("VLLM_FUSED_MOE_CHUNK_SIZE", "32768")),
    # Control whether to use fused MoE activation chunking. Current chunking
    # logic is incompatible with torch.compile and causes IMA. See issue
    # https://github.com/vllm-project/vllm/issues/19631.
    "VLLM_ENABLE_FUSED_MOE_ACTIVATION_CHUNKING":
    lambda: bool(
        int(os.getenv("VLLM_ENABLE_FUSED_MOE_ACTIVATION_CHUNKING", "1"))),

    # If set, the OpenAI API server will stay alive even after the underlying
    # AsyncLLMEngine errors and stops serving requests
    "VLLM_KEEP_ALIVE_ON_ENGINE_DEATH":
    lambda: bool(os.getenv("VLLM_KEEP_ALIVE_ON_ENGINE_DEATH", 0)),

    # If the env var VLLM_ALLOW_LONG_MAX_MODEL_LEN is set, it allows
    # the user to specify a max sequence length greater than
    # the max length derived from the model's config.json.
    # To enable this, set VLLM_ALLOW_LONG_MAX_MODEL_LEN=1.
    "VLLM_ALLOW_LONG_MAX_MODEL_LEN":
    lambda:
    (os.environ.get("VLLM_ALLOW_LONG_MAX_MODEL_LEN", "0").strip().lower() in
     ("1", "true")),

    # If set, forces FP8 Marlin to be used for FP8 quantization regardless
    # of the hardware support for FP8 compute.
    "VLLM_TEST_FORCE_FP8_MARLIN":
    lambda:
    (os.environ.get("VLLM_TEST_FORCE_FP8_MARLIN", "0").strip().lower() in
     ("1", "true")),
    "VLLM_TEST_FORCE_LOAD_FORMAT":
    lambda: os.getenv("VLLM_TEST_FORCE_LOAD_FORMAT", "dummy"),

    # Time in ms for the zmq client to wait for a response from the backend
    # server for simple data operations
    "VLLM_RPC_TIMEOUT":
    lambda: int(os.getenv("VLLM_RPC_TIMEOUT", "10000")),

    # Timeout in seconds for keeping HTTP connections alive in API server
    "VLLM_HTTP_TIMEOUT_KEEP_ALIVE":
    lambda: int(os.environ.get("VLLM_HTTP_TIMEOUT_KEEP_ALIVE", "5")),

    # a list of plugin names to load, separated by commas.
    # if this is not set, it means all plugins will be loaded
    # if this is set to an empty string, no plugins will be loaded
    "VLLM_PLUGINS":
    lambda: None if "VLLM_PLUGINS" not in os.environ else os.environ[
        "VLLM_PLUGINS"].split(","),

    # a local directory to look in for unrecognized LoRA adapters.
    # only works if plugins are enabled and
    # VLLM_ALLOW_RUNTIME_LORA_UPDATING is enabled.
    "VLLM_LORA_RESOLVER_CACHE_DIR":
    lambda: os.getenv("VLLM_LORA_RESOLVER_CACHE_DIR", None),

    # Enables torch profiler if set.
    # Both AsyncLLM's CPU traces as well as workers'
    # traces (CPU & GPU) will be saved under this directory.
    # Note that it must be an absolute path.
    "VLLM_TORCH_PROFILER_DIR":
    lambda: (None if os.getenv("VLLM_TORCH_PROFILER_DIR", None) is None else os
             .path.abspath(os.path.expanduser(os.getenv(
        "VLLM_TORCH_PROFILER_DIR", ".")))),

    # Enable torch profiler to record shapes if set
    # VLLM_TORCH_PROFILER_RECORD_SHAPES=1. If not set, torch profiler will
    # not record shapes.
    "VLLM_TORCH_PROFILER_RECORD_SHAPES":
    lambda: bool(os.getenv("VLLM_TORCH_PROFILER_RECORD_SHAPES", "0") != "0"),

    # Enable torch profiler to profile memory if set
    # VLLM_TORCH_PROFILER_WITH_PROFILE_MEMORY=1. If not set, torch profiler
    # will not profile memory.
    "VLLM_TORCH_PROFILER_WITH_PROFILE_MEMORY":
    lambda: bool(
        os.getenv("VLLM_TORCH_PROFILER_WITH_PROFILE_MEMORY", "0") != "0"),

    # Enable torch profiler to profile stack if set
    # VLLM_TORCH_PROFILER_WITH_STACK=1. If not set, torch profiler WILL
    # profile stack by default.
    "VLLM_TORCH_PROFILER_WITH_STACK":
    lambda: bool(os.getenv("VLLM_TORCH_PROFILER_WITH_STACK", "1") != "0"),

    # Enable torch profiler to profile flops if set
    # VLLM_TORCH_PROFILER_WITH_FLOPS=1. If not set, torch profiler will
    # not profile flops.
    "VLLM_TORCH_PROFILER_WITH_FLOPS":
    lambda: bool(os.getenv("VLLM_TORCH_PROFILER_WITH_FLOPS", "0") != "0"),

    # If set, vLLM will use Triton implementations of AWQ.
    "VLLM_USE_TRITON_AWQ":
    lambda: bool(int(os.getenv("VLLM_USE_TRITON_AWQ", "0"))),

    # If set, allow loading or unloading lora adapters in runtime,
    "VLLM_ALLOW_RUNTIME_LORA_UPDATING":
    lambda:
    (os.environ.get("VLLM_ALLOW_RUNTIME_LORA_UPDATING", "0").strip().lower() in
     ("1", "true")),

    # We assume drivers can report p2p status correctly.
    # If the program hangs when using custom allreduce,
    # potantially caused by a bug in the driver (535 series),
    # if might be helpful to set VLLM_SKIP_P2P_CHECK=0
    # so that vLLM can verify if p2p is actually working.
    # See https://github.com/vllm-project/vllm/blob/a9b15c606fea67a072416ea0ea115261a2756058/vllm/distributed/device_communicators/custom_all_reduce_utils.py#L101-L108 for details. # noqa
    "VLLM_SKIP_P2P_CHECK":
    lambda: os.getenv("VLLM_SKIP_P2P_CHECK", "1") == "1",

    # List of quantization kernels that should be disabled, used for testing
    # and performance comparisons. Currently only affects MPLinearKernel
    # selection
    # (kernels: MacheteLinearKernel, MarlinLinearKernel, ExllamaLinearKernel)
    "VLLM_DISABLED_KERNELS":
    lambda: [] if "VLLM_DISABLED_KERNELS" not in os.environ else os.environ[
        "VLLM_DISABLED_KERNELS"].split(","),

    # If set, use the V1 code path.
    "VLLM_USE_V1":
    lambda: bool(int(os.getenv("VLLM_USE_V1", "1"))),

    # Disable aiter ops unless specifically enabled.
    # Acts as a parent switch to enable the rest of the other operations.
    "VLLM_ROCM_USE_AITER":
    lambda: (os.getenv("VLLM_ROCM_USE_AITER", "False").lower() in
             ("true", "1")),

    # Whether to use aiter paged attention.
    # By default is disabled.
    "VLLM_ROCM_USE_AITER_PAGED_ATTN":
    lambda: (os.getenv("VLLM_ROCM_USE_AITER_PAGED_ATTN", "False").lower() in
             ("true", "1")),

    # use aiter linear op if aiter ops are enabled
    # The following list of related ops
    # - scaled_mm (per-tensor / rowwise)
    "VLLM_ROCM_USE_AITER_LINEAR":
    lambda: (os.getenv("VLLM_ROCM_USE_AITER_LINEAR", "True").lower() in
             ("true", "1")),

    # Whether to use aiter moe ops.
    # By default is enabled.
    "VLLM_ROCM_USE_AITER_MOE":
    lambda: (os.getenv("VLLM_ROCM_USE_AITER_MOE", "True").lower() in
             ("true", "1")),

    # use aiter rms norm op if aiter ops are enabled.
    "VLLM_ROCM_USE_AITER_RMSNORM":
    lambda: (os.getenv("VLLM_ROCM_USE_AITER_RMSNORM", "True").lower() in
             ("true", "1")),

    # Whether to use aiter mla ops.
    # By default is enabled.
    "VLLM_ROCM_USE_AITER_MLA":
    lambda: (os.getenv("VLLM_ROCM_USE_AITER_MLA", "True").lower() in
             ("true", "1")),

    # Whether to use aiter mha ops.
    # By default is enabled.
    "VLLM_ROCM_USE_AITER_MHA":
    lambda: (os.getenv("VLLM_ROCM_USE_AITER_MHA", "True").lower() in
             ("true", "1")),

    # Whether to use aiter triton fp8 bmm kernel
    # By default is enabled.
    "VLLM_ROCM_USE_AITER_FP8BMM":
    lambda: (os.getenv("VLLM_ROCM_USE_AITER_FP8BMM", "True").lower() in
             ("true", "1")),

    # use rocm skinny gemms
    "VLLM_ROCM_USE_SKINNY_GEMM":
    lambda: (os.getenv("VLLM_ROCM_USE_SKINNY_GEMM", "True").lower() in
             ("true", "1")),

    # Pad the fp8 weights to 256 bytes for ROCm
    "VLLM_ROCM_FP8_PADDING":
    lambda: bool(int(os.getenv("VLLM_ROCM_FP8_PADDING", "1"))),

    # Pad the weights for the moe kernel
    "VLLM_ROCM_MOE_PADDING":
    lambda: bool(int(os.getenv("VLLM_ROCM_MOE_PADDING", "1"))),

    # custom paged attention kernel for MI3* cards
    "VLLM_ROCM_CUSTOM_PAGED_ATTN":
    lambda: (os.getenv("VLLM_ROCM_CUSTOM_PAGED_ATTN", "True").lower() in
             ("true", "1")),

    # Custom quick allreduce kernel for MI3* cards
    # Choice of quantization level: FP, INT8, INT6, INT4 or NONE
    # Recommended for large models to get allreduce
    "VLLM_ROCM_QUICK_REDUCE_QUANTIZATION":
    lambda: os.getenv("VLLM_ROCM_QUICK_REDUCE_QUANTIZATION", "NONE").upper(),

    # Custom quick allreduce kernel for MI3* cards
    # Due to the lack of the bfloat16 asm instruction, bfloat16
    # kernels are slower than fp16,
    # If environment variable is set to 1, the input is converted to fp16
    "VLLM_ROCM_QUICK_REDUCE_CAST_BF16_TO_FP16":
    lambda:
    (os.getenv("VLLM_ROCM_QUICK_REDUCE_CAST_BF16_TO_FP16", "True").lower() in
     ("true", "1")),

    # Custom quick allreduce kernel for MI3* cards.
    # Controls the maximum allowed number of data bytes(MB) for custom quick
    # allreduce communication.
    # Default: 2048 MB.
    # Data exceeding this size will use either custom allreduce or RCCL
    # communication.
    "VLLM_ROCM_QUICK_REDUCE_MAX_SIZE_BYTES_MB":
    lambda: maybe_convert_int(
        os.environ.get("VLLM_ROCM_QUICK_REDUCE_MAX_SIZE_BYTES_MB", None)),

    # Divisor for dynamic query scale factor calculation for FP8 KV Cache
    "Q_SCALE_CONSTANT":
    lambda: int(os.getenv("Q_SCALE_CONSTANT", "200")),
    # Divisor for dynamic key scale factor calculation for FP8 KV Cache
    "K_SCALE_CONSTANT":
    lambda: int(os.getenv("K_SCALE_CONSTANT", "200")),
    # Divisor for dynamic value scale factor calculation for FP8 KV Cache
    "V_SCALE_CONSTANT":
    lambda: int(os.getenv("V_SCALE_CONSTANT", "100")),

    # If set, enable multiprocessing in LLM for the V1 code path.
    "VLLM_ENABLE_V1_MULTIPROCESSING":
    lambda: bool(int(os.getenv("VLLM_ENABLE_V1_MULTIPROCESSING", "1"))),
    "VLLM_LOG_BATCHSIZE_INTERVAL":
    lambda: float(os.getenv("VLLM_LOG_BATCHSIZE_INTERVAL", "-1")),
    "VLLM_DISABLE_COMPILE_CACHE":
    lambda: bool(int(os.getenv("VLLM_DISABLE_COMPILE_CACHE", "0"))),

    # If set, vllm will run in development mode, which will enable
    # some additional endpoints for developing and debugging,
    # e.g. `/reset_prefix_cache`
    "VLLM_SERVER_DEV_MODE":
    lambda: bool(int(os.getenv("VLLM_SERVER_DEV_MODE", "0"))),

    # Controls the maximum number of requests to handle in a
    # single asyncio task when processing per-token outputs in the
    # V1 AsyncLLM interface. It is applicable when handling a high
    # concurrency of streaming requests.
    # Setting this too high can result in a higher variance of
    # inter-message latencies. Setting it too low can negatively impact
    # TTFT and overall throughput.
    "VLLM_V1_OUTPUT_PROC_CHUNK_SIZE":
    lambda: int(os.getenv("VLLM_V1_OUTPUT_PROC_CHUNK_SIZE", "128")),

    # If set, vLLM will disable the MLA attention optimizations.
    "VLLM_MLA_DISABLE":
    lambda: bool(int(os.getenv("VLLM_MLA_DISABLE", "0"))),

    # Number of GPUs per worker in Ray, if it is set to be a fraction,
    # it allows ray to schedule multiple actors on a single GPU,
    # so that users can colocate other actors on the same GPUs as vLLM.
    "VLLM_RAY_PER_WORKER_GPUS":
    lambda: float(os.getenv("VLLM_RAY_PER_WORKER_GPUS", "1.0")),

    # Bundle indices for Ray, if it is set, it can control precisely
    # which indices are used for the Ray bundle, for every worker.
    # Format: comma-separated list of integers, e.g. "0,1,2,3"
    "VLLM_RAY_BUNDLE_INDICES":
    lambda: os.getenv("VLLM_RAY_BUNDLE_INDICES", ""),

    # In some system, find_loaded_library() may not work. So we allow users to
    # specify the path through environment variable VLLM_CUDART_SO_PATH.
    "VLLM_CUDART_SO_PATH":
    lambda: os.getenv("VLLM_CUDART_SO_PATH", None),

    # Rank of the process in the data parallel setting
    "VLLM_DP_RANK":
    lambda: int(os.getenv("VLLM_DP_RANK", "0")),

    # Rank of the process in the data parallel setting.
    # Defaults to VLLM_DP_RANK when not set.
    "VLLM_DP_RANK_LOCAL":
    lambda: int(
        os.getenv("VLLM_DP_RANK_LOCAL", sys.modules[__name__].VLLM_DP_RANK)),

    # World size of the data parallel setting
    "VLLM_DP_SIZE":
    lambda: int(os.getenv("VLLM_DP_SIZE", "1")),

    # IP address of the master node in the data parallel setting
    "VLLM_DP_MASTER_IP":
    lambda: os.getenv("VLLM_DP_MASTER_IP", "127.0.0.1"),

    # Port of the master node in the data parallel setting
    "VLLM_DP_MASTER_PORT":
    lambda: int(os.getenv("VLLM_DP_MASTER_PORT", "0")),

    # In the context of executing MoE models with Data-Parallel, Expert-Parallel
    # and Batched All-to-All dispatch/combine kernels, VLLM_MOE_DP_CHUNK_SIZE
    # dictates the quantum of tokens that can be dispatched from a DP
    # rank. All DP ranks process the activations in VLLM_MOE_DP_CHUNK_SIZE
    # units.
    "VLLM_MOE_DP_CHUNK_SIZE":
    lambda: int(os.getenv("VLLM_MOE_DP_CHUNK_SIZE", "256")),

    # Randomize inputs during dummy runs when using Data Parallel
    "VLLM_RANDOMIZE_DP_DUMMY_INPUTS":
    lambda: os.environ.get("VLLM_RANDOMIZE_DP_DUMMY_INPUTS", "0") == "1",

    # Whether to use S3 path for model loading in CI via RunAI Streamer
    "VLLM_CI_USE_S3":
    lambda: os.environ.get("VLLM_CI_USE_S3", "0") == "1",

    # Use model_redirect to redirect the model name to a local folder.
    # `model_redirect` can be a json file mapping the model between
    # repo_id and local folder:
    # {"meta-llama/Llama-3.2-1B": "/tmp/Llama-3.2-1B"}
    # or a space separated values table file:
    # meta-llama/Llama-3.2-1B   /tmp/Llama-3.2-1B
    "VLLM_MODEL_REDIRECT_PATH":
    lambda: os.environ.get("VLLM_MODEL_REDIRECT_PATH", None),

    # Whether to use atomicAdd reduce in gptq/awq marlin kernel.
    "VLLM_MARLIN_USE_ATOMIC_ADD":
    lambda: os.environ.get("VLLM_MARLIN_USE_ATOMIC_ADD", "0") == "1",

    # Whether to use marlin kernel in mxfp4 quantization method
    "VLLM_MXFP4_USE_MARLIN":
    lambda: maybe_convert_bool(os.environ.get("VLLM_MXFP4_USE_MARLIN", None)),

    # Whether to turn on the outlines cache for V0
    # This cache is unbounded and on disk, so it's not safe to use in
    # an environment with potentially malicious users.
    "VLLM_V0_USE_OUTLINES_CACHE":
    lambda: os.environ.get("VLLM_V0_USE_OUTLINES_CACHE", "0") == "1",

    # Whether to turn on the outlines cache for V1
    # This cache is unbounded and on disk, so it's not safe to use in
    # an environment with potentially malicious users.
    "VLLM_V1_USE_OUTLINES_CACHE":
    lambda: os.environ.get("VLLM_V1_USE_OUTLINES_CACHE", "0") == "1",

    # Gap between padding buckets for the forward pass. So we have
    # 8, we will run forward pass with [16, 24, 32, ...].
    "VLLM_TPU_BUCKET_PADDING_GAP":
    lambda: int(os.environ["VLLM_TPU_BUCKET_PADDING_GAP"])
    if "VLLM_TPU_BUCKET_PADDING_GAP" in os.environ else 0,
    "VLLM_TPU_MOST_MODEL_LEN":
    lambda: maybe_convert_int(os.environ.get("VLLM_TPU_MOST_MODEL_LEN", None)),

    # Whether using Pathways
    "VLLM_TPU_USING_PATHWAYS":
    lambda: bool("proxy" in os.getenv("JAX_PLATFORMS", "").lower()),

    # Allow use of DeepGemm kernels for fused moe ops.
    "VLLM_USE_DEEP_GEMM":
    lambda: bool(int(os.getenv("VLLM_USE_DEEP_GEMM", "0"))),

    # Whether to use E8M0 scaling when DeepGEMM is used on Blackwell GPUs.
    "VLLM_USE_DEEP_GEMM_E8M0":
    lambda: bool(int(os.getenv("VLLM_USE_DEEP_GEMM_E8M0", "1"))),
    # TODO(wentao): unify the two E8M0 flags after verifying the correctness.
    # Whether to use E8M0 scaling when DeepGEMM is used on Hopper GPUs.
    "VLLM_USE_DEEP_GEMM_E8M0_HOPPER":
    lambda: bool(int(os.getenv("VLLM_USE_DEEP_GEMM_E8M0_HOPPER", "0"))),
    # DeepGemm JITs the kernels on-demand. The warmup attempts to make DeepGemm
    # JIT all the required kernels before model execution so there is no
    # JIT'ing in the hot-path. However, this warmup increases the engine
    # startup time by a couple of minutes.
    # Set `VLLM_SKIP_DEEP_GEMM_WARMUP` to disable the warmup.
    "VLLM_SKIP_DEEP_GEMM_WARMUP":
    lambda: bool(int(os.getenv("VLLM_SKIP_DEEP_GEMM_WARMUP", "0"))),

    # Whether to use fused grouped_topk used for MoE expert selection.
    "VLLM_USE_FUSED_MOE_GROUPED_TOPK":
    lambda: bool(int(os.getenv("VLLM_USE_FUSED_MOE_GROUPED_TOPK", "1"))),

    # Allow use of FlashInfer MoE kernels for fused moe ops.
    "VLLM_USE_FLASHINFER_MOE_FP8":
    lambda: bool(int(os.getenv("VLLM_USE_FLASHINFER_MOE_FP8", "0"))),

    # Allow use of FlashInfer CUTLASS kernels for fused moe ops.
    "VLLM_USE_FLASHINFER_MOE_FP4":
    lambda: bool(int(os.getenv("VLLM_USE_FLASHINFER_MOE_FP4", "0"))),

    # If set to 1, use the FlashInfer
    # MXFP8 (activation) x MXFP4 (weight) MoE backend.
    "VLLM_USE_FLASHINFER_MOE_MXFP4_MXFP8":
    lambda: bool(int(os.getenv("VLLM_USE_FLASHINFER_MOE_MXFP4_MXFP8", "0"))),

    # If set to 1, use the FlashInfer
    # BF16 (activation) x MXFP4 (weight) MoE backend.
    "VLLM_USE_FLASHINFER_MOE_MXFP4_BF16":
    lambda: bool(int(os.getenv("VLLM_USE_FLASHINFER_MOE_MXFP4_BF16", "0"))),

    # Control the cache sized used by the xgrammar compiler. The default
    # of 512 MB should be enough for roughly 1000 JSON schemas.
    # It can be changed with this variable if needed for some reason.
    "VLLM_XGRAMMAR_CACHE_MB":
    lambda: int(os.getenv("VLLM_XGRAMMAR_CACHE_MB", "512")),

    # Control the threshold for msgspec to use 'zero copy' for
    # serialization/deserialization of tensors. Tensors below
    # this limit will be encoded into the msgpack buffer, and
    # tensors above will instead be sent via a separate message.
    # While the sending side still actually copies the tensor
    # in all cases, on the receiving side, tensors above this
    # limit will actually be zero-copy decoded.
    "VLLM_MSGPACK_ZERO_COPY_THRESHOLD":
    lambda: int(os.getenv("VLLM_MSGPACK_ZERO_COPY_THRESHOLD", "256")),

    # If set, allow insecure serialization using pickle.
    # This is useful for environments where it is deemed safe to use the
    # insecure method and it is needed for some reason.
    "VLLM_ALLOW_INSECURE_SERIALIZATION":
    lambda: bool(int(os.getenv("VLLM_ALLOW_INSECURE_SERIALIZATION", "0"))),

    # IP address used for NIXL handshake between remote agents.
    "VLLM_NIXL_SIDE_CHANNEL_HOST":
    lambda: os.getenv("VLLM_NIXL_SIDE_CHANNEL_HOST", "localhost"),

    # Port used for NIXL handshake between remote agents.
    "VLLM_NIXL_SIDE_CHANNEL_PORT":
    lambda: int(os.getenv("VLLM_NIXL_SIDE_CHANNEL_PORT", "5557")),

    # all2all backend for vllm's expert parallel communication
    # Available options:
    # - "naive": naive all2all implementation using all-reduce
    # - "pplx": use pplx kernels
    # - "deepep_high_throughput", use deepep high-throughput kernels
    # - "deepep_low_latency", use deepep low-latency kernels
    "VLLM_ALL2ALL_BACKEND":
    lambda: os.getenv("VLLM_ALL2ALL_BACKEND", "naive"),

    # Flashinfer MoE backend for vLLM's fused Mixture-of-Experts support. Both
    # require compute capability 10.0 or above.
    # Available options:
    # - "throughput":  [default]
    #     Uses CUTLASS kernels optimized for high-throughput batch inference.
    # - "latency":
    #     Uses TensorRT-LLM kernels optimized for low-latency inference.
    # To set this backend, define the environment variable:
    #     export VLLM_FLASHINFER_MOE_BACKEND=latency.
    # If not set, defaults to "throughput".
    "VLLM_FLASHINFER_MOE_BACKEND": lambda: os.getenv(
    "VLLM_FLASHINFER_MOE_BACKEND", "throughput"
    ),

    # Control the maximum number of tokens per expert supported by the
    # NVFP4 MoE CUTLASS Kernel. This value is used to create a buffer for
    # the blockscale tensor of activations NVFP4 Quantization.
    # This is used to prevent the kernel from running out of memory.
    "VLLM_MAX_TOKENS_PER_EXPERT_FP4_MOE":
    lambda: int(os.getenv("VLLM_MAX_TOKENS_PER_EXPERT_FP4_MOE", "163840")),

<<<<<<< HEAD
=======
    # Specifies the thresholds of the communicated tensor sizes under which
    # vllm should use flashinfer fused allreduce. The variable should be a
    # JSON with the following format:
    #     { <world size>: <max size in mb> }
    # Unspecified world sizes will fall back to
    #     { 2: 64, 4: 1, <everything else>: 0.5 }
    "VLLM_FLASHINFER_ALLREDUCE_FUSION_THRESHOLDS_MB":
    lambda: json.loads(os.getenv(
        "VLLM_FLASHINFER_ALLREDUCE_FUSION_THRESHOLDS_MB", "{}")),

>>>>>>> f4962a6d
    # MoE routing strategy selector.
    # See `RoutingSimulator.get_available_strategies()` # for available
    # strategies.
    # Cutstom routing strategies can be registered by
    # RoutingSimulator.register_strategy()
    # Note: custom strategies may not produce correct model outputs
    "VLLM_MOE_ROUTING_SIMULATION_STRATEGY":
    lambda: os.environ.get("VLLM_MOE_ROUTING_SIMULATION_STRATEGY", "").lower(),

    # Regex timeout for use by the vLLM tool parsing plugins.
    "VLLM_TOOL_PARSE_REGEX_TIMEOUT_SECONDS":
    lambda: int(os.getenv("VLLM_TOOL_PARSE_REGEX_TIMEOUT_SECONDS", "1")),

    # Reduce CPU usage when vLLM is idle. Enabling this will incur small
    # latency penalty when a request eventually comes.
    "VLLM_SLEEP_WHEN_IDLE":
    lambda: bool(int(os.getenv("VLLM_SLEEP_WHEN_IDLE", "0"))),

    # Control the max chunk bytes (in MB) for the rpc message queue.
    # Object larger than this threshold will be broadcast to worker
    # processes via zmq.
    "VLLM_MQ_MAX_CHUNK_BYTES_MB":
    lambda: int(os.getenv("VLLM_MQ_MAX_CHUNK_BYTES_MB", "16")),

    # Timeout in seconds for execute_model RPC calls in multiprocessing
    # executor (only applies when TP > 1).
    "VLLM_EXECUTE_MODEL_TIMEOUT_SECONDS":
    lambda: int(os.getenv("VLLM_EXECUTE_MODEL_TIMEOUT_SECONDS", "300")),

    # KV Cache layout used throughout vllm.
    # Some common values are:
    # - NHD
    # - HND
    # Where N=num_blocks, H=num_heads and D=head_size. The default value will
    # leave the layout choice to the backend. Mind that backends may only
    # implement and support a subset of all possible layouts.
    "VLLM_KV_CACHE_LAYOUT":
    lambda: os.getenv("VLLM_KV_CACHE_LAYOUT", None),

    # Enable checking whether the generated logits contain NaNs,
    # indicating corrupted output. Useful for debugging low level bugs
    # or bad hardware but it may add compute overhead.
    "VLLM_COMPUTE_NANS_IN_LOGITS":
    lambda: bool(int(os.getenv("VLLM_COMPUTE_NANS_IN_LOGITS", "0"))),

    # Controls whether or not emulations are used for NVFP4
    # generations on machines < 100 for compressed-tensors
    # models
    "VLLM_USE_NVFP4_CT_EMULATIONS":
    lambda: bool(int(os.getenv("VLLM_USE_NVFP4_CT_EMULATIONS", "0"))),

    # Time (in seconds) after which the KV cache on the producer side is
    # automatically cleared if no READ notification is received from the
    # consumer. This is only applicable when using NixlConnector in a
    # disaggregated decode-prefill setup.
    "VLLM_NIXL_ABORT_REQUEST_TIMEOUT":
    lambda: int(os.getenv("VLLM_NIXL_ABORT_REQUEST_TIMEOUT", "120")),

    # Controls whether or not to use cudnn prefill
    "VLLM_USE_CUDNN_PREFILL":
    lambda: bool(int(os.getenv("VLLM_USE_CUDNN_PREFILL", "0"))),

    # If set to 1, use the TRTLLM attention backend in flashinfer.
    "VLLM_USE_TRTLLM_ATTENTION":
    lambda: os.getenv("VLLM_USE_TRTLLM_ATTENTION", None),

    # If set, it means we pre-downloaded cubin files and flashinfer will
    # read the cubin files directly.
    "VLLM_HAS_FLASHINFER_CUBIN":
    lambda: os.getenv("VLLM_HAS_FLASHINFER_CUBIN", False),

    # If set to 1, force the use of TRTLLM FP4 GEMM backend in flashinfer.
    # Otherwise, uses the first available of: flashinfer cutlass GEMM,
    # vllm cutlass GEMM, marlin GEMM.
    "VLLM_USE_TRTLLM_FP4_GEMM":
    lambda: bool(int(os.getenv("VLLM_USE_TRTLLM_FP4_GEMM", "0"))),

    # Controls garbage collection during CUDA graph capture.
    # If set to 0 (default), enables GC freezing to speed up capture time.
    # If set to 1, allows GC to run during capture.
    "VLLM_ENABLE_CUDAGRAPH_GC":
    lambda: bool(int(os.getenv("VLLM_ENABLE_CUDAGRAPH_GC", "0"))),

    # Disable padding to CUDA graph capture batch sizes.
    # TODO(wentao): https://github.com/vllm-project/vllm/issues/23378
    # After the issue is fixed, we can remove this flag.
    "VLLM_DISABLE_PAD_FOR_CUDAGRAPH":
    lambda: bool(int(os.getenv("VLLM_DISABLE_PAD_FOR_CUDAGRAPH", "0"))),

    # Used to force set up loopback IP
    "VLLM_LOOPBACK_IP":
    lambda: os.getenv("VLLM_LOOPBACK_IP", ""),

    # Used to set the process name prefix for vLLM processes.
    # This is useful for debugging and monitoring purposes.
    # The default value is "VLLM".
    "VLLM_PROCESS_NAME_PREFIX":
    lambda: os.getenv("VLLM_PROCESS_NAME_PREFIX", "VLLM"),

    # Allow chunked local attention with hybrid kv cache manager.
    # Currently using the Hybrid KV cache manager with chunked local attention
    # in the Llama4 models (the only models currently using chunked local attn)
    # causes a latency regression. For this reason, we disable it by default.
    # This flag is used to allow users to enable it if they want to (to save on
    # kv-cache memory usage and enable longer contexts)
    # TODO(lucas): Remove this flag once latency regression is resolved.
    "VLLM_ALLOW_CHUNKED_LOCAL_ATTN_WITH_HYBRID_KV_CACHE":
    lambda: bool(int(os.getenv(\
            "VLLM_ALLOW_CHUNKED_LOCAL_ATTN_WITH_HYBRID_KV_CACHE", "0"))),

    # Enables support for the "store" option in the OpenAI Responses API.
    # When set to 1, vLLM's OpenAI server will retain the input and output
    # messages for those requests in memory. By default, this is disabled (0),
    # and the "store" option is ignored.
    # NOTE/WARNING:
    # 1. Messages are kept in memory only (not persisted to disk) and will be
    #    lost when the vLLM server shuts down.
    # 2. Enabling this option will cause a memory leak, as stored messages are
    #    never removed from memory until the server terminates.
    "VLLM_ENABLE_RESPONSES_API_STORE":
    lambda: bool(int(os.getenv("VLLM_ENABLE_RESPONSES_API_STORE", "0"))),

    # Whether to use pytorch symmetric memory for allreduce
    "VLLM_ALLREDUCE_USE_SYMM_MEM":
    lambda: bool(int(os.getenv("VLLM_ALLREDUCE_USE_SYMM_MEM", "0"))),

    # Allows vllm to find tuned config under customized folder
    "VLLM_TUNED_CONFIG_FOLDER":
    lambda: os.getenv("VLLM_TUNED_CONFIG_FOLDER", None),

    # Add optional custom scopes for profiling, disable to avoid overheads
    "VLLM_CUSTOM_SCOPES_FOR_PROFILING":
    lambda: bool(int(os.getenv("VLLM_CUSTOM_SCOPES_FOR_PROFILING", "0"))),
}

# --8<-- [end:env-vars-definition]


def __getattr__(name: str):
    # lazy evaluation of environment variables
    if name in environment_variables:
        return environment_variables[name]()
    raise AttributeError(f"module {__name__!r} has no attribute {name!r}")


def __dir__():
    return list(environment_variables.keys())


def is_set(name: str):
    """Check if an environment variable is explicitly set."""
    if name in environment_variables:
        return name in os.environ
    raise AttributeError(f"module {__name__!r} has no attribute {name!r}")


def set_vllm_use_v1(use_v1: bool):
    if is_set("VLLM_USE_V1"):
        raise ValueError(
            "Should not call set_vllm_use_v1() if VLLM_USE_V1 is set "
            "explicitly by the user. Please raise this as a Github "
            "Issue and explicitly set VLLM_USE_V1=0 or 1.")
    os.environ["VLLM_USE_V1"] = "1" if use_v1 else "0"


def compute_hash() -> str:
    """
    WARNING: Whenever a new key is added to this environment
    variables, ensure that it is included in the factors list if
    it affects the computation graph. For example, different values
    of VLLM_PP_LAYER_PARTITION will generate different computation
    graphs, so it is included in the factors list. The env vars that
    affect the choice of different kernels or attention backends should
    also be included in the factors list.
    """

    # The values of envs may affects the computation graph.
    # TODO(DefTruth): hash all environment variables?
    # for key in environment_variables:
    #     factorize(key)
    environment_variables_to_hash = [
        "VLLM_PP_LAYER_PARTITION",
        "VLLM_MLA_DISABLE",
        "VLLM_USE_TRITON_FLASH_ATTN",
        "VLLM_USE_TRITON_AWQ",
        "VLLM_DP_RANK",
        "VLLM_DP_SIZE",
        "VLLM_USE_STANDALONE_COMPILE",
        "VLLM_FUSED_MOE_CHUNK_SIZE",
        "VLLM_FLASHINFER_MOE_BACKEND",
        "VLLM_V1_USE_PREFILL_DECODE_ATTENTION",
        "VLLM_USE_AITER_UNIFIED_ATTENTION",
        "VLLM_ATTENTION_BACKEND",
        "VLLM_USE_FLASHINFER_SAMPLER",
        "VLLM_DISABLED_KERNELS",
        "VLLM_USE_DEEP_GEMM",
        "VLLM_USE_DEEP_GEMM_E8M0",
        "VLLM_USE_DEEP_GEMM_E8M0_HOPPER",
        "VLLM_USE_TRTLLM_FP4_GEMM",
        "VLLM_USE_FUSED_MOE_GROUPED_TOPK",
        "VLLM_USE_FLASHINFER_MOE_FP8",
        "VLLM_USE_FLASHINFER_MOE_FP4",
        "VLLM_USE_FLASHINFER_MOE_MXFP4_MXFP8",
        "VLLM_USE_FLASHINFER_MOE_MXFP4_BF16",
        "VLLM_USE_CUDNN_PREFILL",
        "VLLM_USE_TRTLLM_ATTENTION",
        "VLLM_ROCM_USE_AITER",
        "VLLM_ROCM_USE_AITER_PAGED_ATTN",
        "VLLM_ROCM_USE_AITER_LINEAR",
        "VLLM_ROCM_USE_AITER_MOE",
        "VLLM_ROCM_USE_AITER_RMSNORM",
        "VLLM_ROCM_USE_AITER_MLA",
        "VLLM_ROCM_USE_AITER_MHA",
        "VLLM_ROCM_USE_AITER_FP8BMM",
        "VLLM_ROCM_USE_SKINNY_GEMM",
        "VLLM_ROCM_FP8_PADDING",
        "VLLM_ROCM_MOE_PADDING",
        "VLLM_ROCM_CUSTOM_PAGED_ATTN",
        "VLLM_ROCM_QUICK_REDUCE_QUANTIZATION",
        "VLLM_ROCM_QUICK_REDUCE_CAST_BF16_TO_FP16",
        "VLLM_ROCM_QUICK_REDUCE_MAX_SIZE_BYTES_MB",
    ]
    for key in environment_variables_to_hash:
        # if this goes out of sync with environment_variables,
        # it's not a user error, it's a bug
        assert key in environment_variables, \
            "Please update environment_variables_to_hash in envs.py"

    factors = [
        environment_variables[key]() for key in environment_variables_to_hash
    ]

    hash_str = hashlib.md5(str(factors).encode(),
                           usedforsecurity=False).hexdigest()

    return hash_str<|MERGE_RESOLUTION|>--- conflicted
+++ resolved
@@ -1060,19 +1060,6 @@
     "VLLM_MAX_TOKENS_PER_EXPERT_FP4_MOE":
     lambda: int(os.getenv("VLLM_MAX_TOKENS_PER_EXPERT_FP4_MOE", "163840")),
 
-<<<<<<< HEAD
-=======
-    # Specifies the thresholds of the communicated tensor sizes under which
-    # vllm should use flashinfer fused allreduce. The variable should be a
-    # JSON with the following format:
-    #     { <world size>: <max size in mb> }
-    # Unspecified world sizes will fall back to
-    #     { 2: 64, 4: 1, <everything else>: 0.5 }
-    "VLLM_FLASHINFER_ALLREDUCE_FUSION_THRESHOLDS_MB":
-    lambda: json.loads(os.getenv(
-        "VLLM_FLASHINFER_ALLREDUCE_FUSION_THRESHOLDS_MB", "{}")),
-
->>>>>>> f4962a6d
     # MoE routing strategy selector.
     # See `RoutingSimulator.get_available_strategies()` # for available
     # strategies.
