--- conflicted
+++ resolved
@@ -990,11 +990,7 @@
     # Controls whether or not to use cudnn prefill
     "VLLM_MOCK_LP_ENTRYPOINT":
     lambda: bool(int(os.getenv("VLLM_MOCK_LP_ENTRYPOINT", "0"))),
-<<<<<<< HEAD
-    
-=======
-
->>>>>>> 5420fffe
+
     # Used to set the process name prefix for vLLM processes.
     # This is useful for debugging and monitoring purposes.
     # The default value is "VLLM".
