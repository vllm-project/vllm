--- conflicted
+++ resolved
@@ -150,15 +150,12 @@
     VLLM_ROCM_QUICK_REDUCE_QUANTIZATION: str = "NONE"
     VLLM_ROCM_QUICK_REDUCE_CAST_BF16_TO_FP16: bool = True
     VLLM_ROCM_QUICK_REDUCE_MAX_SIZE_BYTES_MB: Optional[int] = None
-<<<<<<< HEAD
-=======
     VLLM_NIXL_ABORT_REQUEST_TIMEOUT: int = 120
     VLLM_USE_CUDNN_PREFILL: bool = False
     VLLM_ENABLE_CUDAGRAPH_GC: bool = False
     VLLM_LOOPBACK_IP: str = ""
     VLLM_ALLOW_CHUNKED_LOCAL_ATTN_WITH_HYBRID_KV_CACHE: bool = False
     VLLM_ENABLE_RESPONSES_API_STORE: bool = False
->>>>>>> 016c25b5
 
 
 def get_default_cache_root():
@@ -807,17 +804,6 @@
     "VLLM_ROCM_QUICK_REDUCE_MAX_SIZE_BYTES_MB":
     lambda: maybe_convert_int(
         os.environ.get("VLLM_ROCM_QUICK_REDUCE_MAX_SIZE_BYTES_MB", None)),
-<<<<<<< HEAD
-
-    # If set, when running in Quark emulation mode, do not dequantize the
-    # weights at load time. Instead, dequantize weights on-the-fly during
-    # kernel execution.
-    # This allows running larger models at the cost of slower inference.
-    # This flag has no effect when not running in Quark emulation mode.
-    "VLLM_QUARK_EMU_MEM_OPT":
-    lambda: bool(int(os.getenv("VLLM_QUARK_EMU_MEM_OPT", "0"))),
-=======
->>>>>>> 016c25b5
 
     # Divisor for dynamic query scale factor calculation for FP8 KV Cache
     "Q_SCALE_CONSTANT":
