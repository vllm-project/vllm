--- conflicted
+++ resolved
@@ -16,13 +16,9 @@
     VLLM_NCCL_SO_PATH: Optional[str] = None
     LD_LIBRARY_PATH: Optional[str] = None
     VLLM_USE_TRITON_FLASH_ATTN: bool = True
-<<<<<<< HEAD
     VLLM_USE_ROCM_CUSTOM_PAGED_ATTN_FP8_OUT: bool = True
-    VLLM_V1_USE_PREFILL_DECODE_ATTENTION: bool = True
-=======
     VLLM_V1_USE_PREFILL_DECODE_ATTENTION: bool = False
     VLLM_USE_AITER_UNIFIED_ATTENTION: bool = False
->>>>>>> 4fbd8bb5
     VLLM_FLASH_ATTN_VERSION: Optional[int] = None
     LOCAL_RANK: int = 0
     CUDA_VISIBLE_DEVICES: Optional[str] = None
