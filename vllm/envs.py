--- conflicted
+++ resolved
@@ -16,11 +16,8 @@
     VLLM_NCCL_SO_PATH: Optional[str] = None
     LD_LIBRARY_PATH: Optional[str] = None
     VLLM_USE_TRITON_FLASH_ATTN: bool = True
-<<<<<<< HEAD
     VLLM_USE_ROCM_CUSTOM_PAGED_ATTN_FP8_OUT: bool = True
-    VLLM_USE_ROCM_FP8_FLASH_ATTN: bool = False
-=======
->>>>>>> b432b7a2
+    VLLM_USE_ROCM_FP8_FLASH_ATTN: bool = True
     VLLM_V1_USE_PREFILL_DECODE_ATTENTION: bool = False
     VLLM_FLASH_ATTN_VERSION: Optional[int] = None
     LOCAL_RANK: int = 0
@@ -94,12 +91,9 @@
     VLLM_ROCM_USE_AITER_RMSNORM: bool = True
     VLLM_ROCM_USE_AITER_MLA: bool = True
     VLLM_ROCM_USE_AITER_MHA: bool = True
-<<<<<<< HEAD
     VLLM_USE_AITER_TRITON_SILU_MUL: bool = False
     VLLM_TRITON_FP4_GEMM_USE_ASM: bool = False
     VLLM_USE_AITER_TRITON_ROPE: bool = False
-=======
->>>>>>> b432b7a2
     VLLM_ROCM_USE_SKINNY_GEMM: bool = True
     VLLM_ROCM_FP8_PADDING: bool = True
     VLLM_ROCM_MOE_PADDING: bool = True
@@ -563,9 +557,6 @@
     "VLLM_XLA_USE_SPMD":
     lambda: bool(int(os.getenv("VLLM_XLA_USE_SPMD", "0"))),
     "VLLM_FUSED_MOE_CHUNK_SIZE":
-<<<<<<< HEAD
-    lambda: int(os.getenv("VLLM_FUSED_MOE_CHUNK_SIZE", "65536")),
-=======
     lambda: int(os.getenv("VLLM_FUSED_MOE_CHUNK_SIZE", "32768")),
     # Control whether to use fused MoE activation chunking. Current chunking
     # logic is incompatible with torch.compile and causes IMA. See issue
@@ -573,7 +564,6 @@
     "VLLM_ENABLE_FUSED_MOE_ACTIVATION_CHUNKING":
     lambda: bool(
         int(os.getenv("VLLM_ENABLE_FUSED_MOE_ACTIVATION_CHUNKING", "1"))),
->>>>>>> b432b7a2
 
     # If set, vllm will skip the deprecation warnings.
     "VLLM_NO_DEPRECATION_WARNING":
@@ -701,7 +691,6 @@
     lambda: (os.getenv("VLLM_ROCM_USE_AITER_MHA", "True").lower() in
              ("true", "1")),
 
-<<<<<<< HEAD
     # Whether to use aiter silu mul.
     # By default is disabled.
     "VLLM_USE_AITER_TRITON_SILU_MUL":
@@ -720,8 +709,6 @@
     lambda: (os.getenv("VLLM_USE_AITER_TRITON_ROPE", "False").lower() in
              ("true", "1")),
 
-=======
->>>>>>> b432b7a2
     # use rocm skinny gemms
     "VLLM_ROCM_USE_SKINNY_GEMM":
     lambda: (os.getenv("VLLM_ROCM_USE_SKINNY_GEMM", "True").lower() in
