--- conflicted
+++ resolved
@@ -1507,7 +1507,6 @@
     does not affect compiled graph structure or kernel routing.
     """
 
-<<<<<<< HEAD
     ignored_factors: set[str] = {
         "MAX_JOBS", "VLLM_RPC_BASE_PATH", "VLLM_USE_MODELSCOPE",
         "VLLM_RINGBUFFER_WARNING_INTERVAL", "LD_LIBRARY_PATH",
@@ -1536,76 +1535,4 @@
             # Preserve the factor with a stable placeholder to avoid
             # under-hashing.
             factors[factor] = f"<unserializable:{type(raw).__name__}>"
-    return factors
-=======
-    # The values of envs may affects the computation graph.
-    # TODO(DefTruth): hash all environment variables?
-    # for key in environment_variables:
-    #     factorize(key)
-    environment_variables_to_hash = [
-        "VLLM_PP_LAYER_PARTITION",
-        "VLLM_MLA_DISABLE",
-        "VLLM_FLASH_ATTN_MAX_NUM_SPLITS_FOR_CUDA_GRAPH",
-        "VLLM_USE_TRITON_FLASH_ATTN",
-        "VLLM_USE_TRITON_AWQ",
-        "VLLM_DP_RANK",
-        "VLLM_DP_SIZE",
-        "VLLM_USE_STANDALONE_COMPILE",
-        "VLLM_FUSED_MOE_CHUNK_SIZE",
-        "VLLM_FLASHINFER_MOE_BACKEND",
-        "VLLM_V1_USE_PREFILL_DECODE_ATTENTION",
-        "VLLM_USE_AITER_UNIFIED_ATTENTION",
-        "VLLM_ATTENTION_BACKEND",
-        "VLLM_USE_FLASHINFER_SAMPLER",
-        "VLLM_DISABLED_KERNELS",
-        "VLLM_USE_DEEP_GEMM",
-        "VLLM_USE_DEEP_GEMM_E8M0",
-        "VLLM_USE_DEEP_GEMM_E8M0_HOPPER",
-        "VLLM_USE_TRTLLM_FP4_GEMM",
-        "VLLM_USE_FUSED_MOE_GROUPED_TOPK",
-        "VLLM_USE_FLASHINFER_MOE_FP16",
-        "VLLM_USE_FLASHINFER_MOE_FP8",
-        "VLLM_USE_FLASHINFER_MOE_FP4",
-        "VLLM_USE_FLASHINFER_MOE_MXFP4_MXFP8",
-        "VLLM_USE_FLASHINFER_MOE_MXFP4_MXFP8_CUTLASS",
-        "VLLM_USE_FLASHINFER_MOE_MXFP4_BF16",
-        "VLLM_USE_CUDNN_PREFILL",
-        "VLLM_USE_TRTLLM_ATTENTION",
-        "VLLM_FLASHINFER_DISABLE_Q_QUANTIZATION",
-        "VLLM_ROCM_USE_AITER",
-        "VLLM_ROCM_USE_AITER_PAGED_ATTN",
-        "VLLM_ROCM_USE_AITER_LINEAR",
-        "VLLM_ROCM_USE_AITER_MOE",
-        "VLLM_ROCM_USE_AITER_RMSNORM",
-        "VLLM_ROCM_USE_AITER_MLA",
-        "VLLM_ROCM_USE_AITER_MHA",
-        "VLLM_ROCM_USE_AITER_FP4_ASM_GEMM",
-        "VLLM_ROCM_USE_TRITON_ROPE",
-        "VLLM_ROCM_USE_AITER_FP8BMM",
-        "VLLM_ROCM_USE_SKINNY_GEMM",
-        "VLLM_ROCM_FP8_PADDING",
-        "VLLM_ROCM_MOE_PADDING",
-        "VLLM_ROCM_CUSTOM_PAGED_ATTN",
-        "VLLM_ROCM_QUICK_REDUCE_QUANTIZATION",
-        "VLLM_ROCM_QUICK_REDUCE_CAST_BF16_TO_FP16",
-        "VLLM_ROCM_QUICK_REDUCE_MAX_SIZE_BYTES_MB",
-        "VLLM_ROCM_FP8_MFMA_PAGE_ATTN",
-        "VLLM_ENABLE_INDUCTOR_MAX_AUTOTUNE",
-        "VLLM_ENABLE_INDUCTOR_COORDINATE_DESCENT_TUNING",
-        "VLLM_USE_FBGEMM",
-    ]
-    for key in environment_variables_to_hash:
-        # if this goes out of sync with environment_variables,
-        # it's not a user error, it's a bug
-        assert key in environment_variables, \
-            "Please update environment_variables_to_hash in envs.py"
-
-    factors = [
-        environment_variables[key]() for key in environment_variables_to_hash
-    ]
-
-    hash_str = hashlib.md5(str(factors).encode(),
-                           usedforsecurity=False).hexdigest()
-
-    return hash_str
->>>>>>> 983056e4
+    return factors