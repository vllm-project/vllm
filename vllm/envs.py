--- conflicted
+++ resolved
@@ -193,13 +193,10 @@
     VLLM_DBO_COMM_SMS: int = 20
     GPT_OSS_SYSTEM_TOOL_MCP_LABELS: list[str] = []
     VLLM_PATTERN_MATCH_DEBUG: Optional[str] = None
-<<<<<<< HEAD
     VLLM_ENABLE_INDUCTOR_MAX_AUTOTUNE: bool = True
     VLLM_ENABLE_INDUCTOR_COORDINATE_DESCENT_TUNING: bool = True
-=======
     VLLM_USE_NCCL_SYMM_MEM: bool = False
     VLLM_NCCL_INCLUDE_PATH: Optional[str] = None
->>>>>>> 8c1c81a3
 
 
 def get_default_cache_root():
@@ -1418,7 +1415,6 @@
                             "code_interpreter",
                             "web_search_preview"]),
 
-<<<<<<< HEAD
     # Enable max_autotune & coordinate_descent_tuning in inductor_config
     # to compile static shapes passed from compile_sizes in compilation_config
     # If set to 1, enable max_autotune; By default, this is enabled (1)
@@ -1429,7 +1425,7 @@
     "VLLM_ENABLE_INDUCTOR_COORDINATE_DESCENT_TUNING":
     lambda: bool(int(os.getenv("VLLM_ENABLE_INDUCTOR_COORDINATE_DESCENT_TUNING",
         "1"))),
-=======
+
     # Flag to enable NCCL symmetric memory allocation and registration
     "VLLM_USE_NCCL_SYMM_MEM":
     lambda: bool(int(os.getenv("VLLM_USE_NCCL_SYMM_MEM", "0"))),
@@ -1438,7 +1434,6 @@
     "VLLM_NCCL_INCLUDE_PATH":
     lambda: os.environ.get("VLLM_NCCL_INCLUDE_PATH", None),
 
->>>>>>> 8c1c81a3
 }
 
 # --8<-- [end:env-vars-definition]
