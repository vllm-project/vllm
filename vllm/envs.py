# SPDX-License-Identifier: Apache-2.0

import hashlib
import os
import tempfile
from typing import TYPE_CHECKING, Any, Callable, Optional

if TYPE_CHECKING:
    VLLM_HOST_IP: str = ""
    VLLM_PORT: Optional[int] = None
    VLLM_RPC_BASE_PATH: str = tempfile.gettempdir()
    VLLM_USE_MODELSCOPE: bool = False
    VLLM_RINGBUFFER_WARNING_INTERVAL: int = 60
    VLLM_NCCL_SO_PATH: Optional[str] = None
    LD_LIBRARY_PATH: Optional[str] = None
    VLLM_USE_TRITON_FLASH_ATTN: bool = False
    VLLM_FLASH_ATTN_VERSION: Optional[int] = None
    LOCAL_RANK: int = 0
    CUDA_VISIBLE_DEVICES: Optional[str] = None
    VLLM_ENGINE_ITERATION_TIMEOUT_S: int = 60
    VLLM_API_KEY: Optional[str] = None
    S3_ACCESS_KEY_ID: Optional[str] = None
    S3_SECRET_ACCESS_KEY: Optional[str] = None
    S3_ENDPOINT_URL: Optional[str] = None
    VLLM_CACHE_ROOT: str = os.path.expanduser("~/.cache/vllm")
    VLLM_CONFIG_ROOT: str = os.path.expanduser("~/.config/vllm")
    VLLM_USAGE_STATS_SERVER: str = "https://stats.vllm.ai"
    VLLM_NO_USAGE_STATS: bool = False
    VLLM_DO_NOT_TRACK: bool = False
    VLLM_USAGE_SOURCE: str = ""
    VLLM_CONFIGURE_LOGGING: int = 1
    VLLM_LOGGING_LEVEL: str = "INFO"
    VLLM_LOGGING_PREFIX: str = ""
    VLLM_LOGGING_CONFIG_PATH: Optional[str] = None
    VLLM_LOGITS_PROCESSOR_THREADS: Optional[int] = None
    VLLM_TRACE_FUNCTION: int = 0
    VLLM_ATTENTION_BACKEND: Optional[str] = None
    VLLM_USE_FLASHINFER_SAMPLER: Optional[bool] = None
    VLLM_FLASHINFER_FORCE_TENSOR_CORES: bool = False
    VLLM_PP_LAYER_PARTITION: Optional[str] = None
    VLLM_CPU_KVCACHE_SPACE: int = 0
    VLLM_CPU_OMP_THREADS_BIND: str = ""
    VLLM_CPU_MOE_PREPACK: bool = True
    VLLM_XLA_CACHE_PATH: str = os.path.join(VLLM_CACHE_ROOT, "xla_cache")
    VLLM_XLA_CHECK_RECOMPILATION: bool = False
    VLLM_FUSED_MOE_CHUNK_SIZE: int = 64 * 1024
    VLLM_USE_RAY_SPMD_WORKER: bool = False
    VLLM_USE_RAY_COMPILED_DAG: bool = False
    VLLM_USE_RAY_COMPILED_DAG_NCCL_CHANNEL: bool = True
    VLLM_USE_RAY_COMPILED_DAG_OVERLAP_COMM: bool = False
    VLLM_WORKER_MULTIPROC_METHOD: str = "fork"
    VLLM_ASSETS_CACHE: str = os.path.join(VLLM_CACHE_ROOT, "assets")
    VLLM_IMAGE_FETCH_TIMEOUT: int = 5
    VLLM_VIDEO_FETCH_TIMEOUT: int = 30
    VLLM_AUDIO_FETCH_TIMEOUT: int = 10
    VLLM_MM_INPUT_CACHE_GIB: int = 8
    VLLM_TARGET_DEVICE: str = "cuda"
    MAX_JOBS: Optional[str] = None
    NVCC_THREADS: Optional[str] = None
    VLLM_USE_PRECOMPILED: bool = False
    VLLM_TEST_USE_PRECOMPILED_NIGHTLY_WHEEL: bool = False
    VLLM_NO_DEPRECATION_WARNING: bool = False
    VLLM_KEEP_ALIVE_ON_ENGINE_DEATH: bool = False
    CMAKE_BUILD_TYPE: Optional[str] = None
    VERBOSE: bool = False
    VLLM_ALLOW_LONG_MAX_MODEL_LEN: bool = False
    VLLM_RPC_TIMEOUT: int = 10000  # ms
    VLLM_PLUGINS: Optional[list[str]] = None
    VLLM_TORCH_PROFILER_DIR: Optional[str] = None
    VLLM_USE_TRITON_AWQ: bool = False
    VLLM_ALLOW_RUNTIME_LORA_UPDATING: bool = False
    VLLM_SKIP_P2P_CHECK: bool = False
    VLLM_DISABLED_KERNELS: list[str] = []
    VLLM_USE_V1: bool = True
    VLLM_ROCM_USE_AITER: bool = False
<<<<<<< HEAD
    VLLM_ROCM_USE_AITER_MOE: bool = True
    VLLM_ROCM_USE_AITER_FP8_BLOCK_SCALED_MOE: bool = True
=======
    VLLM_ROCM_USE_AITER_RMSNORM: bool = True
>>>>>>> cc8accfd
    VLLM_ROCM_FP8_PADDING: bool = True
    VLLM_ENABLE_V1_MULTIPROCESSING: bool = True
    VLLM_LOG_BATCHSIZE_INTERVAL: float = -1
    VLLM_DISABLE_COMPILE_CACHE: bool = False
    Q_SCALE_CONSTANT: int = 200
    K_SCALE_CONSTANT: int = 200
    V_SCALE_CONSTANT: int = 100
    VLLM_SERVER_DEV_MODE: bool = False
    VLLM_V1_OUTPUT_PROC_CHUNK_SIZE: int = 128
    VLLM_MLA_DISABLE: bool = False
    VLLM_ENABLE_MOE_ALIGN_BLOCK_SIZE_TRITON: bool = False
    VLLM_RAY_PER_WORKER_GPUS: float = 1.0
    VLLM_RAY_BUNDLE_INDICES: str = ""
    VLLM_CUDART_SO_PATH: Optional[str] = None
    VLLM_USE_HPU_CONTIGUOUS_CACHE_FETCH: bool = True
    VLLM_DP_RANK: int = 0
    VLLM_DP_SIZE: int = 1
    VLLM_DP_MASTER_IP: str = ""
    VLLM_DP_MASTER_PORT: int = 0
    VLLM_MARLIN_USE_ATOMIC_ADD: bool = False
    VLLM_V0_USE_OUTLINES_CACHE: bool = False
    VLLM_TPU_DISABLE_TOPK_TOPP_OPTIMIZATION: bool = False


def get_default_cache_root():
    return os.getenv(
        "XDG_CACHE_HOME",
        os.path.join(os.path.expanduser("~"), ".cache"),
    )


def get_default_config_root():
    return os.getenv(
        "XDG_CONFIG_HOME",
        os.path.join(os.path.expanduser("~"), ".config"),
    )


def maybe_convert_int(value: Optional[str]) -> Optional[int]:
    if value is None:
        return None
    return int(value)


# The begin-* and end* here are used by the documentation generator
# to extract the used env vars.

# begin-env-vars-definition

environment_variables: dict[str, Callable[[], Any]] = {

    # ================== Installation Time Env Vars ==================

    # Target device of vLLM, supporting [cuda (by default),
    # rocm, neuron, cpu]
    "VLLM_TARGET_DEVICE":
    lambda: os.getenv("VLLM_TARGET_DEVICE", "cuda"),

    # Maximum number of compilation jobs to run in parallel.
    # By default this is the number of CPUs
    "MAX_JOBS":
    lambda: os.getenv("MAX_JOBS", None),

    # Number of threads to use for nvcc
    # By default this is 1.
    # If set, `MAX_JOBS` will be reduced to avoid oversubscribing the CPU.
    "NVCC_THREADS":
    lambda: os.getenv("NVCC_THREADS", None),

    # If set, vllm will use precompiled binaries (*.so)
    "VLLM_USE_PRECOMPILED":
    lambda: bool(os.environ.get("VLLM_USE_PRECOMPILED")) or bool(
        os.environ.get("VLLM_PRECOMPILED_WHEEL_LOCATION")),

    # Whether to force using nightly wheel in python build.
    # This is used for testing the nightly wheel in python build.
    "VLLM_TEST_USE_PRECOMPILED_NIGHTLY_WHEEL":
    lambda: bool(int(os.getenv("VLLM_TEST_USE_PRECOMPILED_NIGHTLY_WHEEL", "0"))
                 ),

    # CMake build type
    # If not set, defaults to "Debug" or "RelWithDebInfo"
    # Available options: "Debug", "Release", "RelWithDebInfo"
    "CMAKE_BUILD_TYPE":
    lambda: os.getenv("CMAKE_BUILD_TYPE"),

    # If set, vllm will print verbose logs during installation
    "VERBOSE":
    lambda: bool(int(os.getenv('VERBOSE', '0'))),

    # Root directory for vLLM configuration files
    # Defaults to `~/.config/vllm` unless `XDG_CONFIG_HOME` is set
    # Note that this not only affects how vllm finds its configuration files
    # during runtime, but also affects how vllm installs its configuration
    # files during **installation**.
    "VLLM_CONFIG_ROOT":
    lambda: os.path.expanduser(
        os.getenv(
            "VLLM_CONFIG_ROOT",
            os.path.join(get_default_config_root(), "vllm"),
        )),

    # ================== Runtime Env Vars ==================

    # Root directory for vLLM cache files
    # Defaults to `~/.cache/vllm` unless `XDG_CACHE_HOME` is set
    "VLLM_CACHE_ROOT":
    lambda: os.path.expanduser(
        os.getenv(
            "VLLM_CACHE_ROOT",
            os.path.join(get_default_cache_root(), "vllm"),
        )),

    # used in distributed environment to determine the ip address
    # of the current node, when the node has multiple network interfaces.
    # If you are using multi-node inference, you should set this differently
    # on each node.
    'VLLM_HOST_IP':
    lambda: os.getenv('VLLM_HOST_IP', ""),

    # used in distributed environment to manually set the communication port
    # Note: if VLLM_PORT is set, and some code asks for multiple ports, the
    # VLLM_PORT will be used as the first port, and the rest will be generated
    # by incrementing the VLLM_PORT value.
    # '0' is used to make mypy happy
    'VLLM_PORT':
    lambda: int(os.getenv('VLLM_PORT', '0'))
    if 'VLLM_PORT' in os.environ else None,

    # path used for ipc when the frontend api server is running in
    # multi-processing mode to communicate with the backend engine process.
    'VLLM_RPC_BASE_PATH':
    lambda: os.getenv('VLLM_RPC_BASE_PATH', tempfile.gettempdir()),

    # If true, will load models from ModelScope instead of Hugging Face Hub.
    # note that the value is true or false, not numbers
    "VLLM_USE_MODELSCOPE":
    lambda: os.environ.get("VLLM_USE_MODELSCOPE", "False").lower() == "true",

    # Interval in seconds to log a warning message when the ring buffer is full
    "VLLM_RINGBUFFER_WARNING_INTERVAL":
    lambda: int(os.environ.get("VLLM_RINGBUFFER_WARNING_INTERVAL", "60")),

    # path to cudatoolkit home directory, under which should be bin, include,
    # and lib directories.
    "CUDA_HOME":
    lambda: os.environ.get("CUDA_HOME", None),

    # Path to the NCCL library file. It is needed because nccl>=2.19 brought
    # by PyTorch contains a bug: https://github.com/NVIDIA/nccl/issues/1234
    "VLLM_NCCL_SO_PATH":
    lambda: os.environ.get("VLLM_NCCL_SO_PATH", None),

    # when `VLLM_NCCL_SO_PATH` is not set, vllm will try to find the nccl
    # library file in the locations specified by `LD_LIBRARY_PATH`
    "LD_LIBRARY_PATH":
    lambda: os.environ.get("LD_LIBRARY_PATH", None),

    # flag to control if vllm should use triton flash attention
    "VLLM_USE_TRITON_FLASH_ATTN":
    lambda: (os.environ.get("VLLM_USE_TRITON_FLASH_ATTN", "True").lower() in
             ("true", "1")),

    # Force vllm to use a specific flash-attention version (2 or 3), only valid
    # when using the flash-attention backend.
    "VLLM_FLASH_ATTN_VERSION":
    lambda: maybe_convert_int(os.environ.get("VLLM_FLASH_ATTN_VERSION", None)),

    # Internal flag to enable Dynamo fullgraph capture
    "VLLM_TEST_DYNAMO_FULLGRAPH_CAPTURE":
    lambda: bool(
        os.environ.get("VLLM_TEST_DYNAMO_FULLGRAPH_CAPTURE", "1") != "0"),

    # local rank of the process in the distributed setting, used to determine
    # the GPU device id
    "LOCAL_RANK":
    lambda: int(os.environ.get("LOCAL_RANK", "0")),

    # used to control the visible devices in the distributed setting
    "CUDA_VISIBLE_DEVICES":
    lambda: os.environ.get("CUDA_VISIBLE_DEVICES", None),

    # timeout for each iteration in the engine
    "VLLM_ENGINE_ITERATION_TIMEOUT_S":
    lambda: int(os.environ.get("VLLM_ENGINE_ITERATION_TIMEOUT_S", "60")),

    # API key for vLLM API server
    "VLLM_API_KEY":
    lambda: os.environ.get("VLLM_API_KEY", None),

    # S3 access information, used for tensorizer to load model from S3
    "S3_ACCESS_KEY_ID":
    lambda: os.environ.get("S3_ACCESS_KEY_ID", None),
    "S3_SECRET_ACCESS_KEY":
    lambda: os.environ.get("S3_SECRET_ACCESS_KEY", None),
    "S3_ENDPOINT_URL":
    lambda: os.environ.get("S3_ENDPOINT_URL", None),

    # Usage stats collection
    "VLLM_USAGE_STATS_SERVER":
    lambda: os.environ.get("VLLM_USAGE_STATS_SERVER", "https://stats.vllm.ai"),
    "VLLM_NO_USAGE_STATS":
    lambda: os.environ.get("VLLM_NO_USAGE_STATS", "0") == "1",
    "VLLM_DO_NOT_TRACK":
    lambda: (os.environ.get("VLLM_DO_NOT_TRACK", None) or os.environ.get(
        "DO_NOT_TRACK", None) or "0") == "1",
    "VLLM_USAGE_SOURCE":
    lambda: os.environ.get("VLLM_USAGE_SOURCE", "production"),

    # Logging configuration
    # If set to 0, vllm will not configure logging
    # If set to 1, vllm will configure logging using the default configuration
    #    or the configuration file specified by VLLM_LOGGING_CONFIG_PATH
    "VLLM_CONFIGURE_LOGGING":
    lambda: int(os.getenv("VLLM_CONFIGURE_LOGGING", "1")),
    "VLLM_LOGGING_CONFIG_PATH":
    lambda: os.getenv("VLLM_LOGGING_CONFIG_PATH"),

    # this is used for configuring the default logging level
    "VLLM_LOGGING_LEVEL":
    lambda: os.getenv("VLLM_LOGGING_LEVEL", "INFO"),

    # if set, VLLM_LOGGING_PREFIX will be prepended to all log messages
    "VLLM_LOGGING_PREFIX":
    lambda: os.getenv("VLLM_LOGGING_PREFIX", ""),

    # if set, vllm will call logits processors in a thread pool with this many
    # threads. This is useful when using custom logits processors that either
    # (a) launch additional CUDA kernels or (b) do significant CPU-bound work
    # while not holding the python GIL, or both.
    "VLLM_LOGITS_PROCESSOR_THREADS":
    lambda: int(os.getenv("VLLM_LOGITS_PROCESSOR_THREADS", "0"))
    if "VLLM_LOGITS_PROCESSOR_THREADS" in os.environ else None,

    # Trace function calls
    # If set to 1, vllm will trace function calls
    # Useful for debugging
    "VLLM_TRACE_FUNCTION":
    lambda: int(os.getenv("VLLM_TRACE_FUNCTION", "0")),

    # Backend for attention computation
    # Available options:
    # - "TORCH_SDPA": use torch.nn.MultiheadAttention
    # - "FLASH_ATTN": use FlashAttention
    # - "XFORMERS": use XFormers
    # - "ROCM_FLASH": use ROCmFlashAttention
    # - "FLASHINFER": use flashinfer
    # - "FLASHMLA": use FlashMLA
    "VLLM_ATTENTION_BACKEND":
    lambda: os.getenv("VLLM_ATTENTION_BACKEND", None),

    # If set, vllm will use flashinfer sampler
    "VLLM_USE_FLASHINFER_SAMPLER":
    lambda: bool(int(os.environ["VLLM_USE_FLASHINFER_SAMPLER"]))
    if "VLLM_USE_FLASHINFER_SAMPLER" in os.environ else None,

    # If set, vllm will force flashinfer to use tensor cores;
    # otherwise will use heuristic based on model architecture.
    "VLLM_FLASHINFER_FORCE_TENSOR_CORES":
    lambda: bool(int(os.getenv("VLLM_FLASHINFER_FORCE_TENSOR_CORES", "0"))),

    # Pipeline stage partition strategy
    "VLLM_PP_LAYER_PARTITION":
    lambda: os.getenv("VLLM_PP_LAYER_PARTITION", None),

    # (CPU backend only) CPU key-value cache space.
    # default is 4GB
    "VLLM_CPU_KVCACHE_SPACE":
    lambda: int(os.getenv("VLLM_CPU_KVCACHE_SPACE", "0")),

    # (CPU backend only) CPU core ids bound by OpenMP threads, e.g., "0-31",
    # "0,1,2", "0-31,33". CPU cores of different ranks are separated by '|'.
    "VLLM_CPU_OMP_THREADS_BIND":
    lambda: os.getenv("VLLM_CPU_OMP_THREADS_BIND", "all"),

    # (CPU backend only) whether to use prepack for MoE layer. This will be
    # passed to ipex.llm.modules.GatedMLPMOE. On unsupported CPUs, you might
    # need to set this to "0" (False).
    "VLLM_CPU_MOE_PREPACK":
    lambda: bool(int(os.getenv("VLLM_CPU_MOE_PREPACK", "1"))),

    # If the env var is set, then all workers will execute as separate
    # processes from the engine, and we use the same mechanism to trigger
    # execution on all workers.
    # Run vLLM with VLLM_USE_RAY_SPMD_WORKER=1 to enable it.
    "VLLM_USE_RAY_SPMD_WORKER":
    lambda: bool(int(os.getenv("VLLM_USE_RAY_SPMD_WORKER", "0"))),

    # If the env var is set, it uses the Ray's Compiled Graph
    # (previously known as ADAG) API which optimizes the
    # control plane overhead.
    # Run vLLM with VLLM_USE_RAY_COMPILED_DAG=1 to enable it.
    "VLLM_USE_RAY_COMPILED_DAG":
    lambda: bool(int(os.getenv("VLLM_USE_RAY_COMPILED_DAG", "0"))),

    # If the env var is set, it uses NCCL for communication in
    # Ray's Compiled Graph. This flag is ignored if
    # VLLM_USE_RAY_COMPILED_DAG is not set.
    "VLLM_USE_RAY_COMPILED_DAG_NCCL_CHANNEL":
    lambda: bool(int(os.getenv("VLLM_USE_RAY_COMPILED_DAG_NCCL_CHANNEL", "1"))
                 ),

    # If the env var is set, it enables GPU communication overlap
    # (experimental feature) in Ray's Compiled Graph. This flag is ignored if
    # VLLM_USE_RAY_COMPILED_DAG is not set.
    "VLLM_USE_RAY_COMPILED_DAG_OVERLAP_COMM":
    lambda: bool(int(os.getenv("VLLM_USE_RAY_COMPILED_DAG_OVERLAP_COMM", "0"))
                 ),

    # Use dedicated multiprocess context for workers.
    # Both spawn and fork work
    "VLLM_WORKER_MULTIPROC_METHOD":
    lambda: os.getenv("VLLM_WORKER_MULTIPROC_METHOD", "fork"),

    # Path to the cache for storing downloaded assets
    "VLLM_ASSETS_CACHE":
    lambda: os.path.expanduser(
        os.getenv(
            "VLLM_ASSETS_CACHE",
            os.path.join(get_default_cache_root(), "vllm", "assets"),
        )),

    # Timeout for fetching images when serving multimodal models
    # Default is 5 seconds
    "VLLM_IMAGE_FETCH_TIMEOUT":
    lambda: int(os.getenv("VLLM_IMAGE_FETCH_TIMEOUT", "5")),

    # Timeout for fetching videos when serving multimodal models
    # Default is 30 seconds
    "VLLM_VIDEO_FETCH_TIMEOUT":
    lambda: int(os.getenv("VLLM_VIDEO_FETCH_TIMEOUT", "30")),

    # Timeout for fetching audio when serving multimodal models
    # Default is 10 seconds
    "VLLM_AUDIO_FETCH_TIMEOUT":
    lambda: int(os.getenv("VLLM_AUDIO_FETCH_TIMEOUT", "10")),

    # Cache size (in GiB) for multimodal input cache
    # Default is 8GiB
    "VLLM_MM_INPUT_CACHE_GIB":
    lambda: int(os.getenv("VLLM_MM_INPUT_CACHE_GIB", "8")),

    # Path to the XLA persistent cache directory.
    # Only used for XLA devices such as TPUs.
    "VLLM_XLA_CACHE_PATH":
    lambda: os.path.expanduser(
        os.getenv(
            "VLLM_XLA_CACHE_PATH",
            os.path.join(get_default_cache_root(), "vllm", "xla_cache"),
        )),

    # If set, assert on XLA recompilation after each execution step.
    "VLLM_XLA_CHECK_RECOMPILATION":
    lambda: bool(int(os.getenv("VLLM_XLA_CHECK_RECOMPILATION", "0"))),
    "VLLM_FUSED_MOE_CHUNK_SIZE":
    lambda: int(os.getenv("VLLM_FUSED_MOE_CHUNK_SIZE", "32768")),

    # If set, vllm will skip the deprecation warnings.
    "VLLM_NO_DEPRECATION_WARNING":
    lambda: bool(int(os.getenv("VLLM_NO_DEPRECATION_WARNING", "0"))),

    # If set, the OpenAI API server will stay alive even after the underlying
    # AsyncLLMEngine errors and stops serving requests
    "VLLM_KEEP_ALIVE_ON_ENGINE_DEATH":
    lambda: bool(os.getenv("VLLM_KEEP_ALIVE_ON_ENGINE_DEATH", 0)),

    # If the env var VLLM_ALLOW_LONG_MAX_MODEL_LEN is set, it allows
    # the user to specify a max sequence length greater than
    # the max length derived from the model's config.json.
    # To enable this, set VLLM_ALLOW_LONG_MAX_MODEL_LEN=1.
    "VLLM_ALLOW_LONG_MAX_MODEL_LEN":
    lambda:
    (os.environ.get("VLLM_ALLOW_LONG_MAX_MODEL_LEN", "0").strip().lower() in
     ("1", "true")),

    # If set, forces FP8 Marlin to be used for FP8 quantization regardless
    # of the hardware support for FP8 compute.
    "VLLM_TEST_FORCE_FP8_MARLIN":
    lambda:
    (os.environ.get("VLLM_TEST_FORCE_FP8_MARLIN", "0").strip().lower() in
     ("1", "true")),
    "VLLM_TEST_FORCE_LOAD_FORMAT":
    lambda: os.getenv("VLLM_TEST_FORCE_LOAD_FORMAT", "dummy"),

    # Time in ms for the zmq client to wait for a response from the backend
    # server for simple data operations
    "VLLM_RPC_TIMEOUT":
    lambda: int(os.getenv("VLLM_RPC_TIMEOUT", "10000")),

    # a list of plugin names to load, separated by commas.
    # if this is not set, it means all plugins will be loaded
    # if this is set to an empty string, no plugins will be loaded
    "VLLM_PLUGINS":
    lambda: None if "VLLM_PLUGINS" not in os.environ else os.environ[
        "VLLM_PLUGINS"].split(","),

    # Enables torch profiler if set. Path to the directory where torch profiler
    # traces are saved. Note that it must be an absolute path.
    "VLLM_TORCH_PROFILER_DIR":
    lambda: (None if os.getenv("VLLM_TORCH_PROFILER_DIR", None) is None else os
             .path.expanduser(os.getenv("VLLM_TORCH_PROFILER_DIR", "."))),

    # If set, vLLM will use Triton implementations of AWQ.
    "VLLM_USE_TRITON_AWQ":
    lambda: bool(int(os.getenv("VLLM_USE_TRITON_AWQ", "0"))),

    # If set, allow loading or unloading lora adapters in runtime,
    "VLLM_ALLOW_RUNTIME_LORA_UPDATING":
    lambda:
    (os.environ.get("VLLM_ALLOW_RUNTIME_LORA_UPDATING", "0").strip().lower() in
     ("1", "true")),

    # By default, vLLM will check the peer-to-peer capability itself,
    # in case of broken drivers. See https://github.com/vllm-project/vllm/blob/a9b15c606fea67a072416ea0ea115261a2756058/vllm/distributed/device_communicators/custom_all_reduce_utils.py#L101-L108 for details. # noqa
    # If this env var is set to 1, vLLM will skip the peer-to-peer check,
    # and trust the driver's peer-to-peer capability report.
    "VLLM_SKIP_P2P_CHECK":
    lambda: os.getenv("VLLM_SKIP_P2P_CHECK", "0") == "1",

    # List of quantization kernels that should be disabled, used for testing
    # and performance comparisons. Currently only affects MPLinearKernel
    # selection
    # (kernels: MacheteLinearKernel, MarlinLinearKernel, ExllamaLinearKernel)
    "VLLM_DISABLED_KERNELS":
    lambda: [] if "VLLM_DISABLED_KERNELS" not in os.environ else os.environ[
        "VLLM_DISABLED_KERNELS"].split(","),

    # If set, use the V1 code path.
    "VLLM_USE_V1":
    lambda: bool(int(os.getenv("VLLM_USE_V1", "1"))),

<<<<<<< HEAD
    # Whether to enable all aiter ops.
    # Acts as a parent switch to enable/disable the aiter ops.
    # By default is enabled.
=======
    # Disable aiter ops unless specifically enabled.
    # Acts as a parent switch to enable the rest of the other operations.
>>>>>>> cc8accfd
    "VLLM_ROCM_USE_AITER":
    lambda: (os.getenv("VLLM_ROCM_USE_AITER", "False").lower() in
             ("true", "1")),

<<<<<<< HEAD
    # Whether to use aiter moe ops.
    # By default is enabled.
    "VLLM_ROCM_USE_AITER_MOE":
    lambda: (os.getenv("VLLM_ROCM_USE_AITER_MOE", "True").lower() in
             ("true", "1")),

    # Whether to use aiter block scaled moe kernel.
    # By default this is disabled.
    "VLLM_ROCM_USE_AITER_FP8_BLOCK_SCALED_MOE":
    lambda:
    (os.getenv("VLLM_ROCM_USE_AITER_FP8_BLOCK_SCALED_MOE", "false").lower() in
     ("true", "1")),

=======
    # use aiter rms norm op if aiter ops are enabled.
    "VLLM_ROCM_USE_AITER_RMSNORM":
    lambda: (os.getenv("VLLM_ROCM_USE_AITER_RMSNORM", "True").lower() in
             ("true", "1")),

>>>>>>> cc8accfd
    # Pad the fp8 weights to 256 bytes for ROCm
    "VLLM_ROCM_FP8_PADDING":
    lambda: bool(int(os.getenv("VLLM_ROCM_FP8_PADDING", "1"))),

    # Divisor for dynamic query scale factor calculation for FP8 KV Cache
    "Q_SCALE_CONSTANT":
    lambda: int(os.getenv("Q_SCALE_CONSTANT", "200")),
    # Divisor for dynamic key scale factor calculation for FP8 KV Cache
    "K_SCALE_CONSTANT":
    lambda: int(os.getenv("K_SCALE_CONSTANT", "200")),
    # Divisor for dynamic value scale factor calculation for FP8 KV Cache
    "V_SCALE_CONSTANT":
    lambda: int(os.getenv("V_SCALE_CONSTANT", "100")),

    # If set, enable multiprocessing in LLM for the V1 code path.
    "VLLM_ENABLE_V1_MULTIPROCESSING":
    lambda: bool(int(os.getenv("VLLM_ENABLE_V1_MULTIPROCESSING", "1"))),
    "VLLM_LOG_BATCHSIZE_INTERVAL":
    lambda: float(os.getenv("VLLM_LOG_BATCHSIZE_INTERVAL", "-1")),
    "VLLM_DISABLE_COMPILE_CACHE":
    lambda: bool(int(os.getenv("VLLM_DISABLE_COMPILE_CACHE", "0"))),

    # If set, vllm will run in development mode, which will enable
    # some additional endpoints for developing and debugging,
    # e.g. `/reset_prefix_cache`
    "VLLM_SERVER_DEV_MODE":
    lambda: bool(int(os.getenv("VLLM_SERVER_DEV_MODE", "0"))),

    # Controls the maximum number of requests to handle in a
    # single asyncio task when processing per-token outputs in the
    # V1 AsyncLLM interface. It is applicable when handling a high
    # concurrency of streaming requests.
    # Setting this too high can result in a higher variance of
    # inter-message latencies. Setting it too low can negatively impact
    # TTFT and overall throughput.
    "VLLM_V1_OUTPUT_PROC_CHUNK_SIZE":
    lambda: int(os.getenv("VLLM_V1_OUTPUT_PROC_CHUNK_SIZE", "128")),

    # If set, vLLM will disable the MLA attention optimizations.
    "VLLM_MLA_DISABLE":
    lambda: bool(int(os.getenv("VLLM_MLA_DISABLE", "0"))),

    # If set, vLLM will use the Triton implementation of moe_align_block_size,
    # i.e. moe_align_block_size_triton in fused_moe.py.
    "VLLM_ENABLE_MOE_ALIGN_BLOCK_SIZE_TRITON":
    lambda: bool(int(os.getenv("VLLM_ENABLE_MOE_ALIGN_BLOCK_SIZE_TRITON", "0"))
                 ),

    # Number of GPUs per worker in Ray, if it is set to be a fraction,
    # it allows ray to schedule multiple actors on a single GPU,
    # so that users can colocate other actors on the same GPUs as vLLM.
    "VLLM_RAY_PER_WORKER_GPUS":
    lambda: float(os.getenv("VLLM_RAY_PER_WORKER_GPUS", "1.0")),

    # Bundle indices for Ray, if it is set, it can control precisely
    # which indices are used for the Ray bundle, for every worker.
    # Format: comma-separated list of integers, e.g. "0,1,2,3"
    "VLLM_RAY_BUNDLE_INDICES":
    lambda: os.getenv("VLLM_RAY_BUNDLE_INDICES", ""),

    # In some system, find_loaded_library() may not work. So we allow users to
    # specify the path through environment variable VLLM_CUDART_SO_PATH.
    "VLLM_CUDART_SO_PATH":
    lambda: os.getenv("VLLM_CUDART_SO_PATH", None),

    # Contiguous cache fetching to avoid using costly gather operation on
    # Gaudi3. This is only applicable to HPU contiguous cache. If set to true,
    # contiguous cache fetch will be used.
    "VLLM_USE_HPU_CONTIGUOUS_CACHE_FETCH":
    lambda: os.environ.get("VLLM_CONTIGUOUS_PA", "true").lower() in
    ("1", "true"),

    # Rank of the process in the data parallel setting
    "VLLM_DP_RANK":
    lambda: int(os.getenv("VLLM_DP_RANK", "0")),

    # World size of the data parallel setting
    "VLLM_DP_SIZE":
    lambda: int(os.getenv("VLLM_DP_SIZE", "1")),

    # IP address of the master node in the data parallel setting
    "VLLM_DP_MASTER_IP":
    lambda: os.getenv("VLLM_DP_MASTER_IP", "127.0.0.1"),

    # Port of the master node in the data parallel setting
    "VLLM_DP_MASTER_PORT":
    lambda: int(os.getenv("VLLM_DP_MASTER_PORT", "0")),

    # Whether to use S3 path for model loading in CI via RunAI Streamer
    "VLLM_CI_USE_S3":
    lambda: os.environ.get("VLLM_CI_USE_S3", "0") == "1",

    # Whether to use atomicAdd reduce in gptq/awq marlin kernel.
    "VLLM_MARLIN_USE_ATOMIC_ADD":
    lambda: os.environ.get("VLLM_MARLIN_USE_ATOMIC_ADD", "0") == "1",

    # Whether to turn on the outlines cache for V0
    # This cache is unbounded and on disk, so it's not safe to use in
    # an environment with potentially malicious users.
    "VLLM_V0_USE_OUTLINES_CACHE":
    lambda: os.environ.get("VLLM_V0_USE_OUTLINES_CACHE", "0") == "1",

    # If set, disables TPU-specific optimization for top-k & top-p sampling
    "VLLM_TPU_DISABLE_TOPK_TOPP_OPTIMIZATION":
    lambda: bool(int(os.environ["VLLM_TPU_DISABLE_TOPK_TOPP_OPTIMIZATION"]))
    if "VLLM_TPU_DISABLE_TOPK_TOPP_OPTIMIZATION" in os.environ else None,
}

# end-env-vars-definition


def __getattr__(name: str):
    # lazy evaluation of environment variables
    if name in environment_variables:
        return environment_variables[name]()
    raise AttributeError(f"module {__name__!r} has no attribute {name!r}")


def __dir__():
    return list(environment_variables.keys())


def is_set(name: str):
    """Check if an environment variable is explicitly set."""
    if name in environment_variables:
        return name in os.environ
    raise AttributeError(f"module {__name__!r} has no attribute {name!r}")


def set_vllm_use_v1(use_v1: bool):
    if is_set("VLLM_USE_V1"):
        raise ValueError(
            "Should not call set_vllm_use_v1() if VLLM_USE_V1 is set "
            "explicitly by the user. Please raise this as a Github "
            "Issue and explicitly set VLLM_USE_V1=0 or 1.")
    os.environ["VLLM_USE_V1"] = "1" if use_v1 else "0"


def compute_hash() -> str:
    """
    WARNING: Whenever a new key is added to this environment
    variables, ensure that it is included in the factors list if
    it affects the computation graph. For example, different values
    of VLLM_PP_LAYER_PARTITION will generate different computation
    graphs, so it is included in the factors list. The env vars that 
    affect the choice of different kernels or attention backends should
    also be included in the factors list.
    """
    factors: list[Any] = []

    # summarize environment variables
    def factorize(name: str):
        if __getattr__(name):
            factors.append(__getattr__(name))
        else:
            factors.append("None")

    # The values of envs may affects the computation graph.
    # TODO(DefTruth): hash all environment variables?
    # for key in environment_variables:
    #     factorize(key)
    environment_variables_to_hash = [
        "VLLM_PP_LAYER_PARTITION",
        "VLLM_MLA_DISABLE",
        "VLLM_USE_TRITON_FLASH_ATTN",
        "VLLM_USE_TRITON_AWQ",
        "VLLM_DP_RANK",
        "VLLM_DP_SIZE",
    ]
    for key in environment_variables_to_hash:
        if key in environment_variables:
            factorize(key)

    hash_str = hashlib.md5(str(factors).encode()).hexdigest()

    return hash_str<|MERGE_RESOLUTION|>--- conflicted
+++ resolved
@@ -73,12 +73,9 @@
     VLLM_DISABLED_KERNELS: list[str] = []
     VLLM_USE_V1: bool = True
     VLLM_ROCM_USE_AITER: bool = False
-<<<<<<< HEAD
     VLLM_ROCM_USE_AITER_MOE: bool = True
     VLLM_ROCM_USE_AITER_FP8_BLOCK_SCALED_MOE: bool = True
-=======
     VLLM_ROCM_USE_AITER_RMSNORM: bool = True
->>>>>>> cc8accfd
     VLLM_ROCM_FP8_PADDING: bool = True
     VLLM_ENABLE_V1_MULTIPROCESSING: bool = True
     VLLM_LOG_BATCHSIZE_INTERVAL: float = -1
@@ -510,19 +507,12 @@
     "VLLM_USE_V1":
     lambda: bool(int(os.getenv("VLLM_USE_V1", "1"))),
 
-<<<<<<< HEAD
-    # Whether to enable all aiter ops.
-    # Acts as a parent switch to enable/disable the aiter ops.
-    # By default is enabled.
-=======
     # Disable aiter ops unless specifically enabled.
     # Acts as a parent switch to enable the rest of the other operations.
->>>>>>> cc8accfd
     "VLLM_ROCM_USE_AITER":
     lambda: (os.getenv("VLLM_ROCM_USE_AITER", "False").lower() in
              ("true", "1")),
 
-<<<<<<< HEAD
     # Whether to use aiter moe ops.
     # By default is enabled.
     "VLLM_ROCM_USE_AITER_MOE":
@@ -536,13 +526,11 @@
     (os.getenv("VLLM_ROCM_USE_AITER_FP8_BLOCK_SCALED_MOE", "false").lower() in
      ("true", "1")),
 
-=======
     # use aiter rms norm op if aiter ops are enabled.
     "VLLM_ROCM_USE_AITER_RMSNORM":
     lambda: (os.getenv("VLLM_ROCM_USE_AITER_RMSNORM", "True").lower() in
              ("true", "1")),
 
->>>>>>> cc8accfd
     # Pad the fp8 weights to 256 bytes for ROCm
     "VLLM_ROCM_FP8_PADDING":
     lambda: bool(int(os.getenv("VLLM_ROCM_FP8_PADDING", "1"))),
