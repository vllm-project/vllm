# SPDX-License-Identifier: Apache-2.0
# SPDX-FileCopyrightText: Copyright contributors to the vLLM project

import hashlib
import json
import os
import sys
import tempfile
from typing import TYPE_CHECKING, Any, Callable, Optional, Union

if TYPE_CHECKING:
    VLLM_HOST_IP: str = ""
    VLLM_PORT: Optional[int] = None
    VLLM_RPC_BASE_PATH: str = tempfile.gettempdir()
    VLLM_USE_MODELSCOPE: bool = False
    VLLM_RINGBUFFER_WARNING_INTERVAL: int = 60
    VLLM_NCCL_SO_PATH: Optional[str] = None
    LD_LIBRARY_PATH: Optional[str] = None
    VLLM_USE_TRITON_FLASH_ATTN: bool = True
    VLLM_V1_USE_PREFILL_DECODE_ATTENTION: bool = False
    VLLM_USE_AITER_UNIFIED_ATTENTION: bool = False
    VLLM_FLASH_ATTN_VERSION: Optional[int] = None
    LOCAL_RANK: int = 0
    CUDA_VISIBLE_DEVICES: Optional[str] = None
    VLLM_ENGINE_ITERATION_TIMEOUT_S: int = 60
    VLLM_API_KEY: Optional[str] = None
    S3_ACCESS_KEY_ID: Optional[str] = None
    S3_SECRET_ACCESS_KEY: Optional[str] = None
    S3_ENDPOINT_URL: Optional[str] = None
    VLLM_MODEL_REDIRECT_PATH: Optional[str] = None
    VLLM_CACHE_ROOT: str = os.path.expanduser("~/.cache/vllm")
    VLLM_CONFIG_ROOT: str = os.path.expanduser("~/.config/vllm")
    VLLM_USAGE_STATS_SERVER: str = "https://stats.vllm.ai"
    VLLM_NO_USAGE_STATS: bool = False
    VLLM_DO_NOT_TRACK: bool = False
    VLLM_USAGE_SOURCE: str = ""
    VLLM_CONFIGURE_LOGGING: int = 1
    VLLM_LOGGING_LEVEL: str = "INFO"
    VLLM_LOGGING_PREFIX: str = ""
    VLLM_LOGGING_STREAM: str = "ext://sys.stdout"
    VLLM_LOGGING_CONFIG_PATH: Optional[str] = None
    VLLM_LOGITS_PROCESSOR_THREADS: Optional[int] = None
    VLLM_LOG_STATS_INTERVAL: float = 10.
    VLLM_TRACE_FUNCTION: int = 0
    VLLM_ATTENTION_BACKEND: Optional[str] = None
    VLLM_USE_FLASHINFER_SAMPLER: Optional[bool] = None
    VLLM_PP_LAYER_PARTITION: Optional[str] = None
    VLLM_CPU_KVCACHE_SPACE: Optional[int] = 0
    VLLM_CPU_OMP_THREADS_BIND: str = ""
    VLLM_CPU_NUM_OF_RESERVED_CPU: Optional[int] = None
    VLLM_CPU_MOE_PREPACK: bool = True
    VLLM_CPU_SGL_KERNEL: bool = False
    VLLM_XLA_CACHE_PATH: str = os.path.join(VLLM_CACHE_ROOT, "xla_cache")
    VLLM_XLA_CHECK_RECOMPILATION: bool = False
    VLLM_FUSED_MOE_CHUNK_SIZE: int = 64 * 1024
    VLLM_ENABLE_FUSED_MOE_ACTIVATION_CHUNKING: bool = True
    VLLM_USE_RAY_SPMD_WORKER: bool = False
    VLLM_USE_RAY_COMPILED_DAG: bool = False
    VLLM_USE_RAY_COMPILED_DAG_CHANNEL_TYPE: str = "auto"
    VLLM_USE_RAY_COMPILED_DAG_OVERLAP_COMM: bool = False
    VLLM_USE_RAY_WRAPPED_PP_COMM: bool = True
    VLLM_XLA_USE_SPMD: bool = False
    VLLM_WORKER_MULTIPROC_METHOD: str = "fork"
    VLLM_ASSETS_CACHE: str = os.path.join(VLLM_CACHE_ROOT, "assets")
    VLLM_IMAGE_FETCH_TIMEOUT: int = 5
    VLLM_VIDEO_FETCH_TIMEOUT: int = 30
    VLLM_AUDIO_FETCH_TIMEOUT: int = 10
    VLLM_MEDIA_LOADING_THREAD_COUNT: int = 8
    VLLM_MAX_AUDIO_CLIP_FILESIZE_MB: int = 25
    VLLM_VIDEO_LOADER_BACKEND: str = "opencv"
    VLLM_MM_INPUT_CACHE_GIB: int = 4
    VLLM_TARGET_DEVICE: str = "cuda"
    MAX_JOBS: Optional[str] = None
    NVCC_THREADS: Optional[str] = None
    VLLM_USE_PRECOMPILED: bool = False
    VLLM_DOCKER_BUILD_CONTEXT: bool = False
    VLLM_TEST_USE_PRECOMPILED_NIGHTLY_WHEEL: bool = False
    VLLM_KEEP_ALIVE_ON_ENGINE_DEATH: bool = False
    CMAKE_BUILD_TYPE: Optional[str] = None
    VERBOSE: bool = False
    VLLM_ALLOW_LONG_MAX_MODEL_LEN: bool = False
    VLLM_RPC_TIMEOUT: int = 10000  # ms
    VLLM_HTTP_TIMEOUT_KEEP_ALIVE: int = 5  # seconds
    VLLM_PLUGINS: Optional[list[str]] = None
    VLLM_LORA_RESOLVER_CACHE_DIR: Optional[str] = None
    VLLM_TORCH_PROFILER_DIR: Optional[str] = None
    VLLM_TORCH_PROFILER_RECORD_SHAPES: bool = False
    VLLM_TORCH_PROFILER_WITH_PROFILE_MEMORY: bool = False
    VLLM_TORCH_PROFILER_WITH_STACK: bool = True
    VLLM_TORCH_PROFILER_WITH_FLOPS: bool = False
    VLLM_USE_TRITON_AWQ: bool = False
    VLLM_ALLOW_RUNTIME_LORA_UPDATING: bool = False
    VLLM_SKIP_P2P_CHECK: bool = False
    VLLM_DISABLED_KERNELS: list[str] = []
    VLLM_USE_V1: bool = True
    VLLM_ROCM_USE_AITER: bool = False
    VLLM_ROCM_USE_AITER_PAGED_ATTN: bool = False
    VLLM_ROCM_USE_AITER_LINEAR: bool = True
    VLLM_ROCM_USE_AITER_MOE: bool = True
    VLLM_ROCM_USE_AITER_RMSNORM: bool = True
    VLLM_ROCM_USE_AITER_MLA: bool = True
    VLLM_ROCM_USE_AITER_MHA: bool = True
    VLLM_ROCM_USE_AITER_FP8BMM: bool = True
    VLLM_ROCM_USE_SKINNY_GEMM: bool = True
    VLLM_ROCM_FP8_PADDING: bool = True
    VLLM_ROCM_MOE_PADDING: bool = True
    VLLM_ROCM_CUSTOM_PAGED_ATTN: bool = True
    VLLM_ENABLE_V1_MULTIPROCESSING: bool = True
    VLLM_LOG_BATCHSIZE_INTERVAL: float = -1
    VLLM_DISABLE_COMPILE_CACHE: bool = False
    Q_SCALE_CONSTANT: int = 200
    K_SCALE_CONSTANT: int = 200
    V_SCALE_CONSTANT: int = 100
    VLLM_SERVER_DEV_MODE: bool = False
    VLLM_V1_OUTPUT_PROC_CHUNK_SIZE: int = 128
    VLLM_MLA_DISABLE: bool = False
    VLLM_RAY_PER_WORKER_GPUS: float = 1.0
    VLLM_RAY_BUNDLE_INDICES: str = ""
    VLLM_CUDART_SO_PATH: Optional[str] = None
    VLLM_DP_RANK: int = 0
    VLLM_DP_RANK_LOCAL: int = -1
    VLLM_DP_SIZE: int = 1
    VLLM_DP_MASTER_IP: str = ""
    VLLM_DP_MASTER_PORT: int = 0
    VLLM_MOE_DP_CHUNK_SIZE: int = 256
    VLLM_RANDOMIZE_DP_DUMMY_INPUTS: bool = False
    VLLM_MARLIN_USE_ATOMIC_ADD: bool = False
    VLLM_MXFP4_USE_MARLIN: Optional[bool] = None
    VLLM_V0_USE_OUTLINES_CACHE: bool = False
    VLLM_V1_USE_OUTLINES_CACHE: bool = False
    VLLM_TPU_BUCKET_PADDING_GAP: int = 0
    VLLM_TPU_MOST_MODEL_LEN: Optional[int] = None
    VLLM_TPU_USING_PATHWAYS: bool = False
    VLLM_USE_DEEP_GEMM: bool = False
    VLLM_USE_DEEP_GEMM_E8M0: bool = True
    VLLM_USE_DEEP_GEMM_E8M0_HOPPER: bool = False
    VLLM_SKIP_DEEP_GEMM_WARMUP: bool = False
    VLLM_USE_FUSED_MOE_GROUPED_TOPK: bool = True
    VLLM_USE_FLASHINFER_MOE_FP8: bool = False
    VLLM_USE_FLASHINFER_MOE_FP4: bool = False
    VLLM_FLASHINFER_MOE_BACKEND: str = "throughput"
    VLLM_XGRAMMAR_CACHE_MB: int = 0
    VLLM_MSGPACK_ZERO_COPY_THRESHOLD: int = 256
    VLLM_ALLOW_INSECURE_SERIALIZATION: bool = False
    VLLM_NIXL_SIDE_CHANNEL_HOST: str = "localhost"
    VLLM_NIXL_SIDE_CHANNEL_PORT: int = 5557
    VLLM_ALL2ALL_BACKEND: str = "naive"
    VLLM_MAX_TOKENS_PER_EXPERT_FP4_MOE: int = 163840
    VLLM_TOOL_PARSE_REGEX_TIMEOUT_SECONDS: int = 1
    VLLM_SLEEP_WHEN_IDLE: bool = False
    VLLM_MQ_MAX_CHUNK_BYTES_MB: int = 16
    VLLM_EXECUTE_MODEL_TIMEOUT_SECONDS: int = 300
    VLLM_KV_CACHE_LAYOUT: Optional[str] = None
    VLLM_COMPUTE_NANS_IN_LOGITS: bool = False
    VLLM_USE_NVFP4_CT_EMULATIONS: bool = False
    VLLM_ROCM_QUICK_REDUCE_QUANTIZATION: str = "NONE"
    VLLM_ROCM_QUICK_REDUCE_CAST_BF16_TO_FP16: bool = True
    VLLM_ROCM_QUICK_REDUCE_MAX_SIZE_BYTES_MB: Optional[int] = None
    VLLM_NIXL_ABORT_REQUEST_TIMEOUT: int = 120
    VLLM_USE_CUDNN_PREFILL: bool = False
    VLLM_ENABLE_CUDAGRAPH_GC: bool = False
    VLLM_LOOPBACK_IP: str = ""
    VLLM_ALLOW_CHUNKED_LOCAL_ATTN_WITH_HYBRID_KV_CACHE: bool = False
    VLLM_ENABLE_RESPONSES_API_STORE: bool = False
    VLLM_USE_TRTLLM_ATTENTION: Optional[str] = None
    VLLM_FLASHINFER_DISABLE_Q_QUANTIZATION: bool = False
    VLLM_HAS_FLASHINFER_CUBIN: bool = False
    VLLM_USE_FLASHINFER_MOE_MXFP4_MXFP8: bool = False
    VLLM_USE_FLASHINFER_MOE_MXFP4_BF16: bool = False
    VLLM_ROCM_FP8_MFMA_PAGE_ATTN: bool = False
    VLLM_USE_FLASHINFER_MOE_MXFP4_MXFP8_CUTLASS: bool = False
    VLLM_ALLREDUCE_USE_SYMM_MEM: bool = False
    VLLM_TUNED_CONFIG_FOLDER: Optional[str] = None
    VLLM_DISABLE_PAD_FOR_CUDAGRAPH: bool = False
    VLLM_GPT_OSS_USE_CONTAINER_TOOL: bool = False
    VLLM_GPT_OSS_HARMONY_SYSTEM_INSTRUCTIONS: bool = False
    VLLM_CUSTOM_SCOPES_FOR_PROFILING: bool = False
    VLLM_KV_EVENTS_USE_INT_BLOCK_HASHES: bool = True
    VLLM_OBJECT_STORAGE_SHM_BUFFER_NAME: str = "VLLM_OBJECT_STORAGE_SHM_BUFFER"


def get_default_cache_root():
    return os.getenv(
        "XDG_CACHE_HOME",
        os.path.join(os.path.expanduser("~"), ".cache"),
    )


def get_default_config_root():
    return os.getenv(
        "XDG_CONFIG_HOME",
        os.path.join(os.path.expanduser("~"), ".config"),
    )


def maybe_convert_int(value: Optional[str]) -> Optional[int]:
    if value is None:
        return None
    return int(value)


def maybe_convert_bool(value: Optional[str]) -> Optional[bool]:
    if value is None:
        return None
    return bool(int(value))


def env_with_choices(
        env_name: str,
        default: Optional[str],
        choices: Union[list[str], Callable[[], list[str]]],
        case_sensitive: bool = True) -> Callable[[], Optional[str]]:
    """
    Create a lambda that validates environment variable against allowed choices
    
    Args:
        env_name: Name of the environment variable
        default: Default value if not set (can be None)
        choices: List of valid string options or callable that returns list
        case_sensitive: Whether validation should be case sensitive
        
    Returns:
        Lambda function for environment_variables dict
    """

    def _get_validated_env() -> Optional[str]:
        value = os.getenv(env_name)
        if value is None:
            return default

        # Resolve choices if it's a callable (for lazy loading)
        actual_choices = choices() if callable(choices) else choices

        if not case_sensitive:
            check_value = value.lower()
            check_choices = [choice.lower() for choice in actual_choices]
        else:
            check_value = value
            check_choices = actual_choices

        if check_value not in check_choices:
            raise ValueError(f"Invalid value '{value}' for {env_name}. "
                             f"Valid options: {actual_choices}.")

        return value

    return _get_validated_env


def get_vllm_port() -> Optional[int]:
    """Get the port from VLLM_PORT environment variable.

    Returns:
        The port number as an integer if VLLM_PORT is set, None otherwise.

    Raises:
        ValueError: If VLLM_PORT is a URI, suggest k8s service discovery issue.
    """
    if 'VLLM_PORT' not in os.environ:
        return None

    port = os.getenv('VLLM_PORT', '0')

    try:
        return int(port)
    except ValueError as err:
        from urllib.parse import urlparse
        parsed = urlparse(port)
        if parsed.scheme:
            raise ValueError(
                f"VLLM_PORT '{port}' appears to be a URI. "
                "This may be caused by a Kubernetes service discovery issue,"
                "check the warning in: https://docs.vllm.ai/en/stable/serving/env_vars.html"
            ) from None
        raise ValueError(
            f"VLLM_PORT '{port}' must be a valid integer") from err


# The begin-* and end* here are used by the documentation generator
# to extract the used env vars.

# --8<-- [start:env-vars-definition]

environment_variables: dict[str, Callable[[], Any]] = {

    # ================== Installation Time Env Vars ==================

    # Target device of vLLM, supporting [cuda (by default),
    # rocm, cpu]
    "VLLM_TARGET_DEVICE":
    lambda: os.getenv("VLLM_TARGET_DEVICE", "cuda").lower(),

    # Maximum number of compilation jobs to run in parallel.
    # By default this is the number of CPUs
    "MAX_JOBS":
    lambda: os.getenv("MAX_JOBS", None),

    # Number of threads to use for nvcc
    # By default this is 1.
    # If set, `MAX_JOBS` will be reduced to avoid oversubscribing the CPU.
    "NVCC_THREADS":
    lambda: os.getenv("NVCC_THREADS", None),

    # If set, vllm will use precompiled binaries (*.so)
    "VLLM_USE_PRECOMPILED":
    lambda: os.environ.get("VLLM_USE_PRECOMPILED", "").strip().lower() in
    ("1", "true") or bool(os.environ.get("VLLM_PRECOMPILED_WHEEL_LOCATION")),

    # Used to mark that setup.py is running in a Docker build context,
    # in order to force the use of precompiled binaries.
    "VLLM_DOCKER_BUILD_CONTEXT":
    lambda: os.environ.get("VLLM_DOCKER_BUILD_CONTEXT", "").strip().lower() in
    ("1", "true"),

    # Whether to force using nightly wheel in python build.
    # This is used for testing the nightly wheel in python build.
    "VLLM_TEST_USE_PRECOMPILED_NIGHTLY_WHEEL":
    lambda: bool(int(os.getenv("VLLM_TEST_USE_PRECOMPILED_NIGHTLY_WHEEL", "0"))
                 ),

    # CMake build type
    # If not set, defaults to "Debug" or "RelWithDebInfo"
    # Available options: "Debug", "Release", "RelWithDebInfo"
    "CMAKE_BUILD_TYPE":
    env_with_choices("CMAKE_BUILD_TYPE", None,
        ["Debug", "Release", "RelWithDebInfo"]),

    # If set, vllm will print verbose logs during installation
    "VERBOSE":
    lambda: bool(int(os.getenv('VERBOSE', '0'))),

    # Root directory for vLLM configuration files
    # Defaults to `~/.config/vllm` unless `XDG_CONFIG_HOME` is set
    # Note that this not only affects how vllm finds its configuration files
    # during runtime, but also affects how vllm installs its configuration
    # files during **installation**.
    "VLLM_CONFIG_ROOT":
    lambda: os.path.expanduser(
        os.getenv(
            "VLLM_CONFIG_ROOT",
            os.path.join(get_default_config_root(), "vllm"),
        )),

    # ================== Runtime Env Vars ==================

    # Root directory for vLLM cache files
    # Defaults to `~/.cache/vllm` unless `XDG_CACHE_HOME` is set
    "VLLM_CACHE_ROOT":
    lambda: os.path.expanduser(
        os.getenv(
            "VLLM_CACHE_ROOT",
            os.path.join(get_default_cache_root(), "vllm"),
        )),

    # used in distributed environment to determine the ip address
    # of the current node, when the node has multiple network interfaces.
    # If you are using multi-node inference, you should set this differently
    # on each node.
    'VLLM_HOST_IP':
    lambda: os.getenv('VLLM_HOST_IP', ""),

    # used in distributed environment to manually set the communication port
    # Note: if VLLM_PORT is set, and some code asks for multiple ports, the
    # VLLM_PORT will be used as the first port, and the rest will be generated
    # by incrementing the VLLM_PORT value.
    'VLLM_PORT':
    get_vllm_port,

    # path used for ipc when the frontend api server is running in
    # multi-processing mode to communicate with the backend engine process.
    'VLLM_RPC_BASE_PATH':
    lambda: os.getenv('VLLM_RPC_BASE_PATH', tempfile.gettempdir()),

    # If true, will load models from ModelScope instead of Hugging Face Hub.
    # note that the value is true or false, not numbers
    "VLLM_USE_MODELSCOPE":
    lambda: os.environ.get("VLLM_USE_MODELSCOPE", "False").lower() == "true",

    # Interval in seconds to log a warning message when the ring buffer is full
    "VLLM_RINGBUFFER_WARNING_INTERVAL":
    lambda: int(os.environ.get("VLLM_RINGBUFFER_WARNING_INTERVAL", "60")),

    # path to cudatoolkit home directory, under which should be bin, include,
    # and lib directories.
    "CUDA_HOME":
    lambda: os.environ.get("CUDA_HOME", None),

    # Path to the NCCL library file. It is needed because nccl>=2.19 brought
    # by PyTorch contains a bug: https://github.com/NVIDIA/nccl/issues/1234
    "VLLM_NCCL_SO_PATH":
    lambda: os.environ.get("VLLM_NCCL_SO_PATH", None),

    # when `VLLM_NCCL_SO_PATH` is not set, vllm will try to find the nccl
    # library file in the locations specified by `LD_LIBRARY_PATH`
    "LD_LIBRARY_PATH":
    lambda: os.environ.get("LD_LIBRARY_PATH", None),

    # flag to control if vllm should use triton flash attention
    "VLLM_USE_TRITON_FLASH_ATTN":
    lambda: (os.environ.get("VLLM_USE_TRITON_FLASH_ATTN", "True").lower() in
             ("true", "1")),

    # Use separate prefill and decode kernels for V1 attention instead of
    # the unified triton kernel.
    "VLLM_V1_USE_PREFILL_DECODE_ATTENTION":
    lambda:
    (os.getenv("VLLM_V1_USE_PREFILL_DECODE_ATTENTION", "False").lower() in
     ("true", "1")),

    # Use AITER triton unified attention for V1 attention
    "VLLM_USE_AITER_UNIFIED_ATTENTION":
    lambda:
    (os.getenv("VLLM_USE_AITER_UNIFIED_ATTENTION", "False").lower() in
     ("true", "1")),

    # Force vllm to use a specific flash-attention version (2 or 3), only valid
    # when using the flash-attention backend.
    "VLLM_FLASH_ATTN_VERSION":
    lambda: maybe_convert_int(os.environ.get("VLLM_FLASH_ATTN_VERSION", None)),

    # Internal flag to enable Dynamo fullgraph capture
    "VLLM_TEST_DYNAMO_FULLGRAPH_CAPTURE":
    lambda: bool(
        os.environ.get("VLLM_TEST_DYNAMO_FULLGRAPH_CAPTURE", "1") != "0"),

    # Feature flag to enable/disable Inductor standalone compile.
    # In torch <= 2.7 we ignore this flag; in torch >= 2.8 this is
    # enabled by default.
    "VLLM_USE_STANDALONE_COMPILE":
    lambda: os.environ.get("VLLM_USE_STANDALONE_COMPILE", "1") == "1",

    # local rank of the process in the distributed setting, used to determine
    # the GPU device id
    "LOCAL_RANK":
    lambda: int(os.environ.get("LOCAL_RANK", "0")),

    # used to control the visible devices in the distributed setting
    "CUDA_VISIBLE_DEVICES":
    lambda: os.environ.get("CUDA_VISIBLE_DEVICES", None),

    # timeout for each iteration in the engine
    "VLLM_ENGINE_ITERATION_TIMEOUT_S":
    lambda: int(os.environ.get("VLLM_ENGINE_ITERATION_TIMEOUT_S", "60")),

    # API key for vLLM API server
    "VLLM_API_KEY":
    lambda: os.environ.get("VLLM_API_KEY", None),

    # Whether to log responses from API Server for debugging
    "VLLM_DEBUG_LOG_API_SERVER_RESPONSE":
    lambda: os.environ.get("VLLM_DEBUG_LOG_API_SERVER_RESPONSE", "False"
                           ).lower() == "true",

    # S3 access information, used for tensorizer to load model from S3
    "S3_ACCESS_KEY_ID":
    lambda: os.environ.get("S3_ACCESS_KEY_ID", None),
    "S3_SECRET_ACCESS_KEY":
    lambda: os.environ.get("S3_SECRET_ACCESS_KEY", None),
    "S3_ENDPOINT_URL":
    lambda: os.environ.get("S3_ENDPOINT_URL", None),

    # Usage stats collection
    "VLLM_USAGE_STATS_SERVER":
    lambda: os.environ.get("VLLM_USAGE_STATS_SERVER", "https://stats.vllm.ai"),
    "VLLM_NO_USAGE_STATS":
    lambda: os.environ.get("VLLM_NO_USAGE_STATS", "0") == "1",
    "VLLM_DO_NOT_TRACK":
    lambda: (os.environ.get("VLLM_DO_NOT_TRACK", None) or os.environ.get(
        "DO_NOT_TRACK", None) or "0") == "1",
    "VLLM_USAGE_SOURCE":
    lambda: os.environ.get("VLLM_USAGE_SOURCE", "production"),

    # Logging configuration
    # If set to 0, vllm will not configure logging
    # If set to 1, vllm will configure logging using the default configuration
    #    or the configuration file specified by VLLM_LOGGING_CONFIG_PATH
    "VLLM_CONFIGURE_LOGGING":
    lambda: int(os.getenv("VLLM_CONFIGURE_LOGGING", "1")),
    "VLLM_LOGGING_CONFIG_PATH":
    lambda: os.getenv("VLLM_LOGGING_CONFIG_PATH"),

    # this is used for configuring the default logging level
    "VLLM_LOGGING_LEVEL":
    lambda: os.getenv("VLLM_LOGGING_LEVEL", "INFO").upper(),

    # this is used for configuring the default logging stream
    "VLLM_LOGGING_STREAM":
    lambda: os.getenv("VLLM_LOGGING_STREAM", "ext://sys.stdout"),

    # if set, VLLM_LOGGING_PREFIX will be prepended to all log messages
    "VLLM_LOGGING_PREFIX":
    lambda: os.getenv("VLLM_LOGGING_PREFIX", ""),

    # if set, vllm will call logits processors in a thread pool with this many
    # threads. This is useful when using custom logits processors that either
    # (a) launch additional CUDA kernels or (b) do significant CPU-bound work
    # while not holding the python GIL, or both.
    "VLLM_LOGITS_PROCESSOR_THREADS":
    lambda: int(os.getenv("VLLM_LOGITS_PROCESSOR_THREADS", "0"))
    if "VLLM_LOGITS_PROCESSOR_THREADS" in os.environ else None,

    # If set, vllm will log stats at this interval in seconds
    # If not set, vllm will log stats every 10 seconds.
    "VLLM_LOG_STATS_INTERVAL":
    lambda: val if (val := float(os.getenv("VLLM_LOG_STATS_INTERVAL", "10.")))
        > 0. else 10.,

    # Trace function calls
    # If set to 1, vllm will trace function calls
    # Useful for debugging
    "VLLM_TRACE_FUNCTION":
    lambda: int(os.getenv("VLLM_TRACE_FUNCTION", "0")),

    # Backend for attention computation
<<<<<<< HEAD
    # Available options loaded dynamically from _Backend enum
=======
    # Available options:
    # - "TORCH_SDPA": use torch.nn.MultiheadAttention
    # - "FLASH_ATTN": use FlashAttention
    # - "XFORMERS": use XFormers
    # - "ROCM_FLASH": use ROCmFlashAttention
    # - "FLASHINFER": use flashinfer
    # - "FLASHMLA": use FlashMLA
    # - "FLASH_ATTN_MLA": use FlashAttention for MLA
    # - "FLASHINFER_MLA": use FlashInfer for MLA
    # - "CUTLASS_MLA": use CUTLASS for MLA
>>>>>>> b834b4cb
    "VLLM_ATTENTION_BACKEND":
    env_with_choices("VLLM_ATTENTION_BACKEND", None,
                     lambda: list(__import__('vllm.platforms.interface', \
                        fromlist=['_Backend'])._Backend.__members__.keys())),

    # If set, vllm will use flashinfer sampler
    "VLLM_USE_FLASHINFER_SAMPLER":
    lambda: bool(int(os.environ["VLLM_USE_FLASHINFER_SAMPLER"]))
    if "VLLM_USE_FLASHINFER_SAMPLER" in os.environ else None,

    # Pipeline stage partition strategy
    "VLLM_PP_LAYER_PARTITION":
    lambda: os.getenv("VLLM_PP_LAYER_PARTITION", None),

    # (CPU backend only) CPU key-value cache space.
    # default is None and will be set as 4 GB
    "VLLM_CPU_KVCACHE_SPACE":
    lambda: int(os.getenv("VLLM_CPU_KVCACHE_SPACE", "0"))
    if "VLLM_CPU_KVCACHE_SPACE" in os.environ else None,

    # (CPU backend only) CPU core ids bound by OpenMP threads, e.g., "0-31",
    # "0,1,2", "0-31,33". CPU cores of different ranks are separated by '|'.
    "VLLM_CPU_OMP_THREADS_BIND":
    lambda: os.getenv("VLLM_CPU_OMP_THREADS_BIND", "auto"),

    # (CPU backend only) CPU cores not used by OMP threads .
    # Those CPU cores will not be used by OMP threads of a rank.
    "VLLM_CPU_NUM_OF_RESERVED_CPU":
    lambda: int(os.getenv("VLLM_CPU_NUM_OF_RESERVED_CPU", "0"))
    if "VLLM_CPU_NUM_OF_RESERVED_CPU" in os.environ else None,

    # (CPU backend only) whether to use prepack for MoE layer. This will be
    # passed to ipex.llm.modules.GatedMLPMOE. On unsupported CPUs, you might
    # need to set this to "0" (False).
    "VLLM_CPU_MOE_PREPACK":
    lambda: bool(int(os.getenv("VLLM_CPU_MOE_PREPACK", "1"))),

    # (CPU backend only) whether to use SGL kernels, optimized for small batch.
    "VLLM_CPU_SGL_KERNEL":
    lambda: bool(int(os.getenv("VLLM_CPU_SGL_KERNEL", "0"))),

    # If the env var is set, then all workers will execute as separate
    # processes from the engine, and we use the same mechanism to trigger
    # execution on all workers.
    # Run vLLM with VLLM_USE_RAY_SPMD_WORKER=1 to enable it.
    "VLLM_USE_RAY_SPMD_WORKER":
    lambda: bool(int(os.getenv("VLLM_USE_RAY_SPMD_WORKER", "0"))),

    # If the env var is set, it uses the Ray's Compiled Graph
    # (previously known as ADAG) API which optimizes the
    # control plane overhead.
    # Run vLLM with VLLM_USE_RAY_COMPILED_DAG=1 to enable it.
    # Note that this variable is set to 1 in V1 by default
    # when ray distributed executor is used.
    "VLLM_USE_RAY_COMPILED_DAG":
    lambda: bool(int(os.getenv("VLLM_USE_RAY_COMPILED_DAG", "0"))),

    # If the env var is set, Ray Compiled Graph uses the specified
    # channel type to communicate between workers belonging to
    # different pipeline-parallel stages.
    # Available options:
    # - "auto": use the default channel type
    # - "nccl": use NCCL for communication
    # - "shm": use shared memory and gRPC for communication
    # This flag is ignored if VLLM_USE_RAY_COMPILED_DAG is not set.
    "VLLM_USE_RAY_COMPILED_DAG_CHANNEL_TYPE":
    env_with_choices("VLLM_USE_RAY_COMPILED_DAG_CHANNEL_TYPE", "auto",
        ["auto", "nccl", "shm"]),

    # If the env var is set, it enables GPU communication overlap
    # (experimental feature) in Ray's Compiled Graph. This flag is ignored if
    # VLLM_USE_RAY_COMPILED_DAG is not set.
    "VLLM_USE_RAY_COMPILED_DAG_OVERLAP_COMM":
    lambda: bool(int(os.getenv("VLLM_USE_RAY_COMPILED_DAG_OVERLAP_COMM", "0"))
                 ),

    # If the env var is set, it uses a Ray Communicator wrapping
    # vLLM's pipeline parallelism communicator to interact with Ray's
    # Compiled Graph. Otherwise, it uses Ray's NCCL communicator.
    # This flag is ignored if VLLM_USE_RAY_COMPILED_DAG is not set.
    "VLLM_USE_RAY_WRAPPED_PP_COMM":
    lambda: bool(int(os.getenv("VLLM_USE_RAY_WRAPPED_PP_COMM", "1"))),

    # Use dedicated multiprocess context for workers.
    # Both spawn and fork work
    "VLLM_WORKER_MULTIPROC_METHOD":
    env_with_choices("VLLM_WORKER_MULTIPROC_METHOD", "fork",
       ["spawn", "fork"]),

    # Path to the cache for storing downloaded assets
    "VLLM_ASSETS_CACHE":
    lambda: os.path.expanduser(
        os.getenv(
            "VLLM_ASSETS_CACHE",
            os.path.join(get_default_cache_root(), "vllm", "assets"),
        )),

    # Timeout for fetching images when serving multimodal models
    # Default is 5 seconds
    "VLLM_IMAGE_FETCH_TIMEOUT":
    lambda: int(os.getenv("VLLM_IMAGE_FETCH_TIMEOUT", "5")),

    # Timeout for fetching videos when serving multimodal models
    # Default is 30 seconds
    "VLLM_VIDEO_FETCH_TIMEOUT":
    lambda: int(os.getenv("VLLM_VIDEO_FETCH_TIMEOUT", "30")),

    # Timeout for fetching audio when serving multimodal models
    # Default is 10 seconds
    "VLLM_AUDIO_FETCH_TIMEOUT":
    lambda: int(os.getenv("VLLM_AUDIO_FETCH_TIMEOUT", "10")),

    # Max number of workers for the thread pool handling
    # media bytes loading. Set to 1 to disable parallel processing.
    # Default is 8
    "VLLM_MEDIA_LOADING_THREAD_COUNT":
    lambda: int(os.getenv("VLLM_MEDIA_LOADING_THREAD_COUNT", "8")),

    # Maximum filesize in MB for a single audio file when processing
    # speech-to-text requests. Files larger than this will be rejected.
    # Default is 25 MB
    "VLLM_MAX_AUDIO_CLIP_FILESIZE_MB":
    lambda: int(os.getenv("VLLM_MAX_AUDIO_CLIP_FILESIZE_MB", "25")),

    # Backend for Video IO
    # - "opencv": Default backend that uses OpenCV stream buffered backend.
    #
    # Custom backend implementations can be registered
    # via `@VIDEO_LOADER_REGISTRY.register("my_custom_video_loader")` and
    # imported at runtime.
    # If a non-existing backend is used, an AssertionError will be thrown.
    "VLLM_VIDEO_LOADER_BACKEND":
    lambda: os.getenv("VLLM_VIDEO_LOADER_BACKEND", "opencv"),

    # [DEPRECATED] Cache size (in GiB per process) for multimodal input cache
    # Default is 4 GiB per API process + 4 GiB per engine core process
    "VLLM_MM_INPUT_CACHE_GIB":
    lambda: int(os.getenv("VLLM_MM_INPUT_CACHE_GIB", "4")),

    # Path to the XLA persistent cache directory.
    # Only used for XLA devices such as TPUs.
    "VLLM_XLA_CACHE_PATH":
    lambda: os.path.expanduser(
        os.getenv(
            "VLLM_XLA_CACHE_PATH",
            os.path.join(get_default_cache_root(), "vllm", "xla_cache"),
        )),

    # If set, assert on XLA recompilation after each execution step.
    "VLLM_XLA_CHECK_RECOMPILATION":
    lambda: bool(int(os.getenv("VLLM_XLA_CHECK_RECOMPILATION", "0"))),

    # Enable SPMD mode for TPU backend.
    "VLLM_XLA_USE_SPMD":
    lambda: bool(int(os.getenv("VLLM_XLA_USE_SPMD", "0"))),
    "VLLM_FUSED_MOE_CHUNK_SIZE":
    lambda: int(os.getenv("VLLM_FUSED_MOE_CHUNK_SIZE", "32768")),
    # Control whether to use fused MoE activation chunking. Current chunking
    # logic is incompatible with torch.compile and causes IMA. See issue
    # https://github.com/vllm-project/vllm/issues/19631.
    "VLLM_ENABLE_FUSED_MOE_ACTIVATION_CHUNKING":
    lambda: bool(
        int(os.getenv("VLLM_ENABLE_FUSED_MOE_ACTIVATION_CHUNKING", "1"))),

    # If set, the OpenAI API server will stay alive even after the underlying
    # AsyncLLMEngine errors and stops serving requests
    "VLLM_KEEP_ALIVE_ON_ENGINE_DEATH":
    lambda: bool(os.getenv("VLLM_KEEP_ALIVE_ON_ENGINE_DEATH", 0)),

    # If the env var VLLM_ALLOW_LONG_MAX_MODEL_LEN is set, it allows
    # the user to specify a max sequence length greater than
    # the max length derived from the model's config.json.
    # To enable this, set VLLM_ALLOW_LONG_MAX_MODEL_LEN=1.
    "VLLM_ALLOW_LONG_MAX_MODEL_LEN":
    lambda:
    (os.environ.get("VLLM_ALLOW_LONG_MAX_MODEL_LEN", "0").strip().lower() in
     ("1", "true")),

    # If set, forces FP8 Marlin to be used for FP8 quantization regardless
    # of the hardware support for FP8 compute.
    "VLLM_TEST_FORCE_FP8_MARLIN":
    lambda:
    (os.environ.get("VLLM_TEST_FORCE_FP8_MARLIN", "0").strip().lower() in
     ("1", "true")),
    "VLLM_TEST_FORCE_LOAD_FORMAT":
    lambda: os.getenv("VLLM_TEST_FORCE_LOAD_FORMAT", "dummy"),

    # Time in ms for the zmq client to wait for a response from the backend
    # server for simple data operations
    "VLLM_RPC_TIMEOUT":
    lambda: int(os.getenv("VLLM_RPC_TIMEOUT", "10000")),

    # Timeout in seconds for keeping HTTP connections alive in API server
    "VLLM_HTTP_TIMEOUT_KEEP_ALIVE":
    lambda: int(os.environ.get("VLLM_HTTP_TIMEOUT_KEEP_ALIVE", "5")),

    # a list of plugin names to load, separated by commas.
    # if this is not set, it means all plugins will be loaded
    # if this is set to an empty string, no plugins will be loaded
    "VLLM_PLUGINS":
    lambda: None if "VLLM_PLUGINS" not in os.environ else os.environ[
        "VLLM_PLUGINS"].split(","),

    # a local directory to look in for unrecognized LoRA adapters.
    # only works if plugins are enabled and
    # VLLM_ALLOW_RUNTIME_LORA_UPDATING is enabled.
    "VLLM_LORA_RESOLVER_CACHE_DIR":
    lambda: os.getenv("VLLM_LORA_RESOLVER_CACHE_DIR", None),

    # Enables torch profiler if set.
    # Both AsyncLLM's CPU traces as well as workers'
    # traces (CPU & GPU) will be saved under this directory.
    # Note that it must be an absolute path.
    "VLLM_TORCH_PROFILER_DIR":
    lambda: (None if os.getenv("VLLM_TORCH_PROFILER_DIR", None) is None else os
             .path.abspath(os.path.expanduser(os.getenv(
        "VLLM_TORCH_PROFILER_DIR", ".")))),

    # Enable torch profiler to record shapes if set
    # VLLM_TORCH_PROFILER_RECORD_SHAPES=1. If not set, torch profiler will
    # not record shapes.
    "VLLM_TORCH_PROFILER_RECORD_SHAPES":
    lambda: bool(os.getenv("VLLM_TORCH_PROFILER_RECORD_SHAPES", "0") != "0"),

    # Enable torch profiler to profile memory if set
    # VLLM_TORCH_PROFILER_WITH_PROFILE_MEMORY=1. If not set, torch profiler
    # will not profile memory.
    "VLLM_TORCH_PROFILER_WITH_PROFILE_MEMORY":
    lambda: bool(
        os.getenv("VLLM_TORCH_PROFILER_WITH_PROFILE_MEMORY", "0") != "0"),

    # Enable torch profiler to profile stack if set
    # VLLM_TORCH_PROFILER_WITH_STACK=1. If not set, torch profiler WILL
    # profile stack by default.
    "VLLM_TORCH_PROFILER_WITH_STACK":
    lambda: bool(os.getenv("VLLM_TORCH_PROFILER_WITH_STACK", "1") != "0"),

    # Enable torch profiler to profile flops if set
    # VLLM_TORCH_PROFILER_WITH_FLOPS=1. If not set, torch profiler will
    # not profile flops.
    "VLLM_TORCH_PROFILER_WITH_FLOPS":
    lambda: bool(os.getenv("VLLM_TORCH_PROFILER_WITH_FLOPS", "0") != "0"),

    # If set, vLLM will use Triton implementations of AWQ.
    "VLLM_USE_TRITON_AWQ":
    lambda: bool(int(os.getenv("VLLM_USE_TRITON_AWQ", "0"))),

    # If set, allow loading or unloading lora adapters in runtime,
    "VLLM_ALLOW_RUNTIME_LORA_UPDATING":
    lambda:
    (os.environ.get("VLLM_ALLOW_RUNTIME_LORA_UPDATING", "0").strip().lower() in
     ("1", "true")),

    # We assume drivers can report p2p status correctly.
    # If the program hangs when using custom allreduce,
    # potantially caused by a bug in the driver (535 series),
    # if might be helpful to set VLLM_SKIP_P2P_CHECK=0
    # so that vLLM can verify if p2p is actually working.
    # See https://github.com/vllm-project/vllm/blob/a9b15c606fea67a072416ea0ea115261a2756058/vllm/distributed/device_communicators/custom_all_reduce_utils.py#L101-L108 for details. # noqa
    "VLLM_SKIP_P2P_CHECK":
    lambda: os.getenv("VLLM_SKIP_P2P_CHECK", "1") == "1",

    # List of quantization kernels that should be disabled, used for testing
    # and performance comparisons. Currently only affects MPLinearKernel
    # selection
    # (kernels: MacheteLinearKernel, MarlinLinearKernel, ExllamaLinearKernel)
    "VLLM_DISABLED_KERNELS":
    lambda: [] if "VLLM_DISABLED_KERNELS" not in os.environ else os.environ[
        "VLLM_DISABLED_KERNELS"].split(","),

    # If set, use the V1 code path.
    "VLLM_USE_V1":
    lambda: bool(int(os.getenv("VLLM_USE_V1", "1"))),

    # Disable aiter ops unless specifically enabled.
    # Acts as a parent switch to enable the rest of the other operations.
    "VLLM_ROCM_USE_AITER":
    lambda: (os.getenv("VLLM_ROCM_USE_AITER", "False").lower() in
             ("true", "1")),

    # Whether to use aiter paged attention.
    # By default is disabled.
    "VLLM_ROCM_USE_AITER_PAGED_ATTN":
    lambda: (os.getenv("VLLM_ROCM_USE_AITER_PAGED_ATTN", "False").lower() in
             ("true", "1")),

    # use aiter linear op if aiter ops are enabled
    # The following list of related ops
    # - scaled_mm (per-tensor / rowwise)
    "VLLM_ROCM_USE_AITER_LINEAR":
    lambda: (os.getenv("VLLM_ROCM_USE_AITER_LINEAR", "True").lower() in
             ("true", "1")),

    # Whether to use aiter moe ops.
    # By default is enabled.
    "VLLM_ROCM_USE_AITER_MOE":
    lambda: (os.getenv("VLLM_ROCM_USE_AITER_MOE", "True").lower() in
             ("true", "1")),

    # use aiter rms norm op if aiter ops are enabled.
    "VLLM_ROCM_USE_AITER_RMSNORM":
    lambda: (os.getenv("VLLM_ROCM_USE_AITER_RMSNORM", "True").lower() in
             ("true", "1")),

    # Whether to use aiter mla ops.
    # By default is enabled.
    "VLLM_ROCM_USE_AITER_MLA":
    lambda: (os.getenv("VLLM_ROCM_USE_AITER_MLA", "True").lower() in
             ("true", "1")),

    # Whether to use aiter mha ops.
    # By default is enabled.
    "VLLM_ROCM_USE_AITER_MHA":
    lambda: (os.getenv("VLLM_ROCM_USE_AITER_MHA", "True").lower() in
             ("true", "1")),

    # Whether to use aiter triton fp8 bmm kernel
    # By default is enabled.
    "VLLM_ROCM_USE_AITER_FP8BMM":
    lambda: (os.getenv("VLLM_ROCM_USE_AITER_FP8BMM", "True").lower() in
             ("true", "1")),

    # use rocm skinny gemms
    "VLLM_ROCM_USE_SKINNY_GEMM":
    lambda: (os.getenv("VLLM_ROCM_USE_SKINNY_GEMM", "True").lower() in
             ("true", "1")),

    # Pad the fp8 weights to 256 bytes for ROCm
    "VLLM_ROCM_FP8_PADDING":
    lambda: bool(int(os.getenv("VLLM_ROCM_FP8_PADDING", "1"))),

    # Pad the weights for the moe kernel
    "VLLM_ROCM_MOE_PADDING":
    lambda: bool(int(os.getenv("VLLM_ROCM_MOE_PADDING", "1"))),

    # custom paged attention kernel for MI3* cards
    "VLLM_ROCM_CUSTOM_PAGED_ATTN":
    lambda: (os.getenv("VLLM_ROCM_CUSTOM_PAGED_ATTN", "True").lower() in
             ("true", "1")),

    # Custom quick allreduce kernel for MI3* cards
    # Choice of quantization level: FP, INT8, INT6, INT4 or NONE
    # Recommended for large models to get allreduce
    "VLLM_ROCM_QUICK_REDUCE_QUANTIZATION":
    env_with_choices("VLLM_ROCM_QUICK_REDUCE_QUANTIZATION", "NONE",
                            ["FP", "INT8", "INT6", "INT4", "NONE"]),

    # Custom quick allreduce kernel for MI3* cards
    # Due to the lack of the bfloat16 asm instruction, bfloat16
    # kernels are slower than fp16,
    # If environment variable is set to 1, the input is converted to fp16
    "VLLM_ROCM_QUICK_REDUCE_CAST_BF16_TO_FP16":
    lambda:
    (os.getenv("VLLM_ROCM_QUICK_REDUCE_CAST_BF16_TO_FP16", "True").lower() in
     ("true", "1")),

    # Custom quick allreduce kernel for MI3* cards.
    # Controls the maximum allowed number of data bytes(MB) for custom quick
    # allreduce communication.
    # Default: 2048 MB.
    # Data exceeding this size will use either custom allreduce or RCCL
    # communication.
    "VLLM_ROCM_QUICK_REDUCE_MAX_SIZE_BYTES_MB":
    lambda: maybe_convert_int(
        os.environ.get("VLLM_ROCM_QUICK_REDUCE_MAX_SIZE_BYTES_MB", None)),

    # Divisor for dynamic query scale factor calculation for FP8 KV Cache
    "Q_SCALE_CONSTANT":
    lambda: int(os.getenv("Q_SCALE_CONSTANT", "200")),
    # Divisor for dynamic key scale factor calculation for FP8 KV Cache
    "K_SCALE_CONSTANT":
    lambda: int(os.getenv("K_SCALE_CONSTANT", "200")),
    # Divisor for dynamic value scale factor calculation for FP8 KV Cache
    "V_SCALE_CONSTANT":
    lambda: int(os.getenv("V_SCALE_CONSTANT", "100")),

    # If set, enable multiprocessing in LLM for the V1 code path.
    "VLLM_ENABLE_V1_MULTIPROCESSING":
    lambda: bool(int(os.getenv("VLLM_ENABLE_V1_MULTIPROCESSING", "1"))),
    "VLLM_LOG_BATCHSIZE_INTERVAL":
    lambda: float(os.getenv("VLLM_LOG_BATCHSIZE_INTERVAL", "-1")),
    "VLLM_DISABLE_COMPILE_CACHE":
    lambda: bool(int(os.getenv("VLLM_DISABLE_COMPILE_CACHE", "0"))),

    # If set, vllm will run in development mode, which will enable
    # some additional endpoints for developing and debugging,
    # e.g. `/reset_prefix_cache`
    "VLLM_SERVER_DEV_MODE":
    lambda: bool(int(os.getenv("VLLM_SERVER_DEV_MODE", "0"))),

    # Controls the maximum number of requests to handle in a
    # single asyncio task when processing per-token outputs in the
    # V1 AsyncLLM interface. It is applicable when handling a high
    # concurrency of streaming requests.
    # Setting this too high can result in a higher variance of
    # inter-message latencies. Setting it too low can negatively impact
    # TTFT and overall throughput.
    "VLLM_V1_OUTPUT_PROC_CHUNK_SIZE":
    lambda: int(os.getenv("VLLM_V1_OUTPUT_PROC_CHUNK_SIZE", "128")),

    # If set, vLLM will disable the MLA attention optimizations.
    "VLLM_MLA_DISABLE":
    lambda: bool(int(os.getenv("VLLM_MLA_DISABLE", "0"))),

    # Number of GPUs per worker in Ray, if it is set to be a fraction,
    # it allows ray to schedule multiple actors on a single GPU,
    # so that users can colocate other actors on the same GPUs as vLLM.
    "VLLM_RAY_PER_WORKER_GPUS":
    lambda: float(os.getenv("VLLM_RAY_PER_WORKER_GPUS", "1.0")),

    # Bundle indices for Ray, if it is set, it can control precisely
    # which indices are used for the Ray bundle, for every worker.
    # Format: comma-separated list of integers, e.g. "0,1,2,3"
    "VLLM_RAY_BUNDLE_INDICES":
    lambda: os.getenv("VLLM_RAY_BUNDLE_INDICES", ""),

    # In some system, find_loaded_library() may not work. So we allow users to
    # specify the path through environment variable VLLM_CUDART_SO_PATH.
    "VLLM_CUDART_SO_PATH":
    lambda: os.getenv("VLLM_CUDART_SO_PATH", None),

    # Rank of the process in the data parallel setting
    "VLLM_DP_RANK":
    lambda: int(os.getenv("VLLM_DP_RANK", "0")),

    # Rank of the process in the data parallel setting.
    # Defaults to VLLM_DP_RANK when not set.
    "VLLM_DP_RANK_LOCAL":
    lambda: int(
        os.getenv("VLLM_DP_RANK_LOCAL", sys.modules[__name__].VLLM_DP_RANK)),

    # World size of the data parallel setting
    "VLLM_DP_SIZE":
    lambda: int(os.getenv("VLLM_DP_SIZE", "1")),

    # IP address of the master node in the data parallel setting
    "VLLM_DP_MASTER_IP":
    lambda: os.getenv("VLLM_DP_MASTER_IP", "127.0.0.1"),

    # Port of the master node in the data parallel setting
    "VLLM_DP_MASTER_PORT":
    lambda: int(os.getenv("VLLM_DP_MASTER_PORT", "0")),

    # In the context of executing MoE models with Data-Parallel, Expert-Parallel
    # and Batched All-to-All dispatch/combine kernels, VLLM_MOE_DP_CHUNK_SIZE
    # dictates the quantum of tokens that can be dispatched from a DP
    # rank. All DP ranks process the activations in VLLM_MOE_DP_CHUNK_SIZE
    # units.
    "VLLM_MOE_DP_CHUNK_SIZE":
    lambda: int(os.getenv("VLLM_MOE_DP_CHUNK_SIZE", "256")),

    # Randomize inputs during dummy runs when using Data Parallel
    "VLLM_RANDOMIZE_DP_DUMMY_INPUTS":
    lambda: os.environ.get("VLLM_RANDOMIZE_DP_DUMMY_INPUTS", "0") == "1",

    # Whether to use S3 path for model loading in CI via RunAI Streamer
    "VLLM_CI_USE_S3":
    lambda: os.environ.get("VLLM_CI_USE_S3", "0") == "1",

    # Use model_redirect to redirect the model name to a local folder.
    # `model_redirect` can be a json file mapping the model between
    # repo_id and local folder:
    # {"meta-llama/Llama-3.2-1B": "/tmp/Llama-3.2-1B"}
    # or a space separated values table file:
    # meta-llama/Llama-3.2-1B   /tmp/Llama-3.2-1B
    "VLLM_MODEL_REDIRECT_PATH":
    lambda: os.environ.get("VLLM_MODEL_REDIRECT_PATH", None),

    # Whether to use atomicAdd reduce in gptq/awq marlin kernel.
    "VLLM_MARLIN_USE_ATOMIC_ADD":
    lambda: os.environ.get("VLLM_MARLIN_USE_ATOMIC_ADD", "0") == "1",

    # Whether to use marlin kernel in mxfp4 quantization method
    "VLLM_MXFP4_USE_MARLIN":
    lambda: maybe_convert_bool(os.environ.get("VLLM_MXFP4_USE_MARLIN", None)),

    # Whether to turn on the outlines cache for V0
    # This cache is unbounded and on disk, so it's not safe to use in
    # an environment with potentially malicious users.
    "VLLM_V0_USE_OUTLINES_CACHE":
    lambda: os.environ.get("VLLM_V0_USE_OUTLINES_CACHE", "0") == "1",

    # Whether to turn on the outlines cache for V1
    # This cache is unbounded and on disk, so it's not safe to use in
    # an environment with potentially malicious users.
    "VLLM_V1_USE_OUTLINES_CACHE":
    lambda: os.environ.get("VLLM_V1_USE_OUTLINES_CACHE", "0") == "1",

    # Gap between padding buckets for the forward pass. So we have
    # 8, we will run forward pass with [16, 24, 32, ...].
    "VLLM_TPU_BUCKET_PADDING_GAP":
    lambda: int(os.environ["VLLM_TPU_BUCKET_PADDING_GAP"])
    if "VLLM_TPU_BUCKET_PADDING_GAP" in os.environ else 0,
    "VLLM_TPU_MOST_MODEL_LEN":
    lambda: maybe_convert_int(os.environ.get("VLLM_TPU_MOST_MODEL_LEN", None)),

    # Whether using Pathways
    "VLLM_TPU_USING_PATHWAYS":
    lambda: bool("proxy" in os.getenv("JAX_PLATFORMS", "").lower()),

    # Allow use of DeepGemm kernels for fused moe ops.
    "VLLM_USE_DEEP_GEMM":
    lambda: bool(int(os.getenv("VLLM_USE_DEEP_GEMM", "0"))),

    # Whether to use E8M0 scaling when DeepGEMM is used on Blackwell GPUs.
    "VLLM_USE_DEEP_GEMM_E8M0":
    lambda: bool(int(os.getenv("VLLM_USE_DEEP_GEMM_E8M0", "1"))),
    # TODO(wentao): unify the two E8M0 flags after verifying the correctness.
    # Whether to use E8M0 scaling when DeepGEMM is used on Hopper GPUs.
    "VLLM_USE_DEEP_GEMM_E8M0_HOPPER":
    lambda: bool(int(os.getenv("VLLM_USE_DEEP_GEMM_E8M0_HOPPER", "0"))),
    # DeepGemm JITs the kernels on-demand. The warmup attempts to make DeepGemm
    # JIT all the required kernels before model execution so there is no
    # JIT'ing in the hot-path. However, this warmup increases the engine
    # startup time by a couple of minutes.
    # Set `VLLM_SKIP_DEEP_GEMM_WARMUP` to disable the warmup.
    "VLLM_SKIP_DEEP_GEMM_WARMUP":
    lambda: bool(int(os.getenv("VLLM_SKIP_DEEP_GEMM_WARMUP", "0"))),

    # Whether to use fused grouped_topk used for MoE expert selection.
    "VLLM_USE_FUSED_MOE_GROUPED_TOPK":
    lambda: bool(int(os.getenv("VLLM_USE_FUSED_MOE_GROUPED_TOPK", "1"))),

    # Allow use of FlashInfer MoE kernels for fused moe ops.
    "VLLM_USE_FLASHINFER_MOE_FP8":
    lambda: bool(int(os.getenv("VLLM_USE_FLASHINFER_MOE_FP8", "0"))),

    # Allow use of FlashInfer CUTLASS kernels for fused moe ops.
    "VLLM_USE_FLASHINFER_MOE_FP4":
    lambda: bool(int(os.getenv("VLLM_USE_FLASHINFER_MOE_FP4", "0"))),

    # If set to 1, use the FlashInfer
    # MXFP8 (activation) x MXFP4 (weight) MoE backend.
    "VLLM_USE_FLASHINFER_MOE_MXFP4_MXFP8":
    lambda: bool(int(os.getenv("VLLM_USE_FLASHINFER_MOE_MXFP4_MXFP8", "0"))),

    # If set to 1, use the FlashInfer CUTLASS backend for
    # MXFP8 (activation) x MXFP4 (weight) MoE.
    # This is separate from the TRTLLMGEN path controlled by
    # VLLM_USE_FLASHINFER_MOE_MXFP4_MXFP8.
    "VLLM_USE_FLASHINFER_MOE_MXFP4_MXFP8_CUTLASS":
    lambda: bool(int(
        os.getenv("VLLM_USE_FLASHINFER_MOE_MXFP4_MXFP8_CUTLASS", "0")
        )),

    # If set to 1, use the FlashInfer
    # BF16 (activation) x MXFP4 (weight) MoE backend.
    "VLLM_USE_FLASHINFER_MOE_MXFP4_BF16":
    lambda: bool(int(os.getenv("VLLM_USE_FLASHINFER_MOE_MXFP4_BF16", "0"))),

    # Control the cache sized used by the xgrammar compiler. The default
    # of 512 MB should be enough for roughly 1000 JSON schemas.
    # It can be changed with this variable if needed for some reason.
    "VLLM_XGRAMMAR_CACHE_MB":
    lambda: int(os.getenv("VLLM_XGRAMMAR_CACHE_MB", "512")),

    # Control the threshold for msgspec to use 'zero copy' for
    # serialization/deserialization of tensors. Tensors below
    # this limit will be encoded into the msgpack buffer, and
    # tensors above will instead be sent via a separate message.
    # While the sending side still actually copies the tensor
    # in all cases, on the receiving side, tensors above this
    # limit will actually be zero-copy decoded.
    "VLLM_MSGPACK_ZERO_COPY_THRESHOLD":
    lambda: int(os.getenv("VLLM_MSGPACK_ZERO_COPY_THRESHOLD", "256")),

    # If set, allow insecure serialization using pickle.
    # This is useful for environments where it is deemed safe to use the
    # insecure method and it is needed for some reason.
    "VLLM_ALLOW_INSECURE_SERIALIZATION":
    lambda: bool(int(os.getenv("VLLM_ALLOW_INSECURE_SERIALIZATION", "0"))),

    # IP address used for NIXL handshake between remote agents.
    "VLLM_NIXL_SIDE_CHANNEL_HOST":
    lambda: os.getenv("VLLM_NIXL_SIDE_CHANNEL_HOST", "localhost"),

    # Port used for NIXL handshake between remote agents.
    "VLLM_NIXL_SIDE_CHANNEL_PORT":
    lambda: int(os.getenv("VLLM_NIXL_SIDE_CHANNEL_PORT", "5557")),

    # all2all backend for vllm's expert parallel communication
    # Available options:
    # - "naive": naive all2all implementation using all-reduce
    # - "pplx": use pplx kernels
    # - "deepep_high_throughput", use deepep high-throughput kernels
    # - "deepep_low_latency", use deepep low-latency kernels
    "VLLM_ALL2ALL_BACKEND":
    env_with_choices("VLLM_ALL2ALL_BACKEND", "naive",
                     ["naive", "pplx",
                     "deepep_high_throughput", "deepep_low_latency"]),

    # Flashinfer MoE backend for vLLM's fused Mixture-of-Experts support.
    # Both require compute capability 10.0 or above.
    # Available options:
    # - "throughput":  [default]
    #     Uses CUTLASS kernels optimized for high-throughput batch inference.
    # - "latency":
    #     Uses TensorRT-LLM kernels optimized for low-latency inference.
    "VLLM_FLASHINFER_MOE_BACKEND":
    env_with_choices("VLLM_FLASHINFER_MOE_BACKEND", "throughput",
    ["throughput", "latency"]),

    # Control the maximum number of tokens per expert supported by the
    # NVFP4 MoE CUTLASS Kernel. This value is used to create a buffer for
    # the blockscale tensor of activations NVFP4 Quantization.
    # This is used to prevent the kernel from running out of memory.
    "VLLM_MAX_TOKENS_PER_EXPERT_FP4_MOE":
    lambda: int(os.getenv("VLLM_MAX_TOKENS_PER_EXPERT_FP4_MOE", "163840")),

    # Specifies the thresholds of the communicated tensor sizes under which
    # vllm should use flashinfer fused allreduce. The variable should be a
    # JSON with the following format:
    #     { <world size>: <max size in mb> }
    # Unspecified world sizes will fall back to
    #     { 2: 64, 4: 1, <everything else>: 0.5 }
    "VLLM_FLASHINFER_ALLREDUCE_FUSION_THRESHOLDS_MB":
    lambda: json.loads(os.getenv(
        "VLLM_FLASHINFER_ALLREDUCE_FUSION_THRESHOLDS_MB", "{}")),

    # MoE routing strategy selector.
    # See `RoutingSimulator.get_available_strategies()` # for available
    # strategies.
    # Cutstom routing strategies can be registered by
    # RoutingSimulator.register_strategy()
    # Note: custom strategies may not produce correct model outputs
    "VLLM_MOE_ROUTING_SIMULATION_STRATEGY":
    lambda: os.environ.get("VLLM_MOE_ROUTING_SIMULATION_STRATEGY", "").lower(),

    # Regex timeout for use by the vLLM tool parsing plugins.
    "VLLM_TOOL_PARSE_REGEX_TIMEOUT_SECONDS":
    lambda: int(os.getenv("VLLM_TOOL_PARSE_REGEX_TIMEOUT_SECONDS", "1")),

    # Reduce CPU usage when vLLM is idle. Enabling this will incur small
    # latency penalty when a request eventually comes.
    "VLLM_SLEEP_WHEN_IDLE":
    lambda: bool(int(os.getenv("VLLM_SLEEP_WHEN_IDLE", "0"))),

    # Control the max chunk bytes (in MB) for the rpc message queue.
    # Object larger than this threshold will be broadcast to worker
    # processes via zmq.
    "VLLM_MQ_MAX_CHUNK_BYTES_MB":
    lambda: int(os.getenv("VLLM_MQ_MAX_CHUNK_BYTES_MB", "16")),

    # Timeout in seconds for execute_model RPC calls in multiprocessing
    # executor (only applies when TP > 1).
    "VLLM_EXECUTE_MODEL_TIMEOUT_SECONDS":
    lambda: int(os.getenv("VLLM_EXECUTE_MODEL_TIMEOUT_SECONDS", "300")),

    # KV Cache layout used throughout vllm.
    # Some common values are:
    # - NHD
    # - HND
    # Where N=num_blocks, H=num_heads and D=head_size. The default value will
    # leave the layout choice to the backend. Mind that backends may only
    # implement and support a subset of all possible layouts.
    "VLLM_KV_CACHE_LAYOUT":
    env_with_choices("VLLM_KV_CACHE_LAYOUT", None, ["NHD", "HND"]),

    # Enable checking whether the generated logits contain NaNs,
    # indicating corrupted output. Useful for debugging low level bugs
    # or bad hardware but it may add compute overhead.
    "VLLM_COMPUTE_NANS_IN_LOGITS":
    lambda: bool(int(os.getenv("VLLM_COMPUTE_NANS_IN_LOGITS", "0"))),

    # Controls whether or not emulations are used for NVFP4
    # generations on machines < 100 for compressed-tensors
    # models
    "VLLM_USE_NVFP4_CT_EMULATIONS":
    lambda: bool(int(os.getenv("VLLM_USE_NVFP4_CT_EMULATIONS", "0"))),

    # Time (in seconds) after which the KV cache on the producer side is
    # automatically cleared if no READ notification is received from the
    # consumer. This is only applicable when using NixlConnector in a
    # disaggregated decode-prefill setup.
    "VLLM_NIXL_ABORT_REQUEST_TIMEOUT":
    lambda: int(os.getenv("VLLM_NIXL_ABORT_REQUEST_TIMEOUT", "120")),

    # Controls whether or not to use cudnn prefill
    "VLLM_USE_CUDNN_PREFILL":
    lambda: bool(int(os.getenv("VLLM_USE_CUDNN_PREFILL", "0"))),

    # If set to 1, use the TRTLLM attention backend in flashinfer.
    "VLLM_USE_TRTLLM_ATTENTION":
    lambda: os.getenv("VLLM_USE_TRTLLM_ATTENTION", None),

    # If set to 1, when we use fp8 kv, we do not quantize Q to fp8
    "VLLM_FLASHINFER_DISABLE_Q_QUANTIZATION":
    lambda: bool(int(os.getenv("VLLM_FLASHINFER_DISABLE_Q_QUANTIZATION", "0"))),

    # If set, it means we pre-downloaded cubin files and flashinfer will
    # read the cubin files directly.
    "VLLM_HAS_FLASHINFER_CUBIN":
    lambda: os.getenv("VLLM_HAS_FLASHINFER_CUBIN", False),

    # If set to 1, force the use of TRTLLM FP4 GEMM backend in flashinfer.
    # Otherwise, uses the first available of: flashinfer cutlass GEMM,
    # vllm cutlass GEMM, marlin GEMM.
    "VLLM_USE_TRTLLM_FP4_GEMM":
    lambda: bool(int(os.getenv("VLLM_USE_TRTLLM_FP4_GEMM", "0"))),

    # Controls garbage collection during CUDA graph capture.
    # If set to 0 (default), enables GC freezing to speed up capture time.
    # If set to 1, allows GC to run during capture.
    "VLLM_ENABLE_CUDAGRAPH_GC":
    lambda: bool(int(os.getenv("VLLM_ENABLE_CUDAGRAPH_GC", "0"))),

    # Disable padding to CUDA graph capture batch sizes.
    # TODO(wentao): https://github.com/vllm-project/vllm/issues/23378
    # After the issue is fixed, we can remove this flag.
    "VLLM_DISABLE_PAD_FOR_CUDAGRAPH":
    lambda: bool(int(os.getenv("VLLM_DISABLE_PAD_FOR_CUDAGRAPH", "0"))),

    # Used to force set up loopback IP
    "VLLM_LOOPBACK_IP":
    lambda: os.getenv("VLLM_LOOPBACK_IP", ""),

    # Used to set the process name prefix for vLLM processes.
    # This is useful for debugging and monitoring purposes.
    # The default value is "VLLM".
    "VLLM_PROCESS_NAME_PREFIX":
    lambda: os.getenv("VLLM_PROCESS_NAME_PREFIX", "VLLM"),

    # Allow chunked local attention with hybrid kv cache manager.
    # Currently using the Hybrid KV cache manager with chunked local attention
    # in the Llama4 models (the only models currently using chunked local attn)
    # causes a latency regression. For this reason, we disable it by default.
    # This flag is used to allow users to enable it if they want to (to save on
    # kv-cache memory usage and enable longer contexts)
    # TODO(lucas): Remove this flag once latency regression is resolved.
    "VLLM_ALLOW_CHUNKED_LOCAL_ATTN_WITH_HYBRID_KV_CACHE":
    lambda: bool(int(os.getenv(\
            "VLLM_ALLOW_CHUNKED_LOCAL_ATTN_WITH_HYBRID_KV_CACHE", "0"))),

    # Enables support for the "store" option in the OpenAI Responses API.
    # When set to 1, vLLM's OpenAI server will retain the input and output
    # messages for those requests in memory. By default, this is disabled (0),
    # and the "store" option is ignored.
    # NOTE/WARNING:
    # 1. Messages are kept in memory only (not persisted to disk) and will be
    #    lost when the vLLM server shuts down.
    # 2. Enabling this option will cause a memory leak, as stored messages are
    #    never removed from memory until the server terminates.
    "VLLM_ENABLE_RESPONSES_API_STORE":
    lambda: bool(int(os.getenv("VLLM_ENABLE_RESPONSES_API_STORE", "0"))),

    # If set, use the fp8 mfma in rocm paged attention.
    "VLLM_ROCM_FP8_MFMA_PAGE_ATTN":
    lambda: bool(int(os.getenv("VLLM_ROCM_FP8_MFMA_PAGE_ATTN", "0"))),

    # Whether to use pytorch symmetric memory for allreduce
    "VLLM_ALLREDUCE_USE_SYMM_MEM":
    lambda: bool(int(os.getenv("VLLM_ALLREDUCE_USE_SYMM_MEM", "0"))),

    # Allows vllm to find tuned config under customized folder
    "VLLM_TUNED_CONFIG_FOLDER":
    lambda: os.getenv("VLLM_TUNED_CONFIG_FOLDER", None),

    # Allows vllm use container tool
    "VLLM_GPT_OSS_USE_CONTAINER_TOOL":
    lambda: bool(int(os.getenv("VLLM_GPT_OSS_USE_CONTAINER_TOOL", "0"))),

    # Allows harmony instructions to be injected on system messages
    "VLLM_GPT_OSS_HARMONY_SYSTEM_INSTRUCTIONS":
    lambda: bool(
        int(os.getenv("VLLM_GPT_OSS_HARMONY_SYSTEM_INSTRUCTIONS", "0"))),

    # Add optional custom scopes for profiling, disable to avoid overheads
    "VLLM_CUSTOM_SCOPES_FOR_PROFILING":
    lambda: bool(int(os.getenv("VLLM_CUSTOM_SCOPES_FOR_PROFILING", "0"))),

    # Represent block hashes in KV cache events as 64-bit integers instead of
    # raw bytes. Defaults to True for backward compatibility.
    "VLLM_KV_EVENTS_USE_INT_BLOCK_HASHES":
    lambda: bool(int(os.getenv("VLLM_KV_EVENTS_USE_INT_BLOCK_HASHES", "1"))),

    # Name of the shared memory buffer used for object storage.
    # Only effective when mm_config.mm_processor_cache_type == "shm".
    "VLLM_OBJECT_STORAGE_SHM_BUFFER_NAME":
    lambda: os.getenv("VLLM_OBJECT_STORAGE_SHM_BUFFER_NAME",
                      "VLLM_OBJECT_STORAGE_SHM_BUFFER"),
}

# --8<-- [end:env-vars-definition]


def __getattr__(name: str):
    # lazy evaluation of environment variables
    if name in environment_variables:
        return environment_variables[name]()
    raise AttributeError(f"module {__name__!r} has no attribute {name!r}")


def __dir__():
    return list(environment_variables.keys())


def is_set(name: str):
    """Check if an environment variable is explicitly set."""
    if name in environment_variables:
        return name in os.environ
    raise AttributeError(f"module {__name__!r} has no attribute {name!r}")


def set_vllm_use_v1(use_v1: bool):
    if is_set("VLLM_USE_V1"):
        raise ValueError(
            "Should not call set_vllm_use_v1() if VLLM_USE_V1 is set "
            "explicitly by the user. Please raise this as a Github "
            "Issue and explicitly set VLLM_USE_V1=0 or 1.")
    os.environ["VLLM_USE_V1"] = "1" if use_v1 else "0"


def compute_hash() -> str:
    """
    WARNING: Whenever a new key is added to this environment
    variables, ensure that it is included in the factors list if
    it affects the computation graph. For example, different values
    of VLLM_PP_LAYER_PARTITION will generate different computation
    graphs, so it is included in the factors list. The env vars that
    affect the choice of different kernels or attention backends should
    also be included in the factors list.
    """

    # The values of envs may affects the computation graph.
    # TODO(DefTruth): hash all environment variables?
    # for key in environment_variables:
    #     factorize(key)
    environment_variables_to_hash = [
        "VLLM_PP_LAYER_PARTITION",
        "VLLM_MLA_DISABLE",
        "VLLM_USE_TRITON_FLASH_ATTN",
        "VLLM_USE_TRITON_AWQ",
        "VLLM_DP_RANK",
        "VLLM_DP_SIZE",
        "VLLM_USE_STANDALONE_COMPILE",
        "VLLM_FUSED_MOE_CHUNK_SIZE",
        "VLLM_FLASHINFER_MOE_BACKEND",
        "VLLM_V1_USE_PREFILL_DECODE_ATTENTION",
        "VLLM_USE_AITER_UNIFIED_ATTENTION",
        "VLLM_ATTENTION_BACKEND",
        "VLLM_USE_FLASHINFER_SAMPLER",
        "VLLM_DISABLED_KERNELS",
        "VLLM_USE_DEEP_GEMM",
        "VLLM_USE_DEEP_GEMM_E8M0",
        "VLLM_USE_DEEP_GEMM_E8M0_HOPPER",
        "VLLM_USE_TRTLLM_FP4_GEMM",
        "VLLM_USE_FUSED_MOE_GROUPED_TOPK",
        "VLLM_USE_FLASHINFER_MOE_FP8",
        "VLLM_USE_FLASHINFER_MOE_FP4",
        "VLLM_USE_FLASHINFER_MOE_MXFP4_MXFP8",
        "VLLM_USE_FLASHINFER_MOE_MXFP4_MXFP8_CUTLASS",
        "VLLM_USE_FLASHINFER_MOE_MXFP4_BF16",
        "VLLM_USE_CUDNN_PREFILL",
        "VLLM_USE_TRTLLM_ATTENTION",
        "VLLM_FLASHINFER_DISABLE_Q_QUANTIZATION",
        "VLLM_ROCM_USE_AITER",
        "VLLM_ROCM_USE_AITER_PAGED_ATTN",
        "VLLM_ROCM_USE_AITER_LINEAR",
        "VLLM_ROCM_USE_AITER_MOE",
        "VLLM_ROCM_USE_AITER_RMSNORM",
        "VLLM_ROCM_USE_AITER_MLA",
        "VLLM_ROCM_USE_AITER_MHA",
        "VLLM_ROCM_USE_AITER_FP8BMM",
        "VLLM_ROCM_USE_SKINNY_GEMM",
        "VLLM_ROCM_FP8_PADDING",
        "VLLM_ROCM_MOE_PADDING",
        "VLLM_ROCM_CUSTOM_PAGED_ATTN",
        "VLLM_ROCM_QUICK_REDUCE_QUANTIZATION",
        "VLLM_ROCM_QUICK_REDUCE_CAST_BF16_TO_FP16",
        "VLLM_ROCM_QUICK_REDUCE_MAX_SIZE_BYTES_MB",
        "VLLM_ROCM_FP8_MFMA_PAGE_ATTN",
    ]
    for key in environment_variables_to_hash:
        # if this goes out of sync with environment_variables,
        # it's not a user error, it's a bug
        assert key in environment_variables, \
            "Please update environment_variables_to_hash in envs.py"

    factors = [
        environment_variables[key]() for key in environment_variables_to_hash
    ]

    hash_str = hashlib.md5(str(factors).encode(),
                           usedforsecurity=False).hexdigest()

    return hash_str<|MERGE_RESOLUTION|>--- conflicted
+++ resolved
@@ -512,10 +512,7 @@
     lambda: int(os.getenv("VLLM_TRACE_FUNCTION", "0")),
 
     # Backend for attention computation
-<<<<<<< HEAD
-    # Available options loaded dynamically from _Backend enum
-=======
-    # Available options:
+    # Example options:
     # - "TORCH_SDPA": use torch.nn.MultiheadAttention
     # - "FLASH_ATTN": use FlashAttention
     # - "XFORMERS": use XFormers
@@ -525,7 +522,7 @@
     # - "FLASH_ATTN_MLA": use FlashAttention for MLA
     # - "FLASHINFER_MLA": use FlashInfer for MLA
     # - "CUTLASS_MLA": use CUTLASS for MLA
->>>>>>> b834b4cb
+    # All possible options loaded dynamically from _Backend enum
     "VLLM_ATTENTION_BACKEND":
     env_with_choices("VLLM_ATTENTION_BACKEND", None,
                      lambda: list(__import__('vllm.platforms.interface', \
