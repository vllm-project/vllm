--- conflicted
+++ resolved
@@ -1,1731 +1,3 @@
-<<<<<<< HEAD
-# SPDX-License-Identifier: Apache-2.0
-# SPDX-FileCopyrightText: Copyright contributors to the vLLM project
-
-import functools
-import json
-import logging
-import os
-import sys
-import tempfile
-from collections.abc import Callable
-from typing import TYPE_CHECKING, Any, Literal
-
-if TYPE_CHECKING:
-    VLLM_HOST_IP: str = ""
-    VLLM_PORT: int | None = None
-    VLLM_RPC_BASE_PATH: str = tempfile.gettempdir()
-    VLLM_USE_MODELSCOPE: bool = False
-    VLLM_RINGBUFFER_WARNING_INTERVAL: int = 60
-    VLLM_NCCL_SO_PATH: str | None = None
-    LD_LIBRARY_PATH: str | None = None
-    VLLM_ROCM_SLEEP_MEM_CHUNK_SIZE: int = 256
-    VLLM_V1_USE_PREFILL_DECODE_ATTENTION: bool = False
-    VLLM_FLASH_ATTN_VERSION: int | None = None
-    LOCAL_RANK: int = 0
-    CUDA_VISIBLE_DEVICES: str | None = None
-    VLLM_ENGINE_ITERATION_TIMEOUT_S: int = 60
-    VLLM_API_KEY: str | None = None
-    VLLM_DEBUG_LOG_API_SERVER_RESPONSE: bool = False
-    S3_ACCESS_KEY_ID: str | None = None
-    S3_SECRET_ACCESS_KEY: str | None = None
-    S3_ENDPOINT_URL: str | None = None
-    VLLM_MODEL_REDIRECT_PATH: str | None = None
-    VLLM_CACHE_ROOT: str = os.path.expanduser("~/.cache/vllm")
-    VLLM_CONFIG_ROOT: str = os.path.expanduser("~/.config/vllm")
-    VLLM_USAGE_STATS_SERVER: str = "https://stats.vllm.ai"
-    VLLM_NO_USAGE_STATS: bool = False
-    VLLM_DISABLE_FLASHINFER_PREFILL: bool = False
-    VLLM_DO_NOT_TRACK: bool = False
-    VLLM_USAGE_SOURCE: str = ""
-    VLLM_CONFIGURE_LOGGING: bool = True
-    VLLM_LOGGING_LEVEL: str = "INFO"
-    VLLM_LOGGING_PREFIX: str = ""
-    VLLM_LOGGING_STREAM: str = "ext://sys.stdout"
-    VLLM_LOGGING_CONFIG_PATH: str | None = None
-    VLLM_LOGGING_COLOR: str = "auto"
-    NO_COLOR: bool = False
-    VLLM_LOG_STATS_INTERVAL: float = 10.0
-    VLLM_TRACE_FUNCTION: int = 0
-    VLLM_ATTENTION_BACKEND: str | None = None
-    VLLM_USE_FLASHINFER_SAMPLER: bool | None = None
-    VLLM_PP_LAYER_PARTITION: str | None = None
-    VLLM_CPU_KVCACHE_SPACE: int | None = 0
-    VLLM_CPU_OMP_THREADS_BIND: str = ""
-    VLLM_CPU_NUM_OF_RESERVED_CPU: int | None = None
-    VLLM_CPU_SGL_KERNEL: bool = False
-    VLLM_XLA_CACHE_PATH: str = os.path.join(VLLM_CACHE_ROOT, "xla_cache")
-    VLLM_XLA_CHECK_RECOMPILATION: bool = False
-    VLLM_FUSED_MOE_CHUNK_SIZE: int = 16 * 1024
-    VLLM_ENABLE_FUSED_MOE_ACTIVATION_CHUNKING: bool = True
-    VLLM_USE_RAY_COMPILED_DAG_CHANNEL_TYPE: Literal["auto", "nccl", "shm"] = "auto"
-    VLLM_USE_RAY_COMPILED_DAG_OVERLAP_COMM: bool = False
-    VLLM_USE_RAY_WRAPPED_PP_COMM: bool = True
-    VLLM_XLA_USE_SPMD: bool = False
-    VLLM_WORKER_MULTIPROC_METHOD: Literal["fork", "spawn"] = "fork"
-    VLLM_ASSETS_CACHE: str = os.path.join(VLLM_CACHE_ROOT, "assets")
-    VLLM_ASSETS_CACHE_MODEL_CLEAN: bool = False
-    VLLM_IMAGE_FETCH_TIMEOUT: int = 5
-    VLLM_VIDEO_FETCH_TIMEOUT: int = 30
-    VLLM_AUDIO_FETCH_TIMEOUT: int = 10
-    VLLM_MEDIA_URL_ALLOW_REDIRECTS: bool = True
-    VLLM_MEDIA_LOADING_THREAD_COUNT: int = 8
-    VLLM_MAX_AUDIO_CLIP_FILESIZE_MB: int = 25
-    VLLM_VIDEO_LOADER_BACKEND: str = "opencv"
-    VLLM_MEDIA_CONNECTOR: str = "http"
-    VLLM_MM_INPUT_CACHE_GIB: int = 4
-    VLLM_TARGET_DEVICE: str = "cuda"
-    VLLM_MAIN_CUDA_VERSION: str = "12.9"
-    MAX_JOBS: str | None = None
-    NVCC_THREADS: str | None = None
-    VLLM_USE_PRECOMPILED: bool = False
-    VLLM_SKIP_PRECOMPILED_VERSION_SUFFIX: bool = False
-    VLLM_DOCKER_BUILD_CONTEXT: bool = False
-    VLLM_KEEP_ALIVE_ON_ENGINE_DEATH: bool = False
-    CMAKE_BUILD_TYPE: Literal["Debug", "Release", "RelWithDebInfo"] | None = None
-    VERBOSE: bool = False
-    VLLM_ALLOW_LONG_MAX_MODEL_LEN: bool = False
-    VLLM_RPC_TIMEOUT: int = 10000  # ms
-    VLLM_HTTP_TIMEOUT_KEEP_ALIVE: int = 5  # seconds
-    VLLM_PLUGINS: list[str] | None = None
-    VLLM_LORA_RESOLVER_CACHE_DIR: str | None = None
-    VLLM_TORCH_CUDA_PROFILE: bool = False
-    VLLM_TORCH_PROFILER_DIR: str | None = None
-    VLLM_TORCH_PROFILER_RECORD_SHAPES: bool = False
-    VLLM_TORCH_PROFILER_WITH_PROFILE_MEMORY: bool = False
-    VLLM_TORCH_PROFILER_DISABLE_ASYNC_LLM: bool = False
-    VLLM_USE_AOT_COMPILE: bool = False
-    VLLM_USE_BYTECODE_HOOK: bool = False
-    VLLM_FORCE_AOT_LOAD: bool = False
-    VLLM_TORCH_PROFILER_WITH_STACK: bool = True
-    VLLM_TORCH_PROFILER_WITH_FLOPS: bool = False
-    VLLM_PROFILER_DELAY_ITERS: int = 0
-    VLLM_PROFILER_MAX_ITERS: int = 0
-    VLLM_TORCH_PROFILER_USE_GZIP: bool = True
-    VLLM_TORCH_PROFILER_DUMP_CUDA_TIME_TOTAL: bool = True
-    VLLM_USE_TRITON_AWQ: bool = False
-    VLLM_ALLOW_RUNTIME_LORA_UPDATING: bool = False
-    VLLM_SKIP_P2P_CHECK: bool = False
-    VLLM_DISABLED_KERNELS: list[str] = []
-    VLLM_DISABLE_PYNCCL: bool = False
-    VLLM_ROCM_USE_AITER: bool = False
-    VLLM_ROCM_USE_AITER_PAGED_ATTN: bool = False
-    VLLM_ROCM_USE_AITER_LINEAR: bool = True
-    VLLM_ROCM_USE_AITER_MOE: bool = True
-    VLLM_ROCM_USE_AITER_RMSNORM: bool = True
-    VLLM_ROCM_USE_AITER_MLA: bool = True
-    VLLM_ROCM_USE_AITER_MHA: bool = True
-    VLLM_ROCM_USE_AITER_FP4_ASM_GEMM: bool = False
-    VLLM_ROCM_USE_AITER_TRITON_ROPE: bool = False
-    VLLM_ROCM_USE_AITER_FP8BMM: bool = True
-    VLLM_ROCM_USE_AITER_UNIFIED_ATTENTION: bool = False
-    VLLM_ROCM_USE_AITER_FUSION_SHARED_EXPERTS: bool = False
-    VLLM_ROCM_USE_AITER_TRITON_GEMM: bool = True
-    VLLM_ROCM_USE_SKINNY_GEMM: bool = True
-    VLLM_ROCM_FP8_PADDING: bool = True
-    VLLM_ROCM_MOE_PADDING: bool = True
-    VLLM_ROCM_CUSTOM_PAGED_ATTN: bool = True
-    VLLM_ENABLE_V1_MULTIPROCESSING: bool = True
-    VLLM_LOG_BATCHSIZE_INTERVAL: float = -1
-    VLLM_DISABLE_COMPILE_CACHE: bool = False
-    Q_SCALE_CONSTANT: int = 200
-    K_SCALE_CONSTANT: int = 200
-    V_SCALE_CONSTANT: int = 100
-    VLLM_SERVER_DEV_MODE: bool = False
-    VLLM_V1_OUTPUT_PROC_CHUNK_SIZE: int = 128
-    VLLM_MLA_DISABLE: bool = False
-    VLLM_FLASH_ATTN_MAX_NUM_SPLITS_FOR_CUDA_GRAPH: int = 32
-    VLLM_RAY_PER_WORKER_GPUS: float = 1.0
-    VLLM_RAY_BUNDLE_INDICES: str = ""
-    VLLM_CUDART_SO_PATH: str | None = None
-    VLLM_DP_RANK: int = 0
-    VLLM_DP_RANK_LOCAL: int = -1
-    VLLM_DP_SIZE: int = 1
-    VLLM_USE_STANDALONE_COMPILE: bool = True
-    VLLM_DP_MASTER_IP: str = ""
-    VLLM_DP_MASTER_PORT: int = 0
-    VLLM_MOE_DP_CHUNK_SIZE: int = 256
-    VLLM_RANDOMIZE_DP_DUMMY_INPUTS: bool = False
-    VLLM_RAY_DP_PACK_STRATEGY: Literal["strict", "fill", "span"] = "strict"
-    VLLM_MARLIN_USE_ATOMIC_ADD: bool = False
-    VLLM_MARLIN_INPUT_DTYPE: Literal["int8", "fp8"] | None = None
-    VLLM_MXFP4_USE_MARLIN: bool | None = None
-    VLLM_DEEPEPLL_NVFP4_DISPATCH: bool = False
-    VLLM_V1_USE_OUTLINES_CACHE: bool = False
-    VLLM_TPU_BUCKET_PADDING_GAP: int = 0
-    VLLM_TPU_MOST_MODEL_LEN: int | None = None
-    VLLM_TPU_USING_PATHWAYS: bool = False
-    VLLM_USE_DEEP_GEMM: bool = True
-    VLLM_MOE_USE_DEEP_GEMM: bool = True
-    VLLM_USE_DEEP_GEMM_E8M0: bool = True
-    VLLM_DEEP_GEMM_WARMUP: Literal[
-        "skip",
-        "full",
-        "relax",
-    ] = "relax"
-    VLLM_USE_FUSED_MOE_GROUPED_TOPK: bool = True
-    VLLM_USE_FLASHINFER_MOE_FP16: bool = False
-    VLLM_USE_FLASHINFER_MOE_FP8: bool = False
-    VLLM_USE_FLASHINFER_MOE_FP4: bool = False
-    VLLM_FLASHINFER_MOE_BACKEND: Literal["throughput", "latency", "masked_gemm"] = (
-        "latency"
-    )
-    VLLM_FLASHINFER_WORKSPACE_BUFFER_SIZE: int = 394 * 1024 * 1024
-    VLLM_XGRAMMAR_CACHE_MB: int = 0
-    VLLM_MSGPACK_ZERO_COPY_THRESHOLD: int = 256
-    VLLM_ALLOW_INSECURE_SERIALIZATION: bool = False
-    VLLM_NIXL_SIDE_CHANNEL_HOST: str = "localhost"
-    VLLM_NIXL_SIDE_CHANNEL_PORT: int = 5600
-    VLLM_MOONCAKE_BOOTSTRAP_PORT: int = 8998
-    VLLM_ALL2ALL_BACKEND: Literal[
-        "naive",
-        "pplx",
-        "deepep_high_throughput",
-        "deepep_low_latency",
-        "allgather_reducescatter",
-        "flashinfer_all2allv",
-    ] = "allgather_reducescatter"
-    VLLM_MAX_TOKENS_PER_EXPERT_FP4_MOE: int = 163840
-    VLLM_TOOL_PARSE_REGEX_TIMEOUT_SECONDS: int = 1
-    VLLM_SLEEP_WHEN_IDLE: bool = False
-    VLLM_MQ_MAX_CHUNK_BYTES_MB: int = 16
-    VLLM_EXECUTE_MODEL_TIMEOUT_SECONDS: int = 300
-    VLLM_KV_CACHE_LAYOUT: Literal["NHD", "HND"] | None = None
-    VLLM_COMPUTE_NANS_IN_LOGITS: bool = False
-    VLLM_USE_NVFP4_CT_EMULATIONS: bool = False
-    VLLM_ROCM_QUICK_REDUCE_QUANTIZATION: Literal[
-        "FP", "INT8", "INT6", "INT4", "NONE"
-    ] = "NONE"
-    VLLM_ROCM_QUICK_REDUCE_CAST_BF16_TO_FP16: bool = True
-    VLLM_ROCM_QUICK_REDUCE_MAX_SIZE_BYTES_MB: int | None = None
-    VLLM_NIXL_ABORT_REQUEST_TIMEOUT: int = 480
-    VLLM_MOONCAKE_ABORT_REQUEST_TIMEOUT: int = 480
-    VLLM_USE_CUDNN_PREFILL: bool = False
-    VLLM_USE_TRTLLM_RAGGED_DEEPSEEK_PREFILL: bool = False
-    VLLM_ENABLE_CUDAGRAPH_GC: bool = False
-    VLLM_LOOPBACK_IP: str = ""
-    VLLM_ALLOW_CHUNKED_LOCAL_ATTN_WITH_HYBRID_KV_CACHE: bool = False
-    VLLM_ENABLE_RESPONSES_API_STORE: bool = False
-    VLLM_USE_TRTLLM_ATTENTION: str | None = None
-    VLLM_NVFP4_GEMM_BACKEND: str | None = None
-    VLLM_FLASHINFER_DISABLE_Q_QUANTIZATION: bool = False
-    VLLM_HAS_FLASHINFER_CUBIN: bool = False
-    VLLM_USE_FLASHINFER_MOE_MXFP4_MXFP8: bool = False
-    VLLM_USE_FLASHINFER_MOE_MXFP4_BF16: bool = False
-    VLLM_ROCM_FP8_MFMA_PAGE_ATTN: bool = False
-    VLLM_USE_FLASHINFER_MOE_MXFP4_MXFP8_CUTLASS: bool = False
-    VLLM_ALLREDUCE_USE_SYMM_MEM: bool = True
-    VLLM_TUNED_CONFIG_FOLDER: str | None = None
-    VLLM_GPT_OSS_SYSTEM_TOOL_MCP_LABELS: set[str] = set()
-    VLLM_USE_EXPERIMENTAL_PARSER_CONTEXT: bool = False
-    VLLM_GPT_OSS_HARMONY_SYSTEM_INSTRUCTIONS: bool = False
-    VLLM_TOOL_JSON_ERROR_AUTOMATIC_RETRY: bool = False
-    VLLM_CUSTOM_SCOPES_FOR_PROFILING: bool = False
-    VLLM_NVTX_SCOPES_FOR_PROFILING: bool = False
-    VLLM_KV_EVENTS_USE_INT_BLOCK_HASHES: bool = True
-    VLLM_OBJECT_STORAGE_SHM_BUFFER_NAME: str = "VLLM_OBJECT_STORAGE_SHM_BUFFER"
-    VLLM_DEEPEP_BUFFER_SIZE_MB: int = 1024
-    VLLM_DEEPEP_HIGH_THROUGHPUT_FORCE_INTRA_NODE: bool = False
-    VLLM_DEEPEP_LOW_LATENCY_USE_MNNVL: bool = False
-    VLLM_DBO_COMM_SMS: int = 20
-    VLLM_PATTERN_MATCH_DEBUG: str | None = None
-    VLLM_DEBUG_DUMP_PATH: str | None = None
-    VLLM_ENABLE_INDUCTOR_MAX_AUTOTUNE: bool = True
-    VLLM_ENABLE_INDUCTOR_COORDINATE_DESCENT_TUNING: bool = True
-    VLLM_USE_NCCL_SYMM_MEM: bool = False
-    VLLM_NCCL_INCLUDE_PATH: str | None = None
-    VLLM_USE_FBGEMM: bool = False
-    VLLM_GC_DEBUG: str = ""
-    VLLM_DISABLE_SHARED_EXPERTS_STREAM: bool = False
-    VLLM_SHARED_EXPERTS_STREAM_TOKEN_THRESHOLD: int = 256
-    VLLM_COMPILE_CACHE_SAVE_FORMAT: Literal["binary", "unpacked"] = "binary"
-    VLLM_USE_V2_MODEL_RUNNER: bool = False
-
-
-def get_default_cache_root():
-    return os.getenv(
-        "XDG_CACHE_HOME",
-        os.path.join(os.path.expanduser("~"), ".cache"),
-    )
-
-
-def get_default_config_root():
-    return os.getenv(
-        "XDG_CONFIG_HOME",
-        os.path.join(os.path.expanduser("~"), ".config"),
-    )
-
-
-def maybe_convert_int(value: str | None) -> int | None:
-    if value is None:
-        return None
-    return int(value)
-
-
-def maybe_convert_bool(value: str | None) -> bool | None:
-    if value is None:
-        return None
-    return bool(int(value))
-
-
-def disable_compile_cache() -> bool:
-    return bool(int(os.getenv("VLLM_DISABLE_COMPILE_CACHE", "0")))
-
-
-def use_aot_compile() -> bool:
-    from vllm.model_executor.layers.batch_invariant import (
-        vllm_is_batch_invariant,
-    )
-    from vllm.utils.torch_utils import is_torch_equal_or_newer
-
-    default_value = (
-        "1"
-        if is_torch_equal_or_newer("2.10.0.dev") and not disable_compile_cache()
-        else "0"
-    )
-
-    return (
-        not vllm_is_batch_invariant()
-        and os.environ.get("VLLM_USE_AOT_COMPILE", default_value) == "1"
-    )
-
-
-def env_with_choices(
-    env_name: str,
-    default: str | None,
-    choices: list[str] | Callable[[], list[str]],
-    case_sensitive: bool = True,
-) -> Callable[[], str | None]:
-    """
-    Create a lambda that validates environment variable against allowed choices
-
-    Args:
-        env_name: Name of the environment variable
-        default: Default value if not set (can be None)
-        choices: List of valid string options or callable that returns list
-        case_sensitive: Whether validation should be case sensitive
-
-    Returns:
-        Lambda function for environment_variables dict
-    """
-
-    def _get_validated_env() -> str | None:
-        value = os.getenv(env_name)
-        if value is None:
-            return default
-
-        # Resolve choices if it's a callable (for lazy loading)
-        actual_choices = choices() if callable(choices) else choices
-
-        if not case_sensitive:
-            check_value = value.lower()
-            check_choices = [choice.lower() for choice in actual_choices]
-        else:
-            check_value = value
-            check_choices = actual_choices
-
-        if check_value not in check_choices:
-            raise ValueError(
-                f"Invalid value '{value}' for {env_name}. "
-                f"Valid options: {actual_choices}."
-            )
-
-        return value
-
-    return _get_validated_env
-
-
-def env_list_with_choices(
-    env_name: str,
-    default: list[str],
-    choices: list[str] | Callable[[], list[str]],
-    case_sensitive: bool = True,
-) -> Callable[[], list[str]]:
-    """
-    Create a lambda that validates environment variable
-    containing comma-separated values against allowed choices
-
-    Args:
-        env_name: Name of the environment variable
-        default: Default list of values if not set
-        choices: List of valid string options or callable that returns list
-        case_sensitive: Whether validation should be case sensitive
-
-    Returns:
-        Lambda function for environment_variables
-        dict that returns list of strings
-    """
-
-    def _get_validated_env_list() -> list[str]:
-        value = os.getenv(env_name)
-        if value is None:
-            return default
-
-        # Split comma-separated values and strip whitespace
-        values = [v.strip() for v in value.split(",") if v.strip()]
-
-        if not values:
-            return default
-
-        # Resolve choices if it's a callable (for lazy loading)
-        actual_choices = choices() if callable(choices) else choices
-
-        # Validate each value
-        for val in values:
-            if not case_sensitive:
-                check_value = val.lower()
-                check_choices = [choice.lower() for choice in actual_choices]
-            else:
-                check_value = val
-                check_choices = actual_choices
-
-            if check_value not in check_choices:
-                raise ValueError(
-                    f"Invalid value '{val}' in {env_name}. "
-                    f"Valid options: {actual_choices}."
-                )
-
-        return values
-
-    return _get_validated_env_list
-
-
-def env_set_with_choices(
-    env_name: str,
-    default: list[str],
-    choices: list[str] | Callable[[], list[str]],
-    case_sensitive: bool = True,
-) -> Callable[[], set[str]]:
-    """
-    Creates a lambda which that validates environment variable
-    containing comma-separated values against allowed choices which
-    returns choices as a set.
-    """
-
-    def _get_validated_env_set() -> set[str]:
-        return set(env_list_with_choices(env_name, default, choices, case_sensitive)())
-
-    return _get_validated_env_set
-
-
-def get_vllm_port() -> int | None:
-    """Get the port from VLLM_PORT environment variable.
-
-    Returns:
-        The port number as an integer if VLLM_PORT is set, None otherwise.
-
-    Raises:
-        ValueError: If VLLM_PORT is a URI, suggest k8s service discovery issue.
-    """
-    if "VLLM_PORT" not in os.environ:
-        return None
-
-    port = os.getenv("VLLM_PORT", "0")
-
-    try:
-        return int(port)
-    except ValueError as err:
-        from urllib.parse import urlparse
-
-        parsed = urlparse(port)
-        if parsed.scheme:
-            raise ValueError(
-                f"VLLM_PORT '{port}' appears to be a URI. "
-                "This may be caused by a Kubernetes service discovery issue,"
-                "check the warning in: https://docs.vllm.ai/en/stable/serving/env_vars.html"
-            ) from None
-        raise ValueError(f"VLLM_PORT '{port}' must be a valid integer") from err
-
-
-# The start-* and end* here are used by the documentation generator
-# to extract the used env vars.
-
-# --8<-- [start:env-vars-definition]
-
-logger = logging.getLogger(__name__)
-
-environment_variables: dict[str, Callable[[], Any]] = {
-    # ================== Installation Time Env Vars ==================
-    # Target device of vLLM, supporting [cuda (by default),
-    # rocm, cpu]
-    "VLLM_TARGET_DEVICE": lambda: os.getenv("VLLM_TARGET_DEVICE", "cuda").lower(),
-    # Main CUDA version of vLLM. This follows PyTorch but can be overridden.
-    "VLLM_MAIN_CUDA_VERSION": lambda: os.getenv("VLLM_MAIN_CUDA_VERSION", "").lower()
-    or "12.9",
-    # Maximum number of compilation jobs to run in parallel.
-    # By default this is the number of CPUs
-    "MAX_JOBS": lambda: os.getenv("MAX_JOBS", None),
-    # Number of threads to use for nvcc
-    # By default this is 1.
-    # If set, `MAX_JOBS` will be reduced to avoid oversubscribing the CPU.
-    "NVCC_THREADS": lambda: os.getenv("NVCC_THREADS", None),
-    # If set, vllm will use precompiled binaries (*.so)
-    "VLLM_USE_PRECOMPILED": lambda: os.environ.get("VLLM_USE_PRECOMPILED", "")
-    .strip()
-    .lower()
-    in ("1", "true")
-    or bool(os.environ.get("VLLM_PRECOMPILED_WHEEL_LOCATION")),
-    # If set, skip adding +precompiled suffix to version string
-    "VLLM_SKIP_PRECOMPILED_VERSION_SUFFIX": lambda: bool(
-        int(os.environ.get("VLLM_SKIP_PRECOMPILED_VERSION_SUFFIX", "0"))
-    ),
-    # Used to mark that setup.py is running in a Docker build context,
-    # in order to force the use of precompiled binaries.
-    "VLLM_DOCKER_BUILD_CONTEXT": lambda: os.environ.get("VLLM_DOCKER_BUILD_CONTEXT", "")
-    .strip()
-    .lower()
-    in ("1", "true"),
-    # CMake build type
-    # If not set, defaults to "Debug" or "RelWithDebInfo"
-    # Available options: "Debug", "Release", "RelWithDebInfo"
-    "CMAKE_BUILD_TYPE": env_with_choices(
-        "CMAKE_BUILD_TYPE", None, ["Debug", "Release", "RelWithDebInfo"]
-    ),
-    # If set, vllm will print verbose logs during installation
-    "VERBOSE": lambda: bool(int(os.getenv("VERBOSE", "0"))),
-    # Root directory for vLLM configuration files
-    # Defaults to `~/.config/vllm` unless `XDG_CONFIG_HOME` is set
-    # Note that this not only affects how vllm finds its configuration files
-    # during runtime, but also affects how vllm installs its configuration
-    # files during **installation**.
-    "VLLM_CONFIG_ROOT": lambda: os.path.expanduser(
-        os.getenv(
-            "VLLM_CONFIG_ROOT",
-            os.path.join(get_default_config_root(), "vllm"),
-        )
-    ),
-    # ================== Runtime Env Vars ==================
-    # Root directory for vLLM cache files
-    # Defaults to `~/.cache/vllm` unless `XDG_CACHE_HOME` is set
-    "VLLM_CACHE_ROOT": lambda: os.path.expanduser(
-        os.getenv(
-            "VLLM_CACHE_ROOT",
-            os.path.join(get_default_cache_root(), "vllm"),
-        )
-    ),
-    # used in distributed environment to determine the ip address
-    # of the current node, when the node has multiple network interfaces.
-    # If you are using multi-node inference, you should set this differently
-    # on each node.
-    "VLLM_HOST_IP": lambda: os.getenv("VLLM_HOST_IP", ""),
-    # used in distributed environment to manually set the communication port
-    # Note: if VLLM_PORT is set, and some code asks for multiple ports, the
-    # VLLM_PORT will be used as the first port, and the rest will be generated
-    # by incrementing the VLLM_PORT value.
-    "VLLM_PORT": get_vllm_port,
-    # path used for ipc when the frontend api server is running in
-    # multi-processing mode to communicate with the backend engine process.
-    "VLLM_RPC_BASE_PATH": lambda: os.getenv(
-        "VLLM_RPC_BASE_PATH", tempfile.gettempdir()
-    ),
-    # If true, will load models from ModelScope instead of Hugging Face Hub.
-    # note that the value is true or false, not numbers
-    "VLLM_USE_MODELSCOPE": lambda: os.environ.get(
-        "VLLM_USE_MODELSCOPE", "False"
-    ).lower()
-    == "true",
-    # Interval in seconds to log a warning message when the ring buffer is full
-    "VLLM_RINGBUFFER_WARNING_INTERVAL": lambda: int(
-        os.environ.get("VLLM_RINGBUFFER_WARNING_INTERVAL", "60")
-    ),
-    # path to cudatoolkit home directory, under which should be bin, include,
-    # and lib directories.
-    "CUDA_HOME": lambda: os.environ.get("CUDA_HOME", None),
-    # Path to the NCCL library file. It is needed because nccl>=2.19 brought
-    # by PyTorch contains a bug: https://github.com/NVIDIA/nccl/issues/1234
-    "VLLM_NCCL_SO_PATH": lambda: os.environ.get("VLLM_NCCL_SO_PATH", None),
-    # when `VLLM_NCCL_SO_PATH` is not set, vllm will try to find the nccl
-    # library file in the locations specified by `LD_LIBRARY_PATH`
-    "LD_LIBRARY_PATH": lambda: os.environ.get("LD_LIBRARY_PATH", None),
-    # flag to control the chunk size (in MB) for sleeping memory allocations under ROCm
-    "VLLM_ROCM_SLEEP_MEM_CHUNK_SIZE": lambda: int(
-        os.environ.get("VLLM_ROCM_SLEEP_MEM_CHUNK_SIZE", "256")
-    ),
-    # Use separate prefill and decode kernels for V1 attention instead of
-    # the unified triton kernel.
-    "VLLM_V1_USE_PREFILL_DECODE_ATTENTION": lambda: (
-        os.getenv("VLLM_V1_USE_PREFILL_DECODE_ATTENTION", "False").lower()
-        in ("true", "1")
-    ),
-    # Force vllm to use a specific flash-attention version (2 or 3), only valid
-    # when using the flash-attention backend.
-    "VLLM_FLASH_ATTN_VERSION": lambda: maybe_convert_int(
-        os.environ.get("VLLM_FLASH_ATTN_VERSION", None)
-    ),
-    # Feature flag to enable/disable Inductor standalone compile.
-    # In torch <= 2.7 we ignore this flag; in torch >= 2.9 this is
-    # enabled by default.
-    "VLLM_USE_STANDALONE_COMPILE": lambda: os.environ.get(
-        "VLLM_USE_STANDALONE_COMPILE", "1"
-    )
-    == "1",
-    # Debug pattern matching inside custom passes.
-    # Should be set to the fx.Node name (e.g. 'getitem_34' or 'scaled_mm_3').
-    "VLLM_PATTERN_MATCH_DEBUG": lambda: os.environ.get(
-        "VLLM_PATTERN_MATCH_DEBUG", None
-    ),
-    # Dump fx graphs to the given directory.
-    # It will override CompilationConfig.debug_dump_path if set.
-    "VLLM_DEBUG_DUMP_PATH": lambda: os.environ.get("VLLM_DEBUG_DUMP_PATH", None),
-    # Feature flag to enable/disable AOT compilation. This will ensure
-    # compilation is done in warmup phase and the compilation will be
-    # reused in subsequent calls.
-    "VLLM_USE_AOT_COMPILE": use_aot_compile,
-    # Feature flag to enable/disable bytecode in
-    # TorchCompileWithNoGuardsWrapper.
-    "VLLM_USE_BYTECODE_HOOK": lambda: bool(
-        int(os.environ.get("VLLM_USE_BYTECODE_HOOK", "1"))
-    ),
-    # Force vllm to always load AOT compiled models from disk. Failure
-    # to load will result in a hard error when this is enabled.
-    # Will be ignored when VLLM_USE_AOT_COMPILE is disabled.
-    "VLLM_FORCE_AOT_LOAD": lambda: os.environ.get("VLLM_FORCE_AOT_LOAD", "0") == "1",
-    # local rank of the process in the distributed setting, used to determine
-    # the GPU device id
-    "LOCAL_RANK": lambda: int(os.environ.get("LOCAL_RANK", "0")),
-    # used to control the visible devices in the distributed setting
-    "CUDA_VISIBLE_DEVICES": lambda: os.environ.get("CUDA_VISIBLE_DEVICES", None),
-    # timeout for each iteration in the engine
-    "VLLM_ENGINE_ITERATION_TIMEOUT_S": lambda: int(
-        os.environ.get("VLLM_ENGINE_ITERATION_TIMEOUT_S", "60")
-    ),
-    # API key for vLLM API server
-    "VLLM_API_KEY": lambda: os.environ.get("VLLM_API_KEY", None),
-    # Whether to log responses from API Server for debugging
-    "VLLM_DEBUG_LOG_API_SERVER_RESPONSE": lambda: os.environ.get(
-        "VLLM_DEBUG_LOG_API_SERVER_RESPONSE", "False"
-    ).lower()
-    == "true",
-    # S3 access information, used for tensorizer to load model from S3
-    "S3_ACCESS_KEY_ID": lambda: os.environ.get("S3_ACCESS_KEY_ID", None),
-    "S3_SECRET_ACCESS_KEY": lambda: os.environ.get("S3_SECRET_ACCESS_KEY", None),
-    "S3_ENDPOINT_URL": lambda: os.environ.get("S3_ENDPOINT_URL", None),
-    # Usage stats collection
-    "VLLM_USAGE_STATS_SERVER": lambda: os.environ.get(
-        "VLLM_USAGE_STATS_SERVER", "https://stats.vllm.ai"
-    ),
-    "VLLM_NO_USAGE_STATS": lambda: os.environ.get("VLLM_NO_USAGE_STATS", "0") == "1",
-    "VLLM_DISABLE_FLASHINFER_PREFILL": lambda: os.environ.get(
-        "VLLM_DISABLE_FLASHINFER_PREFILL", "0"
-    )
-    == "1",
-    "VLLM_DO_NOT_TRACK": lambda: (
-        os.environ.get("VLLM_DO_NOT_TRACK", None)
-        or os.environ.get("DO_NOT_TRACK", None)
-        or "0"
-    )
-    == "1",
-    "VLLM_USAGE_SOURCE": lambda: os.environ.get("VLLM_USAGE_SOURCE", "production"),
-    # Logging configuration
-    # If set to 0, vllm will not configure logging
-    # If set to 1, vllm will configure logging using the default configuration
-    #    or the configuration file specified by VLLM_LOGGING_CONFIG_PATH
-    "VLLM_CONFIGURE_LOGGING": lambda: bool(
-        int(os.getenv("VLLM_CONFIGURE_LOGGING", "1"))
-    ),
-    "VLLM_LOGGING_CONFIG_PATH": lambda: os.getenv("VLLM_LOGGING_CONFIG_PATH"),
-    # this is used for configuring the default logging level
-    "VLLM_LOGGING_LEVEL": lambda: os.getenv("VLLM_LOGGING_LEVEL", "INFO").upper(),
-    # this is used for configuring the default logging stream
-    "VLLM_LOGGING_STREAM": lambda: os.getenv("VLLM_LOGGING_STREAM", "ext://sys.stdout"),
-    # if set, VLLM_LOGGING_PREFIX will be prepended to all log messages
-    "VLLM_LOGGING_PREFIX": lambda: os.getenv("VLLM_LOGGING_PREFIX", ""),
-    # Controls colored logging output. Options: "auto" (default, colors when terminal),
-    # "1" (always use colors), "0" (never use colors)
-    "VLLM_LOGGING_COLOR": lambda: os.getenv("VLLM_LOGGING_COLOR", "auto"),
-    # Standard unix flag for disabling ANSI color codes
-    "NO_COLOR": lambda: os.getenv("NO_COLOR", "0") != "0",
-    # If set, vllm will log stats at this interval in seconds
-    # If not set, vllm will log stats every 10 seconds.
-    "VLLM_LOG_STATS_INTERVAL": lambda: val
-    if (val := float(os.getenv("VLLM_LOG_STATS_INTERVAL", "10."))) > 0.0
-    else 10.0,
-    # Trace function calls
-    # If set to 1, vllm will trace function calls
-    # Useful for debugging
-    "VLLM_TRACE_FUNCTION": lambda: int(os.getenv("VLLM_TRACE_FUNCTION", "0")),
-    # Backend for attention computation
-    # Example options:
-    # - "TORCH_SDPA": use torch.nn.MultiheadAttention
-    # - "FLASH_ATTN": use FlashAttention
-    # - "FLASHINFER": use flashinfer
-    # - "FLASHMLA": use FlashMLA
-    # - "FLASH_ATTN_MLA": use FlashAttention for MLA
-    # - "FLASHINFER_MLA": use FlashInfer for MLA
-    # - "CUTLASS_MLA": use CUTLASS for MLA
-    # All possible options loaded dynamically from AttentionBackendEnum
-    "VLLM_ATTENTION_BACKEND": env_with_choices(
-        "VLLM_ATTENTION_BACKEND",
-        None,
-        lambda: list(
-            __import__(
-                "vllm.attention.backends.registry", fromlist=["AttentionBackendEnum"]
-            ).AttentionBackendEnum.__members__.keys()
-        ),
-    ),
-    # If set, vllm will use flashinfer sampler
-    "VLLM_USE_FLASHINFER_SAMPLER": lambda: bool(
-        int(os.environ["VLLM_USE_FLASHINFER_SAMPLER"])
-    )
-    if "VLLM_USE_FLASHINFER_SAMPLER" in os.environ
-    else None,
-    # Pipeline stage partition strategy
-    "VLLM_PP_LAYER_PARTITION": lambda: os.getenv("VLLM_PP_LAYER_PARTITION", None),
-    # (CPU backend only) CPU key-value cache space.
-    # default is None and will be set as 4 GB
-    "VLLM_CPU_KVCACHE_SPACE": lambda: int(os.getenv("VLLM_CPU_KVCACHE_SPACE", "0"))
-    if "VLLM_CPU_KVCACHE_SPACE" in os.environ
-    else None,
-    # (CPU backend only) CPU core ids bound by OpenMP threads, e.g., "0-31",
-    # "0,1,2", "0-31,33". CPU cores of different ranks are separated by '|'.
-    "VLLM_CPU_OMP_THREADS_BIND": lambda: os.getenv("VLLM_CPU_OMP_THREADS_BIND", "auto"),
-    # (CPU backend only) CPU cores not used by OMP threads .
-    # Those CPU cores will not be used by OMP threads of a rank.
-    "VLLM_CPU_NUM_OF_RESERVED_CPU": lambda: int(
-        os.getenv("VLLM_CPU_NUM_OF_RESERVED_CPU", "0")
-    )
-    if "VLLM_CPU_NUM_OF_RESERVED_CPU" in os.environ
-    else None,
-    # (CPU backend only) whether to use SGL kernels, optimized for small batch.
-    "VLLM_CPU_SGL_KERNEL": lambda: bool(int(os.getenv("VLLM_CPU_SGL_KERNEL", "0"))),
-    # If the env var is set, Ray Compiled Graph uses the specified
-    # channel type to communicate between workers belonging to
-    # different pipeline-parallel stages.
-    # Available options:
-    # - "auto": use the default channel type
-    # - "nccl": use NCCL for communication
-    # - "shm": use shared memory and gRPC for communication
-    "VLLM_USE_RAY_COMPILED_DAG_CHANNEL_TYPE": env_with_choices(
-        "VLLM_USE_RAY_COMPILED_DAG_CHANNEL_TYPE", "auto", ["auto", "nccl", "shm"]
-    ),
-    # If the env var is set, it enables GPU communication overlap
-    # (experimental feature) in Ray's Compiled Graph.
-    "VLLM_USE_RAY_COMPILED_DAG_OVERLAP_COMM": lambda: bool(
-        int(os.getenv("VLLM_USE_RAY_COMPILED_DAG_OVERLAP_COMM", "0"))
-    ),
-    # If the env var is set, it uses a Ray Communicator wrapping
-    # vLLM's pipeline parallelism communicator to interact with Ray's
-    # Compiled Graph. Otherwise, it uses Ray's NCCL communicator.
-    "VLLM_USE_RAY_WRAPPED_PP_COMM": lambda: bool(
-        int(os.getenv("VLLM_USE_RAY_WRAPPED_PP_COMM", "1"))
-    ),
-    # Use dedicated multiprocess context for workers.
-    # Both spawn and fork work
-    "VLLM_WORKER_MULTIPROC_METHOD": env_with_choices(
-        "VLLM_WORKER_MULTIPROC_METHOD", "fork", ["spawn", "fork"]
-    ),
-    # Path to the cache for storing downloaded assets
-    "VLLM_ASSETS_CACHE": lambda: os.path.expanduser(
-        os.getenv(
-            "VLLM_ASSETS_CACHE",
-            os.path.join(get_default_cache_root(), "vllm", "assets"),
-        )
-    ),
-    # If the env var is set, we will clean model file in
-    # this path $VLLM_ASSETS_CACHE/model_streamer/$model_name
-    "VLLM_ASSETS_CACHE_MODEL_CLEAN": lambda: bool(
-        int(os.getenv("VLLM_ASSETS_CACHE_MODEL_CLEAN", "0"))
-    ),
-    # Timeout for fetching images when serving multimodal models
-    # Default is 5 seconds
-    "VLLM_IMAGE_FETCH_TIMEOUT": lambda: int(os.getenv("VLLM_IMAGE_FETCH_TIMEOUT", "5")),
-    # Timeout for fetching videos when serving multimodal models
-    # Default is 30 seconds
-    "VLLM_VIDEO_FETCH_TIMEOUT": lambda: int(
-        os.getenv("VLLM_VIDEO_FETCH_TIMEOUT", "30")
-    ),
-    # Timeout for fetching audio when serving multimodal models
-    # Default is 10 seconds
-    "VLLM_AUDIO_FETCH_TIMEOUT": lambda: int(
-        os.getenv("VLLM_AUDIO_FETCH_TIMEOUT", "10")
-    ),
-    # Whether to allow HTTP redirects when fetching from media URLs.
-    # Default to True
-    "VLLM_MEDIA_URL_ALLOW_REDIRECTS": lambda: bool(
-        int(os.getenv("VLLM_MEDIA_URL_ALLOW_REDIRECTS", "1"))
-    ),
-    # Max number of workers for the thread pool handling
-    # media bytes loading. Set to 1 to disable parallel processing.
-    # Default is 8
-    "VLLM_MEDIA_LOADING_THREAD_COUNT": lambda: int(
-        os.getenv("VLLM_MEDIA_LOADING_THREAD_COUNT", "8")
-    ),
-    # Maximum filesize in MB for a single audio file when processing
-    # speech-to-text requests. Files larger than this will be rejected.
-    # Default is 25 MB
-    "VLLM_MAX_AUDIO_CLIP_FILESIZE_MB": lambda: int(
-        os.getenv("VLLM_MAX_AUDIO_CLIP_FILESIZE_MB", "25")
-    ),
-    # Backend for Video IO
-    # - "opencv": Default backend that uses OpenCV stream buffered backend.
-    #
-    # Custom backend implementations can be registered
-    # via `@VIDEO_LOADER_REGISTRY.register("my_custom_video_loader")` and
-    # imported at runtime.
-    # If a non-existing backend is used, an AssertionError will be thrown.
-    "VLLM_VIDEO_LOADER_BACKEND": lambda: os.getenv(
-        "VLLM_VIDEO_LOADER_BACKEND", "opencv"
-    ),
-    # Media connector implementation.
-    # - "http": Default connector that supports fetching media via HTTP.
-    #
-    # Custom implementations can be registered
-    # via `@MEDIA_CONNECTOR_REGISTRY.register("my_custom_media_connector")` and
-    # imported at runtime.
-    # If a non-existing backend is used, an AssertionError will be thrown.
-    "VLLM_MEDIA_CONNECTOR": lambda: os.getenv("VLLM_MEDIA_CONNECTOR", "http"),
-    # [DEPRECATED] Cache size (in GiB per process) for multimodal input cache
-    # Default is 4 GiB per API process + 4 GiB per engine core process
-    "VLLM_MM_INPUT_CACHE_GIB": lambda: int(os.getenv("VLLM_MM_INPUT_CACHE_GIB", "4")),
-    # Path to the XLA persistent cache directory.
-    # Only used for XLA devices such as TPUs.
-    "VLLM_XLA_CACHE_PATH": lambda: os.path.expanduser(
-        os.getenv(
-            "VLLM_XLA_CACHE_PATH",
-            os.path.join(get_default_cache_root(), "vllm", "xla_cache"),
-        )
-    ),
-    # If set, assert on XLA recompilation after each execution step.
-    "VLLM_XLA_CHECK_RECOMPILATION": lambda: bool(
-        int(os.getenv("VLLM_XLA_CHECK_RECOMPILATION", "0"))
-    ),
-    # Enable SPMD mode for TPU backend.
-    "VLLM_XLA_USE_SPMD": lambda: bool(int(os.getenv("VLLM_XLA_USE_SPMD", "0"))),
-    "VLLM_FUSED_MOE_CHUNK_SIZE": lambda: int(
-        os.getenv("VLLM_FUSED_MOE_CHUNK_SIZE", str(16 * 1024))
-    ),
-    # Control whether to use fused MoE activation chunking. Current chunking
-    # logic is incompatible with torch.compile and causes IMA. See issue
-    # https://github.com/vllm-project/vllm/issues/19631.
-    "VLLM_ENABLE_FUSED_MOE_ACTIVATION_CHUNKING": lambda: bool(
-        int(os.getenv("VLLM_ENABLE_FUSED_MOE_ACTIVATION_CHUNKING", "1"))
-    ),
-    # If set, the OpenAI API server will stay alive even after the underlying
-    # AsyncLLMEngine errors and stops serving requests
-    "VLLM_KEEP_ALIVE_ON_ENGINE_DEATH": lambda: bool(
-        int(os.getenv("VLLM_KEEP_ALIVE_ON_ENGINE_DEATH", "0"))
-    ),
-    # If the env var VLLM_ALLOW_LONG_MAX_MODEL_LEN is set, it allows
-    # the user to specify a max sequence length greater than
-    # the max length derived from the model's config.json.
-    # To enable this, set VLLM_ALLOW_LONG_MAX_MODEL_LEN=1.
-    "VLLM_ALLOW_LONG_MAX_MODEL_LEN": lambda: (
-        os.environ.get("VLLM_ALLOW_LONG_MAX_MODEL_LEN", "0").strip().lower()
-        in ("1", "true")
-    ),
-    # If set, forces FP8 Marlin to be used for FP8 quantization regardless
-    # of the hardware support for FP8 compute.
-    "VLLM_TEST_FORCE_FP8_MARLIN": lambda: (
-        os.environ.get("VLLM_TEST_FORCE_FP8_MARLIN", "0").strip().lower()
-        in ("1", "true")
-    ),
-    "VLLM_TEST_FORCE_LOAD_FORMAT": lambda: os.getenv(
-        "VLLM_TEST_FORCE_LOAD_FORMAT", "dummy"
-    ),
-    # Time in ms for the zmq client to wait for a response from the backend
-    # server for simple data operations
-    "VLLM_RPC_TIMEOUT": lambda: int(os.getenv("VLLM_RPC_TIMEOUT", "10000")),
-    # Timeout in seconds for keeping HTTP connections alive in API server
-    "VLLM_HTTP_TIMEOUT_KEEP_ALIVE": lambda: int(
-        os.environ.get("VLLM_HTTP_TIMEOUT_KEEP_ALIVE", "5")
-    ),
-    # a list of plugin names to load, separated by commas.
-    # if this is not set, it means all plugins will be loaded
-    # if this is set to an empty string, no plugins will be loaded
-    "VLLM_PLUGINS": lambda: None
-    if "VLLM_PLUGINS" not in os.environ
-    else os.environ["VLLM_PLUGINS"].split(","),
-    # a local directory to look in for unrecognized LoRA adapters.
-    # only works if plugins are enabled and
-    # VLLM_ALLOW_RUNTIME_LORA_UPDATING is enabled.
-    "VLLM_LORA_RESOLVER_CACHE_DIR": lambda: os.getenv(
-        "VLLM_LORA_RESOLVER_CACHE_DIR", None
-    ),
-    # Enables torch CUDA profiling if set.
-    # On NVIDIA GPUs, this will start/stop cudaProfilerApi when triggered.
-    "VLLM_TORCH_CUDA_PROFILE": lambda: bool(
-        os.getenv("VLLM_TORCH_CUDA_PROFILE", "0") != "0"
-    ),
-    # Enables torch profiler if set.
-    # Both AsyncLLM's CPU traces as well as workers'
-    # traces (CPU & GPU) will be saved under this directory.
-    # Note that it must be an absolute path.
-    "VLLM_TORCH_PROFILER_DIR": lambda: (
-        None
-        if (val := os.getenv("VLLM_TORCH_PROFILER_DIR")) is None
-        else (
-            val
-            if val.startswith("gs://") and val[5:] and val[5] != "/"
-            else os.path.abspath(os.path.expanduser(val))
-        )
-    ),
-    # Enable torch profiler to record shapes if set
-    # VLLM_TORCH_PROFILER_RECORD_SHAPES=1. If not set, torch profiler will
-    # not record shapes.
-    "VLLM_TORCH_PROFILER_RECORD_SHAPES": lambda: bool(
-        os.getenv("VLLM_TORCH_PROFILER_RECORD_SHAPES", "0") != "0"
-    ),
-    # Enable torch profiler to profile memory if set
-    # VLLM_TORCH_PROFILER_WITH_PROFILE_MEMORY=1. If not set, torch profiler
-    # will not profile memory.
-    "VLLM_TORCH_PROFILER_WITH_PROFILE_MEMORY": lambda: bool(
-        os.getenv("VLLM_TORCH_PROFILER_WITH_PROFILE_MEMORY", "0") != "0"
-    ),
-    # Enable torch profiler to profile stack if set
-    # VLLM_TORCH_PROFILER_WITH_STACK=1. If not set, torch profiler WILL
-    # profile stack by default.
-    "VLLM_TORCH_PROFILER_WITH_STACK": lambda: bool(
-        os.getenv("VLLM_TORCH_PROFILER_WITH_STACK", "1") != "0"
-    ),
-    # Enable torch profiler to profile flops if set
-    # VLLM_TORCH_PROFILER_WITH_FLOPS=1. If not set, torch profiler will
-    # not profile flops.
-    "VLLM_TORCH_PROFILER_WITH_FLOPS": lambda: bool(
-        os.getenv("VLLM_TORCH_PROFILER_WITH_FLOPS", "0") != "0"
-    ),
-    # Disable torch profiling of the AsyncLLMEngine process.
-    # If set to 1, will not profile the engine process.
-    "VLLM_TORCH_PROFILER_DISABLE_ASYNC_LLM": lambda: bool(
-        os.getenv("VLLM_TORCH_PROFILER_DISABLE_ASYNC_LLM", "0") != "0"
-    ),
-    # Delay number of iterations before starting profiling when using
-    # the torch/torch CUDA profiler. If set to 0, will start profiling immediately.
-    "VLLM_PROFILER_DELAY_ITERS": lambda: int(
-        os.getenv("VLLM_PROFILER_DELAY_ITERS", "0")
-    ),
-    # Maximum number of iterations to profile when using the torch/torch CUDA profiler.
-    # If set to 0, will not limit the number of iterations.
-    "VLLM_PROFILER_MAX_ITERS": lambda: int(os.getenv("VLLM_PROFILER_MAX_ITERS", "0")),
-    # Control whether torch profiler gzip-compresses profiling files.
-    # Set VLLM_TORCH_PROFILER_USE_GZIP=0 to disable gzip (enabled by default).
-    "VLLM_TORCH_PROFILER_USE_GZIP": lambda: bool(
-        os.getenv("VLLM_TORCH_PROFILER_USE_GZIP", "1") != "0"
-    ),
-    # Control whether torch profiler dumps the self_cuda_time_total table.
-    # Set VLLM_TORCH_PROFILER_DUMP_CUDA_TIME_TOTAL=0 to disable dumping
-    # (enabled by default).
-    "VLLM_TORCH_PROFILER_DUMP_CUDA_TIME_TOTAL": lambda: bool(
-        os.getenv("VLLM_TORCH_PROFILER_DUMP_CUDA_TIME_TOTAL", "1") != "0"
-    ),
-    # If set, vLLM will use Triton implementations of AWQ.
-    "VLLM_USE_TRITON_AWQ": lambda: bool(int(os.getenv("VLLM_USE_TRITON_AWQ", "0"))),
-    # If set, allow loading or unloading lora adapters in runtime,
-    "VLLM_ALLOW_RUNTIME_LORA_UPDATING": lambda: (
-        os.environ.get("VLLM_ALLOW_RUNTIME_LORA_UPDATING", "0").strip().lower()
-        in ("1", "true")
-    ),
-    # We assume drivers can report p2p status correctly.
-    # If the program hangs when using custom allreduce,
-    # potantially caused by a bug in the driver (535 series),
-    # if might be helpful to set VLLM_SKIP_P2P_CHECK=0
-    # so that vLLM can verify if p2p is actually working.
-    # See https://github.com/vllm-project/vllm/blob/a9b15c606fea67a072416ea0ea115261a2756058/vllm/distributed/device_communicators/custom_all_reduce_utils.py#L101-L108 for details. # noqa
-    "VLLM_SKIP_P2P_CHECK": lambda: os.getenv("VLLM_SKIP_P2P_CHECK", "1") == "1",
-    # List of quantization kernels that should be disabled, used for testing
-    # and performance comparisons. Currently only affects MPLinearKernel
-    # selection
-    # (kernels: MacheteLinearKernel, MarlinLinearKernel, ExllamaLinearKernel)
-    "VLLM_DISABLED_KERNELS": lambda: []
-    if "VLLM_DISABLED_KERNELS" not in os.environ
-    else os.environ["VLLM_DISABLED_KERNELS"].split(","),
-    # Disable pynccl (using torch.distributed instead)
-    "VLLM_DISABLE_PYNCCL": lambda: (
-        os.getenv("VLLM_DISABLE_PYNCCL", "False").lower() in ("true", "1")
-    ),
-    # Disable aiter ops unless specifically enabled.
-    # Acts as a parent switch to enable the rest of the other operations.
-    "VLLM_ROCM_USE_AITER": lambda: (
-        os.getenv("VLLM_ROCM_USE_AITER", "False").lower() in ("true", "1")
-    ),
-    # Whether to use aiter paged attention.
-    # By default is disabled.
-    "VLLM_ROCM_USE_AITER_PAGED_ATTN": lambda: (
-        os.getenv("VLLM_ROCM_USE_AITER_PAGED_ATTN", "False").lower() in ("true", "1")
-    ),
-    # use aiter linear op if aiter ops are enabled
-    # The following list of related ops
-    # - scaled_mm (per-tensor / rowwise)
-    "VLLM_ROCM_USE_AITER_LINEAR": lambda: (
-        os.getenv("VLLM_ROCM_USE_AITER_LINEAR", "True").lower() in ("true", "1")
-    ),
-    # Whether to use aiter moe ops.
-    # By default is enabled.
-    "VLLM_ROCM_USE_AITER_MOE": lambda: (
-        os.getenv("VLLM_ROCM_USE_AITER_MOE", "True").lower() in ("true", "1")
-    ),
-    # use aiter rms norm op if aiter ops are enabled.
-    "VLLM_ROCM_USE_AITER_RMSNORM": lambda: (
-        os.getenv("VLLM_ROCM_USE_AITER_RMSNORM", "True").lower() in ("true", "1")
-    ),
-    # Whether to use aiter mla ops.
-    # By default is enabled.
-    "VLLM_ROCM_USE_AITER_MLA": lambda: (
-        os.getenv("VLLM_ROCM_USE_AITER_MLA", "True").lower() in ("true", "1")
-    ),
-    # Whether to use aiter mha ops.
-    # By default is enabled.
-    "VLLM_ROCM_USE_AITER_MHA": lambda: (
-        os.getenv("VLLM_ROCM_USE_AITER_MHA", "True").lower() in ("true", "1")
-    ),
-    # Whether to use aiter fp4 gemm asm.
-    # By default is disabled.
-    "VLLM_ROCM_USE_AITER_FP4_ASM_GEMM": lambda: (
-        os.getenv("VLLM_ROCM_USE_AITER_FP4_ASM_GEMM", "False").lower() in ("true", "1")
-    ),
-    # Whether to use aiter rope.
-    # By default is disabled.
-    "VLLM_ROCM_USE_AITER_TRITON_ROPE": lambda: (
-        os.getenv("VLLM_ROCM_USE_AITER_TRITON_ROPE", "False").lower() in ("true", "1")
-    ),
-    # Whether to use aiter triton fp8 bmm kernel
-    # By default is enabled.
-    "VLLM_ROCM_USE_AITER_FP8BMM": lambda: (
-        os.getenv("VLLM_ROCM_USE_AITER_FP8BMM", "True").lower() in ("true", "1")
-    ),
-    # Use AITER triton unified attention for V1 attention
-    "VLLM_ROCM_USE_AITER_UNIFIED_ATTENTION": lambda: (
-        os.getenv("VLLM_ROCM_USE_AITER_UNIFIED_ATTENTION", "False").lower()
-        in ("true", "1")
-    ),
-    # Whether to use aiter fusion shared experts ops.
-    # By default is disabled.
-    "VLLM_ROCM_USE_AITER_FUSION_SHARED_EXPERTS": lambda: (
-        os.getenv("VLLM_ROCM_USE_AITER_FUSION_SHARED_EXPERTS", "False").lower()
-        in ("true", "1")
-    ),
-    # Whether to use aiter triton kernels for gemm ops.
-    # By default is enabled.
-    "VLLM_ROCM_USE_AITER_TRITON_GEMM": lambda: (
-        os.getenv("VLLM_ROCM_USE_AITER_TRITON_GEMM", "True").lower() in ("true", "1")
-    ),
-    # use rocm skinny gemms
-    "VLLM_ROCM_USE_SKINNY_GEMM": lambda: (
-        os.getenv("VLLM_ROCM_USE_SKINNY_GEMM", "True").lower() in ("true", "1")
-    ),
-    # Pad the fp8 weights to 256 bytes for ROCm
-    "VLLM_ROCM_FP8_PADDING": lambda: bool(int(os.getenv("VLLM_ROCM_FP8_PADDING", "1"))),
-    # Pad the weights for the moe kernel
-    "VLLM_ROCM_MOE_PADDING": lambda: bool(int(os.getenv("VLLM_ROCM_MOE_PADDING", "1"))),
-    # custom paged attention kernel for MI3* cards
-    "VLLM_ROCM_CUSTOM_PAGED_ATTN": lambda: (
-        os.getenv("VLLM_ROCM_CUSTOM_PAGED_ATTN", "True").lower() in ("true", "1")
-    ),
-    # Custom quick allreduce kernel for MI3* cards
-    # Choice of quantization level: FP, INT8, INT6, INT4 or NONE
-    # Recommended for large models to get allreduce
-    "VLLM_ROCM_QUICK_REDUCE_QUANTIZATION": env_with_choices(
-        "VLLM_ROCM_QUICK_REDUCE_QUANTIZATION",
-        "NONE",
-        ["FP", "INT8", "INT6", "INT4", "NONE"],
-    ),
-    # Custom quick allreduce kernel for MI3* cards
-    # Due to the lack of the bfloat16 asm instruction, bfloat16
-    # kernels are slower than fp16,
-    # If environment variable is set to 1, the input is converted to fp16
-    "VLLM_ROCM_QUICK_REDUCE_CAST_BF16_TO_FP16": lambda: (
-        os.getenv("VLLM_ROCM_QUICK_REDUCE_CAST_BF16_TO_FP16", "True").lower()
-        in ("true", "1")
-    ),
-    # Custom quick allreduce kernel for MI3* cards.
-    # Controls the maximum allowed number of data bytes(MB) for custom quick
-    # allreduce communication.
-    # Default: 2048 MB.
-    # Data exceeding this size will use either custom allreduce or RCCL
-    # communication.
-    "VLLM_ROCM_QUICK_REDUCE_MAX_SIZE_BYTES_MB": lambda: maybe_convert_int(
-        os.environ.get("VLLM_ROCM_QUICK_REDUCE_MAX_SIZE_BYTES_MB", None)
-    ),
-    # Divisor for dynamic query scale factor calculation for FP8 KV Cache
-    "Q_SCALE_CONSTANT": lambda: int(os.getenv("Q_SCALE_CONSTANT", "200")),
-    # Divisor for dynamic key scale factor calculation for FP8 KV Cache
-    "K_SCALE_CONSTANT": lambda: int(os.getenv("K_SCALE_CONSTANT", "200")),
-    # Divisor for dynamic value scale factor calculation for FP8 KV Cache
-    "V_SCALE_CONSTANT": lambda: int(os.getenv("V_SCALE_CONSTANT", "100")),
-    # If set, enable multiprocessing in LLM for the V1 code path.
-    "VLLM_ENABLE_V1_MULTIPROCESSING": lambda: bool(
-        int(os.getenv("VLLM_ENABLE_V1_MULTIPROCESSING", "1"))
-    ),
-    "VLLM_LOG_BATCHSIZE_INTERVAL": lambda: float(
-        os.getenv("VLLM_LOG_BATCHSIZE_INTERVAL", "-1")
-    ),
-    "VLLM_DISABLE_COMPILE_CACHE": disable_compile_cache,
-    # If set, vllm will run in development mode, which will enable
-    # some additional endpoints for developing and debugging,
-    # e.g. `/reset_prefix_cache`
-    "VLLM_SERVER_DEV_MODE": lambda: bool(int(os.getenv("VLLM_SERVER_DEV_MODE", "0"))),
-    # Controls the maximum number of requests to handle in a
-    # single asyncio task when processing per-token outputs in the
-    # V1 AsyncLLM interface. It is applicable when handling a high
-    # concurrency of streaming requests.
-    # Setting this too high can result in a higher variance of
-    # inter-message latencies. Setting it too low can negatively impact
-    # TTFT and overall throughput.
-    "VLLM_V1_OUTPUT_PROC_CHUNK_SIZE": lambda: int(
-        os.getenv("VLLM_V1_OUTPUT_PROC_CHUNK_SIZE", "128")
-    ),
-    # If set, vLLM will disable the MLA attention optimizations.
-    "VLLM_MLA_DISABLE": lambda: bool(int(os.getenv("VLLM_MLA_DISABLE", "0"))),
-    # If set, vLLM will pick up the provided Flash Attention MLA
-    # max number splits for cuda graph decode
-    "VLLM_FLASH_ATTN_MAX_NUM_SPLITS_FOR_CUDA_GRAPH": lambda: int(
-        os.getenv("VLLM_FLASH_ATTN_MAX_NUM_SPLITS_FOR_CUDA_GRAPH", "32")
-    ),
-    # Number of GPUs per worker in Ray, if it is set to be a fraction,
-    # it allows ray to schedule multiple actors on a single GPU,
-    # so that users can colocate other actors on the same GPUs as vLLM.
-    "VLLM_RAY_PER_WORKER_GPUS": lambda: float(
-        os.getenv("VLLM_RAY_PER_WORKER_GPUS", "1.0")
-    ),
-    # Bundle indices for Ray, if it is set, it can control precisely
-    # which indices are used for the Ray bundle, for every worker.
-    # Format: comma-separated list of integers, e.g. "0,1,2,3"
-    "VLLM_RAY_BUNDLE_INDICES": lambda: os.getenv("VLLM_RAY_BUNDLE_INDICES", ""),
-    # In some system, find_loaded_library() may not work. So we allow users to
-    # specify the path through environment variable VLLM_CUDART_SO_PATH.
-    "VLLM_CUDART_SO_PATH": lambda: os.getenv("VLLM_CUDART_SO_PATH", None),
-    # Rank of the process in the data parallel setting
-    "VLLM_DP_RANK": lambda: int(os.getenv("VLLM_DP_RANK", "0")),
-    # Rank of the process in the data parallel setting.
-    # Defaults to VLLM_DP_RANK when not set.
-    "VLLM_DP_RANK_LOCAL": lambda: int(
-        os.getenv("VLLM_DP_RANK_LOCAL", sys.modules[__name__].VLLM_DP_RANK)
-    ),
-    # World size of the data parallel setting
-    "VLLM_DP_SIZE": lambda: int(os.getenv("VLLM_DP_SIZE", "1")),
-    # IP address of the master node in the data parallel setting
-    "VLLM_DP_MASTER_IP": lambda: os.getenv("VLLM_DP_MASTER_IP", "127.0.0.1"),
-    # Port of the master node in the data parallel setting
-    "VLLM_DP_MASTER_PORT": lambda: int(os.getenv("VLLM_DP_MASTER_PORT", "0")),
-    # In the context of executing MoE models with Data-Parallel, Expert-Parallel
-    # and Batched All-to-All dispatch/combine kernels, VLLM_MOE_DP_CHUNK_SIZE
-    # dictates the quantum of tokens that can be dispatched from a DP
-    # rank. All DP ranks process the activations in VLLM_MOE_DP_CHUNK_SIZE
-    # units.
-    "VLLM_MOE_DP_CHUNK_SIZE": lambda: int(os.getenv("VLLM_MOE_DP_CHUNK_SIZE", "256")),
-    # Randomize inputs during dummy runs when using Data Parallel
-    "VLLM_RANDOMIZE_DP_DUMMY_INPUTS": lambda: os.environ.get(
-        "VLLM_RANDOMIZE_DP_DUMMY_INPUTS", "0"
-    )
-    == "1",
-    # Strategy to pack the data parallel ranks for Ray.
-    # Available options:
-    # - "fill":
-    #   for DP master node, allocate exactly data-parallel-size-local DP ranks,
-    #   for non-master nodes, allocate as many DP ranks as can fit;
-    # - "strict":
-    #   allocate exactly data-parallel-size-local DP ranks to each picked node;
-    # - "span":
-    #   Should be used only when a single DP rank requires multiple nodes.
-    #   allocate one DP rank over as many nodes as required for set world_size;
-    # This environment variable is ignored if data-parallel-backend is not Ray.
-    "VLLM_RAY_DP_PACK_STRATEGY": lambda: os.getenv(
-        "VLLM_RAY_DP_PACK_STRATEGY", "strict"
-    ),
-    # Whether to use S3 path for model loading in CI via RunAI Streamer
-    "VLLM_CI_USE_S3": lambda: os.environ.get("VLLM_CI_USE_S3", "0") == "1",
-    # Use model_redirect to redirect the model name to a local folder.
-    # `model_redirect` can be a json file mapping the model between
-    # repo_id and local folder:
-    # {"meta-llama/Llama-3.2-1B": "/tmp/Llama-3.2-1B"}
-    # or a space separated values table file:
-    # meta-llama/Llama-3.2-1B   /tmp/Llama-3.2-1B
-    "VLLM_MODEL_REDIRECT_PATH": lambda: os.environ.get(
-        "VLLM_MODEL_REDIRECT_PATH", None
-    ),
-    # Whether to use atomicAdd reduce in gptq/awq marlin kernel.
-    "VLLM_MARLIN_USE_ATOMIC_ADD": lambda: os.environ.get(
-        "VLLM_MARLIN_USE_ATOMIC_ADD", "0"
-    )
-    == "1",
-    # Whether to use marlin kernel in mxfp4 quantization method
-    "VLLM_MXFP4_USE_MARLIN": lambda: maybe_convert_bool(
-        os.environ.get("VLLM_MXFP4_USE_MARLIN", None)
-    ),
-    # The activation dtype for marlin kernel
-    "VLLM_MARLIN_INPUT_DTYPE": env_with_choices(
-        "VLLM_MARLIN_INPUT_DTYPE", None, ["int8", "fp8"]
-    ),
-    # Whether to use DeepEPLL kernels for NVFP4 quantization and dispatch method
-    # only supported on Blackwell GPUs and with
-    # https://github.com/deepseek-ai/DeepEP/pull/341
-    "VLLM_DEEPEPLL_NVFP4_DISPATCH": lambda: bool(
-        int(os.getenv("VLLM_DEEPEPLL_NVFP4_DISPATCH", "0"))
-    ),
-    # Whether to turn on the outlines cache for V1
-    # This cache is unbounded and on disk, so it's not safe to use in
-    # an environment with potentially malicious users.
-    "VLLM_V1_USE_OUTLINES_CACHE": lambda: os.environ.get(
-        "VLLM_V1_USE_OUTLINES_CACHE", "0"
-    )
-    == "1",
-    # Gap between padding buckets for the forward pass. So we have
-    # 8, we will run forward pass with [16, 24, 32, ...].
-    "VLLM_TPU_BUCKET_PADDING_GAP": lambda: int(
-        os.environ["VLLM_TPU_BUCKET_PADDING_GAP"]
-    )
-    if "VLLM_TPU_BUCKET_PADDING_GAP" in os.environ
-    else 0,
-    "VLLM_TPU_MOST_MODEL_LEN": lambda: maybe_convert_int(
-        os.environ.get("VLLM_TPU_MOST_MODEL_LEN", None)
-    ),
-    # Whether using Pathways
-    "VLLM_TPU_USING_PATHWAYS": lambda: bool(
-        "proxy" in os.getenv("JAX_PLATFORMS", "").lower()
-    ),
-    # Allow use of DeepGemm kernels for fused moe ops.
-    "VLLM_USE_DEEP_GEMM": lambda: bool(int(os.getenv("VLLM_USE_DEEP_GEMM", "1"))),
-    # Allow use of DeepGemm specifically for MoE fused ops (overrides only MoE).
-    "VLLM_MOE_USE_DEEP_GEMM": lambda: bool(
-        int(os.getenv("VLLM_MOE_USE_DEEP_GEMM", "1"))
-    ),
-    # Whether to use E8M0 scaling when DeepGEMM is used on Blackwell GPUs.
-    "VLLM_USE_DEEP_GEMM_E8M0": lambda: bool(
-        int(os.getenv("VLLM_USE_DEEP_GEMM_E8M0", "1"))
-    ),
-    # DeepGemm JITs the kernels on-demand. The warmup attempts to make DeepGemm
-    # JIT all the required kernels before model execution so there is no
-    # JIT'ing in the hot-path. However, this warmup increases the engine
-    # startup time by a couple of minutes.
-    # Available options:
-    #  - "skip"  : Skip warmup.
-    #  - "full"  : Warmup deepgemm by running all possible gemm shapes the
-    #   engine could encounter.
-    #  - "relax" : Select gemm shapes to run based on some heuristics. The
-    #   heuristic aims to have the same effect as running all possible gemm
-    #   shapes, but provides no guarantees.
-    "VLLM_DEEP_GEMM_WARMUP": env_with_choices(
-        "VLLM_DEEP_GEMM_WARMUP",
-        "relax",
-        [
-            "skip",
-            "full",
-            "relax",
-        ],
-    ),
-    # Whether to use fused grouped_topk used for MoE expert selection.
-    "VLLM_USE_FUSED_MOE_GROUPED_TOPK": lambda: bool(
-        int(os.getenv("VLLM_USE_FUSED_MOE_GROUPED_TOPK", "1"))
-    ),
-    # Allow use of FlashInfer MoE kernels for fused moe ops.
-    "VLLM_USE_FLASHINFER_MOE_FP16": lambda: bool(
-        int(os.getenv("VLLM_USE_FLASHINFER_MOE_FP16", "0"))
-    ),
-    # Allow use of FlashInfer MoE kernels for fused moe ops.
-    "VLLM_USE_FLASHINFER_MOE_FP8": lambda: bool(
-        int(os.getenv("VLLM_USE_FLASHINFER_MOE_FP8", "0"))
-    ),
-    # Allow use of FlashInfer CUTLASS kernels for fused moe ops.
-    "VLLM_USE_FLASHINFER_MOE_FP4": lambda: bool(
-        int(os.getenv("VLLM_USE_FLASHINFER_MOE_FP4", "0"))
-    ),
-    # If set to 1, use the FlashInfer
-    # MXFP8 (activation) x MXFP4 (weight) MoE backend.
-    "VLLM_USE_FLASHINFER_MOE_MXFP4_MXFP8": lambda: bool(
-        int(os.getenv("VLLM_USE_FLASHINFER_MOE_MXFP4_MXFP8", "0"))
-    ),
-    # If set to 1, use the FlashInfer CUTLASS backend for
-    # MXFP8 (activation) x MXFP4 (weight) MoE.
-    # This is separate from the TRTLLMGEN path controlled by
-    # VLLM_USE_FLASHINFER_MOE_MXFP4_MXFP8.
-    "VLLM_USE_FLASHINFER_MOE_MXFP4_MXFP8_CUTLASS": lambda: bool(
-        int(os.getenv("VLLM_USE_FLASHINFER_MOE_MXFP4_MXFP8_CUTLASS", "0"))
-    ),
-    # If set to 1, use the FlashInfer
-    # BF16 (activation) x MXFP4 (weight) MoE backend.
-    "VLLM_USE_FLASHINFER_MOE_MXFP4_BF16": lambda: bool(
-        int(os.getenv("VLLM_USE_FLASHINFER_MOE_MXFP4_BF16", "0"))
-    ),
-    # Control the cache sized used by the xgrammar compiler. The default
-    # of 512 MB should be enough for roughly 1000 JSON schemas.
-    # It can be changed with this variable if needed for some reason.
-    "VLLM_XGRAMMAR_CACHE_MB": lambda: int(os.getenv("VLLM_XGRAMMAR_CACHE_MB", "512")),
-    # Control the threshold for msgspec to use 'zero copy' for
-    # serialization/deserialization of tensors. Tensors below
-    # this limit will be encoded into the msgpack buffer, and
-    # tensors above will instead be sent via a separate message.
-    # While the sending side still actually copies the tensor
-    # in all cases, on the receiving side, tensors above this
-    # limit will actually be zero-copy decoded.
-    "VLLM_MSGPACK_ZERO_COPY_THRESHOLD": lambda: int(
-        os.getenv("VLLM_MSGPACK_ZERO_COPY_THRESHOLD", "256")
-    ),
-    # If set, allow insecure serialization using pickle.
-    # This is useful for environments where it is deemed safe to use the
-    # insecure method and it is needed for some reason.
-    "VLLM_ALLOW_INSECURE_SERIALIZATION": lambda: bool(
-        int(os.getenv("VLLM_ALLOW_INSECURE_SERIALIZATION", "0"))
-    ),
-    # IP address used for NIXL handshake between remote agents.
-    "VLLM_NIXL_SIDE_CHANNEL_HOST": lambda: os.getenv(
-        "VLLM_NIXL_SIDE_CHANNEL_HOST", "localhost"
-    ),
-    # Port used for NIXL handshake between remote agents.
-    "VLLM_NIXL_SIDE_CHANNEL_PORT": lambda: int(
-        os.getenv("VLLM_NIXL_SIDE_CHANNEL_PORT", "5600")
-    ),
-    # Port used for Mooncake handshake between remote agents.
-    "VLLM_MOONCAKE_BOOTSTRAP_PORT": lambda: int(
-        os.getenv("VLLM_MOONCAKE_BOOTSTRAP_PORT", "8998")
-    ),
-    # all2all backend for vllm's expert parallel communication
-    # Available options:
-    # - "naive": naive all2all implementation using broadcasts
-    # - "allgather_reducescatter": all2all implementation based on allgather and
-    #  reducescatter
-    # - "pplx": use pplx kernels
-    # - "deepep_high_throughput", use deepep high-throughput kernels
-    # - "deepep_low_latency", use deepep low-latency kernels
-    # - "flashinfer_all2allv", use flashinfer alltoallv kernels for mnnvl
-    "VLLM_ALL2ALL_BACKEND": env_with_choices(
-        "VLLM_ALL2ALL_BACKEND",
-        "allgather_reducescatter",
-        [
-            "naive",
-            "pplx",
-            "deepep_high_throughput",
-            "deepep_low_latency",
-            "allgather_reducescatter",
-            "flashinfer_all2allv",
-        ],
-    ),
-    # Flashinfer MoE backend for vLLM's fused Mixture-of-Experts support.
-    # Both require compute capability 10.0 or above.
-    # Available options:
-    # - "throughput":  [default]
-    #     Uses CUTLASS kernels optimized for high-throughput batch inference.
-    # - "latency":
-    #     Uses TensorRT-LLM kernels optimized for low-latency inference.
-    "VLLM_FLASHINFER_MOE_BACKEND": env_with_choices(
-        "VLLM_FLASHINFER_MOE_BACKEND",
-        "latency",
-        ["throughput", "latency", "masked_gemm"],
-    ),
-    # Control the workspace buffer size for the FlashInfer backend.
-    "VLLM_FLASHINFER_WORKSPACE_BUFFER_SIZE": lambda: int(
-        os.getenv("VLLM_FLASHINFER_WORKSPACE_BUFFER_SIZE", str(394 * 1024 * 1024))
-    ),
-    # Control the maximum number of tokens per expert supported by the
-    # NVFP4 MoE CUTLASS Kernel. This value is used to create a buffer for
-    # the blockscale tensor of activations NVFP4 Quantization.
-    # This is used to prevent the kernel from running out of memory.
-    "VLLM_MAX_TOKENS_PER_EXPERT_FP4_MOE": lambda: int(
-        os.getenv("VLLM_MAX_TOKENS_PER_EXPERT_FP4_MOE", "163840")
-    ),
-    # Specifies the thresholds of the communicated tensor sizes under which
-    # vllm should use flashinfer fused allreduce. The variable should be a
-    # JSON with the following format:
-    #     { <world size>: <max size in mb> }
-    # Unspecified world sizes will fall back to
-    #     { 2: 64, 4: 1, <everything else>: 0.5 }
-    "VLLM_FLASHINFER_ALLREDUCE_FUSION_THRESHOLDS_MB": lambda: json.loads(
-        os.getenv("VLLM_FLASHINFER_ALLREDUCE_FUSION_THRESHOLDS_MB", "{}")
-    ),
-    # MoE routing strategy selector.
-    # See `RoutingSimulator.get_available_strategies()` # for available
-    # strategies.
-    # Custom routing strategies can be registered by
-    # RoutingSimulator.register_strategy()
-    # Note: custom strategies may not produce correct model outputs
-    "VLLM_MOE_ROUTING_SIMULATION_STRATEGY": lambda: os.environ.get(
-        "VLLM_MOE_ROUTING_SIMULATION_STRATEGY", ""
-    ).lower(),
-    # Regex timeout for use by the vLLM tool parsing plugins.
-    "VLLM_TOOL_PARSE_REGEX_TIMEOUT_SECONDS": lambda: int(
-        os.getenv("VLLM_TOOL_PARSE_REGEX_TIMEOUT_SECONDS", "1")
-    ),
-    # Reduce CPU usage when vLLM is idle. Enabling this will incur small
-    # latency penalty when a request eventually comes.
-    "VLLM_SLEEP_WHEN_IDLE": lambda: bool(int(os.getenv("VLLM_SLEEP_WHEN_IDLE", "0"))),
-    # Control the max chunk bytes (in MB) for the rpc message queue.
-    # Object larger than this threshold will be broadcast to worker
-    # processes via zmq.
-    "VLLM_MQ_MAX_CHUNK_BYTES_MB": lambda: int(
-        os.getenv("VLLM_MQ_MAX_CHUNK_BYTES_MB", "16")
-    ),
-    # Timeout in seconds for execute_model RPC calls in multiprocessing
-    # executor (only applies when TP > 1).
-    "VLLM_EXECUTE_MODEL_TIMEOUT_SECONDS": lambda: int(
-        os.getenv("VLLM_EXECUTE_MODEL_TIMEOUT_SECONDS", "300")
-    ),
-    # KV Cache layout used throughout vllm.
-    # Some common values are:
-    # - NHD
-    # - HND
-    # Where N=num_blocks, H=num_heads and D=head_size. The default value will
-    # leave the layout choice to the backend. Mind that backends may only
-    # implement and support a subset of all possible layouts.
-    "VLLM_KV_CACHE_LAYOUT": env_with_choices(
-        "VLLM_KV_CACHE_LAYOUT", None, ["NHD", "HND"]
-    ),
-    # Enable checking whether the generated logits contain NaNs,
-    # indicating corrupted output. Useful for debugging low level bugs
-    # or bad hardware but it may add compute overhead.
-    "VLLM_COMPUTE_NANS_IN_LOGITS": lambda: bool(
-        int(os.getenv("VLLM_COMPUTE_NANS_IN_LOGITS", "0"))
-    ),
-    # Controls whether or not emulations are used for NVFP4
-    # generations on machines < 100 for compressed-tensors
-    # models
-    "VLLM_USE_NVFP4_CT_EMULATIONS": lambda: bool(
-        int(os.getenv("VLLM_USE_NVFP4_CT_EMULATIONS", "0"))
-    ),
-    # Time (in seconds) after which the KV cache on the producer side is
-    # automatically cleared if no READ notification is received from the
-    # consumer. This is only applicable when using NixlConnector in a
-    # disaggregated decode-prefill setup.
-    "VLLM_NIXL_ABORT_REQUEST_TIMEOUT": lambda: int(
-        os.getenv("VLLM_NIXL_ABORT_REQUEST_TIMEOUT", "480")
-    ),
-    # Timeout (in seconds) for MooncakeConnector in PD disaggregated setup.
-    "VLLM_MOONCAKE_ABORT_REQUEST_TIMEOUT": lambda: int(
-        os.getenv("VLLM_MOONCAKE_ABORT_REQUEST_TIMEOUT", "480")
-    ),
-    # Controls whether or not to use cudnn prefill
-    "VLLM_USE_CUDNN_PREFILL": lambda: bool(
-        int(os.getenv("VLLM_USE_CUDNN_PREFILL", "0"))
-    ),
-    # Controls whether to use TRT-LLM ragged DeepSeek prefill
-    "VLLM_USE_TRTLLM_RAGGED_DEEPSEEK_PREFILL": lambda: bool(
-        int(os.getenv("VLLM_USE_TRTLLM_RAGGED_DEEPSEEK_PREFILL", "0"))
-    ),
-    # If set to 1/True, use the TRTLLM attention backend in flashinfer.
-    # If set to 0/False, use the default attention backend in flashinfer.
-    # If not set, auto-detect the attention backend in flashinfer.
-    "VLLM_USE_TRTLLM_ATTENTION": lambda: (
-        None
-        if "VLLM_USE_TRTLLM_ATTENTION" not in os.environ
-        else os.environ["VLLM_USE_TRTLLM_ATTENTION"].lower() in ("1", "true")
-    ),
-    # If set to 1, when we use fp8 kv, we do not quantize Q to fp8
-    "VLLM_FLASHINFER_DISABLE_Q_QUANTIZATION": lambda: bool(
-        int(os.getenv("VLLM_FLASHINFER_DISABLE_Q_QUANTIZATION", "0"))
-    ),
-    # If set, it means we pre-downloaded cubin files and flashinfer will
-    # read the cubin files directly.
-    "VLLM_HAS_FLASHINFER_CUBIN": lambda: bool(
-        int(os.getenv("VLLM_HAS_FLASHINFER_CUBIN", "0"))
-    ),
-    # Supported options:
-    # - "flashinfer-cudnn": use flashinfer cudnn GEMM backend
-    # - "flashinfer-trtllm": use flashinfer trtllm GEMM backend
-    # - "flashinfer-cutlass": use flashinfer cutlass GEMM backend
-    # - <none>: automatically pick an available backend
-    "VLLM_NVFP4_GEMM_BACKEND": env_with_choices(
-        "VLLM_NVFP4_GEMM_BACKEND",
-        None,
-        ["flashinfer-cudnn", "flashinfer-trtllm", "flashinfer-cutlass", "cutlass"],
-    ),
-    # Controls garbage collection during CUDA graph capture.
-    # If set to 0 (default), enables GC freezing to speed up capture time.
-    # If set to 1, allows GC to run during capture.
-    "VLLM_ENABLE_CUDAGRAPH_GC": lambda: bool(
-        int(os.getenv("VLLM_ENABLE_CUDAGRAPH_GC", "0"))
-    ),
-    # Used to force set up loopback IP
-    "VLLM_LOOPBACK_IP": lambda: os.getenv("VLLM_LOOPBACK_IP", ""),
-    # Used to set the process name prefix for vLLM processes.
-    # This is useful for debugging and monitoring purposes.
-    # The default value is "VLLM".
-    "VLLM_PROCESS_NAME_PREFIX": lambda: os.getenv("VLLM_PROCESS_NAME_PREFIX", "VLLM"),
-    # Allow chunked local attention with hybrid kv cache manager.
-    # Currently using the Hybrid KV cache manager with chunked local attention
-    # in the Llama4 models (the only models currently using chunked local attn)
-    # causes a latency regression. For this reason, we disable it by default.
-    # This flag is used to allow users to enable it if they want to (to save on
-    # kv-cache memory usage and enable longer contexts)
-    # TODO(lucas): Remove this flag once latency regression is resolved.
-    "VLLM_ALLOW_CHUNKED_LOCAL_ATTN_WITH_HYBRID_KV_CACHE": lambda: bool(
-        int(os.getenv("VLLM_ALLOW_CHUNKED_LOCAL_ATTN_WITH_HYBRID_KV_CACHE", "0"))
-    ),
-    # Enables support for the "store" option in the OpenAI Responses API.
-    # When set to 1, vLLM's OpenAI server will retain the input and output
-    # messages for those requests in memory. By default, this is disabled (0),
-    # and the "store" option is ignored.
-    # NOTE/WARNING:
-    # 1. Messages are kept in memory only (not persisted to disk) and will be
-    #    lost when the vLLM server shuts down.
-    # 2. Enabling this option will cause a memory leak, as stored messages are
-    #    never removed from memory until the server terminates.
-    "VLLM_ENABLE_RESPONSES_API_STORE": lambda: bool(
-        int(os.getenv("VLLM_ENABLE_RESPONSES_API_STORE", "0"))
-    ),
-    # If set, use the fp8 mfma in rocm paged attention.
-    "VLLM_ROCM_FP8_MFMA_PAGE_ATTN": lambda: bool(
-        int(os.getenv("VLLM_ROCM_FP8_MFMA_PAGE_ATTN", "0"))
-    ),
-    # Whether to use pytorch symmetric memory for allreduce
-    "VLLM_ALLREDUCE_USE_SYMM_MEM": lambda: bool(
-        int(os.getenv("VLLM_ALLREDUCE_USE_SYMM_MEM", "1"))
-    ),
-    # Experimental: use this to enable MCP tool calling for non harmony models
-    "VLLM_USE_EXPERIMENTAL_PARSER_CONTEXT": lambda: bool(
-        int(os.getenv("VLLM_USE_EXPERIMENTAL_PARSER_CONTEXT", "0"))
-    ),
-    # Allows vllm to find tuned config under customized folder
-    "VLLM_TUNED_CONFIG_FOLDER": lambda: os.getenv("VLLM_TUNED_CONFIG_FOLDER", None),
-    # Valid values are container,code_interpreter,web_search_preview
-    # ex VLLM_GPT_OSS_SYSTEM_TOOL_MCP_LABELS=container,code_interpreter
-    # If the server_label of your mcp tool is not in this list it will
-    # be completely ignored.
-    "VLLM_GPT_OSS_SYSTEM_TOOL_MCP_LABELS": env_set_with_choices(
-        "VLLM_GPT_OSS_SYSTEM_TOOL_MCP_LABELS",
-        default=[],
-        choices=["container", "code_interpreter", "web_search_preview"],
-    ),
-    # Allows harmony instructions to be injected on system messages
-    "VLLM_GPT_OSS_HARMONY_SYSTEM_INSTRUCTIONS": lambda: bool(
-        int(os.getenv("VLLM_GPT_OSS_HARMONY_SYSTEM_INSTRUCTIONS", "0"))
-    ),
-    # Enable automatic retry when tool call JSON parsing fails
-    # If enabled, returns an error message to the model to retry
-    # If disabled (default), raises an exception and fails the request
-    "VLLM_TOOL_JSON_ERROR_AUTOMATIC_RETRY": lambda: bool(
-        int(os.getenv("VLLM_TOOL_JSON_ERROR_AUTOMATIC_RETRY", "0"))
-    ),
-    # Add optional custom scopes for profiling, disable to avoid overheads
-    "VLLM_CUSTOM_SCOPES_FOR_PROFILING": lambda: bool(
-        int(os.getenv("VLLM_CUSTOM_SCOPES_FOR_PROFILING", "0"))
-    ),
-    # Add optional nvtx scopes for profiling, disable to avoid overheads
-    "VLLM_NVTX_SCOPES_FOR_PROFILING": lambda: bool(
-        int(os.getenv("VLLM_NVTX_SCOPES_FOR_PROFILING", "0"))
-    ),
-    # Represent block hashes in KV cache events as 64-bit integers instead of
-    # raw bytes. Defaults to True for backward compatibility.
-    "VLLM_KV_EVENTS_USE_INT_BLOCK_HASHES": lambda: bool(
-        int(os.getenv("VLLM_KV_EVENTS_USE_INT_BLOCK_HASHES", "1"))
-    ),
-    # Name of the shared memory buffer used for object storage.
-    # Only effective when mm_config.mm_processor_cache_type == "shm".
-    "VLLM_OBJECT_STORAGE_SHM_BUFFER_NAME": lambda: os.getenv(
-        "VLLM_OBJECT_STORAGE_SHM_BUFFER_NAME", "VLLM_OBJECT_STORAGE_SHM_BUFFER"
-    ),
-    # The size in MB of the buffers (NVL and RDMA) used by DeepEP
-    "VLLM_DEEPEP_BUFFER_SIZE_MB": lambda: int(
-        os.getenv("VLLM_DEEPEP_BUFFER_SIZE_MB", "1024")
-    ),
-    # Force DeepEP to use intranode kernel for inter-node communication in
-    # high throughput mode. This is useful archive higher prefill throuhgput
-    # on system supports multi-node nvlink (e.g GB200).
-    "VLLM_DEEPEP_HIGH_THROUGHPUT_FORCE_INTRA_NODE": lambda: bool(
-        int(os.getenv("VLLM_DEEPEP_HIGH_THROUGHPUT_FORCE_INTRA_NODE", "0"))
-    ),
-    # Allow DeepEP to use MNNVL (multi-node nvlink) for internode_ll kernel,
-    # turn this for better latency on GB200 like system
-    "VLLM_DEEPEP_LOW_LATENCY_USE_MNNVL": lambda: bool(
-        int(os.getenv("VLLM_DEEPEP_LOW_LATENCY_USE_MNNVL", "0"))
-    ),
-    # The number of SMs to allocate for communication kernels when running DBO
-    # the rest of the SMs on the device will be allocated to compute
-    "VLLM_DBO_COMM_SMS": lambda: int(os.getenv("VLLM_DBO_COMM_SMS", "20")),
-    # Enable max_autotune & coordinate_descent_tuning in inductor_config
-    # to compile static shapes passed from compile_sizes in compilation_config
-    # If set to 1, enable max_autotune; By default, this is enabled (1)
-    "VLLM_ENABLE_INDUCTOR_MAX_AUTOTUNE": lambda: bool(
-        int(os.getenv("VLLM_ENABLE_INDUCTOR_MAX_AUTOTUNE", "1"))
-    ),
-    # If set to 1, enable coordinate_descent_tuning;
-    # By default, this is enabled (1)
-    "VLLM_ENABLE_INDUCTOR_COORDINATE_DESCENT_TUNING": lambda: bool(
-        int(os.getenv("VLLM_ENABLE_INDUCTOR_COORDINATE_DESCENT_TUNING", "1"))
-    ),
-    # Flag to enable NCCL symmetric memory allocation and registration
-    "VLLM_USE_NCCL_SYMM_MEM": lambda: bool(
-        int(os.getenv("VLLM_USE_NCCL_SYMM_MEM", "0"))
-    ),
-    # NCCL header path
-    "VLLM_NCCL_INCLUDE_PATH": lambda: os.environ.get("VLLM_NCCL_INCLUDE_PATH", None),
-    # Flag to enable FBGemm kernels on model execution
-    "VLLM_USE_FBGEMM": lambda: bool(int(os.getenv("VLLM_USE_FBGEMM", "0"))),
-    # GC debug config
-    # - VLLM_GC_DEBUG=0: disable GC debugger
-    # - VLLM_GC_DEBUG=1: enable GC debugger with gc.collect elpased times
-    # - VLLM_GC_DEBUG='{"top_objects":5}': enable GC debugger with
-    #                                      top 5 collected objects
-    "VLLM_GC_DEBUG": lambda: os.getenv("VLLM_GC_DEBUG", ""),
-    # Disables parallel execution of shared_experts via separate cuda stream
-    "VLLM_DISABLE_SHARED_EXPERTS_STREAM": lambda: bool(
-        int(os.getenv("VLLM_DISABLE_SHARED_EXPERTS_STREAM", "0"))
-    ),
-    # Limits when we run shared_experts in a separate stream.
-    # We found out that for large batch sizes, the separate stream
-    # execution is not beneficial (most likely because of the input clone)
-    # TODO(alexm-redhat): Tune to be more dynamic based on GPU type
-    "VLLM_SHARED_EXPERTS_STREAM_TOKEN_THRESHOLD": lambda: int(
-        int(os.getenv("VLLM_SHARED_EXPERTS_STREAM_TOKEN_THRESHOLD", 256))
-    ),
-    # Format for saving torch.compile cache artifacts
-    # - "binary": saves as binary file
-    #     Safe for multiple vllm serve processes accessing the same torch compile cache.
-    # - "unpacked": saves as directory structure (for inspection/debugging)
-    #     NOT multiprocess safe - race conditions may occur with multiple processes.
-    #     Allows viewing and setting breakpoints in Inductor's code output files.
-    "VLLM_COMPILE_CACHE_SAVE_FORMAT": env_with_choices(
-        "VLLM_COMPILE_CACHE_SAVE_FORMAT", "binary", ["binary", "unpacked"]
-    ),
-    # Flag to enable v2 model runner.
-    "VLLM_USE_V2_MODEL_RUNNER": lambda: bool(
-        int(os.getenv("VLLM_USE_V2_MODEL_RUNNER", "0"))
-    ),
-}
-
-# --8<-- [end:env-vars-definition]
-
-
-def __getattr__(name: str):
-    """
-    Gets environment variables lazily.
-
-    NOTE: After enable_envs_cache() invocation (which triggered after service
-    initialization), all environment variables will be cached.
-    """
-    if name in environment_variables:
-        return environment_variables[name]()
-    raise AttributeError(f"module {__name__!r} has no attribute {name!r}")
-
-
-def enable_envs_cache() -> None:
-    """
-    Enables caching of environment variables. This is useful for performance
-    reasons, as it avoids the need to re-evaluate environment variables on
-    every call.
-
-    NOTE: Currently, it's invoked after service initialization to reduce
-    runtime overhead. This also means that environment variables should NOT
-    be updated after the service is initialized.
-    """
-    # Tag __getattr__ with functools.cache
-    global __getattr__
-    __getattr__ = functools.cache(__getattr__)
-
-    # Cache all environment variables
-    for key in environment_variables:
-        __getattr__(key)
-
-
-def __dir__():
-    return list(environment_variables.keys())
-
-
-def is_set(name: str):
-    """Check if an environment variable is explicitly set."""
-    if name in environment_variables:
-        return name in os.environ
-    raise AttributeError(f"module {__name__!r} has no attribute {name!r}")
-
-
-def compile_factors() -> dict[str, object]:
-    """Return env vars used for torch.compile cache keys.
-
-    Start with every known vLLM env var; drop entries in `ignored_factors`;
-    hash everything else. This keeps the cache key aligned across workers."""
-
-    ignored_factors: set[str] = {
-        "MAX_JOBS",
-        "VLLM_RPC_BASE_PATH",
-        "VLLM_USE_MODELSCOPE",
-        "VLLM_RINGBUFFER_WARNING_INTERVAL",
-        "VLLM_DEBUG_DUMP_PATH",
-        "VLLM_PORT",
-        "VLLM_CACHE_ROOT",
-        "LD_LIBRARY_PATH",
-        "VLLM_SERVER_DEV_MODE",
-        "VLLM_DP_MASTER_IP",
-        "VLLM_DP_MASTER_PORT",
-        "VLLM_RANDOMIZE_DP_DUMMY_INPUTS",
-        "VLLM_CI_USE_S3",
-        "VLLM_MODEL_REDIRECT_PATH",
-        "VLLM_HOST_IP",
-        "S3_ACCESS_KEY_ID",
-        "S3_SECRET_ACCESS_KEY",
-        "S3_ENDPOINT_URL",
-        "VLLM_USAGE_STATS_SERVER",
-        "VLLM_NO_USAGE_STATS",
-        "VLLM_DO_NOT_TRACK",
-        "VLLM_LOGGING_LEVEL",
-        "VLLM_LOGGING_PREFIX",
-        "VLLM_LOGGING_STREAM",
-        "VLLM_LOGGING_CONFIG_PATH",
-        "VLLM_LOGGING_COLOR",
-        "VLLM_LOG_STATS_INTERVAL",
-        "VLLM_DEBUG_LOG_API_SERVER_RESPONSE",
-        "VLLM_TUNED_CONFIG_FOLDER",
-        "VLLM_ENGINE_ITERATION_TIMEOUT_S",
-        "VLLM_HTTP_TIMEOUT_KEEP_ALIVE",
-        "VLLM_EXECUTE_MODEL_TIMEOUT_SECONDS",
-        "VLLM_KEEP_ALIVE_ON_ENGINE_DEATH",
-        "VLLM_SLEEP_WHEN_IDLE",
-        "VLLM_IMAGE_FETCH_TIMEOUT",
-        "VLLM_VIDEO_FETCH_TIMEOUT",
-        "VLLM_AUDIO_FETCH_TIMEOUT",
-        "VLLM_MEDIA_URL_ALLOW_REDIRECTS",
-        "VLLM_MEDIA_LOADING_THREAD_COUNT",
-        "VLLM_MAX_AUDIO_CLIP_FILESIZE_MB",
-        "VLLM_VIDEO_LOADER_BACKEND",
-        "VLLM_MEDIA_CONNECTOR",
-        "VLLM_ASSETS_CACHE",
-        "VLLM_ASSETS_CACHE_MODEL_CLEAN",
-        "VLLM_MM_INPUT_CACHE_GIB",
-        "VLLM_WORKER_MULTIPROC_METHOD",
-        "VLLM_ENABLE_V1_MULTIPROCESSING",
-        "VLLM_V1_OUTPUT_PROC_CHUNK_SIZE",
-        "VLLM_CPU_KVCACHE_SPACE",
-        "VLLM_CPU_OMP_THREADS_BIND",
-        "VLLM_CPU_NUM_OF_RESERVED_CPU",
-        "VLLM_CPU_MOE_PREPACK",
-        "VLLM_CPU_SGL_KERNEL",
-        "VLLM_TEST_FORCE_LOAD_FORMAT",
-        "LOCAL_RANK",
-        "CUDA_VISIBLE_DEVICES",
-        "NO_COLOR",
-    }
-
-    from vllm.config.utils import normalize_value
-
-    factors: dict[str, object] = {}
-    for factor, getter in environment_variables.items():
-        if factor in ignored_factors:
-            continue
-
-        try:
-            raw = getter()
-        except Exception as exc:  # pragma: no cover - defensive logging
-            logger.warning(
-                "Skipping environment variable %s while hashing compile factors: %s",
-                factor,
-                exc,
-            )
-            continue
-
-        factors[factor] = normalize_value(raw)
-
-    ray_noset_env_vars = [
-        # Refer to
-        # https://github.com/ray-project/ray/blob/c584b1ea97b00793d1def71eaf81537d70efba42/python/ray/_private/accelerators/nvidia_gpu.py#L11
-        # https://github.com/ray-project/ray/blob/c584b1ea97b00793d1def71eaf81537d70efba42/python/ray/_private/accelerators/amd_gpu.py#L11
-        # https://github.com/ray-project/ray/blob/b97d21dab233c2bd8ed7db749a82a1e594222b5c/python/ray/_private/accelerators/amd_gpu.py#L10
-        # https://github.com/ray-project/ray/blob/c584b1ea97b00793d1def71eaf81537d70efba42/python/ray/_private/accelerators/npu.py#L12
-        # https://github.com/ray-project/ray/blob/c584b1ea97b00793d1def71eaf81537d70efba42/python/ray/_private/accelerators/hpu.py#L12
-        # https://github.com/ray-project/ray/blob/c584b1ea97b00793d1def71eaf81537d70efba42/python/ray/_private/accelerators/neuron.py#L14
-        # https://github.com/ray-project/ray/blob/c584b1ea97b00793d1def71eaf81537d70efba42/python/ray/_private/accelerators/tpu.py#L38
-        # https://github.com/ray-project/ray/blob/c584b1ea97b00793d1def71eaf81537d70efba42/python/ray/_private/accelerators/intel_gpu.py#L10
-        # https://github.com/ray-project/ray/blob/c584b1ea97b00793d1def71eaf81537d70efba42/python/ray/_private/accelerators/rbln.py#L10
-        "RAY_EXPERIMENTAL_NOSET_CUDA_VISIBLE_DEVICES",
-        "RAY_EXPERIMENTAL_NOSET_ROCR_VISIBLE_DEVICES",
-        "RAY_EXPERIMENTAL_NOSET_HIP_VISIBLE_DEVICES",
-        "RAY_EXPERIMENTAL_NOSET_ASCEND_RT_VISIBLE_DEVICES",
-        "RAY_EXPERIMENTAL_NOSET_HABANA_VISIBLE_MODULES",
-        "RAY_EXPERIMENTAL_NOSET_NEURON_RT_VISIBLE_CORES",
-        "RAY_EXPERIMENTAL_NOSET_TPU_VISIBLE_CHIPS",
-        "RAY_EXPERIMENTAL_NOSET_ONEAPI_DEVICE_SELECTOR",
-        "RAY_EXPERIMENTAL_NOSET_RBLN_RT_VISIBLE_DEVICES",
-    ]
-
-    for var in ray_noset_env_vars:
-        factors[var] = normalize_value(os.getenv(var))
-
-    return factors
-=======
 # SPDX-License-Identifier: Apache-2.0
 # SPDX-FileCopyrightText: Copyright contributors to the vLLM project
 
@@ -1876,7 +148,6 @@
     VLLM_DP_MASTER_IP: str = ""
     VLLM_DP_MASTER_PORT: int = 0
     VLLM_MOE_DP_CHUNK_SIZE: int = 256
-    VLLM_ENABLE_MOE_DP_CHUNK: bool = True
     VLLM_RANDOMIZE_DP_DUMMY_INPUTS: bool = False
     VLLM_RAY_DP_PACK_STRATEGY: Literal["strict", "fill", "span"] = "strict"
     VLLM_MARLIN_USE_ATOMIC_ADD: bool = False
@@ -2823,9 +1094,6 @@
     # rank. All DP ranks process the activations in VLLM_MOE_DP_CHUNK_SIZE
     # units.
     "VLLM_MOE_DP_CHUNK_SIZE": lambda: int(os.getenv("VLLM_MOE_DP_CHUNK_SIZE", "256")),
-    "VLLM_ENABLE_MOE_DP_CHUNK": lambda: bool(
-        int(os.getenv("VLLM_ENABLE_MOE_DP_CHUNK", "1"))
-    ),
     # Randomize inputs during dummy runs when using Data Parallel
     "VLLM_RANDOMIZE_DP_DUMMY_INPUTS": lambda: os.environ.get(
         "VLLM_RANDOMIZE_DP_DUMMY_INPUTS", "0"
@@ -3448,5 +1716,4 @@
     for var in ray_noset_env_vars:
         factors[var] = normalize_value(os.getenv(var))
 
-    return factors
->>>>>>> c3487aca
+    return factors