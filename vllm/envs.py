--- conflicted
+++ resolved
@@ -203,14 +203,11 @@
     VLLM_ROCM_QUICK_REDUCE_CAST_BF16_TO_FP16: bool = True
     VLLM_ROCM_QUICK_REDUCE_MAX_SIZE_BYTES_MB: int | None = None
     VLLM_NIXL_ABORT_REQUEST_TIMEOUT: int = 480
-<<<<<<< HEAD
     VLLM_MORIIO_CONNECTOR_READ_MODE: bool = False
     VLLM_MORIIO_QP_PER_TRANSFER: int = 1
     VLLM_MORIIO_POST_BATCH_SIZE: int = -1
     VLLM_MORIIO_NUM_WORKERS: int = 1
-=======
     VLLM_MOONCAKE_ABORT_REQUEST_TIMEOUT: int = 480
->>>>>>> 73cfb7a7
     VLLM_USE_CUDNN_PREFILL: bool = False
     VLLM_USE_TRTLLM_RAGGED_DEEPSEEK_PREFILL: bool = False
     VLLM_ENABLE_CUDAGRAPH_GC: bool = False
@@ -1386,7 +1383,6 @@
     "VLLM_NIXL_ABORT_REQUEST_TIMEOUT": lambda: int(
         os.getenv("VLLM_NIXL_ABORT_REQUEST_TIMEOUT", "480")
     ),
-<<<<<<< HEAD
     # Controls the read mode for the Mori-IO connector
     "VLLM_MORIIO_CONNECTOR_READ_MODE": lambda: (
         os.getenv("VLLM_MORIIO_CONNECTOR_READ_MODE", "False").lower() in ("true", "1")
@@ -1401,12 +1397,10 @@
     ),
     # Controls the number of workers for Mori operations for the Mori-IO connector
     "VLLM_MORIIO_NUM_WORKERS": lambda: int(os.getenv("VLLM_MORIIO_NUM_WORKERS", "1")),
-=======
     # Timeout (in seconds) for MooncakeConnector in PD disaggregated setup.
     "VLLM_MOONCAKE_ABORT_REQUEST_TIMEOUT": lambda: int(
         os.getenv("VLLM_MOONCAKE_ABORT_REQUEST_TIMEOUT", "480")
     ),
->>>>>>> 73cfb7a7
     # Controls whether or not to use cudnn prefill
     "VLLM_USE_CUDNN_PREFILL": lambda: bool(
         int(os.getenv("VLLM_USE_CUDNN_PREFILL", "0"))
