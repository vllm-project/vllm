# SPDX-License-Identifier: Apache-2.0
# SPDX-FileCopyrightText: Copyright contributors to the vLLM project

import hashlib
import json
import os
import sys
import tempfile
from typing import TYPE_CHECKING, Any, Callable, Literal, Optional, Union

if TYPE_CHECKING:
    VLLM_HOST_IP: str = ""
    VLLM_PORT: Optional[int] = None
    VLLM_RPC_BASE_PATH: str = tempfile.gettempdir()
    VLLM_USE_MODELSCOPE: bool = False
    VLLM_RINGBUFFER_WARNING_INTERVAL: int = 60
    VLLM_NCCL_SO_PATH: Optional[str] = None
    LD_LIBRARY_PATH: Optional[str] = None
    VLLM_USE_TRITON_FLASH_ATTN: bool = True
    VLLM_V1_USE_PREFILL_DECODE_ATTENTION: bool = False
    VLLM_FLASH_ATTN_VERSION: Optional[int] = None
    LOCAL_RANK: int = 0
    CUDA_VISIBLE_DEVICES: Optional[str] = None
    VLLM_ENGINE_ITERATION_TIMEOUT_S: int = 60
    VLLM_API_KEY: Optional[str] = None
    S3_ACCESS_KEY_ID: Optional[str] = None
    S3_SECRET_ACCESS_KEY: Optional[str] = None
    S3_ENDPOINT_URL: Optional[str] = None
    VLLM_MODEL_REDIRECT_PATH: Optional[str] = None
    VLLM_CACHE_ROOT: str = os.path.expanduser("~/.cache/vllm")
    VLLM_CONFIG_ROOT: str = os.path.expanduser("~/.config/vllm")
    VLLM_USAGE_STATS_SERVER: str = "https://stats.vllm.ai"
    VLLM_NO_USAGE_STATS: bool = False
    VLLM_DISABLE_FLASHINFER_PREFILL: bool = False
    VLLM_DO_NOT_TRACK: bool = False
    VLLM_USAGE_SOURCE: str = ""
    VLLM_CONFIGURE_LOGGING: int = 1
    VLLM_LOGGING_LEVEL: str = "INFO"
    VLLM_LOGGING_PREFIX: str = ""
    VLLM_LOGGING_STREAM: str = "ext://sys.stdout"
    VLLM_LOGGING_CONFIG_PATH: Optional[str] = None
    VLLM_LOGITS_PROCESSOR_THREADS: Optional[int] = None
    VLLM_LOG_STATS_INTERVAL: float = 10.0
    VLLM_TRACE_FUNCTION: int = 0
    VLLM_ATTENTION_BACKEND: Optional[str] = None
    VLLM_USE_FLASHINFER_SAMPLER: Optional[bool] = None
    VLLM_PP_LAYER_PARTITION: Optional[str] = None
    VLLM_CPU_KVCACHE_SPACE: Optional[int] = 0
    VLLM_CPU_OMP_THREADS_BIND: str = ""
    VLLM_CPU_NUM_OF_RESERVED_CPU: Optional[int] = None
    VLLM_CPU_MOE_PREPACK: bool = True
    VLLM_CPU_SGL_KERNEL: bool = False
    VLLM_XLA_CACHE_PATH: str = os.path.join(VLLM_CACHE_ROOT, "xla_cache")
    VLLM_XLA_CHECK_RECOMPILATION: bool = False
    VLLM_FUSED_MOE_CHUNK_SIZE: int = 64 * 1024
    VLLM_ENABLE_FUSED_MOE_ACTIVATION_CHUNKING: bool = True
    VLLM_USE_RAY_SPMD_WORKER: bool = False
    VLLM_USE_RAY_COMPILED_DAG: bool = False
    VLLM_USE_RAY_COMPILED_DAG_CHANNEL_TYPE: Literal["auto", "nccl", "shm"] = "auto"
    VLLM_USE_RAY_COMPILED_DAG_OVERLAP_COMM: bool = False
    VLLM_USE_RAY_WRAPPED_PP_COMM: bool = True
    VLLM_XLA_USE_SPMD: bool = False
    VLLM_WORKER_MULTIPROC_METHOD: Literal["fork", "spawn"] = "fork"
    VLLM_ASSETS_CACHE: str = os.path.join(VLLM_CACHE_ROOT, "assets")
    VLLM_ASSETS_CACHE_MODEL_CLEAN: bool = False
    VLLM_IMAGE_FETCH_TIMEOUT: int = 5
    VLLM_VIDEO_FETCH_TIMEOUT: int = 30
    VLLM_AUDIO_FETCH_TIMEOUT: int = 10
    VLLM_MEDIA_URL_ALLOW_REDIRECTS: bool = True
    VLLM_MEDIA_LOADING_THREAD_COUNT: int = 8
    VLLM_MAX_AUDIO_CLIP_FILESIZE_MB: int = 25
    VLLM_VIDEO_LOADER_BACKEND: str = "opencv"
    VLLM_MM_INPUT_CACHE_GIB: int = 4
    VLLM_TARGET_DEVICE: str = "cuda"
    VLLM_MAIN_CUDA_VERSION: str = "12.8"
    MAX_JOBS: Optional[str] = None
    NVCC_THREADS: Optional[str] = None
    VLLM_USE_PRECOMPILED: bool = False
    VLLM_DOCKER_BUILD_CONTEXT: bool = False
    VLLM_TEST_USE_PRECOMPILED_NIGHTLY_WHEEL: bool = False
    VLLM_KEEP_ALIVE_ON_ENGINE_DEATH: bool = False
    CMAKE_BUILD_TYPE: Optional[Literal["Debug", "Release", "RelWithDebInfo"]] = None
    VERBOSE: bool = False
    VLLM_ALLOW_LONG_MAX_MODEL_LEN: bool = False
    VLLM_RPC_TIMEOUT: int = 10000  # ms
    VLLM_HTTP_TIMEOUT_KEEP_ALIVE: int = 5  # seconds
    VLLM_PLUGINS: Optional[list[str]] = None
    VLLM_LORA_RESOLVER_CACHE_DIR: Optional[str] = None
    VLLM_TORCH_PROFILER_DIR: Optional[str] = None
    VLLM_TORCH_PROFILER_RECORD_SHAPES: bool = False
    VLLM_TORCH_PROFILER_WITH_PROFILE_MEMORY: bool = False
    VLLM_TORCH_PROFILER_WITH_STACK: bool = True
    VLLM_TORCH_PROFILER_WITH_FLOPS: bool = False
    VLLM_USE_TRITON_AWQ: bool = False
    VLLM_ALLOW_RUNTIME_LORA_UPDATING: bool = False
    VLLM_SKIP_P2P_CHECK: bool = False
    VLLM_DISABLED_KERNELS: list[str] = []
    VLLM_DISABLE_NCCL_FOR_DP_SYNCHRONIZATION: bool = False
    VLLM_DISABLE_PYNCCL: bool = False
    VLLM_USE_V1: bool = True
    VLLM_ROCM_USE_AITER: bool = False
    VLLM_ROCM_USE_AITER_PAGED_ATTN: bool = False
    VLLM_ROCM_USE_AITER_LINEAR: bool = True
    VLLM_ROCM_USE_AITER_MOE: bool = True
    VLLM_ROCM_USE_AITER_RMSNORM: bool = True
    VLLM_ROCM_USE_AITER_MLA: bool = True
    VLLM_ROCM_USE_AITER_MHA: bool = True
    VLLM_ROCM_USE_AITER_FP4_ASM_GEMM: bool = False
    VLLM_ROCM_USE_TRITON_ROPE: bool = False
    VLLM_ROCM_USE_AITER_FP8BMM: bool = True
    VLLM_ROCM_USE_AITER_UNIFIED_ATTENTION: bool = False
    VLLM_ROCM_USE_SKINNY_GEMM: bool = True
    VLLM_ROCM_FP8_PADDING: bool = True
    VLLM_ROCM_MOE_PADDING: bool = True
    VLLM_ROCM_CUSTOM_PAGED_ATTN: bool = True
    VLLM_ENABLE_V1_MULTIPROCESSING: bool = True
    VLLM_LOG_BATCHSIZE_INTERVAL: float = -1
    VLLM_DISABLE_COMPILE_CACHE: bool = False
    Q_SCALE_CONSTANT: int = 200
    K_SCALE_CONSTANT: int = 200
    V_SCALE_CONSTANT: int = 100
    VLLM_SERVER_DEV_MODE: bool = False
    VLLM_V1_OUTPUT_PROC_CHUNK_SIZE: int = 128
    VLLM_MLA_DISABLE: bool = False
    VLLM_FLASH_ATTN_MAX_NUM_SPLITS_FOR_CUDA_GRAPH: int = 32
    VLLM_RAY_PER_WORKER_GPUS: float = 1.0
    VLLM_RAY_BUNDLE_INDICES: str = ""
    VLLM_CUDART_SO_PATH: Optional[str] = None
    VLLM_DP_RANK: int = 0
    VLLM_DP_RANK_LOCAL: int = -1
    VLLM_DP_SIZE: int = 1
    VLLM_USE_STANDALONE_COMPILE: bool = False
    VLLM_DP_MASTER_IP: str = ""
    VLLM_DP_MASTER_PORT: int = 0
    VLLM_MOE_DP_CHUNK_SIZE: int = 256
    VLLM_RANDOMIZE_DP_DUMMY_INPUTS: bool = False
    VLLM_MARLIN_USE_ATOMIC_ADD: bool = False
    VLLM_MXFP4_USE_MARLIN: Optional[bool] = None
    VLLM_V0_USE_OUTLINES_CACHE: bool = False
    VLLM_V1_USE_OUTLINES_CACHE: bool = False
    VLLM_TPU_BUCKET_PADDING_GAP: int = 0
    VLLM_TPU_MOST_MODEL_LEN: Optional[int] = None
    VLLM_TPU_USING_PATHWAYS: bool = False
    VLLM_USE_DEEP_GEMM: bool = True
    VLLM_USE_DEEP_GEMM_E8M0: bool = True
    VLLM_USE_DEEP_GEMM_E8M0_HOPPER: bool = False
    VLLM_SKIP_DEEP_GEMM_WARMUP: bool = False
    VLLM_USE_FUSED_MOE_GROUPED_TOPK: bool = True
    VLLM_USE_FLASHINFER_MOE_FP16: bool = False
    VLLM_USE_FLASHINFER_MOE_FP8: bool = False
    VLLM_USE_FLASHINFER_MOE_FP4: bool = False
    VLLM_FLASHINFER_MOE_BACKEND: Literal["throughput", "latency"] = "throughput"
    VLLM_XGRAMMAR_CACHE_MB: int = 0
    VLLM_MSGPACK_ZERO_COPY_THRESHOLD: int = 256
    VLLM_ALLOW_INSECURE_SERIALIZATION: bool = False
    VLLM_NIXL_SIDE_CHANNEL_HOST: str = "localhost"
    VLLM_NIXL_SIDE_CHANNEL_PORT: int = 5600
    VLLM_ALL2ALL_BACKEND: Literal[
        "naive",
        "pplx",
        "deepep_high_throughput",
        "deepep_low_latency",
        "allgather_reducescatter",
        "flashinfer_all2allv",
    ] = "allgather_reducescatter"
    VLLM_MAX_TOKENS_PER_EXPERT_FP4_MOE: int = 163840
    VLLM_TOOL_PARSE_REGEX_TIMEOUT_SECONDS: int = 1
    VLLM_SLEEP_WHEN_IDLE: bool = False
    VLLM_MQ_MAX_CHUNK_BYTES_MB: int = 16
    VLLM_EXECUTE_MODEL_TIMEOUT_SECONDS: int = 300
    VLLM_KV_CACHE_LAYOUT: Optional[Literal["NHD", "HND"]] = None
    VLLM_COMPUTE_NANS_IN_LOGITS: bool = False
    VLLM_USE_NVFP4_CT_EMULATIONS: bool = False
    VLLM_ROCM_QUICK_REDUCE_QUANTIZATION: Literal[
        "FP", "INT8", "INT6", "INT4", "NONE"
    ] = "NONE"
    VLLM_ROCM_QUICK_REDUCE_CAST_BF16_TO_FP16: bool = True
    VLLM_ROCM_QUICK_REDUCE_MAX_SIZE_BYTES_MB: Optional[int] = None
    VLLM_NIXL_ABORT_REQUEST_TIMEOUT: int = 480
    VLLM_USE_CUDNN_PREFILL: bool = False
    VLLM_ENABLE_CUDAGRAPH_GC: bool = False
    VLLM_LOOPBACK_IP: str = ""
    VLLM_ALLOW_CHUNKED_LOCAL_ATTN_WITH_HYBRID_KV_CACHE: bool = False
    VLLM_ENABLE_RESPONSES_API_STORE: bool = False
    VLLM_USE_TRTLLM_ATTENTION: Optional[str] = None
    VLLM_FLASHINFER_DISABLE_Q_QUANTIZATION: bool = False
    VLLM_HAS_FLASHINFER_CUBIN: bool = False
    VLLM_USE_FLASHINFER_MOE_MXFP4_MXFP8: bool = False
    VLLM_USE_FLASHINFER_MOE_MXFP4_BF16: bool = False
    VLLM_ROCM_FP8_MFMA_PAGE_ATTN: bool = False
    VLLM_USE_FLASHINFER_MOE_MXFP4_MXFP8_CUTLASS: bool = False
    VLLM_ALLREDUCE_USE_SYMM_MEM: bool = True
    VLLM_TUNED_CONFIG_FOLDER: Optional[str] = None
    VLLM_DISABLE_PAD_FOR_CUDAGRAPH: bool = False
    VLLM_GPT_OSS_HARMONY_SYSTEM_INSTRUCTIONS: bool = False
    VLLM_CUSTOM_SCOPES_FOR_PROFILING: bool = False
    VLLM_NVTX_SCOPES_FOR_PROFILING: bool = False
    VLLM_KV_EVENTS_USE_INT_BLOCK_HASHES: bool = True
    VLLM_OBJECT_STORAGE_SHM_BUFFER_NAME: str = "VLLM_OBJECT_STORAGE_SHM_BUFFER"
    VLLM_DEEPEP_BUFFER_SIZE_MB: int = 1024
    VLLM_DBO_COMM_SMS: int = 20
    GPT_OSS_SYSTEM_TOOL_MCP_LABELS: list[str] = []
    VLLM_PATTERN_MATCH_DEBUG: Optional[str] = None
    VLLM_DEBUG_DUMP_PATH: Optional[str] = None
    VLLM_ENABLE_INDUCTOR_MAX_AUTOTUNE: bool = True
    VLLM_ENABLE_INDUCTOR_COORDINATE_DESCENT_TUNING: bool = True
    VLLM_USE_NCCL_SYMM_MEM: bool = False
    VLLM_NCCL_INCLUDE_PATH: Optional[str] = None
    VLLM_USE_FBGEMM: bool = False
    VLLM_GC_DEBUG: str = ""


def get_default_cache_root():
    return os.getenv(
        "XDG_CACHE_HOME",
        os.path.join(os.path.expanduser("~"), ".cache"),
    )


def get_default_config_root():
    return os.getenv(
        "XDG_CONFIG_HOME",
        os.path.join(os.path.expanduser("~"), ".config"),
    )


def maybe_convert_int(value: Optional[str]) -> Optional[int]:
    if value is None:
        return None
    return int(value)


def maybe_convert_bool(value: Optional[str]) -> Optional[bool]:
    if value is None:
        return None
    return bool(int(value))


def env_with_choices(
    env_name: str,
    default: Optional[str],
    choices: Union[list[str], Callable[[], list[str]]],
    case_sensitive: bool = True,
) -> Callable[[], Optional[str]]:
    """
    Create a lambda that validates environment variable against allowed choices

    Args:
        env_name: Name of the environment variable
        default: Default value if not set (can be None)
        choices: List of valid string options or callable that returns list
        case_sensitive: Whether validation should be case sensitive

    Returns:
        Lambda function for environment_variables dict
    """

    def _get_validated_env() -> Optional[str]:
        value = os.getenv(env_name)
        if value is None:
            return default

        # Resolve choices if it's a callable (for lazy loading)
        actual_choices = choices() if callable(choices) else choices

        if not case_sensitive:
            check_value = value.lower()
            check_choices = [choice.lower() for choice in actual_choices]
        else:
            check_value = value
            check_choices = actual_choices

        if check_value not in check_choices:
            raise ValueError(
                f"Invalid value '{value}' for {env_name}. "
                f"Valid options: {actual_choices}."
            )

        return value

    return _get_validated_env


def env_list_with_choices(
    env_name: str,
    default: list[str],
    choices: Union[list[str], Callable[[], list[str]]],
    case_sensitive: bool = True,
) -> Callable[[], list[str]]:
    """
    Create a lambda that validates environment variable
    containing comma-separated values against allowed choices

    Args:
        env_name: Name of the environment variable
        default: Default list of values if not set
        choices: List of valid string options or callable that returns list
        case_sensitive: Whether validation should be case sensitive

    Returns:
        Lambda function for environment_variables
        dict that returns list of strings
    """

    def _get_validated_env_list() -> list[str]:
        value = os.getenv(env_name)
        if value is None:
            return default

        # Split comma-separated values and strip whitespace
        values = [v.strip() for v in value.split(",") if v.strip()]

        if not values:
            return default

        # Resolve choices if it's a callable (for lazy loading)
        actual_choices = choices() if callable(choices) else choices

        # Validate each value
        for val in values:
            if not case_sensitive:
                check_value = val.lower()
                check_choices = [choice.lower() for choice in actual_choices]
            else:
                check_value = val
                check_choices = actual_choices

            if check_value not in check_choices:
                raise ValueError(
                    f"Invalid value '{val}' in {env_name}. "
                    f"Valid options: {actual_choices}."
                )

        return values

    return _get_validated_env_list


def get_vllm_port() -> Optional[int]:
    """Get the port from VLLM_PORT environment variable.

    Returns:
        The port number as an integer if VLLM_PORT is set, None otherwise.

    Raises:
        ValueError: If VLLM_PORT is a URI, suggest k8s service discovery issue.
    """
    if "VLLM_PORT" not in os.environ:
        return None

    port = os.getenv("VLLM_PORT", "0")

    try:
        return int(port)
    except ValueError as err:
        from urllib.parse import urlparse

        parsed = urlparse(port)
        if parsed.scheme:
            raise ValueError(
                f"VLLM_PORT '{port}' appears to be a URI. "
                "This may be caused by a Kubernetes service discovery issue,"
                "check the warning in: https://docs.vllm.ai/en/stable/serving/env_vars.html"
            ) from None
        raise ValueError(f"VLLM_PORT '{port}' must be a valid integer") from err


# The begin-* and end* here are used by the documentation generator
# to extract the used env vars.

# --8<-- [start:env-vars-definition]

environment_variables: dict[str, Callable[[], Any]] = {
    # ================== Installation Time Env Vars ==================
    # Target device of vLLM, supporting [cuda (by default),
    # rocm, cpu]
    "VLLM_TARGET_DEVICE": lambda: os.getenv("VLLM_TARGET_DEVICE", "cuda").lower(),
    # Main CUDA version of vLLM, supporting [12.6, 12.8, 12.9],
    # 12.8 is the default. This follows PyTorch but can be overridden.
    "VLLM_MAIN_CUDA_VERSION": lambda: os.getenv("VLLM_MAIN_CUDA_VERSION", "").lower()
    or "12.8",
    # Maximum number of compilation jobs to run in parallel.
    # By default this is the number of CPUs
    "MAX_JOBS": lambda: os.getenv("MAX_JOBS", None),
    # Number of threads to use for nvcc
    # By default this is 1.
    # If set, `MAX_JOBS` will be reduced to avoid oversubscribing the CPU.
    "NVCC_THREADS": lambda: os.getenv("NVCC_THREADS", None),
    # If set, vllm will use precompiled binaries (*.so)
    "VLLM_USE_PRECOMPILED": lambda: os.environ.get("VLLM_USE_PRECOMPILED", "")
    .strip()
    .lower()
    in ("1", "true")
    or bool(os.environ.get("VLLM_PRECOMPILED_WHEEL_LOCATION")),
    # Used to mark that setup.py is running in a Docker build context,
    # in order to force the use of precompiled binaries.
    "VLLM_DOCKER_BUILD_CONTEXT": lambda: os.environ.get("VLLM_DOCKER_BUILD_CONTEXT", "")
    .strip()
    .lower()
    in ("1", "true"),
    # Whether to force using nightly wheel in python build.
    # This is used for testing the nightly wheel in python build.
    "VLLM_TEST_USE_PRECOMPILED_NIGHTLY_WHEEL": lambda: bool(
        int(os.getenv("VLLM_TEST_USE_PRECOMPILED_NIGHTLY_WHEEL", "0"))
    ),
    # CMake build type
    # If not set, defaults to "Debug" or "RelWithDebInfo"
    # Available options: "Debug", "Release", "RelWithDebInfo"
    "CMAKE_BUILD_TYPE": env_with_choices(
        "CMAKE_BUILD_TYPE", None, ["Debug", "Release", "RelWithDebInfo"]
    ),
    # If set, vllm will print verbose logs during installation
    "VERBOSE": lambda: bool(int(os.getenv("VERBOSE", "0"))),
    # Root directory for vLLM configuration files
    # Defaults to `~/.config/vllm` unless `XDG_CONFIG_HOME` is set
    # Note that this not only affects how vllm finds its configuration files
    # during runtime, but also affects how vllm installs its configuration
    # files during **installation**.
    "VLLM_CONFIG_ROOT": lambda: os.path.expanduser(
        os.getenv(
            "VLLM_CONFIG_ROOT",
            os.path.join(get_default_config_root(), "vllm"),
        )
    ),
    # ================== Runtime Env Vars ==================
    # Root directory for vLLM cache files
    # Defaults to `~/.cache/vllm` unless `XDG_CACHE_HOME` is set
    "VLLM_CACHE_ROOT": lambda: os.path.expanduser(
        os.getenv(
            "VLLM_CACHE_ROOT",
            os.path.join(get_default_cache_root(), "vllm"),
        )
    ),
    # used in distributed environment to determine the ip address
    # of the current node, when the node has multiple network interfaces.
    # If you are using multi-node inference, you should set this differently
    # on each node.
    "VLLM_HOST_IP": lambda: os.getenv("VLLM_HOST_IP", ""),
    # used in distributed environment to manually set the communication port
    # Note: if VLLM_PORT is set, and some code asks for multiple ports, the
    # VLLM_PORT will be used as the first port, and the rest will be generated
    # by incrementing the VLLM_PORT value.
    "VLLM_PORT": get_vllm_port,
    # path used for ipc when the frontend api server is running in
    # multi-processing mode to communicate with the backend engine process.
    "VLLM_RPC_BASE_PATH": lambda: os.getenv(
        "VLLM_RPC_BASE_PATH", tempfile.gettempdir()
    ),
    # If true, will load models from ModelScope instead of Hugging Face Hub.
    # note that the value is true or false, not numbers
    "VLLM_USE_MODELSCOPE": lambda: os.environ.get(
        "VLLM_USE_MODELSCOPE", "False"
    ).lower()
    == "true",
    # Interval in seconds to log a warning message when the ring buffer is full
    "VLLM_RINGBUFFER_WARNING_INTERVAL": lambda: int(
        os.environ.get("VLLM_RINGBUFFER_WARNING_INTERVAL", "60")
    ),
    # path to cudatoolkit home directory, under which should be bin, include,
    # and lib directories.
    "CUDA_HOME": lambda: os.environ.get("CUDA_HOME", None),
    # Path to the NCCL library file. It is needed because nccl>=2.19 brought
    # by PyTorch contains a bug: https://github.com/NVIDIA/nccl/issues/1234
    "VLLM_NCCL_SO_PATH": lambda: os.environ.get("VLLM_NCCL_SO_PATH", None),
    # when `VLLM_NCCL_SO_PATH` is not set, vllm will try to find the nccl
    # library file in the locations specified by `LD_LIBRARY_PATH`
    "LD_LIBRARY_PATH": lambda: os.environ.get("LD_LIBRARY_PATH", None),
    # flag to control if vllm should use triton flash attention
    "VLLM_USE_TRITON_FLASH_ATTN": lambda: (
        os.environ.get("VLLM_USE_TRITON_FLASH_ATTN", "True").lower() in ("true", "1")
    ),
    # Use separate prefill and decode kernels for V1 attention instead of
    # the unified triton kernel.
<<<<<<< HEAD
    "VLLM_V1_USE_PREFILL_DECODE_ATTENTION":
    lambda:
    (os.getenv("VLLM_V1_USE_PREFILL_DECODE_ATTENTION", "False").lower() in
     ("true", "1")),

=======
    "VLLM_V1_USE_PREFILL_DECODE_ATTENTION": lambda: (
        os.getenv("VLLM_V1_USE_PREFILL_DECODE_ATTENTION", "False").lower()
        in ("true", "1")
    ),
    # Use AITER triton unified attention for V1 attention
    "VLLM_USE_AITER_UNIFIED_ATTENTION": lambda: (
        os.getenv("VLLM_USE_AITER_UNIFIED_ATTENTION", "False").lower() in ("true", "1")
    ),
>>>>>>> fc679696
    # Force vllm to use a specific flash-attention version (2 or 3), only valid
    # when using the flash-attention backend.
    "VLLM_FLASH_ATTN_VERSION": lambda: maybe_convert_int(
        os.environ.get("VLLM_FLASH_ATTN_VERSION", None)
    ),
    # Feature flag to enable/disable Inductor standalone compile.
    # In torch <= 2.7 we ignore this flag; in torch >= 2.8 this is
    # disabled by default.
    "VLLM_USE_STANDALONE_COMPILE": lambda: os.environ.get(
        "VLLM_USE_STANDALONE_COMPILE", "0"
    )
    == "1",
    # Debug pattern matching inside custom passes.
    # Should be set to the fx.Node name (e.g. 'getitem_34' or 'scaled_mm_3').
    "VLLM_PATTERN_MATCH_DEBUG": lambda: os.environ.get(
        "VLLM_PATTERN_MATCH_DEBUG", None
    ),
    # Dump fx graphs to the given directory.
    # It will override CompilationConfig.debug_dump_path if set.
    "VLLM_DEBUG_DUMP_PATH": lambda: os.environ.get("VLLM_DEBUG_DUMP_PATH", None),
    # local rank of the process in the distributed setting, used to determine
    # the GPU device id
    "LOCAL_RANK": lambda: int(os.environ.get("LOCAL_RANK", "0")),
    # used to control the visible devices in the distributed setting
    "CUDA_VISIBLE_DEVICES": lambda: os.environ.get("CUDA_VISIBLE_DEVICES", None),
    # timeout for each iteration in the engine
    "VLLM_ENGINE_ITERATION_TIMEOUT_S": lambda: int(
        os.environ.get("VLLM_ENGINE_ITERATION_TIMEOUT_S", "60")
    ),
    # API key for vLLM API server
    "VLLM_API_KEY": lambda: os.environ.get("VLLM_API_KEY", None),
    # Whether to log responses from API Server for debugging
    "VLLM_DEBUG_LOG_API_SERVER_RESPONSE": lambda: os.environ.get(
        "VLLM_DEBUG_LOG_API_SERVER_RESPONSE", "False"
    ).lower()
    == "true",
    # S3 access information, used for tensorizer to load model from S3
    "S3_ACCESS_KEY_ID": lambda: os.environ.get("S3_ACCESS_KEY_ID", None),
    "S3_SECRET_ACCESS_KEY": lambda: os.environ.get("S3_SECRET_ACCESS_KEY", None),
    "S3_ENDPOINT_URL": lambda: os.environ.get("S3_ENDPOINT_URL", None),
    # Usage stats collection
    "VLLM_USAGE_STATS_SERVER": lambda: os.environ.get(
        "VLLM_USAGE_STATS_SERVER", "https://stats.vllm.ai"
    ),
    "VLLM_NO_USAGE_STATS": lambda: os.environ.get("VLLM_NO_USAGE_STATS", "0") == "1",
    "VLLM_DISABLE_FLASHINFER_PREFILL": lambda: os.environ.get(
        "VLLM_DISABLE_FLASHINFER_PREFILL", "0"
    )
    == "1",
    "VLLM_DO_NOT_TRACK": lambda: (
        os.environ.get("VLLM_DO_NOT_TRACK", None)
        or os.environ.get("DO_NOT_TRACK", None)
        or "0"
    )
    == "1",
    "VLLM_USAGE_SOURCE": lambda: os.environ.get("VLLM_USAGE_SOURCE", "production"),
    # Logging configuration
    # If set to 0, vllm will not configure logging
    # If set to 1, vllm will configure logging using the default configuration
    #    or the configuration file specified by VLLM_LOGGING_CONFIG_PATH
    "VLLM_CONFIGURE_LOGGING": lambda: int(os.getenv("VLLM_CONFIGURE_LOGGING", "1")),
    "VLLM_LOGGING_CONFIG_PATH": lambda: os.getenv("VLLM_LOGGING_CONFIG_PATH"),
    # this is used for configuring the default logging level
    "VLLM_LOGGING_LEVEL": lambda: os.getenv("VLLM_LOGGING_LEVEL", "INFO").upper(),
    # this is used for configuring the default logging stream
    "VLLM_LOGGING_STREAM": lambda: os.getenv("VLLM_LOGGING_STREAM", "ext://sys.stdout"),
    # if set, VLLM_LOGGING_PREFIX will be prepended to all log messages
    "VLLM_LOGGING_PREFIX": lambda: os.getenv("VLLM_LOGGING_PREFIX", ""),
    # if set, vllm will call logits processors in a thread pool with this many
    # threads. This is useful when using custom logits processors that either
    # (a) launch additional CUDA kernels or (b) do significant CPU-bound work
    # while not holding the python GIL, or both.
    "VLLM_LOGITS_PROCESSOR_THREADS": lambda: int(
        os.getenv("VLLM_LOGITS_PROCESSOR_THREADS", "0")
    )
    if "VLLM_LOGITS_PROCESSOR_THREADS" in os.environ
    else None,
    # If set, vllm will log stats at this interval in seconds
    # If not set, vllm will log stats every 10 seconds.
    "VLLM_LOG_STATS_INTERVAL": lambda: val
    if (val := float(os.getenv("VLLM_LOG_STATS_INTERVAL", "10."))) > 0.0
    else 10.0,
    # Trace function calls
    # If set to 1, vllm will trace function calls
    # Useful for debugging
    "VLLM_TRACE_FUNCTION": lambda: int(os.getenv("VLLM_TRACE_FUNCTION", "0")),
    # Backend for attention computation
    # Example options:
    # - "TORCH_SDPA": use torch.nn.MultiheadAttention
    # - "FLASH_ATTN": use FlashAttention
    # - "XFORMERS": use XFormers
    # - "FLASHINFER": use flashinfer
    # - "FLASHMLA": use FlashMLA
    # - "FLASH_ATTN_MLA": use FlashAttention for MLA
    # - "FLASHINFER_MLA": use FlashInfer for MLA
    # - "CUTLASS_MLA": use CUTLASS for MLA
    # All possible options loaded dynamically from _Backend enum
    "VLLM_ATTENTION_BACKEND": env_with_choices(
        "VLLM_ATTENTION_BACKEND",
        None,
        lambda: list(
            __import__(
                "vllm.attention.backends.registry", fromlist=["_Backend"]
            )._Backend.__members__.keys()
        ),
    ),
    # If set, vllm will use flashinfer sampler
    "VLLM_USE_FLASHINFER_SAMPLER": lambda: bool(
        int(os.environ["VLLM_USE_FLASHINFER_SAMPLER"])
    )
    if "VLLM_USE_FLASHINFER_SAMPLER" in os.environ
    else None,
    # Pipeline stage partition strategy
    "VLLM_PP_LAYER_PARTITION": lambda: os.getenv("VLLM_PP_LAYER_PARTITION", None),
    # (CPU backend only) CPU key-value cache space.
    # default is None and will be set as 4 GB
    "VLLM_CPU_KVCACHE_SPACE": lambda: int(os.getenv("VLLM_CPU_KVCACHE_SPACE", "0"))
    if "VLLM_CPU_KVCACHE_SPACE" in os.environ
    else None,
    # (CPU backend only) CPU core ids bound by OpenMP threads, e.g., "0-31",
    # "0,1,2", "0-31,33". CPU cores of different ranks are separated by '|'.
    "VLLM_CPU_OMP_THREADS_BIND": lambda: os.getenv("VLLM_CPU_OMP_THREADS_BIND", "auto"),
    # (CPU backend only) CPU cores not used by OMP threads .
    # Those CPU cores will not be used by OMP threads of a rank.
    "VLLM_CPU_NUM_OF_RESERVED_CPU": lambda: int(
        os.getenv("VLLM_CPU_NUM_OF_RESERVED_CPU", "0")
    )
    if "VLLM_CPU_NUM_OF_RESERVED_CPU" in os.environ
    else None,
    # (CPU backend only) whether to use prepack for MoE layer. This will be
    # passed to ipex.llm.modules.GatedMLPMOE. On unsupported CPUs, you might
    # need to set this to "0" (False).
    "VLLM_CPU_MOE_PREPACK": lambda: bool(int(os.getenv("VLLM_CPU_MOE_PREPACK", "1"))),
    # (CPU backend only) whether to use SGL kernels, optimized for small batch.
    "VLLM_CPU_SGL_KERNEL": lambda: bool(int(os.getenv("VLLM_CPU_SGL_KERNEL", "0"))),
    # If the env var is set, then all workers will execute as separate
    # processes from the engine, and we use the same mechanism to trigger
    # execution on all workers.
    # Run vLLM with VLLM_USE_RAY_SPMD_WORKER=1 to enable it.
    "VLLM_USE_RAY_SPMD_WORKER": lambda: bool(
        int(os.getenv("VLLM_USE_RAY_SPMD_WORKER", "0"))
    ),
    # If the env var is set, it uses the Ray's Compiled Graph
    # (previously known as ADAG) API which optimizes the
    # control plane overhead.
    # Run vLLM with VLLM_USE_RAY_COMPILED_DAG=1 to enable it.
    # Note that this variable is set to 1 in V1 by default
    # when ray distributed executor is used.
    "VLLM_USE_RAY_COMPILED_DAG": lambda: bool(
        int(os.getenv("VLLM_USE_RAY_COMPILED_DAG", "0"))
    ),
    # If the env var is set, Ray Compiled Graph uses the specified
    # channel type to communicate between workers belonging to
    # different pipeline-parallel stages.
    # Available options:
    # - "auto": use the default channel type
    # - "nccl": use NCCL for communication
    # - "shm": use shared memory and gRPC for communication
    # This flag is ignored if VLLM_USE_RAY_COMPILED_DAG is not set.
    "VLLM_USE_RAY_COMPILED_DAG_CHANNEL_TYPE": env_with_choices(
        "VLLM_USE_RAY_COMPILED_DAG_CHANNEL_TYPE", "auto", ["auto", "nccl", "shm"]
    ),
    # If the env var is set, it enables GPU communication overlap
    # (experimental feature) in Ray's Compiled Graph. This flag is ignored if
    # VLLM_USE_RAY_COMPILED_DAG is not set.
    "VLLM_USE_RAY_COMPILED_DAG_OVERLAP_COMM": lambda: bool(
        int(os.getenv("VLLM_USE_RAY_COMPILED_DAG_OVERLAP_COMM", "0"))
    ),
    # If the env var is set, it uses a Ray Communicator wrapping
    # vLLM's pipeline parallelism communicator to interact with Ray's
    # Compiled Graph. Otherwise, it uses Ray's NCCL communicator.
    # This flag is ignored if VLLM_USE_RAY_COMPILED_DAG is not set.
    "VLLM_USE_RAY_WRAPPED_PP_COMM": lambda: bool(
        int(os.getenv("VLLM_USE_RAY_WRAPPED_PP_COMM", "1"))
    ),
    # Use dedicated multiprocess context for workers.
    # Both spawn and fork work
    "VLLM_WORKER_MULTIPROC_METHOD": env_with_choices(
        "VLLM_WORKER_MULTIPROC_METHOD", "fork", ["spawn", "fork"]
    ),
    # Path to the cache for storing downloaded assets
    "VLLM_ASSETS_CACHE": lambda: os.path.expanduser(
        os.getenv(
            "VLLM_ASSETS_CACHE",
            os.path.join(get_default_cache_root(), "vllm", "assets"),
        )
    ),
    # If the env var is set, we will clean model file in
    # this path $VLLM_ASSETS_CACHE/model_streamer/$model_name
    "VLLM_ASSETS_CACHE_MODEL_CLEAN": lambda: bool(
        int(os.getenv("VLLM_ASSETS_CACHE_MODEL_CLEAN", "0"))
    ),
    # Timeout for fetching images when serving multimodal models
    # Default is 5 seconds
    "VLLM_IMAGE_FETCH_TIMEOUT": lambda: int(os.getenv("VLLM_IMAGE_FETCH_TIMEOUT", "5")),
    # Timeout for fetching videos when serving multimodal models
    # Default is 30 seconds
    "VLLM_VIDEO_FETCH_TIMEOUT": lambda: int(
        os.getenv("VLLM_VIDEO_FETCH_TIMEOUT", "30")
    ),
    # Timeout for fetching audio when serving multimodal models
    # Default is 10 seconds
    "VLLM_AUDIO_FETCH_TIMEOUT": lambda: int(
        os.getenv("VLLM_AUDIO_FETCH_TIMEOUT", "10")
    ),
    # Whether to allow HTTP redirects when fetching from media URLs.
    # Default to True
    "VLLM_MEDIA_URL_ALLOW_REDIRECTS": lambda: bool(
        int(os.getenv("VLLM_MEDIA_URL_ALLOW_REDIRECTS", "1"))
    ),
    # Max number of workers for the thread pool handling
    # media bytes loading. Set to 1 to disable parallel processing.
    # Default is 8
    "VLLM_MEDIA_LOADING_THREAD_COUNT": lambda: int(
        os.getenv("VLLM_MEDIA_LOADING_THREAD_COUNT", "8")
    ),
    # Maximum filesize in MB for a single audio file when processing
    # speech-to-text requests. Files larger than this will be rejected.
    # Default is 25 MB
    "VLLM_MAX_AUDIO_CLIP_FILESIZE_MB": lambda: int(
        os.getenv("VLLM_MAX_AUDIO_CLIP_FILESIZE_MB", "25")
    ),
    # Backend for Video IO
    # - "opencv": Default backend that uses OpenCV stream buffered backend.
    #
    # Custom backend implementations can be registered
    # via `@VIDEO_LOADER_REGISTRY.register("my_custom_video_loader")` and
    # imported at runtime.
    # If a non-existing backend is used, an AssertionError will be thrown.
    "VLLM_VIDEO_LOADER_BACKEND": lambda: os.getenv(
        "VLLM_VIDEO_LOADER_BACKEND", "opencv"
    ),
    # [DEPRECATED] Cache size (in GiB per process) for multimodal input cache
    # Default is 4 GiB per API process + 4 GiB per engine core process
    "VLLM_MM_INPUT_CACHE_GIB": lambda: int(os.getenv("VLLM_MM_INPUT_CACHE_GIB", "4")),
    # Path to the XLA persistent cache directory.
    # Only used for XLA devices such as TPUs.
    "VLLM_XLA_CACHE_PATH": lambda: os.path.expanduser(
        os.getenv(
            "VLLM_XLA_CACHE_PATH",
            os.path.join(get_default_cache_root(), "vllm", "xla_cache"),
        )
    ),
    # If set, assert on XLA recompilation after each execution step.
    "VLLM_XLA_CHECK_RECOMPILATION": lambda: bool(
        int(os.getenv("VLLM_XLA_CHECK_RECOMPILATION", "0"))
    ),
    # Enable SPMD mode for TPU backend.
    "VLLM_XLA_USE_SPMD": lambda: bool(int(os.getenv("VLLM_XLA_USE_SPMD", "0"))),
    "VLLM_FUSED_MOE_CHUNK_SIZE": lambda: int(
        os.getenv("VLLM_FUSED_MOE_CHUNK_SIZE", "32768")
    ),
    # Control whether to use fused MoE activation chunking. Current chunking
    # logic is incompatible with torch.compile and causes IMA. See issue
    # https://github.com/vllm-project/vllm/issues/19631.
    "VLLM_ENABLE_FUSED_MOE_ACTIVATION_CHUNKING": lambda: bool(
        int(os.getenv("VLLM_ENABLE_FUSED_MOE_ACTIVATION_CHUNKING", "1"))
    ),
    # If set, the OpenAI API server will stay alive even after the underlying
    # AsyncLLMEngine errors and stops serving requests
    "VLLM_KEEP_ALIVE_ON_ENGINE_DEATH": lambda: bool(
        os.getenv("VLLM_KEEP_ALIVE_ON_ENGINE_DEATH", 0)
    ),
    # If the env var VLLM_ALLOW_LONG_MAX_MODEL_LEN is set, it allows
    # the user to specify a max sequence length greater than
    # the max length derived from the model's config.json.
    # To enable this, set VLLM_ALLOW_LONG_MAX_MODEL_LEN=1.
    "VLLM_ALLOW_LONG_MAX_MODEL_LEN": lambda: (
        os.environ.get("VLLM_ALLOW_LONG_MAX_MODEL_LEN", "0").strip().lower()
        in ("1", "true")
    ),
    # If set, forces FP8 Marlin to be used for FP8 quantization regardless
    # of the hardware support for FP8 compute.
    "VLLM_TEST_FORCE_FP8_MARLIN": lambda: (
        os.environ.get("VLLM_TEST_FORCE_FP8_MARLIN", "0").strip().lower()
        in ("1", "true")
    ),
    "VLLM_TEST_FORCE_LOAD_FORMAT": lambda: os.getenv(
        "VLLM_TEST_FORCE_LOAD_FORMAT", "dummy"
    ),
    # Time in ms for the zmq client to wait for a response from the backend
    # server for simple data operations
    "VLLM_RPC_TIMEOUT": lambda: int(os.getenv("VLLM_RPC_TIMEOUT", "10000")),
    # Timeout in seconds for keeping HTTP connections alive in API server
    "VLLM_HTTP_TIMEOUT_KEEP_ALIVE": lambda: int(
        os.environ.get("VLLM_HTTP_TIMEOUT_KEEP_ALIVE", "5")
    ),
    # a list of plugin names to load, separated by commas.
    # if this is not set, it means all plugins will be loaded
    # if this is set to an empty string, no plugins will be loaded
    "VLLM_PLUGINS": lambda: None
    if "VLLM_PLUGINS" not in os.environ
    else os.environ["VLLM_PLUGINS"].split(","),
    # a local directory to look in for unrecognized LoRA adapters.
    # only works if plugins are enabled and
    # VLLM_ALLOW_RUNTIME_LORA_UPDATING is enabled.
    "VLLM_LORA_RESOLVER_CACHE_DIR": lambda: os.getenv(
        "VLLM_LORA_RESOLVER_CACHE_DIR", None
    ),
    # Enables torch profiler if set.
    # Both AsyncLLM's CPU traces as well as workers'
    # traces (CPU & GPU) will be saved under this directory.
    # Note that it must be an absolute path.
    "VLLM_TORCH_PROFILER_DIR": lambda: (
        None
        if os.getenv("VLLM_TORCH_PROFILER_DIR", None) is None
        else os.path.abspath(
            os.path.expanduser(os.getenv("VLLM_TORCH_PROFILER_DIR", "."))
        )
    ),
    # Enable torch profiler to record shapes if set
    # VLLM_TORCH_PROFILER_RECORD_SHAPES=1. If not set, torch profiler will
    # not record shapes.
    "VLLM_TORCH_PROFILER_RECORD_SHAPES": lambda: bool(
        os.getenv("VLLM_TORCH_PROFILER_RECORD_SHAPES", "0") != "0"
    ),
    # Enable torch profiler to profile memory if set
    # VLLM_TORCH_PROFILER_WITH_PROFILE_MEMORY=1. If not set, torch profiler
    # will not profile memory.
    "VLLM_TORCH_PROFILER_WITH_PROFILE_MEMORY": lambda: bool(
        os.getenv("VLLM_TORCH_PROFILER_WITH_PROFILE_MEMORY", "0") != "0"
    ),
    # Enable torch profiler to profile stack if set
    # VLLM_TORCH_PROFILER_WITH_STACK=1. If not set, torch profiler WILL
    # profile stack by default.
    "VLLM_TORCH_PROFILER_WITH_STACK": lambda: bool(
        os.getenv("VLLM_TORCH_PROFILER_WITH_STACK", "1") != "0"
    ),
    # Enable torch profiler to profile flops if set
    # VLLM_TORCH_PROFILER_WITH_FLOPS=1. If not set, torch profiler will
    # not profile flops.
    "VLLM_TORCH_PROFILER_WITH_FLOPS": lambda: bool(
        os.getenv("VLLM_TORCH_PROFILER_WITH_FLOPS", "0") != "0"
    ),
    # If set, vLLM will use Triton implementations of AWQ.
    "VLLM_USE_TRITON_AWQ": lambda: bool(int(os.getenv("VLLM_USE_TRITON_AWQ", "0"))),
    # If set, allow loading or unloading lora adapters in runtime,
    "VLLM_ALLOW_RUNTIME_LORA_UPDATING": lambda: (
        os.environ.get("VLLM_ALLOW_RUNTIME_LORA_UPDATING", "0").strip().lower()
        in ("1", "true")
    ),
    # We assume drivers can report p2p status correctly.
    # If the program hangs when using custom allreduce,
    # potantially caused by a bug in the driver (535 series),
    # if might be helpful to set VLLM_SKIP_P2P_CHECK=0
    # so that vLLM can verify if p2p is actually working.
    # See https://github.com/vllm-project/vllm/blob/a9b15c606fea67a072416ea0ea115261a2756058/vllm/distributed/device_communicators/custom_all_reduce_utils.py#L101-L108 for details. # noqa
    "VLLM_SKIP_P2P_CHECK": lambda: os.getenv("VLLM_SKIP_P2P_CHECK", "1") == "1",
    # List of quantization kernels that should be disabled, used for testing
    # and performance comparisons. Currently only affects MPLinearKernel
    # selection
    # (kernels: MacheteLinearKernel, MarlinLinearKernel, ExllamaLinearKernel)
    "VLLM_DISABLED_KERNELS": lambda: []
    if "VLLM_DISABLED_KERNELS" not in os.environ
    else os.environ["VLLM_DISABLED_KERNELS"].split(","),
    # Swaps the all reduce backend that we use to coordinate the DP padding
    # information from NCCL to gloo.
    "VLLM_DISABLE_NCCL_FOR_DP_SYNCHRONIZATION": lambda: (
        os.getenv("VLLM_DISABLE_NCCL_FOR_DP_SYNCHRONIZATION", "False").lower()
        in ("true", "1")
    ),
    # Disable pynccl (using torch.distributed instead)
    "VLLM_DISABLE_PYNCCL": lambda: (
        os.getenv("VLLM_DISABLE_PYNCCL", "False").lower() in ("true", "1")
    ),
    # If set, use the V1 code path.
    "VLLM_USE_V1": lambda: bool(int(os.getenv("VLLM_USE_V1", "1"))),
    # Disable aiter ops unless specifically enabled.
    # Acts as a parent switch to enable the rest of the other operations.
    "VLLM_ROCM_USE_AITER": lambda: (
        os.getenv("VLLM_ROCM_USE_AITER", "False").lower() in ("true", "1")
    ),
    # Whether to use aiter paged attention.
    # By default is disabled.
    "VLLM_ROCM_USE_AITER_PAGED_ATTN": lambda: (
        os.getenv("VLLM_ROCM_USE_AITER_PAGED_ATTN", "False").lower() in ("true", "1")
    ),
    # use aiter linear op if aiter ops are enabled
    # The following list of related ops
    # - scaled_mm (per-tensor / rowwise)
    "VLLM_ROCM_USE_AITER_LINEAR": lambda: (
        os.getenv("VLLM_ROCM_USE_AITER_LINEAR", "True").lower() in ("true", "1")
    ),
    # Whether to use aiter moe ops.
    # By default is enabled.
    "VLLM_ROCM_USE_AITER_MOE": lambda: (
        os.getenv("VLLM_ROCM_USE_AITER_MOE", "True").lower() in ("true", "1")
    ),
    # use aiter rms norm op if aiter ops are enabled.
    "VLLM_ROCM_USE_AITER_RMSNORM": lambda: (
        os.getenv("VLLM_ROCM_USE_AITER_RMSNORM", "True").lower() in ("true", "1")
    ),
    # Whether to use aiter mla ops.
    # By default is enabled.
    "VLLM_ROCM_USE_AITER_MLA": lambda: (
        os.getenv("VLLM_ROCM_USE_AITER_MLA", "True").lower() in ("true", "1")
    ),
    # Whether to use aiter mha ops.
    # By default is enabled.
    "VLLM_ROCM_USE_AITER_MHA": lambda: (
        os.getenv("VLLM_ROCM_USE_AITER_MHA", "True").lower() in ("true", "1")
    ),
    # Whether to use aiter fp4 gemm asm.
    # By default is disabled.
    "VLLM_ROCM_USE_AITER_FP4_ASM_GEMM": lambda: (
        os.getenv("VLLM_ROCM_USE_AITER_FP4_ASM_GEMM", "False").lower() in ("true", "1")
    ),
    # Whether to use aiter rope.
    # By default is disabled.
    "VLLM_ROCM_USE_TRITON_ROPE": lambda: (
        os.getenv("VLLM_ROCM_USE_TRITON_ROPE", "False").lower() in ("true", "1")
    ),
    # Whether to use aiter triton fp8 bmm kernel
    # By default is enabled.
<<<<<<< HEAD
    "VLLM_ROCM_USE_AITER_FP8BMM":
    lambda: (os.getenv("VLLM_ROCM_USE_AITER_FP8BMM", "True").lower() in
             ("true", "1")),

    # Use AITER triton unified attention for V1 attention
    "VLLM_ROCM_USE_AITER_UNIFIED_ATTENTION":
    lambda:
    (os.getenv("VLLM_ROCM_USE_AITER_UNIFIED_ATTENTION", "False").lower() in
     ("true", "1")),

=======
    "VLLM_ROCM_USE_AITER_FP8BMM": lambda: (
        os.getenv("VLLM_ROCM_USE_AITER_FP8BMM", "True").lower() in ("true", "1")
    ),
>>>>>>> fc679696
    # use rocm skinny gemms
    "VLLM_ROCM_USE_SKINNY_GEMM": lambda: (
        os.getenv("VLLM_ROCM_USE_SKINNY_GEMM", "True").lower() in ("true", "1")
    ),
    # Pad the fp8 weights to 256 bytes for ROCm
    "VLLM_ROCM_FP8_PADDING": lambda: bool(int(os.getenv("VLLM_ROCM_FP8_PADDING", "1"))),
    # Pad the weights for the moe kernel
    "VLLM_ROCM_MOE_PADDING": lambda: bool(int(os.getenv("VLLM_ROCM_MOE_PADDING", "1"))),
    # custom paged attention kernel for MI3* cards
    "VLLM_ROCM_CUSTOM_PAGED_ATTN": lambda: (
        os.getenv("VLLM_ROCM_CUSTOM_PAGED_ATTN", "True").lower() in ("true", "1")
    ),
    # Custom quick allreduce kernel for MI3* cards
    # Choice of quantization level: FP, INT8, INT6, INT4 or NONE
    # Recommended for large models to get allreduce
    "VLLM_ROCM_QUICK_REDUCE_QUANTIZATION": env_with_choices(
        "VLLM_ROCM_QUICK_REDUCE_QUANTIZATION",
        "NONE",
        ["FP", "INT8", "INT6", "INT4", "NONE"],
    ),
    # Custom quick allreduce kernel for MI3* cards
    # Due to the lack of the bfloat16 asm instruction, bfloat16
    # kernels are slower than fp16,
    # If environment variable is set to 1, the input is converted to fp16
    "VLLM_ROCM_QUICK_REDUCE_CAST_BF16_TO_FP16": lambda: (
        os.getenv("VLLM_ROCM_QUICK_REDUCE_CAST_BF16_TO_FP16", "True").lower()
        in ("true", "1")
    ),
    # Custom quick allreduce kernel for MI3* cards.
    # Controls the maximum allowed number of data bytes(MB) for custom quick
    # allreduce communication.
    # Default: 2048 MB.
    # Data exceeding this size will use either custom allreduce or RCCL
    # communication.
    "VLLM_ROCM_QUICK_REDUCE_MAX_SIZE_BYTES_MB": lambda: maybe_convert_int(
        os.environ.get("VLLM_ROCM_QUICK_REDUCE_MAX_SIZE_BYTES_MB", None)
    ),
    # Divisor for dynamic query scale factor calculation for FP8 KV Cache
    "Q_SCALE_CONSTANT": lambda: int(os.getenv("Q_SCALE_CONSTANT", "200")),
    # Divisor for dynamic key scale factor calculation for FP8 KV Cache
    "K_SCALE_CONSTANT": lambda: int(os.getenv("K_SCALE_CONSTANT", "200")),
    # Divisor for dynamic value scale factor calculation for FP8 KV Cache
    "V_SCALE_CONSTANT": lambda: int(os.getenv("V_SCALE_CONSTANT", "100")),
    # If set, enable multiprocessing in LLM for the V1 code path.
    "VLLM_ENABLE_V1_MULTIPROCESSING": lambda: bool(
        int(os.getenv("VLLM_ENABLE_V1_MULTIPROCESSING", "1"))
    ),
    "VLLM_LOG_BATCHSIZE_INTERVAL": lambda: float(
        os.getenv("VLLM_LOG_BATCHSIZE_INTERVAL", "-1")
    ),
    "VLLM_DISABLE_COMPILE_CACHE": lambda: bool(
        int(os.getenv("VLLM_DISABLE_COMPILE_CACHE", "0"))
    ),
    # If set, vllm will run in development mode, which will enable
    # some additional endpoints for developing and debugging,
    # e.g. `/reset_prefix_cache`
    "VLLM_SERVER_DEV_MODE": lambda: bool(int(os.getenv("VLLM_SERVER_DEV_MODE", "0"))),
    # Controls the maximum number of requests to handle in a
    # single asyncio task when processing per-token outputs in the
    # V1 AsyncLLM interface. It is applicable when handling a high
    # concurrency of streaming requests.
    # Setting this too high can result in a higher variance of
    # inter-message latencies. Setting it too low can negatively impact
    # TTFT and overall throughput.
    "VLLM_V1_OUTPUT_PROC_CHUNK_SIZE": lambda: int(
        os.getenv("VLLM_V1_OUTPUT_PROC_CHUNK_SIZE", "128")
    ),
    # If set, vLLM will disable the MLA attention optimizations.
    "VLLM_MLA_DISABLE": lambda: bool(int(os.getenv("VLLM_MLA_DISABLE", "0"))),
    # If set, vLLM will pick up the provided Flash Attention MLA
    # max number splits for cuda graph decode
    "VLLM_FLASH_ATTN_MAX_NUM_SPLITS_FOR_CUDA_GRAPH": lambda: int(
        os.getenv("VLLM_FLASH_ATTN_MAX_NUM_SPLITS_FOR_CUDA_GRAPH", "32")
    ),
    # Number of GPUs per worker in Ray, if it is set to be a fraction,
    # it allows ray to schedule multiple actors on a single GPU,
    # so that users can colocate other actors on the same GPUs as vLLM.
    "VLLM_RAY_PER_WORKER_GPUS": lambda: float(
        os.getenv("VLLM_RAY_PER_WORKER_GPUS", "1.0")
    ),
    # Bundle indices for Ray, if it is set, it can control precisely
    # which indices are used for the Ray bundle, for every worker.
    # Format: comma-separated list of integers, e.g. "0,1,2,3"
    "VLLM_RAY_BUNDLE_INDICES": lambda: os.getenv("VLLM_RAY_BUNDLE_INDICES", ""),
    # In some system, find_loaded_library() may not work. So we allow users to
    # specify the path through environment variable VLLM_CUDART_SO_PATH.
    "VLLM_CUDART_SO_PATH": lambda: os.getenv("VLLM_CUDART_SO_PATH", None),
    # Rank of the process in the data parallel setting
    "VLLM_DP_RANK": lambda: int(os.getenv("VLLM_DP_RANK", "0")),
    # Rank of the process in the data parallel setting.
    # Defaults to VLLM_DP_RANK when not set.
    "VLLM_DP_RANK_LOCAL": lambda: int(
        os.getenv("VLLM_DP_RANK_LOCAL", sys.modules[__name__].VLLM_DP_RANK)
    ),
    # World size of the data parallel setting
    "VLLM_DP_SIZE": lambda: int(os.getenv("VLLM_DP_SIZE", "1")),
    # IP address of the master node in the data parallel setting
    "VLLM_DP_MASTER_IP": lambda: os.getenv("VLLM_DP_MASTER_IP", "127.0.0.1"),
    # Port of the master node in the data parallel setting
    "VLLM_DP_MASTER_PORT": lambda: int(os.getenv("VLLM_DP_MASTER_PORT", "0")),
    # In the context of executing MoE models with Data-Parallel, Expert-Parallel
    # and Batched All-to-All dispatch/combine kernels, VLLM_MOE_DP_CHUNK_SIZE
    # dictates the quantum of tokens that can be dispatched from a DP
    # rank. All DP ranks process the activations in VLLM_MOE_DP_CHUNK_SIZE
    # units.
    "VLLM_MOE_DP_CHUNK_SIZE": lambda: int(os.getenv("VLLM_MOE_DP_CHUNK_SIZE", "256")),
    # Randomize inputs during dummy runs when using Data Parallel
    "VLLM_RANDOMIZE_DP_DUMMY_INPUTS": lambda: os.environ.get(
        "VLLM_RANDOMIZE_DP_DUMMY_INPUTS", "0"
    )
    == "1",
    # Whether to use S3 path for model loading in CI via RunAI Streamer
    "VLLM_CI_USE_S3": lambda: os.environ.get("VLLM_CI_USE_S3", "0") == "1",
    # Use model_redirect to redirect the model name to a local folder.
    # `model_redirect` can be a json file mapping the model between
    # repo_id and local folder:
    # {"meta-llama/Llama-3.2-1B": "/tmp/Llama-3.2-1B"}
    # or a space separated values table file:
    # meta-llama/Llama-3.2-1B   /tmp/Llama-3.2-1B
    "VLLM_MODEL_REDIRECT_PATH": lambda: os.environ.get(
        "VLLM_MODEL_REDIRECT_PATH", None
    ),
    # Whether to use atomicAdd reduce in gptq/awq marlin kernel.
    "VLLM_MARLIN_USE_ATOMIC_ADD": lambda: os.environ.get(
        "VLLM_MARLIN_USE_ATOMIC_ADD", "0"
    )
    == "1",
    # Whether to use marlin kernel in mxfp4 quantization method
    "VLLM_MXFP4_USE_MARLIN": lambda: maybe_convert_bool(
        os.environ.get("VLLM_MXFP4_USE_MARLIN", None)
    ),
    # Whether to turn on the outlines cache for V0
    # This cache is unbounded and on disk, so it's not safe to use in
    # an environment with potentially malicious users.
    "VLLM_V0_USE_OUTLINES_CACHE": lambda: os.environ.get(
        "VLLM_V0_USE_OUTLINES_CACHE", "0"
    )
    == "1",
    # Whether to turn on the outlines cache for V1
    # This cache is unbounded and on disk, so it's not safe to use in
    # an environment with potentially malicious users.
    "VLLM_V1_USE_OUTLINES_CACHE": lambda: os.environ.get(
        "VLLM_V1_USE_OUTLINES_CACHE", "0"
    )
    == "1",
    # Gap between padding buckets for the forward pass. So we have
    # 8, we will run forward pass with [16, 24, 32, ...].
    "VLLM_TPU_BUCKET_PADDING_GAP": lambda: int(
        os.environ["VLLM_TPU_BUCKET_PADDING_GAP"]
    )
    if "VLLM_TPU_BUCKET_PADDING_GAP" in os.environ
    else 0,
    "VLLM_TPU_MOST_MODEL_LEN": lambda: maybe_convert_int(
        os.environ.get("VLLM_TPU_MOST_MODEL_LEN", None)
    ),
    # Whether using Pathways
    "VLLM_TPU_USING_PATHWAYS": lambda: bool(
        "proxy" in os.getenv("JAX_PLATFORMS", "").lower()
    ),
    # Allow use of DeepGemm kernels for fused moe ops.
    "VLLM_USE_DEEP_GEMM": lambda: bool(int(os.getenv("VLLM_USE_DEEP_GEMM", "1"))),
    # Whether to use E8M0 scaling when DeepGEMM is used on Blackwell GPUs.
    "VLLM_USE_DEEP_GEMM_E8M0": lambda: bool(
        int(os.getenv("VLLM_USE_DEEP_GEMM_E8M0", "1"))
    ),
    # TODO(wentao): unify the two E8M0 flags after verifying the correctness.
    # Whether to use E8M0 scaling when DeepGEMM is used on Hopper GPUs.
    "VLLM_USE_DEEP_GEMM_E8M0_HOPPER": lambda: bool(
        int(os.getenv("VLLM_USE_DEEP_GEMM_E8M0_HOPPER", "0"))
    ),
    # DeepGemm JITs the kernels on-demand. The warmup attempts to make DeepGemm
    # JIT all the required kernels before model execution so there is no
    # JIT'ing in the hot-path. However, this warmup increases the engine
    # startup time by a couple of minutes.
    # Set `VLLM_SKIP_DEEP_GEMM_WARMUP` to disable the warmup.
    "VLLM_SKIP_DEEP_GEMM_WARMUP": lambda: bool(
        int(os.getenv("VLLM_SKIP_DEEP_GEMM_WARMUP", "0"))
    ),
    # Whether to use fused grouped_topk used for MoE expert selection.
    "VLLM_USE_FUSED_MOE_GROUPED_TOPK": lambda: bool(
        int(os.getenv("VLLM_USE_FUSED_MOE_GROUPED_TOPK", "1"))
    ),
    # Allow use of FlashInfer MoE kernels for fused moe ops.
    "VLLM_USE_FLASHINFER_MOE_FP16": lambda: bool(
        int(os.getenv("VLLM_USE_FLASHINFER_MOE_FP16", "0"))
    ),
    # Allow use of FlashInfer MoE kernels for fused moe ops.
    "VLLM_USE_FLASHINFER_MOE_FP8": lambda: bool(
        int(os.getenv("VLLM_USE_FLASHINFER_MOE_FP8", "0"))
    ),
    # Allow use of FlashInfer CUTLASS kernels for fused moe ops.
    "VLLM_USE_FLASHINFER_MOE_FP4": lambda: bool(
        int(os.getenv("VLLM_USE_FLASHINFER_MOE_FP4", "0"))
    ),
    # If set to 1, use the FlashInfer
    # MXFP8 (activation) x MXFP4 (weight) MoE backend.
    "VLLM_USE_FLASHINFER_MOE_MXFP4_MXFP8": lambda: bool(
        int(os.getenv("VLLM_USE_FLASHINFER_MOE_MXFP4_MXFP8", "0"))
    ),
    # If set to 1, use the FlashInfer CUTLASS backend for
    # MXFP8 (activation) x MXFP4 (weight) MoE.
    # This is separate from the TRTLLMGEN path controlled by
    # VLLM_USE_FLASHINFER_MOE_MXFP4_MXFP8.
    "VLLM_USE_FLASHINFER_MOE_MXFP4_MXFP8_CUTLASS": lambda: bool(
        int(os.getenv("VLLM_USE_FLASHINFER_MOE_MXFP4_MXFP8_CUTLASS", "0"))
    ),
    # If set to 1, use the FlashInfer
    # BF16 (activation) x MXFP4 (weight) MoE backend.
    "VLLM_USE_FLASHINFER_MOE_MXFP4_BF16": lambda: bool(
        int(os.getenv("VLLM_USE_FLASHINFER_MOE_MXFP4_BF16", "0"))
    ),
    # Control the cache sized used by the xgrammar compiler. The default
    # of 512 MB should be enough for roughly 1000 JSON schemas.
    # It can be changed with this variable if needed for some reason.
    "VLLM_XGRAMMAR_CACHE_MB": lambda: int(os.getenv("VLLM_XGRAMMAR_CACHE_MB", "512")),
    # Control the threshold for msgspec to use 'zero copy' for
    # serialization/deserialization of tensors. Tensors below
    # this limit will be encoded into the msgpack buffer, and
    # tensors above will instead be sent via a separate message.
    # While the sending side still actually copies the tensor
    # in all cases, on the receiving side, tensors above this
    # limit will actually be zero-copy decoded.
    "VLLM_MSGPACK_ZERO_COPY_THRESHOLD": lambda: int(
        os.getenv("VLLM_MSGPACK_ZERO_COPY_THRESHOLD", "256")
    ),
    # If set, allow insecure serialization using pickle.
    # This is useful for environments where it is deemed safe to use the
    # insecure method and it is needed for some reason.
    "VLLM_ALLOW_INSECURE_SERIALIZATION": lambda: bool(
        int(os.getenv("VLLM_ALLOW_INSECURE_SERIALIZATION", "0"))
    ),
    # IP address used for NIXL handshake between remote agents.
    "VLLM_NIXL_SIDE_CHANNEL_HOST": lambda: os.getenv(
        "VLLM_NIXL_SIDE_CHANNEL_HOST", "localhost"
    ),
    # Port used for NIXL handshake between remote agents.
    "VLLM_NIXL_SIDE_CHANNEL_PORT": lambda: int(
        os.getenv("VLLM_NIXL_SIDE_CHANNEL_PORT", "5600")
    ),
    # all2all backend for vllm's expert parallel communication
    # Available options:
    # - "naive": naive all2all implementation using broadcasts
    # - "allgather_reducescatter": all2all implementation based on allgather and
    #  reducescatter
    # - "pplx": use pplx kernels
    # - "deepep_high_throughput", use deepep high-throughput kernels
    # - "deepep_low_latency", use deepep low-latency kernels
    # - "flashinfer_all2allv", use flashinfer alltoallv kernels for mnnvl
    "VLLM_ALL2ALL_BACKEND": env_with_choices(
        "VLLM_ALL2ALL_BACKEND",
        "allgather_reducescatter",
        [
            "naive",
            "pplx",
            "deepep_high_throughput",
            "deepep_low_latency",
            "allgather_reducescatter",
            "flashinfer_all2allv",
        ],
    ),
    # Flashinfer MoE backend for vLLM's fused Mixture-of-Experts support.
    # Both require compute capability 10.0 or above.
    # Available options:
    # - "throughput":  [default]
    #     Uses CUTLASS kernels optimized for high-throughput batch inference.
    # - "latency":
    #     Uses TensorRT-LLM kernels optimized for low-latency inference.
    "VLLM_FLASHINFER_MOE_BACKEND": env_with_choices(
        "VLLM_FLASHINFER_MOE_BACKEND", "throughput", ["throughput", "latency"]
    ),
    # Control the maximum number of tokens per expert supported by the
    # NVFP4 MoE CUTLASS Kernel. This value is used to create a buffer for
    # the blockscale tensor of activations NVFP4 Quantization.
    # This is used to prevent the kernel from running out of memory.
    "VLLM_MAX_TOKENS_PER_EXPERT_FP4_MOE": lambda: int(
        os.getenv("VLLM_MAX_TOKENS_PER_EXPERT_FP4_MOE", "163840")
    ),
    # Specifies the thresholds of the communicated tensor sizes under which
    # vllm should use flashinfer fused allreduce. The variable should be a
    # JSON with the following format:
    #     { <world size>: <max size in mb> }
    # Unspecified world sizes will fall back to
    #     { 2: 64, 4: 1, <everything else>: 0.5 }
    "VLLM_FLASHINFER_ALLREDUCE_FUSION_THRESHOLDS_MB": lambda: json.loads(
        os.getenv("VLLM_FLASHINFER_ALLREDUCE_FUSION_THRESHOLDS_MB", "{}")
    ),
    # MoE routing strategy selector.
    # See `RoutingSimulator.get_available_strategies()` # for available
    # strategies.
    # Cutstom routing strategies can be registered by
    # RoutingSimulator.register_strategy()
    # Note: custom strategies may not produce correct model outputs
    "VLLM_MOE_ROUTING_SIMULATION_STRATEGY": lambda: os.environ.get(
        "VLLM_MOE_ROUTING_SIMULATION_STRATEGY", ""
    ).lower(),
    # Regex timeout for use by the vLLM tool parsing plugins.
    "VLLM_TOOL_PARSE_REGEX_TIMEOUT_SECONDS": lambda: int(
        os.getenv("VLLM_TOOL_PARSE_REGEX_TIMEOUT_SECONDS", "1")
    ),
    # Reduce CPU usage when vLLM is idle. Enabling this will incur small
    # latency penalty when a request eventually comes.
    "VLLM_SLEEP_WHEN_IDLE": lambda: bool(int(os.getenv("VLLM_SLEEP_WHEN_IDLE", "0"))),
    # Control the max chunk bytes (in MB) for the rpc message queue.
    # Object larger than this threshold will be broadcast to worker
    # processes via zmq.
    "VLLM_MQ_MAX_CHUNK_BYTES_MB": lambda: int(
        os.getenv("VLLM_MQ_MAX_CHUNK_BYTES_MB", "16")
    ),
    # Timeout in seconds for execute_model RPC calls in multiprocessing
    # executor (only applies when TP > 1).
    "VLLM_EXECUTE_MODEL_TIMEOUT_SECONDS": lambda: int(
        os.getenv("VLLM_EXECUTE_MODEL_TIMEOUT_SECONDS", "300")
    ),
    # KV Cache layout used throughout vllm.
    # Some common values are:
    # - NHD
    # - HND
    # Where N=num_blocks, H=num_heads and D=head_size. The default value will
    # leave the layout choice to the backend. Mind that backends may only
    # implement and support a subset of all possible layouts.
    "VLLM_KV_CACHE_LAYOUT": env_with_choices(
        "VLLM_KV_CACHE_LAYOUT", None, ["NHD", "HND"]
    ),
    # Enable checking whether the generated logits contain NaNs,
    # indicating corrupted output. Useful for debugging low level bugs
    # or bad hardware but it may add compute overhead.
    "VLLM_COMPUTE_NANS_IN_LOGITS": lambda: bool(
        int(os.getenv("VLLM_COMPUTE_NANS_IN_LOGITS", "0"))
    ),
    # Controls whether or not emulations are used for NVFP4
    # generations on machines < 100 for compressed-tensors
    # models
    "VLLM_USE_NVFP4_CT_EMULATIONS": lambda: bool(
        int(os.getenv("VLLM_USE_NVFP4_CT_EMULATIONS", "0"))
    ),
    # Time (in seconds) after which the KV cache on the producer side is
    # automatically cleared if no READ notification is received from the
    # consumer. This is only applicable when using NixlConnector in a
    # disaggregated decode-prefill setup.
    "VLLM_NIXL_ABORT_REQUEST_TIMEOUT": lambda: int(
        os.getenv("VLLM_NIXL_ABORT_REQUEST_TIMEOUT", "480")
    ),
    # Controls whether or not to use cudnn prefill
    "VLLM_USE_CUDNN_PREFILL": lambda: bool(
        int(os.getenv("VLLM_USE_CUDNN_PREFILL", "0"))
    ),
    # If set to 1/True, use the TRTLLM attention backend in flashinfer.
    # If set to 0/False, use the default attention backend in flashinfer.
    # If not set, auto-detect the attention backend in flashinfer.
    "VLLM_USE_TRTLLM_ATTENTION": lambda: (
        None
        if "VLLM_USE_TRTLLM_ATTENTION" not in os.environ
        else os.environ["VLLM_USE_TRTLLM_ATTENTION"].lower() in ("1", "true")
    ),
    # If set to 1, when we use fp8 kv, we do not quantize Q to fp8
    "VLLM_FLASHINFER_DISABLE_Q_QUANTIZATION": lambda: bool(
        int(os.getenv("VLLM_FLASHINFER_DISABLE_Q_QUANTIZATION", "0"))
    ),
    # If set, it means we pre-downloaded cubin files and flashinfer will
    # read the cubin files directly.
    "VLLM_HAS_FLASHINFER_CUBIN": lambda: os.getenv("VLLM_HAS_FLASHINFER_CUBIN", False),
    # If set to 1, force the use of TRTLLM FP4 GEMM backend in flashinfer.
    # Otherwise, uses the first available of: flashinfer cutlass GEMM,
    # vllm cutlass GEMM, marlin GEMM.
    "VLLM_USE_TRTLLM_FP4_GEMM": lambda: bool(
        int(os.getenv("VLLM_USE_TRTLLM_FP4_GEMM", "0"))
    ),
    # Controls garbage collection during CUDA graph capture.
    # If set to 0 (default), enables GC freezing to speed up capture time.
    # If set to 1, allows GC to run during capture.
    "VLLM_ENABLE_CUDAGRAPH_GC": lambda: bool(
        int(os.getenv("VLLM_ENABLE_CUDAGRAPH_GC", "0"))
    ),
    # Disable padding to CUDA graph capture batch sizes.
    # TODO(wentao): https://github.com/vllm-project/vllm/issues/23378
    # After the issue is fixed, we can remove this flag.
    "VLLM_DISABLE_PAD_FOR_CUDAGRAPH": lambda: bool(
        int(os.getenv("VLLM_DISABLE_PAD_FOR_CUDAGRAPH", "0"))
    ),
    # Used to force set up loopback IP
    "VLLM_LOOPBACK_IP": lambda: os.getenv("VLLM_LOOPBACK_IP", ""),
    # Used to set the process name prefix for vLLM processes.
    # This is useful for debugging and monitoring purposes.
    # The default value is "VLLM".
    "VLLM_PROCESS_NAME_PREFIX": lambda: os.getenv("VLLM_PROCESS_NAME_PREFIX", "VLLM"),
    # Allow chunked local attention with hybrid kv cache manager.
    # Currently using the Hybrid KV cache manager with chunked local attention
    # in the Llama4 models (the only models currently using chunked local attn)
    # causes a latency regression. For this reason, we disable it by default.
    # This flag is used to allow users to enable it if they want to (to save on
    # kv-cache memory usage and enable longer contexts)
    # TODO(lucas): Remove this flag once latency regression is resolved.
    "VLLM_ALLOW_CHUNKED_LOCAL_ATTN_WITH_HYBRID_KV_CACHE": lambda: bool(
        int(os.getenv("VLLM_ALLOW_CHUNKED_LOCAL_ATTN_WITH_HYBRID_KV_CACHE", "0"))
    ),
    # Enables support for the "store" option in the OpenAI Responses API.
    # When set to 1, vLLM's OpenAI server will retain the input and output
    # messages for those requests in memory. By default, this is disabled (0),
    # and the "store" option is ignored.
    # NOTE/WARNING:
    # 1. Messages are kept in memory only (not persisted to disk) and will be
    #    lost when the vLLM server shuts down.
    # 2. Enabling this option will cause a memory leak, as stored messages are
    #    never removed from memory until the server terminates.
    "VLLM_ENABLE_RESPONSES_API_STORE": lambda: bool(
        int(os.getenv("VLLM_ENABLE_RESPONSES_API_STORE", "0"))
    ),
    # If set, use the fp8 mfma in rocm paged attention.
    "VLLM_ROCM_FP8_MFMA_PAGE_ATTN": lambda: bool(
        int(os.getenv("VLLM_ROCM_FP8_MFMA_PAGE_ATTN", "0"))
    ),
    # Whether to use pytorch symmetric memory for allreduce
    "VLLM_ALLREDUCE_USE_SYMM_MEM": lambda: bool(
        int(os.getenv("VLLM_ALLREDUCE_USE_SYMM_MEM", "1"))
    ),
    # Allows vllm to find tuned config under customized folder
    "VLLM_TUNED_CONFIG_FOLDER": lambda: os.getenv("VLLM_TUNED_CONFIG_FOLDER", None),
    # Allows harmony instructions to be injected on system messages
    "VLLM_GPT_OSS_HARMONY_SYSTEM_INSTRUCTIONS": lambda: bool(
        int(os.getenv("VLLM_GPT_OSS_HARMONY_SYSTEM_INSTRUCTIONS", "0"))
    ),
    # Add optional custom scopes for profiling, disable to avoid overheads
    "VLLM_CUSTOM_SCOPES_FOR_PROFILING": lambda: bool(
        int(os.getenv("VLLM_CUSTOM_SCOPES_FOR_PROFILING", "0"))
    ),
    # Add optional nvtx scopes for profiling, disable to avoid overheads
    "VLLM_NVTX_SCOPES_FOR_PROFILING": lambda: bool(
        int(os.getenv("VLLM_NVTX_SCOPES_FOR_PROFILING", "0"))
    ),
    # Represent block hashes in KV cache events as 64-bit integers instead of
    # raw bytes. Defaults to True for backward compatibility.
    "VLLM_KV_EVENTS_USE_INT_BLOCK_HASHES": lambda: bool(
        int(os.getenv("VLLM_KV_EVENTS_USE_INT_BLOCK_HASHES", "1"))
    ),
    # Name of the shared memory buffer used for object storage.
    # Only effective when mm_config.mm_processor_cache_type == "shm".
    "VLLM_OBJECT_STORAGE_SHM_BUFFER_NAME": lambda: os.getenv(
        "VLLM_OBJECT_STORAGE_SHM_BUFFER_NAME", "VLLM_OBJECT_STORAGE_SHM_BUFFER"
    ),
    # The size in MB of the buffers (NVL and RDMA) used by DeepEP
    "VLLM_DEEPEP_BUFFER_SIZE_MB": lambda: int(
        os.getenv("VLLM_DEEPEP_BUFFER_SIZE_MB", "1024")
    ),
    # The number of SMs to allocate for communication kernels when running DBO
    # the rest of the SMs on the device will be allocated to compute
    "VLLM_DBO_COMM_SMS": lambda: int(os.getenv("VLLM_DBO_COMM_SMS", "20")),
    # Valid values are container,code_interpreter,web_search_preview
    # ex GPT_OSS_SYSTEM_TOOL_MCP_LABELS=container,code_interpreter
    "GPT_OSS_SYSTEM_TOOL_MCP_LABELS": env_list_with_choices(
        "GPT_OSS_SYSTEM_TOOL_MCP_LABELS",
        [],
        ["container", "code_interpreter", "web_search_preview"],
    ),
    # Enable max_autotune & coordinate_descent_tuning in inductor_config
    # to compile static shapes passed from compile_sizes in compilation_config
    # If set to 1, enable max_autotune; By default, this is enabled (1)
    "VLLM_ENABLE_INDUCTOR_MAX_AUTOTUNE": lambda: bool(
        int(os.getenv("VLLM_ENABLE_INDUCTOR_MAX_AUTOTUNE", "1"))
    ),
    # If set to 1, enable coordinate_descent_tuning;
    # By default, this is enabled (1)
    "VLLM_ENABLE_INDUCTOR_COORDINATE_DESCENT_TUNING": lambda: bool(
        int(os.getenv("VLLM_ENABLE_INDUCTOR_COORDINATE_DESCENT_TUNING", "1"))
    ),
    # Flag to enable NCCL symmetric memory allocation and registration
    "VLLM_USE_NCCL_SYMM_MEM": lambda: bool(
        int(os.getenv("VLLM_USE_NCCL_SYMM_MEM", "0"))
    ),
    # NCCL header path
    "VLLM_NCCL_INCLUDE_PATH": lambda: os.environ.get("VLLM_NCCL_INCLUDE_PATH", None),
    # Flag to enable FBGemm kernels on model execution
    "VLLM_USE_FBGEMM": lambda: bool(int(os.getenv("VLLM_USE_FBGEMM", "0"))),
    # GC debug config
    # - VLLM_GC_DEBUG=0: disable GC debugger
    # - VLLM_GC_DEBUG=1: enable GC debugger with gc.collect elpased times
    # - VLLM_GC_DEBUG='{"top_objects":5}': enable GC debugger with
    #                                      top 5 collected objects
    "VLLM_GC_DEBUG": lambda: os.getenv("VLLM_GC_DEBUG", ""),
}

# --8<-- [end:env-vars-definition]


def __getattr__(name: str):
    # lazy evaluation of environment variables
    if name in environment_variables:
        return environment_variables[name]()
    raise AttributeError(f"module {__name__!r} has no attribute {name!r}")


def __dir__():
    return list(environment_variables.keys())


def is_set(name: str):
    """Check if an environment variable is explicitly set."""
    if name in environment_variables:
        return name in os.environ
    raise AttributeError(f"module {__name__!r} has no attribute {name!r}")


def set_vllm_use_v1(use_v1: bool):
    if is_set("VLLM_USE_V1"):
        raise ValueError(
            "Should not call set_vllm_use_v1() if VLLM_USE_V1 is set "
            "explicitly by the user. Please raise this as a Github "
            "Issue and explicitly set VLLM_USE_V1=0 or 1."
        )
    os.environ["VLLM_USE_V1"] = "1" if use_v1 else "0"


def compute_hash() -> str:
    """
    WARNING: Whenever a new key is added to this environment
    variables, ensure that it is included in the factors list if
    it affects the computation graph. For example, different values
    of VLLM_PP_LAYER_PARTITION will generate different computation
    graphs, so it is included in the factors list. The env vars that
    affect the choice of different kernels or attention backends should
    also be included in the factors list.
    """

    # The values of envs may affects the computation graph.
    # TODO(DefTruth): hash all environment variables?
    # for key in environment_variables:
    #     factorize(key)
    environment_variables_to_hash = [
        "VLLM_PP_LAYER_PARTITION",
        "VLLM_MLA_DISABLE",
        "VLLM_FLASH_ATTN_MAX_NUM_SPLITS_FOR_CUDA_GRAPH",
        "VLLM_USE_TRITON_FLASH_ATTN",
        "VLLM_USE_TRITON_AWQ",
        "VLLM_DP_RANK",
        "VLLM_DP_SIZE",
        "VLLM_USE_STANDALONE_COMPILE",
        "VLLM_FUSED_MOE_CHUNK_SIZE",
        "VLLM_FLASHINFER_MOE_BACKEND",
        "VLLM_V1_USE_PREFILL_DECODE_ATTENTION",
        "VLLM_ATTENTION_BACKEND",
        "VLLM_USE_FLASHINFER_SAMPLER",
        "VLLM_DISABLED_KERNELS",
        "VLLM_USE_DEEP_GEMM",
        "VLLM_USE_DEEP_GEMM_E8M0",
        "VLLM_USE_DEEP_GEMM_E8M0_HOPPER",
        "VLLM_USE_TRTLLM_FP4_GEMM",
        "VLLM_USE_FUSED_MOE_GROUPED_TOPK",
        "VLLM_USE_FLASHINFER_MOE_FP16",
        "VLLM_USE_FLASHINFER_MOE_FP8",
        "VLLM_USE_FLASHINFER_MOE_FP4",
        "VLLM_USE_FLASHINFER_MOE_MXFP4_MXFP8",
        "VLLM_USE_FLASHINFER_MOE_MXFP4_MXFP8_CUTLASS",
        "VLLM_USE_FLASHINFER_MOE_MXFP4_BF16",
        "VLLM_USE_CUDNN_PREFILL",
        "VLLM_USE_TRTLLM_ATTENTION",
        "VLLM_FLASHINFER_DISABLE_Q_QUANTIZATION",
        "VLLM_ROCM_USE_AITER",
        "VLLM_ROCM_USE_AITER_PAGED_ATTN",
        "VLLM_ROCM_USE_AITER_LINEAR",
        "VLLM_ROCM_USE_AITER_MOE",
        "VLLM_ROCM_USE_AITER_RMSNORM",
        "VLLM_ROCM_USE_AITER_MLA",
        "VLLM_ROCM_USE_AITER_MHA",
        "VLLM_ROCM_USE_AITER_FP4_ASM_GEMM",
        "VLLM_ROCM_USE_TRITON_ROPE",
        "VLLM_ROCM_USE_AITER_FP8BMM",
        "VLLM_ROCM_USE_AITER_UNIFIED_ATTENTION",
        "VLLM_ROCM_USE_SKINNY_GEMM",
        "VLLM_ROCM_FP8_PADDING",
        "VLLM_ROCM_MOE_PADDING",
        "VLLM_ROCM_CUSTOM_PAGED_ATTN",
        "VLLM_ROCM_QUICK_REDUCE_QUANTIZATION",
        "VLLM_ROCM_QUICK_REDUCE_CAST_BF16_TO_FP16",
        "VLLM_ROCM_QUICK_REDUCE_MAX_SIZE_BYTES_MB",
        "VLLM_ROCM_FP8_MFMA_PAGE_ATTN",
        "VLLM_ENABLE_INDUCTOR_MAX_AUTOTUNE",
        "VLLM_ENABLE_INDUCTOR_COORDINATE_DESCENT_TUNING",
        "VLLM_USE_FBGEMM",
    ]
    for key in environment_variables_to_hash:
        # if this goes out of sync with environment_variables,
        # it's not a user error, it's a bug
        assert key in environment_variables, (
            "Please update environment_variables_to_hash in envs.py"
        )

    factors = [environment_variables[key]() for key in environment_variables_to_hash]

    hash_str = hashlib.md5(str(factors).encode(), usedforsecurity=False).hexdigest()

    return hash_str<|MERGE_RESOLUTION|>--- conflicted
+++ resolved
@@ -471,22 +471,10 @@
     ),
     # Use separate prefill and decode kernels for V1 attention instead of
     # the unified triton kernel.
-<<<<<<< HEAD
-    "VLLM_V1_USE_PREFILL_DECODE_ATTENTION":
-    lambda:
-    (os.getenv("VLLM_V1_USE_PREFILL_DECODE_ATTENTION", "False").lower() in
-     ("true", "1")),
-
-=======
     "VLLM_V1_USE_PREFILL_DECODE_ATTENTION": lambda: (
         os.getenv("VLLM_V1_USE_PREFILL_DECODE_ATTENTION", "False").lower()
         in ("true", "1")
     ),
-    # Use AITER triton unified attention for V1 attention
-    "VLLM_USE_AITER_UNIFIED_ATTENTION": lambda: (
-        os.getenv("VLLM_USE_AITER_UNIFIED_ATTENTION", "False").lower() in ("true", "1")
-    ),
->>>>>>> fc679696
     # Force vllm to use a specific flash-attention version (2 or 3), only valid
     # when using the flash-attention backend.
     "VLLM_FLASH_ATTN_VERSION": lambda: maybe_convert_int(
@@ -901,22 +889,14 @@
     ),
     # Whether to use aiter triton fp8 bmm kernel
     # By default is enabled.
-<<<<<<< HEAD
-    "VLLM_ROCM_USE_AITER_FP8BMM":
-    lambda: (os.getenv("VLLM_ROCM_USE_AITER_FP8BMM", "True").lower() in
-             ("true", "1")),
-
-    # Use AITER triton unified attention for V1 attention
-    "VLLM_ROCM_USE_AITER_UNIFIED_ATTENTION":
-    lambda:
-    (os.getenv("VLLM_ROCM_USE_AITER_UNIFIED_ATTENTION", "False").lower() in
-     ("true", "1")),
-
-=======
     "VLLM_ROCM_USE_AITER_FP8BMM": lambda: (
         os.getenv("VLLM_ROCM_USE_AITER_FP8BMM", "True").lower() in ("true", "1")
     ),
->>>>>>> fc679696
+    # Use AITER triton unified attention for V1 attention
+    "VLLM_ROCM_USE_AITER_UNIFIED_ATTENTION": lambda: (
+        os.getenv("VLLM_ROCM_USE_AITER_UNIFIED_ATTENTION", "False").lower()
+        in ("true", "1")
+    ),
     # use rocm skinny gemms
     "VLLM_ROCM_USE_SKINNY_GEMM": lambda: (
         os.getenv("VLLM_ROCM_USE_SKINNY_GEMM", "True").lower() in ("true", "1")
