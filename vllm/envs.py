# SPDX-License-Identifier: Apache-2.0

import hashlib
import os
import tempfile
from typing import TYPE_CHECKING, Any, Callable, Optional

if TYPE_CHECKING:
    VLLM_HOST_IP: str = ""
    VLLM_PORT: Optional[int] = None
    VLLM_RPC_BASE_PATH: str = tempfile.gettempdir()
    VLLM_USE_MODELSCOPE: bool = False
    VLLM_RINGBUFFER_WARNING_INTERVAL: int = 60
    VLLM_NCCL_SO_PATH: Optional[str] = None
    LD_LIBRARY_PATH: Optional[str] = None
    VLLM_ROCM_PREFER_TORCH: bool = False
    VLLM_ROCM_PREFER_TRITON: bool = True
    VLLM_USE_SDPA_ATTENTION: bool = False
    VLLM_USE_TRITON_FLASH_ATTN: bool = True
    VLLM_USE_ROCM_SKINNY_GEMM: bool = True
    VLLM_USE_ROCM_CUSTOM_PAGED_ATTN: bool = True
    VLLM_USE_ROCM_CUSTOM_PAGED_ATTN_FP8_OUT: bool = True
    VLLM_USE_ROCM_FP8_FLASH_ATTN: bool = False
    VLLM_FLASH_ATTN_VERSION: Optional[int] = None
    LOCAL_RANK: int = 0
    CUDA_VISIBLE_DEVICES: Optional[str] = None
    VLLM_ENGINE_ITERATION_TIMEOUT_S: int = 60
    VLLM_API_KEY: Optional[str] = None
    S3_ACCESS_KEY_ID: Optional[str] = None
    S3_SECRET_ACCESS_KEY: Optional[str] = None
    S3_ENDPOINT_URL: Optional[str] = None
    VLLM_CACHE_ROOT: str = os.path.expanduser("~/.cache/vllm")
    VLLM_CONFIG_ROOT: str = os.path.expanduser("~/.config/vllm")
    VLLM_USAGE_STATS_SERVER: str = "https://stats.vllm.ai"
    VLLM_NO_USAGE_STATS: bool = False
    VLLM_DO_NOT_TRACK: bool = False
    VLLM_USAGE_SOURCE: str = ""
    VLLM_CONFIGURE_LOGGING: int = 1
    VLLM_LOGGING_LEVEL: str = "INFO"
    VLLM_LOGGING_PREFIX: str = ""
    VLLM_LOGGING_CONFIG_PATH: Optional[str] = None
    VLLM_LOGITS_PROCESSOR_THREADS: Optional[int] = None
    VLLM_TRACE_FUNCTION: int = 0
    VLLM_ATTENTION_BACKEND: Optional[str] = None
    VLLM_USE_FLASHINFER_SAMPLER: Optional[bool] = None
    VLLM_FLASHINFER_FORCE_TENSOR_CORES: bool = False
    VLLM_PP_LAYER_PARTITION: Optional[str] = None
    VLLM_CPU_KVCACHE_SPACE: int = 0
    VLLM_CPU_OMP_THREADS_BIND: str = ""
    VLLM_CPU_MOE_PREPACK: bool = True
    VLLM_XLA_CACHE_PATH: str = os.path.join(VLLM_CACHE_ROOT, "xla_cache")
    VLLM_XLA_CHECK_RECOMPILATION: bool = False
    VLLM_FUSED_MOE_CHUNK_SIZE: int = 64 * 1024
    VLLM_USE_RAY_SPMD_WORKER: bool = False
    VLLM_USE_RAY_COMPILED_DAG: bool = False
    VLLM_USE_RAY_COMPILED_DAG_NCCL_CHANNEL: bool = True
    VLLM_USE_RAY_COMPILED_DAG_OVERLAP_COMM: bool = False
    VLLM_WORKER_MULTIPROC_METHOD: str = "fork"
    VLLM_ASSETS_CACHE: str = os.path.join(VLLM_CACHE_ROOT, "assets")
    VLLM_IMAGE_FETCH_TIMEOUT: int = 5
    VLLM_VIDEO_FETCH_TIMEOUT: int = 30
    VLLM_AUDIO_FETCH_TIMEOUT: int = 10
    VLLM_MM_INPUT_CACHE_GIB: int = 8
    VLLM_TARGET_DEVICE: str = "cuda"
    MAX_JOBS: Optional[str] = None
    NVCC_THREADS: Optional[str] = None
    VLLM_USE_PRECOMPILED: bool = False
    VLLM_TEST_USE_PRECOMPILED_NIGHTLY_WHEEL: bool = False
    VLLM_NO_DEPRECATION_WARNING: bool = False
    VLLM_KEEP_ALIVE_ON_ENGINE_DEATH: bool = False
    CMAKE_BUILD_TYPE: Optional[str] = None
    VERBOSE: bool = False
    VLLM_ALLOW_LONG_MAX_MODEL_LEN: bool = False
    VLLM_RPC_TIMEOUT: int = 10000  # ms
    VLLM_PLUGINS: Optional[list[str]] = None
    VLLM_TORCH_PROFILER_DIR: Optional[str] = None
    VLLM_RPD_PROFILER_DIR: Optional[str] = None
    VLLM_USE_TRITON_AWQ: bool = False
    VLLM_ALLOW_RUNTIME_LORA_UPDATING: bool = False
    VLLM_SKIP_P2P_CHECK: bool = False
    VLLM_DISABLED_KERNELS: list[str] = []
    VLLM_USE_V1: bool = False
    VLLM_MOE_PADDING: bool = False
    VLLM_ROCM_USE_AITER: bool = False
    VLLM_ROCM_USE_AITER_MOE: bool = True
    VLLM_ROCM_USE_AITER_FP8_BLOCK_SCALED_MOE: bool = False
    VLLM_ROCM_USE_AITER_RMSNORM: bool = True
    VLLM_ROCM_FP8_PADDING: bool = True
    VLLM_ROCM_MOE_PADDING: bool = True
    VLLM_ENABLE_V1_MULTIPROCESSING: bool = True
    VLLM_LOG_BATCHSIZE_INTERVAL: float = -1
    VLLM_DISABLE_COMPILE_CACHE: bool = False
    Q_SCALE_CONSTANT: int = 20
    K_SCALE_CONSTANT: int = 20
    V_SCALE_CONSTANT: int = 10
    VLLM_SERVER_DEV_MODE: bool = False
    VLLM_V1_OUTPUT_PROC_CHUNK_SIZE: int = 128
    VLLM_MLA_DISABLE: bool = False
    VLLM_ENABLE_MOE_ALIGN_BLOCK_SIZE_TRITON: bool = False
    VLLM_RAY_PER_WORKER_GPUS: float = 1.0
    VLLM_RAY_BUNDLE_INDICES: str = ""
    VLLM_CUDART_SO_PATH: Optional[str] = None
    VLLM_USE_HPU_CONTIGUOUS_CACHE_FETCH: bool = True
    VLLM_DP_RANK: int = 0
    VLLM_DP_SIZE: int = 1
    VLLM_DP_MASTER_IP: str = ""
    VLLM_DP_MASTER_PORT: int = 0
    VLLM_MARLIN_USE_ATOMIC_ADD: bool = False
    VLLM_V0_USE_OUTLINES_CACHE: bool = False
    VLLM_TPU_DISABLE_TOPK_TOPP_OPTIMIZATION: bool = False
    VLLM_TPU_BUCKET_PADDING_GAP: int = 64


def get_default_cache_root():
    return os.getenv(
        "XDG_CACHE_HOME",
        os.path.join(os.path.expanduser("~"), ".cache"),
    )


def get_default_config_root():
    return os.getenv(
        "XDG_CONFIG_HOME",
        os.path.join(os.path.expanduser("~"), ".config"),
    )


def maybe_convert_int(value: Optional[str]) -> Optional[int]:
    if value is None:
        return None
    return int(value)


# The begin-* and end* here are used by the documentation generator
# to extract the used env vars.

# begin-env-vars-definition

environment_variables: dict[str, Callable[[], Any]] = {

    # ================== Installation Time Env Vars ==================

    # Target device of vLLM, supporting [cuda (by default),
    # rocm, neuron, cpu]
    "VLLM_TARGET_DEVICE":
    lambda: os.getenv("VLLM_TARGET_DEVICE", "cuda"),

    # Maximum number of compilation jobs to run in parallel.
    # By default this is the number of CPUs
    "MAX_JOBS":
    lambda: os.getenv("MAX_JOBS", None),

    # Number of threads to use for nvcc
    # By default this is 1.
    # If set, `MAX_JOBS` will be reduced to avoid oversubscribing the CPU.
    "NVCC_THREADS":
    lambda: os.getenv("NVCC_THREADS", None),

    # If set, vllm will use precompiled binaries (*.so)
    "VLLM_USE_PRECOMPILED":
    lambda: bool(os.environ.get("VLLM_USE_PRECOMPILED")) or bool(
        os.environ.get("VLLM_PRECOMPILED_WHEEL_LOCATION")),

    # Whether to force using nightly wheel in python build.
    # This is used for testing the nightly wheel in python build.
    "VLLM_TEST_USE_PRECOMPILED_NIGHTLY_WHEEL":
    lambda: bool(int(os.getenv("VLLM_TEST_USE_PRECOMPILED_NIGHTLY_WHEEL", "0"))
                 ),

    # CMake build type
    # If not set, defaults to "Debug" or "RelWithDebInfo"
    # Available options: "Debug", "Release", "RelWithDebInfo"
    "CMAKE_BUILD_TYPE":
    lambda: os.getenv("CMAKE_BUILD_TYPE"),

    # If set, vllm will print verbose logs during installation
    "VERBOSE":
    lambda: bool(int(os.getenv('VERBOSE', '0'))),

    # Root directory for vLLM configuration files
    # Defaults to `~/.config/vllm` unless `XDG_CONFIG_HOME` is set
    # Note that this not only affects how vllm finds its configuration files
    # during runtime, but also affects how vllm installs its configuration
    # files during **installation**.
    "VLLM_CONFIG_ROOT":
    lambda: os.path.expanduser(
        os.getenv(
            "VLLM_CONFIG_ROOT",
            os.path.join(get_default_config_root(), "vllm"),
        )),

    # ================== Runtime Env Vars ==================

    # Root directory for vLLM cache files
    # Defaults to `~/.cache/vllm` unless `XDG_CACHE_HOME` is set
    "VLLM_CACHE_ROOT":
    lambda: os.path.expanduser(
        os.getenv(
            "VLLM_CACHE_ROOT",
            os.path.join(get_default_cache_root(), "vllm"),
        )),

    # used in distributed environment to determine the ip address
    # of the current node, when the node has multiple network interfaces.
    # If you are using multi-node inference, you should set this differently
    # on each node.
    'VLLM_HOST_IP':
    lambda: os.getenv('VLLM_HOST_IP', ""),

    # used in distributed environment to manually set the communication port
    # Note: if VLLM_PORT is set, and some code asks for multiple ports, the
    # VLLM_PORT will be used as the first port, and the rest will be generated
    # by incrementing the VLLM_PORT value.
    # '0' is used to make mypy happy
    'VLLM_PORT':
    lambda: int(os.getenv('VLLM_PORT', '0'))
    if 'VLLM_PORT' in os.environ else None,

    # path used for ipc when the frontend api server is running in
    # multi-processing mode to communicate with the backend engine process.
    'VLLM_RPC_BASE_PATH':
    lambda: os.getenv('VLLM_RPC_BASE_PATH', tempfile.gettempdir()),

    # If true, will load models from ModelScope instead of Hugging Face Hub.
    # note that the value is true or false, not numbers
    "VLLM_USE_MODELSCOPE":
    lambda: os.environ.get("VLLM_USE_MODELSCOPE", "False").lower() == "true",

    # Interval in seconds to log a warning message when the ring buffer is full
    "VLLM_RINGBUFFER_WARNING_INTERVAL":
    lambda: int(os.environ.get("VLLM_RINGBUFFER_WARNING_INTERVAL", "60")),

    # path to cudatoolkit home directory, under which should be bin, include,
    # and lib directories.
    "CUDA_HOME":
    lambda: os.environ.get("CUDA_HOME", None),

    # Path to the NCCL library file. It is needed because nccl>=2.19 brought
    # by PyTorch contains a bug: https://github.com/NVIDIA/nccl/issues/1234
    "VLLM_NCCL_SO_PATH":
    lambda: os.environ.get("VLLM_NCCL_SO_PATH", None),

    # when `VLLM_NCCL_SO_PATH` is not set, vllm will try to find the nccl
    # library file in the locations specified by `LD_LIBRARY_PATH`
    "LD_LIBRARY_PATH":
    lambda: os.environ.get("LD_LIBRARY_PATH", None),

    # flag to tell vllm to prefer torch on ROCm
    "VLLM_ROCM_PREFER_TORCH":
    lambda: (os.environ.get("VLLM_ROCM_PREFER_TORCH", "False").lower() in
             ("true", "1")),

    # flag to tell vllm to prefer triton on ROCm
    "VLLM_ROCM_PREFER_TRITON":
    lambda: (os.environ.get("VLLM_ROCM_PREFER_TRITON", "True").lower() in
             ("true", "1")),

    # flag to control if vllm should use naive scaled dot-product attention
    "VLLM_USE_SDPA_ATTENTION":
    lambda: (os.environ.get("VLLM_USE_SDPA_ATTENTION", "False").lower() in
             ("true", "1")),

    # flag to control if vllm should use triton flash attention
    "VLLM_USE_TRITON_FLASH_ATTN":
    lambda: (os.environ.get("VLLM_USE_TRITON_FLASH_ATTN", "True").lower() in
             ("true", "1")),

    # Force vllm to use a specific flash-attention version (2 or 3), only valid
    # when using the flash-attention backend.
    "VLLM_FLASH_ATTN_VERSION":
    lambda: maybe_convert_int(os.environ.get("VLLM_FLASH_ATTN_VERSION", None)),

    # Internal flag to enable Dynamo fullgraph capture
    "VLLM_TEST_DYNAMO_FULLGRAPH_CAPTURE":
    lambda: bool(
        os.environ.get("VLLM_TEST_DYNAMO_FULLGRAPH_CAPTURE", "1") != "0"),

    # small gemms custom implementation for MI3* cards
    "VLLM_USE_ROCM_SKINNY_GEMM":
    lambda: (os.getenv("VLLM_USE_ROCM_SKINNY_GEMM", "True").lower() in
             ("true", "1")),

    # custom paged attention implemented for MI3* cards
    "VLLM_USE_ROCM_CUSTOM_PAGED_ATTN":
    lambda: (os.getenv("VLLM_USE_ROCM_CUSTOM_PAGED_ATTN", "True").lower() in
             ("true", "1")),

    # have custom paged attention implemented for MI3* cards write out fp8
    "VLLM_USE_ROCM_CUSTOM_PAGED_ATTN_FP8_OUT":
    lambda:
    (os.getenv("VLLM_USE_ROCM_CUSTOM_PAGED_ATTN_FP8_OUT", "True").lower() in
     ("true", "1")),

    # use quantized q,k,v,softmax(qk^T), attn output during prefill
    "VLLM_USE_ROCM_FP8_FLASH_ATTN":
    lambda: (os.getenv("VLLM_USE_ROCM_FP8_FLASH_ATTN", "False").lower() in
             ("true", "1")),

    # local rank of the process in the distributed setting, used to determine
    # the GPU device id
    "LOCAL_RANK":
    lambda: int(os.environ.get("LOCAL_RANK", "0")),

    # used to control the visible devices in the distributed setting
    "CUDA_VISIBLE_DEVICES":
    lambda: os.environ.get("CUDA_VISIBLE_DEVICES", None),

    # timeout for each iteration in the engine
    "VLLM_ENGINE_ITERATION_TIMEOUT_S":
    lambda: int(os.environ.get("VLLM_ENGINE_ITERATION_TIMEOUT_S", "60")),

    # API key for vLLM API server
    "VLLM_API_KEY":
    lambda: os.environ.get("VLLM_API_KEY", None),

    # S3 access information, used for tensorizer to load model from S3
    "S3_ACCESS_KEY_ID":
    lambda: os.environ.get("S3_ACCESS_KEY_ID", None),
    "S3_SECRET_ACCESS_KEY":
    lambda: os.environ.get("S3_SECRET_ACCESS_KEY", None),
    "S3_ENDPOINT_URL":
    lambda: os.environ.get("S3_ENDPOINT_URL", None),

    # Usage stats collection
    "VLLM_USAGE_STATS_SERVER":
    lambda: os.environ.get("VLLM_USAGE_STATS_SERVER", "https://stats.vllm.ai"),
    "VLLM_NO_USAGE_STATS":
    lambda: os.environ.get("VLLM_NO_USAGE_STATS", "0") == "1",
    "VLLM_DO_NOT_TRACK":
    lambda: (os.environ.get("VLLM_DO_NOT_TRACK", None) or os.environ.get(
        "DO_NOT_TRACK", None) or "0") == "1",
    "VLLM_USAGE_SOURCE":
    lambda: os.environ.get("VLLM_USAGE_SOURCE", "production"),

    # Logging configuration
    # If set to 0, vllm will not configure logging
    # If set to 1, vllm will configure logging using the default configuration
    #    or the configuration file specified by VLLM_LOGGING_CONFIG_PATH
    "VLLM_CONFIGURE_LOGGING":
    lambda: int(os.getenv("VLLM_CONFIGURE_LOGGING", "1")),
    "VLLM_LOGGING_CONFIG_PATH":
    lambda: os.getenv("VLLM_LOGGING_CONFIG_PATH"),

    # this is used for configuring the default logging level
    "VLLM_LOGGING_LEVEL":
    lambda: os.getenv("VLLM_LOGGING_LEVEL", "INFO").upper(),

    # if set, VLLM_LOGGING_PREFIX will be prepended to all log messages
    "VLLM_LOGGING_PREFIX":
    lambda: os.getenv("VLLM_LOGGING_PREFIX", ""),

    # if set, vllm will call logits processors in a thread pool with this many
    # threads. This is useful when using custom logits processors that either
    # (a) launch additional CUDA kernels or (b) do significant CPU-bound work
    # while not holding the python GIL, or both.
    "VLLM_LOGITS_PROCESSOR_THREADS":
    lambda: int(os.getenv("VLLM_LOGITS_PROCESSOR_THREADS", "0"))
    if "VLLM_LOGITS_PROCESSOR_THREADS" in os.environ else None,

    # Trace function calls
    # If set to 1, vllm will trace function calls
    # Useful for debugging
    "VLLM_TRACE_FUNCTION":
    lambda: int(os.getenv("VLLM_TRACE_FUNCTION", "0")),

    # Backend for attention computation
    # Available options:
    # - "TORCH_SDPA": use torch.nn.MultiheadAttention
    # - "FLASH_ATTN": use FlashAttention
    # - "XFORMERS": use XFormers
    # - "ROCM_FLASH": use ROCmFlashAttention
    # - "FLASHINFER": use flashinfer
    # - "FLASHMLA": use FlashMLA
    "VLLM_ATTENTION_BACKEND":
    lambda: os.getenv("VLLM_ATTENTION_BACKEND", None),

    # If set, vllm will use flashinfer sampler
    "VLLM_USE_FLASHINFER_SAMPLER":
    lambda: bool(int(os.environ["VLLM_USE_FLASHINFER_SAMPLER"]))
    if "VLLM_USE_FLASHINFER_SAMPLER" in os.environ else None,

    # If set, vllm will force flashinfer to use tensor cores;
    # otherwise will use heuristic based on model architecture.
    "VLLM_FLASHINFER_FORCE_TENSOR_CORES":
    lambda: bool(int(os.getenv("VLLM_FLASHINFER_FORCE_TENSOR_CORES", "0"))),

    # Pipeline stage partition strategy
    "VLLM_PP_LAYER_PARTITION":
    lambda: os.getenv("VLLM_PP_LAYER_PARTITION", None),

    # (CPU backend only) CPU key-value cache space.
    # default is 4 GiB
    "VLLM_CPU_KVCACHE_SPACE":
    lambda: int(os.getenv("VLLM_CPU_KVCACHE_SPACE", "0")),

    # (CPU backend only) CPU core ids bound by OpenMP threads, e.g., "0-31",
    # "0,1,2", "0-31,33". CPU cores of different ranks are separated by '|'.
    "VLLM_CPU_OMP_THREADS_BIND":
    lambda: os.getenv("VLLM_CPU_OMP_THREADS_BIND", "all"),

    # (CPU backend only) whether to use prepack for MoE layer. This will be
    # passed to ipex.llm.modules.GatedMLPMOE. On unsupported CPUs, you might
    # need to set this to "0" (False).
    "VLLM_CPU_MOE_PREPACK":
    lambda: bool(int(os.getenv("VLLM_CPU_MOE_PREPACK", "1"))),

    # If the env var is set, then all workers will execute as separate
    # processes from the engine, and we use the same mechanism to trigger
    # execution on all workers.
    # Run vLLM with VLLM_USE_RAY_SPMD_WORKER=1 to enable it.
    "VLLM_USE_RAY_SPMD_WORKER":
    lambda: bool(int(os.getenv("VLLM_USE_RAY_SPMD_WORKER", "0"))),

    # If the env var is set, it uses the Ray's Compiled Graph
    # (previously known as ADAG) API which optimizes the
    # control plane overhead.
    # Run vLLM with VLLM_USE_RAY_COMPILED_DAG=1 to enable it.
    "VLLM_USE_RAY_COMPILED_DAG":
    lambda: bool(int(os.getenv("VLLM_USE_RAY_COMPILED_DAG", "0"))),

    # If the env var is set, it uses NCCL for communication in
    # Ray's Compiled Graph. This flag is ignored if
    # VLLM_USE_RAY_COMPILED_DAG is not set.
    "VLLM_USE_RAY_COMPILED_DAG_NCCL_CHANNEL":
    lambda: bool(int(os.getenv("VLLM_USE_RAY_COMPILED_DAG_NCCL_CHANNEL", "1"))
                 ),

    # If the env var is set, it enables GPU communication overlap
    # (experimental feature) in Ray's Compiled Graph. This flag is ignored if
    # VLLM_USE_RAY_COMPILED_DAG is not set.
    "VLLM_USE_RAY_COMPILED_DAG_OVERLAP_COMM":
    lambda: bool(int(os.getenv("VLLM_USE_RAY_COMPILED_DAG_OVERLAP_COMM", "0"))
                 ),

    # Use dedicated multiprocess context for workers.
    # Both spawn and fork work
    "VLLM_WORKER_MULTIPROC_METHOD":
    lambda: os.getenv("VLLM_WORKER_MULTIPROC_METHOD", "fork"),

    # Path to the cache for storing downloaded assets
    "VLLM_ASSETS_CACHE":
    lambda: os.path.expanduser(
        os.getenv(
            "VLLM_ASSETS_CACHE",
            os.path.join(get_default_cache_root(), "vllm", "assets"),
        )),

    # Timeout for fetching images when serving multimodal models
    # Default is 5 seconds
    "VLLM_IMAGE_FETCH_TIMEOUT":
    lambda: int(os.getenv("VLLM_IMAGE_FETCH_TIMEOUT", "5")),

    # Timeout for fetching videos when serving multimodal models
    # Default is 30 seconds
    "VLLM_VIDEO_FETCH_TIMEOUT":
    lambda: int(os.getenv("VLLM_VIDEO_FETCH_TIMEOUT", "30")),

    # Timeout for fetching audio when serving multimodal models
    # Default is 10 seconds
    "VLLM_AUDIO_FETCH_TIMEOUT":
    lambda: int(os.getenv("VLLM_AUDIO_FETCH_TIMEOUT", "10")),

    # Cache size (in GiB) for multimodal input cache
    # Default is 4 GiB
    "VLLM_MM_INPUT_CACHE_GIB":
    lambda: int(os.getenv("VLLM_MM_INPUT_CACHE_GIB", "4")),

    # Path to the XLA persistent cache directory.
    # Only used for XLA devices such as TPUs.
    "VLLM_XLA_CACHE_PATH":
    lambda: os.path.expanduser(
        os.getenv(
            "VLLM_XLA_CACHE_PATH",
            os.path.join(get_default_cache_root(), "vllm", "xla_cache"),
        )),

    # If set, assert on XLA recompilation after each execution step.
    "VLLM_XLA_CHECK_RECOMPILATION":
    lambda: bool(int(os.getenv("VLLM_XLA_CHECK_RECOMPILATION", "0"))),
    "VLLM_FUSED_MOE_CHUNK_SIZE":
    lambda: int(os.getenv("VLLM_FUSED_MOE_CHUNK_SIZE", "65536")),

    # If set, vllm will skip the deprecation warnings.
    "VLLM_NO_DEPRECATION_WARNING":
    lambda: bool(int(os.getenv("VLLM_NO_DEPRECATION_WARNING", "0"))),

    # If set, the OpenAI API server will stay alive even after the underlying
    # AsyncLLMEngine errors and stops serving requests
    "VLLM_KEEP_ALIVE_ON_ENGINE_DEATH":
    lambda: bool(os.getenv("VLLM_KEEP_ALIVE_ON_ENGINE_DEATH", 0)),

    # If the env var VLLM_ALLOW_LONG_MAX_MODEL_LEN is set, it allows
    # the user to specify a max sequence length greater than
    # the max length derived from the model's config.json.
    # To enable this, set VLLM_ALLOW_LONG_MAX_MODEL_LEN=1.
    "VLLM_ALLOW_LONG_MAX_MODEL_LEN":
    lambda:
    (os.environ.get("VLLM_ALLOW_LONG_MAX_MODEL_LEN", "0").strip().lower() in
     ("1", "true")),

    # If set, forces FP8 Marlin to be used for FP8 quantization regardless
    # of the hardware support for FP8 compute.
    "VLLM_TEST_FORCE_FP8_MARLIN":
    lambda:
    (os.environ.get("VLLM_TEST_FORCE_FP8_MARLIN", "0").strip().lower() in
     ("1", "true")),
    "VLLM_TEST_FORCE_LOAD_FORMAT":
    lambda: os.getenv("VLLM_TEST_FORCE_LOAD_FORMAT", "dummy"),

    # Time in ms for the zmq client to wait for a response from the backend
    # server for simple data operations
    "VLLM_RPC_TIMEOUT":
    lambda: int(os.getenv("VLLM_RPC_TIMEOUT", "10000")),

    # a list of plugin names to load, separated by commas.
    # if this is not set, it means all plugins will be loaded
    # if this is set to an empty string, no plugins will be loaded
    "VLLM_PLUGINS":
    lambda: None if "VLLM_PLUGINS" not in os.environ else os.environ[
        "VLLM_PLUGINS"].split(","),

    # Enables torch profiler if set. Path to the directory where torch profiler
    # traces are saved. Note that it must be an absolute path.
    "VLLM_TORCH_PROFILER_DIR":
    lambda: (None if os.getenv("VLLM_TORCH_PROFILER_DIR", None) is None else os
             .path.expanduser(os.getenv("VLLM_TORCH_PROFILER_DIR", "."))),

    # Enables rpd profiler if set. Path to the directory where torch profiler
    # traces are saved. Note that it must be an absolute path.
    "VLLM_RPD_PROFILER_DIR":
    lambda: (None if os.getenv("VLLM_RPD_PROFILER_DIR", None) is None else os.
             path.expanduser(os.getenv("VLLM_RPD_PROFILER_DIR", "."))),

    # If set, vLLM will use Triton implementations of AWQ.
    "VLLM_USE_TRITON_AWQ":
    lambda: bool(int(os.getenv("VLLM_USE_TRITON_AWQ", "0"))),

    # If set, allow loading or unloading lora adapters in runtime,
    "VLLM_ALLOW_RUNTIME_LORA_UPDATING":
    lambda:
    (os.environ.get("VLLM_ALLOW_RUNTIME_LORA_UPDATING", "0").strip().lower() in
     ("1", "true")),

    # By default, vLLM will check the peer-to-peer capability itself,
    # in case of broken drivers. See https://github.com/vllm-project/vllm/blob/a9b15c606fea67a072416ea0ea115261a2756058/vllm/distributed/device_communicators/custom_all_reduce_utils.py#L101-L108 for details. # noqa
    # If this env var is set to 1, vLLM will skip the peer-to-peer check,
    # and trust the driver's peer-to-peer capability report.
    "VLLM_SKIP_P2P_CHECK":
    lambda: os.getenv("VLLM_SKIP_P2P_CHECK", "0") == "1",

    # List of quantization kernels that should be disabled, used for testing
    # and performance comparisons. Currently only affects MPLinearKernel
    # selection
    # (kernels: MacheteLinearKernel, MarlinLinearKernel, ExllamaLinearKernel)
    "VLLM_DISABLED_KERNELS":
    lambda: [] if "VLLM_DISABLED_KERNELS" not in os.environ else os.environ[
        "VLLM_DISABLED_KERNELS"].split(","),

    # If set, use the V1 code path.
    "VLLM_USE_V1":
    lambda: bool(int(os.getenv("VLLM_USE_V1", "1"))),

    # Disable aiter ops unless specifically enabled.
    # Acts as a parent switch to enable the rest of the other operations.
    "VLLM_ROCM_USE_AITER":
    lambda: (os.getenv("VLLM_ROCM_USE_AITER", "False").lower() in
             ("true", "1")),

    # Whether to use aiter moe ops.
    # By default is enabled.
    "VLLM_ROCM_USE_AITER_MOE":
    lambda: (os.getenv("VLLM_ROCM_USE_AITER_MOE", "True").lower() in
             ("true", "1")),

    # Whether to use aiter block scaled moe kernel.
    # By default this is disabled.
    "VLLM_ROCM_USE_AITER_FP8_BLOCK_SCALED_MOE":
    lambda:
    (os.getenv("VLLM_ROCM_USE_AITER_FP8_BLOCK_SCALED_MOE", "false").lower() in
     ("true", "1")),

    # use aiter rms norm op if aiter ops are enabled.
    "VLLM_ROCM_USE_AITER_RMSNORM":
    lambda: (os.getenv("VLLM_ROCM_USE_AITER_RMSNORM", "True").lower() in
             ("true", "1")),

    # Pad the fp8 weights to 256 bytes for ROCm
    "VLLM_ROCM_FP8_PADDING":
    lambda: bool(int(os.getenv("VLLM_ROCM_FP8_PADDING", "1"))),

<<<<<<< HEAD
    # Pad the weight for moe kernel or not
    "VLLM_MOE_PADDING":
    lambda: bool(int(os.getenv("VLLM_MOE_PADDING", "0"))),

    # Divisor for dynamic query scale factor calculation for FP8 attention
=======
    # Pad the weights for the moe kernel
    "VLLM_ROCM_MOE_PADDING":
    lambda: bool(int(os.getenv("VLLM_ROCM_MOE_PADDING", "1"))),

    # Divisor for dynamic query scale factor calculation for FP8 KV Cache
>>>>>>> e64afa45
    "Q_SCALE_CONSTANT":
    lambda: int(os.getenv("Q_SCALE_CONSTANT", "20")),

    # Divisor for dynamic key scale factor calculation
    # for FP8 KV Cache and attention
    "K_SCALE_CONSTANT":
    lambda: int(os.getenv("K_SCALE_CONSTANT", "20")),

    # Divisor for dynamic value scale factor calculation
    # for FP8 KV Cache and attention
    "V_SCALE_CONSTANT":
    lambda: int(os.getenv("V_SCALE_CONSTANT", "10")),
    # If set, enable multiprocessing in LLM for the V1 code path.
    "VLLM_ENABLE_V1_MULTIPROCESSING":
    lambda: bool(int(os.getenv("VLLM_ENABLE_V1_MULTIPROCESSING", "1"))),
    "VLLM_LOG_BATCHSIZE_INTERVAL":
    lambda: float(os.getenv("VLLM_LOG_BATCHSIZE_INTERVAL", "-1")),
    "VLLM_DISABLE_COMPILE_CACHE":
    lambda: bool(int(os.getenv("VLLM_DISABLE_COMPILE_CACHE", "0"))),

    # If set, vllm will run in development mode, which will enable
    # some additional endpoints for developing and debugging,
    # e.g. `/reset_prefix_cache`
    "VLLM_SERVER_DEV_MODE":
    lambda: bool(int(os.getenv("VLLM_SERVER_DEV_MODE", "0"))),

    # Controls the maximum number of requests to handle in a
    # single asyncio task when processing per-token outputs in the
    # V1 AsyncLLM interface. It is applicable when handling a high
    # concurrency of streaming requests.
    # Setting this too high can result in a higher variance of
    # inter-message latencies. Setting it too low can negatively impact
    # TTFT and overall throughput.
    "VLLM_V1_OUTPUT_PROC_CHUNK_SIZE":
    lambda: int(os.getenv("VLLM_V1_OUTPUT_PROC_CHUNK_SIZE", "128")),

    # If set, vLLM will disable the MLA attention optimizations.
    "VLLM_MLA_DISABLE":
    lambda: bool(int(os.getenv("VLLM_MLA_DISABLE", "0"))),

    # If set, vLLM will use the Triton implementation of moe_align_block_size,
    # i.e. moe_align_block_size_triton in fused_moe.py.
    "VLLM_ENABLE_MOE_ALIGN_BLOCK_SIZE_TRITON":
    lambda: bool(int(os.getenv("VLLM_ENABLE_MOE_ALIGN_BLOCK_SIZE_TRITON", "0"))
                 ),

    # Number of GPUs per worker in Ray, if it is set to be a fraction,
    # it allows ray to schedule multiple actors on a single GPU,
    # so that users can colocate other actors on the same GPUs as vLLM.
    "VLLM_RAY_PER_WORKER_GPUS":
    lambda: float(os.getenv("VLLM_RAY_PER_WORKER_GPUS", "1.0")),

    # Bundle indices for Ray, if it is set, it can control precisely
    # which indices are used for the Ray bundle, for every worker.
    # Format: comma-separated list of integers, e.g. "0,1,2,3"
    "VLLM_RAY_BUNDLE_INDICES":
    lambda: os.getenv("VLLM_RAY_BUNDLE_INDICES", ""),

    # In some system, find_loaded_library() may not work. So we allow users to
    # specify the path through environment variable VLLM_CUDART_SO_PATH.
    "VLLM_CUDART_SO_PATH":
    lambda: os.getenv("VLLM_CUDART_SO_PATH", None),

    # Contiguous cache fetching to avoid using costly gather operation on
    # Gaudi3. This is only applicable to HPU contiguous cache. If set to true,
    # contiguous cache fetch will be used.
    "VLLM_USE_HPU_CONTIGUOUS_CACHE_FETCH":
    lambda: os.environ.get("VLLM_CONTIGUOUS_PA", "true").lower() in
    ("1", "true"),

    # Rank of the process in the data parallel setting
    "VLLM_DP_RANK":
    lambda: int(os.getenv("VLLM_DP_RANK", "0")),

    # World size of the data parallel setting
    "VLLM_DP_SIZE":
    lambda: int(os.getenv("VLLM_DP_SIZE", "1")),

    # IP address of the master node in the data parallel setting
    "VLLM_DP_MASTER_IP":
    lambda: os.getenv("VLLM_DP_MASTER_IP", "127.0.0.1"),

    # Port of the master node in the data parallel setting
    "VLLM_DP_MASTER_PORT":
    lambda: int(os.getenv("VLLM_DP_MASTER_PORT", "0")),

    # Whether to use S3 path for model loading in CI via RunAI Streamer
    "VLLM_CI_USE_S3":
    lambda: os.environ.get("VLLM_CI_USE_S3", "0") == "1",

    # Whether to use atomicAdd reduce in gptq/awq marlin kernel.
    "VLLM_MARLIN_USE_ATOMIC_ADD":
    lambda: os.environ.get("VLLM_MARLIN_USE_ATOMIC_ADD", "0") == "1",

    # Whether to turn on the outlines cache for V0
    # This cache is unbounded and on disk, so it's not safe to use in
    # an environment with potentially malicious users.
    "VLLM_V0_USE_OUTLINES_CACHE":
    lambda: os.environ.get("VLLM_V0_USE_OUTLINES_CACHE", "0") == "1",

    # If set, disables TPU-specific optimization for top-k & top-p sampling
    "VLLM_TPU_DISABLE_TOPK_TOPP_OPTIMIZATION":
    lambda: bool(int(os.environ["VLLM_TPU_DISABLE_TOPK_TOPP_OPTIMIZATION"]))
    if "VLLM_TPU_DISABLE_TOPK_TOPP_OPTIMIZATION" in os.environ else None,

    # Gap between padding buckets for the forward pass. So we have
    # 8, we will run forward pass with [16, 24, 32, ...].
    "VLLM_TPU_BUCKET_PADDING_GAP":
    lambda: int(os.environ["VLLM_TPU_BUCKET_PADDING_GAP"])
    if "VLLM_TPU_BUCKET_PADDING_GAP" in os.environ else 64,
}

# end-env-vars-definition


def __getattr__(name: str):
    # lazy evaluation of environment variables
    if name in environment_variables:
        return environment_variables[name]()
    raise AttributeError(f"module {__name__!r} has no attribute {name!r}")


def __dir__():
    return list(environment_variables.keys())


def is_set(name: str):
    """Check if an environment variable is explicitly set."""
    if name in environment_variables:
        return name in os.environ
    raise AttributeError(f"module {__name__!r} has no attribute {name!r}")


def set_vllm_use_v1(use_v1: bool):
    if is_set("VLLM_USE_V1"):
        raise ValueError(
            "Should not call set_vllm_use_v1() if VLLM_USE_V1 is set "
            "explicitly by the user. Please raise this as a Github "
            "Issue and explicitly set VLLM_USE_V1=0 or 1.")
    os.environ["VLLM_USE_V1"] = "1" if use_v1 else "0"


def compute_hash() -> str:
    """
    WARNING: Whenever a new key is added to this environment
    variables, ensure that it is included in the factors list if
    it affects the computation graph. For example, different values
    of VLLM_PP_LAYER_PARTITION will generate different computation
    graphs, so it is included in the factors list. The env vars that 
    affect the choice of different kernels or attention backends should
    also be included in the factors list.
    """
    factors: list[Any] = []

    # summarize environment variables
    def factorize(name: str):
        if __getattr__(name):
            factors.append(__getattr__(name))
        else:
            factors.append("None")

    # The values of envs may affects the computation graph.
    # TODO(DefTruth): hash all environment variables?
    # for key in environment_variables:
    #     factorize(key)
    environment_variables_to_hash = [
        "VLLM_PP_LAYER_PARTITION",
        "VLLM_MLA_DISABLE",
        "VLLM_USE_TRITON_FLASH_ATTN",
        "VLLM_USE_TRITON_AWQ",
        "VLLM_DP_RANK",
        "VLLM_DP_SIZE",
    ]
    for key in environment_variables_to_hash:
        if key in environment_variables:
            factorize(key)

    hash_str = hashlib.md5(str(factors).encode()).hexdigest()

    return hash_str<|MERGE_RESOLUTION|>--- conflicted
+++ resolved
@@ -80,7 +80,6 @@
     VLLM_SKIP_P2P_CHECK: bool = False
     VLLM_DISABLED_KERNELS: list[str] = []
     VLLM_USE_V1: bool = False
-    VLLM_MOE_PADDING: bool = False
     VLLM_ROCM_USE_AITER: bool = False
     VLLM_ROCM_USE_AITER_MOE: bool = True
     VLLM_ROCM_USE_AITER_FP8_BLOCK_SCALED_MOE: bool = False
@@ -588,19 +587,11 @@
     "VLLM_ROCM_FP8_PADDING":
     lambda: bool(int(os.getenv("VLLM_ROCM_FP8_PADDING", "1"))),
 
-<<<<<<< HEAD
-    # Pad the weight for moe kernel or not
-    "VLLM_MOE_PADDING":
-    lambda: bool(int(os.getenv("VLLM_MOE_PADDING", "0"))),
-
-    # Divisor for dynamic query scale factor calculation for FP8 attention
-=======
     # Pad the weights for the moe kernel
     "VLLM_ROCM_MOE_PADDING":
     lambda: bool(int(os.getenv("VLLM_ROCM_MOE_PADDING", "1"))),
 
-    # Divisor for dynamic query scale factor calculation for FP8 KV Cache
->>>>>>> e64afa45
+    # Divisor for dynamic query scale factor calculation for FP8 attention
     "Q_SCALE_CONSTANT":
     lambda: int(os.getenv("Q_SCALE_CONSTANT", "20")),
 
