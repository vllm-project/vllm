# SPDX-License-Identifier: Apache-2.0
# SPDX-FileCopyrightText: Copyright contributors to the vLLM project

import hashlib
import os
import sys
import tempfile
from typing import TYPE_CHECKING, Any, Callable, Optional

if TYPE_CHECKING:
    VLLM_HOST_IP: str = ""
    VLLM_PORT: Optional[int] = None
    VLLM_RPC_BASE_PATH: str = tempfile.gettempdir()
    VLLM_USE_MODELSCOPE: bool = False
    VLLM_RINGBUFFER_WARNING_INTERVAL: int = 60
    VLLM_NCCL_SO_PATH: Optional[str] = None
    LD_LIBRARY_PATH: Optional[str] = None
    VLLM_USE_TRITON_FLASH_ATTN: bool = True
    VLLM_V1_USE_PREFILL_DECODE_ATTENTION: bool = False
    VLLM_USE_AITER_UNIFIED_ATTENTION: bool = False
    VLLM_FLASH_ATTN_VERSION: Optional[int] = None
    LOCAL_RANK: int = 0
    CUDA_VISIBLE_DEVICES: Optional[str] = None
    VLLM_ENGINE_ITERATION_TIMEOUT_S: int = 60
    VLLM_API_KEY: Optional[str] = None
    S3_ACCESS_KEY_ID: Optional[str] = None
    S3_SECRET_ACCESS_KEY: Optional[str] = None
    S3_ENDPOINT_URL: Optional[str] = None
    VLLM_MODEL_REDIRECT_PATH: Optional[str] = None
    VLLM_CACHE_ROOT: str = os.path.expanduser("~/.cache/vllm")
    VLLM_CONFIG_ROOT: str = os.path.expanduser("~/.config/vllm")
    VLLM_USAGE_STATS_SERVER: str = "https://stats.vllm.ai"
    VLLM_NO_USAGE_STATS: bool = False
    VLLM_DO_NOT_TRACK: bool = False
    VLLM_USAGE_SOURCE: str = ""
    VLLM_CONFIGURE_LOGGING: int = 1
    VLLM_LOGGING_LEVEL: str = "INFO"
    VLLM_LOGGING_PREFIX: str = ""
    VLLM_LOGGING_CONFIG_PATH: Optional[str] = None
    VLLM_LOGITS_PROCESSOR_THREADS: Optional[int] = None
    VLLM_TRACE_FUNCTION: int = 0
    VLLM_ATTENTION_BACKEND: Optional[str] = None
    VLLM_USE_FLASHINFER_SAMPLER: Optional[bool] = None
    VLLM_FLASHINFER_FORCE_TENSOR_CORES: bool = False
    VLLM_PP_LAYER_PARTITION: Optional[str] = None
    VLLM_CPU_KVCACHE_SPACE: Optional[int] = 0
    VLLM_CPU_OMP_THREADS_BIND: str = ""
    VLLM_CPU_NUM_OF_RESERVED_CPU: Optional[int] = None
    VLLM_CPU_MOE_PREPACK: bool = True
    VLLM_CPU_SGL_KERNEL: bool = False
    VLLM_XLA_CACHE_PATH: str = os.path.join(VLLM_CACHE_ROOT, "xla_cache")
    VLLM_XLA_CHECK_RECOMPILATION: bool = False
    VLLM_FUSED_MOE_CHUNK_SIZE: int = 64 * 1024
    VLLM_ENABLE_FUSED_MOE_ACTIVATION_CHUNKING: bool = True
    VLLM_USE_RAY_SPMD_WORKER: bool = False
    VLLM_USE_RAY_COMPILED_DAG: bool = False
    VLLM_USE_RAY_COMPILED_DAG_CHANNEL_TYPE: str = "auto"
    VLLM_USE_RAY_COMPILED_DAG_OVERLAP_COMM: bool = False
    VLLM_USE_RAY_WRAPPED_PP_COMM: bool = True
    VLLM_XLA_USE_SPMD: bool = False
    VLLM_WORKER_MULTIPROC_METHOD: str = "fork"
    VLLM_ASSETS_CACHE: str = os.path.join(VLLM_CACHE_ROOT, "assets")
    VLLM_IMAGE_FETCH_TIMEOUT: int = 5
    VLLM_VIDEO_FETCH_TIMEOUT: int = 30
    VLLM_AUDIO_FETCH_TIMEOUT: int = 10
    VLLM_MEDIA_LOADING_THREAD_COUNT: int = 8
    VLLM_MAX_AUDIO_CLIP_FILESIZE_MB: int = 25
    VLLM_VIDEO_LOADER_BACKEND: str = "opencv"
    VLLM_MM_INPUT_CACHE_GIB: int = 4
    VLLM_TARGET_DEVICE: str = "cuda"
    MAX_JOBS: Optional[str] = None
    NVCC_THREADS: Optional[str] = None
    VLLM_USE_PRECOMPILED: bool = False
    VLLM_DOCKER_BUILD_CONTEXT: bool = False
    VLLM_TEST_USE_PRECOMPILED_NIGHTLY_WHEEL: bool = False
    VLLM_KEEP_ALIVE_ON_ENGINE_DEATH: bool = False
    CMAKE_BUILD_TYPE: Optional[str] = None
    VERBOSE: bool = False
    VLLM_ALLOW_LONG_MAX_MODEL_LEN: bool = False
    VLLM_RPC_TIMEOUT: int = 10000  # ms
    VLLM_HTTP_TIMEOUT_KEEP_ALIVE: int = 5  # seconds
    VLLM_PLUGINS: Optional[list[str]] = None
    VLLM_LORA_RESOLVER_CACHE_DIR: Optional[str] = None
    VLLM_TORCH_PROFILER_DIR: Optional[str] = None
    VLLM_TORCH_PROFILER_RECORD_SHAPES: bool = False
    VLLM_TORCH_PROFILER_WITH_PROFILE_MEMORY: bool = False
    VLLM_TORCH_PROFILER_WITH_STACK: bool = True
    VLLM_TORCH_PROFILER_WITH_FLOPS: bool = False
    VLLM_USE_TRITON_AWQ: bool = False
    VLLM_ALLOW_RUNTIME_LORA_UPDATING: bool = False
    VLLM_SKIP_P2P_CHECK: bool = False
    VLLM_DISABLED_KERNELS: list[str] = []
    VLLM_USE_V1: bool = True
    VLLM_ROCM_USE_AITER: bool = False
    VLLM_ROCM_USE_AITER_PAGED_ATTN: bool = False
    VLLM_ROCM_USE_AITER_LINEAR: bool = True
    VLLM_ROCM_USE_AITER_MOE: bool = True
    VLLM_ROCM_USE_AITER_RMSNORM: bool = True
    VLLM_ROCM_USE_AITER_MLA: bool = True
    VLLM_ROCM_USE_AITER_MHA: bool = True
    VLLM_ROCM_USE_SKINNY_GEMM: bool = True
    VLLM_ROCM_FP8_PADDING: bool = True
    VLLM_ROCM_MOE_PADDING: bool = True
    VLLM_ROCM_CUSTOM_PAGED_ATTN: bool = True
    VLLM_ENABLE_V1_MULTIPROCESSING: bool = True
    VLLM_LOG_BATCHSIZE_INTERVAL: float = -1
    VLLM_DISABLE_COMPILE_CACHE: bool = False
    Q_SCALE_CONSTANT: int = 200
    K_SCALE_CONSTANT: int = 200
    V_SCALE_CONSTANT: int = 100
    VLLM_SERVER_DEV_MODE: bool = False
    VLLM_V1_OUTPUT_PROC_CHUNK_SIZE: int = 128
    VLLM_MLA_DISABLE: bool = False
    VLLM_RAY_PER_WORKER_GPUS: float = 1.0
    VLLM_RAY_BUNDLE_INDICES: str = ""
    VLLM_CUDART_SO_PATH: Optional[str] = None
    VLLM_DP_RANK: int = 0
    VLLM_DP_RANK_LOCAL: int = -1
    VLLM_DP_SIZE: int = 1
    VLLM_DP_MASTER_IP: str = ""
    VLLM_DP_MASTER_PORT: int = 0
    VLLM_MOE_DP_CHUNK_SIZE: int = 256
    VLLM_RANDOMIZE_DP_DUMMY_INPUTS: bool = False
    VLLM_MARLIN_USE_ATOMIC_ADD: bool = False
    VLLM_MXFP4_USE_MARLIN: Optional[bool] = None
    VLLM_V0_USE_OUTLINES_CACHE: bool = False
    VLLM_V1_USE_OUTLINES_CACHE: bool = False
    VLLM_TPU_BUCKET_PADDING_GAP: int = 0
    VLLM_TPU_MOST_MODEL_LEN: Optional[int] = None
    VLLM_TPU_USING_PATHWAYS: bool = False
    VLLM_USE_DEEP_GEMM: bool = False
    VLLM_USE_DEEP_GEMM_E8M0: bool = True
    VLLM_SKIP_DEEP_GEMM_WARMUP: bool = False
    VLLM_USE_FLASHINFER_MOE_FP8: bool = False
    VLLM_USE_FLASHINFER_MOE_FP4: bool = False
    VLLM_FLASHINFER_MOE_BACKEND: str = "throughput"
    VLLM_XGRAMMAR_CACHE_MB: int = 0
    VLLM_MSGPACK_ZERO_COPY_THRESHOLD: int = 256
    VLLM_ALLOW_INSECURE_SERIALIZATION: bool = False
    VLLM_NIXL_SIDE_CHANNEL_HOST: str = "localhost"
    VLLM_NIXL_SIDE_CHANNEL_PORT: int = 5557
    VLLM_ALL2ALL_BACKEND: str = "naive"
    VLLM_MAX_TOKENS_PER_EXPERT_FP4_MOE: int = 163840
    VLLM_TOOL_PARSE_REGEX_TIMEOUT_SECONDS: int = 1
    VLLM_SLEEP_WHEN_IDLE: bool = False
    VLLM_MQ_MAX_CHUNK_BYTES_MB: int = 16
    VLLM_EXECUTE_MODEL_TIMEOUT_SECONDS: int = 300
    VLLM_KV_CACHE_LAYOUT: Optional[str] = None
    VLLM_COMPUTE_NANS_IN_LOGITS: bool = False
    VLLM_USE_NVFP4_CT_EMULATIONS: bool = False
    VLLM_ROCM_QUICK_REDUCE_QUANTIZATION: str = "NONE"
    VLLM_ROCM_QUICK_REDUCE_CAST_BF16_TO_FP16: bool = True
    VLLM_ROCM_QUICK_REDUCE_MAX_SIZE_BYTES_MB: Optional[int] = None
    VLLM_NIXL_ABORT_REQUEST_TIMEOUT: int = 120
    VLLM_USE_CUDNN_PREFILL: bool = False
    VLLM_ENABLE_CUDAGRAPH_GC: bool = False
    VLLM_LOOPBACK_IP: str = ""
    VLLM_ALLOW_CHUNKED_LOCAL_ATTN_WITH_HYBRID_KV_CACHE: bool = False
    VLLM_ENABLE_RESPONSES_API_STORE: bool = False
    VLLM_USE_TRTLLM_ATTENTION: Optional[str] = None
    VLLM_USE_FLASHINFER_MOE_MXFP4_MXFP8: bool = False
    VLLM_USE_FLASHINFER_MOE_MXFP4_BF16: bool = False
    VLLM_TUNED_CONFIG_FOLDER: Optional[str] = None


def get_default_cache_root():
    return os.getenv(
        "XDG_CACHE_HOME",
        os.path.join(os.path.expanduser("~"), ".cache"),
    )


def get_default_config_root():
    return os.getenv(
        "XDG_CONFIG_HOME",
        os.path.join(os.path.expanduser("~"), ".config"),
    )


def maybe_convert_int(value: Optional[str]) -> Optional[int]:
    if value is None:
        return None
    return int(value)


def maybe_convert_bool(value: Optional[str]) -> Optional[bool]:
    if value is None:
        return None
    return bool(int(value))


def get_vllm_port() -> Optional[int]:
    """Get the port from VLLM_PORT environment variable.

    Returns:
        The port number as an integer if VLLM_PORT is set, None otherwise.

    Raises:
        ValueError: If VLLM_PORT is a URI, suggest k8s service discovery issue.
    """
    if 'VLLM_PORT' not in os.environ:
        return None

    port = os.getenv('VLLM_PORT', '0')

    try:
        return int(port)
    except ValueError as err:
        from urllib.parse import urlparse
        parsed = urlparse(port)
        if parsed.scheme:
            raise ValueError(
                f"VLLM_PORT '{port}' appears to be a URI. "
                "This may be caused by a Kubernetes service discovery issue,"
                "check the warning in: https://docs.vllm.ai/en/stable/serving/env_vars.html"
            ) from None
        raise ValueError(
            f"VLLM_PORT '{port}' must be a valid integer") from err


# The begin-* and end* here are used by the documentation generator
# to extract the used env vars.

# --8<-- [start:env-vars-definition]

environment_variables: dict[str, Callable[[], Any]] = {

    # ================== Installation Time Env Vars ==================

    # Target device of vLLM, supporting [cuda (by default),
    # rocm, neuron, cpu]
    "VLLM_TARGET_DEVICE":
    lambda: os.getenv("VLLM_TARGET_DEVICE", "cuda").lower(),

    # Maximum number of compilation jobs to run in parallel.
    # By default this is the number of CPUs
    "MAX_JOBS":
    lambda: os.getenv("MAX_JOBS", None),

    # Number of threads to use for nvcc
    # By default this is 1.
    # If set, `MAX_JOBS` will be reduced to avoid oversubscribing the CPU.
    "NVCC_THREADS":
    lambda: os.getenv("NVCC_THREADS", None),

    # If set, vllm will use precompiled binaries (*.so)
    "VLLM_USE_PRECOMPILED":
    lambda: os.environ.get("VLLM_USE_PRECOMPILED", "").strip().lower() in
    ("1", "true") or bool(os.environ.get("VLLM_PRECOMPILED_WHEEL_LOCATION")),

    # Used to mark that setup.py is running in a Docker build context,
    # in order to force the use of precompiled binaries.
    "VLLM_DOCKER_BUILD_CONTEXT":
    lambda: os.environ.get("VLLM_DOCKER_BUILD_CONTEXT", "").strip().lower() in
    ("1", "true"),

    # Whether to force using nightly wheel in python build.
    # This is used for testing the nightly wheel in python build.
    "VLLM_TEST_USE_PRECOMPILED_NIGHTLY_WHEEL":
    lambda: bool(int(os.getenv("VLLM_TEST_USE_PRECOMPILED_NIGHTLY_WHEEL", "0"))
                 ),

    # CMake build type
    # If not set, defaults to "Debug" or "RelWithDebInfo"
    # Available options: "Debug", "Release", "RelWithDebInfo"
    "CMAKE_BUILD_TYPE":
    lambda: os.getenv("CMAKE_BUILD_TYPE"),

    # If set, vllm will print verbose logs during installation
    "VERBOSE":
    lambda: bool(int(os.getenv('VERBOSE', '0'))),

    # Root directory for vLLM configuration files
    # Defaults to `~/.config/vllm` unless `XDG_CONFIG_HOME` is set
    # Note that this not only affects how vllm finds its configuration files
    # during runtime, but also affects how vllm installs its configuration
    # files during **installation**.
    "VLLM_CONFIG_ROOT":
    lambda: os.path.expanduser(
        os.getenv(
            "VLLM_CONFIG_ROOT",
            os.path.join(get_default_config_root(), "vllm"),
        )),

    # ================== Runtime Env Vars ==================

    # Root directory for vLLM cache files
    # Defaults to `~/.cache/vllm` unless `XDG_CACHE_HOME` is set
    "VLLM_CACHE_ROOT":
    lambda: os.path.expanduser(
        os.getenv(
            "VLLM_CACHE_ROOT",
            os.path.join(get_default_cache_root(), "vllm"),
        )),

    # used in distributed environment to determine the ip address
    # of the current node, when the node has multiple network interfaces.
    # If you are using multi-node inference, you should set this differently
    # on each node.
    'VLLM_HOST_IP':
    lambda: os.getenv('VLLM_HOST_IP', ""),

    # used in distributed environment to manually set the communication port
    # Note: if VLLM_PORT is set, and some code asks for multiple ports, the
    # VLLM_PORT will be used as the first port, and the rest will be generated
    # by incrementing the VLLM_PORT value.
    'VLLM_PORT':
    get_vllm_port,

    # path used for ipc when the frontend api server is running in
    # multi-processing mode to communicate with the backend engine process.
    'VLLM_RPC_BASE_PATH':
    lambda: os.getenv('VLLM_RPC_BASE_PATH', tempfile.gettempdir()),

    # If true, will load models from ModelScope instead of Hugging Face Hub.
    # note that the value is true or false, not numbers
    "VLLM_USE_MODELSCOPE":
    lambda: os.environ.get("VLLM_USE_MODELSCOPE", "False").lower() == "true",

    # Interval in seconds to log a warning message when the ring buffer is full
    "VLLM_RINGBUFFER_WARNING_INTERVAL":
    lambda: int(os.environ.get("VLLM_RINGBUFFER_WARNING_INTERVAL", "60")),

    # path to cudatoolkit home directory, under which should be bin, include,
    # and lib directories.
    "CUDA_HOME":
    lambda: os.environ.get("CUDA_HOME", None),

    # Path to the NCCL library file. It is needed because nccl>=2.19 brought
    # by PyTorch contains a bug: https://github.com/NVIDIA/nccl/issues/1234
    "VLLM_NCCL_SO_PATH":
    lambda: os.environ.get("VLLM_NCCL_SO_PATH", None),

    # when `VLLM_NCCL_SO_PATH` is not set, vllm will try to find the nccl
    # library file in the locations specified by `LD_LIBRARY_PATH`
    "LD_LIBRARY_PATH":
    lambda: os.environ.get("LD_LIBRARY_PATH", None),

    # flag to control if vllm should use triton flash attention
    "VLLM_USE_TRITON_FLASH_ATTN":
    lambda: (os.environ.get("VLLM_USE_TRITON_FLASH_ATTN", "True").lower() in
             ("true", "1")),

    # Use separate prefill and decode kernels for V1 attention instead of
    # the unified triton kernel.
    "VLLM_V1_USE_PREFILL_DECODE_ATTENTION":
    lambda:
    (os.getenv("VLLM_V1_USE_PREFILL_DECODE_ATTENTION", "False").lower() in
     ("true", "1")),

    # Use AITER triton unified attention for V1 attention
    "VLLM_USE_AITER_UNIFIED_ATTENTION":
    lambda:
    (os.getenv("VLLM_USE_AITER_UNIFIED_ATTENTION", "False").lower() in
     ("true", "1")),

    # Force vllm to use a specific flash-attention version (2 or 3), only valid
    # when using the flash-attention backend.
    "VLLM_FLASH_ATTN_VERSION":
    lambda: maybe_convert_int(os.environ.get("VLLM_FLASH_ATTN_VERSION", None)),

    # Internal flag to enable Dynamo fullgraph capture
    "VLLM_TEST_DYNAMO_FULLGRAPH_CAPTURE":
    lambda: bool(
        os.environ.get("VLLM_TEST_DYNAMO_FULLGRAPH_CAPTURE", "1") != "0"),

    # Feature flag to enable/disable Inductor standalone compile.
    # In torch <= 2.7 we ignore this flag; in torch >= 2.8 this is
    # enabled by default.
    "VLLM_USE_STANDALONE_COMPILE":
    lambda: os.environ.get("VLLM_USE_STANDALONE_COMPILE", "1") == "1",

    # local rank of the process in the distributed setting, used to determine
    # the GPU device id
    "LOCAL_RANK":
    lambda: int(os.environ.get("LOCAL_RANK", "0")),

    # used to control the visible devices in the distributed setting
    "CUDA_VISIBLE_DEVICES":
    lambda: os.environ.get("CUDA_VISIBLE_DEVICES", None),

    # timeout for each iteration in the engine
    "VLLM_ENGINE_ITERATION_TIMEOUT_S":
    lambda: int(os.environ.get("VLLM_ENGINE_ITERATION_TIMEOUT_S", "60")),

    # API key for vLLM API server
    "VLLM_API_KEY":
    lambda: os.environ.get("VLLM_API_KEY", None),

    # Whether to log responses from API Server for debugging
    "VLLM_DEBUG_LOG_API_SERVER_RESPONSE":
    lambda: os.environ.get("VLLM_DEBUG_LOG_API_SERVER_RESPONSE", "False"
                           ).lower() == "true",

    # S3 access information, used for tensorizer to load model from S3
    "S3_ACCESS_KEY_ID":
    lambda: os.environ.get("S3_ACCESS_KEY_ID", None),
    "S3_SECRET_ACCESS_KEY":
    lambda: os.environ.get("S3_SECRET_ACCESS_KEY", None),
    "S3_ENDPOINT_URL":
    lambda: os.environ.get("S3_ENDPOINT_URL", None),

    # Usage stats collection
    "VLLM_USAGE_STATS_SERVER":
    lambda: os.environ.get("VLLM_USAGE_STATS_SERVER", "https://stats.vllm.ai"),
    "VLLM_NO_USAGE_STATS":
    lambda: os.environ.get("VLLM_NO_USAGE_STATS", "0") == "1",
    "VLLM_DO_NOT_TRACK":
    lambda: (os.environ.get("VLLM_DO_NOT_TRACK", None) or os.environ.get(
        "DO_NOT_TRACK", None) or "0") == "1",
    "VLLM_USAGE_SOURCE":
    lambda: os.environ.get("VLLM_USAGE_SOURCE", "production"),

    # Logging configuration
    # If set to 0, vllm will not configure logging
    # If set to 1, vllm will configure logging using the default configuration
    #    or the configuration file specified by VLLM_LOGGING_CONFIG_PATH
    "VLLM_CONFIGURE_LOGGING":
    lambda: int(os.getenv("VLLM_CONFIGURE_LOGGING", "1")),
    "VLLM_LOGGING_CONFIG_PATH":
    lambda: os.getenv("VLLM_LOGGING_CONFIG_PATH"),

    # this is used for configuring the default logging level
    "VLLM_LOGGING_LEVEL":
    lambda: os.getenv("VLLM_LOGGING_LEVEL", "INFO").upper(),

    # if set, VLLM_LOGGING_PREFIX will be prepended to all log messages
    "VLLM_LOGGING_PREFIX":
    lambda: os.getenv("VLLM_LOGGING_PREFIX", ""),

    # if set, vllm will call logits processors in a thread pool with this many
    # threads. This is useful when using custom logits processors that either
    # (a) launch additional CUDA kernels or (b) do significant CPU-bound work
    # while not holding the python GIL, or both.
    "VLLM_LOGITS_PROCESSOR_THREADS":
    lambda: int(os.getenv("VLLM_LOGITS_PROCESSOR_THREADS", "0"))
    if "VLLM_LOGITS_PROCESSOR_THREADS" in os.environ else None,

    # Trace function calls
    # If set to 1, vllm will trace function calls
    # Useful for debugging
    "VLLM_TRACE_FUNCTION":
    lambda: int(os.getenv("VLLM_TRACE_FUNCTION", "0")),

    # Backend for attention computation
    # Available options:
    # - "TORCH_SDPA": use torch.nn.MultiheadAttention
    # - "FLASH_ATTN": use FlashAttention
    # - "XFORMERS": use XFormers
    # - "ROCM_FLASH": use ROCmFlashAttention
    # - "FLASHINFER": use flashinfer
    # - "FLASHMLA": use FlashMLA
    "VLLM_ATTENTION_BACKEND":
    lambda: os.getenv("VLLM_ATTENTION_BACKEND", None),

    # If set, vllm will use flashinfer sampler
    "VLLM_USE_FLASHINFER_SAMPLER":
    lambda: bool(int(os.environ["VLLM_USE_FLASHINFER_SAMPLER"]))
    if "VLLM_USE_FLASHINFER_SAMPLER" in os.environ else None,

    # If set, vllm will force flashinfer to use tensor cores;
    # otherwise will use heuristic based on model architecture.
    "VLLM_FLASHINFER_FORCE_TENSOR_CORES":
    lambda: bool(int(os.getenv("VLLM_FLASHINFER_FORCE_TENSOR_CORES", "0"))),

    # Pipeline stage partition strategy
    "VLLM_PP_LAYER_PARTITION":
    lambda: os.getenv("VLLM_PP_LAYER_PARTITION", None),

    # (CPU backend only) CPU key-value cache space.
    # default is None and will be set as 4 GB
    "VLLM_CPU_KVCACHE_SPACE":
    lambda: int(os.getenv("VLLM_CPU_KVCACHE_SPACE", "0"))
    if "VLLM_CPU_KVCACHE_SPACE" in os.environ else None,

    # (CPU backend only) CPU core ids bound by OpenMP threads, e.g., "0-31",
    # "0,1,2", "0-31,33". CPU cores of different ranks are separated by '|'.
    "VLLM_CPU_OMP_THREADS_BIND":
    lambda: os.getenv("VLLM_CPU_OMP_THREADS_BIND", "auto"),

    # (CPU backend only) CPU cores not used by OMP threads .
    # Those CPU cores will not be used by OMP threads of a rank.
    "VLLM_CPU_NUM_OF_RESERVED_CPU":
    lambda: int(os.getenv("VLLM_CPU_NUM_OF_RESERVED_CPU", "0"))
    if "VLLM_CPU_NUM_OF_RESERVED_CPU" in os.environ else None,

    # (CPU backend only) whether to use prepack for MoE layer. This will be
    # passed to ipex.llm.modules.GatedMLPMOE. On unsupported CPUs, you might
    # need to set this to "0" (False).
    "VLLM_CPU_MOE_PREPACK":
    lambda: bool(int(os.getenv("VLLM_CPU_MOE_PREPACK", "1"))),

    # (CPU backend only) whether to use SGL kernels, optimized for small batch.
    "VLLM_CPU_SGL_KERNEL":
    lambda: bool(int(os.getenv("VLLM_CPU_SGL_KERNEL", "0"))),

    # If the env var is set, then all workers will execute as separate
    # processes from the engine, and we use the same mechanism to trigger
    # execution on all workers.
    # Run vLLM with VLLM_USE_RAY_SPMD_WORKER=1 to enable it.
    "VLLM_USE_RAY_SPMD_WORKER":
    lambda: bool(int(os.getenv("VLLM_USE_RAY_SPMD_WORKER", "0"))),

    # If the env var is set, it uses the Ray's Compiled Graph
    # (previously known as ADAG) API which optimizes the
    # control plane overhead.
    # Run vLLM with VLLM_USE_RAY_COMPILED_DAG=1 to enable it.
    # Note that this variable is set to 1 in V1 by default
    # when ray distributed executor is used.
    "VLLM_USE_RAY_COMPILED_DAG":
    lambda: bool(int(os.getenv("VLLM_USE_RAY_COMPILED_DAG", "0"))),

    # If the env var is set, Ray Compiled Graph uses the specified
    # channel type to communicate between workers belonging to
    # different pipeline-parallel stages.
    # Available options:
    # - "auto": use the default channel type
    # - "nccl": use NCCL for communication
    # - "shm": use shared memory and gRPC for communication
    # This flag is ignored if VLLM_USE_RAY_COMPILED_DAG is not set.
    "VLLM_USE_RAY_COMPILED_DAG_CHANNEL_TYPE":
    lambda: os.getenv("VLLM_USE_RAY_COMPILED_DAG_CHANNEL_TYPE", "auto"),

    # If the env var is set, it enables GPU communication overlap
    # (experimental feature) in Ray's Compiled Graph. This flag is ignored if
    # VLLM_USE_RAY_COMPILED_DAG is not set.
    "VLLM_USE_RAY_COMPILED_DAG_OVERLAP_COMM":
    lambda: bool(int(os.getenv("VLLM_USE_RAY_COMPILED_DAG_OVERLAP_COMM", "0"))
                 ),

    # If the env var is set, it uses a Ray Communicator wrapping
    # vLLM's pipeline parallelism communicator to interact with Ray's
    # Compiled Graph. Otherwise, it uses Ray's NCCL communicator.
    # This flag is ignored if VLLM_USE_RAY_COMPILED_DAG is not set.
    "VLLM_USE_RAY_WRAPPED_PP_COMM":
    lambda: bool(int(os.getenv("VLLM_USE_RAY_WRAPPED_PP_COMM", "1"))),

    # Use dedicated multiprocess context for workers.
    # Both spawn and fork work
    "VLLM_WORKER_MULTIPROC_METHOD":
    lambda: os.getenv("VLLM_WORKER_MULTIPROC_METHOD", "fork"),

    # Path to the cache for storing downloaded assets
    "VLLM_ASSETS_CACHE":
    lambda: os.path.expanduser(
        os.getenv(
            "VLLM_ASSETS_CACHE",
            os.path.join(get_default_cache_root(), "vllm", "assets"),
        )),

    # Timeout for fetching images when serving multimodal models
    # Default is 5 seconds
    "VLLM_IMAGE_FETCH_TIMEOUT":
    lambda: int(os.getenv("VLLM_IMAGE_FETCH_TIMEOUT", "5")),

    # Timeout for fetching videos when serving multimodal models
    # Default is 30 seconds
    "VLLM_VIDEO_FETCH_TIMEOUT":
    lambda: int(os.getenv("VLLM_VIDEO_FETCH_TIMEOUT", "30")),

    # Timeout for fetching audio when serving multimodal models
    # Default is 10 seconds
    "VLLM_AUDIO_FETCH_TIMEOUT":
    lambda: int(os.getenv("VLLM_AUDIO_FETCH_TIMEOUT", "10")),

    # Max number of workers for the thread pool handling
    # media bytes loading. Set to 1 to disable parallel processing.
    # Default is 8
    "VLLM_MEDIA_LOADING_THREAD_COUNT":
    lambda: int(os.getenv("VLLM_MEDIA_LOADING_THREAD_COUNT", "8")),

    # Maximum filesize in MB for a single audio file when processing
    # speech-to-text requests. Files larger than this will be rejected.
    # Default is 25 MB
    "VLLM_MAX_AUDIO_CLIP_FILESIZE_MB":
    lambda: int(os.getenv("VLLM_MAX_AUDIO_CLIP_FILESIZE_MB", "25")),

    # Backend for Video IO
    # - "opencv": Default backend that uses OpenCV stream buffered backend.
    #
    # Custom backend implementations can be registered
    # via `@VIDEO_LOADER_REGISTRY.register("my_custom_video_loader")` and
    # imported at runtime.
    # If a non-existing backend is used, an AssertionError will be thrown.
    "VLLM_VIDEO_LOADER_BACKEND":
    lambda: os.getenv("VLLM_VIDEO_LOADER_BACKEND", "opencv"),

    # [DEPRECATED] Cache size (in GiB per process) for multimodal input cache
    # Default is 4 GiB per API process + 4 GiB per engine core process
    "VLLM_MM_INPUT_CACHE_GIB":
    lambda: int(os.getenv("VLLM_MM_INPUT_CACHE_GIB", "4")),

    # Path to the XLA persistent cache directory.
    # Only used for XLA devices such as TPUs.
    "VLLM_XLA_CACHE_PATH":
    lambda: os.path.expanduser(
        os.getenv(
            "VLLM_XLA_CACHE_PATH",
            os.path.join(get_default_cache_root(), "vllm", "xla_cache"),
        )),

    # If set, assert on XLA recompilation after each execution step.
    "VLLM_XLA_CHECK_RECOMPILATION":
    lambda: bool(int(os.getenv("VLLM_XLA_CHECK_RECOMPILATION", "0"))),

    # Enable SPMD mode for TPU backend.
    "VLLM_XLA_USE_SPMD":
    lambda: bool(int(os.getenv("VLLM_XLA_USE_SPMD", "0"))),
    "VLLM_FUSED_MOE_CHUNK_SIZE":
    lambda: int(os.getenv("VLLM_FUSED_MOE_CHUNK_SIZE", "32768")),
    # Control whether to use fused MoE activation chunking. Current chunking
    # logic is incompatible with torch.compile and causes IMA. See issue
    # https://github.com/vllm-project/vllm/issues/19631.
    "VLLM_ENABLE_FUSED_MOE_ACTIVATION_CHUNKING":
    lambda: bool(
        int(os.getenv("VLLM_ENABLE_FUSED_MOE_ACTIVATION_CHUNKING", "1"))),

    # If set, the OpenAI API server will stay alive even after the underlying
    # AsyncLLMEngine errors and stops serving requests
    "VLLM_KEEP_ALIVE_ON_ENGINE_DEATH":
    lambda: bool(os.getenv("VLLM_KEEP_ALIVE_ON_ENGINE_DEATH", 0)),

    # If the env var VLLM_ALLOW_LONG_MAX_MODEL_LEN is set, it allows
    # the user to specify a max sequence length greater than
    # the max length derived from the model's config.json.
    # To enable this, set VLLM_ALLOW_LONG_MAX_MODEL_LEN=1.
    "VLLM_ALLOW_LONG_MAX_MODEL_LEN":
    lambda:
    (os.environ.get("VLLM_ALLOW_LONG_MAX_MODEL_LEN", "0").strip().lower() in
     ("1", "true")),

    # If set, forces FP8 Marlin to be used for FP8 quantization regardless
    # of the hardware support for FP8 compute.
    "VLLM_TEST_FORCE_FP8_MARLIN":
    lambda:
    (os.environ.get("VLLM_TEST_FORCE_FP8_MARLIN", "0").strip().lower() in
     ("1", "true")),
    "VLLM_TEST_FORCE_LOAD_FORMAT":
    lambda: os.getenv("VLLM_TEST_FORCE_LOAD_FORMAT", "dummy"),

    # Time in ms for the zmq client to wait for a response from the backend
    # server for simple data operations
    "VLLM_RPC_TIMEOUT":
    lambda: int(os.getenv("VLLM_RPC_TIMEOUT", "10000")),

    # Timeout in seconds for keeping HTTP connections alive in API server
    "VLLM_HTTP_TIMEOUT_KEEP_ALIVE":
    lambda: int(os.environ.get("VLLM_HTTP_TIMEOUT_KEEP_ALIVE", "5")),

    # a list of plugin names to load, separated by commas.
    # if this is not set, it means all plugins will be loaded
    # if this is set to an empty string, no plugins will be loaded
    "VLLM_PLUGINS":
    lambda: None if "VLLM_PLUGINS" not in os.environ else os.environ[
        "VLLM_PLUGINS"].split(","),

    # a local directory to look in for unrecognized LoRA adapters.
    # only works if plugins are enabled and
    # VLLM_ALLOW_RUNTIME_LORA_UPDATING is enabled.
    "VLLM_LORA_RESOLVER_CACHE_DIR":
    lambda: os.getenv("VLLM_LORA_RESOLVER_CACHE_DIR", None),

    # Enables torch profiler if set. Path to the directory where torch profiler
    # traces are saved. Note that it must be an absolute path.
    "VLLM_TORCH_PROFILER_DIR":
    lambda: (None if os.getenv("VLLM_TORCH_PROFILER_DIR", None) is None else os
             .path.expanduser(os.getenv("VLLM_TORCH_PROFILER_DIR", "."))),

    # Enable torch profiler to record shapes if set
    # VLLM_TORCH_PROFILER_RECORD_SHAPES=1. If not set, torch profiler will
    # not record shapes.
    "VLLM_TORCH_PROFILER_RECORD_SHAPES":
    lambda: bool(os.getenv("VLLM_TORCH_PROFILER_RECORD_SHAPES", "0") != "0"),

    # Enable torch profiler to profile memory if set
    # VLLM_TORCH_PROFILER_WITH_PROFILE_MEMORY=1. If not set, torch profiler
    # will not profile memory.
    "VLLM_TORCH_PROFILER_WITH_PROFILE_MEMORY":
    lambda: bool(
        os.getenv("VLLM_TORCH_PROFILER_WITH_PROFILE_MEMORY", "0") != "0"),

    # Enable torch profiler to profile stack if set
    # VLLM_TORCH_PROFILER_WITH_STACK=1. If not set, torch profiler WILL
    # profile stack by default.
    "VLLM_TORCH_PROFILER_WITH_STACK":
    lambda: bool(os.getenv("VLLM_TORCH_PROFILER_WITH_STACK", "1") != "0"),

    # Enable torch profiler to profile flops if set
    # VLLM_TORCH_PROFILER_WITH_FLOPS=1. If not set, torch profiler will
    # not profile flops.
    "VLLM_TORCH_PROFILER_WITH_FLOPS":
    lambda: bool(os.getenv("VLLM_TORCH_PROFILER_WITH_FLOPS", "0") != "0"),

    # If set, vLLM will use Triton implementations of AWQ.
    "VLLM_USE_TRITON_AWQ":
    lambda: bool(int(os.getenv("VLLM_USE_TRITON_AWQ", "0"))),

    # If set, allow loading or unloading lora adapters in runtime,
    "VLLM_ALLOW_RUNTIME_LORA_UPDATING":
    lambda:
    (os.environ.get("VLLM_ALLOW_RUNTIME_LORA_UPDATING", "0").strip().lower() in
     ("1", "true")),

    # We assume drivers can report p2p status correctly.
    # If the program hangs when using custom allreduce,
    # potantially caused by a bug in the driver (535 series),
    # if might be helpful to set VLLM_SKIP_P2P_CHECK=0
    # so that vLLM can verify if p2p is actually working.
    # See https://github.com/vllm-project/vllm/blob/a9b15c606fea67a072416ea0ea115261a2756058/vllm/distributed/device_communicators/custom_all_reduce_utils.py#L101-L108 for details. # noqa
    "VLLM_SKIP_P2P_CHECK":
    lambda: os.getenv("VLLM_SKIP_P2P_CHECK", "1") == "1",

    # List of quantization kernels that should be disabled, used for testing
    # and performance comparisons. Currently only affects MPLinearKernel
    # selection
    # (kernels: MacheteLinearKernel, MarlinLinearKernel, ExllamaLinearKernel)
    "VLLM_DISABLED_KERNELS":
    lambda: [] if "VLLM_DISABLED_KERNELS" not in os.environ else os.environ[
        "VLLM_DISABLED_KERNELS"].split(","),

    # If set, use the V1 code path.
    "VLLM_USE_V1":
    lambda: bool(int(os.getenv("VLLM_USE_V1", "1"))),

    # Disable aiter ops unless specifically enabled.
    # Acts as a parent switch to enable the rest of the other operations.
    "VLLM_ROCM_USE_AITER":
    lambda: (os.getenv("VLLM_ROCM_USE_AITER", "False").lower() in
             ("true", "1")),

    # Whether to use aiter paged attention.
    # By default is disabled.
    "VLLM_ROCM_USE_AITER_PAGED_ATTN":
    lambda: (os.getenv("VLLM_ROCM_USE_AITER_PAGED_ATTN", "False").lower() in
             ("true", "1")),

    # use aiter linear op if aiter ops are enabled
    # The following list of related ops
    # - scaled_mm (per-tensor / rowwise)
    "VLLM_ROCM_USE_AITER_LINEAR":
    lambda: (os.getenv("VLLM_ROCM_USE_AITER_LINEAR", "True").lower() in
             ("true", "1")),

    # Whether to use aiter moe ops.
    # By default is enabled.
    "VLLM_ROCM_USE_AITER_MOE":
    lambda: (os.getenv("VLLM_ROCM_USE_AITER_MOE", "True").lower() in
             ("true", "1")),

    # use aiter rms norm op if aiter ops are enabled.
    "VLLM_ROCM_USE_AITER_RMSNORM":
    lambda: (os.getenv("VLLM_ROCM_USE_AITER_RMSNORM", "True").lower() in
             ("true", "1")),

    # Whether to use aiter mla ops.
    # By default is enabled.
    "VLLM_ROCM_USE_AITER_MLA":
    lambda: (os.getenv("VLLM_ROCM_USE_AITER_MLA", "True").lower() in
             ("true", "1")),

    # Whether to use aiter mha ops.
    # By default is enabled.
    "VLLM_ROCM_USE_AITER_MHA":
    lambda: (os.getenv("VLLM_ROCM_USE_AITER_MHA", "True").lower() in
             ("true", "1")),

    # use rocm skinny gemms
    "VLLM_ROCM_USE_SKINNY_GEMM":
    lambda: (os.getenv("VLLM_ROCM_USE_SKINNY_GEMM", "True").lower() in
             ("true", "1")),

    # Pad the fp8 weights to 256 bytes for ROCm
    "VLLM_ROCM_FP8_PADDING":
    lambda: bool(int(os.getenv("VLLM_ROCM_FP8_PADDING", "1"))),

    # Pad the weights for the moe kernel
    "VLLM_ROCM_MOE_PADDING":
    lambda: bool(int(os.getenv("VLLM_ROCM_MOE_PADDING", "1"))),

    # custom paged attention kernel for MI3* cards
    "VLLM_ROCM_CUSTOM_PAGED_ATTN":
    lambda: (os.getenv("VLLM_ROCM_CUSTOM_PAGED_ATTN", "True").lower() in
             ("true", "1")),

    # Custom quick allreduce kernel for MI3* cards
    # Choice of quantization level: FP, INT8, INT6, INT4 or NONE
    # Recommended for large models to get allreduce
    "VLLM_ROCM_QUICK_REDUCE_QUANTIZATION":
    lambda: os.getenv("VLLM_ROCM_QUICK_REDUCE_QUANTIZATION", "NONE").upper(),

    # Custom quick allreduce kernel for MI3* cards
    # Due to the lack of the bfloat16 asm instruction, bfloat16
    # kernels are slower than fp16,
    # If environment variable is set to 1, the input is converted to fp16
    "VLLM_ROCM_QUICK_REDUCE_CAST_BF16_TO_FP16":
    lambda:
    (os.getenv("VLLM_ROCM_QUICK_REDUCE_CAST_BF16_TO_FP16", "True").lower() in
     ("true", "1")),

    # Custom quick allreduce kernel for MI3* cards.
    # Controls the maximum allowed number of data bytes(MB) for custom quick
    # allreduce communication.
    # Default: 2048 MB.
    # Data exceeding this size will use either custom allreduce or RCCL
    # communication.
    "VLLM_ROCM_QUICK_REDUCE_MAX_SIZE_BYTES_MB":
    lambda: maybe_convert_int(
        os.environ.get("VLLM_ROCM_QUICK_REDUCE_MAX_SIZE_BYTES_MB", None)),

    # Divisor for dynamic query scale factor calculation for FP8 KV Cache
    "Q_SCALE_CONSTANT":
    lambda: int(os.getenv("Q_SCALE_CONSTANT", "200")),
    # Divisor for dynamic key scale factor calculation for FP8 KV Cache
    "K_SCALE_CONSTANT":
    lambda: int(os.getenv("K_SCALE_CONSTANT", "200")),
    # Divisor for dynamic value scale factor calculation for FP8 KV Cache
    "V_SCALE_CONSTANT":
    lambda: int(os.getenv("V_SCALE_CONSTANT", "100")),

    # If set, enable multiprocessing in LLM for the V1 code path.
    "VLLM_ENABLE_V1_MULTIPROCESSING":
    lambda: bool(int(os.getenv("VLLM_ENABLE_V1_MULTIPROCESSING", "1"))),
    "VLLM_LOG_BATCHSIZE_INTERVAL":
    lambda: float(os.getenv("VLLM_LOG_BATCHSIZE_INTERVAL", "-1")),
    "VLLM_DISABLE_COMPILE_CACHE":
    lambda: bool(int(os.getenv("VLLM_DISABLE_COMPILE_CACHE", "0"))),

    # If set, vllm will run in development mode, which will enable
    # some additional endpoints for developing and debugging,
    # e.g. `/reset_prefix_cache`
    "VLLM_SERVER_DEV_MODE":
    lambda: bool(int(os.getenv("VLLM_SERVER_DEV_MODE", "0"))),

    # Controls the maximum number of requests to handle in a
    # single asyncio task when processing per-token outputs in the
    # V1 AsyncLLM interface. It is applicable when handling a high
    # concurrency of streaming requests.
    # Setting this too high can result in a higher variance of
    # inter-message latencies. Setting it too low can negatively impact
    # TTFT and overall throughput.
    "VLLM_V1_OUTPUT_PROC_CHUNK_SIZE":
    lambda: int(os.getenv("VLLM_V1_OUTPUT_PROC_CHUNK_SIZE", "128")),

    # If set, vLLM will disable the MLA attention optimizations.
    "VLLM_MLA_DISABLE":
    lambda: bool(int(os.getenv("VLLM_MLA_DISABLE", "0"))),

    # Number of GPUs per worker in Ray, if it is set to be a fraction,
    # it allows ray to schedule multiple actors on a single GPU,
    # so that users can colocate other actors on the same GPUs as vLLM.
    "VLLM_RAY_PER_WORKER_GPUS":
    lambda: float(os.getenv("VLLM_RAY_PER_WORKER_GPUS", "1.0")),

    # Bundle indices for Ray, if it is set, it can control precisely
    # which indices are used for the Ray bundle, for every worker.
    # Format: comma-separated list of integers, e.g. "0,1,2,3"
    "VLLM_RAY_BUNDLE_INDICES":
    lambda: os.getenv("VLLM_RAY_BUNDLE_INDICES", ""),

    # In some system, find_loaded_library() may not work. So we allow users to
    # specify the path through environment variable VLLM_CUDART_SO_PATH.
    "VLLM_CUDART_SO_PATH":
    lambda: os.getenv("VLLM_CUDART_SO_PATH", None),

    # Rank of the process in the data parallel setting
    "VLLM_DP_RANK":
    lambda: int(os.getenv("VLLM_DP_RANK", "0")),

    # Rank of the process in the data parallel setting.
    # Defaults to VLLM_DP_RANK when not set.
    "VLLM_DP_RANK_LOCAL":
    lambda: int(
        os.getenv("VLLM_DP_RANK_LOCAL", sys.modules[__name__].VLLM_DP_RANK)),

    # World size of the data parallel setting
    "VLLM_DP_SIZE":
    lambda: int(os.getenv("VLLM_DP_SIZE", "1")),

    # IP address of the master node in the data parallel setting
    "VLLM_DP_MASTER_IP":
    lambda: os.getenv("VLLM_DP_MASTER_IP", "127.0.0.1"),

    # Port of the master node in the data parallel setting
    "VLLM_DP_MASTER_PORT":
    lambda: int(os.getenv("VLLM_DP_MASTER_PORT", "0")),

    # In the context of executing MoE models with Data-Parallel, Expert-Parallel
    # and Batched All-to-All dispatch/combine kernels, VLLM_MOE_DP_CHUNK_SIZE
    # dictates the quantum of tokens that can be dispatched from a DP
    # rank. All DP ranks process the activations in VLLM_MOE_DP_CHUNK_SIZE
    # units.
    "VLLM_MOE_DP_CHUNK_SIZE":
    lambda: int(os.getenv("VLLM_MOE_DP_CHUNK_SIZE", "256")),

    # Randomize inputs during dummy runs when using Data Parallel
    "VLLM_RANDOMIZE_DP_DUMMY_INPUTS":
    lambda: os.environ.get("VLLM_RANDOMIZE_DP_DUMMY_INPUTS", "0") == "1",

    # Whether to use S3 path for model loading in CI via RunAI Streamer
    "VLLM_CI_USE_S3":
    lambda: os.environ.get("VLLM_CI_USE_S3", "0") == "1",

    # Use model_redirect to redirect the model name to a local folder.
    # `model_redirect` can be a json file mapping the model between
    # repo_id and local folder:
    # {"meta-llama/Llama-3.2-1B": "/tmp/Llama-3.2-1B"}
    # or a space separated values table file:
    # meta-llama/Llama-3.2-1B   /tmp/Llama-3.2-1B
    "VLLM_MODEL_REDIRECT_PATH":
    lambda: os.environ.get("VLLM_MODEL_REDIRECT_PATH", None),

    # Whether to use atomicAdd reduce in gptq/awq marlin kernel.
    "VLLM_MARLIN_USE_ATOMIC_ADD":
    lambda: os.environ.get("VLLM_MARLIN_USE_ATOMIC_ADD", "0") == "1",

    # Whether to use marlin kernel in mxfp4 quantization method
    "VLLM_MXFP4_USE_MARLIN":
    lambda: maybe_convert_bool(os.environ.get("VLLM_MXFP4_USE_MARLIN", None)),

    # Whether to turn on the outlines cache for V0
    # This cache is unbounded and on disk, so it's not safe to use in
    # an environment with potentially malicious users.
    "VLLM_V0_USE_OUTLINES_CACHE":
    lambda: os.environ.get("VLLM_V0_USE_OUTLINES_CACHE", "0") == "1",

    # Whether to turn on the outlines cache for V1
    # This cache is unbounded and on disk, so it's not safe to use in
    # an environment with potentially malicious users.
    "VLLM_V1_USE_OUTLINES_CACHE":
    lambda: os.environ.get("VLLM_V1_USE_OUTLINES_CACHE", "0") == "1",

    # Gap between padding buckets for the forward pass. So we have
    # 8, we will run forward pass with [16, 24, 32, ...].
    "VLLM_TPU_BUCKET_PADDING_GAP":
    lambda: int(os.environ["VLLM_TPU_BUCKET_PADDING_GAP"])
    if "VLLM_TPU_BUCKET_PADDING_GAP" in os.environ else 0,
    "VLLM_TPU_MOST_MODEL_LEN":
    lambda: maybe_convert_int(os.environ.get("VLLM_TPU_MOST_MODEL_LEN", None)),

    # Whether using Pathways
    "VLLM_TPU_USING_PATHWAYS":
    lambda: bool("proxy" in os.getenv("JAX_PLATFORMS", "").lower()),

    # Allow use of DeepGemm kernels for fused moe ops.
    "VLLM_USE_DEEP_GEMM":
    lambda: bool(int(os.getenv("VLLM_USE_DEEP_GEMM", "0"))),

    # Whether to use E8M0 scaling when DeepGEMM is used on Blackwell GPUs.
    # E8M0 is faster on B200 but may reduce accuracy.
    "VLLM_USE_DEEP_GEMM_E8M0":
    lambda: bool(int(os.getenv("VLLM_USE_DEEP_GEMM_E8M0", "1"))),
    # DeepGemm JITs the kernels on-demand. The warmup attempts to make DeepGemm
    # JIT all the required kernels before model execution so there is no
    # JIT'ing in the hot-path. However, this warmup increases the engine
    # startup time by a couple of minutes.
    # Set `VLLM_SKIP_DEEP_GEMM_WARMUP` to disable the warmup.
    "VLLM_SKIP_DEEP_GEMM_WARMUP":
    lambda: bool(int(os.getenv("VLLM_SKIP_DEEP_GEMM_WARMUP", "0"))),

    # Allow use of FlashInfer MoE kernels for fused moe ops.
    "VLLM_USE_FLASHINFER_MOE_FP8":
    lambda: bool(int(os.getenv("VLLM_USE_FLASHINFER_MOE_FP8", "0"))),

    # Allow use of FlashInfer CUTLASS kernels for fused moe ops.
    "VLLM_USE_FLASHINFER_MOE_FP4":
    lambda: bool(int(os.getenv("VLLM_USE_FLASHINFER_MOE_FP4", "0"))),

    # If set to 1, use the FlashInfer
    # MXFP8 (activation) x MXFP4 (weight) MoE backend.
    "VLLM_USE_FLASHINFER_MOE_MXFP4_MXFP8":
    lambda: bool(int(os.getenv("VLLM_USE_FLASHINFER_MOE_MXFP4_MXFP8", "0"))),

    # If set to 1, use the FlashInfer
    # BF16 (activation) x MXFP4 (weight) MoE backend.
    "VLLM_USE_FLASHINFER_MOE_MXFP4_BF16":
    lambda: bool(int(os.getenv("VLLM_USE_FLASHINFER_MOE_MXFP4_BF16", "0"))),

    # Control the cache sized used by the xgrammar compiler. The default
    # of 512 MB should be enough for roughly 1000 JSON schemas.
    # It can be changed with this variable if needed for some reason.
    "VLLM_XGRAMMAR_CACHE_MB":
    lambda: int(os.getenv("VLLM_XGRAMMAR_CACHE_MB", "512")),

    # Control the threshold for msgspec to use 'zero copy' for
    # serialization/deserialization of tensors. Tensors below
    # this limit will be encoded into the msgpack buffer, and
    # tensors above will instead be sent via a separate message.
    # While the sending side still actually copies the tensor
    # in all cases, on the receiving side, tensors above this
    # limit will actually be zero-copy decoded.
    "VLLM_MSGPACK_ZERO_COPY_THRESHOLD":
    lambda: int(os.getenv("VLLM_MSGPACK_ZERO_COPY_THRESHOLD", "256")),

    # If set, allow insecure serialization using pickle.
    # This is useful for environments where it is deemed safe to use the
    # insecure method and it is needed for some reason.
    "VLLM_ALLOW_INSECURE_SERIALIZATION":
    lambda: bool(int(os.getenv("VLLM_ALLOW_INSECURE_SERIALIZATION", "0"))),

    # IP address used for NIXL handshake between remote agents.
    "VLLM_NIXL_SIDE_CHANNEL_HOST":
    lambda: os.getenv("VLLM_NIXL_SIDE_CHANNEL_HOST", "localhost"),

    # Port used for NIXL handshake between remote agents.
    "VLLM_NIXL_SIDE_CHANNEL_PORT":
    lambda: int(os.getenv("VLLM_NIXL_SIDE_CHANNEL_PORT", "5557")),

    # all2all backend for vllm's expert parallel communication
    # Available options:
    # - "naive": naive all2all implementation using all-reduce
    # - "pplx": use pplx kernels
    # - "deepep_high_throughput", use deepep high-throughput kernels
    # - "deepep_low_latency", use deepep low-latency kernels
    "VLLM_ALL2ALL_BACKEND":
    lambda: os.getenv("VLLM_ALL2ALL_BACKEND", "naive"),

    # Flashinfer MoE backend for vLLM's fused Mixture-of-Experts support. Both
    # require compute capability 10.0 or above.
    # Available options:
    # - "throughput":  [default]
    #     Uses CUTLASS kernels optimized for high-throughput batch inference.
    # - "latency":
    #     Uses TensorRT-LLM kernels optimized for low-latency inference.
    # To set this backend, define the environment variable:
    #     export VLLM_FLASHINFER_MOE_BACKEND=latency.
    # If not set, defaults to "throughput".
    "VLLM_FLASHINFER_MOE_BACKEND": lambda: os.getenv(
    "VLLM_FLASHINFER_MOE_BACKEND", "throughput"
    ),

    # Control the maximum number of tokens per expert supported by the
    # NVFP4 MoE CUTLASS Kernel. This value is used to create a buffer for
    # the blockscale tensor of activations NVFP4 Quantization.
    # This is used to prevent the kernel from running out of memory.
    "VLLM_MAX_TOKENS_PER_EXPERT_FP4_MOE":
    lambda: int(os.getenv("VLLM_MAX_TOKENS_PER_EXPERT_FP4_MOE", "163840")),

    # MoE routing strategy selector.
    # See `RoutingSimulator.get_available_strategies()` # for available
    # strategies.
    # Cutstom routing strategies can be registered by
    # RoutingSimulator.register_strategy()
    # Note: custom strategies may not produce correct model outputs
    "VLLM_MOE_ROUTING_SIMULATION_STRATEGY":
    lambda: os.environ.get("VLLM_MOE_ROUTING_SIMULATION_STRATEGY", "").lower(),

    # Regex timeout for use by the vLLM tool parsing plugins.
    "VLLM_TOOL_PARSE_REGEX_TIMEOUT_SECONDS":
    lambda: int(os.getenv("VLLM_TOOL_PARSE_REGEX_TIMEOUT_SECONDS", "1")),

    # Reduce CPU usage when vLLM is idle. Enabling this will incur small
    # latency penalty when a request eventually comes.
    "VLLM_SLEEP_WHEN_IDLE":
    lambda: bool(int(os.getenv("VLLM_SLEEP_WHEN_IDLE", "0"))),

    # Control the max chunk bytes (in MB) for the rpc message queue.
    # Object larger than this threshold will be broadcast to worker
    # processes via zmq.
    "VLLM_MQ_MAX_CHUNK_BYTES_MB":
    lambda: int(os.getenv("VLLM_MQ_MAX_CHUNK_BYTES_MB", "16")),

    # Timeout in seconds for execute_model RPC calls in multiprocessing
    # executor (only applies when TP > 1).
    "VLLM_EXECUTE_MODEL_TIMEOUT_SECONDS":
    lambda: int(os.getenv("VLLM_EXECUTE_MODEL_TIMEOUT_SECONDS", "300")),

    # KV Cache layout used throughout vllm.
    # Some common values are:
    # - NHD
    # - HND
    # Where N=num_blocks, H=num_heads and D=head_size. The default value will
    # leave the layout choice to the backend. Mind that backends may only
    # implement and support a subset of all possible layouts.
    "VLLM_KV_CACHE_LAYOUT":
    lambda: os.getenv("VLLM_KV_CACHE_LAYOUT", None),

    # Enable checking whether the generated logits contain NaNs,
    # indicating corrupted output. Useful for debugging low level bugs
    # or bad hardware but it may add compute overhead.
    "VLLM_COMPUTE_NANS_IN_LOGITS":
    lambda: bool(int(os.getenv("VLLM_COMPUTE_NANS_IN_LOGITS", "0"))),

    # Controls whether or not emulations are used for NVFP4
    # generations on machines < 100 for compressed-tensors
    # models
    "VLLM_USE_NVFP4_CT_EMULATIONS":
    lambda: bool(int(os.getenv("VLLM_USE_NVFP4_CT_EMULATIONS", "0"))),

    # Time (in seconds) after which the KV cache on the producer side is
    # automatically cleared if no READ notification is received from the
    # consumer. This is only applicable when using NixlConnector in a
    # disaggregated decode-prefill setup.
    "VLLM_NIXL_ABORT_REQUEST_TIMEOUT":
    lambda: int(os.getenv("VLLM_NIXL_ABORT_REQUEST_TIMEOUT", "120")),

    # Controls whether or not to use cudnn prefill
    "VLLM_USE_CUDNN_PREFILL":
    lambda: bool(int(os.getenv("VLLM_USE_CUDNN_PREFILL", "0"))),

    # If set to 1, use the TRTLLM attention backend in flashinfer.
    "VLLM_USE_TRTLLM_ATTENTION":
    lambda: os.getenv("VLLM_USE_TRTLLM_ATTENTION", None),

    # If set to 1, force the use of TRTLLM FP4 GEMM backend in flashinfer.
    # Otherwise, uses the first available of: flashinfer cutlass GEMM,
    # vllm cutlass GEMM, marlin GEMM.
    "VLLM_USE_TRTLLM_FP4_GEMM":
    lambda: bool(int(os.getenv("VLLM_USE_TRTLLM_FP4_GEMM", "0"))),

    # Controls garbage collection during CUDA graph capture.
    # If set to 0 (default), enables GC freezing to speed up capture time.
    # If set to 1, allows GC to run during capture.
    "VLLM_ENABLE_CUDAGRAPH_GC":
    lambda: bool(int(os.getenv("VLLM_ENABLE_CUDAGRAPH_GC", "0"))),

    # Used to force set up loopback IP
    "VLLM_LOOPBACK_IP":
    lambda: os.getenv("VLLM_LOOPBACK_IP", ""),

    # Used to set the process name prefix for vLLM processes.
    # This is useful for debugging and monitoring purposes.
    # The default value is "VLLM".
    "VLLM_PROCESS_NAME_PREFIX":
    lambda: os.getenv("VLLM_PROCESS_NAME_PREFIX", "VLLM"),

    # Allow chunked local attention with hybrid kv cache manager.
    # Currently using the Hybrid KV cache manager with chunked local attention
    # in the Llama4 models (the only models currently using chunked local attn)
    # causes a latency regression. For this reason, we disable it by default.
    # This flag is used to allow users to enable it if they want to (to save on
    # kv-cache memory usage and enable longer contexts)
    # TODO(lucas): Remove this flag once latency regression is resolved.
    "VLLM_ALLOW_CHUNKED_LOCAL_ATTN_WITH_HYBRID_KV_CACHE":
    lambda: bool(int(os.getenv(\
            "VLLM_ALLOW_CHUNKED_LOCAL_ATTN_WITH_HYBRID_KV_CACHE", "0"))),

    # Enables support for the "store" option in the OpenAI Responses API.
    # When set to 1, vLLM's OpenAI server will retain the input and output
    # messages for those requests in memory. By default, this is disabled (0),
    # and the "store" option is ignored.
    # NOTE/WARNING:
    # 1. Messages are kept in memory only (not persisted to disk) and will be
    #    lost when the vLLM server shuts down.
    # 2. Enabling this option will cause a memory leak, as stored messages are
    #    never removed from memory until the server terminates.
    "VLLM_ENABLE_RESPONSES_API_STORE":
    lambda: bool(int(os.getenv("VLLM_ENABLE_RESPONSES_API_STORE", "0"))),

    # Allows vllm to find tuned config under customized folder
    "VLLM_TUNED_CONFIG_FOLDER":
    lambda: os.getenv("VLLM_TUNED_CONFIG_FOLDER", None),

}

# --8<-- [end:env-vars-definition]


def __getattr__(name: str):
    # lazy evaluation of environment variables
    if name in environment_variables:
        return environment_variables[name]()
    raise AttributeError(f"module {__name__!r} has no attribute {name!r}")


def __dir__():
    return list(environment_variables.keys())


def is_set(name: str):
    """Check if an environment variable is explicitly set."""
    if name in environment_variables:
        return name in os.environ
    raise AttributeError(f"module {__name__!r} has no attribute {name!r}")


def set_vllm_use_v1(use_v1: bool):
    if is_set("VLLM_USE_V1"):
        raise ValueError(
            "Should not call set_vllm_use_v1() if VLLM_USE_V1 is set "
            "explicitly by the user. Please raise this as a Github "
            "Issue and explicitly set VLLM_USE_V1=0 or 1.")
    os.environ["VLLM_USE_V1"] = "1" if use_v1 else "0"


def compute_hash() -> str:
    """
    WARNING: Whenever a new key is added to this environment
    variables, ensure that it is included in the factors list if
    it affects the computation graph. For example, different values
    of VLLM_PP_LAYER_PARTITION will generate different computation
    graphs, so it is included in the factors list. The env vars that
    affect the choice of different kernels or attention backends should
    also be included in the factors list.
    """

    # The values of envs may affects the computation graph.
    # TODO(DefTruth): hash all environment variables?
    # for key in environment_variables:
    #     factorize(key)
    environment_variables_to_hash = [
        "VLLM_PP_LAYER_PARTITION",
        "VLLM_MLA_DISABLE",
        "VLLM_USE_TRITON_FLASH_ATTN",
        "VLLM_USE_TRITON_AWQ",
        "VLLM_DP_RANK",
        "VLLM_DP_SIZE",
        "VLLM_USE_STANDALONE_COMPILE",
        "VLLM_FUSED_MOE_CHUNK_SIZE",
<<<<<<< HEAD
        "VLLM_FLASHINFER_MOE_BACKEND",
        "VLLM_V1_USE_PREFILL_DECODE_ATTENTION",
        "VLLM_USE_AITER_UNIFIED_ATTENTION",
        "VLLM_ATTENTION_BACKEND",
        "VLLM_USE_FLASHINFER_SAMPLER",
        "VLLM_FLASHINFER_FORCE_TENSOR_CORES",
        "VLLM_DISABLED_KERNELS",
        "VLLM_USE_DEEP_GEMM",
        "VLLM_USE_FLASHINFER_MOE_FP8",
        "VLLM_USE_FLASHINFER_MOE_FP4",
        "VLLM_USE_FLASHINFER_MOE_MXFP4_MXFP8",
        "VLLM_USE_FLASHINFER_MOE_MXFP4_BF16",
        "VLLM_USE_CUDNN_PREFILL",
        "VLLM_USE_TRTLLM_ATTENTION",
        "VLLM_ROCM_USE_AITER",
        "VLLM_ROCM_USE_AITER_PAGED_ATTN",
        "VLLM_ROCM_USE_AITER_LINEAR",
        "VLLM_ROCM_USE_AITER_MOE",
        "VLLM_ROCM_USE_AITER_RMSNORM",
        "VLLM_ROCM_USE_AITER_MLA",
        "VLLM_ROCM_USE_AITER_MHA",
        "VLLM_ROCM_USE_SKINNY_GEMM",
        "VLLM_ROCM_FP8_PADDING",
        "VLLM_ROCM_MOE_PADDING",
        "VLLM_ROCM_CUSTOM_PAGED_ATTN",
        "VLLM_ROCM_QUICK_REDUCE_QUANTIZATION",
        "VLLM_ROCM_QUICK_REDUCE_CAST_BF16_TO_FP16",
        "VLLM_ROCM_QUICK_REDUCE_MAX_SIZE_BYTES_MB",
=======
        "VLLM_USE_TRTLLM_FP4_GEMM",
>>>>>>> 0933f9d5
    ]
    for key in environment_variables_to_hash:
        # if this goes out of sync with environment_variables,
        # it's not a user error, it's a bug
        assert key in environment_variables, \
            "Please update environment_variables_to_hash in envs.py"

    factors = [
        environment_variables[key]() for key in environment_variables_to_hash
    ]

    hash_str = hashlib.md5(str(factors).encode(),
                           usedforsecurity=False).hexdigest()

    return hash_str<|MERGE_RESOLUTION|>--- conflicted
+++ resolved
@@ -1206,7 +1206,6 @@
         "VLLM_DP_SIZE",
         "VLLM_USE_STANDALONE_COMPILE",
         "VLLM_FUSED_MOE_CHUNK_SIZE",
-<<<<<<< HEAD
         "VLLM_FLASHINFER_MOE_BACKEND",
         "VLLM_V1_USE_PREFILL_DECODE_ATTENTION",
         "VLLM_USE_AITER_UNIFIED_ATTENTION",
@@ -1215,6 +1214,7 @@
         "VLLM_FLASHINFER_FORCE_TENSOR_CORES",
         "VLLM_DISABLED_KERNELS",
         "VLLM_USE_DEEP_GEMM",
+        "VLLM_USE_TRTLLM_FP4_GEMM",
         "VLLM_USE_FLASHINFER_MOE_FP8",
         "VLLM_USE_FLASHINFER_MOE_FP4",
         "VLLM_USE_FLASHINFER_MOE_MXFP4_MXFP8",
@@ -1235,9 +1235,6 @@
         "VLLM_ROCM_QUICK_REDUCE_QUANTIZATION",
         "VLLM_ROCM_QUICK_REDUCE_CAST_BF16_TO_FP16",
         "VLLM_ROCM_QUICK_REDUCE_MAX_SIZE_BYTES_MB",
-=======
-        "VLLM_USE_TRTLLM_FP4_GEMM",
->>>>>>> 0933f9d5
     ]
     for key in environment_variables_to_hash:
         # if this goes out of sync with environment_variables,
