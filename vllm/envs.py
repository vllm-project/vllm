--- conflicted
+++ resolved
@@ -140,12 +140,8 @@
     VLLM_RANDOMIZE_DP_DUMMY_INPUTS: bool = False
     VLLM_RAY_DP_PACK_STRATEGY: str = "strict"
     VLLM_MARLIN_USE_ATOMIC_ADD: bool = False
-<<<<<<< HEAD
     VLLM_MARLIN_INPUT_DTYPE: Optional[str] = None
     VLLM_MXFP4_USE_MARLIN: Optional[bool] = None
-=======
-    VLLM_MXFP4_USE_MARLIN: bool | None = None
->>>>>>> b8a45721
     VLLM_V0_USE_OUTLINES_CACHE: bool = False
     VLLM_V1_USE_OUTLINES_CACHE: bool = False
     VLLM_TPU_BUCKET_PADDING_GAP: int = 0
@@ -1057,7 +1053,6 @@
     )
     == "1",
     # Whether to use marlin kernel in mxfp4 quantization method
-<<<<<<< HEAD
     "VLLM_MXFP4_USE_MARLIN":
     lambda: maybe_convert_bool(os.environ.get("VLLM_MXFP4_USE_MARLIN", None)),
 
@@ -1065,11 +1060,6 @@
     "VLLM_MARLIN_INPUT_DTYPE":
     lambda: os.environ.get("VLLM_MARLIN_INPUT_DTYPE", None),
 
-=======
-    "VLLM_MXFP4_USE_MARLIN": lambda: maybe_convert_bool(
-        os.environ.get("VLLM_MXFP4_USE_MARLIN", None)
-    ),
->>>>>>> b8a45721
     # Whether to turn on the outlines cache for V0
     # This cache is unbounded and on disk, so it's not safe to use in
     # an environment with potentially malicious users.
