--- conflicted
+++ resolved
@@ -55,7 +55,6 @@
 
         return buffer
 
-<<<<<<< HEAD
     def dispatch(
         self,
         hidden_states: torch.Tensor,
@@ -89,26 +88,6 @@
 
         all_hidden_states = get_ep_group().all_reduce(hidden_states)
         hidden_states = all_hidden_states[start:end, :]
-=======
-    def dispatch(self, hidden_states: torch.Tensor,
-                 router_logits: torch.Tensor):
-        sizes = get_forward_context(
-        ).dp_metadata.get_chunk_sizes_across_dp_rank()
-        hidden_states, router_logits = get_dp_group().all_gatherv(
-            [hidden_states, router_logits],
-            dim=0,
-            sizes=sizes,
-        )
-
-        return hidden_states, router_logits
-
-    def combine(self, hidden_states: torch.Tensor) -> torch.Tensor:
-        sizes = get_forward_context(
-        ).dp_metadata.get_chunk_sizes_across_dp_rank()
-        hidden_states = get_dp_group().reduce_scatterv(hidden_states,
-                                                       dim=0,
-                                                       sizes=sizes)
->>>>>>> 54e42b72
         return hidden_states
 
     def destroy(self):
