# SPDX-License-Identifier: Apache-2.0
# SPDX-FileCopyrightText: Copyright contributors to the vLLM project
from typing import Any, Optional

import torch
import torch.distributed as dist

import vllm.envs as envs
from vllm.distributed import get_dp_group
from vllm.forward_context import get_forward_context
from vllm.logger import init_logger
from vllm.utils import has_deep_ep, has_pplx
from vllm.utils.flashinfer import has_flashinfer_all2all

from .base_device_communicator import All2AllManagerBase, Cache

if has_flashinfer_all2all():
    from flashinfer.comm import Mapping
    from flashinfer.comm.mnnvl import MnnvlConfig
    from flashinfer.comm.trtllm_alltoall import MnnvlMoe

logger = init_logger(__name__)


class NaiveAll2AllManager(All2AllManagerBase):
    """
    A naive implementation of all2all communication.
    It uses all-reduce under the hood, which is not
    efficient at all. The main purpose is for testing and
    debugging.
    """

    def __init__(self, cpu_group):
        super().__init__(cpu_group)

    def naive_multicast(self, x: torch.Tensor,
                        cu_tokens_across_dp_cpu: torch.Tensor):
        assert (len(x.shape) == 2)
        buffer = torch.empty((cu_tokens_across_dp_cpu[-1], x.size(1)),
                             device=x.device,
                             dtype=x.dtype)

        start = 0 if self.dp_rank == 0 else cu_tokens_across_dp_cpu[
            self.dp_rank - 1]
        end = cu_tokens_across_dp_cpu[self.dp_rank]
        buffer[start:end, :].copy_(x)
        for idx in range(self.dp_world_size):
            start = 0 if idx == 0 else cu_tokens_across_dp_cpu[idx - 1]
            end = cu_tokens_across_dp_cpu[idx]
            self.dp_group.broadcast(buffer[start:end, :], idx)

        return buffer

    def dispatch(self, hidden_states: torch.Tensor,
                 router_logits: torch.Tensor):
        sizes = get_forward_context(
        ).dp_metadata.get_chunk_sizes_across_dp_rank()
        hidden_states, router_logits = get_dp_group().all_gatherv(
            [hidden_states, router_logits],
            dim=0,
            sizes=sizes,
        )

        return hidden_states, router_logits

    def combine(self, hidden_states: torch.Tensor) -> torch.Tensor:
        sizes = get_forward_context(
        ).dp_metadata.get_chunk_sizes_across_dp_rank()
        hidden_states = get_dp_group().reduce_scatterv(hidden_states,
                                                       dim=0,
                                                       sizes=sizes)
        return hidden_states

    def destroy(self):
        pass


class AgRsAll2AllManager(All2AllManagerBase):
    """
    An implementation of all2all communication based on
    all-gather (dispatch) and reduce-scatter (combine).
    """

    def __init__(self, cpu_group):
        super().__init__(cpu_group)

    def dispatch(self, hidden_states: torch.Tensor,
                 router_logits: torch.Tensor):
        """
        Gather hidden_states and router_logits from all dp ranks.
        """
        sizes = get_forward_context(
        ).dp_metadata.get_chunk_sizes_across_dp_rank()
        hidden_states, router_logits = get_dp_group().all_gatherv(
            [hidden_states, router_logits],
            dim=0,
            sizes=sizes,
        )
        return hidden_states, router_logits

    def combine(self, hidden_states: torch.Tensor) -> torch.Tensor:
        """
        Reduce-scatter hidden_states across all dp ranks.
        """
        sizes = get_forward_context(
        ).dp_metadata.get_chunk_sizes_across_dp_rank()
        hidden_states = get_dp_group().reduce_scatterv(hidden_states,
                                                       dim=0,
                                                       sizes=sizes)
        return hidden_states

    def destroy(self):
        pass


class PPLXAll2AllManager(All2AllManagerBase):
    """
    All2All communication based on PPLX kernels.
    """

    def __init__(self, cpu_group):
        assert has_pplx(
        ), "pplx_kernels not found. Please follow https://github.com/vllm-project/vllm/blob/main/tools/ep_kernels/README.md to install pplx_kernels."  # noqa
        super().__init__(cpu_group)

        if self.internode:
            # inter-node communication needs nvshmem,
            # intra-node communication uses p2p mapping directly
            from pplx_kernels.nvshmem import (nvshmem_alloc_empty_unique_id,
                                              nvshmem_get_unique_id,
                                              nvshmem_init)
            logger.debug(
                "Initialize NVSHMEM for pplx_kernels: "
                "rank=%d, world size=%d", self.rank, self.world_size)
            uid = nvshmem_get_unique_id(
            ) if self.rank == 0 else nvshmem_alloc_empty_unique_id()
            dist.broadcast(uid,
                           src=dist.get_process_group_ranks(self.cpu_group)[0],
                           group=self.cpu_group)
            logger.debug("PPLX NVSHMEM UID = %s", uid)
            nvshmem_init(uid, self.rank, self.world_size)

        self.handle_cache = Cache()

    def get_handle(self, kwargs):
        import pplx_kernels as pplx
        return self.handle_cache.get_or_create(
            kwargs, pplx.AllToAll.internode
            if self.internode else pplx.AllToAll.intranode)

    def dispatch(self, hidden_states: torch.Tensor,
                 router_logits: torch.Tensor):
        raise NotImplementedError

    def combine(self, hidden_states: torch.Tensor) -> torch.Tensor:
        raise NotImplementedError

    def destroy(self):
        with self.handle_cache._lock:
            for _, handle in self.handle_cache._cache.items():
                handle.destroy()

        if self.internode:
            from pplx_kernels.nvshmem import nvshmem_finalize
            logger.debug("PPLX NVSHMEM finalize")
            nvshmem_finalize()


class DeepEPAll2AllManagerBase(All2AllManagerBase):
    """
    All2All communication based on DeepEP High-Throughput kernels.
    """

    def __init__(self, cpu_group):
        assert has_deep_ep(
        ), "DeepEP kernels not found. Please follow https://github.com/vllm-project/vllm/blob/main/tools/ep_kernels/README.md to install DeepEP kernels."  # noqa
        super().__init__(cpu_group)
        self.handle_cache = Cache()

        # This is the DeepEP default. Stick to it till we can establish
        # reasonable defaults based on profiling.
        self.num_sms = 20

    def get_handle(self, kwargs):
        raise NotImplementedError

    def dispatch(self, hidden_states: torch.Tensor,
                 router_logits: torch.Tensor):
        raise NotImplementedError

    def combine(self, hidden_states: torch.Tensor) -> torch.Tensor:
        raise NotImplementedError

    def destroy(self):
        pass


class DeepEPHTAll2AllManager(DeepEPAll2AllManagerBase):
    """
    All2All communication based on DeepEP High-Throughput kernels.
    """

    def __init__(self, cpu_group):
        super().__init__(cpu_group)

    def _make_all2all_kwargs(self) -> dict[Any, Any]:
        # Defaults for internode and intranode are taken from DeepEP tests.
        num_nvl_bytes = envs.VLLM_DEEPEP_BUFFER_SIZE_MB * 1024 * 1024
        num_rdma_bytes = None
        num_qps_per_rank = None

        if self.internode:
            num_rdma_bytes = envs.VLLM_DEEPEP_BUFFER_SIZE_MB * 1024 * 1024
            num_qps_per_rank = self.num_sms // 2
        else:
            num_rdma_bytes = 0
            num_qps_per_rank = 1

        assert num_rdma_bytes is not None
        assert num_qps_per_rank is not None
        return dict(group=self.cpu_group,
                    num_nvl_bytes=num_nvl_bytes,
                    num_rdma_bytes=num_rdma_bytes,
                    low_latency_mode=False,
                    num_qps_per_rank=num_qps_per_rank)

    def get_handle(self, kwargs):

        assert len(kwargs) == 0, (
            "DeepEPHTAll2AllManager expects no arguments. All the required "
            "args are computed in the Manager itself.")

        import deep_ep
        buffer_kwargs = self._make_all2all_kwargs()
        logger.debug("DeepEP all2all args %s", buffer_kwargs)
        handle: deep_ep.Buffer = self.handle_cache.get_or_create(
            buffer_kwargs, deep_ep.Buffer)
        return handle

    def set_num_sms(self, num_sms: int):
        import deep_ep

        # Right now the buffers are sized for only what the kernels were
        # created with. So we can only reduce the number of SMS used
        # but not increase it.
        if num_sms > self.num_sms:
            num_sms = self.num_sms
        deep_ep.Buffer.set_num_sms(num_sms)


class DeepEPLLAll2AllManager(DeepEPAll2AllManagerBase):
    """
    All2All communication based on DeepEP Low-Latency kernels.
    """

    def __init__(self, cpu_group):
        super().__init__(cpu_group)

    def _make_all2all_kwargs(
        self,
        max_num_tokens_per_dp_rank: int,
        token_hidden_size: int,
        num_ep_ranks: int,
        num_global_experts: int,
        num_local_experts: int,
    ) -> dict[Any, Any]:
        """
        max_num_tokens_per_dp_rank : the maximum number of tokens a DP rank
          can dispatch all the ranks must hold the same value.
        token_hidden_size: the hidden dimension of each token.
        num_ep_ranks: the number of EP group ranks.
        num_global_experts: Number of experts in the model.
        num_local_experts: Number of experts in an EP rank.
        """
        import deep_ep

        # Defaults for internode and intranode are taken from DeepEP tests.
        num_nvl_bytes = envs.VLLM_DEEPEP_BUFFER_SIZE_MB * 1024 * 1024
        num_qps_per_rank = num_local_experts
        num_rdma_bytes = deep_ep.Buffer.get_low_latency_rdma_size_hint(
            num_max_dispatch_tokens_per_rank=max_num_tokens_per_dp_rank,
            hidden=token_hidden_size,
            num_ranks=num_ep_ranks,
            num_experts=num_global_experts)

        assert num_rdma_bytes is not None
        return dict(group=self.cpu_group,
                    num_nvl_bytes=num_nvl_bytes,
                    num_rdma_bytes=num_rdma_bytes,
                    low_latency_mode=True,
                    num_qps_per_rank=num_qps_per_rank)

    def get_handle(self, kwargs):
        """
        The kwargs for DeepEPLLAll2AllManager is dictated by
        _make_all2all_kwargs.
        """
        import deep_ep
        buffer_kwargs = self._make_all2all_kwargs(**kwargs)
        logger.debug("DeepEP all2all args %s", buffer_kwargs)
        handle: deep_ep.Buffer = self.handle_cache.get_or_create(
            buffer_kwargs, deep_ep.Buffer)
        return handle

<<<<<<< HEAD

class FlashInferAllToAllManager(All2AllManagerBase):
    """
    All2All communication based on flashinfer kernels.
    """

    def __init__(self, cpu_group):
        assert has_flashinfer_all2all(
        ), "flashinfer all2all module not found. Please install/check flashinfer"  # noqa
        super().__init__(cpu_group)
        logger.debug(
            "Initialize for flashinfer All2All "
            "rank=%d, world size=%d", self.rank, self.world_size)
        self.initialized = False
        self.alltoall_info = None

    def initialize(
        self,
        world_size: int,
        rank: int,
        gpus_per_node: int,
    ):
        """Initialize workspace"""
        if self.initialized:
            return

        self.cleanup()
        logger.debug("making map: "
                     "rank=%d, world size=%d", rank, world_size)
        self.mapping = Mapping(
            world_size,
            rank,
            gpus_per_node,
            tp_size=world_size,
        )

        from vllm.distributed.device_communicators.mnnvl_compat import (
            CustomCommunicator)
        dp_config = MnnvlConfig(
            comm_backend=CustomCommunicator(get_dp_group().cpu_group),
            fabric_page_size=1 << 29,  # 512MB
            allocation_granularity=0  # Auto-detect
        )

        self.workspace_tensor = MnnvlMoe.get_moe_workspaces(
            self.mapping, dp_config)
        self.prepare_workspace_tensor = MnnvlMoe.get_moe_prepare_workspace(
            self.mapping, dp_config)

        self.world_size = world_size
        self.rank = rank
        self.gpus_per_node = gpus_per_node
        self.initialized = True

        logger.info("FlashInfer All2All initialized for rank %s, size %s",
                    rank, world_size)

    def ensure_alltoall_workspace_initialized(self):
        """Ensure workspace is initialized"""
        if not has_flashinfer_all2all():
            return False

        if self.world_size <= 1:
            return False

        if not self.initialized:
            self.initialize(
                world_size=self.world_size,
                rank=self.rank,
                gpus_per_node=torch.cuda.device_count,
            )
        return self.initialized

    def get_handle(self, kwargs):
        return self

    def cleanup(self):
        """Clean up workspace"""
        if self.initialized and self.workspace_tensor is not None \
            and self.prepare_workspace_tensor is not None:
            try:
                del self.workspace_tensor
                del self.prepare_workspace_tensor
            except Exception as e:
                logger.warning("Failed to cleanup FlashInfer workspace: %s", e)
            finally:
                self.workspace_tensor = None
                self.prepare_workspace_tensor = None
                self.mapping = None
                self.initialized = False
=======
    # DeepEP LL uses RDMA so no SMs are used for communication
    def max_sms_used(self) -> Optional[int]:
        return 0
>>>>>>> d83f3f7c
<|MERGE_RESOLUTION|>--- conflicted
+++ resolved
@@ -302,7 +302,10 @@
             buffer_kwargs, deep_ep.Buffer)
         return handle
 
-<<<<<<< HEAD
+    # DeepEP LL uses RDMA so no SMs are used for communication
+    def max_sms_used(self) -> Optional[int]:
+        return 0
+
 
 class FlashInferAllToAllManager(All2AllManagerBase):
     """
@@ -392,9 +395,4 @@
                 self.workspace_tensor = None
                 self.prepare_workspace_tensor = None
                 self.mapping = None
-                self.initialized = False
-=======
-    # DeepEP LL uses RDMA so no SMs are used for communication
-    def max_sms_used(self) -> Optional[int]:
-        return 0
->>>>>>> d83f3f7c
+                self.initialized = False