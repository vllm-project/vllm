# SPDX-License-Identifier: Apache-2.0
# SPDX-FileCopyrightText: Copyright contributors to the vLLM project

from typing import Optional, Union

import torch
from torch.distributed import ProcessGroup

import vllm.envs as envs
from vllm.logger import init_logger

from .base_device_communicator import DeviceCommunicatorBase

logger = init_logger(__name__)


class CudaCommunicator(DeviceCommunicatorBase):

    def __init__(self,
                 cpu_group: ProcessGroup,
                 device: Optional[torch.device] = None,
                 device_group: Optional[ProcessGroup] = None,
                 unique_name: str = ""):
        super().__init__(cpu_group, device, device_group, unique_name)
        if "tp" not in unique_name:
            # only tp uses custom allreduce
            use_custom_allreduce = False
        else:
            from vllm.distributed.parallel_state import (
                _ENABLE_CUSTOM_ALL_REDUCE)
            use_custom_allreduce = _ENABLE_CUSTOM_ALL_REDUCE

        # ep does not use pynccl
        use_pynccl = "ep" not in unique_name

        self.use_pynccl = use_pynccl
        self.use_custom_allreduce = use_custom_allreduce

        # lazy import to avoid documentation build error
        from vllm.distributed.device_communicators.custom_all_reduce import (
            CustomAllreduce)
        from vllm.distributed.device_communicators.pynccl import (
            PyNcclCommunicator)

        self.pynccl_comm: Optional[PyNcclCommunicator] = None
        if use_pynccl and self.world_size > 1:
            self.pynccl_comm = PyNcclCommunicator(
                group=self.cpu_group,
                device=self.device,
            )

        self.ca_comm: Optional[CustomAllreduce] = None
        if use_custom_allreduce and self.world_size > 1:
            # Initialize a custom fast all-reduce implementation.
            self.ca_comm = CustomAllreduce(
                group=self.cpu_group,
                device=self.device,
            )

        if self.use_all2all:
            all2all_backend = envs.VLLM_ALL2ALL_BACKEND
            if all2all_backend == "naive":
                from .all2all import NaiveAll2AllManager
                self.all2all_manager = NaiveAll2AllManager(self.cpu_group)
                logger.info("Using naive all2all manager.")
            elif all2all_backend == "pplx":
                from .all2all import PPLXAll2AllManager
                self.all2all_manager = PPLXAll2AllManager(self.cpu_group)
                logger.info("Using PPLX all2all manager.")
            elif all2all_backend == "deepep_high_throughput":
                from .all2all import DeepEPHTAll2AllManager
                self.all2all_manager = DeepEPHTAll2AllManager(self.cpu_group)
                logger.info("Using DeepEP High-Throughput all2all manager.")
            elif all2all_backend == "deepep_low_latency":
                from .all2all import DeepEPLLAll2AllManager
                self.all2all_manager = DeepEPLLAll2AllManager(self.cpu_group)
                logger.info("Using DeepEP Low-Latency all2all manager.")
            else:
                raise ValueError(f"Unknown all2all backend: {all2all_backend}")

    def all_reduce(self, input_):
        # always try custom allreduce first,
        # and then pynccl.
        ca_comm = self.ca_comm
        if ca_comm is not None and not ca_comm.disabled and \
            ca_comm.should_custom_ar(input_):
            out = ca_comm.custom_all_reduce(input_)
            assert out is not None
            return out
        pynccl_comm = self.pynccl_comm
        assert pynccl_comm is not None
        out = pynccl_comm.all_reduce(input_)
        if out is None:
            # fall back to the default all-reduce using PyTorch.
            # this usually happens during testing.
            # when we run the model, allreduce only happens for the TP
            # group, where we always have either custom allreduce or pynccl.
            out = input_.clone()
            torch.distributed.all_reduce(out, group=self.device_group)
        return out

    def reduce_scatter(self, input_: torch.Tensor, dim: int = -1):
        world_size = self.world_size
        pynccl_comm = self.pynccl_comm
        assert pynccl_comm is not None
        if dim < 0:
            # Convert negative dim to positive.
            dim += input_.dim()

        # Note: This will produce an incorrect answer if we don't make
        # the input_tensor contiguous. Possible bug in reduce_scatter_tensor?
        input_tensor = input_.movedim(0, dim).contiguous()

        assert input_tensor.shape[0] % world_size == 0
        chunk_size = input_tensor.shape[0] // world_size
        output_shape = (chunk_size, ) + input_tensor.shape[1:]

        output = torch.empty(output_shape,
                             dtype=input_tensor.dtype,
                             device=input_tensor.device)

        pynccl_comm.reduce_scatter(output, input_)

        # Reshape before returning
        return output.movedim(0, dim).contiguous()

    def reduce_scatterv(self,
                        input_: torch.Tensor,
                        dim: int = -1,
                        sizes: Optional[list[int]] = None):
        world_size = self.world_size
        pynccl_comm = self.pynccl_comm
        assert pynccl_comm is not None
        if dim < 0:
            # Convert negative dim to positive.
            dim += input_.dim()

        # Note: This will produce an incorrect answer if we don't make
        # the input_tensor contiguous. Possible bug in reduce_scatter_tensor?
        input_tensor = input_.movedim(0, dim).contiguous()

        if sizes is not None:
            assert len(sizes) == world_size
            assert input_tensor.shape[0] == sum(sizes)
            chunk_size = sizes[self.rank_in_group]
        else:
            assert input_tensor.shape[0] % world_size == 0
            chunk_size = input_tensor.shape[0] // world_size
        output_shape = (chunk_size, ) + input_tensor.shape[1:]

        output = torch.empty(output_shape,
                             dtype=input_tensor.dtype,
                             device=input_tensor.device)

        if sizes is not None:
            pynccl_comm.reduce_scatterv(output, input_, sizes=sizes)
        else:
            pynccl_comm.reduce_scatter(output, input_)

        # Reshape before returning
        return output.movedim(0, dim).contiguous()

    def send(self, tensor: torch.Tensor, dst: Optional[int] = None) -> None:
        """Sends a tensor to the destination rank in a non-blocking way"""
        """NOTE: `dst` is the local rank of the destination rank."""
        if dst is None:
            dst = (self.rank_in_group + 1) % self.world_size

        pynccl_comm = self.pynccl_comm
        if pynccl_comm is not None and not pynccl_comm.disabled:
            pynccl_comm.send(tensor, dst)
        else:
            torch.distributed.send(tensor, self.ranks[dst], self.device_group)

    def recv(self,
             size: torch.Size,
             dtype: torch.dtype,
             src: Optional[int] = None) -> torch.Tensor:
        """Receives a tensor from the source rank."""
        """NOTE: `src` is the local rank of the source rank."""
        if src is None:
            src = (self.rank_in_group - 1) % self.world_size

        tensor = torch.empty(size, dtype=dtype, device=self.device)
        pynccl_comm = self.pynccl_comm
        if pynccl_comm is not None and not pynccl_comm.disabled:
            pynccl_comm.recv(tensor, src)
        else:
            torch.distributed.recv(tensor, self.ranks[src], self.device_group)
        return tensor

    def destroy(self):
        if self.pynccl_comm is not None:
            self.pynccl_comm = None
        if self.ca_comm is not None:
            self.ca_comm = None
        if self.all2all_manager is not None:
            self.all2all_manager.destroy()
            self.all2all_manager = None

    def all_gatherv(self,
                    input_: Union[torch.Tensor, list[torch.Tensor]],
                    dim: int = 0,
                    sizes: Optional[list[int]] = None):
        if dim != 0:
            raise NotImplementedError("only dim 0 all-gatherv is supported")
        world_size = self.world_size
        pynccl_comm = self.pynccl_comm
        assert pynccl_comm is not None and not pynccl_comm.disabled

<<<<<<< HEAD
=======
        # 'sizes' is not needed if all inputs in the same group have the same
        # shape
        if sizes is not None and all(s == sizes[0] for s in sizes):
            sizes = None

>>>>>>> a8593237
        def _all_gather_single(input_: torch.Tensor,
                               sizes: Optional[list[int]] = None):
            input_size = input_.size()
            if sizes is not None:
                assert len(sizes) == world_size
                assert input_.shape[dim] == sizes[self.rank_in_group]
                output_size = (sum(sizes), ) + input_size[1:]
<<<<<<< HEAD
                # 'sizes' is not needed if all inputs in the same group have the
                # same shape
                if all(s == sizes[0] for s in sizes):
                    sizes = None
=======
>>>>>>> a8593237
            else:
                output_size = (input_size[0] * world_size, ) + input_size[1:]
            # Allocate output tensor.
            output_tensor = torch.empty(output_size,
                                        dtype=input_.dtype,
                                        device=input_.device)
            if sizes is not None:
                pynccl_comm.all_gatherv(output_tensor, input_, sizes=sizes)
            else:
                pynccl_comm.all_gather(output_tensor, input_)
            return output_tensor

        if isinstance(input_, torch.Tensor):
            return _all_gather_single(input_, sizes)

        output_list = []
        pynccl_comm.group_start()
        for inp in input_:
            output_list.append(_all_gather_single(inp, sizes=sizes))
        pynccl_comm.group_end()

        return output_list

    def dispatch(
            self, hidden_states: torch.Tensor,
            router_logits: torch.Tensor) -> tuple[torch.Tensor, torch.Tensor]:
        assert self.all2all_manager is not None
        hidden_states, router_logits = self.all2all_manager.dispatch(
            hidden_states, router_logits)
        return hidden_states, router_logits

    def combine(self, hidden_states: torch.Tensor) -> torch.Tensor:
        assert self.all2all_manager is not None
        hidden_states = self.all2all_manager.combine(hidden_states)
        return hidden_states<|MERGE_RESOLUTION|>--- conflicted
+++ resolved
@@ -208,14 +208,11 @@
         pynccl_comm = self.pynccl_comm
         assert pynccl_comm is not None and not pynccl_comm.disabled
 
-<<<<<<< HEAD
-=======
         # 'sizes' is not needed if all inputs in the same group have the same
         # shape
         if sizes is not None and all(s == sizes[0] for s in sizes):
             sizes = None
 
->>>>>>> a8593237
         def _all_gather_single(input_: torch.Tensor,
                                sizes: Optional[list[int]] = None):
             input_size = input_.size()
@@ -223,13 +220,6 @@
                 assert len(sizes) == world_size
                 assert input_.shape[dim] == sizes[self.rank_in_group]
                 output_size = (sum(sizes), ) + input_size[1:]
-<<<<<<< HEAD
-                # 'sizes' is not needed if all inputs in the same group have the
-                # same shape
-                if all(s == sizes[0] for s in sizes):
-                    sizes = None
-=======
->>>>>>> a8593237
             else:
                 output_size = (input_size[0] * world_size, ) + input_size[1:]
             # Allocate output tensor.
