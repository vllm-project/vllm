--- conflicted
+++ resolved
@@ -2,7 +2,7 @@
 # SPDX-FileCopyrightText: Copyright contributors to the vLLM project
 
 from functools import cache
-from typing import Optional, Union
+from typing import TYPE_CHECKING, Optional, Union
 
 import torch
 from torch.distributed import ProcessGroup
@@ -20,15 +20,32 @@
 
 from .base_device_communicator import DeviceCommunicatorBase
 
+if TYPE_CHECKING:
+    # For type checking, import both types
+    from vllm.distributed.device_communicators.custom_all_reduce import (
+        CustomAllreduce,
+    )
+
+    try:
+        from aiter.dist.custom_all_reduce import (
+            CustomAllreduce as AITERCustomAllreduce,
+        )
+    except ImportError:
+        AITERCustomAllreduce = CustomAllreduce  # type: ignore
+
+    CustomAllreduceType = Union[CustomAllreduce, AITERCustomAllreduce]
+
 logger = init_logger(__name__)
 
 
 @cache
 def is_rocm_aiter_custom_allreduce_enabled() -> bool:
     """Check if aiter custom allreduce is enabled for ROCm platform."""
-    return current_platform.is_rocm() \
-        and envs.VLLM_ROCM_USE_AITER \
+    return (
+        current_platform.is_rocm()
+        and envs.VLLM_ROCM_USE_AITER
         and envs.VLLM_ROCM_USE_AITER_CUSTOM_ALL_REDUCE
+    )
 
 
 class CudaCommunicator(DeviceCommunicatorBase):
@@ -53,22 +70,21 @@
         self.use_custom_allreduce = use_custom_allreduce
         self.use_torch_symm_mem = use_torch_symm_mem
 
+        self.use_aiter_custom_allreduce = is_rocm_aiter_custom_allreduce_enabled()
         # lazy import to avoid documentation build error
-<<<<<<< HEAD
-        if is_rocm_aiter_custom_allreduce_enabled():
-            from aiter.dist.custom_all_reduce import CustomAllreduce
+        if self.use_aiter_custom_allreduce:
+            from aiter.dist.custom_all_reduce import (
+                CustomAllreduce as AITERCustomAllreduce,
+            )
+
             logger.info("Using aiter.dist.custom_all_reduce for ROCm platform")
         else:
             from vllm.distributed.device_communicators.custom_all_reduce import (  # noqa: E501
-                CustomAllreduce)
-        from vllm.distributed.device_communicators.pynccl import (
-            PyNcclCommunicator)
-=======
-        from vllm.distributed.device_communicators.custom_all_reduce import (
-            CustomAllreduce,
-        )
+                CustomAllreduce,
+            )
+
+            AITERCustomAllreduce = None
         from vllm.distributed.device_communicators.pynccl import PyNcclCommunicator
->>>>>>> 08d26a1b
         from vllm.distributed.device_communicators.quick_all_reduce import (
             QuickAllReduce,
         )
@@ -83,7 +99,7 @@
             if is_symmetric_memory_enabled():
                 register_nccl_symmetric_ops(self.pynccl_comm)
 
-        self.ca_comm: Optional[CustomAllreduce] = None
+        self.ca_comm: Optional[CustomAllreduceType] = None
         self.qr_comm: Optional[QuickAllReduce] = None
         self.symm_mem_comm: Optional[SymmMemCommunicator] = None
         if use_torch_symm_mem and current_platform.is_cuda():
@@ -94,14 +110,20 @@
 
         if use_custom_allreduce and self.world_size > 1:
             # Initialize a custom fast all-reduce implementation.
-            self.ca_comm = CustomAllreduce(
-                group=self.cpu_group,
-                device=self.device,
-                symm_mem_enabled=(
-                    self.symm_mem_comm is not None and not self.symm_mem_comm.disabled
-                ),
-            )
-
+            if self.use_aiter_custom_allreduce and AITERCustomAllreduce is not None:
+                self.ca_comm = AITERCustomAllreduce(
+                    group=self.cpu_group,
+                    device=self.device,
+                )
+            else:
+                self.ca_comm = CustomAllreduce(
+                    group=self.cpu_group,
+                    device=self.device,
+                    symm_mem_enabled=(
+                        self.symm_mem_comm is not None
+                        and not self.symm_mem_comm.disabled
+                    ),
+                )
             if current_platform.is_rocm():
                 # Initialize a custom quick all-reduce implementation for AMD.
                 # Quick reduce is designed as a complement to custom allreduce.
