# SPDX-License-Identifier: Apache-2.0
# SPDX-FileCopyrightText: Copyright contributors to the vLLM project
import functools
import math
import pickle
<<<<<<< HEAD
import sys
=======
import threading
>>>>>>> 686cbaac
import time
from contextlib import contextmanager
from dataclasses import dataclass, field
from multiprocessing import shared_memory
from pickle import PickleBuffer
from typing import TYPE_CHECKING, Any, cast
from unittest.mock import patch

import torch
import torch.distributed as dist
import zmq
from torch.distributed import ProcessGroup
from zmq import (  # type: ignore
    IPV6,  # type: ignore
    PUB,
    SUB,
    SUBSCRIBE,
    XPUB,
    XPUB_VERBOSE,
    Context,
)

import vllm.envs as envs
from vllm.distributed.utils import StatelessProcessGroup, sched_yield
from vllm.logger import init_logger
from vllm.platforms import current_platform
from vllm.utils.network_utils import (
    get_ip,
    get_open_port,
    get_open_zmq_inproc_path,
    get_open_zmq_ipc_path,
    is_valid_ipv6_address,
)

if TYPE_CHECKING:
    from _typeshed import SizedBuffer

VLLM_RINGBUFFER_WARNING_INTERVAL = envs.VLLM_RINGBUFFER_WARNING_INTERVAL

from_bytes_big = functools.partial(int.from_bytes, byteorder="big")


# Memory fence for cross-process shared memory visibility.
# Required for correct producer-consumer synchronization when using
# shared memory without locks.
_memory_fence_lock = threading.Lock()


def memory_fence():
    """
    Full memory barrier for shared memory synchronization.

    Ensures all prior memory writes are visible to other processes before
    any subsequent reads. This is critical for lock-free producer-consumer
    patterns using shared memory.

    Implementation acquires and immediately releases a lock. Python's
    threading.Lock provides sequentially consistent memory barrier semantics
    across all major platforms (POSIX, Windows). This is a lightweight
    operation (~20ns) that guarantees:
    - All stores before the barrier are visible to other threads/processes
    - All loads after the barrier see the latest values
    """
    # Lock acquire/release provides full memory barrier semantics.
    # Using context manager ensures lock release even on exceptions.
    with _memory_fence_lock:
        pass


def to_bytes_big(value: int, size: int) -> bytes:
    return value.to_bytes(size, byteorder="big")


logger = init_logger(__name__)


def long_wait_time_msg(threshold: int) -> str:
    return (
        "No available shared memory broadcast block found "
        f"in {threshold} seconds. This typically happens "
        "when some processes are hanging or doing some "
        "time-consuming work (e.g. compilation, "
        "weight/kv cache quantization)."
    )


class SpinCondition:
    """
    This class implements an interface similar to a threading.Condition. It
    allows a writer to notify readers to wake up and read from the shared memory
    buffer. This notification is done over a zmq socket.

    For optimal performance under load we don't want the readers to need to poll
    the zmq socket for every read. So the `wait` method here will return
    immediately when reads are frequent, and will only enter "idle mode" and
    await a notification on the zmq socket after a period of inactivity. This
    allows the readers to spin quickly, hence "SpinCondition".

    To support clean shutdown, a separate thread in the reader's process must be
    able to wake the reader so that it can exit. A separate cancel() method is
    implemented with an in-process socket to allow this interruption.
    """

    def __init__(
        self,
        is_reader: bool,
        context: zmq.Context,
        notify_address: str,
        busy_loop_s: float = 1,
    ):
        self.is_reader = is_reader

        if is_reader:
            # Time of last shm buffer read
            self.last_read = time.monotonic()

            # Time to keep busy-looping on the shm buffer before going idle
            self.busy_loop_s = busy_loop_s

            # Readers subscribe to write notifications
            self.local_notify_socket: zmq.Socket = context.socket(SUB)
            # Set zmq.CONFLATE to only keep the last message that the socket
            # receives. This prevents us from piling up notification messages
            # under high load when we aren't polling the socket.
            self.local_notify_socket.setsockopt(zmq.CONFLATE, 1)
            # Subscribe to all messages on the socket
            self.local_notify_socket.setsockopt_string(SUBSCRIBE, "")
            self.local_notify_socket.connect(notify_address)

            # Readers require a process-local socket to poll for cancellation
            cancel_path = get_open_zmq_inproc_path()
            self.write_cancel_socket: zmq.Socket = context.socket(zmq.PAIR)
            self.write_cancel_socket.bind(cancel_path)
            self.read_cancel_socket: zmq.Socket = context.socket(zmq.PAIR)
            self.read_cancel_socket.connect(cancel_path)

            # Poller allows waiting on either `.notify()` or `.cancel()`
            self.poller = zmq.Poller()
            self.poller.register(self.read_cancel_socket, zmq.POLLIN)
            self.poller.register(self.local_notify_socket, zmq.POLLIN)
        else:
            # Writer side publishes write notifications
            self.local_notify_socket: zmq.Socket = context.socket(PUB)  # type: ignore
            # Set high water mark to 1- we don't need to send a massive amount of
            # pings during busy operation. PUB sockets will silently drop subsequent
            # messages after the high water mark is reached.
            self.local_notify_socket.setsockopt(zmq.SNDHWM, 1)
            self.local_notify_socket.bind(notify_address)

            self.last_read = 0
            self.busy_loop_s = 0
            self.read_cancel_socket = None
            self.write_cancel_socket = None
            self.poller = None

    def record_read(self):
        self.last_read = time.monotonic()

    def cancel(self):
        # Sends cancellation ping that will cause the reader to wake up.
        # This is done from a monitor thread in the same process as the reader.
        if self.is_reader:
            logger.debug("Canceling waiting reads on SHM Buffer")
            self.write_cancel_socket.send(b"\x00")

    def wait(self, timeout_ms: int | None = None) -> None:
        """Wait for data on the shared memory buffer.

        Yields the scheduler then returns immediately if it has been less than
        self.busy_loop_s since the last read.

        Otherwise, enters idle mode and awaits a socket ping for at most
        `timeout_ms` milliseconds, or indefinitely if timeout_ms is None.
        """
        assert self.is_reader, "Only readers can wait"

        current_time = time.monotonic()
        if current_time <= self.last_read + self.busy_loop_s:
            sched_yield()
        else:
            events = dict(self.poller.poll(timeout=timeout_ms))

            if self.read_cancel_socket in events:
                # return immediately on cancel
                return

            if self.local_notify_socket in events:
                # Since zmq.CONFLATE is set, there will only be one notification
                # to read from the socket
                self.local_notify_socket.recv(flags=zmq.NOBLOCK, copy=False)

    def notify(self):
        """Notifies all readers to wake up"""
        assert not self.is_reader, "Only writers can notify"
        self.local_notify_socket.send(b"\x00")


class ShmRingBuffer:
    def __init__(
        self,
        n_reader: int,
        max_chunk_bytes: int,
        max_chunks: int,
        name: str | None = None,
    ):
        """
        A shared memory ring buffer implementation for broadcast communication.
        Essentially, it is a queue where only one will `enqueue` and multiple
        will `dequeue`. The max size of each item, together with the max number
        of items that can be stored in the buffer are known in advance.
        In this case, we don't need to synchronize the access to
         the buffer.

        Buffer memory layout:
                  data                                 metadata
                    |                                      |
                    | (current_idx)                        | (current_idx)
                    v                                      v
        +-------------------------------+----------------------------------------+
        | chunk0 | chunk1 | ... | chunk | metadata0 | metadata1 | ... | metadata |
        +-------------------------------+----------------------------------------+
        | max_chunks x max_chunk_bytes  | max_chunks x (1 + n_reader) bytes      |

        metadata memory layout: each byte is a flag, the first byte is the written
        flag, and the rest are reader flags. The flags are set to 0 by default.
        +--------------+--------------+--------------+-----+--------------+
        | written_flag | reader0_flag | reader1_flag | ... | readerN_flag |
        +--------------+--------------+--------------+-----+--------------+

        The state of metadata is as follows:

        (case 1) 0???...???: the block is not written yet, cannot read, can write
        (case 2) 1000...000: the block is just written, can read, cannot write
        (case 3) 1???...???: the block is written and read by some readers, can read if not read, cannot write
        (case 4) 1111...111: the block is written and read by all readers, cannot read, can write

        State transition for readers:

        When a reader finds a block that it can read (case 2 or 3), it can yield the block for caller to read.
        Only after the caller finishes reading the block, the reader can mark the block as read.
        Readers only mark the block as read (from 0 to 1), the writer marks the block as ready to read (from 1 to 0).

        State transition for writer:

        When the writer writes to a block (case 1 or 4), it first resets the written flag to 0, converting either case
        to case 1. Then it can yield the block for caller to write. After the caller finishes writing the block, the writer
        can reset the reader flags to 0, and mark the block as written (from 0 to 1).
        NOTE: the order is important here, first reset the reader flags (so that we are still in case 1), then mark the block as written. The state transition is atomic. If we do it in the reverse order, it will go through case 3 and then back to case 2, and readers might read the intermediate case 3, which is not correct.

        During creation, `name` is None and the buffer is created. We can pass the
        created object to other processes by pickling it. The other processes will
        get the name of the shared memory and open it, so that they can access the
        same shared memory buffer.
        """  # noqa
        self.n_reader = n_reader
        self.metadata_size = 1 + n_reader
        self.max_chunk_bytes = max_chunk_bytes
        self.max_chunks = max_chunks
        self.total_bytes_of_buffer = (
            self.max_chunk_bytes + self.metadata_size
        ) * self.max_chunks
        self.data_offset = 0
        self.metadata_offset = self.max_chunk_bytes * self.max_chunks

        if name is None:
            # we are creating a buffer
            self.is_creator = True
            self.shared_memory = shared_memory.SharedMemory(
                create=True, size=self.total_bytes_of_buffer
            )
            # initialize the metadata section to 0
            with self.shared_memory.buf[self.metadata_offset :] as metadata_buffer:
                torch.frombuffer(metadata_buffer, dtype=torch.uint8).fill_(0)
        else:
            # we are opening an existing buffer
            self.is_creator = False
            # fix to https://stackoverflow.com/q/62748654/9191338
            # Python incorrectly tracks shared memory even if it is not
            # created by the process. The following patch is a workaround.
            with patch(
                "multiprocessing.resource_tracker.register",
                lambda *args, **kwargs: None,
            ):
                try:
                    self.shared_memory = shared_memory.SharedMemory(name=name)
                    # See https://docs.python.org/3/library/multiprocessing.shared_memory.html # noqa
                    # Some platforms allocate memory based on page size,
                    # so the shared memory block size may be larger or equal
                    # to the requested size. The size parameter is ignored
                    # when attaching to an existing block.
                    assert self.shared_memory.size >= self.total_bytes_of_buffer
                except FileNotFoundError:
                    # we might deserialize the object in a different node
                    # in this case, this object is not used,
                    # and we should suppress the error
                    pass

    def handle(self):
        return (
            self.n_reader,
            self.max_chunk_bytes,
            self.max_chunks,
            self.shared_memory.name,
        )

    def __reduce__(self):
        return (
            self.__class__,
            self.handle(),
        )

    def __del__(self):
        if hasattr(self, "shared_memory"):
            self.shared_memory.close()
            if self.is_creator:
                self.shared_memory.unlink()

    @contextmanager
    def get_data(self, current_idx: int):
        start = self.data_offset + current_idx * self.max_chunk_bytes
        end = start + self.max_chunk_bytes
        with self.shared_memory.buf[start:end] as buf:
            yield buf

    @contextmanager
    def get_metadata(self, current_idx: int):
        start = self.metadata_offset + current_idx * self.metadata_size
        end = start + self.metadata_size
        with self.shared_memory.buf[start:end] as buf:
            yield buf


@dataclass
class Handle:
    local_reader_ranks: list[int] = field(default_factory=list)

    buffer_handle: tuple[int, int, int, str] | None = None
    local_subscribe_addr: str | None = None
    local_notify_addr: str | None = None
    remote_subscribe_addr: str | None = None
    remote_addr_ipv6: bool = False


class MessageQueue:
    def __init__(
        self,
        n_reader,  # number of all readers
        n_local_reader,  # number of local readers through shared memory
        local_reader_ranks: list[int] | None = None,
        # Default of 24MiB chosen to be large enough to accommodate grammar
        # bitmask tensors for large batches (1024 requests).
        max_chunk_bytes: int = 1024 * 1024 * 24,
        max_chunks: int = 10,
        connect_ip: str | None = None,
    ):
        if local_reader_ranks is None:
            local_reader_ranks = list(range(n_local_reader))
        else:
            assert len(local_reader_ranks) == n_local_reader
        self.n_local_reader = n_local_reader
        n_remote_reader = n_reader - n_local_reader
        self.n_remote_reader = n_remote_reader
        self.shutting_down = False
        context = Context()

        if n_local_reader > 0:
            # for local readers, we will:
            # 1. create a shared memory ring buffer to communicate small data
            # 2. create a publish-subscribe socket to communicate large data
            self.buffer = ShmRingBuffer(n_local_reader, max_chunk_bytes, max_chunks)

            # XPUB is very similar to PUB,
            # except that it can receive subscription messages
            # to confirm the number of subscribers
            self.local_socket = context.socket(XPUB)
            # set the verbose option so that we can receive every subscription
            # message. otherwise, we will only receive the first subscription
            # see http://api.zeromq.org/3-3:zmq-setsockopt for more details
            self.local_socket.setsockopt(XPUB_VERBOSE, True)
            local_subscribe_addr = get_open_zmq_ipc_path()
            logger.debug("Binding to %s", local_subscribe_addr)
            self.local_socket.bind(local_subscribe_addr)

            self.current_idx = 0

            # Create the notification side of the SpinCondition
            local_notify_addr = get_open_zmq_ipc_path()
            self._spin_condition = SpinCondition(
                is_reader=False, context=context, notify_address=local_notify_addr
            )
        else:
            self.buffer = None  # type: ignore
            local_subscribe_addr = None
            self.local_socket = None
            self.current_idx = -1
            local_notify_addr = None
            self._spin_condition = None  # type: ignore

        remote_addr_ipv6 = False
        if n_remote_reader > 0:
            # for remote readers, we will:
            # create a publish-subscribe socket to communicate large data
            if not connect_ip:
                connect_ip = get_ip()
            self.remote_socket = context.socket(XPUB)
            self.remote_socket.setsockopt(XPUB_VERBOSE, True)
            remote_subscribe_port = get_open_port()
            if is_valid_ipv6_address(connect_ip):
                self.remote_socket.setsockopt(IPV6, 1)
                remote_addr_ipv6 = True
                connect_ip = f"[{connect_ip}]"
            socket_addr = f"tcp://{connect_ip}:{remote_subscribe_port}"
            self.remote_socket.bind(socket_addr)
            remote_subscribe_addr = f"tcp://{connect_ip}:{remote_subscribe_port}"
        else:
            remote_subscribe_addr = None
            self.remote_socket = None

        self._is_writer = True
        self._is_local_reader = False
        self.local_reader_rank = -1
        # rank does not matter for remote readers
        self._is_remote_reader = False

        self.handle = Handle(
            local_reader_ranks=local_reader_ranks,
            buffer_handle=self.buffer.handle() if self.buffer is not None else None,
            local_subscribe_addr=local_subscribe_addr,
            local_notify_addr=local_notify_addr,
            remote_subscribe_addr=remote_subscribe_addr,
            remote_addr_ipv6=remote_addr_ipv6,
        )

        logger.debug("vLLM message queue communication handle: %s", self.handle)

    def export_handle(self) -> Handle:
        return self.handle

    @staticmethod
    def create_from_handle(handle: Handle, rank) -> "MessageQueue":
        self = MessageQueue.__new__(MessageQueue)
        self.handle = handle
        self._is_writer = False

        context = Context()

        if rank in handle.local_reader_ranks:
            assert handle.buffer_handle is not None
            self.buffer = ShmRingBuffer(*handle.buffer_handle)
            self.current_idx = 0
            self.local_reader_rank = handle.local_reader_ranks.index(rank)
            self._is_local_reader = True
            self._is_remote_reader = False

            self.local_socket = context.socket(SUB)
            self.local_socket.setsockopt_string(SUBSCRIBE, "")
            socket_addr = handle.local_subscribe_addr
            logger.debug("Connecting to %s", socket_addr)
            self.local_socket.connect(socket_addr)

            self.remote_socket = None
            assert isinstance(handle.local_notify_addr, str)
            self._spin_condition = SpinCondition(
                is_reader=True, context=context, notify_address=handle.local_notify_addr
            )
        else:
            self.buffer = None  # type: ignore
            self.current_idx = -1
            self.local_reader_rank = -1
            self._is_local_reader = False
            self._is_remote_reader = True

            self.local_socket = None

            self.remote_socket = context.socket(SUB)
            self.remote_socket.setsockopt_string(SUBSCRIBE, "")
            if handle.remote_addr_ipv6:
                self.remote_socket.setsockopt(IPV6, 1)
            socket_addr = handle.remote_subscribe_addr
            logger.debug("Connecting to %s", socket_addr)
            self.remote_socket.connect(socket_addr)

        self.shutting_down = False
        return self

    def wait_until_ready(self):
        """This is a collective operation. All processes (including the
        readers and the writer) should call this function.
        """
        if self._is_writer:
            # wait for all readers to connect

            # local readers
            for i in range(self.n_local_reader):
                # wait for subscription messages from all local readers
                self.local_socket.recv()
            if self.n_local_reader > 0:
                # send a message to all local readers
                # to make sure the publish channel is working
                self.local_socket.send(b"READY")

            # remote readers
            for i in range(self.n_remote_reader):
                # wait for subscription messages from all remote readers
                self.remote_socket.recv()
            if self.n_remote_reader > 0:
                # send a message to all remote readers
                # to make sure the publish channel is working
                self.remote_socket.send(b"READY")
        elif self._is_local_reader:
            # wait for the writer to send a message
            recv = self.local_socket.recv()
            assert recv == b"READY"
        elif self._is_remote_reader:
            # wait for the writer to send a message
            recv = self.remote_socket.recv()
            assert recv == b"READY"

    def shutdown(self):
        """If this is an idle reader, wakes it up so it can clean up and shut
        down"""
        self.shutting_down = True
        if self._spin_condition is not None:
            self._spin_condition.cancel()

    @contextmanager
    def acquire_write(self, timeout: float | None = None):
        assert self._is_writer, "Only writers can acquire write"
        start_time = time.monotonic()
        n_warning = 1
        while True:
            with self.buffer.get_metadata(self.current_idx) as metadata_buffer:
                # Memory fence ensures we see the latest read flags from readers.
                # Without this, we may read stale flags from our CPU cache and
                # spin indefinitely even though readers have completed.
                memory_fence()
                read_count = sum(metadata_buffer[1:])
                written_flag = metadata_buffer[0]
                if written_flag and read_count != self.buffer.n_reader:
                    # this block is written and not read by all readers
                    # for writers, `self.current_idx` is the next block to write
                    # if this block is not ready to write,
                    # we need to wait until it is read by all readers

                    # Release the processor to other threads
                    sched_yield()

                    # if we time out, raise an exception
                    elapsed = time.monotonic() - start_time
                    if timeout is not None and elapsed > timeout:
                        raise TimeoutError

                    # if we wait for a long time, log a message
                    if elapsed > VLLM_RINGBUFFER_WARNING_INTERVAL * n_warning:
                        logger.info(
                            long_wait_time_msg(VLLM_RINGBUFFER_WARNING_INTERVAL)
                        )
                        n_warning += 1

                    continue
                # found a block that is either
                # (1) not written
                # (2) read by all readers

                # mark the block as not written
                metadata_buffer[0] = 0
                # let caller write to the buffer
                with self.buffer.get_data(self.current_idx) as buf:
                    yield buf

                # caller has written to the buffer
                # NOTE: order is important here
                # first set the read flags to 0
                # then set the written flag to 1
                # otherwise, the readers may think they already read the block
                for i in range(1, self.buffer.n_reader + 1):
                    # set read flag to 0, meaning it is not read yet
                    metadata_buffer[i] = 0
                # mark the block as written
                metadata_buffer[0] = 1
                # Memory fence ensures the write is visible to readers on other cores
                # before we proceed. Without this, readers may spin indefinitely
                # waiting for a write that's stuck in our CPU's store buffer.
                memory_fence()
                self.current_idx = (self.current_idx + 1) % self.buffer.max_chunks
                break

    @contextmanager
    def acquire_read(
        self,
        timeout: float | None = None,
        indefinite: bool = False,
    ):
        assert self._is_local_reader, "Only readers can acquire read"
        start_time = time.monotonic()
        if timeout is not None:
            deadline = start_time + timeout
            wait_timeout_ms: int | None = (
                VLLM_RINGBUFFER_WARNING_INTERVAL * 1000
                if not indefinite
                else sys.maxsize
            )
        else:
            deadline = math.inf
            # wait_timeout_ms is a constant if timeout is None
            wait_timeout_ms = (
                VLLM_RINGBUFFER_WARNING_INTERVAL * 1000 if not indefinite else None
            )

        n_warning = 1
        while True:
            with self.buffer.get_metadata(self.current_idx) as metadata_buffer:
                # Memory fence ensures we see the latest writes from the writer.
                # Without this, we may read stale flags from our CPU cache
                # and spin indefinitely even though writer has updated them.
                memory_fence()
                read_flag = metadata_buffer[self.local_reader_rank + 1]
                written_flag = metadata_buffer[0]
                if not written_flag or read_flag:
                    # this block is either
                    # (1) not written
                    # (2) already read by this reader

                    # for readers, `self.current_idx` is the next block to read
                    # if this block is not ready,
                    # we need to wait until it is written
                    if timeout is not None:
                        time_left_ms = int((deadline - time.monotonic()) * 1000)
                        # if we time out, raise an exception
                        if time_left_ms <= 0:
                            raise TimeoutError
                        wait_timeout_ms = min(cast(int, wait_timeout_ms), time_left_ms)
                    # else: use constant wait_timeout_ms defined outside of loop

                    self._spin_condition.wait(timeout_ms=wait_timeout_ms)

                    if self.shutting_down:
                        raise RuntimeError("cancelled")

                    # if we wait for a long time, log a message
                    elapsed = time.monotonic() - start_time
                    if not indefinite and (
                        elapsed > VLLM_RINGBUFFER_WARNING_INTERVAL * n_warning
                    ):
                        logger.info(
                            long_wait_time_msg(VLLM_RINGBUFFER_WARNING_INTERVAL)
                        )
                        n_warning += 1

                    continue
                # found a block that is not read by this reader
                # let caller read from the buffer
                with self.buffer.get_data(self.current_idx) as buf:
                    yield buf

                # caller has read from the buffer
                # set the read flag
                metadata_buffer[self.local_reader_rank + 1] = 1
                # Memory fence ensures the read flag is visible to the writer.
                # Without this, writer may not see our read completion and
                # could wait indefinitely for all readers to finish.
                memory_fence()
                self.current_idx = (self.current_idx + 1) % self.buffer.max_chunks

                self._spin_condition.record_read()
                break

    def enqueue(self, obj, timeout: float | None = None):
        """Write to message queue with optional timeout (in seconds)"""
        assert self._is_writer, "Only writers can enqueue"
        all_buffers: list[SizedBuffer] = [b""]
        total_bytes = 6  # 2 bytes for oob buffer count, 4 for main buffer size

        def oob_callback(buf: PickleBuffer) -> bool:
            raw_buf = buf.raw()
            if len(raw_buf) < 1024 * 1024:
                # In-line buffers smaller than 1MiB.
                return True
            all_buffers.append(raw_buf)
            nonlocal total_bytes
            total_bytes += len(raw_buf) + 4
            return False

        all_buffers[0] = pickle.dumps(
            obj, protocol=pickle.HIGHEST_PROTOCOL, buffer_callback=oob_callback
        )
        if self.n_local_reader > 0:
            if total_bytes + len(all_buffers[0]) >= self.buffer.max_chunk_bytes:
                with self.acquire_write(timeout) as buf:
                    buf[0] = 1  # overflow
                self.local_socket.send_multipart(all_buffers, copy=False)
            else:
                # Byte 0: 0
                # Bytes 1-2: Count of buffers
                # Then each buffer follows, preceded by 4 bytes containing its length:
                # [4 byte int L][L bytes of buffer content] ...
                with self.acquire_write(timeout) as buf:
                    buf[0] = 0  # not overflow
                    offset = 3
                    buf[1:offset] = to_bytes_big(len(all_buffers), 2)  # oob buf count
                    for buffer in all_buffers:
                        buf_len = len(buffer)
                        # prepend each buffer with 4 bytes containing its size.
                        buf_offset = offset + 4
                        buf[offset:buf_offset] = to_bytes_big(buf_len, 4)
                        buf[buf_offset : (offset := buf_offset + buf_len)] = buffer

            self._spin_condition.notify()

        if self.n_remote_reader > 0:
            self.remote_socket.send_multipart(all_buffers, copy=False)

    def dequeue(
        self,
        timeout: float | None = None,
        indefinite: bool = False,
    ):
        """Read from message queue with optional timeout (in seconds)"""
        if self._is_local_reader:
            with self.acquire_read(timeout, indefinite) as buf:
                overflow = buf[0] == 1
                if not overflow:
                    offset = 3
                    buf_count = from_bytes_big(buf[1:offset])
                    all_buffers = []
                    for i in range(buf_count):
                        buf_offset = offset + 4
                        buf_len = from_bytes_big(buf[offset:buf_offset])
                        offset = buf_offset + buf_len
                        all_buffers.append(buf[buf_offset:offset])
                    obj = pickle.loads(all_buffers[0], buffers=all_buffers[1:])
            if overflow:
                obj = MessageQueue.recv(self.local_socket, timeout)
        elif self._is_remote_reader:
            obj = MessageQueue.recv(self.remote_socket, timeout)
        else:
            raise RuntimeError("Only readers can dequeue")
        return obj

    @staticmethod
    def recv(socket: zmq.Socket, timeout: float | None) -> Any:
        timeout_ms = None if timeout is None else int(timeout * 1000)
        if not socket.poll(timeout=timeout_ms):
            raise TimeoutError
        recv, *recv_oob = socket.recv_multipart(copy=False)
        return pickle.loads(recv, buffers=recv_oob)

    def broadcast_object(self, obj=None):
        if self._is_writer:
            self.enqueue(obj)
            return obj
        return self.dequeue()

    @staticmethod
    def create_from_process_group_single_reader(
        pg: ProcessGroup,
        max_chunk_bytes,
        max_chunks,
        reader_rank: int = 0,
        blocking: bool = False,
    ) -> tuple["MessageQueue", list[Handle]]:
        """
        Creates a MessageQueue for a process group with a single reader.

        This method is designed for scenarios where only one process (the reader)
        will consume messages, and all other processes are writers. It sets up
        the shared memory buffer and communication handles accordingly, and
        gathers the handles from all processes to the reader.

        Args:
            pg (ProcessGroup): The torch distributed process group.
            max_chunk_bytes (int): Maximum size in bytes for each chunk in the buffer.
            max_chunks (int): Maximum number of chunks in the buffer.
            reader_rank (int, optional): The global rank that will act as the reader.
                Defaults to 0.
            blocking (bool, optional): If True, blocks until all processes are ready.
                Defaults to False.

        Returns:
            tuple[MessageQueue, list[Handle]]:
            The MessageQueue instance for the calling process,
            and a list of handles (only non-empty for the reader process).
        """
        local_size = current_platform.device_count()
        rank = dist.get_rank()
        same_node = rank // local_size == reader_rank // local_size
        buffer_io = MessageQueue(
            n_reader=1,
            n_local_reader=1 if same_node else 0,
            max_chunk_bytes=max_chunk_bytes,
            max_chunks=max_chunks,
        )
        handle = buffer_io.export_handle()
        handles = [None] * dist.get_world_size(pg) if rank == reader_rank else None
        dist.gather_object(handle, handles, dst=reader_rank, group=pg)
        if blocking:
            buffer_io.wait_until_ready()
        return buffer_io, cast(list[Handle], handles or [])

    @staticmethod
    def create_from_process_group(
        pg: ProcessGroup | StatelessProcessGroup,
        max_chunk_bytes,
        max_chunks,
        writer_rank: int = 0,
        external_writer_handle=None,
        blocking: bool = True,
    ) -> "MessageQueue":
        """
        Creates a MessageQueue for a distributed process group with one writer and
        multiple readers.

        This method is designed for scenarios where one process (the writer) sends
        messages, and all other processes (the readers) receive messages. It sets up
        the shared memory buffer and socket communication handles accordingly, and
        broadcasts the handle from the writer to all readers.

        Args:
            pg (ProcessGroup | StatelessProcessGroup): The torch distributed process
                group.
            max_chunk_bytes (int): Maximum size in bytes for each chunk in the buffer.
            max_chunks (int): Maximum number of chunks in the buffer.
            writer_rank (int, optional): The global rank that will act as the writer.
                Defaults to 0.
            external_writer_handle (Handle, optional): Used when there is a handle
                from an external Message Queue. If provided, use this handle to init
                PG writer message queue instead of creating a new one. Defaults to None.
            blocking (bool, optional): If True, blocks until all processes are ready.
                Defaults to True.

        Returns:
            MessageQueue: The MessageQueue instance for the calling process.

        """
        if isinstance(pg, ProcessGroup):
            group_rank = dist.get_rank(pg)
            group_world_size = dist.get_world_size(pg)
            global_ranks = dist.get_process_group_ranks(pg)
        else:
            group_rank = pg.rank
            group_world_size = pg.world_size
            global_ranks = list(range(pg.world_size))
        from vllm.distributed.parallel_state import in_the_same_node_as

        status = in_the_same_node_as(pg, source_rank=writer_rank)
        if group_rank == writer_rank:
            if external_writer_handle is not None:
                buffer_io = MessageQueue.create_from_handle(
                    external_writer_handle, group_rank
                )
            else:
                same_node_ranks = [i for i, s in enumerate(status) if s]
                n_reader = group_world_size - 1
                n_local_reader = len(same_node_ranks) - 1
                local_reader_ranks = [i for i in same_node_ranks if i != writer_rank]
                buffer_io = MessageQueue(
                    n_reader=n_reader,
                    n_local_reader=n_local_reader,
                    local_reader_ranks=local_reader_ranks,
                    max_chunk_bytes=max_chunk_bytes,
                    max_chunks=max_chunks,
                )
            handle = buffer_io.export_handle()
            if isinstance(pg, ProcessGroup):
                dist.broadcast_object_list(
                    [handle], src=global_ranks[writer_rank], group=pg
                )
            else:
                pg.broadcast_obj(handle, writer_rank)
        else:
            if isinstance(pg, ProcessGroup):
                recv = [None]
                dist.broadcast_object_list(
                    recv, src=global_ranks[writer_rank], group=pg
                )
                handle = recv[0]  # type: ignore
            else:
                handle = pg.broadcast_obj(None, writer_rank)
            buffer_io = MessageQueue.create_from_handle(handle, group_rank)
        if blocking:
            buffer_io.wait_until_ready()
        return buffer_io<|MERGE_RESOLUTION|>--- conflicted
+++ resolved
@@ -3,11 +3,8 @@
 import functools
 import math
 import pickle
-<<<<<<< HEAD
 import sys
-=======
 import threading
->>>>>>> 686cbaac
 import time
 from contextlib import contextmanager
 from dataclasses import dataclass, field
