--- conflicted
+++ resolved
@@ -1,9 +1,6 @@
-<<<<<<< HEAD
+# SPDX-License-Identifier: Apache-2.0
+
 from contextlib import contextmanager
-=======
-# SPDX-License-Identifier: Apache-2.0
-
->>>>>>> a1a2aaad
 from typing import Optional, Union
 
 # ===================== import region =====================
