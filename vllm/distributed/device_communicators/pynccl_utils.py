import contextlib
from typing import Optional

import torch
from torch.distributed import ProcessGroup, ReduceOp

from vllm.logger import init_logger

logger = init_logger(__name__)

try:
    from vllm.distributed.device_communicators.pynccl import (NCCLCommunicator,
                                                              ncclGetVersion)
except Exception as e:
    # in non-NVIDIA environments, we can't import the nccl module
    # e.g. when running on machines with AMD GPUs
    logger.info("Failed to import NCCL library: %s", e)
    logger.info("It is expected if you are not running on NVIDIA GPUs.")
    pass

comm: Optional["NCCLCommunicator"] = None


def is_initialized() -> bool:
    """Returns whether the NCCL backend is initialized."""
    return comm is not None


@contextlib.contextmanager
def set_pynccl_stream(stream: torch.cuda.Stream):
    """Set the cuda stream for communication"""
    try:
        assert comm is not None
        comm.stream = stream
        yield
    finally:
        pass


def init_process_group(group: Optional[ProcessGroup] = None) -> None:
    assert not is_initialized()
    global comm
<<<<<<< HEAD
    logger_data = {"nccl": ncclGetVersion()}
    logger.info(f"vLLM is using nccl=={ncclGetVersion()}", extra=logger_data)
    comm = NCCLCommunicator(init_method=init_method,
                            world_size=world_size,
                            local_rank=local_rank,
                            rank=rank)
=======
    logger.info("vLLM is using nccl==%s", ncclGetVersion())
    comm = NCCLCommunicator(group=group)
>>>>>>> a88081bf


def all_reduce(input_: torch.Tensor, op=ReduceOp.SUM) -> None:
    """All-reduces the input tensor across the process group."""
    assert input_.is_cuda, f"{input_} should be a cuda tensor"
    assert comm is not None
    comm.all_reduce(input_, op)


def destroy_process_group() -> None:
    global comm
    comm = None


def get_world_size() -> int:
    """Returns the world size."""
    assert comm is not None
    return comm.world_size


def get_nccl_backend() -> Optional["NCCLCommunicator"]:
    return comm<|MERGE_RESOLUTION|>--- conflicted
+++ resolved
@@ -40,17 +40,9 @@
 def init_process_group(group: Optional[ProcessGroup] = None) -> None:
     assert not is_initialized()
     global comm
-<<<<<<< HEAD
     logger_data = {"nccl": ncclGetVersion()}
-    logger.info(f"vLLM is using nccl=={ncclGetVersion()}", extra=logger_data)
-    comm = NCCLCommunicator(init_method=init_method,
-                            world_size=world_size,
-                            local_rank=local_rank,
-                            rank=rank)
-=======
-    logger.info("vLLM is using nccl==%s", ncclGetVersion())
+    logger.info("vLLM is using nccl==%s", ncclGetVersion(), extra=logger_data)
     comm = NCCLCommunicator(group=group)
->>>>>>> a88081bf
 
 
 def all_reduce(input_: torch.Tensor, op=ReduceOp.SUM) -> None:
