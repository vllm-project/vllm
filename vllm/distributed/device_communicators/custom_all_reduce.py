from contextlib import contextmanager
from typing import Any, List, Optional, Union

import torch
import torch.distributed as dist
from torch.distributed import ProcessGroup

import vllm.envs as envs
from vllm import _custom_ops as ops
from vllm.distributed.device_communicators.custom_all_reduce_utils import (
    gpu_p2p_access_check)
from vllm.distributed.parallel_state import in_the_same_node_as
from vllm.logger import init_logger
from vllm.platforms import current_platform
from vllm.utils import cuda_device_count_stateless

try:
    ops.meta_size()
    custom_ar = True
except Exception:
    # For CPUs
    custom_ar = False

logger = init_logger(__name__)


def _can_p2p(rank: int, world_size: int) -> bool:
    for i in range(world_size):
        if i == rank:
            continue
        if envs.VLLM_SKIP_P2P_CHECK:
            logger.info(
                "Skipping P2P check and trusting the driver's P2P report.")
            return torch.cuda.can_device_access_peer(rank, i)
        if not gpu_p2p_access_check(rank, i):
            return False
    return True


def is_weak_contiguous(inp: torch.Tensor):
    return inp.is_contiguous() or (inp.storage().nbytes() -
                                   inp.storage_offset() * inp.element_size()
                                   == inp.numel() * inp.element_size())


class CustomAllreduce:

    _SUPPORTED_WORLD_SIZES = [2, 4, 6, 8]

    # max_size: max supported allreduce size
    _MAX_CAR_SIZE = 8192 * 1024
    if current_platform.is_rocm():
        # crossover is at 16MB buffer size for ROCm
        _MAX_CAR_SIZE = 2 * 8192 * 1024

    def __init__(self,
                 group: ProcessGroup,
                 device: Union[int, str, torch.device],
                 max_size=_MAX_CAR_SIZE) -> None:
        """
        Args:
            group: the process group to work on. If None, it will use the
                default process group.
            device: the device to bind the CustomAllreduce to. If None,
                it will be bind to f"cuda:{local_rank}".
        It is the caller's responsibility to make sure each communicator
        is bind to a unique device, and all communicators in this group
        are in the same node.
        """
        self._IS_CAPTURING = False
        self.disabled = True

        if not custom_ar:
            # disable because of missing custom allreduce library
            # e.g. in a non-cuda environment
            return

        self.group = group

        assert dist.get_backend(group) != dist.Backend.NCCL, (
            "CustomAllreduce should be attached to a non-NCCL group.")

        if not all(in_the_same_node_as(group, source_rank=0)):
            # No need to initialize custom allreduce for multi-node case.
            logger.warning(
                "Custom allreduce is disabled because this process group"
                " spans across nodes.")
            return

        rank = dist.get_rank(group=self.group)
        world_size = dist.get_world_size(group=self.group)
        if world_size == 1:
            # No need to initialize custom allreduce for single GPU case.
            return

        if world_size not in CustomAllreduce._SUPPORTED_WORLD_SIZES:
            logger.warning(
                "Custom allreduce is disabled due to an unsupported world"
                " size: %d. Supported world sizes: %s. To silence this "
                "warning, specify disable_custom_all_reduce=True explicitly.",
                world_size, str(CustomAllreduce._SUPPORTED_WORLD_SIZES))
            return

        if isinstance(device, int):
            device = torch.device(f"cuda:{device}")
        elif isinstance(device, str):
            device = torch.device(device)
        # now `device` is a `torch.device` object
        assert isinstance(device, torch.device)
        self.device = device

        cuda_visible_devices = envs.CUDA_VISIBLE_DEVICES
        if cuda_visible_devices:
            device_ids = list(map(int, cuda_visible_devices.split(",")))
        else:
            device_ids = list(range(cuda_device_count_stateless()))

        physical_device_id = device_ids[device.index]
        tensor = torch.tensor([physical_device_id],
                              dtype=torch.int,
                              device="cpu")
        gather_list = [
            torch.tensor([0], dtype=torch.int, device="cpu")
            for _ in range(world_size)
        ]
        dist.all_gather(gather_list, tensor, group=self.group)
        physical_device_ids = [t.item() for t in gather_list]

        # test nvlink first, this will filter out most of the cases
        # where custom allreduce is not supported
        # this checks hardware and driver support for NVLink
        assert current_platform.is_cuda() or current_platform.is_rocm()
        full_nvlink = current_platform.is_full_nvlink(physical_device_ids)
        if world_size > 2 and not full_nvlink:
            logger.warning(
                "Custom allreduce is disabled because it's not supported on"
                " more than two PCIe-only GPUs. To silence this warning, "
                "specify disable_custom_all_reduce=True explicitly.")
            return
        # test P2P capability, this checks software/cudaruntime support
        # this is expensive to compute at the first time
        # then we cache the result
        # On AMD GPU, p2p is always enabled between XGMI connected GPUs
        if not current_platform.is_rocm() and not _can_p2p(rank, world_size):
            logger.warning(
                "Custom allreduce is disabled because your platform lacks "
                "GPU P2P capability or P2P test failed. To silence this "
                "warning, specify disable_custom_all_reduce=True explicitly.")
            return

        self.disabled = False
        # buffers memory are owned by this Python class and passed to C++
        # meta data composes of two parts: meta data for synchronization
        # (256 bytes) and a temporary buffer for storing intermediate
        # allreduce results.
        if current_platform.is_rocm():
            # meta data buffers need to be "uncached" for signal on MI200
            self.meta = ops.allocate_meta_buffer(ops.meta_size() + max_size)
        else:
            self.meta = torch.zeros(ops.meta_size() + max_size,
                                    dtype=torch.uint8,
                                    device=self.device)
        # This is a pre-registered IPC buffer. In eager mode, input tensors
        # are first copied into this buffer before allreduce is performed
        self.buffer = torch.empty(max_size,
                                  dtype=torch.uint8,
                                  device=self.device)
        # This is a buffer for storing the tuples of pointers pointing to
        # IPC buffers from all ranks. Each registered tuple has size of
        # 8*world_size bytes where world_size is at most 8. Allocating 8MB
        # is enough for 131072 such tuples. The largest model I've seen only
        # needs less than 10000 of registered tuples.
        self.rank_data = torch.empty(8 * 1024 * 1024,
                                     dtype=torch.uint8,
                                     device=self.device)
        self.max_size = max_size
        self.rank = rank
        self.world_size = world_size
        if current_platform.is_rocm():
            # _share_cuda_() doesn't accept meta buffer not allocated from
            # PyTorch cache allocator, use direct HIP call to get IPC handle
            handle = ops.get_meta_buffer_ipc_handle(self.meta)
            shard_data = (
                bytes(handle),  # ipc handle to base ptr
                0,  # offset of base ptr
            )
            handles, offsets = self._gather_ipc_meta(shard_data)
        else:
            handles, offsets = self._get_ipc_meta(self.meta)
        self.full_nvlink = full_nvlink
        self._ptr = ops.init_custom_ar(self.meta, self.rank_data, handles,
                                       offsets, rank, self.full_nvlink)
        self.register_buffer(self.buffer)

    @contextmanager
    def capture(self):
        """
        The main responsibility of this context manager is the 
        `register_graph_buffers` call at the end of the context.
        It records all the buffer addresses used in the CUDA graph.
        """
        try:
            self._IS_CAPTURING = True
            yield
        finally:
            self._IS_CAPTURING = False
            if not self.disabled:
                self.register_graph_buffers()

    def _get_ipc_meta(self, inp: torch.Tensor):
<<<<<<< HEAD
        if current_platform.is_rocm():
            # _share_cuda_() doesn't accept meta buffer not allocated from
            # PyTorch cache allocator, use direct HIP call to get IPC handle
            handle = ops.get_meta_buffer_ipc_handle(inp)
            shard_data = (
                bytes(handle),  # ipc handle to base ptr
                0,  # offset of base ptr
            )
        else:
            data = inp.untyped_storage()._share_cuda_()
            shard_data = (
                data[1],  # ipc handle to base ptr
                data[3],  # offset of base ptr
            )
=======
        data = inp.untyped_storage()._share_cuda_()
        handle = data[1]
        # https://github.com/pytorch/pytorch/pull/130890 changes
        # the binary format of the ipc handle
        # it starts from pytorch 2.5
        if len(handle) > 64:
            assert len(handle) == 66
            # only support SHAREABLE_HANDLE_VERSION = 1
            assert int(handle[0]) == 1
            # only support SHAREABLE_CUDA_MALLOC = 'c'
            assert handle[1] == ord("c")
            handle = handle[2:]
            # TODO: support expandable segment
        shard_data = (
            handle,  # ipc handle to base ptr
            data[3],  # offset of base ptr
        )
>>>>>>> ac6b8f19
        return self._gather_ipc_meta(shard_data)

    def _gather_ipc_meta(self, shard_data):
        # Note: don't use `[[None]] * self.world_size` here
        # because it will create a list of the same reference
        all_data: List[Optional[Any]] = [[None]
                                         for i in range(self.world_size)]
        all_data[self.rank][0] = shard_data

        ranks = dist.get_process_group_ranks(group=self.group)
        ranks.sort()
        for i, rank in enumerate(ranks):
            dist.broadcast_object_list(all_data[i],
                                       src=rank,
                                       group=self.group,
                                       device="cpu")

        # we cannot directly use `dist.all_gather_object` here
        # because it is incompatible with `gloo` backend under inference mode.
        # see https://github.com/pytorch/pytorch/issues/126032 for details.

        handles = []
        offsets = []
        for i in range(len(all_data)):
            handles.append(all_data[i][0][0])  # type: ignore
            offsets.append(all_data[i][0][1])  # type: ignore
        return handles, offsets

    def register_buffer(self, inp: torch.Tensor):
        handles, offsets = self._get_ipc_meta(inp)
        ops.register_buffer(self._ptr, inp, handles, offsets)

    def register_graph_buffers(self):
        handle, offset = ops.get_graph_buffer_ipc_meta(self._ptr)
        handles, offsets = self._gather_ipc_meta((bytes(handle), offset))
        logger.info("Registering %d cuda graph addresses", len(offset))
        ops.register_graph_buffers(self._ptr, handles, offsets)

    def should_custom_ar(self, inp: torch.Tensor):
        if self.disabled:
            return False
        inp_size = inp.numel() * inp.element_size()
        # custom allreduce requires input byte size to be multiples of 16
        if inp_size % 16 != 0:
            return False
        if not is_weak_contiguous(inp):
            return False
        # for 4 or more non NVLink-capable GPUs, custom allreduce provides
        # little performance improvement over NCCL.
        if self.world_size == 2 or self.full_nvlink:
            return inp_size < self.max_size
        return False

    # all reduce, assuming inp tensor is IPC registered with register_buffer,
    # or, in the context of cuda graphs, register_graph_buffers
    def all_reduce_reg(self, inp: torch.Tensor, out: torch.Tensor = None):
        if out is None:
            out = torch.empty_like(inp)
        ops.all_reduce_reg(self._ptr, inp, out)
        return out

    # all reduce, assuming inp tensor is NOT IPC registered
    def all_reduce_unreg(self, inp: torch.Tensor, out: torch.Tensor = None):
        if out is None:
            out = torch.empty_like(inp)
        ops.all_reduce_unreg(self._ptr, inp, self.buffer, out)
        return out

    def custom_all_reduce(self, input: torch.Tensor) -> Optional[torch.Tensor]:
        # when custom allreduce is disabled, this will be None
        if self.disabled or not self.should_custom_ar(input):
            return None
        if self._IS_CAPTURING:
            if torch.cuda.is_current_stream_capturing():
                return self.all_reduce_reg(input)
            else:
                # if warm up, mimic the allocation pattern
                # since custom allreduce is out-of-place
                return torch.empty_like(input)
        else:
            # note: outside of cuda graph context,
            # custom allreduce incurs a cost of cudaMemcpy, which should
            # be small(<=1% of overall latency) compared to the performance
            # gains of using custom kernels
            return self.all_reduce_unreg(input)

        return None

    def close(self):
        if not self.disabled and self._ptr:
            ops.dispose(self._ptr)
            self._ptr = 0

    def __del__(self):
        self.close()<|MERGE_RESOLUTION|>--- conflicted
+++ resolved
@@ -208,7 +208,6 @@
                 self.register_graph_buffers()
 
     def _get_ipc_meta(self, inp: torch.Tensor):
-<<<<<<< HEAD
         if current_platform.is_rocm():
             # _share_cuda_() doesn't accept meta buffer not allocated from
             # PyTorch cache allocator, use direct HIP call to get IPC handle
@@ -219,29 +218,22 @@
             )
         else:
             data = inp.untyped_storage()._share_cuda_()
+            handle = data[1]
+            # https://github.com/pytorch/pytorch/pull/130890 changes
+            # the binary format of the ipc handle
+            # it starts from pytorch 2.5
+            if len(handle) > 64:
+                assert len(handle) == 66
+                # only support SHAREABLE_HANDLE_VERSION = 1
+                assert int(handle[0]) == 1
+                # only support SHAREABLE_CUDA_MALLOC = 'c'
+                assert handle[1] == ord("c")
+                handle = handle[2:]
+                # TODO: support expandable segment
             shard_data = (
-                data[1],  # ipc handle to base ptr
+                handle,  # ipc handle to base ptr
                 data[3],  # offset of base ptr
             )
-=======
-        data = inp.untyped_storage()._share_cuda_()
-        handle = data[1]
-        # https://github.com/pytorch/pytorch/pull/130890 changes
-        # the binary format of the ipc handle
-        # it starts from pytorch 2.5
-        if len(handle) > 64:
-            assert len(handle) == 66
-            # only support SHAREABLE_HANDLE_VERSION = 1
-            assert int(handle[0]) == 1
-            # only support SHAREABLE_CUDA_MALLOC = 'c'
-            assert handle[1] == ord("c")
-            handle = handle[2:]
-            # TODO: support expandable segment
-        shard_data = (
-            handle,  # ipc handle to base ptr
-            data[3],  # offset of base ptr
-        )
->>>>>>> ac6b8f19
         return self._gather_ipc_meta(shard_data)
 
     def _gather_ipc_meta(self, shard_data):
