--- conflicted
+++ resolved
@@ -1,10 +1,6 @@
 import os
 from contextlib import contextmanager
-<<<<<<< HEAD
 from typing import Any, List, Optional
-=======
-from typing import List, Optional
->>>>>>> ceaf4ed0
 
 import torch
 import torch.distributed as dist
