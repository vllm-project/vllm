--- conflicted
+++ resolved
@@ -100,16 +100,8 @@
         return xm.all_gather(input_, dim=dim)
 
 
-<<<<<<< HEAD
 if USE_TPU_INFERENCE:
     from tpu_inference.distributed.device_communicators import (
         TpuCommunicator as TpuInferenceCommunicator)
-    TpuCommunicator = TpuInferenceCommunicator  # type: ignore
-=======
-if USE_TPU_COMMONS:
-    from tpu_commons.distributed.device_communicators import (
-        TpuCommunicator as TpuCommonsCommunicator,
-    )
 
-    TpuCommunicator = TpuCommonsCommunicator  # type: ignore
->>>>>>> 6c046382
+    TpuCommunicator = TpuInferenceCommunicator  # type: ignore