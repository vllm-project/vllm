from typing import Any, Dict, Optional, Union

import torch
import torch.distributed

from .parallel_state import get_tp_group


def tensor_model_parallel_all_reduce(input_: torch.Tensor) -> torch.Tensor:
    """All-reduce the input tensor across model parallel group."""
    return get_tp_group().all_reduce(input_)


def tensor_model_parallel_all_gather(input_: torch.Tensor,
                                     dim: int = -1) -> torch.Tensor:
    """All-gather the input tensor across model parallel group."""
    return get_tp_group().all_gather(input_, dim)


def tensor_model_parallel_gather(input_: torch.Tensor,
                                 dst: int = 0,
                                 dim: int = -1) -> torch.Tensor:
    """Gather the input tensor across model parallel group."""
    return get_tp_group().gather(input_, dst, dim)


def broadcast_tensor_dict(tensor_dict: Optional[Dict[Any, Union[torch.Tensor,
                                                                Any]]] = None,
                          src: int = 0):
    if not torch.distributed.is_initialized():
        return tensor_dict
<<<<<<< HEAD

    group = group or torch.distributed.group.WORLD
    metadata_group = metadata_group or get_cpu_world_group()
    ranks = torch.distributed.get_process_group_ranks(group)
    assert src in ranks, f"Invalid src rank ({src})"

    rank = torch.distributed.get_rank()
    if rank == src:
        metadata_list: List[Tuple[Any, Any]] = []
        assert isinstance(
            tensor_dict,
            dict), (f"Expecting a dictionary, got {type(tensor_dict)}")
        metadata_list, tensor_list = _split_tensor_dict(tensor_dict)
        # `metadata_list` lives in CPU memory.
        # `broadcast_object_list` involves serialization and deserialization,
        # all happening on CPU. Therefore, we can use the CPU group.
        from vllm.distributed.parallel_state import _SHM_WORLD_BUFFER
        metadata_list = _SHM_WORLD_BUFFER.broadcast_object(metadata_list)
        async_handles = []
        for tensor in tensor_list:
            if tensor.numel() == 0:
                # Skip broadcasting empty tensors.
                continue
            if tensor.is_cpu:
                # use metadata_group for CPU tensors
                handle = torch.distributed.broadcast(tensor,
                                                     src=src,
                                                     group=metadata_group,
                                                     async_op=True)
            else:
                # use group for GPU tensors
                handle = torch.distributed.broadcast(tensor,
                                                     src=src,
                                                     group=group,
                                                     async_op=True)
            async_handles.append(handle)
        for async_handle in async_handles:
            async_handle.wait()

    else:
        from vllm.distributed.parallel_state import _SHM_WORLD_BUFFER
        metadata_list = _SHM_WORLD_BUFFER.broadcast_object(None)
        recv_metadata_list = [metadata_list]
        tensor_dict = {}
        async_handles = []
        for key, value in recv_metadata_list[0]:
            if isinstance(value, TensorMetadata):
                tensor = torch.empty(value.size,
                                     dtype=value.dtype,
                                     device=value.device)
                if tensor.numel() == 0:
                    # Skip broadcasting empty tensors.
                    tensor_dict[key] = tensor
                    continue
                if tensor.is_cpu:
                    # use metadata_group for CPU tensors
                    handle = torch.distributed.broadcast(tensor,
                                                         src=src,
                                                         group=metadata_group,
                                                         async_op=True)
                else:
                    # use group for GPU tensors
                    handle = torch.distributed.broadcast(tensor,
                                                         src=src,
                                                         group=group,
                                                         async_op=True)
                async_handles.append(handle)
                tensor_dict[key] = tensor
            else:
                tensor_dict[key] = value
        for async_handle in async_handles:
            async_handle.wait()
    return tensor_dict
=======
    return get_tp_group().broadcast_tensor_dict(tensor_dict, src)
>>>>>>> f5bb85b4
<|MERGE_RESOLUTION|>--- conflicted
+++ resolved
@@ -29,80 +29,4 @@
                           src: int = 0):
     if not torch.distributed.is_initialized():
         return tensor_dict
-<<<<<<< HEAD
-
-    group = group or torch.distributed.group.WORLD
-    metadata_group = metadata_group or get_cpu_world_group()
-    ranks = torch.distributed.get_process_group_ranks(group)
-    assert src in ranks, f"Invalid src rank ({src})"
-
-    rank = torch.distributed.get_rank()
-    if rank == src:
-        metadata_list: List[Tuple[Any, Any]] = []
-        assert isinstance(
-            tensor_dict,
-            dict), (f"Expecting a dictionary, got {type(tensor_dict)}")
-        metadata_list, tensor_list = _split_tensor_dict(tensor_dict)
-        # `metadata_list` lives in CPU memory.
-        # `broadcast_object_list` involves serialization and deserialization,
-        # all happening on CPU. Therefore, we can use the CPU group.
-        from vllm.distributed.parallel_state import _SHM_WORLD_BUFFER
-        metadata_list = _SHM_WORLD_BUFFER.broadcast_object(metadata_list)
-        async_handles = []
-        for tensor in tensor_list:
-            if tensor.numel() == 0:
-                # Skip broadcasting empty tensors.
-                continue
-            if tensor.is_cpu:
-                # use metadata_group for CPU tensors
-                handle = torch.distributed.broadcast(tensor,
-                                                     src=src,
-                                                     group=metadata_group,
-                                                     async_op=True)
-            else:
-                # use group for GPU tensors
-                handle = torch.distributed.broadcast(tensor,
-                                                     src=src,
-                                                     group=group,
-                                                     async_op=True)
-            async_handles.append(handle)
-        for async_handle in async_handles:
-            async_handle.wait()
-
-    else:
-        from vllm.distributed.parallel_state import _SHM_WORLD_BUFFER
-        metadata_list = _SHM_WORLD_BUFFER.broadcast_object(None)
-        recv_metadata_list = [metadata_list]
-        tensor_dict = {}
-        async_handles = []
-        for key, value in recv_metadata_list[0]:
-            if isinstance(value, TensorMetadata):
-                tensor = torch.empty(value.size,
-                                     dtype=value.dtype,
-                                     device=value.device)
-                if tensor.numel() == 0:
-                    # Skip broadcasting empty tensors.
-                    tensor_dict[key] = tensor
-                    continue
-                if tensor.is_cpu:
-                    # use metadata_group for CPU tensors
-                    handle = torch.distributed.broadcast(tensor,
-                                                         src=src,
-                                                         group=metadata_group,
-                                                         async_op=True)
-                else:
-                    # use group for GPU tensors
-                    handle = torch.distributed.broadcast(tensor,
-                                                         src=src,
-                                                         group=group,
-                                                         async_op=True)
-                async_handles.append(handle)
-                tensor_dict[key] = tensor
-            else:
-                tensor_dict[key] = value
-        for async_handle in async_handles:
-            async_handle.wait()
-    return tensor_dict
-=======
-    return get_tp_group().broadcast_tensor_dict(tensor_dict, src)
->>>>>>> f5bb85b4
+    return get_tp_group().broadcast_tensor_dict(tensor_dict, src)