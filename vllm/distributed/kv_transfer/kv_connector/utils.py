--- conflicted
+++ resolved
@@ -140,18 +140,6 @@
                     finished_set.add(req_id)
                     del remaining_count_dict[req_id]
 
-<<<<<<< HEAD
-        def update_finished_load_dict(worker_finished_loading_dict: dict[str,
-                                                                         int],
-                                      finished_loading_dict: dict[str, int]):
-            for req_id, num_actual_load_tokens in (worker_finished_loading_dict
-                                                   or {}).items():
-                if req_id in finished_loading_dict:
-                    finished_loading_dict[req_id] = min(
-                        finished_loading_dict[req_id], num_actual_load_tokens)
-                else:
-                    finished_loading_dict[req_id] = num_actual_load_tokens
-
         final_kv_connector_finish_output = (
             KVConnectorBaseType.KVConnectorFinishOutput(
                 finished_sending=set(),
@@ -169,18 +157,6 @@
                 kv_connector_finish_output.finished_recving,
                 self._recv_remaining_count,
                 final_kv_connector_finish_output.finished_recving)
-            update_finished_load_dict(
-                kv_connector_finish_output.finished_loading_num_tokens,
-                final_kv_connector_finish_output.finished_loading_num_tokens)
-=======
-        finished_sending = set[str]()
-        finished_recving = set[str]()
-        for output in outputs:
-            update_finished_set(output.finished_sending,
-                                self._send_remaining_count, finished_sending)
-            update_finished_set(output.finished_recving,
-                                self._recv_remaining_count, finished_recving)
->>>>>>> 89ac266b
 
         # select output of the worker specified by output_rank
         output = outputs[output_rank]
@@ -190,13 +166,7 @@
         # still have unfinished send/recv, we want to set the aggregated
         # finished_sending/recving to empty set until all ranks have finished
         # send/recv
-<<<<<<< HEAD
         output.kv_connector_finish_output = final_kv_connector_finish_output
-=======
-        output.finished_sending = finished_sending if finished_sending else None
-        output.finished_recving = finished_recving if finished_recving else None
-
->>>>>>> 89ac266b
         return output
 
     def async_aggregate(self,
