# SPDX-License-Identifier: Apache-2.0
# SPDX-FileCopyrightText: Copyright contributors to the vLLM project
"""
KV cache helper for store.
"""
from collections import defaultdict
from collections.abc import Sequence
from concurrent.futures import CancelledError, Future
from typing import Optional, cast

import torch

import vllm.envs as envs
from vllm import _custom_ops as ops
from vllm.config import VllmConfig, get_current_vllm_config
from vllm.distributed.kv_transfer.kv_connector.factory import (
    KVConnectorFactory)
from vllm.logger import init_logger
from vllm.v1.outputs import ModelRunnerOutput

logger = init_logger(__name__)


class model_aware_kv_ops_helper:

    def __init__(self, config: VllmConfig):
        self.is_deepseek_mla = config.model_config.is_deepseek_mla
        self.use_mla_opt = not envs.VLLM_MLA_DISABLE
        self.tp_size = config.parallel_config.tensor_parallel_size

    def get_model_args(self, model_executable: torch.nn.Module):

        model_config = model_executable.model.config
        self.model_executable = model_executable
        num_heads = int(model_config.num_key_value_heads / self.tp_size)
        hidden_size = model_config.hidden_size
        num_attention_heads = model_config.num_attention_heads

        # Deepseek's MLA (Multi-head Latent Attention) uses two different
        # kv_cache shapes based on whether VLLM_MLA_DISABLE is set to 0.
        # When VLLM_MLA_DISABLE=0 (default), forward absorb is applied,
        # resulting in a kv_cache shape of [num_blks, blk_size, 1,
        # kv_lora_rank + qk_rope_head_dim].
        # When VLLM_MLA_DISABLE=1, standard FA is used instead, leading
        # to a kv_cache shape of [2, num_blks, blk_size,
        # num_key_value_heads / tp, qk_nope_head_dim + qk_rope_head_dim].
        # For more details, see vllm/attention/backends/mla/common.py.
        if self.is_deepseek_mla and self.use_mla_opt:
            head_size = model_config.kv_lora_rank + \
                model_config.qk_rope_head_dim
            num_heads = 1
        elif self.is_deepseek_mla and not self.use_mla_opt:
            head_size = model_config.qk_nope_head_dim + \
                model_config.qk_rope_head_dim
        else:
            head_size = getattr(model_config, "head_dim", None)
            if head_size is None:
                head_size = int(hidden_size // num_attention_heads)

        return num_heads, head_size

    def get_kv_from_cache(self, kv_cache, num_heads, head_size):
        if self.is_deepseek_mla and self.use_mla_opt:
            key_cache = kv_cache.reshape(-1, num_heads, head_size)
            value_cache = kv_cache.reshape(-1, num_heads, head_size)
        else:
            key_cache = kv_cache[0].reshape(-1, num_heads, head_size)
            value_cache = kv_cache[1].reshape(-1, num_heads, head_size)
        return key_cache, value_cache

    def put_kv_to_cache(self, model_executable: torch.nn.Module, keys, values,
                        layer, kv_cache, slot_mapping, start_pos, end_pos):

        model_config = model_executable.model.config

        if self.is_deepseek_mla and self.use_mla_opt:
            layer.self_attn.attn = layer.self_attn.mla_attn
            k_c_normed_k_pe = keys.squeeze(1)
            k_c_normed = k_c_normed_k_pe[:, :model_config.kv_lora_rank]
            k_pe = k_c_normed_k_pe[:, model_config.kv_lora_rank:]
            ops.concat_and_cache_mla(
                k_c_normed.to(kv_cache.device),
                k_pe.to(kv_cache.device),
                kv_cache,
                slot_mapping[start_pos:end_pos],
                layer.self_attn.attn.kv_cache_dtype,
                layer.self_attn.attn._k_scale,
            )
        else:
            key_cache, value_cache = kv_cache[0], kv_cache[1]
            ops.reshape_and_cache_flash(
                keys.to(key_cache.device),
                values.to(value_cache.device),
                key_cache,
                value_cache,
                slot_mapping[start_pos:end_pos],
                layer.self_attn.attn.kv_cache_dtype,
                layer.self_attn.attn._k_scale,
                layer.self_attn.attn._v_scale,
            )


def get_kv_connector_cache_layout():
    # NOTE (NickLucche) When running disaggregated PD with NIXL, HND layout is
    # used for faster transfer.
    vllm_config = get_current_vllm_config()
    kv_config = vllm_config.kv_transfer_config
<<<<<<< HEAD
    if kv_config is not None:
        connector_cls = KVConnectorFactory.get_connector_class(kv_config)
        required_kvcache_layout = connector_cls.get_required_kvcache_layout(
            vllm_config)
        if required_kvcache_layout is not None:
            return required_kvcache_layout
        logger.info_once("Connectors do not specify a " \
                         "kv cache layout, defaulting to NHD.")
    return "NHD"
=======
    if kv_config is not None and vllm_config.model_config is None:
        logger.warning_once("Unable to detect current VLLM config. " \
        "Defaulting to NHD kv cache layout.")
    elif kv_config is not None:
        use_mla = vllm_config.model_config.use_mla
        if not use_mla and kv_config.kv_connector == "NixlConnector":
            logger.info_once("NixlConnector detected. Setting KV cache " \
            "layout to HND for better xfer performance.")
            return "HND"
    return "NHD"


class KVOutputAggregator:
    """Utility class to aggregate the output of all workers into a single 
    output corresponding to Rank 0 for scheduler."""

    def __init__(self, world_size: int):
        # Complete transfer tracker. Used to track finished requests
        # [req_id -> n_remaining_workers]
        self._recv_remaining_count = defaultdict[str, int](lambda: world_size)
        self._send_remaining_count = defaultdict[str, int](lambda: world_size)

    def aggregate(self,
                  outputs: list[ModelRunnerOutput],
                  output_rank: int = 0) -> ModelRunnerOutput:
        # aggregate finished_sending, finished_recving from all workers

        def update_finished_set(req_ids: Optional[set[str]],
                                remaining_count_dict: dict[str, int],
                                finished_set: set[str]) -> None:
            for req_id in req_ids or ():
                remaining_count_dict[req_id] -= 1
                if remaining_count_dict[req_id] == 0:
                    finished_set.add(req_id)
                    del remaining_count_dict[req_id]

        finished_sending = set[str]()
        finished_recving = set[str]()
        for output in outputs:
            update_finished_set(output.finished_sending,
                                self._send_remaining_count, finished_sending)
            update_finished_set(output.finished_recving,
                                self._recv_remaining_count, finished_recving)

        # select output of the worker specified by output_rank
        output = outputs[output_rank]

        # set the aggregated finished_sending / finished_recving
        # if output.finished_sending/recving is not empty, but the other ranks
        # still have unfinished send/recv, we want to set the aggregated
        # finished_sending/recving to None until all ranks have finished
        # send/recv
        output.finished_sending = finished_sending if finished_sending else None
        output.finished_recving = finished_recving if finished_recving else None

        return output

    def async_aggregate(self,
                        output_futures: Sequence[Future[ModelRunnerOutput]],
                        output_rank: int = 0) -> Future[ModelRunnerOutput]:
        """Takes a list of futures and returns a single future which resolves
        to the respective list of outputs."""
        result_future: Future[ModelRunnerOutput] = Future()

        outputs: list[Optional[ModelRunnerOutput]] = [None
                                                      ] * len(output_futures)

        def make_callback(idx):

            def callback(fut):
                if result_future.done():
                    return

                try:
                    outputs[idx] = fut.result()
                except CancelledError:
                    result_future.cancel()
                except Exception as e:
                    result_future.set_exception(e)

                # this check assumes io_thread_pool uses a single thread
                if all(outputs):
                    result_future.set_result(
                        self.aggregate(cast(list[ModelRunnerOutput], outputs),
                                       output_rank))

            return callback

        for i, output_future in enumerate(output_futures):
            output_future.add_done_callback(make_callback(i))

        return result_future
>>>>>>> b18b417f
<|MERGE_RESOLUTION|>--- conflicted
+++ resolved
@@ -105,7 +105,6 @@
     # used for faster transfer.
     vllm_config = get_current_vllm_config()
     kv_config = vllm_config.kv_transfer_config
-<<<<<<< HEAD
     if kv_config is not None:
         connector_cls = KVConnectorFactory.get_connector_class(kv_config)
         required_kvcache_layout = connector_cls.get_required_kvcache_layout(
@@ -114,17 +113,6 @@
             return required_kvcache_layout
         logger.info_once("Connectors do not specify a " \
                          "kv cache layout, defaulting to NHD.")
-    return "NHD"
-=======
-    if kv_config is not None and vllm_config.model_config is None:
-        logger.warning_once("Unable to detect current VLLM config. " \
-        "Defaulting to NHD kv cache layout.")
-    elif kv_config is not None:
-        use_mla = vllm_config.model_config.use_mla
-        if not use_mla and kv_config.kv_connector == "NixlConnector":
-            logger.info_once("NixlConnector detected. Setting KV cache " \
-            "layout to HND for better xfer performance.")
-            return "HND"
     return "NHD"
 
 
@@ -207,5 +195,4 @@
         for i, output_future in enumerate(output_futures):
             output_future.add_done_callback(make_callback(i))
 
-        return result_future
->>>>>>> b18b417f
+        return result_future