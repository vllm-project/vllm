# SPDX-License-Identifier: Apache-2.0
# SPDX-FileCopyrightText: Copyright contributors to the vLLM project
"""
KV cache helper for store.
"""

from collections.abc import Iterator
from dataclasses import dataclass
from typing import TYPE_CHECKING, Literal

import torch

from vllm.attention.backends.abstract import AttentionBackend
from vllm.attention.backends.registry import AttentionBackendEnum
from vllm.config import get_current_vllm_config
from vllm.distributed.kv_transfer.kv_connector.factory import KVConnectorFactory
from vllm.logger import init_logger
from vllm.v1.outputs import KVConnectorOutput, ModelRunnerOutput

if TYPE_CHECKING:
    from vllm.distributed.kv_transfer.kv_connector.base import KVConnectorBase

logger = init_logger(__name__)

EngineId = str


def get_kv_connector_cache_layout():
    # NOTE (NickLucche) When running disaggregated PD with NIXL, HND layout is
    # used for faster transfer.
    vllm_config = get_current_vllm_config()
    kv_config = vllm_config.kv_transfer_config
    if kv_config is not None:
        connector_cls = KVConnectorFactory.get_connector_class(kv_config)
        required_kvcache_layout = connector_cls.get_required_kvcache_layout(vllm_config)
        if required_kvcache_layout is not None:
            return required_kvcache_layout
        logger.info_once(
            "Connectors do not specify a kv cache layout, defaulting to NHD."
        )
    return "NHD"


class KVOutputAggregator:
    """Utility class to aggregate the output of all workers into a single
    output corresponding to Rank 0 for scheduler."""

    def __init__(self, expected_finished_count: int):
        # Complete transfer tracker. Used to track finished requests
        # [req_id -> n_remaining_workers]
        self._recv_remaining_count = dict[str, int]()
        self._send_remaining_count = dict[str, int]()
        self._expected_finished_count = expected_finished_count

    @classmethod
    def from_connector(cls, connector: "KVConnectorBase", world_size: int):
        return cls(connector.get_finished_count() or world_size)

    def aggregate(
        self, outputs: list[ModelRunnerOutput | None], output_rank: int = 0
    ) -> ModelRunnerOutput | None:
        if not outputs[output_rank]:
            return None

        # Aggregate kv_connector_output from all workers

        def update_finished_set(
            req_ids: set[str] | None,
            remaining_count_dict: dict[str, int],
            finished_set: set[str],
        ) -> None:
            for req_id in req_ids or ():
                remaining_count = remaining_count_dict.get(
                    req_id, self._expected_finished_count
                )
                remaining_count_dict[req_id] = remaining_count - 1
                if remaining_count_dict[req_id] == 0:
                    finished_set.add(req_id)
                    del remaining_count_dict[req_id]

        finished_sending = set[str]()
        finished_recving = set[str]()
        aggregated_kv_connector_stats = None
        combined_kv_cache_events = None
        invalid_block_ids = set[int]()
        for model_runner_output in outputs:
            assert model_runner_output is not None
            kv_output = model_runner_output.kv_connector_output
            if not kv_output:
                continue
            # Allow the worker to dynamically update the expected number of
            # finished sending/recving for new requests.
            if (
                kv_output.expected_finished_count > 0
                and kv_output.expected_finished_count != self._expected_finished_count
            ):
                logger.debug(
                    "Expected finished requests updated from %d to %d",
                    self._expected_finished_count,
                    kv_output.expected_finished_count,
                )
                self._expected_finished_count = kv_output.expected_finished_count

            update_finished_set(
                kv_output.finished_sending, self._send_remaining_count, finished_sending
            )
            update_finished_set(
                kv_output.finished_recving, self._recv_remaining_count, finished_recving
            )

            # Aggregate kv_connector_stats from all workers.
            if aggregated_kv_connector_stats is None:
                # Use the first worker's kv_connector_stats as accumulator.
                aggregated_kv_connector_stats = kv_output.kv_connector_stats
            elif kv_connector_stats := kv_output.kv_connector_stats:
                if aggregated_kv_connector_stats is None:
                    aggregated_kv_connector_stats = kv_connector_stats
                else:
                    assert isinstance(
                        aggregated_kv_connector_stats, type(kv_connector_stats)
                    )
                    aggregated_kv_connector_stats = (
                        aggregated_kv_connector_stats.aggregate(kv_connector_stats)
                    )

            # Combine kv_cache_events from all workers.
            if combined_kv_cache_events is None:
                # Use the first worker's kv_cache events as start event list.
                combined_kv_cache_events = kv_output.kv_cache_events
            elif kv_cache_events := kv_output.kv_cache_events:
                assert isinstance(
                    combined_kv_cache_events,
                    type(kv_cache_events),
                )
                worker_kv_cache_events = kv_cache_events.get_all_events()
                combined_kv_cache_events.add_events(worker_kv_cache_events)
                combined_kv_cache_events.increment_workers(1)

            invalid_block_ids |= kv_output.invalid_block_ids

        # select output of the worker specified by output_rank
        output = outputs[output_rank]

        assert output is not None
        output.kv_connector_output = KVConnectorOutput(
            finished_sending=finished_sending or None,
            finished_recving=finished_recving or None,
            kv_connector_stats=aggregated_kv_connector_stats or None,
            kv_cache_events=combined_kv_cache_events or None,
            invalid_block_ids=invalid_block_ids,
            expected_finished_count=self._expected_finished_count,
        )

        return output


def _make_src_and_dst_indices(
    src_block_ids: list[int],
    dst_block_ids: list[int],
    src_device: torch.device | str,
    dst_device: torch.device | str,
) -> tuple[torch.Tensor, torch.Tensor]:
    src_indices = torch.tensor(src_block_ids, device=src_device, dtype=torch.int64)
    dst_indices = torch.tensor(dst_block_ids, device=dst_device, dtype=torch.int64)
    return src_indices, dst_indices


def copy_kv_blocks(
    src_kv_caches: dict[str, torch.Tensor],
    dst_kv_caches: dict[str, torch.Tensor],
    src_block_ids: list[int],
    dst_block_ids: list[int],
    direction: Literal["h2d", "d2h"],
) -> None:
    """Copy kv blocks between different buffers."""
    if (
        not src_kv_caches
        or not dst_kv_caches
        or not src_block_ids
        or not dst_block_ids
        or len(src_block_ids) != len(dst_block_ids)
    ):
        return

    src_device = next(iter(src_kv_caches.values())).device
    dst_device = next(iter(dst_kv_caches.values())).device

    src_indices, dst_indices = _make_src_and_dst_indices(
        src_block_ids=src_block_ids,
        dst_block_ids=dst_block_ids,
        src_device=src_device,
        dst_device=dst_device,
    )

    from vllm.platforms import current_platform

    if direction == "h2d":
        copy_fn = current_platform.insert_blocks_to_device
    else:
        copy_fn = current_platform.swap_out_blocks_to_host
    for layer_name in src_kv_caches:
        src_tensor = src_kv_caches[layer_name]
        dst_tensor = dst_kv_caches[layer_name]
        copy_fn(src_tensor, dst_tensor, src_indices, dst_indices)


<<<<<<< HEAD
def kv_postprocess_blksize_on_receive(cache, indices, block_size_ratio):
    """
    Transforms the layout of received KV cache blocks to the local block_size.
    (Only works for local blocksize > remote blocksize)

    example:
    local blocksize = 16 tokens, remote blocksize = 4 tokens
    local block[0] = remote block[0, 1, 2, 3]
    remote is |h0-b0|h1-b0|h2-b0|h3-b0|h0-b1|h1-b1|h2-b1|h3-b1|...
    local is  |h0-b0..................|h1-b0..................|...
    permute is to:
    1. view => view remote as n_blocks * remote_shape(H,remoteN,D)
    2. permute => (H, nblocks, remoteN, D)
    3. flatten => (H, localN, D)
    """
    blocks_to_update = cache.index_select(0, indices)
    # use physical order
    blocks_to_update = blocks_to_update.permute(0, 2, 1, 3)
    n_kv_heads, block_size, head_size = blocks_to_update.shape[1:]
    remote_block_size = block_size // block_size_ratio
    n_blocks = block_size_ratio

    permuted_blocks = (
        blocks_to_update.reshape(-1, n_blocks, n_kv_heads, remote_block_size, head_size)
        .permute(0, 2, 1, 3, 4)
        .flatten(2, 3)
    )
    permuted_blocks = permuted_blocks.permute(0, 2, 1, 3)
    cache.index_copy_(0, indices, permuted_blocks)


def kv_postprocess_layout_on_receive(cache, indices):
    """Transforms the layout of received KV cache blocks to the local format.

    This method corrects layout mismatches from direct memory copies by
    permuting the tensor dimensions.

    - **Source Layout:** `[num_blocks, n_kv_head, block_size, head_dim]`
    - **Target Layout:** `[num_blocks, block_size, n_kv_head, head_dim]`

    Implementation:
    - x = blocks_to_update.reshape(src_shape) # view local kv with sender layout
    - permuted_blocks = x.permute(*inv_order) # transpose n_kv_heads, block_size
    - cache.index_copy_(0, indices, permuted_blocks) # copy permuted kv back

    """
    blocks_to_update = cache.index_select(0, indices)
    target_shape = list(blocks_to_update.shape)
    target_shape[0] = -1
    inv_order = [0, 2, 1, 3]
    src_shape = tuple(target_shape[i] for i in inv_order)
    blocks_to_update = cache.index_select(0, indices)
    permuted_blocks = blocks_to_update.reshape(src_shape).permute(*inv_order)
    cache.index_copy_(0, indices, permuted_blocks)


def kv_postprocess_blksize_and_layout_on_receive(cache, indices, block_size_ratio):
    """
    Transforms the layout of received KV cache to the local block_size and HND.
    (Only works for local blocksize > remote blocksize)

    prefill is HND, smaller block_size
    decode(local) is NHD, larger block_size
    """
    blocks_to_update = cache.index_select(0, indices)

    block_size, n_kv_heads, head_size = blocks_to_update.shape[1:]
    remote_block_size = block_size // block_size_ratio
    n_blocks = block_size_ratio

    permuted_blocks = (
        blocks_to_update.reshape(-1, n_blocks, n_kv_heads, remote_block_size, head_size)
        .permute(0, 1, 3, 2, 4)
        .flatten(1, 2)
    )
    cache.index_copy_(0, indices, permuted_blocks)
=======
def yield_req_data(
    scheduler_output,
) -> Iterator[tuple[str, tuple[list[int], ...], bool]]:
    """
    Yields:
        (req_id, new_block_id_groups, preempted)
    """
    # new requests
    for req_data in scheduler_output.scheduled_new_reqs:
        yield req_data.req_id, req_data.block_ids, False

    # cached requests
    cached_reqs = scheduler_output.scheduled_cached_reqs
    yield from zip(
        cached_reqs.req_ids,
        cached_reqs.new_block_ids,
        (req_id in cached_reqs.resumed_req_ids for req_id in cached_reqs.req_ids),
    )
>>>>>>> 969bbc7c


@dataclass
class TpKVTopology:
    """
    Helper class for tensor parallel and KV topology information for
    mapping between local and remote TP workers.
    """

    tp_rank: int
    remote_tp_size: dict[EngineId, int]
    is_mla: bool
    total_num_kv_heads: int
    attn_backend: type[AttentionBackend]
    engine_id: EngineId
    remote_block_size: dict[EngineId, int]

    def __post_init__(self):
        # Figure out whether the first dimension of the cache is K/V
        # or num_blocks. This is used to register the memory regions correctly.
        kv_cache_shape = self.attn_backend.get_kv_cache_shape(
            num_blocks=1, block_size=16, num_kv_heads=1, head_size=1
        )
        # Non-MLA backends caches have 5 dims [2, num_blocks, H,N,D],
        # we just mock num_blocks to 1 for the dimension check below.
        self._is_kv_layout_blocks_first = (
            len(kv_cache_shape) == 5 and kv_cache_shape[0] == 1
        )

        attn_backend = AttentionBackendEnum[self.attn_backend.get_name()]
        self._use_pallas = attn_backend == AttentionBackendEnum.PALLAS

    @property
    def is_kv_layout_blocks_first(self) -> bool:
        return self._is_kv_layout_blocks_first

    @property
    def split_k_and_v(self) -> bool:
        # Whether to register regions for K and V separately (when present).
        return not (self.is_mla or self._use_pallas or self.is_kv_layout_blocks_first)

    @property
    def tp_size(self) -> int:
        return self.remote_tp_size[self.engine_id]

    @property
    def block_size(self) -> int:
        return self.remote_block_size[self.engine_id]

    def tp_ratio(
        self,
        remote_tp_size: int,
    ) -> int:
        """
        Calculate the tensor parallel ratio between local and remote TP.
        We can think of it as the number of local TP workers-per-remote TP
        workers. Local workers will read from the same remote TP worker in
        groups of size `tp_ratio`.If remote tp_size > local tp_size, the
        ratio is flipped (remote_size/local_size) and the returned value is
        negative.
        """
        if self.tp_size >= remote_tp_size:
            assert self.tp_size % remote_tp_size == 0, (
                f"Local tensor parallel size {self.tp_size} is not divisible "
                f"by remote tensor parallel size {remote_tp_size}."
            )
            return self.tp_size // remote_tp_size

        assert remote_tp_size % self.tp_size == 0, (
            f"Remote tensor parallel size {remote_tp_size} is not divisible "
            f"by local tensor parallel size {self.tp_size}."
        )
        # P TP > D TP case, return the ratio as negative
        return -remote_tp_size // self.tp_size

    def block_size_ratio(
        self,
        remote_block_size: int,
    ) -> int:
        """
        Calculate the block size ratio between local and remote TP.
        """
        assert self.block_size % remote_block_size == 0, (
            f"Local block size {self.block_size} is not divisible "
            f"by remote block size {remote_block_size} or vice versa."
        )
        return self.block_size // remote_block_size

    def tp_ratio_from_engine_id(
        self,
        remote_engine_id: EngineId,
    ) -> int:
        remote_tp_size = self.remote_tp_size[remote_engine_id]
        return self.tp_ratio(remote_tp_size)

    def block_size_ratio_from_engine_id(
        self,
        remote_engine_id: EngineId,
    ) -> int:
        remote_block_size = self.remote_block_size[remote_engine_id]
        return self.block_size_ratio(remote_block_size)

    def is_kv_replicated(self, engine_id: EngineId) -> bool:
        """
        Whether the KV cache is replicated across TP workers due to the
        number of TP workers being greater than the number of KV heads.
        """
        tp_size = self.remote_tp_size[engine_id]
        return tp_size // self.total_num_kv_heads >= 1

    def replicates_kv_cache(self, remote_engine_id: EngineId) -> bool:
        # MLA is always replicated as the hidden dim can't be split.
        return self.is_mla or self.is_kv_replicated(remote_engine_id)

    def get_target_remote_ranks(
        self,
        remote_tp_size: int,
    ) -> list[int]:
        """
        Get the remote TP rank (on P) that the current local TP rank
        (on D) will read from. When remote tp_size > local tp_size, we
        read from multiple remote ranks.
        """
        tp_ratio = self.tp_ratio(remote_tp_size)
        if tp_ratio > 0:
            return [self.tp_rank // tp_ratio]

        # P TP > D TP case, D reads from |tp_ratio| remote workers.
        tp_ratio = -tp_ratio
        return [self.tp_rank * tp_ratio + i for i in range(tp_ratio)]

    def get_target_remote_ranks_from_engine_id(
        self,
        remote_engine_id: EngineId,
    ) -> list[int]:
        remote_tp_size = self.remote_tp_size[remote_engine_id]
        return self.get_target_remote_ranks(remote_tp_size)<|MERGE_RESOLUTION|>--- conflicted
+++ resolved
@@ -204,7 +204,6 @@
         copy_fn(src_tensor, dst_tensor, src_indices, dst_indices)
 
 
-<<<<<<< HEAD
 def kv_postprocess_blksize_on_receive(cache, indices, block_size_ratio):
     """
     Transforms the layout of received KV cache blocks to the local block_size.
@@ -281,7 +280,8 @@
         .flatten(1, 2)
     )
     cache.index_copy_(0, indices, permuted_blocks)
-=======
+
+
 def yield_req_data(
     scheduler_output,
 ) -> Iterator[tuple[str, tuple[list[int], ...], bool]]:
@@ -300,7 +300,6 @@
         cached_reqs.new_block_ids,
         (req_id in cached_reqs.resumed_req_ids for req_id in cached_reqs.req_ids),
     )
->>>>>>> 969bbc7c
 
 
 @dataclass
