# SPDX-License-Identifier: Apache-2.0
# SPDX-FileCopyrightText: Copyright contributors to the vLLM project

import importlib
<<<<<<< HEAD
from typing import TYPE_CHECKING, Callable, cast
=======
from collections.abc import Callable
from typing import TYPE_CHECKING
>>>>>>> 4f207c71

import vllm.envs as envs
from vllm.distributed.kv_transfer.kv_connector.base import (
    KVConnectorBase,
    KVConnectorBaseType,
)
from vllm.distributed.kv_transfer.kv_connector.v1 import KVConnectorRole
from vllm.logger import init_logger

if TYPE_CHECKING:
    from vllm.config import VllmConfig
    from vllm.config.kv_transfer import KVTransferConfig

logger = init_logger(__name__)


class KVConnectorFactory:
    _registry: dict[str, Callable[[], type[KVConnectorBase]]] = {}

    @classmethod
    def register_connector(cls, name: str, module_path: str, class_name: str) -> None:
        """Register a connector with a lazy-loading module and class name."""
        if name in cls._registry:
            raise ValueError(f"Connector '{name}' is already registered.")

        def loader() -> type[KVConnectorBase]:
            module = importlib.import_module(module_path)
            return getattr(module, class_name)

        cls._registry[name] = loader

    @classmethod
    def create_connector(
        cls,
        config: "VllmConfig",
        role: KVConnectorRole,
    ) -> KVConnectorBase:
        if not envs.VLLM_USE_V1:
            raise ValueError(
                "Attempting to initialize a V1 Connector, "
                f"but found {envs.VLLM_USE_V1=}"
            )

        kv_transfer_config = config.kv_transfer_config
        if kv_transfer_config is None:
            raise ValueError("kv_transfer_config must be set to create a connector")
        connector_cls = cls.get_connector_class(kv_transfer_config)
        logger.info(
            "Creating v1 connector with name: %s and engine_id: %s",
            connector_cls.__name__,
            kv_transfer_config.engine_id,
        )
        # NOTE(Kuntai): v1 connector is explicitly separated into two roles.
        # Scheduler connector:
        # - Co-locate with scheduler process
        # - Should only be used inside the Scheduler class
        # Worker connector:
        # - Co-locate with worker process
        # - Should only be used inside the forward context & attention layer
        # We build separately to enforce strict separation
        return connector_cls(config, role)

    @classmethod
    def get_connector_class(
        cls, kv_transfer_config: "KVTransferConfig"
    ) -> type[KVConnectorBaseType]:
        """Get the connector class by name."""
        connector_name = kv_transfer_config.kv_connector
        if connector_name is None:
            raise ValueError("Connector name is not set in KVTransferConfig")
        if connector_name in cls._registry:
            connector_cls = cls._registry[connector_name]()
        else:
            connector_module_path = kv_transfer_config.kv_connector_module_path
            if connector_module_path is None:
                raise ValueError(f"Unsupported connector type: {connector_name}")
            connector_module = importlib.import_module(connector_module_path)
            try:
                connector_cls = getattr(connector_module, connector_name)
            except AttributeError as e:
                raise AttributeError(
                    f"Class {connector_name} not found in {connector_module_path}"
                ) from e
            connector_cls = cast(type[KVConnectorBaseType], connector_cls)
        return connector_cls


# Register various connectors here.
# The registration should not be done in each individual file, as we want to
# only load the files corresponding to the current connector.

KVConnectorFactory.register_connector(
    "SharedStorageConnector",
    "vllm.distributed.kv_transfer.kv_connector.v1.shared_storage_connector",
    "SharedStorageConnector",
)

KVConnectorFactory.register_connector(
    "P2pNcclConnector",
    "vllm.distributed.kv_transfer.kv_connector.v1.p2p.p2p_nccl_connector",
    "P2pNcclConnector",
)

KVConnectorFactory.register_connector(
    "LMCacheConnectorV1",
    "vllm.distributed.kv_transfer.kv_connector.v1.lmcache_connector",
    "LMCacheConnectorV1",
)

KVConnectorFactory.register_connector(
    "NixlConnector",
    "vllm.distributed.kv_transfer.kv_connector.v1.nixl_connector",
    "NixlConnector",
)

KVConnectorFactory.register_connector(
    "MultiConnector",
    "vllm.distributed.kv_transfer.kv_connector.v1.multi_connector",
    "MultiConnector",
)

KVConnectorFactory.register_connector(
    "OffloadingConnector",
    "vllm.distributed.kv_transfer.kv_connector.v1.offloading_connector",
    "OffloadingConnector",
)<|MERGE_RESOLUTION|>--- conflicted
+++ resolved
@@ -2,12 +2,8 @@
 # SPDX-FileCopyrightText: Copyright contributors to the vLLM project
 
 import importlib
-<<<<<<< HEAD
-from typing import TYPE_CHECKING, Callable, cast
-=======
 from collections.abc import Callable
-from typing import TYPE_CHECKING
->>>>>>> 4f207c71
+from typing import TYPE_CHECKING, cast
 
 import vllm.envs as envs
 from vllm.distributed.kv_transfer.kv_connector.base import (
