--- conflicted
+++ resolved
@@ -107,12 +107,11 @@
     "SharedStorageConnector")
 
 KVConnectorFactory.register_connector(
-<<<<<<< HEAD
     "P2pNcclConnector",
     "vllm.distributed.kv_transfer.kv_connector.v1.p2p_nccl_connector",
     "P2pNcclConnector")
-=======
+
+KVConnectorFactory.register_connector(
     "LMCacheConnectorV1",
     "vllm.distributed.kv_transfer.kv_connector.v1.lmcache_connector",
-    "LMCacheConnectorV1")
->>>>>>> 8e4b351a
+    "LMCacheConnectorV1")