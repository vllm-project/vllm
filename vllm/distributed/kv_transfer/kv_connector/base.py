--- conflicted
+++ resolved
@@ -2,9 +2,8 @@
 # SPDX-FileCopyrightText: Copyright contributors to the vLLM project
 """
 KVConnectorBase Class for Distributed KV Cache & Hidden State
-communication in vLLM v1
-
-<<<<<<< HEAD
+communication in vLLM
+
 The class provides the following primitives:
     Scheduler-side: runs in the scheduler, binds metadata, which
     is used by the worker-side to load/save KV cache.
@@ -299,12 +298,4 @@
             Optional KVTransferParams to be included in the request outputs
             returned by the engine.
         """
-        return False, None
-=======
-from vllm.distributed.kv_transfer.kv_connector.v1 import KVConnectorBase_V1
-
-KVConnectorBase = KVConnectorBase_V1
-KVConnectorBaseType = KVConnectorBase_V1
-
-__all__ = ["KVConnectorBase", "KVConnectorBaseType"]
->>>>>>> b557f223
+        return False, None