# SPDX-License-Identifier: Apache-2.0
# SPDX-FileCopyrightText: Copyright contributors to the vLLM project
import copy
import time
from collections import defaultdict
from collections.abc import Iterable
from dataclasses import dataclass
from itertools import islice
from typing import Any, ClassVar

import torch

from vllm.attention.backends.abstract import AttentionBackend, AttentionMetadata
from vllm.attention.layer import Attention
from vllm.config import VllmConfig, get_layers_from_vllm_config
from vllm.distributed.kv_events import BlockRemoved, BlockStored, KVCacheEvent
from vllm.distributed.kv_transfer.kv_connector.utils import yield_req_data
from vllm.distributed.kv_transfer.kv_connector.v1 import (
    KVConnectorBase_V1,
    KVConnectorRole,
)
from vllm.distributed.kv_transfer.kv_connector.v1.base import KVConnectorMetadata
from vllm.distributed.kv_transfer.kv_connector.v1.metrics import (
    KVConnectorPromMetrics,
    KVConnectorStats,
    PromMetric,
    PromMetricT,
)
from vllm.forward_context import ForwardContext
from vllm.logger import init_logger
from vllm.utils.torch_utils import get_dtype_size, get_kv_cache_torch_dtype
from vllm.v1.core.kv_cache_manager import KVCacheBlocks
from vllm.v1.core.kv_cache_utils import BlockHash
from vllm.v1.core.sched.output import SchedulerOutput
from vllm.v1.kv_cache_interface import KVCacheConfig
from vllm.v1.kv_offload.abstract import OffloadingManager
from vllm.v1.kv_offload.factory import OffloadingSpecFactory
from vllm.v1.kv_offload.mediums import BlockIDsLoadStoreSpec, GPULoadStoreSpec
from vllm.v1.kv_offload.spec import OffloadingSpec
from vllm.v1.kv_offload.worker.worker import OffloadingWorker, TransferSpec
from vllm.v1.outputs import KVConnectorOutput
from vllm.v1.request import Request

ReqId = str

logger = init_logger(__name__)


@dataclass
class OffloadingConnectorStats(KVConnectorStats):
    def __post_init__(self):
        if not self.data:
            # Empty container init, no data is passed in.
            self.reset()

    def reset(self):
        self.data: dict[str, list[float]] = {
            "load_size": [],
            "store_size": [],
            "load_throughput": [],
            "store_throughput": [],
            "store_time": [],
            "load_time": [],
            "total_transactions": [0, 0],  # num_stores, num_loads
        }

    def clone_and_reset(self) -> "OffloadingConnectorStats":
        old = copy.copy(self)
        self.reset()
        return old

    def clone_and_reset(self) -> "OffloadingConnectorStats":
        old = copy.copy(self)
        self.reset()
        return old

    def aggregate(self, other: KVConnectorStats) -> KVConnectorStats:
        if not other.is_empty():
            for k, v in other.data.items():
                accumulator = self.data[k]
                assert isinstance(accumulator, list)
                accumulator.extend(v)
        return self

    def reduce(self) -> dict[str, int | float]:
        """
        Reduce the observations collected during a time interval to one or
        more representative values (eg avg/median/sum of the series).
        This is meant to be called by the logger to produce a summary of the
        stats for the last time interval.
        """
        return {
            "Avg Load Time": sum(self.data["load_time"])
            / max(len(self.data["load_time"]), 1),
            "Avg Store Time": sum(self.data["store_time"])
            / max(len(self.data["store_time"]), 1),
        }

    def is_empty(self) -> bool:
        return len(self.data["num_stores"]) == 0 and len(self.data["num_loads"]) == 0

    def record_transfer(self, num_bytes: int, time: float, is_store: bool):
        time = time / 1e6
        if is_store:
            self.data["store_throughput"].append(num_bytes / time)
            self.data["store_size"].append(num_bytes)
            self.data["store_time"].append(time)
            self.data["num_stores"].append(1.0)
        else:
            self.data["load_throughput"].append(num_bytes / time)
            self.data["load_size"].append(num_bytes)
            self.data["load_time"].append(time)
            self.data["num_loads"].append(1.0)


@dataclass
class OffloadingConnectorMetadata(KVConnectorMetadata):
    reqs_to_load: dict[ReqId, TransferSpec]
    reqs_to_store: dict[ReqId, TransferSpec]


class OffloadingConnector(KVConnectorBase_V1):
    def __init__(
        self,
        vllm_config: VllmConfig,
        role: KVConnectorRole,
        kv_cache_config: KVCacheConfig | None = None,
    ):
        super().__init__(vllm_config, role, kv_cache_config)

        spec = OffloadingSpecFactory.create_spec(vllm_config)

        self.connector_scheduler: OffloadingConnectorScheduler | None = None
        self.connector_worker: OffloadingConnectorWorker | None = None

        if role == KVConnectorRole.SCHEDULER:
            self.connector_scheduler = OffloadingConnectorScheduler(spec)
        elif role == KVConnectorRole.WORKER:
            self.connector_worker = OffloadingConnectorWorker(spec)

    def register_kv_caches(self, kv_caches: dict[str, torch.Tensor]):
        assert self.connector_worker is not None
        self.connector_worker.register_kv_caches(kv_caches)

    def start_load_kv(self, forward_context: "ForwardContext", **kwargs) -> None:
        assert self.connector_worker is not None
        assert isinstance(self._connector_metadata, OffloadingConnectorMetadata)
        self.connector_worker.start_load_kv(self._connector_metadata)

    def wait_for_layer_load(self, layer_name: str) -> None:
        pass

    def save_kv_layer(
        self,
        layer_name: str,
        kv_layer: torch.Tensor,
        attn_metadata: "AttentionMetadata",
        **kwargs,
    ) -> None:
        pass

    def wait_for_save(self):
        assert self.connector_worker is not None
        assert isinstance(self._connector_metadata, OffloadingConnectorMetadata)
        self.connector_worker.start_store_kv(self._connector_metadata)

    def get_finished(self, finished_req_ids: set[str]) -> tuple[set[str], set[str]]:
        assert self.connector_worker is not None
        return self.connector_worker.get_finished(finished_req_ids)

    def get_num_new_matched_tokens(
        self, request: "Request", num_computed_tokens: int
    ) -> tuple[int, bool]:
        assert self.connector_scheduler is not None
        num_new_matched_tokens, hit = (
            self.connector_scheduler.get_num_new_matched_tokens(
                request, num_computed_tokens
            )
        )
        return num_new_matched_tokens, hit

    def update_state_after_alloc(
        self, request: "Request", blocks: "KVCacheBlocks", num_external_tokens: int
    ):
        assert self.connector_scheduler is not None
        return self.connector_scheduler.update_state_after_alloc(
            request, blocks, num_external_tokens
        )

    def build_connector_meta(
        self, scheduler_output: SchedulerOutput
    ) -> KVConnectorMetadata:
        assert self.connector_scheduler is not None
        return self.connector_scheduler.build_connector_meta(scheduler_output)

    def update_connector_output(self, connector_output: KVConnectorOutput):
        assert self.connector_scheduler is not None
        self.connector_scheduler.update_connector_output(connector_output)

    def request_finished(
        self,
        request: "Request",
        block_ids: list[int],
    ) -> tuple[bool, dict[str, Any] | None]:
        assert self.connector_scheduler is not None
        return self.connector_scheduler.request_finished(request, block_ids)

    def take_events(self) -> Iterable[KVCacheEvent]:
        assert self.connector_scheduler is not None
        return self.connector_scheduler.take_events()

    def get_kv_connector_stats(self) -> KVConnectorStats | None:
        if self.connector_worker is None:
            return None
        return self.connector_worker.get_kv_connector_stats()

    @classmethod
    def build_kv_connector_stats(
        cls, data: dict[str, Any] | None = None
    ) -> KVConnectorStats | None:
        return (
            OffloadingConnectorStats(data=data)
            if data is not None
            else OffloadingConnectorStats()
        )

    @classmethod
    def build_prom_metrics(
        cls,
        vllm_config: VllmConfig,
        metric_types: dict[type[PromMetric], type[PromMetricT]],
        labelnames: list[str],
        per_engine_labelvalues: dict[int, list[str]],
    ) -> KVConnectorPromMetrics:
        return OffloadPromMetrics(
            vllm_config, metric_types, labelnames, per_engine_labelvalues
        )


class OffloadingConnectorScheduler:
    """Implementation of Scheduler side methods"""

    def __init__(self, spec: OffloadingSpec):
        self.gpu_block_size = spec.gpu_block_size
        self.offloaded_block_size = spec.offloaded_block_size
        self.block_size_factor = self.offloaded_block_size // self.gpu_block_size
        self.manager: OffloadingManager = spec.get_manager()

        self._requests: dict[ReqId, Request] = {}
        # list of GPU block IDs per request
        self._request_block_ids: dict[ReqId, list[int]] = {}
        # requests to load for the current scheduler step
        self._reqs_to_load: dict[ReqId, TransferSpec] = {}
        # request blocks are stored in order
        # index of next block (of size offloaded_block_size) to offload
        self._next_stored_block_idx: dict[ReqId, int] = {}

        # request ID -> set(block hashes being stored/load)
        self._reqs_being_stored = defaultdict[ReqId, set[BlockHash]](set)
        self._reqs_being_loaded = defaultdict[ReqId, set[BlockHash]](set)

    def _get_block_hashes(
        self,
        req: Request,
        start_idx: int = 0,
        end_idx: int | None = None,
    ) -> Iterable[BlockHash]:
        return islice(
            req.block_hashes,
            self.block_size_factor * start_idx + self.block_size_factor - 1,
            self.block_size_factor * end_idx if end_idx else None,
            self.block_size_factor,
        )

    def get_num_new_matched_tokens(
        self, request: Request, num_computed_tokens: int
    ) -> tuple[int, bool]:
        """
        Get number of new tokens that can be loaded beyond the
        num_computed_tokens.

        Args:
            request (Request): the request object.
            num_computed_tokens (int): the number of locally
                computed tokens for this request

        Returns:
            A tuple with the following elements:
                - The number of tokens that can be loaded beyond what is
                  already computed.
                - `True` if tokens will be loaded asynchronously
                  (between scheduler steps).
        """
        num_blocks = request.num_tokens // self.offloaded_block_size

        assert len(request.block_hashes) // self.block_size_factor == num_blocks
        block_hashes = self._get_block_hashes(request)

        self.manager.touch(block_hashes)

        full_block_tokens = self.offloaded_block_size * num_blocks
        if full_block_tokens - num_computed_tokens < self.offloaded_block_size:
            # we can load less than a block, skip
            return 0, False

        start_block_idx = num_computed_tokens // self.offloaded_block_size
        hits = self.manager.lookup(
            self._get_block_hashes(request, start_idx=start_block_idx)
        )
        if hits == 0:
            return 0, False

        num_hit_tokens = (
            self.offloaded_block_size * (start_block_idx + hits) - num_computed_tokens
        )
        logger.debug(
            "Request %s hit %s offloaded tokens after %s GPU hit tokens",
            request.request_id,
            num_hit_tokens,
            num_computed_tokens,
        )
        if num_hit_tokens < self.offloaded_block_size:
            return 0, False

        return num_hit_tokens, True

    def update_state_after_alloc(
        self, request: Request, blocks: KVCacheBlocks, num_external_tokens: int
    ):
        self._requests[request.request_id] = request
        # the block ids are updated in _get_reqs_to_store
        self._request_block_ids[request.request_id] = []

        if num_external_tokens == 0:
            return

        block_groups = blocks.get_block_ids()
        block_ids = block_groups[0]

        num_computed_gpu_blocks = sum(
            block.block_hash is not None for block in blocks.blocks[0]
        )
        num_computed_tokens = num_computed_gpu_blocks * self.gpu_block_size
        full_block_tokens = num_computed_tokens + num_external_tokens
        assert full_block_tokens % self.offloaded_block_size == 0

        num_pending_gpu_blocks = len(block_ids) - num_computed_gpu_blocks
        assert num_external_tokens == num_pending_gpu_blocks * self.gpu_block_size

        start_block_idx = num_computed_tokens // self.offloaded_block_size
        num_blocks = full_block_tokens // self.offloaded_block_size

        assert len(request.block_hashes) // self.block_size_factor >= num_blocks
        block_hashes = self._get_block_hashes(
            request, start_idx=start_block_idx, end_idx=num_blocks
        )

        src_spec = self.manager.prepare_load(block_hashes)
        dst_spec = GPULoadStoreSpec(block_ids[num_computed_gpu_blocks:])

        block_hashes = self._get_block_hashes(
            request, start_idx=start_block_idx, end_idx=num_blocks
        )

        self._reqs_to_load[request.request_id] = (src_spec, dst_spec)
        self._reqs_being_loaded[request.request_id].update(block_hashes)
        self._next_stored_block_idx[request.request_id] = num_blocks

    def _get_reqs_to_store(self, scheduler_output: SchedulerOutput):
        reqs_to_store: dict[ReqId, TransferSpec] = {}
        # iterate over both new and cached requests
        for req_id, new_block_id_groups, preempted in yield_req_data(scheduler_output):
            if preempted:
                self._request_block_ids[req_id] = []

            if new_block_id_groups:
                new_block_ids = new_block_id_groups[0]
                self._request_block_ids[req_id] += new_block_ids

            block_ids = self._request_block_ids[req_id]

            req = self._requests[req_id]
            new_tokens = scheduler_output.num_scheduled_tokens[req_id]
            total_tokens = req.num_computed_tokens + new_tokens
            num_blocks = total_tokens // self.offloaded_block_size
            start_block_idx = self._next_stored_block_idx.get(req_id, 0)
            num_new_blocks = num_blocks - start_block_idx

            if num_new_blocks <= 0:
                continue

            # NOTE: In async scheduling, placeholders may temporarily make
            # len(req.block_hashes) < num_blocks * self.block_size_factor.

            new_block_hashes = self._get_block_hashes(
                req, start_idx=start_block_idx, end_idx=num_blocks
            )
            store_output = self.manager.prepare_store(new_block_hashes)
            if store_output is None:
                logger.warning(
                    "Request %s: cannot store %s blocks", req_id, num_new_blocks
                )
                continue

            self._next_stored_block_idx[req_id] = num_blocks

            if not store_output.block_hashes_to_store:
                continue
            block_hashes_to_store = set(store_output.block_hashes_to_store)

            block_hashes = self._get_block_hashes(req, end_idx=num_blocks)
            self.manager.touch(block_hashes)

            new_block_hashes = self._get_block_hashes(
                req, start_idx=start_block_idx, end_idx=num_blocks
            )
            dst_spec = store_output.store_spec
            src_block_ids: list[int] = []
            for idx, blk_hash in enumerate(new_block_hashes):
                if blk_hash not in block_hashes_to_store:
                    continue
                offloaded_block_idx = start_block_idx + idx
                gpu_block_idx = offloaded_block_idx * self.block_size_factor
                for i in range(self.block_size_factor):
                    src_block_ids.append(block_ids[gpu_block_idx + i])
            src_spec = GPULoadStoreSpec(src_block_ids)

            reqs_to_store[req_id] = (src_spec, dst_spec)
            self._reqs_being_stored[req_id] |= block_hashes_to_store

            logger.debug(
                "Request %s offloading %s blocks starting from block #%d",
                req_id,
                len(block_hashes_to_store),
                start_block_idx,
            )

        return reqs_to_store

    def build_connector_meta(
        self, scheduler_output: SchedulerOutput
    ) -> KVConnectorMetadata:
        meta = OffloadingConnectorMetadata(
            reqs_to_load=self._reqs_to_load,
            reqs_to_store=self._get_reqs_to_store(scheduler_output),
        )
        self._reqs_to_load = {}
        return meta

    def update_connector_output(self, connector_output: KVConnectorOutput):
        """
        Update KVConnector state from worker-side connectors output.

        Args:
            connector_output (KVConnectorOutput): the worker-side
                connectors output.
        """
        for req_id in connector_output.finished_sending or []:
            block_hashes = self._reqs_being_stored.pop(req_id, None)
            if block_hashes:
                self.manager.complete_store(block_hashes)

        for req_id in connector_output.finished_recving or []:
            block_hashes = self._reqs_being_loaded.pop(req_id, None)
            if block_hashes:
                self.manager.complete_load(block_hashes)

    def request_finished(
        self,
        request: Request,
        block_ids: list[int],
    ) -> tuple[bool, dict[str, Any] | None]:
        """
        Called when a request has finished, before its blocks are freed.

        Returns:
            True if the request is being saved/sent asynchronously and blocks
            should not be freed until the request_id is returned from
            get_finished().
            Optional KVTransferParams to be included in the request outputs
            returned by the engine.
        """
        req_id = request.request_id
        self._requests.pop(req_id, None)
        self._request_block_ids.pop(req_id, None)
        self._next_stored_block_idx.pop(req_id, None)

        request_being_stored = req_id in self._reqs_being_stored
        return request_being_stored, None

    def take_events(self) -> Iterable[KVCacheEvent]:
        """Take the KV cache events from the connector.

        Returns:
            A list of KV cache events.
        """
        for event in self.manager.take_events():
            if event.removed:
                yield BlockRemoved(block_hashes=event.block_hashes, medium=event.medium)
            else:
                yield BlockStored(
                    block_hashes=event.block_hashes,
                    parent_block_hash=None,
                    token_ids=[],
                    lora_id=None,
                    block_size=event.block_size,
                    medium=event.medium,
                )


class OffloadingConnectorWorker:
    """Implementation of Worker side methods"""

    def __init__(self, spec: OffloadingSpec):
        self.spec = spec
        self.worker = OffloadingWorker()

        self._job_counter = 0

        self.kv_connector_stats = OffloadingConnectorStats()
        # req_id -> (job_id, store, start_time, num_blocks)
        self._jobs: dict[int, tuple[ReqId, bool, float, int]] = {}
        # req_id -> active job IDs
        self._load_job: dict[ReqId, int] = {}
        # req_id -> set(active job IDs)
        self._store_jobs = defaultdict[ReqId, set[int]](set)

        self._finished_reqs_waiting_for_store: set[ReqId] = set()

        self._bytes_per_token = self.calculate_bytes_per_token()

    def calculate_bytes_per_token(self) -> int:
        model_config = self.spec.vllm_config.model_config
        cache_config = self.spec.vllm_config.cache_config

        num_kv_heads = model_config.get_num_kv_heads(
            self.spec.vllm_config.parallel_config
        )
        head_size = model_config.get_head_size()
        cache_dtype = cache_config.cache_dtype
        model_dtype = model_config.dtype
        dtype_size = get_dtype_size(get_kv_cache_torch_dtype(cache_dtype, model_dtype))

        bytes_per_token = 2 * num_kv_heads * head_size * dtype_size
        return bytes_per_token

    def _generate_job_id(self) -> int:
        job_id = self._job_counter
        self._job_counter = job_id + 1
        return job_id

    def register_kv_caches(self, kv_caches: dict[str, torch.Tensor]):
        for src_cls, dst_cls, handler in self.spec.get_handlers(kv_caches):
            self.worker.register_handler(src_cls, dst_cls, handler)

    def start_load_kv(self, metadata: OffloadingConnectorMetadata):
        for req_id, transfer_spec in metadata.reqs_to_load.items():
            job_id = self._generate_job_id()
            current_time = time.perf_counter()
            src_spec, dst_spec = transfer_spec
            assert isinstance(src_spec, BlockIDsLoadStoreSpec)
            self._jobs[job_id] = (req_id, False, current_time, src_spec.num_blocks)
            assert req_id not in self._load_job
            self._load_job[req_id] = job_id
            assert self.worker.transfer_async(job_id, transfer_spec)

    def start_store_kv(self, metadata: OffloadingConnectorMetadata):
        for req_id, transfer_spec in metadata.reqs_to_store.items():
            job_id = self._generate_job_id()
            current_time = time.perf_counter()
            src_spec, dst_spec = transfer_spec
            assert isinstance(dst_spec, BlockIDsLoadStoreSpec)
            self._jobs[job_id] = (req_id, True, current_time, dst_spec.num_blocks)
            self._store_jobs[req_id].add(job_id)
            assert self.worker.transfer_async(job_id, transfer_spec)

    def get_finished(self, finished_req_ids: set[str]) -> tuple[set[str], set[str]]:
        """
        Notifies worker-side connector ids of requests that have
        finished generating tokens.
        Returns a list of request IDs that finished loading or storing.

        Returns:
            ids of requests that have finished asynchronous transfer
            tuple of (sending/saving ids, recving/loading ids).
        """
        finished_sending = set()
        finished_recving = set()
        for job_id, success in self.worker.get_finished():
            # we currently do not support job failures
            assert success
            req_id, store, start_time, num_blocks = self._jobs.pop(job_id)
            block_size_bytes = (
                self.spec.gpu_block_size if store else self.spec.offloaded_block_size
            ) * self._bytes_per_token
            self.kv_connector_stats.record_transfer(
                num_blocks * block_size_bytes, (time.perf_counter() - start_time), store
            )
            if store:
                req_jobs = self._store_jobs[req_id]
                req_jobs.remove(job_id)
                if req_jobs:
                    continue

                if req_id in self._finished_reqs_waiting_for_store:
                    self._finished_reqs_waiting_for_store.remove(req_id)
                    finished_sending.add(req_id)
                    del self._store_jobs[req_id]
            else:
                req_job = self._load_job[req_id]
                assert job_id == req_job
                del self._load_job[req_id]
                finished_recving.add(req_id)

        for req_id in finished_req_ids:
            pending_req_jobs = self._store_jobs.get(req_id)
            if pending_req_jobs:
                self._finished_reqs_waiting_for_store.add(req_id)
            elif pending_req_jobs is not None:
                finished_sending.add(req_id)
                del self._store_jobs[req_id]

<<<<<<< HEAD
        return finished_sending, finished_recving

    def get_kv_connector_stats(self) -> KVConnectorStats | None:
        """
        Get the KV transfer stats for the connector.
        """
        # Clear stats for next iteration
        if not self.kv_connector_stats.is_empty():
            return self.kv_connector_stats.clone_and_reset()
        return None


def yield_req_data(
    scheduler_output,
) -> Iterator[tuple[str, tuple[list[int], ...], bool]]:
    """
    Yields:
        (req_id, new_block_id_groups, preempted)
    """
    # new requests
    for req_data in scheduler_output.scheduled_new_reqs:
        yield req_data.req_id, req_data.block_ids, False

    # cached requests
    cached_reqs = scheduler_output.scheduled_cached_reqs
    yield from zip(
        cached_reqs.req_ids,
        cached_reqs.new_block_ids,
        (req_id in cached_reqs.resumed_req_ids for req_id in cached_reqs.req_ids),
    )


class OffloadPromMetrics(KVConnectorPromMetrics):
    def __init__(
        self,
        vllm_config: VllmConfig,
        metric_types: dict[type[PromMetric], type[PromMetricT]],
        labelnames: list[str],
        per_engine_labelvalues: dict[int, list[str]],
    ):
        super().__init__(vllm_config, metric_types, labelnames, per_engine_labelvalues)
        self.total_store_time = 0
        self.total_load_time = 0

        buckets = [  # In bytes per sec
            500000000000,
            750000000000,
            1000000000000,
            5000000000000,
            10000000000000,
            50000000000000,
            75000000000000,
            100000000000000,
        ]

        offload_histogram_throughput_load = self._histogram_cls(
            name="vllm:kv_offload_throughput_load",
            documentation="Histogram of load throughput, in bytes.",
            buckets=buckets[:],
            labelnames=labelnames,
        )
        self.offload_histogram_throughput_load = self.make_per_engine(
            offload_histogram_throughput_load
        )

        offload_histogram_throughput_store = self._histogram_cls(
            name="vllm:kv_offload_throughput_store",
            documentation="Histogram of store throughput, in bytes.",
            buckets=buckets[:],
            labelnames=labelnames,
        )
        self.offload_histogram_throughput_store = self.make_per_engine(
            offload_histogram_throughput_store
        )

        buckets = [  # In bytes
            100000,
            500000,
            1000000,
            1500000,
            2000000,
            2500000,
            3000000,
            3500000,
            4000000,
            4500000,
            5000000,
        ]

        offload_histogram_size_load = self._histogram_cls(
            name="vllm:kv_offload_size_load",
            documentation="Histogram of load size, in bytes.",
            buckets=buckets[:],
            labelnames=labelnames,
        )
        self.offload_histogram_size_load = self.make_per_engine(
            offload_histogram_size_load
        )

        offload_histogram_size_store = self._histogram_cls(
            name="vllm:kv_offload_size_store",
            documentation="Histogram of store size, in bytes.",
            buckets=buckets[:],
            labelnames=labelnames,
        )
        self.offload_histogram_size_store = self.make_per_engine(
            offload_histogram_size_store
        )

        gauge_kv_load_time_avg = self._gauge_cls(
            name="vllm:kv_offload_load_time",
            documentation="Average time of a load action from offloaded KV memory",
            multiprocess_mode="mostrecent",
            labelnames=labelnames,
        )

        self.gauge_kv_load_time_avg = self.make_per_engine(gauge_kv_load_time_avg)

        gauge_kv_store_time_avg = self._gauge_cls(
            name="vllm:kv_offload_store_time",
            documentation="Average time of a store action to offloaded KV memory",
            multiprocess_mode="mostrecent",
            labelnames=labelnames,
        )

        self.gauge_kv_store_time_avg = self.make_per_engine(gauge_kv_store_time_avg)

        counter_num_loads = self._counter_cls(
            name="vllm:kv_offload_num_loads",
            documentation="Number of loads done from offloaded KV cache",
            labelnames=labelnames,
        )
        self.counter_num_loads = self.make_per_engine(counter_num_loads)

        counter_num_stores = self._counter_cls(
            name="vllm:kv_offload_num_stores",
            documentation="Number of stores done into offloaded KV cache",
            labelnames=labelnames,
        )
        self.counter_num_stores = self.make_per_engine(counter_num_stores)

    def observe(self, transfer_stats_data: dict[str, Any], engine_idx: int = 0):
        # Histograms:
        for prom_obj, list_item_key in zip(
            [
                self.offload_histogram_size_load,
                self.offload_histogram_size_store,
                self.offload_histogram_throughput_load,
                self.offload_histogram_throughput_store,
            ],
            [
                "load_size",
                "store_size",
                "load_throughput",
                "store_throughput",
            ],
        ):
            for list_item in transfer_stats_data[list_item_key]:
                prom_obj[engine_idx].observe(list_item)

        # Counters:
        for counter_obj, counter_item_key in zip(
            [
                self.counter_num_stores,
                self.counter_num_loads,
            ],
            ["num_stores", "num_loads"],
        ):
            for list_item in transfer_stats_data[counter_item_key]:
                counter_obj[engine_idx].inc(list_item)

        # Gauges:
        self.total_load_time += sum(transfer_stats_data["load_time"])
        avg_load_time = self.total_load_time / max(
            sum(transfer_stats_data["num_loads"]), 1
        )
        self.total_store_time += sum(transfer_stats_data["store_time"])
        avg_store_time = self.total_store_time / max(
            sum(transfer_stats_data["num_stores"]), 1
        )
        self.gauge_kv_load_time_avg[engine_idx].set(avg_load_time)
        self.gauge_kv_store_time_avg[engine_idx].set(avg_store_time)
=======
        return finished_sending, finished_recving
>>>>>>> bb80f69b
<|MERGE_RESOLUTION|>--- conflicted
+++ resolved
@@ -620,7 +620,6 @@
                 finished_sending.add(req_id)
                 del self._store_jobs[req_id]
 
-<<<<<<< HEAD
         return finished_sending, finished_recving
 
     def get_kv_connector_stats(self) -> KVConnectorStats | None:
@@ -803,6 +802,3 @@
         )
         self.gauge_kv_load_time_avg[engine_idx].set(avg_load_time)
         self.gauge_kv_store_time_avg[engine_idx].set(avg_store_time)
-=======
-        return finished_sending, finished_recving
->>>>>>> bb80f69b
