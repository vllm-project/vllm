# SPDX-License-Identifier: Apache-2.0
# SPDX-FileCopyrightText: Copyright contributors to the vLLM project
<<<<<<< HEAD
from typing import TYPE_CHECKING
=======
from typing import TYPE_CHECKING, Any, Optional
>>>>>>> 110df743

import torch
from lmcache.integration.vllm.vllm_v1_adapter import LMCacheConnectorV1Impl

from vllm.config import VllmConfig
from vllm.distributed.kv_transfer.kv_connector.v1.base import (
    KVConnectorBase_V1, KVConnectorMetadata, KVConnectorRole)
from vllm.logger import init_logger
from vllm.v1.core.sched.output import SchedulerOutput

if TYPE_CHECKING:
    from vllm.attention.backends.abstract import AttentionMetadata
    from vllm.forward_context import ForwardContext
    from vllm.v1.core.kv_cache_manager import KVCacheBlocks
    from vllm.v1.request import Request

logger = init_logger(__name__)


class LMCacheConnectorV1(KVConnectorBase_V1):

    def __init__(self, vllm_config: "VllmConfig", role: KVConnectorRole):
        super().__init__(vllm_config=vllm_config, role=role)
        self._lmcache_engine = LMCacheConnectorV1Impl(vllm_config, role, self)

    # ==============================
    # Worker-side methods
    # ==============================
    def start_load_kv(self, forward_context: "ForwardContext",
                      **kwargs) -> None:
        """
        Start loading the KV cache from the connector to vLLM's paged
        KV buffer. This is called from the forward context before the
        forward pass to enable async loading during model execution.

        Args:
            forward_context (ForwardContext): the forward context.
            **kwargs: additional arguments for the load operation

        Note:
            The number of elements in kv_caches and layer_names should be 
            the same.
            
        """
        self._lmcache_engine.start_load_kv(forward_context, **kwargs)

    def wait_for_layer_load(self, layer_name: str) -> None:
        """
        Block until the KV for a specific layer is loaded into vLLM's
        paged buffer. This is called from within attention layer to ensure
        async copying from start_load_kv is complete.
        
        This interface will be useful for layer-by-layer pipelining.

        Args:
            layer_name: the name of that layer
        """
        self._lmcache_engine.wait_for_layer_load(layer_name)

    def save_kv_layer(self, layer_name: str, kv_layer: torch.Tensor,
                      attn_metadata: "AttentionMetadata", **kwargs) -> None:
        """
        Start saving the a layer of KV cache from vLLM's paged buffer 
        to the connector. This is called from within attention layer to
        enable async copying during execution.

        Args:
            layer_name (str): the name of the layer.
            kv_layer (torch.Tensor): the paged KV buffer of the current 
                layer in vLLM.
            attn_metadata (AttentionMetadata): the attention metadata.
            **kwargs: additional arguments for the save operation.
        """
        self._lmcache_engine.save_kv_layer(layer_name, kv_layer, attn_metadata,
                                           **kwargs)

    def wait_for_save(self):
        """
        Block until all the save operations is done. This is called
        as the forward context exits to ensure that the async saving
        from save_kv_layer is complete before finishing the forward.

        This prevents overwrites of paged KV buffer before saving done.
        """
        self._lmcache_engine.wait_for_save()

    def get_finished(
        self, finished_req_ids: set[str]
    ) -> tuple[Optional[set[str]], Optional[set[str]]]:
        """
        Notifies worker-side connector ids of requests that have
        finished generating tokens.

        Returns:
            ids of requests that have finished asynchronous transfer
            (requests that previously returned True from request_finished()),
            tuple of (sending/saving ids, recving/loading ids).
            The finished saves/sends req ids must belong to a set provided in a
            call to this method (this call or a prior one).
        """
        return self._lmcache_engine.get_finished(finished_req_ids)

    # ==============================
    # Scheduler-side methods
    # ==============================
    def get_num_new_matched_tokens(
        self,
        request: "Request",
        num_computed_tokens: int,
    ) -> tuple[int, bool]:
        """
        Get number of new tokens that can be loaded from the
        external KV cache beyond the num_computed_tokens.
        
        Args:
            request (Request): the request object.
            num_computed_tokens (int): the number of locally
                computed tokens for this request

        Returns:
            the number of tokens that can be loaded from the 
            external KV cache beyond what is already computed.
        """
        return self._lmcache_engine.get_num_new_matched_tokens(
            request, num_computed_tokens), False

    def update_state_after_alloc(self, request: "Request",
                                 blocks: "KVCacheBlocks",
                                 num_external_tokens: int):
        """
        Update KVConnector state after block allocation.
        """
        self._lmcache_engine.update_state_after_alloc(request,
                                                      num_external_tokens)

    def build_connector_meta(
            self, scheduler_output: SchedulerOutput) -> KVConnectorMetadata:
        """
        Build the connector metadata for this step.

        This function should NOT modify fields in the scheduler_output.
        Also, calling this function will reset the state of the connector.

        Args:
            scheduler_output (SchedulerOutput): the scheduler output object.
        """
        return self._lmcache_engine.build_connector_meta(scheduler_output)

    def request_finished(
        self,
        request: "Request",
        block_ids: list[int],
    ) -> tuple[bool, Optional[dict[str, Any]]]:
        """
        Called when a request has finished, before its blocks are freed.

        Returns:
            True if the request is being saved/sent asynchronously and blocks
            should not be freed until the request_id is returned from
            get_finished().
            Optional KVTransferParams to be included in the request outputs
            returned by the engine.
        """
        return self._lmcache_engine.request_finished(request, block_ids)<|MERGE_RESOLUTION|>--- conflicted
+++ resolved
@@ -1,10 +1,6 @@
 # SPDX-License-Identifier: Apache-2.0
 # SPDX-FileCopyrightText: Copyright contributors to the vLLM project
-<<<<<<< HEAD
-from typing import TYPE_CHECKING
-=======
 from typing import TYPE_CHECKING, Any, Optional
->>>>>>> 110df743
 
 import torch
 from lmcache.integration.vllm.vllm_v1_adapter import LMCacheConnectorV1Impl
