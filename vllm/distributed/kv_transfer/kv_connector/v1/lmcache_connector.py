# SPDX-License-Identifier: Apache-2.0
# SPDX-FileCopyrightText: Copyright contributors to the vLLM project
from typing import TYPE_CHECKING, Any, Optional, Union

import torch
from lmcache.integration.vllm.vllm_v1_adapter import LMCacheConnectorV1Impl

from vllm.config import VllmConfig
from vllm.distributed.kv_transfer.kv_connector.v1.base import (
<<<<<<< HEAD
    KVConnectorBase_V1, KVConnectorMetadata, KVConnectorRole, SupportsHMA)
=======
    KVConnectorBase_V1,
    KVConnectorMetadata,
    KVConnectorRole,
)
>>>>>>> 9bb38130
from vllm.logger import init_logger
from vllm.v1.core.sched.output import SchedulerOutput

if TYPE_CHECKING:
    from vllm.attention.backends.abstract import AttentionMetadata
    from vllm.forward_context import ForwardContext
    from vllm.v1.core.kv_cache_manager import KVCacheBlocks
    from vllm.v1.request import Request

logger = init_logger(__name__)


<<<<<<< HEAD
class LMCacheConnectorV1(KVConnectorBase_V1, SupportsHMA):

=======
class LMCacheConnectorV1(KVConnectorBase_V1):
>>>>>>> 9bb38130
    def __init__(self, vllm_config: "VllmConfig", role: KVConnectorRole):
        super().__init__(vllm_config=vllm_config, role=role)
        self._lmcache_engine = LMCacheConnectorV1Impl(vllm_config, role, self)

    # ==============================
    # Worker-side methods
    # ==============================
    def start_load_kv(self, forward_context: "ForwardContext", **kwargs: Any) -> None:
        """
        Start loading the KV cache from the connector to vLLM's paged
        KV buffer. This is called from the forward context before the
        forward pass to enable async loading during model execution.

        Args:
            forward_context (ForwardContext): the forward context.
            **kwargs: additional arguments for the load operation

        Note:
            The number of elements in kv_caches and layer_names should be
            the same.

        """
        self._lmcache_engine.start_load_kv(forward_context, **kwargs)

    def wait_for_layer_load(self, layer_name: str) -> None:
        """
        Block until the KV for a specific layer is loaded into vLLM's
        paged buffer. This is called from within attention layer to ensure
        async copying from start_load_kv is complete.

        This interface will be useful for layer-by-layer pipelining.

        Args:
            layer_name: the name of that layer
        """
        self._lmcache_engine.wait_for_layer_load(layer_name)

    def save_kv_layer(
        self,
        layer_name: str,
        kv_layer: torch.Tensor,
        attn_metadata: "AttentionMetadata",
        **kwargs: Any,
    ) -> None:
        """
        Start saving the a layer of KV cache from vLLM's paged buffer
        to the connector. This is called from within attention layer to
        enable async copying during execution.

        Args:
            layer_name (str): the name of the layer.
            kv_layer (torch.Tensor): the paged KV buffer of the current
                layer in vLLM.
            attn_metadata (AttentionMetadata): the attention metadata.
            **kwargs: additional arguments for the save operation.
        """
        self._lmcache_engine.save_kv_layer(
            layer_name, kv_layer, attn_metadata, **kwargs
        )

    def wait_for_save(self):
        """
        Block until all the save operations is done. This is called
        as the forward context exits to ensure that the async saving
        from save_kv_layer is complete before finishing the forward.

        This prevents overwrites of paged KV buffer before saving done.
        """
        self._lmcache_engine.wait_for_save()

    def get_finished(
        self, finished_req_ids: set[str]
    ) -> tuple[Optional[set[str]], Optional[set[str]]]:
        """
        Notifies worker-side connector ids of requests that have
        finished generating tokens.

        Returns:
            ids of requests that have finished asynchronous transfer
            (requests that previously returned True from request_finished()),
            tuple of (sending/saving ids, recving/loading ids).
            The finished saves/sends req ids must belong to a set provided in a
            call to this method (this call or a prior one).
        """
        return self._lmcache_engine.get_finished(finished_req_ids)

    # ==============================
    # Scheduler-side methods
    # ==============================
    def get_num_new_matched_tokens(
        self,
        request: "Request",
        num_computed_tokens: int,
    ) -> tuple[Optional[int], bool]:
        """
        Get number of new tokens that can be loaded from the
        external KV cache beyond the num_computed_tokens.

        Args:
            request (Request): the request object.
            num_computed_tokens (int): the number of locally
                computed tokens for this request

        Returns:
            the number of tokens that can be loaded from the
            external KV cache beyond what is already computed.
        """
        return self._lmcache_engine.get_num_new_matched_tokens(
            request, num_computed_tokens
        ), False

    def update_state_after_alloc(
        self, request: "Request", blocks: "KVCacheBlocks", num_external_tokens: int
    ):
        """
        Update KVConnector state after block allocation.
        """
        self._lmcache_engine.update_state_after_alloc(request, num_external_tokens)

    def build_connector_meta(
        self, scheduler_output: SchedulerOutput
    ) -> KVConnectorMetadata:
        """
        Build the connector metadata for this step.

        This function should NOT modify fields in the scheduler_output.
        Also, calling this function will reset the state of the connector.

        Args:
            scheduler_output (SchedulerOutput): the scheduler output object.
        """
        return self._lmcache_engine.build_connector_meta(scheduler_output)

    def request_finished(
        self,
        request: "Request",
        block_ids: Union[list[int], tuple[list[int], ...]],
    ) -> tuple[bool, Optional[dict[str, Any]]]:
        """
        Called when a request has finished, before its blocks are freed.

        Returns:
            True if the request is being saved/sent asynchronously and blocks
            should not be freed until the request_id is returned from
            get_finished().
            Optional KVTransferParams to be included in the request outputs
            returned by the engine.
        """
        return self._lmcache_engine.request_finished(request, block_ids)<|MERGE_RESOLUTION|>--- conflicted
+++ resolved
@@ -7,14 +7,11 @@
 
 from vllm.config import VllmConfig
 from vllm.distributed.kv_transfer.kv_connector.v1.base import (
-<<<<<<< HEAD
-    KVConnectorBase_V1, KVConnectorMetadata, KVConnectorRole, SupportsHMA)
-=======
     KVConnectorBase_V1,
     KVConnectorMetadata,
     KVConnectorRole,
+    SupportsHMA,
 )
->>>>>>> 9bb38130
 from vllm.logger import init_logger
 from vllm.v1.core.sched.output import SchedulerOutput
 
@@ -27,12 +24,7 @@
 logger = init_logger(__name__)
 
 
-<<<<<<< HEAD
 class LMCacheConnectorV1(KVConnectorBase_V1, SupportsHMA):
-
-=======
-class LMCacheConnectorV1(KVConnectorBase_V1):
->>>>>>> 9bb38130
     def __init__(self, vllm_config: "VllmConfig", role: KVConnectorRole):
         super().__init__(vllm_config=vllm_config, role=role)
         self._lmcache_engine = LMCacheConnectorV1Impl(vllm_config, role, self)
