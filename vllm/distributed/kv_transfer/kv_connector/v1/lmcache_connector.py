--- conflicted
+++ resolved
@@ -161,13 +161,8 @@
     def request_finished(  # type: ignore[override]
         self,
         request: "Request",
-<<<<<<< HEAD
         block_ids: tuple[list[int], ...],
-    ) -> tuple[bool, Optional[dict[str, Any]]]:
-=======
-        block_ids: list[int],
     ) -> tuple[bool, dict[str, Any] | None]:
->>>>>>> 41f38844
         """
         Called when a request has finished, before its blocks are freed.
 
