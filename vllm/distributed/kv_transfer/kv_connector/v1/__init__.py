# SPDX-License-Identifier: Apache-2.0
# SPDX-FileCopyrightText: Copyright contributors to the vLLM project
from vllm.distributed.kv_transfer.kv_connector.v1.base import (
<<<<<<< HEAD
    KVConnectorBase_V1, KVConnectorRole)
from vllm.distributed.kv_transfer.kv_connector.v1.decode_bench_connector import (  # noqa E:501
    DecodeBenchConnector)
=======
    KVConnectorBase_V1,
    KVConnectorRole,
)
>>>>>>> f9e7ad54

__all__ = ["KVConnectorRole", "KVConnectorBase_V1", "DecodeBenchConnector"]<|MERGE_RESOLUTION|>--- conflicted
+++ resolved
@@ -1,14 +1,10 @@
 # SPDX-License-Identifier: Apache-2.0
 # SPDX-FileCopyrightText: Copyright contributors to the vLLM project
 from vllm.distributed.kv_transfer.kv_connector.v1.base import (
-<<<<<<< HEAD
-    KVConnectorBase_V1, KVConnectorRole)
-from vllm.distributed.kv_transfer.kv_connector.v1.decode_bench_connector import (  # noqa E:501
-    DecodeBenchConnector)
-=======
     KVConnectorBase_V1,
     KVConnectorRole,
 )
->>>>>>> f9e7ad54
+from vllm.distributed.kv_transfer.kv_connector.v1.decode_bench_connector import (  # noqa E:501
+    DecodeBenchConnector)
 
 __all__ = ["KVConnectorRole", "KVConnectorBase_V1", "DecodeBenchConnector"]