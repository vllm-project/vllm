# SPDX-License-Identifier: Apache-2.0
# SPDX-FileCopyrightText: Copyright contributors to the vLLM project
import contextlib
import copy
import heapq
import logging
import math
import os
import queue
import threading
import time
import uuid
from collections import defaultdict
from collections.abc import Iterator
from concurrent.futures import Future, ThreadPoolExecutor
from dataclasses import dataclass
from typing import TYPE_CHECKING, Any

import msgspec
import numpy as np
import torch
import zmq

from vllm import envs
from vllm.attention.backends.registry import _Backend, backend_name_to_enum
from vllm.attention.selector import get_attn_backend
from vllm.config import VllmConfig
from vllm.distributed.kv_transfer.kv_connector.v1.base import (
    CopyBlocksOp,
    KVConnectorBase_V1,
    KVConnectorHandshakeMetadata,
    KVConnectorMetadata,
    KVConnectorRole,
)
from vllm.distributed.kv_transfer.kv_connector.v1.metrics import (
    KVConnectorPromMetrics,
    KVConnectorStats,
    PromMetric,
    PromMetricT,
)
from vllm.distributed.parallel_state import (
    get_tensor_model_parallel_rank,
    get_tensor_model_parallel_world_size,
    get_tp_group,
)
from vllm.forward_context import ForwardContext
from vllm.logger import init_logger
from vllm.platforms import current_platform
from vllm.utils.network_utils import make_zmq_path, make_zmq_socket
from vllm.v1.attention.backends.utils import get_kv_cache_layout
from vllm.v1.core.sched.output import SchedulerOutput

if TYPE_CHECKING:
    from vllm.attention.backends.abstract import AttentionMetadata
    from vllm.v1.core.kv_cache_manager import KVCacheBlocks
    from vllm.v1.request import Request

Transfer = tuple[int, float]  # (xfer_handle, start_time)
EngineId = str
ReqId = str

GET_META_MSG = b"get_meta_msg"

logger = init_logger(__name__)

# Lazy import nixl_wrapper to avoid loading nixl_bindings if nixl is not used
try:
    from nixl._api import nixl_agent as NixlWrapper
    from nixl._bindings import nixlXferTelemetry

    logger.info("NIXL is available")
except ImportError:
    logger.warning("NIXL is not available")
    NixlWrapper = None
    nixlXferTelemetry = None


try:
    from nixl._api import nixl_agent_config
except ImportError:
    nixl_agent_config = None
    logger.warning("NIXL agent config is not available")

# Supported platforms and types of kv transfer buffer.
# {device: tuple of supported kv buffer types}
_NIXL_SUPPORTED_DEVICE = {
    "cuda": (
        "cuda",
        "cpu",
    ),
    "tpu": ("cpu",),
    "xpu": ("cpu",),
}
# support for oot platform by providing mapping in current_platform
_NIXL_SUPPORTED_DEVICE.update(current_platform.get_nixl_supported_devices())


@dataclass
class NixlAgentMetadata(KVConnectorHandshakeMetadata):
    engine_id: str
    agent_metadata: bytes
    kv_caches_base_addr: list[int]
    device_id: int
    num_blocks: int
    block_lens: list[int]
    attn_backend_name: str
    kv_cache_layout: str
    block_size: int


@dataclass
class ReqMeta:
    local_block_ids: list[int]
    remote_block_ids: list[int]
    remote_host: str
    remote_port: int
    remote_engine_id: str
    tp_size: int


class NixlConnectorMetadata(KVConnectorMetadata):
    def __init__(self):
        self.reqs_to_recv: dict[ReqId, ReqMeta] = {}
        self.reqs_to_save: dict[ReqId, ReqMeta] = {}
        self.reqs_to_send: dict[ReqId, float] = {}
        self.reqs_in_batch: set[ReqId] = set()
        self.reqs_not_processed: set[ReqId] = set()

    def add_new_req(
        self,
        request_id: ReqId,
        local_block_ids: list[int],
        kv_transfer_params: dict[str, Any],
        load_remote_cache: bool = True,
        save_to_host: bool = False,
    ):
        # save and load are mutually exclusive
        assert load_remote_cache ^ save_to_host
        _req = ReqMeta(
            local_block_ids=local_block_ids,
            remote_block_ids=kv_transfer_params["remote_block_ids"],
            remote_engine_id=kv_transfer_params["remote_engine_id"],
            remote_host=kv_transfer_params["remote_host"],
            remote_port=kv_transfer_params["remote_port"],
            # P workers don't need to receive tp_size from proxy here.
            tp_size=kv_transfer_params.get("tp_size", 1),
        )
        if save_to_host:
            self.reqs_to_save[request_id] = _req
        if load_remote_cache:
            self.reqs_to_recv[request_id] = _req


class NixlConnector(KVConnectorBase_V1):
    def __init__(self, vllm_config: VllmConfig, role: KVConnectorRole):
        assert vllm_config.kv_transfer_config is not None
        assert vllm_config.kv_transfer_config.engine_id is not None
        self.engine_id: EngineId = vllm_config.kv_transfer_config.engine_id

        if role == KVConnectorRole.SCHEDULER:
            self.connector_scheduler: NixlConnectorScheduler | None = (
                NixlConnectorScheduler(vllm_config, self.engine_id)
            )
            self.connector_worker: NixlConnectorWorker | None = None
        elif role == KVConnectorRole.WORKER:
            self.connector_scheduler = None
            self.connector_worker = NixlConnectorWorker(vllm_config, self.engine_id)

    ############################################################
    # Class Methods
    ############################################################
    @classmethod
    def get_required_kvcache_layout(cls, vllm_config: VllmConfig):
        if vllm_config.model_config is None:
            logger.warning_once(
                "Unable to detect current VLLM config. "
                "Fallback to default kv cache layout."
            )
            return None
        use_mla = vllm_config.model_config.use_mla
        if use_mla:
            # return None when we have mla
            # as the layout should not matter in that case,
            # which fallback to the default behavior.
            return None
        logger.info_once(
            "NixlConnector setting KV cache layout to HND for better xfer performance."
        )
        return "HND"

    ############################################################
    # Scheduler Side Methods
    ############################################################

    def get_num_new_matched_tokens(
        self, request: "Request", num_computed_tokens: int
    ) -> tuple[int | None, bool]:
        assert self.connector_scheduler is not None
        return self.connector_scheduler.get_num_new_matched_tokens(
            request, num_computed_tokens
        )

    def update_state_after_alloc(
        self, request: "Request", blocks: "KVCacheBlocks", num_external_tokens: int
    ):
        assert self.connector_scheduler is not None
        return self.connector_scheduler.update_state_after_alloc(
            request, blocks, num_external_tokens
        )

    def build_connector_meta(
        self,
        scheduler_output: SchedulerOutput,
    ) -> KVConnectorMetadata:
        assert self.connector_scheduler is not None
        return self.connector_scheduler.build_connector_meta(scheduler_output)

    def request_finished(
        self,
        request: "Request",
        block_ids: list[int],
    ) -> tuple[bool, dict[str, Any] | None]:
        assert self.connector_scheduler is not None
        return self.connector_scheduler.request_finished(request, block_ids)

    def set_xfer_handshake_metadata(
        self, metadata: dict[int, KVConnectorHandshakeMetadata]
    ) -> None:
        """
        Set the KV connector handshake metadata for this connector.

        Args:
            metadata (dict): the handshake metadata to set.
        """
        assert self.connector_scheduler is not None
        self.connector_scheduler.set_xfer_handshake_metadata(metadata)

    ############################################################
    # Worker Side Methods
    ############################################################
    def register_kv_caches(self, kv_caches: dict[str, torch.Tensor]):
        assert self.connector_worker is not None
        self.connector_worker.register_kv_caches(kv_caches)

    def set_host_xfer_buffer_ops(self, copy_operation: CopyBlocksOp):
        assert self.connector_worker is not None
        self.connector_worker.set_host_xfer_buffer_ops(copy_operation)

    def get_finished(self, finished_req_ids: set[str]) -> tuple[set[str], set[str]]:
        """Get the finished recving and sending requests."""
        assert self.connector_worker is not None
        return self.connector_worker.get_finished()

    def get_block_ids_with_load_errors(self) -> set[int]:
        """Get block IDs that failed to load via NIXL."""
        assert self.connector_worker is not None
        return self.connector_worker.get_block_ids_with_load_errors()

    def get_kv_connector_stats(self) -> KVConnectorStats | None:
        if self.connector_worker is None:
            return None
        return self.connector_worker.get_kv_connector_stats()

    @classmethod
    def build_kv_connector_stats(
        cls, data: dict[str, Any] | None = None
    ) -> KVConnectorStats | None:
        return (
            NixlKVConnectorStats(data=data)
            if data is not None
            else NixlKVConnectorStats()
        )

    @classmethod
    def build_prom_metrics(
        cls,
        vllm_config: VllmConfig,
        metric_types: dict[type[PromMetric], type[PromMetricT]],
        labelnames: list[str],
        per_engine_labelvalues: dict[int, list[str]],
    ) -> KVConnectorPromMetrics:
        return NixlPromMetrics(
            vllm_config, metric_types, labelnames, per_engine_labelvalues
        )

    def start_load_kv(self, forward_context: "ForwardContext", **kwargs) -> None:
        assert self.connector_worker is not None
        assert isinstance(self._connector_metadata, NixlConnectorMetadata)
        self.connector_worker.start_load_kv(self._connector_metadata)

    def wait_for_layer_load(self, layer_name: str) -> None:
        """NixlConnector does not do layerwise saving."""
        pass

    def save_kv_layer(
        self,
        layer_name: str,
        kv_layer: torch.Tensor,
        attn_metadata: "AttentionMetadata",
        **kwargs,
    ) -> None:
        """NixlConnector does not save explicitly."""
        pass

    def wait_for_save(self):
        assert self.connector_worker is not None
        assert isinstance(self._connector_metadata, NixlConnectorMetadata)
        if self.connector_worker.use_host_buffer and self.connector_worker.copy_blocks:
            self.connector_worker.save_kv_to_host(self._connector_metadata)

    def shutdown(self):
        if self.connector_worker is not None:
            self.connector_worker.shutdown()
        if self.connector_scheduler is not None:
            self.connector_scheduler.shutdown()

    def get_handshake_metadata(self) -> KVConnectorHandshakeMetadata | None:
        """
        Get the KVConnector handshake metadata for this connector.
        This metadata is used for out-of-band connector handshake
        between P/D workers.

        Returns:
            KVConnectorHandshakeMetadata: the handshake metadata.
            None if no handshake metadata is available.
        """
        assert self.connector_worker is not None
        return self.connector_worker.xfer_handshake_metadata


class NixlConnectorScheduler:
    """Implementation of Scheduler side methods"""

    def __init__(self, vllm_config: VllmConfig, engine_id: str):
        self.vllm_config = vllm_config
        self.block_size = vllm_config.cache_config.block_size
        self.engine_id: EngineId = engine_id
        self.side_channel_host = envs.VLLM_NIXL_SIDE_CHANNEL_HOST
        self.side_channel_port = (
            envs.VLLM_NIXL_SIDE_CHANNEL_PORT
            + vllm_config.parallel_config.data_parallel_rank
        )
        assert vllm_config.kv_transfer_config is not None
        self.use_host_buffer = vllm_config.kv_transfer_config.kv_buffer_device == "cpu"
        logger.info("Initializing NIXL Scheduler %s", engine_id)

        # Background thread for handling new handshake requests.
        self._nixl_handshake_listener_t: threading.Thread | None = None
        self._encoded_xfer_handshake_metadata: dict[int, Any] = {}
        self._stop_event = threading.Event()

        # Requests that need to start recv/send.
        # New requests are added by update_state_after_alloc in
        # the scheduler. Used to make metadata passed to Worker.
        self._reqs_need_recv: dict[ReqId, tuple[Request, list[int]]] = {}
        self._reqs_need_save: dict[ReqId, tuple[Request, list[int]]] = {}
        # Reqs to send and their expiration time
        self._reqs_need_send: dict[ReqId, float] = {}
        self._reqs_in_batch: set[ReqId] = set()
        # Reqs to remove from processed set because they're not to send after
        # remote prefill or aborted.
        self._reqs_not_processed: set[ReqId] = set()

    def shutdown(self):
        self._stop_event.set()
        if self._nixl_handshake_listener_t is not None:
            self._nixl_handshake_listener_t.join()
            self._nixl_handshake_listener_t = None

    def set_xfer_handshake_metadata(
        self, metadata: dict[int, KVConnectorHandshakeMetadata]
    ) -> None:
        """
        Set the KV connector handshake metadata for this connector.

        Args:
            metadata (dict): the handshake metadata to set.
        """
        encoded_data: dict[int, bytes] = {}
        encoder = msgspec.msgpack.Encoder()
        for tp_rank, rank_metadata in metadata.items():
            if not isinstance(rank_metadata, NixlAgentMetadata):
                raise ValueError(
                    "NixlConnectorScheduler expects NixlAgentMetadata for "
                    "handshake metadata."
                )
            encoded_data[tp_rank] = encoder.encode(rank_metadata)
            logger.debug(
                "Tp rank %d: encoded NixlAgentMetadata size: %s bytes",
                tp_rank,
                str(len(encoded_data[tp_rank])),
            )
        self._encoded_xfer_handshake_metadata = encoded_data

        # Only start the listener when we have metadata to serve.
        if self._nixl_handshake_listener_t is None:
            ready_event = threading.Event()
            self._nixl_handshake_listener_t = threading.Thread(
                target=self._nixl_handshake_listener,
                args=(
                    encoded_data,
                    ready_event,
                    self._stop_event,
                    self.side_channel_port,
                ),
                daemon=True,
                name="nixl_handshake_listener",
            )
            self._nixl_handshake_listener_t.start()
            ready_event.wait()  # Wait for listener ZMQ socket to be ready.

    @staticmethod
    def _nixl_handshake_listener(
        encoded_data: dict[int, Any],
        ready_event: threading.Event,
        stop_event: threading.Event,
        port: int,
    ):
        """Background thread for getting new NIXL handshakes."""
        # NOTE(rob): this is a simple implementation. We will move
        # to a better approach via HTTP endpoint soon.

        # Listen for new requests for metadata.
        host = envs.VLLM_NIXL_SIDE_CHANNEL_HOST
        path = make_zmq_path("tcp", host, port)
        logger.debug("Starting listening on path: %s", path)
        with zmq_ctx(zmq.ROUTER, path) as sock:
            sock.setsockopt(zmq.RCVTIMEO, 1000)
            ready_event.set()
            while True:
                try:
                    identity, _, msg = sock.recv_multipart()
                except zmq.Again:
                    if stop_event.is_set():
                        break
                    continue
                # Decode the message which contains (GET_META_MSG, rank)
                msg, target_tp_rank = msgspec.msgpack.decode(msg)
                logger.debug(
                    "Received message for tp rank %s",
                    target_tp_rank,
                )
                if msg != GET_META_MSG:
                    logger.warning("Connection listener got unexpected message %s", msg)
                sock.send_multipart((identity, b"", encoded_data[target_tp_rank]))

    def get_num_new_matched_tokens(
        self, request: "Request", num_computed_tokens: int
    ) -> tuple[int, bool]:
        """
        For remote prefill, pull all prompt blocks from remote
        asynchronously relative to engine execution.

        Args:
            request (Request): the request object.
            num_computed_tokens (int): the number of locally
                computed tokens for this request
        Returns:
            * the number of tokens that can be loaded from the
              external KV cache beyond what is already computed.
            * true if the external KV cache tokens will be loaded
              asynchronously (between scheduler steps).
        """

        params = request.kv_transfer_params
        logger.debug(
            "NIXLConnector get_num_new_matched_tokens: "
            "num_computed_tokens=%s, kv_transfer_params=%s",
            num_computed_tokens,
            params,
        )

        if params is not None and params.get("do_remote_prefill"):
            # Remote prefill: get all prompt blocks from remote.
            token_ids = request.prompt_token_ids or []
            count = len(token_ids) - num_computed_tokens
            if count > 0:
                return count, True

        # No remote prefill for this request.
        return 0, False

    def update_state_after_alloc(
        self, request: "Request", blocks: "KVCacheBlocks", num_external_tokens: int
    ):
        params = request.kv_transfer_params
        logger.debug(
            "NIXLConnector update_state_after_alloc: "
            "num_external_tokens=%s, kv_transfer_params=%s",
            num_external_tokens,
            params,
        )

        if not params:
            return

        if params.get("do_remote_decode"):
            self._reqs_in_batch.add(request.request_id)
        if self.use_host_buffer and params.get("do_remote_decode"):
            # NOTE: when accelerator is not directly supported by Nixl,
            # prefilled blocks need to be saved to host memory before transfer.

            # save all blocks
            block_ids = blocks.get_block_ids()[0]
            # TODO: skip the blocks that are already in the host xfer buffer.
            # Currently, the host xfer buffer block is 1-to-1 mapped to device
            # kv blocks, so host blocks won't be flushed as long as its device
            # block is not overwritten; and it will be safe to skip saving them
            # to host xfer buffer.
            if block_ids:
                self._reqs_need_save[request.request_id] = (request, block_ids)
        elif params.get("do_remote_prefill"):
            if params.get("remote_block_ids"):
                if all(
                    p in params
                    for p in ("remote_engine_id", "remote_host", "remote_port")
                ):
                    # If remote_blocks and num_external_tokens = 0, we have
                    # a full prefix cache hit on the D worker. We need to call
                    # send_notif in _read_blocks to free the memory on the P.
                    local_block_ids = (
                        blocks.get_unhashed_block_ids()
                        if num_external_tokens > 0
                        else []
                    )
                    # Get unhashed blocks to pull from remote.
                    self._reqs_need_recv[request.request_id] = (
                        request,
                        local_block_ids,
                    )

                else:
                    logger.warning(
                        "Got invalid KVTransferParams: %s. This "
                        "request will not utilize KVTransfer",
                        params,
                    )
            else:
                assert num_external_tokens == 0
            # Only trigger 1 KV transfer per request.
            params["do_remote_prefill"] = False

    def build_connector_meta(
        self,
        scheduler_output: SchedulerOutput,
    ) -> KVConnectorMetadata:
        meta = NixlConnectorMetadata()

        # Loop through scheduled reqs and convert to ReqMeta.
        for req_id, (req, block_ids) in self._reqs_need_recv.items():
            assert req.kv_transfer_params is not None
            meta.add_new_req(
                request_id=req_id,
                local_block_ids=block_ids,
                kv_transfer_params=req.kv_transfer_params,
                load_remote_cache=True,
                save_to_host=False,
            )

        for req_id, (req, block_ids) in self._reqs_need_save.items():
            assert req.kv_transfer_params is not None
            meta.add_new_req(
                request_id=req_id,
                local_block_ids=block_ids,
                kv_transfer_params=req.kv_transfer_params,
                load_remote_cache=False,
                save_to_host=True,
            )

        meta.reqs_to_send = self._reqs_need_send
        meta.reqs_in_batch = self._reqs_in_batch
        meta.reqs_not_processed = self._reqs_not_processed

        # Clear the list once workers start the transfers
        self._reqs_need_recv.clear()
        self._reqs_need_save.clear()
        self._reqs_in_batch = set()
        self._reqs_not_processed = set()
        self._reqs_need_send = {}

        return meta

    def request_finished(
        self,
        request: "Request",
        block_ids: list[int],
    ) -> tuple[bool, dict[str, Any] | None]:
        """
        Once a request is finished, determine whether request blocks
        should be freed now or will be sent asynchronously and freed later.
        """
        from vllm.v1.request import RequestStatus

        params = request.kv_transfer_params
        logger.debug(
            "NIXLConnector request_finished(%s), request_status=%s, "
            "kv_transfer_params=%s",
            request.request_id,
            request.status,
            params,
        )
        if not params:
            return False, None

        if params.get("do_remote_prefill"):
            # If do_remote_prefill is still True when the request is finished,
            # update_state_after_alloc must not have been called (the request
            # must have been aborted before it was scheduled).
            # To avoid stranding the prefill blocks in the prefill instance,
            # we must add empty block_ids to _reqs_need_recv so that our
            # worker side will notify and free blocks in the prefill instance.
            self._reqs_need_recv[request.request_id] = (request, [])
            params["do_remote_prefill"] = False
            return False, None

        if not params.get("do_remote_decode"):
            return False, None
        if request.status != RequestStatus.FINISHED_LENGTH_CAPPED:
            # Also include the case of a P/D Prefill request with immediate
            # block free (eg abort). Stop tracking this request.
            self._reqs_not_processed.add(request.request_id)
            return False, None

        # TODO: check whether block_ids actually ever be 0. If not we could
        # remove the conditional below
        delay_free_blocks = len(block_ids) > 0

        if delay_free_blocks:
            # Prefill request on remote. It will be read from D upon completion
            logger.debug(
                "NIXLConnector request_finished(%s) waiting for %d seconds "
                "for remote decode to fetch blocks",
                request.request_id,
                envs.VLLM_NIXL_ABORT_REQUEST_TIMEOUT,
            )
            self._reqs_need_send[request.request_id] = (
                time.perf_counter() + envs.VLLM_NIXL_ABORT_REQUEST_TIMEOUT
            )

        return delay_free_blocks, dict(
            do_remote_prefill=True,
            do_remote_decode=False,
            remote_block_ids=block_ids,
            remote_engine_id=self.engine_id,
            remote_host=self.side_channel_host,
            remote_port=self.side_channel_port,
            tp_size=self.vllm_config.parallel_config.tensor_parallel_size,
        )


class NixlConnectorWorker:
    """Implementation of Worker side methods"""

    @dataclass
    class TpKVTopology:
        """
        Helper class for tensor parallel and KV topology information for
        mapping between local and remote TP workers.
        """

        tp_size: int
        tp_rank: int
        remote_tp_size: dict[EngineId, int]
        is_mla: bool
        total_num_kv_heads: int

        def tp_ratio(
            self,
            remote_tp_size: int,
        ) -> int:
            """
            Calculate the tensor parallel ratio between local and remote TP.
            We can think of it as the number of local TP workers-per-remote TP
            workers. Local workers will read from the same remote TP worker in
            groups of size `tp_ratio`.
            """
            assert self.tp_size % remote_tp_size == 0, (
                f"Local tensor parallel size {self.tp_size} is not divisible "
                f"by remote tensor parallel size {remote_tp_size}."
            )
            return self.tp_size // remote_tp_size

        def tp_ratio_from_engine_id(
            self,
            remote_engine_id: EngineId,
        ) -> int:
            remote_tp_size = self.remote_tp_size[remote_engine_id]
            return self.tp_ratio(remote_tp_size)

        def is_kv_replicated(self, engine_id: EngineId) -> bool:
            """
            Whether the KV cache is replicated across TP workers due to the
            number of TP workers being greater than the number of KV heads.
            """
            tp_size = self.remote_tp_size[engine_id]
            return tp_size // self.total_num_kv_heads >= 1

        def replicates_kv_cache(self, remote_engine_id: EngineId) -> bool:
            # MLA is always replicated as the hidden dim can't be split.
            return self.is_mla or self.is_kv_replicated(remote_engine_id)

        def get_target_remote_rank(
            self,
            remote_tp_size: int,
        ) -> int:
            """
            Get the remote TP rank (on P) that the current local TP rank
            (on D) will read from.
            """
            tp_ratio = self.tp_ratio(remote_tp_size)
            return self.tp_rank // tp_ratio

        def get_target_remote_rank_from_engine_id(
            self,
            remote_engine_id: EngineId,
        ) -> int:
            remote_tp_size = self.remote_tp_size[remote_engine_id]
            return self.get_target_remote_rank(remote_tp_size)

    def __init__(self, vllm_config: VllmConfig, engine_id: str):
        if NixlWrapper is None:
            logger.error("NIXL is not available")
            raise RuntimeError("NIXL is not available")
        logger.info("Initializing NIXL wrapper")
        logger.info("Initializing NIXL worker %s", engine_id)

        # Config.
        self.vllm_config = vllm_config
        self.block_size = vllm_config.cache_config.block_size

        if vllm_config.kv_transfer_config is None:
            raise ValueError("kv_transfer_config must be set for NixlConnector")
        self.kv_transfer_config = vllm_config.kv_transfer_config

        self.nixl_backends = vllm_config.kv_transfer_config.get_from_extra_config(
            "backends", ["UCX"]
        )
        # TODO temporary, once nixl allows for telemetry flag in config
        # (next release), we can remove this env var.
        os.environ["NIXL_TELEMETRY_ENABLE"] = "1"

        # Agent.
        non_ucx_backends = [b for b in self.nixl_backends if b != "UCX"]
        # Configure NIXL num_threads to avoid UAR exhaustion on Mellanox NICs.
        # Each UCX thread allocates UARs (doorbell pages) via DevX, and
        # excessive NIXL UAR usage can exhaust NIC UAR space. This can cause
        # components like NVSHMEM (used by DeepEP kernels) to fail during RDMA
        # initialization with "mlx5dv_devx_alloc_uar" errors.
        # Ref: https://network.nvidia.com/files/doc-2020/ethernet-adapters-programming-manual.pdf#page=63
        num_threads = vllm_config.kv_transfer_config.get_from_extra_config(
            "num_threads", 4
        )
        if nixl_agent_config is None:
            config = None
        else:
            config = (
                nixl_agent_config(backends=self.nixl_backends)
                if len(non_ucx_backends) > 0
                else nixl_agent_config(num_threads=num_threads)
            )

        self.nixl_wrapper = NixlWrapper(str(uuid.uuid4()), config)
        # Map of engine_id -> {rank0: agent_name0, rank1: agent_name1..}.
        self._remote_agents: dict[EngineId, dict[int, str]] = defaultdict(dict)

        # Metadata.
        self.engine_id: EngineId = engine_id
        self.tp_rank = get_tensor_model_parallel_rank()
        self.world_size = get_tensor_model_parallel_world_size()
        self.tp_group = get_tp_group()
        self.num_blocks = 0
        self.enable_permute_local_kv = False

        # KV Caches and nixl tracking data.
        self.device_type = current_platform.device_type
        self.kv_buffer_device: str = vllm_config.kv_transfer_config.kv_buffer_device
        if self.device_type not in _NIXL_SUPPORTED_DEVICE:
            raise RuntimeError(f"{self.device_type} is not supported.")
        elif self.kv_buffer_device not in _NIXL_SUPPORTED_DEVICE[self.device_type]:
            raise RuntimeError(
                f"{self.device_type} with {self.kv_buffer_device} kv_buffer "
                "is not supported."
            )
        self.device_kv_caches: dict[str, torch.Tensor] = {}

        # cpu kv buffer for xfer
        # used when device memory can not be registered under nixl
        self.host_xfer_buffers: dict[str, torch.Tensor] = {}
        self.use_host_buffer = self.kv_buffer_device == "cpu"
        # support for oot platform which can't register nixl memory
        # type based on kv_buffer_device
        nixl_memory_type = current_platform.get_nixl_memory_type()
        if nixl_memory_type is None:
            if self.kv_buffer_device == "cuda":
                nixl_memory_type = "VRAM"
            elif self.kv_buffer_device == "cpu":
                nixl_memory_type = "DRAM"
        if nixl_memory_type is None:
            raise RuntimeError(
                f"{self.device_type} with {self.kv_buffer_device} kv_buffer "
                "is not supported."
            )
        self.nixl_memory_type = nixl_memory_type

        # Note: host xfer buffer ops when use_host_buffer is True
        self.copy_blocks: CopyBlocksOp | None = None

        # Map of engine_id -> kv_caches_base_addr. For TP case, each local
        # rank will still only pull from a single remote TP worker.
        self.kv_caches_base_addr: dict[EngineId, list[int]] = {}
        self.device_id: int = 0

        # Number of NIXL regions. Currently one region per cache
        # (so 1 per layer for MLA, otherwise 2 per layer)
        self.num_regions = 0
        self.num_layers = 0

        # nixl_prepped_dlist_handle.
        self.src_xfer_side_handle: int = 0
        self.src_xfer_side_handles: dict[int, int] = {}
        # Map of engine_id -> nixl_prepped_dlist_handle (int)].
        self.dst_xfer_side_handles: dict[EngineId, int] = {}

        # Map of engine_id -> num_blocks. All ranks in the same deployment will
        # have the same number of blocks.
        self.dst_num_blocks: dict[EngineId, int] = {}
        self.dst_block_size_ratio: dict[EngineId, float] = {}
        self.block_allocator_for_hetero_blksize: (
            BlockAllocatorForHeteroBlockSize | None
        ) = None
        self._registered_descs: list[Any] = []

        # In progress transfers.
        # [req_id -> list[handle]]
        self._recving_metadata: dict[ReqId, ReqMeta] = {}
        self._recving_transfers = defaultdict[ReqId, list[Transfer]](list)
        # Track the expiration time of requests that are waiting to be sent.
        self._reqs_to_send: dict[ReqId, float] = {}
        # Set of requests that have been part of a batch, regardless of status.
        self._reqs_to_process: set[ReqId] = set()

        # invalid blocks from failed NIXL operations
        self._invalid_block_ids: set[int] = set()
        # requests that skipped transfer (handshake or transfer failures)
        self._failed_recv_reqs: set[ReqId] = set()

        # Handshake metadata of this worker for NIXL transfers.
        self.xfer_handshake_metadata: NixlAgentMetadata | None = None
        # Background thread for initializing new NIXL handshakes.
        self._handshake_initiation_executor = ThreadPoolExecutor(
            # NIXL is not guaranteed to be thread-safe, limit 1 worker.
            max_workers=1,
            thread_name_prefix="vllm-nixl-handshake-initiator",
        )
        self._ready_requests = queue.Queue[tuple[ReqId, ReqMeta]]()
        self._handshake_futures: dict[EngineId, Future[dict[int, str]]] = {}
        # Protects _handshake_futures and _remote_agents.
        self._handshake_lock = threading.RLock()

        self.block_size = vllm_config.cache_config.block_size
        self.model_config = vllm_config.model_config
        self.cache_config = vllm_config.cache_config

        # TODO(mgoin): remove this once we have hybrid memory allocator
        # Optimization for models with local attention (Llama 4)
        # List of block window sizes for each layer for local attention
        self.block_window_per_layer: list[int | None] = []
        self.use_mla = self.model_config.use_mla

        backend = get_attn_backend(
            self.model_config.get_head_size(),
            self.model_config.dtype,
            self.cache_config.cache_dtype,
            self.block_size,
            use_mla=self.use_mla,
        )
        self.backend_name = backend.get_name()
        attn_backend = backend_name_to_enum(self.backend_name)
        self._use_flashinfer = attn_backend == _Backend.FLASHINFER
        self._use_pallas = attn_backend == _Backend.PALLAS
        self.kv_cache_layout = get_kv_cache_layout()
        self.host_buffer_kv_cache_layout = self.kv_cache_layout
        logger.debug("Detected attention backend %s", self.backend_name)
        logger.debug("Detected kv cache layout %s", self.kv_cache_layout)

        self._tp_size: dict[EngineId, int] = {self.engine_id: self.world_size}
        # With heterogeneous TP, P must wait for all assigned D TP workers to
        # finish reading before safely freeing the blocks.
        self.consumer_notification_counts_by_req = defaultdict[ReqId, int](int)
        self.xfer_stats = NixlKVConnectorStats()

        self.kv_topo = self.TpKVTopology(
            tp_size=self.world_size,
            tp_rank=self.tp_rank,
            remote_tp_size=self._tp_size,  # shared state
            is_mla=self.use_mla,
            total_num_kv_heads=self.model_config.get_total_num_kv_heads(),
        )

    def _nixl_handshake(
        self,
        host: str,
        port: int,
        remote_tp_size: int,
        expected_engine_id: str,
    ) -> dict[int, str]:
        """Do a NIXL handshake with a remote instance."""

        start_time = time.perf_counter()

        # NOTE(rob): we need each rank to have a unique port. This is
        # a hack to keep us moving. We will switch when moving to etcd
        # or where we have a single ZMQ socket in the scheduler.

        # Handshake only with the remote TP rank that current local rank will
        # pull from. With homogeneous TP it happens to be the same rank_i.
        p_remote_rank = self.kv_topo.get_target_remote_rank(remote_tp_size)
        path = make_zmq_path("tcp", host, port)
        logger.debug(
            "Querying metadata on path: %s at remote tp rank %s", path, p_remote_rank
        )

        # Send query for the request.
        with zmq_ctx(zmq.REQ, path) as sock:
            msg = msgspec.msgpack.encode((GET_META_MSG, p_remote_rank))
            # Set receive timeout to 5 seconds to avoid hanging on dead server
            sock.setsockopt(zmq.RCVTIMEO, 5000)  # milliseconds
            sock.send(msg)
            metadata_bytes = sock.recv()
            decoder = msgspec.msgpack.Decoder(NixlAgentMetadata)
            metadata = decoder.decode(metadata_bytes)
            got_metadata_time = time.perf_counter()
            logger.debug(
                "NIXL handshake: get metadata took: %s", got_metadata_time - start_time
            )

            # Ensure engine id matches.
            if metadata.engine_id != expected_engine_id:
                raise RuntimeError(
                    f"Remote NIXL agent engine ID mismatch. "
                    f"Expected {expected_engine_id},"
                    f"received {metadata.engine_id}."
                )

            # Register Remote agent.
            remote_agent_name = self.add_remote_agent(
                metadata, p_remote_rank, remote_tp_size
            )
            if metadata.block_size < self.block_size:
                # when prefill with small block_size, we need to init a
                # new handler with same block_len to match
                self.src_xfer_side_handles[metadata.block_size] = (
                    self.register_local_xfer_handler(metadata.block_size)
                )
            elif metadata.block_size > self.block_size:
                # lets steal some blocks at tail as temp block to cache large block_size
                assigned_num_blocks = self.kv_transfer_config.get_from_extra_config(
                    "num_buffer_blocks_for_hetero_block_size", 200
                )

                self.block_allocator_for_hetero_blksize = (
                    BlockAllocatorForHeteroBlockSize(
                        total_num_blocks=self.num_blocks,
                        assigned_num_blocks=assigned_num_blocks,
                    )
                )
            setup_agent_time = time.perf_counter()
            logger.debug(
                "NIXL handshake: add agent took: %s",
                setup_agent_time - got_metadata_time,
            )

        # Remote rank -> agent name.
        return {p_remote_rank: remote_agent_name}

    def initialize_host_xfer_buffer(self, kv_caches: dict[str, torch.Tensor]) -> None:
        """
        Initialize transfer buffer in CPU mem for accelerators
        NOT directly supported by NIXL (e.g., tpu)
        """
        xfer_buffers: dict[str, torch.Tensor] = {}
        try:
            for layer_name, kv_cache in kv_caches.items():
                kv_shape = kv_cache.shape
                kv_dtype = kv_cache.dtype
                if (
                    self.kv_cache_layout == "NHD"
                    and self.vllm_config.kv_transfer_config is not None
                    and self.vllm_config.kv_transfer_config.enable_permute_local_kv
                ):
                    logger.info_once(
                        "'enable_permute_local_kv' flag is enabled while "
                        "device KV Layout is NHD. Init host buffer with"
                        " HND to better support Decode/Prefill TP_ratio > 1."
                    )
                    # Since NHD will not support Decode/Prefill TP_ratio > 1,
                    # we can leverage host_buffer for permute
                    self.host_buffer_kv_cache_layout = "HND"
                    kv_shape = tuple(kv_shape[i] for i in [0, 1, 3, 2, 4])
                xfer_buffers[layer_name] = torch.empty(
                    kv_shape, dtype=kv_dtype, device="cpu"
                )
        except MemoryError as e:
            logger.error("NIXLConnectorWorker gets %s.", e)
            raise

        self.host_xfer_buffers = xfer_buffers

    def set_host_xfer_buffer_ops(self, copy_operation: CopyBlocksOp):
        """Assign copy (d2h, h2d) operations when host buffer is used."""
        # Set a no-op if the host buffer is not cpu.
        if self.kv_buffer_device != "cpu":
            return
        assert self.use_host_buffer
        self.copy_blocks = copy_operation

    def _background_nixl_handshake(
        self, req_id: str, remote_engine_id: EngineId, meta: ReqMeta
    ):
        # Do NIXL handshake in background and add to _ready_requests when done.
        fut = self._handshake_futures.get(remote_engine_id)
        if fut is None:
            fut = self._handshake_initiation_executor.submit(
                self._nixl_handshake,
                meta.remote_host,
                meta.remote_port,
                meta.tp_size,
                remote_engine_id,
            )
            self._handshake_futures[remote_engine_id] = fut

            def done_callback(f: Future[dict[int, str]], eid=remote_engine_id):
                with self._handshake_lock:
                    del self._handshake_futures[eid]
                    try:
                        self._remote_agents[eid] = f.result()
                    except Exception:
                        logger.exception("Handshake with %s failed", eid)

            fut.add_done_callback(done_callback)

        # check handshake success before proceeding with request
        def request_ready(f: Future[Any], entry=(req_id, meta)):
            try:
                # check if handshake succeeded
                f.result()
                self._ready_requests.put(entry)
            except Exception:
                # handshake failed - mark blocks as invalid
                logger.exception(
                    "Handshake failed for request %s, marking blocks as invalid", req_id
                )
                if req_meta := self._recving_metadata.get(req_id):
                    self._invalid_block_ids.update(req_meta.local_block_ids)
                self._failed_recv_reqs.add(req_id)

        fut.add_done_callback(request_ready)

    def register_kv_caches(self, kv_caches: dict[str, torch.Tensor]):
        """Register the KV Cache data in nixl."""

        if self.use_host_buffer:
            self.initialize_host_xfer_buffer(kv_caches=kv_caches)
            assert len(self.host_xfer_buffers) == len(kv_caches), (
                f"host_buffer: {len(self.host_xfer_buffers)}, "
                f"kv_caches: {len(kv_caches)}"
            )
            xfer_buffers = self.host_xfer_buffers
        else:
            xfer_buffers = kv_caches
            assert not self.host_xfer_buffers, (
                "host_xfer_buffer should not be initialized when "
                f"kv_buffer_device is {self.kv_buffer_device}"
            )

        logger.info(
            "Registering KV_Caches. use_mla: %s, kv_buffer_device: %s, "
            "use_host_buffer: %s",
            self.use_mla,
            self.kv_buffer_device,
            self.use_host_buffer,
        )

        caches_data = []
        # With hybrid allocator, layers can share a kv cache tensor
        seen_base_addresses = []

        # Note(tms): I modified this from the original region setup code.
        # K and V are now in different regions. Advantage is that we can
        # elegantly support MLA and any cases where the K and V tensors
        # are non-contiguous (it's not locally guaranteed that they will be)
        # Disadvantage is that the encoded NixlAgentMetadata is now larger
        # (roughly 8KB vs 5KB).
        # Conversely for FlashInfer, K and V are registered in the same region
        # to better exploit the memory layout (ie num_blocks is the first dim).
        split_k_and_v = not (self.use_mla or self._use_pallas or self._use_flashinfer)
        tensor_size_bytes = None
        # Enable different block lengths for different layers when MLA is used.
        self.block_len_per_layer = list[int]()
        self.slot_size_per_layer = list[int]()  # HD bytes in kv terms
        self.device_id = self.tp_rank
        for layer_name, cache_or_caches in xfer_buffers.items():
            cache_list = cache_or_caches if split_k_and_v else [cache_or_caches]

            for cache in cache_list:
                base_addr = cache.data_ptr()
                if not self.use_host_buffer and current_platform.is_cuda_alike():
                    self.device_id = cache.device.index
                if base_addr in seen_base_addresses:
                    continue

                seen_base_addresses.append(base_addr)
                curr_tensor_size_bytes = cache.numel() * cache.element_size()

                if tensor_size_bytes is None:
                    tensor_size_bytes = curr_tensor_size_bytes
                    self.num_blocks = cache.shape[0]

                assert cache.shape[0] == self.num_blocks, (
                    "All kv cache tensors must have the same number of blocks"
                )

                self.block_len_per_layer.append(
                    curr_tensor_size_bytes // self.num_blocks
                )
                self.slot_size_per_layer.append(
                    self.block_len_per_layer[-1] // self.block_size
                )

                if not self.use_mla:
                    # Different kv cache shape is not supported by HeteroTP
                    assert tensor_size_bytes == curr_tensor_size_bytes, (
                        "All kv cache tensors must have the same size"
                    )
                # Need to make sure the device ID is non-negative for NIXL,
                # Torch uses -1 to indicate CPU tensors while NIXL uses explicit
                # memory type.
                self.device_id = max(cache.get_device(), 0)
                caches_data.append(
                    (base_addr, curr_tensor_size_bytes, self.device_id, "")
                )

        logger.debug(
            "Different block lengths collected: %s", set(self.block_len_per_layer)
        )
        assert len(self.block_len_per_layer) == len(seen_base_addresses)
        assert self.num_blocks != 0

        self.kv_caches_base_addr[self.engine_id] = seen_base_addresses
        self.num_regions = len(caches_data)
        self.num_layers = len(xfer_buffers.keys())

        descs = self.nixl_wrapper.get_reg_descs(caches_data, self.nixl_memory_type)
        logger.debug("Registering descs: %s", caches_data)
        self.nixl_wrapper.register_memory(descs, backends=self.nixl_backends)
        logger.debug("Done registering descs")
        self._registered_descs.append(descs)

        self.device_kv_caches = kv_caches
        self.dst_num_blocks[self.engine_id] = self.num_blocks
        if self._use_flashinfer:
            for i in range(len(self.slot_size_per_layer)):
                assert self.slot_size_per_layer[i] % 2 == 0
                self.slot_size_per_layer[i] //= 2

            # NOTE (NickLucche) When FlashInfer is used, memory is registered
            # with joint KV for each block. This minimizes the overhead in
            # registerMem allowing faster descs queries. In order to be able to
            # split on kv_heads dim as required by heterogeneous TP, one must
            # be able to index K/V separately. Hence we double the number
            # of 'virtual' regions here and halve `block_len` below.
            self.num_regions *= 2

        # Register local/src descr for NIXL xfer.
        self.seen_base_addresses = seen_base_addresses
        self.src_xfer_side_handle = self.register_local_xfer_handler(self.block_size)

        self.src_xfer_side_handles[self.block_size] = self.src_xfer_side_handle

        # TODO(mgoin): Hybrid memory allocator is currently disabled for
        # models with local attention (Llama 4). Can remove this once enabled.
        if self.model_config.hf_config.model_type == "llama4":
            from transformers import Llama4TextConfig

            assert isinstance(self.model_config.hf_text_config, Llama4TextConfig)
            llama4_config = self.model_config.hf_text_config
            no_rope_layers = llama4_config.no_rope_layers
            chunk_size = llama4_config.attention_chunk_size
            chunk_block_size = math.ceil(chunk_size / self.block_size)
            for layer_idx in range(self.num_layers):
                # no_rope_layers[layer_idx] == 0 means NoPE (global)
                # Any other value means RoPE (local chunked)
                is_local_attention = no_rope_layers[layer_idx] != 0
                block_window = chunk_block_size if is_local_attention else None
                self.block_window_per_layer.append(block_window)
            logger.debug(
                "Llama 4 block window per layer mapping: %s",
                self.block_window_per_layer,
            )
            assert len(self.block_window_per_layer) == self.num_layers

        # After KV Caches registered, listen for new connections.
        self.xfer_handshake_metadata = NixlAgentMetadata(
            engine_id=self.engine_id,
            agent_metadata=self.nixl_wrapper.get_agent_metadata(),
            kv_caches_base_addr=self.kv_caches_base_addr[self.engine_id],
            device_id=self.device_id,
            num_blocks=self.num_blocks,
            block_lens=self.block_len_per_layer,
            attn_backend_name=self.backend_name,
            kv_cache_layout=self.kv_cache_layout
            if not self.use_host_buffer
            else self.host_buffer_kv_cache_layout,
            block_size=self.block_size,
        )

    def register_local_xfer_handler(
        self,
        block_size: int,
    ) -> int:
        block_size_ratio = self.block_size // block_size
        blocks_data = []
        for i, base_addr in enumerate(self.seen_base_addresses):
            # The new block_len is using prefill block_len;
            # and num_blocks is multiple with N
            kv_block_len = (
                self.get_backend_aware_kv_block_len(layer_idx=i) // block_size_ratio
            )
            block_len_per_layer = self.block_len_per_layer[i] // block_size_ratio
            num_blocks = self.num_blocks * block_size_ratio
            for block_id in range(num_blocks):
                block_offset = block_id * block_len_per_layer
                addr = base_addr + block_offset
                # (addr, len, device id)
                blocks_data.append((addr, kv_block_len, self.device_id))

            if self._use_flashinfer:
                # Separate and interleave K/V regions to maintain the same
                # descs ordering. This is needed for selecting contiguous heads
                # when split across TP ranks.
                for block_id in range(num_blocks):
                    block_offset = block_id * block_len_per_layer
                    addr = base_addr + block_offset
                    # Register addresses for V cache (K registered first).
                    v_addr = addr + kv_block_len
                    blocks_data.append((v_addr, kv_block_len, self.device_id))
        logger.debug(
            "Created %s blocks for src engine %s and rank %s on device id %s",
            len(blocks_data),
            self.engine_id,
            self.tp_rank,
            self.device_id,
        )

        descs = self.nixl_wrapper.get_xfer_descs(blocks_data, self.nixl_memory_type)
        # NIXL_INIT_AGENT to be used for preparations of local descs.
        return self.nixl_wrapper.prep_xfer_dlist("NIXL_INIT_AGENT", descs)

    def add_remote_agent(
        self,
        nixl_agent_meta: NixlAgentMetadata,
        remote_tp_rank: int = 0,
        remote_tp_size: int = 1,
    ) -> str:
        """
        Add the remote NIXL agent and prepare the descriptors for reading cache
        blocks from remote.

        In particular, handle both homogeneous and heterogeneous TP. The former
        requires local rank_i to read from remote rank_i.
        The latter, assuming D.world_size > P.world_size, requires that two or
        more local TP worker share the xfer from a single TP worker.

        Here's an example (non-MLA case):

        rank_offset     p_remote_tp_rank
        (kv split no)
        --------------------------------
            0                 0      Worker0  ---- 1st half of KV ----> Worker0  [ KV Cache ]
                                                                        /
            1                 0      Worker1  ---- 2nd half of KV -----/

            0                 1      Worker2  ---- 1st half of KV ----> Worker1  [ KV Cache ]
                                                                        /
            1                 1      Worker3  ---- 2nd half of KV -----/


                                Decoder TP workers                     Prefix TP workers
                                  (world_size=4)                         (world_size=2)
                                                 tp_ratio = 4 // 2 = 2

        Considering the KV Caches, if P-Worker_i has cache size [2, num_blocksP, kv_heads, block_size, head_dim]
        then D-Worker_j has [2, num_blocksD, kv_heads//tp_ratio, block_size, head_dim]. Mind the "HND" layout format.
        Assuming num_blocksD >= num_blocksP, D-Worker0 reads from P-Worker0 by preparing the kv_heads//tp_ratio
        first heads from all the slots of all the blocks. D-Worker1 will do the same, but reading the second split
        along the kv_heads dimension, and so forth until "tp_ratio" D TP workers have pulled from P-Worker0.

        Note that the above will also hold true for the homogeneous TP case, where tp_ratio evaluates to 1.

        Regarding MLA case, the cache is replicated across TP workers so the rank_offset will just always be 0
        so that the whole cache is shared by "tp_ratio" D TP workers.
        """  # noqa: E501
        engine_id = nixl_agent_meta.engine_id
        # TODO re-evaluate refreshing for scaling/recovery
        if remote_tp_rank in self._remote_agents.get(engine_id, {}):
            logger.debug(
                "Remote agent with engine_id %s and rank"
                "%s already exchanged metadata, skip handshake.",
                engine_id,
                remote_tp_rank,
            )
            return self._remote_agents[engine_id][remote_tp_rank]

        ### Register remote agent metadata
        if engine_id not in self._tp_size:
            self._tp_size[engine_id] = remote_tp_size

        remote_agent_name = self.nixl_wrapper.add_remote_agent(
            nixl_agent_meta.agent_metadata
        )

        # Handle tp_size>num_kv_heads: replicate KV cache.
        replicates_kv_cache = self.kv_topo.replicates_kv_cache(engine_id)

        # Create dst descs and xfer side handles. TP workers have same #blocks
        # so we only register once per engine_id.
        # All attn in vLLM uses blocks starts with 1st(0 is for empty)
        # For hetero block size case, block 0 should always remote block_len
        # Example:
        # block_size_ratio < 1:
        # remote:               | 0| 1| 2| 3| 4| 5| 6| 7| 8| 9|10|11|12|
        # local origin:|          0|          1|          8|         12|
        # local mapped:| 0| 1| 2| 3| 4| 5| 6| 7| 8| 9|10|11|12|13|14|15|
        # block_size_ratio > 1:
        # remote: |         0|          1|          8|         12|
        # local:          | 0| 1| 2| 3| 4| 5| 6| 7| 8| 9|10|11|12|
        remote_block_len = nixl_agent_meta.block_lens[0]
        remote_block_size = nixl_agent_meta.block_size
        block_size_ratio = remote_block_size / self.block_size
        self.dst_block_size_ratio[engine_id] = block_size_ratio
        shift_block_0 = remote_block_len if block_size_ratio > 1 else 0
        if block_size_ratio <= 1:
            num_blocks = nixl_agent_meta.num_blocks
        else:
            num_blocks = int((nixl_agent_meta.num_blocks - 1) * block_size_ratio)

        if engine_id not in self.dst_num_blocks:
            self.dst_num_blocks[engine_id] = num_blocks

        # Keep track of remote agent kv caches base addresses.
        self.kv_caches_base_addr[engine_id] = nixl_agent_meta.kv_caches_base_addr

        self._validate_remote_agent_handshake(
            nixl_agent_meta, remote_tp_size, num_blocks
        )

        # Number of D TP workers reading from a single P TP worker. This is
        # 1 when P and D `--tensor-parallel-size` match.
        tp_ratio = self.kv_topo.tp_ratio_from_engine_id(engine_id)

        ### Register remote agent memory regions
        blocks_data = []
        # With homogeneous TP, D pulls the whole kv cache from corresponding
        # rank. With heterogeneous TP, prepare the descriptors by splitting the
        # P KV cache along kv_head dim, of D worker's kv_head size (D>P).
        # Eg. PTP1 DTP2 => P0 KV:[block0-KV_0 | block0-KV_1..].

        # Register all remote blocks, but only the corresponding kv heads.
        for i, base_addr in enumerate(nixl_agent_meta.kv_caches_base_addr):
            kv_block_len = self.get_backend_aware_kv_block_len(layer_idx=i)
            if block_size_ratio <= 1:
                # using remote kv_block_len as transfer unit
                kv_block_len = int(kv_block_len * block_size_ratio)
                block_len_per_layer = nixl_agent_meta.block_lens[i]
            else:
                block_len_per_layer = int(self.block_len_per_layer[i] * tp_ratio)
            rank_offset = (
                self.tp_rank % tp_ratio * kv_block_len if not replicates_kv_cache else 0
            )

            for block_id in range(num_blocks):
                block_offset = block_id * block_len_per_layer
                # For each block, grab the heads chunk belonging to rank_i
                # of size remote_nheads // tp_ratio, which correspond to
                # self.block_len == remote_block_len//tp_ratio bytes.
                addr = base_addr + block_offset + rank_offset + shift_block_0
                # (addr, len, device id)
                blocks_data.append((addr, kv_block_len, nixl_agent_meta.device_id))

            if self._use_flashinfer:
                # With FlashInfer index V separately to allow head splitting.
<<<<<<< HEAD
                for block_id in range(num_blocks):
                    block_offset = block_id * block_len_per_layer
                    addr = base_addr + block_offset + rank_offset + shift_block_0
                    v_addr = addr + block_len_per_layer // 2
                    blocks_data.append((v_addr, kv_block_len, remote_tp_rank))
=======
                for block_id in range(nixl_agent_meta.num_blocks):
                    block_offset = block_id * nixl_agent_meta.block_lens[i]
                    addr = base_addr + block_offset + rank_offset
                    v_addr = addr + nixl_agent_meta.block_lens[i] // 2
                    blocks_data.append(
                        (v_addr, kv_block_len, nixl_agent_meta.device_id)
                    )
>>>>>>> f29aeb5a

        logger.debug(
            "Created %s blocks for dst engine %s with remote rank %s and local rank %s",
            len(blocks_data),
            engine_id,
            remote_tp_rank,
            self.tp_rank,
        )

        # Register with NIXL.
        descs = self.nixl_wrapper.get_xfer_descs(blocks_data, self.nixl_memory_type)
        self.dst_xfer_side_handles[engine_id] = self.nixl_wrapper.prep_xfer_dlist(
            remote_agent_name, descs
        )

        return remote_agent_name

    def _validate_remote_agent_handshake(
        self, nixl_agent_meta: NixlAgentMetadata, remote_tp_size: int, num_blocks: int
    ):
        """
        Validate the remote agent handshake metadata ensuring the
        invariants hold true.
        """
        remote_engine_id = nixl_agent_meta.engine_id

        assert self._tp_size[remote_engine_id] == remote_tp_size
        # TODO We may eventually want to skip enforcing the same attn backend.
        assert nixl_agent_meta.attn_backend_name == self.backend_name

        tp_ratio = self.kv_topo.tp_ratio_from_engine_id(remote_engine_id)
        assert tp_ratio > 0, "Decode TP cannot be smaller than prefill TP"
        assert not self._use_pallas or tp_ratio == 1, (
            "TPU (pallas_v1) DOES NOT support heterogeneous TP yet."
        )
        kv_cache_layout = (
            self.kv_cache_layout
            if not self.use_host_buffer
            else self.host_buffer_kv_cache_layout
        )
        if not self.use_mla and nixl_agent_meta.kv_cache_layout != kv_cache_layout:
            if (
                self.kv_transfer_config.enable_permute_local_kv
                and nixl_agent_meta.kv_cache_layout == "HND"
            ):
                logger.info(
                    "Remote is HND and local is NHD, enabled additional permute "
                    "on local device KV."
                )
                self.enable_permute_local_kv = True
            else:
                raise RuntimeError(
                    "Heterogeneous TP expects same kv_cache_layout. "
                    "Or enable experimental feature to use HND to NHD support by "
                    "setting 'enable_permute_local_kv'=True in --kv-transfer-config."
                )

        # Block len can only vary across layers when using MLA.
        remote_block_len = nixl_agent_meta.block_lens[0]
        block_size_ratio = nixl_agent_meta.block_size / self.block_size
        if self.use_mla or self.kv_topo.is_kv_replicated(remote_engine_id):
            # With replicated KV cache, only the number of blocks can differ.
            for i in range(len(self.block_len_per_layer)):
                assert (
                    self.block_len_per_layer[i] * block_size_ratio
                    == nixl_agent_meta.block_lens[i]
                ), "KV cache sizes must match between P and D when replicated"
        else:
            # When MLA is not used, this is a list of the same block length
            for block_len in nixl_agent_meta.block_lens:
                assert block_len == remote_block_len, (
                    "All remote layers must have the same block size"
                )

            assert (
                remote_block_len
                == self.block_len_per_layer[0] * tp_ratio * block_size_ratio
            ), (
                "Remote P worker KV layer cache must be of shape [2, N, "
                "local_kv_heads*tp_ratio, block_size, head_dim] and same dtype."
            )

        # TP workers have same #blocks.
        assert self.dst_num_blocks[remote_engine_id] == num_blocks

        assert len(nixl_agent_meta.kv_caches_base_addr) == len(self.block_len_per_layer)

    def sync_recved_kv_to_device(self, req_id: str, meta: ReqMeta):
        """copy recved kv from host buffer to device."""
        assert self.use_host_buffer
        assert self.copy_blocks is not None

        local_block_ids = meta.local_block_ids
        self.copy_blocks(
            self.host_xfer_buffers,
            self.device_kv_caches,
            local_block_ids,
            local_block_ids,
            "h2d",
        )
        if logger.isEnabledFor(logging.DEBUG):
            logger.debug(
                "synced recved kv of request[%s] to device kv buffer,"
                "local_block_ids: %s. ",
                req_id,
                ",".join(map(str, meta.local_block_ids)),
            )

    def save_kv_to_host(self, metadata: NixlConnectorMetadata):
        """copy kv from device to host buffer."""
        assert self.use_host_buffer
        assert self.copy_blocks is not None

        for req_id, meta in metadata.reqs_to_save.items():
            if logger.isEnabledFor(logging.DEBUG):
                logger.debug(
                    "save_load_kv for request[%s] to host xfer buffer."
                    "local_block_ids: %s. ",
                    req_id,
                    ",".join(map(str, meta.local_block_ids)),
                )
            # blocking
            self.copy_blocks(
                self.device_kv_caches,
                self.host_xfer_buffers,
                meta.local_block_ids,
                meta.local_block_ids,
                "d2h",
            )

    def permute_device_kv(self, block_ids: list[int]):
        """Transforms the layout of received KV cache blocks to the local format.

        This method corrects layout mismatches from direct memory copies by
        permuting the tensor dimensions.

        - **Source Layout:** `[num_blocks, n_kv_head, block_size, head_dim]`
        - **Target Layout:** `[num_blocks, block_size, n_kv_head, head_dim]`

        Args:
            block_ids: A list of block IDs to update and permute.

        Implementation:
        - x = blocks_to_update.reshape(src_shape) # view local kv with sender layout
        - permuted_blocks = x.permute(*inv_order) # transpose n_kv_heads, block_size
        - cache.index_copy_(0, indices, permuted_blocks) # copy permuted kv back

        """
        split_k_and_v = not (self.use_mla or self._use_pallas or self._use_flashinfer)
        inv_order = [0, 2, 1, 3]
        sample_cache = list(self.device_kv_caches.values())[0][0]
        target_shape = list(sample_cache.shape)
        target_shape[0] = -1
        src_shape = tuple(target_shape[i] for i in inv_order)
        indices = torch.tensor(block_ids, device=sample_cache.device)

        for _, cache_or_caches in self.device_kv_caches.items():
            cache_list = cache_or_caches if split_k_and_v else [cache_or_caches]
            for cache in cache_list:
                blocks_to_update = cache.index_select(0, indices)
                permuted_blocks = blocks_to_update.reshape(src_shape).permute(
                    *inv_order
                )
                cache.index_copy_(0, indices, permuted_blocks)

    def blocksize_post_process(self, block_ids_per_ratio: dict[float, list[list[int]]]):
        def _process_local_gt_remote(blocks_to_update, block_size_ratio):
            n_kv_heads, block_size, head_size = blocks_to_update.shape[1:]
            remote_block_size = int(block_size * block_size_ratio)
            n_blocks = int(1 / block_size_ratio)
            # actual permute is to convert
            # for local blocksize > remote blocksize
            # ex: local blocksize = 16 tokens, remote blocksize = 4 tokens
            # local block[0] = remote block[0, 1, 2, 3]
            # remote is |h0-b0|h1-b0|h2-b0|h3-b0|h0-b1|h1-b1|h2-b1|h3-b1|...
            # local is  |h0-b0..................|h1-b0..................|...
            # permute is to:
            # 1. view => view remote as n_blocks * remote_shape(H,remoteN,D)
            # 2. permute => (H, nblocks, remoteN, D)
            # 3. flatten => (H, localN, D)
            permuted_blocks = (
                blocks_to_update.reshape(
                    -1, n_blocks, n_kv_heads, remote_block_size, head_size
                )
                .permute(0, 2, 1, 3, 4)
                .flatten(2, 3)
            )
            return permuted_blocks

        def _process_local_lt_remote(blocks_to_update, block_size_ratio):
            n_kv_heads, block_size, head_size = blocks_to_update.shape[1:]
            n_blocks = int(block_size_ratio)
            # actual permute is to convert
            # for local blocksize < remote blocksize
            # ex: local blocksize = 4 tokens, remote blocksize = 16 tokens
            # local block[0, 1, 2, 3] = remote block[0]
            # remote is  |h0-b0..................|h1-b0..................|...
            # local is   |h0-b0|h1-b0|h2-b0|h3-b0|h0-b1|h1-b1|h2-b1|h3-b1|...
            # permute is to:
            # 1. view => view remote as (-1, H, n_blocks, localN, D)
            # 2. permute => (-1, nblocks, H, localN, D)
            # 3. flatten => (-1, H, localN, D)
            permuted_blocks = (
                blocks_to_update.reshape(
                    -1, n_kv_heads, n_blocks, block_size, head_size
                )
                .permute(0, 2, 1, 3, 4)
                .flatten(0, 1)
            )
            return permuted_blocks

        split_k_and_v = not (self.use_mla or self._use_pallas or self._use_flashinfer)
        sample_cache = list(self.device_kv_caches.values())[0][0]
        for block_size_ratio, block_ids_list in block_ids_per_ratio.items():
            if block_size_ratio < 1:
                fn = _process_local_gt_remote
                block_ids_list = [
                    [item for sublist in block_ids_list for item in sublist]
                ]
            else:
                fn = _process_local_lt_remote
                assert self.block_allocator_for_hetero_blksize is not None
                block_ids_list = [
                    self.block_allocator_for_hetero_blksize.padding_block_ids(sublist)
                    for sublist in block_ids_list
                ]
                # block_ids_list.sort(key=lambda sublist: sublist[0])
            for block_ids in block_ids_list:
                if len(block_ids) == 0:
                    # we don't need to do permute for this req
                    continue
                indices = torch.tensor(block_ids, device=sample_cache.device)

                for _, cache_or_caches in self.device_kv_caches.items():
                    cache_list = cache_or_caches if split_k_and_v else [cache_or_caches]
                    for cache in cache_list:
                        blocks_to_update = cache.index_select(0, indices)
                        # because kv_cache is always using original layout NHD as
                        # virtual shape while stride can be either HND / NHD at
                        # initialization.
                        # we need to firstly get physical view of the tensor
                        permuted_blocks = fn(
                            blocks_to_update.permute(0, 2, 1, 3), block_size_ratio
                        ).permute(0, 2, 1, 3)
                        cache.index_copy_(0, indices, permuted_blocks)

    def get_finished(self) -> tuple[set[str], set[str]]:
        """
        Get requests that are done sending or recving on this specific worker.
        The scheduler process (via the MultiprocExecutor) will use this output
        to track which workers are done.
        """
        done_sending = self._get_new_notifs()
        done_recving = self._pop_done_transfers(self._recving_transfers)

        # add requests that skipped transfer to done_recving
        done_recving.update(self._failed_recv_reqs)
        self._failed_recv_reqs.clear()

        if len(done_sending) > 0 or len(done_recving) > 0:
            logger.debug(
                "Rank %s, get_finished: %s requests done sending "
                "and %s requests done recving",
                self.tp_rank,
                len(done_sending),
                len(done_recving),
            )

        block_ids_to_permute = []
        block_ids_for_blocksize_post_process: dict[float, list[list[int]]] = {}
        for req_id in done_recving:
            # clean up metadata for completed requests
            meta = self._recving_metadata.pop(req_id, None)
            assert meta is not None, f"{req_id} not found in recving_metadata list"
            if self.use_host_buffer:
                self.sync_recved_kv_to_device(req_id, meta)
            if self.enable_permute_local_kv:
                block_ids_to_permute += meta.local_block_ids

            # post processing for heteroblocksize
            block_size_ratio = self.dst_block_size_ratio[meta.remote_engine_id]
            if block_size_ratio not in block_ids_for_blocksize_post_process:
                block_ids_for_blocksize_post_process[block_size_ratio] = []
            if block_size_ratio != 1 and self.kv_cache_layout == "HND":
                block_ids_for_blocksize_post_process[block_size_ratio].append(
                    meta.local_block_ids
                )
        self.blocksize_post_process(block_ids_for_blocksize_post_process)
        if self.block_allocator_for_hetero_blksize is not None:
            self.block_allocator_for_hetero_blksize.free_block(
                block_ids_for_blocksize_post_process
            )
        if len(block_ids_to_permute) > 0:
            self.permute_device_kv(block_ids_to_permute)

        # Handle timeout to avoid stranding blocks on remote.
        now = time.perf_counter()
        while self._reqs_to_send:
            req_id, expires = next(iter(self._reqs_to_send.items()))
            # Sorted dict, oldest requests are put first so we can exit early.
            if now < expires:
                break
            count = self.consumer_notification_counts_by_req.pop(req_id, 0)
            logger.warning(
                "Releasing expired KV blocks for request %s which were "
                "retrieved by %d decode worker(s) within %d seconds.",
                req_id,
                count,
                envs.VLLM_NIXL_ABORT_REQUEST_TIMEOUT,
            )
            self._reqs_to_process.remove(req_id)
            del self._reqs_to_send[req_id]
            done_sending.add(req_id)

        return done_sending, done_recving

    def _get_new_notifs(self) -> set[str]:
        """
        Get req_ids which got a remote xfer message. When multiple consumers
        are reading from the same producer (heterogeneous TP scenario), wait
        for all consumers to be done pulling.
        """
        notified_req_ids: set[str] = set()
        for notifs in self.nixl_wrapper.get_new_notifs().values():
            for notif in notifs:
                req_id, tp_ratio = notif.decode("utf-8").rsplit(":", 1)
                if (
                    req_id not in self._reqs_to_send
                    and req_id not in self._reqs_to_process
                ):
                    logger.error(
                        "Potentially invalid KV blocks for "
                        "unrecognized request %s were retrieved by "
                        "a decode worker. They may have expired.",
                        req_id,
                    )
                    continue

                self.consumer_notification_counts_by_req[req_id] += 1
                # Wait all consumers (D) to be done reading before freeing.
                if self.consumer_notification_counts_by_req[req_id] == int(tp_ratio):
                    notified_req_ids.add(req_id)
                    del self.consumer_notification_counts_by_req[req_id]
                    self._reqs_to_process.remove(req_id)
                    self._reqs_to_send.pop(req_id, None)
        return notified_req_ids

    def _pop_done_transfers(
        self, transfers: dict[str, list[tuple[int, float]]]
    ) -> set[str]:
        """
        Pop completed xfers by checking for DONE state.
        Args:
            transfers: dict of req_id -> list[running_xfer]
        Returns:
            set of req_ids that have all done xfers
        """
        done_req_ids: set[str] = set()
        for req_id, handles in list(transfers.items()):
            in_progress = False
            for handle, _xfer_stime in handles:
                xfer_state = self.nixl_wrapper.check_xfer_state(handle)
                if xfer_state == "DONE":
                    # Get telemetry from NIXL
                    res = self.nixl_wrapper.get_xfer_telemetry(handle)
                    self.xfer_stats.record_transfer(res)
                    self.nixl_wrapper.release_xfer_handle(handle)
                elif xfer_state == "PROC":
                    in_progress = True
                    continue
                else:
                    # transfer failed - mark blocks as invalid
                    logger.error(
                        "NIXL transfer failed for request %s with state %s. "
                        "Marking blocks as invalid.",
                        req_id,
                        xfer_state,
                    )
                    # mark all blocks for this request as invalid
                    if meta := self._recving_metadata.pop(req_id, None):
                        self._invalid_block_ids.update(meta.local_block_ids)
                    self._recving_metadata.pop(req_id, None)
                    self.nixl_wrapper.release_xfer_handle(handle)
                    self.xfer_stats.record_failed_transfer()
            if not in_progress:
                done_req_ids.add(req_id)
                del transfers[req_id]
        return done_req_ids

    def start_load_kv(self, metadata: NixlConnectorMetadata):
        """
        Start loading by triggering non-blocking nixl_xfer.
        We check for these trnxs to complete in each step().
        """
        for req_id, meta in metadata.reqs_to_recv.items():
            remote_engine_id = meta.remote_engine_id
            logger.debug(
                "start_load_kv for request %s from remote engine %s. "
                "Num local_block_ids: %s. Num remote_block_ids: %s. ",
                req_id,
                remote_engine_id,
                len(meta.local_block_ids),
                len(meta.remote_block_ids),
            )
            # always store metadata for failure recovery
            self._recving_metadata[req_id] = meta
            if remote_engine_id not in self._remote_agents:
                # Initiate handshake with remote engine to exchange metadata.
                with self._handshake_lock:
                    if remote_engine_id not in self._remote_agents:
                        self._background_nixl_handshake(req_id, remote_engine_id, meta)
                        continue

            # Handshake already completed, start async read xfer.
            self._read_blocks_for_req(req_id, meta)

        # Start transfers for requests whose handshakes have now finished.
        while not self._ready_requests.empty():
            self._read_blocks_for_req(*self._ready_requests.get_nowait())

        # Keep around the requests that have been part of a batch. This is
        # needed because async scheduling pushes the misalignment between the
        # moment in which requests expiration is set (P side) and the moment in
        # which blocks are read from D. As P can now more easily lag behind D
        # while processing the next batch, we make sure to only set an
        # expiration for requests that have not been read from D yet.
        for req_id in metadata.reqs_in_batch:
            self._reqs_to_process.add(req_id)

        # Remove all requests that are not to be processed (eg aborted).
        for req_id in metadata.reqs_not_processed:
            self._reqs_to_process.discard(req_id)
            # We should never get an abort after setting an expiry timer
            assert req_id not in self._reqs_to_send

        # Add to requests that are waiting to be read and track expiration.
        for req_id, expiration_time in metadata.reqs_to_send.items():
            if req_id in self._reqs_to_process:
                self._reqs_to_send[req_id] = expiration_time

    def _read_blocks_for_req(self, req_id: str, meta: ReqMeta):
        logger.debug(
            "Remote agent %s available, calling _read_blocks for req %s",
            meta.remote_engine_id,
            req_id,
        )
        self._read_blocks(
            request_id=req_id,
            dst_engine_id=meta.remote_engine_id,
            local_block_ids=meta.local_block_ids,
            remote_block_ids=meta.remote_block_ids,
        )

    def _read_blocks(
        self,
        local_block_ids: list[int],
        remote_block_ids: list[int],
        dst_engine_id: str,
        request_id: str,
    ):
        block_size_ratio = self.dst_block_size_ratio[dst_engine_id]
        block_size_ratio_inv = None
        if block_size_ratio > 1:
            remote_block_ids = self.get_mapped_blocks(
                np.asarray(remote_block_ids) - 1, block_size_ratio
            )

            # NOTE: We need find free blocks to pad for local, because
            # when we receive remote buffer with bigger blockSize, it might happen
            # that local n_blocks scheduled less to match n*local_blksize=remote_blksize
            # remote is  |h0-b0......|h1-b0......|h3-b0......|h4-b0......|
            # local is   |h0-b0|h1-b0|h3-b0|h4-b0|no need                |
            # In order to get entire buffer, we need to assign free blocks to local,
            # so we can receive entire buffer from remote, And actually after permute
            # done, the free blocks will be all zero and not needed.
            if self.block_allocator_for_hetero_blksize is not None:
                buffer_blocks = (
                    self.block_allocator_for_hetero_blksize.assigned_num_blocks
                )
                if max(local_block_ids) >= self.num_blocks - buffer_blocks:
                    logger.warning(
                        "assigned block_id %s is overlapping with buffer "
                        "block_ids range (%d, %d), accuracy will gets impact.",
                        str(local_block_ids),
                        (self.num_blocks - buffer_blocks),
                        self.num_blocks,
                    )
            if len(local_block_ids) < len(remote_block_ids):
                assert self.block_allocator_for_hetero_blksize is not None
                padding_needed = len(remote_block_ids) - len(local_block_ids)
                local_block_ids = (
                    self.block_allocator_for_hetero_blksize.padding_block_ids(
                        local_block_ids, padding_needed
                    )
                )
        elif block_size_ratio < 1:
            block_size_ratio_inv = int(1 / block_size_ratio)
            local_block_ids = self.get_mapped_blocks(
                np.asarray(local_block_ids), block_size_ratio_inv
            )
            if len(local_block_ids) > len(remote_block_ids):
                local_block_ids = local_block_ids[: len(remote_block_ids)]
        # NOTE(rob): having the staging blocks be on the READER side is
        # not going to work well (since we will have to call rearrange tensors).
        # after we detect the txn is complete (which means we cannot make the
        # read trxn async easily). If we want to make "READ" happen cleanly,
        # then we will need to have the staging blocks on the remote side.

        # NOTE(rob): according to nvidia the staging blocks are used to
        # saturate IB with heterogeneous TP sizes. We should remove the staging
        # blocks until we are ready.

        # Number of D TP workers that will read from dst P. Propagate tp_ratio
        # on notification so that dst worker can wait before freeing blocks.
        tp_ratio = self.kv_topo.tp_ratio_from_engine_id(dst_engine_id)
        notif_id = f"{request_id}:{tp_ratio}".encode()

        # Full prefix cache hit: do not need to read remote blocks,
        # just notify P worker that we have the blocks we need.
        num_local_blocks = len(local_block_ids)
        if num_local_blocks == 0:
            remote_rank = self.kv_topo.get_target_remote_rank_from_engine_id(
                dst_engine_id
            )
            agent_name = self._remote_agents[dst_engine_id][remote_rank]
            try:
                self.nixl_wrapper.send_notif(agent_name, notif_msg=notif_id)
            except Exception:
                logger.exception(
                    "NIXL send_notif failed for request %s: "
                    "P worker blocks will be freed after timeout. "
                    "This may indicate network issues.",
                    request_id,
                )
                self.xfer_stats.record_failed_notification()
            return

        # Partial prefix cache hit: just read uncomputed blocks.
        num_remote_blocks = len(remote_block_ids)
        assert num_local_blocks <= num_remote_blocks
        if num_local_blocks < num_remote_blocks:
            remote_block_ids = remote_block_ids[-num_local_blocks:]

        # Get side handles.
        block_size = (
            self.block_size
            if block_size_ratio >= 1
            else int(self.block_size * block_size_ratio)
        )
        local_xfer_side_handle = self.src_xfer_side_handles[block_size]
        remote_xfer_side_handle = self.dst_xfer_side_handles[dst_engine_id]

        # NOTE (nicolo) With homogeneous TP, each TP worker loads KV from
        # corresponding rank. With heterogeneous TP, fixing D>P, the D tp
        # workers will issue xfers to parts of the P worker remote kv caches.

        # Get descs ids.
        local_block_descs_ids: np.ndarray
        remote_block_descs_ids: np.ndarray

        if not self.block_window_per_layer:
            # Default case: assume global attention
            remote_block_descs_ids = self._get_block_descs_ids(
                dst_engine_id,
                remote_block_ids,
            )
            local_block_descs_ids = self._get_block_descs_ids(
                self.engine_id,
                local_block_ids,
                block_size_ratio_inv=block_size_ratio_inv,
            )
        else:
            # TODO(mgoin): remove this once we have hybrid memory allocator
            # Optimization for models with local attention (Llama 4)
            local_descs_list = []
            remote_descs_list = []
            for layer_idx, block_window in enumerate(self.block_window_per_layer):
                # For each layer:
                if block_window is None:
                    # If not chunked, we just use the
                    # full block lists (global attention)
                    layer_local_block_ids = local_block_ids
                    layer_remote_block_ids = remote_block_ids
                else:
                    # If chunked, get the last block_window blocks
                    layer_local_block_ids = local_block_ids[-block_window:]
                    layer_remote_block_ids = remote_block_ids[-block_window:]

                # Get descs ids for the layer.
                layer_local_desc_ids = self._get_block_descs_ids(
                    dst_engine_id,
                    layer_local_block_ids,
                    layer_idx,
                )
                layer_remote_desc_ids = self._get_block_descs_ids(
                    self.engine_id,
                    layer_remote_block_ids,
                    layer_idx,
                    block_size_ratio_inv=block_size_ratio_inv,
                )

                local_descs_list.append(layer_local_desc_ids)
                remote_descs_list.append(layer_remote_desc_ids)

            local_block_descs_ids = np.concatenate(local_descs_list)
            remote_block_descs_ids = np.concatenate(remote_descs_list)

        assert len(local_block_descs_ids) == len(remote_block_descs_ids)

        # Prepare transfer with Nixl.
        handle = None
        try:
            handle = self.nixl_wrapper.make_prepped_xfer(
                "READ",
                local_xfer_side_handle,
                local_block_descs_ids,
                remote_xfer_side_handle,
                remote_block_descs_ids,
                notif_msg=notif_id,
            )

            # Begin async xfer.
            self.nixl_wrapper.transfer(handle)

            # Use handle to check completion in future step().
            self._recving_transfers[request_id].append((handle, time.perf_counter()))
        except Exception:
            logger.exception(
                "NIXL transfer setup/initiation failed for request %s. "
                "Marking blocks as invalid.",
                request_id,
            )
            # mark all blocks for this request as invalid
            if meta := self._recving_metadata.get(request_id):
                self._invalid_block_ids.update(meta.local_block_ids)
            self.xfer_stats.record_failed_transfer()
            if handle is not None:
                self.nixl_wrapper.release_xfer_handle(handle)
            self._failed_recv_reqs.add(request_id)

    def get_mapped_blocks(self, block_ids, block_size_ratio):
        """
        Calculates the new set of block IDs by mapping every element
        in the (potentially sparse) input array.
        """
        if block_ids.size == 0:
            return np.array([], dtype=np.int64)

        start_ids = block_ids * block_size_ratio
        offsets = np.arange(block_size_ratio)
        mapped_2d = start_ids[:, None] + offsets[None, :]

        return mapped_2d.flatten().astype(np.int64)

    def _get_block_descs_ids(
        self,
        engine_id: str,
        block_ids: list[int],
        layer_idx: int | None = None,
        block_size_ratio_inv: int | None = None,
    ) -> np.ndarray:
        """
        Get the descs ids for a set of block ids.
        If layer_idx is provided, we use the region_ids for the given layer.
        Otherwise, we use all regions.
        """
        if layer_idx is None:
            region_ids = np.arange(self.num_regions)
        else:
            assert layer_idx < self.num_layers
            if self.num_layers < self.num_regions:
                # If we have more regions than layers, we assume that
                # the regions are organized as [K0, V0, K1, V1, ...]
                # and we select K_i and V_i
                assert 2 * self.num_layers == self.num_regions
                region_ids = np.arange(2 * layer_idx, 2 * layer_idx + 2)
            else:
                # Otherwise, we assume we have MLA and select i-th layer
                assert self.num_layers == self.num_regions
                region_ids = np.arange(layer_idx, layer_idx + 1)

        num_blocks = self.dst_num_blocks[engine_id]
        if block_size_ratio_inv is not None:
            num_blocks = num_blocks * block_size_ratio_inv
        num_blocks = np.full((self.num_regions), num_blocks)

        # Compute the desc ids for each block.
        block_ids = np.array(block_ids)[None, :]
        region_nblocks = region_ids * num_blocks
        region_nblocks = region_nblocks[:, None]
        descs_ids = region_nblocks + block_ids
        return descs_ids.flatten()

    def get_backend_aware_kv_block_len(
        self, layer_idx: int, block_len_per_layer: int | None = None
    ):
        """
        Get the block length for one K/V element (K and V have the same size).

        For FA and other backends, this is equal to the length of the whole
        block, as K and V are in separate regions.
        For FlashInfer, this is half the length of the whole block, as K and V
        share the same region.
        """
        block_len_per_layer = block_len_per_layer or self.block_len_per_layer[layer_idx]
        if self._use_flashinfer:
            # For indexing only half (either just the K or V part).
            block_len = block_len_per_layer // 2
        else:
            block_len = block_len_per_layer
        return block_len

    def get_kv_connector_stats(self) -> KVConnectorStats | None:
        """
        Get the KV transfer stats for the connector.
        """
        # Clear stats for next iteration
        if not self.xfer_stats.is_empty():
            return self.xfer_stats.clone_and_reset()
        return None

    def get_block_ids_with_load_errors(self) -> set[int]:
        """
        Return and clear the set of block IDs that failed to load.

        This is called by the scheduler to identify blocks that need
        to be retried after a NIXL transfer failure.
        """
        result = self._invalid_block_ids
        self._invalid_block_ids = set()
        return result

    def __del__(self):
        self.shutdown()

    def shutdown(self):
        """Shutdown the connector worker."""
        self._handshake_initiation_executor.shutdown(wait=False)
        for handles in self._recving_transfers.values():
            for handle, _ in handles:
                self.nixl_wrapper.release_xfer_handle(handle)
        self._recving_transfers.clear()
        if self.src_xfer_side_handle:
            self.nixl_wrapper.release_dlist_handle(self.src_xfer_side_handle)
            self.src_xfer_side_handle = 0
        for dst_xfer_side_handle in self.dst_xfer_side_handles.values():
            self.nixl_wrapper.release_dlist_handle(dst_xfer_side_handle)
        self.dst_xfer_side_handles.clear()
        for remote_agents in self._remote_agents.values():
            for agent_name in remote_agents.values():
                self.nixl_wrapper.remove_remote_agent(agent_name)
        self._remote_agents.clear()
        for desc in self._registered_descs:
            self.nixl_wrapper.deregister_memory(desc)
        self._registered_descs.clear()


class BlockAllocatorForHeteroBlockSize:
    def __init__(self, total_num_blocks: int, assigned_num_blocks: int):
        assert total_num_blocks > 0, "No Available blocks"
        self.available_block_ids: list[int] = [-id for id in range(total_num_blocks)]
        self.assigned_num_blocks = assigned_num_blocks
        logger.info(
            "BlockAllocatorForHeteroBlockSize is initialized, using %d - %d blocks "
            "as buffer blocks for temporary remote larger block_size cache",
            (total_num_blocks - assigned_num_blocks),
            total_num_blocks,
        )

        heapq.heapify(self.available_block_ids)

        self.allocated_blocks: set[int] = set()
        self.padding_cache: dict[int, list[int]] = {}

    def padding_block_ids(
        self, block_ids: list[int], to_pad_len: int = -1
    ) -> list[int]:
        if to_pad_len == 0:
            return list(block_ids)

        block_ids_tuple = tuple(block_ids)
        key = hash(block_ids_tuple)

        if key in self.padding_cache:
            padding_blocks = self.padding_cache[key]

            return block_ids + padding_blocks

        # Check for available blocks
        if self.assigned_num_blocks - len(self.allocated_blocks) < to_pad_len:
            avaliable = self.assigned_num_blocks - len(self.allocated_blocks)
            raise ValueError(
                f"Not enough available blocks for hash {key}. "
                f"Requested {to_pad_len} padding blocks, "
                f"but only {avaliable} are available."
            )

        # Allocate new blocks
        padding_blocks = []
        for _ in range(to_pad_len):
            negative_block_id = heapq.heappop(self.available_block_ids)
            new_block = -negative_block_id

            self.allocated_blocks.add(new_block)
            padding_blocks.append(new_block)

        self.padding_cache[key] = padding_blocks

        return block_ids + padding_blocks

    def free_block(self, block_ids_dict: dict[float, list[list[int]]]):
        block_ids_list = [i for sublist in block_ids_dict.values() for i in sublist]
        for block_ids in block_ids_list:
            block_ids_tuple = tuple(block_ids)
            key = hash(block_ids_tuple)
            if key in self.padding_cache:
                padding_blocks = self.padding_cache[key]
                for block_id in padding_blocks:
                    if block_id not in self.allocated_blocks:
                        continue

                    self.allocated_blocks.remove(block_id)
                    heapq.heappush(self.available_block_ids, -block_id)


@contextlib.contextmanager
def zmq_ctx(socket_type: Any, addr: str) -> Iterator[zmq.Socket]:
    """Context manager for a ZMQ socket"""

    if socket_type not in (zmq.ROUTER, zmq.REQ):
        raise ValueError(f"Unexpected socket type: {socket_type}")

    ctx: zmq.Context | None = None
    try:
        ctx = zmq.Context()  # type: ignore[attr-defined]
        yield make_zmq_socket(
            ctx=ctx, path=addr, socket_type=socket_type, bind=socket_type == zmq.ROUTER
        )
    finally:
        if ctx is not None:
            ctx.destroy(linger=0)


@dataclass
class NixlKVConnectorStats(KVConnectorStats):
    """Container for transfer performance metrics"""

    def __post_init__(self):
        if not self.data:
            # Empty container init, no data is passed in.
            self.reset()

    def reset(self):
        # Must be serializable
        self.data: dict[str, list[float]] = {
            "transfer_duration": [],
            "post_duration": [],
            "bytes_transferred": [],
            "num_descriptors": [],
            "num_failed_transfers": [],
            "num_failed_notifications": [],
        }

    def record_transfer(self, res: nixlXferTelemetry):
        # Keep metrics units consistent with rest of the code: time us->s
        self.data["transfer_duration"].append(res.xferDuration / 1e6)
        self.data["post_duration"].append(res.postDuration / 1e6)
        self.data["bytes_transferred"].append(res.totalBytes)
        self.data["num_descriptors"].append(res.descCount)

    def record_failed_transfer(self):
        """Record a failed NIXL transfer operation."""
        self.data["num_failed_transfers"].append(1.0)

    def record_failed_notification(self):
        """Record a failed NIXL notification (send_notif)."""
        self.data["num_failed_notifications"].append(1.0)

    def clone_and_reset(self) -> "NixlKVConnectorStats":
        old = copy.copy(self)
        self.reset()
        return old

    def is_empty(self) -> bool:
        return self.num_successful_transfers == 0

    def aggregate(self, other: KVConnectorStats) -> KVConnectorStats:
        if not other.is_empty():
            for k, v in other.data.items():
                accumulator = self.data[k]
                assert isinstance(accumulator, list)
                accumulator.extend(v)
        return self

    def reduce(self) -> dict[str, int | float]:
        # Compute compact representative stats suitable for CLI logging
        if self.is_empty():
            return {
                "Num successful transfers": 0,
                "Avg xfer time (ms)": 0,
                "P90 xfer time (ms)": 0,
                "Avg post time (ms)": 0,
                "P90 post time (ms)": 0,
                "Avg MB per transfer": 0,
                "Throughput (MB/s)": 0,
                "Avg number of descriptors": 0,
            }

        xfer_time = np.asarray(self.data["transfer_duration"])
        post_time = np.asarray(self.data["post_duration"])
        # Convert to MB for CLI logging.
        mb = np.asarray(self.data["bytes_transferred"]) / 2**20
        descs = np.asarray(self.data["num_descriptors"], dtype=np.uint32)
        n = len(descs)
        assert n == self.num_successful_transfers

        total_mb = mb.sum()
        avg_mb = total_mb / n

        total_time_seconds = xfer_time.sum()
        throughput_mb_s = total_mb / total_time_seconds

        return {
            "Num successful transfers": n,
            "Avg xfer time (ms)": round(xfer_time.mean() * 1e3, 3),
            "P90 xfer time (ms)": round(np.percentile(xfer_time, 90) * 1e3, 3),
            "Avg post time (ms)": round(post_time.mean() * 1e3, 3),
            "P90 post time (ms)": round(np.percentile(post_time, 90) * 1e3, 3),
            "Avg MB per transfer": round(avg_mb, 3),
            "Throughput (MB/s)": round(throughput_mb_s, 3),
            "Avg number of descriptors": round(descs.mean(), 1),
        }

    @property
    def num_successful_transfers(self) -> int:
        return len(self.data["transfer_duration"])


class NixlPromMetrics(KVConnectorPromMetrics):
    def __init__(
        self,
        vllm_config: VllmConfig,
        metric_types: dict[type[PromMetric], type[PromMetricT]],
        labelnames: list[str],
        per_engine_labelvalues: dict[int, list[str]],
    ):
        super().__init__(vllm_config, metric_types, labelnames, per_engine_labelvalues)

        buckets = [
            0.001,
            0.005,
            0.01,
            0.025,
            0.05,
            0.075,
            0.1,
            0.2,
            0.3,
            0.5,
            0.75,
            1.0,
            5.0,
        ]
        nixl_histogram_xfer_time = self._histogram_cls(
            name="vllm:nixl_xfer_time_seconds",
            documentation="Histogram of transfer duration for NIXL KV Cache transfers.",
            buckets=buckets[1:],
            labelnames=labelnames,
        )
        self.nixl_histogram_xfer_time = self.make_per_engine(nixl_histogram_xfer_time)
        nixl_histogram_post_time = self._histogram_cls(
            name="vllm:nixl_post_time_seconds",
            documentation="Histogram of transfer post time for NIXL KV"
            " Cache transfers.",
            buckets=buckets,
            labelnames=labelnames,
        )
        self.nixl_histogram_post_time = self.make_per_engine(nixl_histogram_post_time)
        # uniform 2kb to 16gb range
        buckets = [2 ** (10 + i) for i in range(1, 25, 2)]
        nixl_histogram_bytes_transferred = self._histogram_cls(
            name="vllm:nixl_bytes_transferred",
            documentation="Histogram of bytes transferred per NIXL KV Cache transfers.",
            buckets=buckets,
            labelnames=labelnames,
        )
        self.nixl_histogram_bytes_transferred = self.make_per_engine(
            nixl_histogram_bytes_transferred
        )
        buckets = [
            10,
            20,
            30,
            50,
            75,
            100,
            200,
            400,
            1000,
            2000,
            4000,
            10000,
            20000,
            50000,
        ]
        nixl_histogram_num_descriptors = self._histogram_cls(
            name="vllm:nixl_num_descriptors",
            documentation="Histogram of number of descriptors per NIXL"
            "  KV Cache transfers.",
            buckets=buckets,
            labelnames=labelnames,
        )
        self.nixl_histogram_num_descriptors = self.make_per_engine(
            nixl_histogram_num_descriptors
        )
        counter_nixl_num_failed_transfers = self._counter_cls(
            name="vllm:nixl_num_failed_transfers",
            documentation="Number of failed NIXL KV Cache transfers.",
            labelnames=labelnames,
        )
        self.counter_nixl_num_failed_transfers = self.make_per_engine(
            counter_nixl_num_failed_transfers
        )
        counter_nixl_num_failed_notifications = self._counter_cls(
            name="vllm:nixl_num_failed_notifications",
            documentation="Number of failed NIXL KV Cache notifications.",
            labelnames=labelnames,
        )
        self.counter_nixl_num_failed_notifications = self.make_per_engine(
            counter_nixl_num_failed_notifications
        )

    def observe(self, transfer_stats_data: dict[str, Any], engine_idx: int = 0):
        for prom_obj, list_item_key in zip(
            [
                self.nixl_histogram_xfer_time,
                self.nixl_histogram_post_time,
                self.nixl_histogram_bytes_transferred,
                self.nixl_histogram_num_descriptors,
            ],
            [
                "transfer_duration",
                "post_duration",
                "bytes_transferred",
                "num_descriptors",
            ],
        ):
            for list_item in transfer_stats_data[list_item_key]:
                prom_obj[engine_idx].observe(list_item)
        for counter_obj, counter_item_key in zip(
            [
                self.counter_nixl_num_failed_transfers,
                self.counter_nixl_num_failed_notifications,
            ],
            ["num_failed_transfers", "num_failed_notifications"],
        ):
            for list_item in transfer_stats_data[counter_item_key]:
                counter_obj[engine_idx].inc(list_item)<|MERGE_RESOLUTION|>--- conflicted
+++ resolved
@@ -1389,21 +1389,13 @@
 
             if self._use_flashinfer:
                 # With FlashInfer index V separately to allow head splitting.
-<<<<<<< HEAD
                 for block_id in range(num_blocks):
                     block_offset = block_id * block_len_per_layer
                     addr = base_addr + block_offset + rank_offset + shift_block_0
                     v_addr = addr + block_len_per_layer // 2
-                    blocks_data.append((v_addr, kv_block_len, remote_tp_rank))
-=======
-                for block_id in range(nixl_agent_meta.num_blocks):
-                    block_offset = block_id * nixl_agent_meta.block_lens[i]
-                    addr = base_addr + block_offset + rank_offset
-                    v_addr = addr + nixl_agent_meta.block_lens[i] // 2
                     blocks_data.append(
                         (v_addr, kv_block_len, nixl_agent_meta.device_id)
                     )
->>>>>>> f29aeb5a
 
         logger.debug(
             "Created %s blocks for dst engine %s with remote rank %s and local rank %s",
