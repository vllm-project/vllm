--- conflicted
+++ resolved
@@ -1849,18 +1849,9 @@
                         "Marking blocks as invalid.",
                         req_id,
                     )
-<<<<<<< HEAD
                     self._handle_failed_transfer(req_id, handle)
                     in_progress = False
 
-=======
-                    # mark all (logical)blocks for this request as invalid
-                    if meta := self._recving_metadata.pop(req_id, None):
-                        self._invalid_block_ids.update(meta.local_block_ids)
-                    self._recving_metadata.pop(req_id, None)
-                    self.nixl_wrapper.release_xfer_handle(handle)
-                    self.xfer_stats.record_failed_transfer()
->>>>>>> 82b05b15
             if not in_progress:
                 done_req_ids.add(req_id)
                 del transfers[req_id]
@@ -1868,8 +1859,8 @@
 
     def _handle_failed_transfer(self, req_id: str, handle: int):
         """
-        Handle a failed transfer by marking blocks as invalid and recording the
-        failure.
+        Handle a failed transfer by marking all (logical) blocks as invalid and
+        recording the failure.
 
         Args:
             req_id: The request ID.
