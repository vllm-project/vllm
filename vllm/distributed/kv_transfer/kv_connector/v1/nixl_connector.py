--- conflicted
+++ resolved
@@ -820,38 +820,24 @@
         p_remote_ranks = self.kv_info.get_target_remote_ranks(
             remote_tp_size=remote_tp_size
         )
-<<<<<<< HEAD
-
-        # Send query for the request.
-        with zmq_ctx(zmq.REQ, path) as sock:
-            # Set receive timeout to 5 seconds to avoid hanging on dead server
-            sock.setsockopt(zmq.RCVTIMEO, 5000)  # milliseconds
-            sock.send(GET_META_MSG)
-            metadata_bytes = sock.recv()
-            decoder = msgspec.msgpack.Decoder(NixlAgentMetadata)
-            metadata = decoder.decode(metadata_bytes)
-            got_metadata_time = time.perf_counter()
-            logger.debug(
-                "NIXL handshake: get metadata took: %s", got_metadata_time - start_time
-=======
         remote_rank_to_agent_name = {}
         for remote_rank in p_remote_ranks:
             path = make_zmq_path("tcp", host, port + remote_rank)
             logger.warning(
                 "Querying metadata on path: %s at remote rank %s", path, remote_rank
->>>>>>> 1dc9df98
             )
 
             # Send query for the request.
             with zmq_ctx(zmq.REQ, path) as sock:
+                # Set receive timeout to 5 seconds to avoid hanging on dead server
+                sock.setsockopt(zmq.RCVTIMEO, 5000)  # milliseconds
                 sock.send(GET_META_MSG)
                 metadata_bytes = sock.recv()
                 decoder = msgspec.msgpack.Decoder(NixlAgentMetadata)
                 metadata = decoder.decode(metadata_bytes)
                 got_metadata_time = time.perf_counter()
                 logger.debug(
-                    "NIXL handshake: get metadata took: %s",
-                    got_metadata_time - start_time,
+                    "NIXL handshake: get metadata took: %s", got_metadata_time - start_time
                 )
 
                 # Ensure engine id matches.
@@ -1213,62 +1199,10 @@
         # this is the ratio between the two sizes.
         tp_ratio = self.kv_info.tp_ratio(engine_id)
 
-<<<<<<< HEAD
-        remote_block_len = nixl_agent_meta.block_lens[0]
-        if nixl_agent_meta.kv_cache_layout != self.kv_cache_layout:
-            if (
-                self.vllm_config.kv_transfer_config is not None
-                and self.vllm_config.kv_transfer_config.enable_permute_local_kv
-                and nixl_agent_meta.kv_cache_layout == "HND"
-            ):
-                logger.info(
-                    "Remote is HND and local is NHD, enabled additional permute "
-                    "on local device KV."
-                )
-                self.enable_permute_local_kv = True
-            else:
-                raise RuntimeError(
-                    "Heterogeneous TP expects same kv_cache_layout. "
-                    "Or enable experimental feature to use HND to NHD support by "
-                    "setting 'enable_permute_local_kv'=True in --kv-transfer-config."
-                )
-        if self.use_mla or is_kv_replicated:
-            # With replicated KV cache, only the number of blocks can differ.
-            assert self.block_len_per_layer == nixl_agent_meta.block_lens, (
-                "KV cache sizes must match between P and D when replicated"
-            )
-            remote_block_size = remote_block_len // (self.slot_size_per_layer[0])
-        else:
-            # When MLA is not used, this is a list of the same block length
-            for block_len in nixl_agent_meta.block_lens:
-                assert block_len == remote_block_len, (
-                    "All remote layers must have the same block size"
-                )
-            remote_block_size = remote_block_len // (
-                self.slot_size_per_layer[0] * tp_ratio
-            )
-            if self._use_flashinfer:
-                # With flashinfer, KV are sent in the same message.
-                remote_block_size //= 2
-            if tp_ratio > 1:
-                # Heterogeneous TP expects same kv_cache_layout.
-                if nixl_agent_meta.kv_cache_layout == "NHD":
-                    raise ValueError(
-                        "Heterogeneous TP is not supported for remote with NHD."
-                    )
-                if self.device_type == "xpu":
-                    raise ValueError("Heterogeneous TP is not supported on XPU")
-
-            assert remote_block_len == self.block_len_per_layer[0] * tp_ratio, (
-                "Remote P worker KV layer cache must be of shape [2, N, "
-                "local_kv_heads*tp_ratio, block_size, head_dim] and same dtype."
-            )
-=======
         # Handle tp_size>num_kv_heads: replicate KV cache.
         indexes_into_remote = (
             not self.kv_info.replicates_kv_cache(engine_id) and tp_ratio > 0
         )
->>>>>>> 1dc9df98
 
         logger.debug(
             "Registering remote agent (%s, rank %s) memory regions with tp_ratio %s",
