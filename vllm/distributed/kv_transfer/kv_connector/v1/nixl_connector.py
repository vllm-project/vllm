# SPDX-License-Identifier: Apache-2.0
# SPDX-FileCopyrightText: Copyright contributors to the vLLM project
import contextlib
import copy
import logging
import math
import os
import queue
import threading
import time
import uuid
from collections import defaultdict
from collections.abc import Iterator
from concurrent.futures import Future, ThreadPoolExecutor
from dataclasses import dataclass
from typing import TYPE_CHECKING, Any

import msgspec
import numpy as np
import torch
import zmq

from vllm import envs
from vllm.attention.backends.registry import _Backend, backend_name_to_enum
from vllm.attention.selector import get_attn_backend
from vllm.config import VllmConfig
from vllm.distributed.kv_transfer.kv_connector.v1.base import (
    CopyBlocksOp,
    KVConnectorBase_V1,
    KVConnectorHandshakeMetadata,
    KVConnectorMetadata,
    KVConnectorRole,
)
from vllm.distributed.kv_transfer.kv_connector.v1.metrics import KVConnectorStats
from vllm.distributed.parallel_state import (
    get_tensor_model_parallel_rank,
    get_tensor_model_parallel_world_size,
    get_tp_group,
)
from vllm.forward_context import ForwardContext
from vllm.logger import init_logger
from vllm.platforms import current_platform
from vllm.utils.network_utils import make_zmq_path, make_zmq_socket
from vllm.v1.attention.backends.utils import get_kv_cache_layout
from vllm.v1.core.sched.output import SchedulerOutput

if TYPE_CHECKING:
    from vllm.attention.backends.abstract import AttentionMetadata
    from vllm.v1.core.kv_cache_manager import KVCacheBlocks
    from vllm.v1.request import Request

Transfer = tuple[int, float]  # (xfer_handle, start_time)
EngineId = str
ReqId = str

GET_META_MSG = b"get_meta_msg"

logger = init_logger(__name__)

# Lazy import nixl_wrapper to avoid loading nixl_bindings if nixl is not used
try:
    from nixl._api import nixl_agent as NixlWrapper
    from nixl._bindings import nixlXferTelemetry

    logger.info("NIXL is available")
except ImportError:
    logger.warning("NIXL is not available")
    NixlWrapper = None
    nixlXferTelemetry = None


try:
    from nixl._api import nixl_agent_config
except ImportError:
    nixl_agent_config = None
    logger.warning("NIXL agent config is not available")

# Supported platforms and types of kv transfer buffer.
# {device: tuple of supported kv buffer types}
_NIXL_SUPPORTED_DEVICE = {
    "cuda": (
        "cuda",
        "cpu",
    ),
    "tpu": ("cpu",),
    "xpu": ("cpu",),
}
# support for oot platform by providing mapping in current_platform
_NIXL_SUPPORTED_DEVICE.update(current_platform.get_nixl_supported_devices())


@dataclass
class NixlAgentMetadata(KVConnectorHandshakeMetadata):
    engine_id: str
    agent_metadata: bytes
    kv_caches_base_addr: list[int]
    device_id: list[int]
    num_blocks: int
    block_lens: list[int]
    attn_backend_name: str
    kv_cache_layout: str


@dataclass
class ReqMeta:
    local_block_ids: list[int]
    remote_block_ids: list[int]
    remote_host: str
    remote_port: int
    remote_engine_id: str
    tp_size: int


class NixlConnectorMetadata(KVConnectorMetadata):
    def __init__(self):
        self.reqs_to_recv: dict[ReqId, ReqMeta] = {}
        self.reqs_to_save: dict[ReqId, ReqMeta] = {}
        self.reqs_to_send: dict[ReqId, float] = {}
        self.reqs_in_batch: set[ReqId] = set()
        self.reqs_not_processed: set[ReqId] = set()

    def add_new_req(
        self,
        request_id: ReqId,
        local_block_ids: list[int],
        kv_transfer_params: dict[str, Any],
        load_remote_cache: bool = True,
        save_to_host: bool = False,
    ):
        # save and load are mutually exclusive
        assert load_remote_cache ^ save_to_host
        _req = ReqMeta(
            local_block_ids=local_block_ids,
            remote_block_ids=kv_transfer_params["remote_block_ids"],
            remote_engine_id=kv_transfer_params["remote_engine_id"],
            remote_host=kv_transfer_params["remote_host"],
            remote_port=kv_transfer_params["remote_port"],
            # P workers don't need to receive tp_size from proxy here.
            tp_size=kv_transfer_params.get("tp_size", 1),
        )
        if save_to_host:
            self.reqs_to_save[request_id] = _req
        if load_remote_cache:
            self.reqs_to_recv[request_id] = _req


class NixlConnector(KVConnectorBase_V1):
    def __init__(self, vllm_config: VllmConfig, role: KVConnectorRole):
        assert vllm_config.kv_transfer_config is not None
        assert vllm_config.kv_transfer_config.engine_id is not None
        self.engine_id: EngineId = vllm_config.kv_transfer_config.engine_id

        if role == KVConnectorRole.SCHEDULER:
            self.connector_scheduler: NixlConnectorScheduler | None = (
                NixlConnectorScheduler(vllm_config, self.engine_id)
            )
            self.connector_worker: NixlConnectorWorker | None = None
        elif role == KVConnectorRole.WORKER:
            self.connector_scheduler = None
            self.connector_worker = NixlConnectorWorker(vllm_config, self.engine_id)

    ############################################################
    # Class Methods
    ############################################################
    @classmethod
    def get_required_kvcache_layout(cls, vllm_config: VllmConfig):
        if vllm_config.model_config is None:
            logger.warning_once(
                "Unable to detect current VLLM config. "
                "Fallback to default kv cache layout."
            )
            return None
        use_mla = vllm_config.model_config.use_mla
        if use_mla:
            # return None when we have mla
            # as the layout should not matter in that case,
            # which fallback to the default behavior.
            return None
        logger.info_once(
            "NixlConnector setting KV cache layout to HND for better xfer performance."
        )
        return "HND"

    ############################################################
    # Scheduler Side Methods
    ############################################################

    def get_num_new_matched_tokens(
        self, request: "Request", num_computed_tokens: int
    ) -> tuple[int | None, bool]:
        assert self.connector_scheduler is not None
        return self.connector_scheduler.get_num_new_matched_tokens(
            request, num_computed_tokens
        )

    def update_state_after_alloc(
        self, request: "Request", blocks: "KVCacheBlocks", num_external_tokens: int
    ):
        assert self.connector_scheduler is not None
        return self.connector_scheduler.update_state_after_alloc(
            request, blocks, num_external_tokens
        )

    def build_connector_meta(
        self,
        scheduler_output: SchedulerOutput,
    ) -> KVConnectorMetadata:
        assert self.connector_scheduler is not None
        return self.connector_scheduler.build_connector_meta(scheduler_output)

    def request_finished(
        self,
        request: "Request",
        block_ids: list[int],
    ) -> tuple[bool, dict[str, Any] | None]:
        assert self.connector_scheduler is not None
        return self.connector_scheduler.request_finished(request, block_ids)

    def set_xfer_handshake_metadata(self, metadata: dict[int, dict[int, dict]]) -> None:
        """
        Set the KV connector handshake metadata for this connector.

        Args:
            metadata (dict): the handshake metadata to set.
        """
        assert self.connector_scheduler is not None
        self.connector_scheduler.set_xfer_handshake_metadata(metadata)

    ############################################################
    # Worker Side Methods
    ############################################################
    def register_kv_caches(self, kv_caches: dict[str, torch.Tensor]):
        assert self.connector_worker is not None
        self.connector_worker.register_kv_caches(kv_caches)

    def set_host_xfer_buffer_ops(self, copy_operation: CopyBlocksOp):
        assert self.connector_worker is not None
        self.connector_worker.set_host_xfer_buffer_ops(copy_operation)

    def get_finished(self, finished_req_ids: set[str]) -> tuple[set[str], set[str]]:
        """Get the finished recving and sending requests."""
        assert self.connector_worker is not None
        return self.connector_worker.get_finished()

    def get_block_ids_with_load_errors(self) -> set[int]:
        """Get block IDs that failed to load via NIXL."""
        assert self.connector_worker is not None
        return self.connector_worker.get_block_ids_with_load_errors()

    def get_kv_connector_stats(self) -> KVConnectorStats | None:
        if self.connector_worker is None:
            return None
        return self.connector_worker.get_kv_connector_stats()

    @classmethod
    def build_kv_connector_stats(
        cls, data: dict[str, Any] | None = None
    ) -> KVConnectorStats | None:
        return (
            NixlKVConnectorStats(data=data)
            if data is not None
            else NixlKVConnectorStats()
        )

    def start_load_kv(self, forward_context: "ForwardContext", **kwargs) -> None:
        assert self.connector_worker is not None
        assert isinstance(self._connector_metadata, NixlConnectorMetadata)
        self.connector_worker.start_load_kv(self._connector_metadata)

    def wait_for_layer_load(self, layer_name: str) -> None:
        """NixlConnector does not do layerwise saving."""
        pass

    def save_kv_layer(
        self,
        layer_name: str,
        kv_layer: torch.Tensor,
        attn_metadata: "AttentionMetadata",
        **kwargs,
    ) -> None:
        """NixlConnector does not save explicitly."""
        pass

    def wait_for_save(self):
        assert self.connector_worker is not None
        assert isinstance(self._connector_metadata, NixlConnectorMetadata)
        if self.connector_worker.use_host_buffer and self.connector_worker.copy_blocks:
            self.connector_worker.save_kv_to_host(self._connector_metadata)

    def shutdown(self):
        if self.connector_worker is not None:
            self.connector_worker.shutdown()
        if self.connector_scheduler is not None:
            self.connector_scheduler.shutdown()

    def get_handshake_metadata(self) -> KVConnectorHandshakeMetadata | None:
        """
        Get the KVConnector handshake metadata for this connector.
        This metadata is used for out-of-band connector handshake
        between P/D workers.

        Returns:
            KVConnectorHandshakeMetadata: the handshake metadata.
            None if no handshake metadata is available.
        """
        assert self.connector_worker is not None
        return self.connector_worker.xfer_handshake_metadata


class NixlConnectorScheduler:
    """Implementation of Scheduler side methods"""

    def __init__(self, vllm_config: VllmConfig, engine_id: str):
        self.vllm_config = vllm_config
        self.block_size = vllm_config.cache_config.block_size
        self.engine_id: EngineId = engine_id
        self.side_channel_host = envs.VLLM_NIXL_SIDE_CHANNEL_HOST
        self.side_channel_port = (
            envs.VLLM_NIXL_SIDE_CHANNEL_PORT
            + vllm_config.parallel_config.data_parallel_rank
        )
        assert vllm_config.kv_transfer_config is not None
        self.use_host_buffer = vllm_config.kv_transfer_config.kv_buffer_device == "cpu"
        logger.info("Initializing NIXL Scheduler %s", engine_id)

        # Background thread for handling new handshake requests.
        self._nixl_handshake_listener_t: threading.Thread | None = None
        self._encoded_xfer_handshake_metadata: dict[int, dict[int, Any]] = {}
        self._stop_event = threading.Event()

        # Requests that need to start recv/send.
        # New requests are added by update_state_after_alloc in
        # the scheduler. Used to make metadata passed to Worker.
        self._reqs_need_recv: dict[ReqId, tuple[Request, list[int]]] = {}
        self._reqs_need_save: dict[ReqId, tuple[Request, list[int]]] = {}
        # Reqs to send and their expiration time
        self._reqs_need_send: dict[ReqId, float] = {}
        self._reqs_in_batch: set[ReqId] = set()
        # Reqs to remove from processed set because they're not to send after
        # remote prefill or aborted.
        self._reqs_not_processed: set[ReqId] = set()

    def shutdown(self):
        self._stop_event.set()
        if self._nixl_handshake_listener_t is not None:
            self._nixl_handshake_listener_t.join()
            self._nixl_handshake_listener_t = None

    def set_xfer_handshake_metadata(self, metadata: dict[int, dict[int, dict]]) -> None:
        """
        Set the KV connector handshake metadata for this connector.

        Args:
            metadata (dict): the handshake metadata to set.
        """
        encoded_data: dict[int, dict[int, bytes]] = {}
        for dp_rank, tp_metadata in metadata.items():
            encoded_data[dp_rank] = {}
            for tp_rank, rank_metadata in tp_metadata.items():
                encoder = msgspec.msgpack.Encoder()
                encoded_data[dp_rank][tp_rank] = encoder.encode(rank_metadata)
                logger.debug(
                    "Dp rank %d, Tp rank %d: encoded NixlAgentMetadata size: %s bytes",
                    dp_rank,
                    tp_rank,
                    str(len(encoded_data[dp_rank][tp_rank])),
                )
        self._encoded_xfer_handshake_metadata = encoded_data

        # Only start the listener when we have metadata to serve.
        if self._nixl_handshake_listener_t is None:
            ready_event = threading.Event()
            self._nixl_handshake_listener_t = threading.Thread(
                target=self._nixl_handshake_listener,
                args=(
                    encoded_data,
                    ready_event,
                    self._stop_event,
                    self.side_channel_port,
                ),
                daemon=True,
                name="nixl_handshake_listener",
            )
            self._nixl_handshake_listener_t.start()
            ready_event.wait()  # Wait for listener ZMQ socket to be ready.

    @staticmethod
    def _nixl_handshake_listener(
        encoded_data: dict[int, dict[int, Any]],
        ready_event: threading.Event,
        stop_event: threading.Event,
        port: int,
    ):
        """Background thread for getting new NIXL handshakes."""
        # NOTE(rob): this is a simple implementation. We will move
        # to a better approach via HTTP endpoint soon.

        # Listen for new requests for metadata.
        host = envs.VLLM_NIXL_SIDE_CHANNEL_HOST
        path = make_zmq_path("tcp", host, port)
        logger.debug("Starting listening on path: %s", path)
        with zmq_ctx(zmq.ROUTER, path) as sock:
            sock.setsockopt(zmq.RCVTIMEO, 1000)
            ready_event.set()
            while True:
                try:
                    identity, _, msg = sock.recv_multipart()
                except zmq.Again:
                    if stop_event.is_set():
                        break
                    continue
                # Decode the message which contains (GET_META_MSG, rank)
                msg, target_dp_rank, target_tp_rank = msgspec.msgpack.decode(msg)
                logger.debug(
                    "Received message for dp rank %s tp rank %s",
                    target_dp_rank,
                    target_tp_rank,
                )
                if msg != GET_META_MSG:
                    logger.warning("Connection listener got unexpected message %s", msg)
                sock.send_multipart(
                    (identity, b"", encoded_data[target_dp_rank][target_tp_rank])
                )

    def get_num_new_matched_tokens(
        self, request: "Request", num_computed_tokens: int
    ) -> tuple[int, bool]:
        """
        For remote prefill, pull all prompt blocks from remote
        asynchronously relative to engine execution.

        Args:
            request (Request): the request object.
            num_computed_tokens (int): the number of locally
                computed tokens for this request
        Returns:
            * the number of tokens that can be loaded from the
              external KV cache beyond what is already computed.
            * true if the external KV cache tokens will be loaded
              asynchronously (between scheduler steps).
        """

        params = request.kv_transfer_params
        logger.debug(
            "NIXLConnector get_num_new_matched_tokens: "
            "num_computed_tokens=%s, kv_transfer_params=%s",
            num_computed_tokens,
            params,
        )

        if params is not None and params.get("do_remote_prefill"):
            # Remote prefill: get all prompt blocks from remote.
            token_ids = request.prompt_token_ids or []
            count = len(token_ids) - num_computed_tokens
            if count > 0:
                return count, True

        # No remote prefill for this request.
        return 0, False

    def update_state_after_alloc(
        self, request: "Request", blocks: "KVCacheBlocks", num_external_tokens: int
    ):
        params = request.kv_transfer_params
        logger.debug(
            "NIXLConnector update_state_after_alloc: "
            "num_external_tokens=%s, kv_transfer_params=%s",
            num_external_tokens,
            params,
        )

        if not params:
            return

        if params.get("do_remote_decode"):
            self._reqs_in_batch.add(request.request_id)
        if self.use_host_buffer and params.get("do_remote_decode"):
            # NOTE: when accelerator is not directly supported by Nixl,
            # prefilled blocks need to be saved to host memory before transfer.

            # save all blocks
            block_ids = blocks.get_block_ids()[0]
            # TODO: skip the blocks that are already in the host xfer buffer.
            # Currently, the host xfer buffer block is 1-to-1 mapped to device
            # kv blocks, so host blocks won't be flushed as long as its device
            # block is not overwritten; and it will be safe to skip saving them
            # to host xfer buffer.
            if block_ids:
                self._reqs_need_save[request.request_id] = (request, block_ids)
        elif params.get("do_remote_prefill"):
            if params.get("remote_block_ids"):
                if all(
                    p in params
                    for p in ("remote_engine_id", "remote_host", "remote_port")
                ):
                    # If remote_blocks and num_external_tokens = 0, we have
                    # a full prefix cache hit on the D worker. We need to call
                    # send_notif in _read_blocks to free the memory on the P.
                    local_block_ids = (
                        blocks.get_unhashed_block_ids()
                        if num_external_tokens > 0
                        else []
                    )
                    # Get unhashed blocks to pull from remote.
                    self._reqs_need_recv[request.request_id] = (
                        request,
                        local_block_ids,
                    )

                else:
                    logger.warning(
                        "Got invalid KVTransferParams: %s. This "
                        "request will not utilize KVTransfer",
                        params,
                    )
            else:
                assert num_external_tokens == 0
            # Only trigger 1 KV transfer per request.
            params["do_remote_prefill"] = False

    def build_connector_meta(
        self,
        scheduler_output: SchedulerOutput,
    ) -> KVConnectorMetadata:
        meta = NixlConnectorMetadata()

        # Loop through scheduled reqs and convert to ReqMeta.
        for req_id, (req, block_ids) in self._reqs_need_recv.items():
            assert req.kv_transfer_params is not None
            meta.add_new_req(
                request_id=req_id,
                local_block_ids=block_ids,
                kv_transfer_params=req.kv_transfer_params,
                load_remote_cache=True,
                save_to_host=False,
            )

        for req_id, (req, block_ids) in self._reqs_need_save.items():
            assert req.kv_transfer_params is not None
            meta.add_new_req(
                request_id=req_id,
                local_block_ids=block_ids,
                kv_transfer_params=req.kv_transfer_params,
                load_remote_cache=False,
                save_to_host=True,
            )

        meta.reqs_to_send = self._reqs_need_send
        meta.reqs_in_batch = self._reqs_in_batch
        meta.reqs_not_processed = self._reqs_not_processed

        # Clear the list once workers start the transfers
        self._reqs_need_recv.clear()
        self._reqs_need_save.clear()
        self._reqs_in_batch = set()
        self._reqs_not_processed = set()
        self._reqs_need_send = {}

        return meta

    def request_finished(
        self,
        request: "Request",
        block_ids: list[int],
    ) -> tuple[bool, dict[str, Any] | None]:
        """
        Once a request is finished, determine whether request blocks
        should be freed now or will be sent asynchronously and freed later.
        """
        from vllm.v1.request import RequestStatus

        params = request.kv_transfer_params
        logger.debug(
            "NIXLConnector request_finished(%s), request_status=%s, "
            "kv_transfer_params=%s",
            request.request_id,
            request.status,
            params,
        )
        if not params:
            return False, None

        if params.get("do_remote_prefill"):
            # If do_remote_prefill is still True when the request is finished,
            # update_state_after_alloc must not have been called (the request
            # must have been aborted before it was scheduled).
            # To avoid stranding the prefill blocks in the prefill instance,
            # we must add empty block_ids to _reqs_need_recv so that our
            # worker side will notify and free blocks in the prefill instance.
            self._reqs_need_recv[request.request_id] = (request, [])
            params["do_remote_prefill"] = False
            return False, None

        if not params.get("do_remote_decode"):
            return False, None
        if request.status != RequestStatus.FINISHED_LENGTH_CAPPED:
            # Also include the case of a P/D Prefill request with immediate
            # block free (eg abort). Stop tracking this request.
            self._reqs_not_processed.add(request.request_id)
            return False, None

        # TODO: check whether block_ids actually ever be 0. If not we could
        # remove the conditional below
        delay_free_blocks = len(block_ids) > 0

        if delay_free_blocks:
            # Prefill request on remote. It will be read from D upon completion
            logger.debug(
                "NIXLConnector request_finished(%s) waiting for %d seconds "
                "for remote decode to fetch blocks",
                request.request_id,
                envs.VLLM_NIXL_ABORT_REQUEST_TIMEOUT,
            )
            self._reqs_need_send[request.request_id] = (
                time.perf_counter() + envs.VLLM_NIXL_ABORT_REQUEST_TIMEOUT
            )

        return delay_free_blocks, dict(
            do_remote_prefill=True,
            do_remote_decode=False,
            remote_block_ids=block_ids,
            remote_engine_id=self.engine_id,
            remote_host=self.side_channel_host,
            remote_port=self.side_channel_port,
            tp_size=self.vllm_config.parallel_config.tensor_parallel_size,
        )


class NixlConnectorWorker:
    """Implementation of Worker side methods"""

    @dataclass
    class TpKVTopology:
        """
        Helper class for tensor parallel and KV topology information for
        mapping between local and remote TP workers.
        """

        tp_size: int
        tp_rank: int
        remote_tp_size: dict[EngineId, int]
        is_mla: bool
        total_num_kv_heads: int

        def tp_ratio(
            self,
            remote_tp_size: int,
        ) -> int:
            """
            Calculate the tensor parallel ratio between local and remote TP.
            We can think of it as the number of local TP workers-per-remote TP
            workers. Local workers will read from the same remote TP worker in
            groups of size `tp_ratio`.
            """
            assert self.tp_size % remote_tp_size == 0, (
                f"Local tensor parallel size {self.tp_size} is not divisible "
                f"by remote tensor parallel size {remote_tp_size}."
            )
            return self.tp_size // remote_tp_size

        def tp_ratio_from_engine_id(
            self,
            remote_engine_id: EngineId,
        ) -> int:
            remote_tp_size = self.remote_tp_size[remote_engine_id]
            return self.tp_ratio(remote_tp_size)

        def is_kv_replicated(self, engine_id: EngineId) -> bool:
            """
            Whether the KV cache is replicated across TP workers due to the
            number of TP workers being greater than the number of KV heads.
            """
            tp_size = self.remote_tp_size[engine_id]
            return tp_size // self.total_num_kv_heads >= 1

        def replicates_kv_cache(self, remote_engine_id: EngineId) -> bool:
            # MLA is always replicated as the hidden dim can't be split.
            return self.is_mla or self.is_kv_replicated(remote_engine_id)

        def get_target_remote_rank(
            self,
            remote_tp_size: int,
        ) -> int:
            """
            Get the remote TP rank (on P) that the current local TP rank
            (on D) will read from.
            """
            tp_ratio = self.tp_ratio(remote_tp_size)
            return self.tp_rank // tp_ratio

        def get_target_remote_rank_from_engine_id(
            self,
            remote_engine_id: EngineId,
        ) -> int:
            remote_tp_size = self.remote_tp_size[remote_engine_id]
            return self.get_target_remote_rank(remote_tp_size)

    def __init__(self, vllm_config: VllmConfig, engine_id: str):
        if NixlWrapper is None:
            logger.error("NIXL is not available")
            raise RuntimeError("NIXL is not available")
        logger.info("Initializing NIXL wrapper")
        logger.info("Initializing NIXL worker %s", engine_id)

        # Config.
        self.vllm_config = vllm_config
        self.block_size = vllm_config.cache_config.block_size

        if vllm_config.kv_transfer_config is None:
            raise ValueError("kv_transfer_config must be set for NixlConnector")
        self.kv_transfer_config = vllm_config.kv_transfer_config

        self.nixl_backends = vllm_config.kv_transfer_config.get_from_extra_config(
            "backends", ["UCX"]
        )
        # TODO temporary, once nixl allows for telemetry flag in config
        # (next release), we can remove this env var.
        os.environ["NIXL_TELEMETRY_ENABLE"] = "1"
        # Agent.
        non_ucx_backends = [b for b in self.nixl_backends if b != "UCX"]
        if nixl_agent_config is None:
            config = None
        else:
            config = (
                nixl_agent_config(backends=self.nixl_backends)
                if len(non_ucx_backends) > 0
                else nixl_agent_config(num_threads=8)
            )

        self.nixl_wrapper = NixlWrapper(str(uuid.uuid4()), config)
        # Map of engine_id -> {rank0: agent_name0, rank1: agent_name1..}.
        self._remote_agents: dict[EngineId, dict[int, str]] = defaultdict(dict)

        # Metadata.
        self.engine_id: EngineId = engine_id
        self.tp_rank = get_tensor_model_parallel_rank()
        self.world_size = get_tensor_model_parallel_world_size()
        self.tp_group = get_tp_group()
        self.num_blocks = 0
        self.enable_permute_local_kv = False

        # KV Caches and nixl tracking data.
        self.device_type = current_platform.device_type
        self.kv_buffer_device: str = vllm_config.kv_transfer_config.kv_buffer_device
        if self.device_type not in _NIXL_SUPPORTED_DEVICE:
            raise RuntimeError(f"{self.device_type} is not supported.")
        elif self.kv_buffer_device not in _NIXL_SUPPORTED_DEVICE[self.device_type]:
            raise RuntimeError(
                f"{self.device_type} with {self.kv_buffer_device} kv_buffer "
                "is not supported."
            )
        self.device_kv_caches: dict[str, torch.Tensor] = {}

        # cpu kv buffer for xfer
        # used when device memory can not be registered under nixl
        self.host_xfer_buffers: dict[str, torch.Tensor] = {}
        self.use_host_buffer = self.kv_buffer_device == "cpu"
        # support for oot platform which can't register nixl memory
        # type based on kv_buffer_device
        nixl_memory_type = current_platform.get_nixl_memory_type()
        if nixl_memory_type is None:
            if self.kv_buffer_device == "cuda":
                nixl_memory_type = "VRAM"
            elif self.kv_buffer_device == "cpu":
                nixl_memory_type = "DRAM"
        if nixl_memory_type is None:
            raise RuntimeError(
                f"{self.device_type} with {self.kv_buffer_device} kv_buffer "
                "is not supported."
            )
        self.nixl_memory_type = nixl_memory_type

        # Note: host xfer buffer ops when use_host_buffer is True
        self.copy_blocks: CopyBlocksOp | None = None

        # Map of engine_id -> kv_caches_base_addr. For TP case, each local
        # rank will still only pull from a single remote TP worker.
        self.kv_caches_base_addr: dict[EngineId, list[int]] = {}
        self.device_id: dict[EngineId, list[int]] = {}

        # Number of NIXL regions. Currently one region per cache
        # (so 1 per layer for MLA, otherwise 2 per layer)
        self.num_regions = 0
        self.num_layers = 0

        # nixl_prepped_dlist_handle.
        self.src_xfer_side_handle: int = 0
        # Map of engine_id -> nixl_prepped_dlist_handle (int)].
        self.dst_xfer_side_handles: dict[EngineId, int] = {}

        # Map of engine_id -> num_blocks. All ranks in the same deployment will
        # have the same number of blocks.
        self.dst_num_blocks: dict[EngineId, int] = {}
        self._registered_descs: list[Any] = []

        # In progress transfers.
        # [req_id -> list[handle]]
        self._recving_metadata: dict[ReqId, ReqMeta] = {}
        self._recving_transfers = defaultdict[ReqId, list[Transfer]](list)
        # Track the expiration time of requests that are waiting to be sent.
        self._reqs_to_send: dict[ReqId, float] = {}
        # Set of requests that have been part of a batch, regardless of status.
        self._reqs_to_process: set[ReqId] = set()

        # invalid blocks from failed NIXL operations
        self._invalid_block_ids: set[int] = set()
        # requests that skipped transfer (handshake or transfer failures)
        self._failed_recv_reqs: set[ReqId] = set()

        # Handshake metadata of this worker for NIXL transfers.
        self.xfer_handshake_metadata: NixlAgentMetadata | None = None
        # Background thread for initializing new NIXL handshakes.
        self._handshake_initiation_executor = ThreadPoolExecutor(
            # NIXL is not guaranteed to be thread-safe, limit 1 worker.
            max_workers=1,
            thread_name_prefix="vllm-nixl-handshake-initiator",
        )
        self._ready_requests = queue.Queue[tuple[ReqId, ReqMeta]]()
        self._handshake_futures: dict[EngineId, Future[dict[int, str]]] = {}
        # Protects _handshake_futures and _remote_agents.
        self._handshake_lock = threading.RLock()

        self.block_size = vllm_config.cache_config.block_size
        self.model_config = vllm_config.model_config
        self.cache_config = vllm_config.cache_config

        # TODO(mgoin): remove this once we have hybrid memory allocator
        # Optimization for models with local attention (Llama 4)
        # List of block window sizes for each layer for local attention
        self.block_window_per_layer: list[int | None] = []
        self.use_mla = self.model_config.use_mla

        backend = get_attn_backend(
            self.model_config.get_head_size(),
            self.model_config.dtype,
            self.cache_config.cache_dtype,
            self.block_size,
            use_mla=self.use_mla,
        )
        self.backend_name = backend.get_name()
        attn_backend = backend_name_to_enum(self.backend_name)
        self._use_flashinfer = attn_backend == _Backend.FLASHINFER
        self._use_pallas = attn_backend == _Backend.PALLAS
        self.kv_cache_layout = get_kv_cache_layout()
        logger.debug("Detected attention backend %s", self.backend_name)
        logger.debug("Detected kv cache layout %s", self.kv_cache_layout)

        self._tp_size: dict[EngineId, int] = {self.engine_id: self.world_size}
        # With heterogeneous TP, P must wait for all assigned D TP workers to
        # finish reading before safely freeing the blocks.
        self.consumer_notification_counts_by_req = defaultdict[ReqId, int](int)
        self.xfer_stats = NixlKVConnectorStats()

<<<<<<< HEAD
=======
        self.kv_topo = self.TpKVTopology(
            tp_size=self.world_size,
            tp_rank=self.tp_rank,
            remote_tp_size=self._tp_size,  # shared state
            is_mla=self.use_mla,
            total_num_kv_heads=self.model_config.get_total_num_kv_heads(),
        )

    @staticmethod
    def _nixl_handshake_listener(
        metadata: NixlAgentMetadata,
        ready_event: threading.Event,
        base_port: int,
        tp_rank: int,
    ):
        """Background thread for getting new NIXL handshakes."""
        # NOTE(rob): this is a simple implementation. We will move
        # to a better approach via HTTP endpoint soon.

        encoder = msgspec.msgpack.Encoder()
        encoded_data = encoder.encode(metadata)
        size_in_bytes = len(encoded_data)
        logger.debug("Size of encoded NixlAgentMetadata: %s bytes", str(size_in_bytes))

        # Listen for new requests for metadata.
        host = envs.VLLM_NIXL_SIDE_CHANNEL_HOST
        path = make_zmq_path("tcp", host, base_port + tp_rank)
        logger.debug("Starting listening on path: %s", path)
        with zmq_ctx(zmq.ROUTER, path) as sock:
            ready_event.set()
            while True:
                identity, _, msg = sock.recv_multipart()
                if msg != GET_META_MSG:
                    logger.warning("Connection listener got unexpected message %s", msg)
                sock.send_multipart((identity, b"", encoded_data))

>>>>>>> 80e94529
    def _nixl_handshake(
        self,
        host: str,
        port: int,
        remote_tp_size: int,
        expected_engine_id: str,
    ) -> dict[int, str]:
        """Do a NIXL handshake with a remote instance."""

        start_time = time.perf_counter()

        # NOTE(rob): we need each rank to have a unique port. This is
        # a hack to keep us moving. We will switch when moving to etcd
        # or where we have a single ZMQ socket in the scheduler.

        # Handshake only with the remote TP rank that current local rank will
        # pull from. With homogeneous TP it happens to be the same rank_i.
<<<<<<< HEAD
        tp_ratio = self._tp_size[self.engine_id] // remote_tp_size
        p_remote_tp_rank = self.tp_rank // tp_ratio
        path = make_zmq_path("tcp", host, port)
=======
        p_remote_rank = self.kv_topo.get_target_remote_rank(remote_tp_size)
        path = make_zmq_path("tcp", host, port + p_remote_rank)
>>>>>>> 80e94529
        logger.debug(
            "Querying metadata on path: %s at remote tp rank %s", path, p_remote_tp_rank
        )
        # [WIP] gluo: using dp_rank 0 data (standard for disaggregated prefill-decode)
        # is sufficient?
        p_remote_dp_rank = 0

        # Send query for the request.
        with zmq_ctx(zmq.REQ, path) as sock:
            msg = msgspec.msgpack.encode(
                (GET_META_MSG, p_remote_dp_rank, p_remote_tp_rank)
            )
            # Set receive timeout to 5 seconds to avoid hanging on dead server
            sock.setsockopt(zmq.RCVTIMEO, 5000)  # milliseconds
            sock.send(msg)
            metadata_bytes = sock.recv()
            decoder = msgspec.msgpack.Decoder(NixlAgentMetadata)
            metadata = decoder.decode(metadata_bytes)
            got_metadata_time = time.perf_counter()
            logger.debug(
                "NIXL handshake: get metadata took: %s", got_metadata_time - start_time
            )

            # Ensure engine id matches.
            if metadata.engine_id != expected_engine_id:
                raise RuntimeError(
                    f"Remote NIXL agent engine ID mismatch. "
                    f"Expected {expected_engine_id},"
                    f"received {metadata.engine_id}."
                )

            # Register Remote agent.
            remote_agent_name = self.add_remote_agent(
                metadata, p_remote_tp_rank, remote_tp_size
            )
            setup_agent_time = time.perf_counter()
            logger.debug(
                "NIXL handshake: add agent took: %s",
                setup_agent_time - got_metadata_time,
            )

        # Remote rank -> agent name.
        return {p_remote_tp_rank: remote_agent_name}

    def initialize_host_xfer_buffer(self, kv_caches: dict[str, torch.Tensor]) -> None:
        """
        Initialize transfer buffer in CPU mem for accelerators
        NOT directly supported by NIXL (e.g., tpu)
        """
        xfer_buffers: dict[str, torch.Tensor] = {}
        try:
            for layer_name, kv_cache in kv_caches.items():
                kv_shape = kv_cache.shape
                kv_dtype = kv_cache.dtype
                xfer_buffers[layer_name] = torch.empty(
                    kv_shape, dtype=kv_dtype, device="cpu"
                )
        except MemoryError as e:
            logger.error("NIXLConnectorWorker gets %s.", e)
            raise

        self.host_xfer_buffers = xfer_buffers

    def set_host_xfer_buffer_ops(self, copy_operation: CopyBlocksOp):
        """Assign copy (d2h, h2d) operations when host buffer is used."""
        # Set a no-op if the host buffer is not cpu.
        if self.kv_buffer_device != "cpu":
            return
        assert self.use_host_buffer
        self.copy_blocks = copy_operation

    def _background_nixl_handshake(
        self, req_id: str, remote_engine_id: EngineId, meta: ReqMeta
    ):
        # Do NIXL handshake in background and add to _ready_requests when done.
        fut = self._handshake_futures.get(remote_engine_id)
        if fut is None:
            fut = self._handshake_initiation_executor.submit(
                self._nixl_handshake,
                meta.remote_host,
                meta.remote_port,
                meta.tp_size,
                remote_engine_id,
            )
            self._handshake_futures[remote_engine_id] = fut

            def done_callback(f: Future[dict[int, str]], eid=remote_engine_id):
                with self._handshake_lock:
                    del self._handshake_futures[eid]
                    try:
                        self._remote_agents[eid] = f.result()
                    except Exception:
                        logger.exception("Handshake with %s failed", eid)

            fut.add_done_callback(done_callback)

        # check handshake success before proceeding with request
        def request_ready(f: Future[Any], entry=(req_id, meta)):
            try:
                # check if handshake succeeded
                f.result()
                self._ready_requests.put(entry)
            except Exception:
                # handshake failed - mark blocks as invalid
                logger.exception(
                    "Handshake failed for request %s, marking blocks as invalid", req_id
                )
                if req_meta := self._recving_metadata.get(req_id):
                    self._invalid_block_ids.update(req_meta.local_block_ids)
                self._failed_recv_reqs.add(req_id)

        fut.add_done_callback(request_ready)

    def register_kv_caches(self, kv_caches: dict[str, torch.Tensor]):
        """Register the KV Cache data in nixl."""

        if self.use_host_buffer:
            self.initialize_host_xfer_buffer(kv_caches=kv_caches)
            assert len(self.host_xfer_buffers) == len(kv_caches), (
                f"host_buffer: {len(self.host_xfer_buffers)}, "
                f"kv_caches: {len(kv_caches)}"
            )
            xfer_buffers = self.host_xfer_buffers
        else:
            xfer_buffers = kv_caches
            assert not self.host_xfer_buffers, (
                "host_xfer_buffer should not be initialized when "
                f"kv_buffer_device is {self.kv_buffer_device}"
            )

        logger.info(
            "Registering KV_Caches. use_mla: %s, kv_buffer_device: %s, "
            "use_host_buffer: %s",
            self.use_mla,
            self.kv_buffer_device,
            self.use_host_buffer,
        )

        caches_data = []
        # With hybrid allocator, layers can share a kv cache tensor
        seen_base_addresses = []
        # Map from address to device ID
        seen_addresses_device_id = []

        # Note(tms): I modified this from the original region setup code.
        # K and V are now in different regions. Advantage is that we can
        # elegantly support MLA and any cases where the K and V tensors
        # are non-contiguous (it's not locally guaranteed that they will be)
        # Disadvantage is that the encoded NixlAgentMetadata is now larger
        # (roughly 8KB vs 5KB).
        # Conversely for FlashInfer, K and V are registered in the same region
        # to better exploit the memory layout (ie num_blocks is the first dim).
        split_k_and_v = not (self.use_mla or self._use_pallas or self._use_flashinfer)
        tensor_size_bytes = None
        # Enable different block lengths for different layers when MLA is used.
        self.block_len_per_layer = list[int]()
        self.slot_size_per_layer = list[int]()  # HD bytes in kv terms
        for layer_name, cache_or_caches in xfer_buffers.items():
            cache_list = cache_or_caches if split_k_and_v else [cache_or_caches]

            for cache in cache_list:
                base_addr = cache.data_ptr()
                if base_addr in seen_base_addresses:
                    continue

                seen_base_addresses.append(base_addr)
                # Need to make sure the device ID is non-negative for NIXL,
                # Torch uses -1 to indicate CPU tensors while NIXL uses explicit
                # memory type.
                seen_addresses_device_id.append(max(cache.get_device(), 0))
                curr_tensor_size_bytes = cache.numel() * cache.element_size()

                if tensor_size_bytes is None:
                    tensor_size_bytes = curr_tensor_size_bytes
                    self.num_blocks = cache.shape[0]

                assert cache.shape[0] == self.num_blocks, (
                    "All kv cache tensors must have the same number of blocks"
                )

                self.block_len_per_layer.append(
                    curr_tensor_size_bytes // self.num_blocks
                )
                self.slot_size_per_layer.append(
                    self.block_len_per_layer[-1] // self.block_size
                )

                if not self.use_mla:
                    # Different kv cache shape is not supported by HeteroTP
                    assert tensor_size_bytes == curr_tensor_size_bytes, (
                        "All kv cache tensors must have the same size"
                    )
                # Need to make sure the device ID is non-negative for NIXL,
                # Torch uses -1 to indicate CPU tensors while NIXL uses explicit
                # memory type.
                caches_data.append(
                    (base_addr, curr_tensor_size_bytes, max(cache.get_device(), 0), "")
                )

        logger.debug(
            "Different block lengths collected: %s", set(self.block_len_per_layer)
        )
        assert len(self.block_len_per_layer) == len(seen_base_addresses)
        assert self.num_blocks != 0

        self.kv_caches_base_addr[self.engine_id] = seen_base_addresses
        self.device_id[self.engine_id] = seen_addresses_device_id
        self.num_regions = len(caches_data)
        self.num_layers = len(xfer_buffers.keys())

        descs = self.nixl_wrapper.get_reg_descs(caches_data, self.nixl_memory_type)
        logger.debug("Registering descs: %s", caches_data)
        self.nixl_wrapper.register_memory(descs, backends=self.nixl_backends)
        logger.debug("Done registering descs")
        self._registered_descs.append(descs)

        self.device_kv_caches = kv_caches
        self.dst_num_blocks[self.engine_id] = self.num_blocks
        if self._use_flashinfer:
            for i in range(len(self.slot_size_per_layer)):
                assert self.slot_size_per_layer[i] % 2 == 0
                self.slot_size_per_layer[i] //= 2

            # NOTE (NickLucche) When FlashInfer is used, memory is registered
            # with joint KV for each block. This minimizes the overhead in
            # registerMem allowing faster descs queries. In order to be able to
            # split on kv_heads dim as required by heterogeneous TP, one must
            # be able to index K/V separately. Hence we double the number
            # of 'virtual' regions here and halve `block_len` below.
            self.num_regions *= 2

        # Register local/src descr for NIXL xfer.
        blocks_data = []
        for i, (base_addr, device_id) in enumerate(
            zip(seen_base_addresses, seen_addresses_device_id)
        ):
            kv_block_len = self.get_backend_aware_kv_block_len(layer_idx=i)
            # NOTE With heter-TP, more blocks are prepared than what are
            # needed as self.num_blocks >= nixl_agent_meta.num_blocks. We
            # could create fewer, but then _get_block_descs_ids needs to
            # select agent_meta.num_blocks instead of self.num_blocks for
            # local descr, and that makes handling regular flow less clean.
            for block_id in range(self.num_blocks):
                block_offset = block_id * self.block_len_per_layer[i]
                addr = base_addr + block_offset
                # (addr, len, device id)
                blocks_data.append((addr, kv_block_len, device_id))

            if self._use_flashinfer:
                # Separate and interleave K/V regions to maintain the same
                # descs ordering. This is needed for selecting contiguous heads
                # when split across TP ranks.
                for block_id in range(self.num_blocks):
                    block_offset = block_id * self.block_len_per_layer[i]
                    addr = base_addr + block_offset
                    # Register addresses for V cache (K registered first).
                    v_addr = addr + kv_block_len
                    blocks_data.append((v_addr, kv_block_len, device_id))
        logger.debug(
            "Created %s blocks for src engine %s and rank %s",
            len(blocks_data),
            self.engine_id,
            self.tp_rank,
        )

        descs = self.nixl_wrapper.get_xfer_descs(blocks_data, self.nixl_memory_type)
        # NIXL_INIT_AGENT to be used for preparations of local descs.
        self.src_xfer_side_handle = self.nixl_wrapper.prep_xfer_dlist(
            "NIXL_INIT_AGENT", descs
        )

        # TODO(mgoin): Hybrid memory allocator is currently disabled for
        # models with local attention (Llama 4). Can remove this once enabled.
        if self.model_config.hf_config.model_type == "llama4":
            from transformers import Llama4TextConfig

            assert isinstance(self.model_config.hf_text_config, Llama4TextConfig)
            llama4_config = self.model_config.hf_text_config
            no_rope_layers = llama4_config.no_rope_layers
            chunk_size = llama4_config.attention_chunk_size
            chunk_block_size = math.ceil(chunk_size / self.block_size)
            for layer_idx in range(self.num_layers):
                # no_rope_layers[layer_idx] == 0 means NoPE (global)
                # Any other value means RoPE (local chunked)
                is_local_attention = no_rope_layers[layer_idx] != 0
                block_window = chunk_block_size if is_local_attention else None
                self.block_window_per_layer.append(block_window)
            logger.debug(
                "Llama 4 block window per layer mapping: %s",
                self.block_window_per_layer,
            )
            assert len(self.block_window_per_layer) == self.num_layers

        # After KV Caches registered, listen for new connections.
        self.xfer_handshake_metadata = NixlAgentMetadata(
            engine_id=self.engine_id,
            agent_metadata=self.nixl_wrapper.get_agent_metadata(),
            kv_caches_base_addr=self.kv_caches_base_addr[self.engine_id],
            device_id=self.device_id[self.engine_id],
            num_blocks=self.num_blocks,
            block_lens=self.block_len_per_layer,
            attn_backend_name=self.backend_name,
            kv_cache_layout=self.kv_cache_layout,
        )

    def add_remote_agent(
        self,
        nixl_agent_meta: NixlAgentMetadata,
        remote_tp_rank: int = 0,
        remote_tp_size: int = 1,
    ) -> str:
        """
        Add the remote NIXL agent and prepare the descriptors for reading cache
        blocks from remote.

        In particular, handle both homogeneous and heterogeneous TP. The former
        requires local rank_i to read from remote rank_i.
        The latter, assuming D.world_size > P.world_size, requires that two or
        more local TP worker share the xfer from a single TP worker.

        Here's an example (non-MLA case):

        rank_offset     p_remote_tp_rank
        (kv split no)
        --------------------------------
            0                 0      Worker0  ---- 1st half of KV ----> Worker0  [ KV Cache ]
                                                                        /
            1                 0      Worker1  ---- 2nd half of KV -----/

            0                 1      Worker2  ---- 1st half of KV ----> Worker1  [ KV Cache ]
                                                                        /
            1                 1      Worker3  ---- 2nd half of KV -----/


                                Decoder TP workers                     Prefix TP workers
                                  (world_size=4)                         (world_size=2)
                                                 tp_ratio = 4 // 2 = 2

        Considering the KV Caches, if P-Worker_i has cache size [2, num_blocksP, kv_heads, block_size, head_dim]
        then D-Worker_j has [2, num_blocksD, kv_heads//tp_ratio, block_size, head_dim]. Mind the "HND" layout format.
        Assuming num_blocksD >= num_blocksP, D-Worker0 reads from P-Worker0 by preparing the kv_heads//tp_ratio
        first heads from all the slots of all the blocks. D-Worker1 will do the same, but reading the second split
        along the kv_heads dimension, and so forth until "tp_ratio" D TP workers have pulled from P-Worker0.

        Note that the above will also hold true for the homogeneous TP case, where tp_ratio evaluates to 1.

        Regarding MLA case, the cache is replicated across TP workers so the rank_offset will just always be 0
        so that the whole cache is shared by "tp_ratio" D TP workers.
        """  # noqa: E501
        engine_id = nixl_agent_meta.engine_id
        # TODO re-evaluate refreshing for scaling/recovery
        if remote_tp_rank in self._remote_agents.get(engine_id, {}):
            logger.debug(
                "Remote agent with engine_id %s and rank"
                "%s already exchanged metadata, skip handshake.",
                engine_id,
                remote_tp_rank,
            )
            return self._remote_agents[engine_id][remote_tp_rank]

        ### Register remote agent metadata
        if engine_id not in self._tp_size:
            self._tp_size[engine_id] = remote_tp_size

        remote_agent_name = self.nixl_wrapper.add_remote_agent(
            nixl_agent_meta.agent_metadata
        )

        # Handle tp_size>num_kv_heads: replicate KV cache.
        replicates_kv_cache = self.kv_topo.replicates_kv_cache(engine_id)

        # Create dst descs and xfer side handles. TP workers have same #blocks
        # so we only register once per engine_id.
        if engine_id not in self.dst_num_blocks:
            self.dst_num_blocks[engine_id] = nixl_agent_meta.num_blocks

        # Keep track of remote agent kv caches base addresses.
        self.kv_caches_base_addr[engine_id] = nixl_agent_meta.kv_caches_base_addr

        self._validate_remote_agent_handshake(nixl_agent_meta, remote_tp_size)

        # Number of D TP workers reading from a single P TP worker. This is
        # 1 when P and D `--tensor-parallel-size` match.
        tp_ratio = self.kv_topo.tp_ratio_from_engine_id(engine_id)

        ### Register remote agent memory regions
        blocks_data = []
        # With homogeneous TP, D pulls the whole kv cache from corresponding
        # rank. With heterogeneous TP, prepare the descriptors by splitting the
        # P KV cache along kv_head dim, of D worker's kv_head size (D>P).
        # Eg. PTP1 DTP2 => P0 KV:[block0-KV_0 | block0-KV_1..].
<<<<<<< HEAD
        self.kv_caches_base_addr[engine_id] = nixl_agent_meta.kv_caches_base_addr
        self.device_id[engine_id] = nixl_agent_meta.device_id
=======
>>>>>>> 80e94529

        # Register all remote blocks, but only the corresponding kv heads.
        for i, (base_addr, device_id) in enumerate(
            zip(nixl_agent_meta.kv_caches_base_addr, nixl_agent_meta.device_id)
        ):
            kv_block_len = self.get_backend_aware_kv_block_len(layer_idx=i)
            rank_offset = (
                self.tp_rank % tp_ratio * kv_block_len if not replicates_kv_cache else 0
            )
            for block_id in range(nixl_agent_meta.num_blocks):
                block_offset = block_id * nixl_agent_meta.block_lens[i]
                # For each block, grab the heads chunk belonging to rank_i
                # of size remote_nheads // tp_ratio, which correspond to
                # self.block_len == remote_block_len//tp_ratio bytes.
                addr = base_addr + block_offset + rank_offset
                # (addr, len, device id)
                blocks_data.append((addr, kv_block_len, device_id))

            if self._use_flashinfer:
                # With FlashInfer index V separately to allow head splitting.
                for block_id in range(nixl_agent_meta.num_blocks):
                    block_offset = block_id * nixl_agent_meta.block_lens[i]
                    addr = base_addr + block_offset + rank_offset
                    v_addr = addr + nixl_agent_meta.block_lens[i] // 2
                    blocks_data.append((v_addr, kv_block_len, device_id))

        logger.debug(
            "Created %s blocks for dst engine %s with remote rank %s and local rank %s",
            len(blocks_data),
            engine_id,
            remote_tp_rank,
            self.tp_rank,
        )

        # Register with NIXL.
        descs = self.nixl_wrapper.get_xfer_descs(blocks_data, self.nixl_memory_type)
        self.dst_xfer_side_handles[engine_id] = self.nixl_wrapper.prep_xfer_dlist(
            remote_agent_name, descs
        )

        return remote_agent_name

    def _validate_remote_agent_handshake(
        self, nixl_agent_meta: NixlAgentMetadata, remote_tp_size: int
    ):
        """
        Validate the remote agent handshake metadata ensuring the
        invariants hold true.
        """
        remote_engine_id = nixl_agent_meta.engine_id

        assert self._tp_size[remote_engine_id] == remote_tp_size
        # TODO We may eventually want to skip enforcing the same attn backend.
        assert nixl_agent_meta.attn_backend_name == self.backend_name

        tp_ratio = self.kv_topo.tp_ratio_from_engine_id(remote_engine_id)
        assert tp_ratio > 0, "Decode TP cannot be smaller than prefill TP"
        assert not self._use_pallas or tp_ratio == 1, (
            "TPU (pallas_v1) DOES NOT support heterogeneous TP yet."
        )
        if not self.use_mla and nixl_agent_meta.kv_cache_layout != self.kv_cache_layout:
            if (
                self.kv_transfer_config.enable_permute_local_kv
                and nixl_agent_meta.kv_cache_layout == "HND"
            ):
                logger.info(
                    "Remote is HND and local is NHD, enabled additional permute "
                    "on local device KV."
                )
                self.enable_permute_local_kv = True
            else:
                raise RuntimeError(
                    "Heterogeneous TP expects same kv_cache_layout. "
                    "Or enable experimental feature to use HND to NHD support by "
                    "setting 'enable_permute_local_kv'=True in --kv-transfer-config."
                )

        # Block len can only vary across layers when using MLA.
        remote_block_len = nixl_agent_meta.block_lens[0]
        if self.use_mla or self.kv_topo.is_kv_replicated(remote_engine_id):
            # With replicated KV cache, only the number of blocks can differ.
            assert self.block_len_per_layer == nixl_agent_meta.block_lens, (
                "KV cache sizes must match between P and D when replicated"
            )
            remote_block_size = remote_block_len // (self.slot_size_per_layer[0])
        else:
            if tp_ratio > 1 and self.device_type == "xpu":
                # XPU uses NHD, hence it does not support splitting on H
                raise ValueError("Heterogeneous TP is not supported on XPU")
            # When MLA is not used, this is a list of the same block length
            for block_len in nixl_agent_meta.block_lens:
                assert block_len == remote_block_len, (
                    "All remote layers must have the same block size"
                )
            remote_block_size = remote_block_len // (
                self.slot_size_per_layer[0] * tp_ratio
            )
            if self._use_flashinfer:
                # With flashinfer, KV are sent in the same message.
                remote_block_size //= 2

            assert remote_block_len == self.block_len_per_layer[0] * tp_ratio, (
                "Remote P worker KV layer cache must be of shape [2, N, "
                "local_kv_heads*tp_ratio, block_size, head_dim] and same dtype."
            )

        assert self.block_size == remote_block_size, (
            "Remote P worker with different page/block size is not supported "
            f"{self.block_size=}, {remote_block_size=}"
        )

        # TP workers have same #blocks.
        assert self.dst_num_blocks[remote_engine_id] == nixl_agent_meta.num_blocks

        assert len(nixl_agent_meta.kv_caches_base_addr) == len(self.block_len_per_layer)

    def sync_recved_kv_to_device(self, req_id: str, meta: ReqMeta):
        """copy recved kv from host buffer to device."""
        assert self.use_host_buffer
        assert self.copy_blocks is not None

        local_block_ids = meta.local_block_ids
        self.copy_blocks(
            self.host_xfer_buffers,
            self.device_kv_caches,
            local_block_ids,
            local_block_ids,
            "h2d",
        )
        if logger.isEnabledFor(logging.DEBUG):
            logger.debug(
                "synced recved kv of request[%s] to device kv buffer,"
                "local_block_ids: %s. ",
                req_id,
                ",".join(map(str, meta.local_block_ids)),
            )

    def save_kv_to_host(self, metadata: NixlConnectorMetadata):
        """copy kv from device to host buffer."""
        assert self.use_host_buffer
        assert self.copy_blocks is not None

        for req_id, meta in metadata.reqs_to_save.items():
            if logger.isEnabledFor(logging.DEBUG):
                logger.debug(
                    "save_load_kv for request[%s] to host xfer buffer."
                    "local_block_ids: %s. ",
                    req_id,
                    ",".join(map(str, meta.local_block_ids)),
                )
            # blocking
            self.copy_blocks(
                self.device_kv_caches,
                self.host_xfer_buffers,
                meta.local_block_ids,
                meta.local_block_ids,
                "d2h",
            )

    def permute_device_kv(self, block_ids: list[int]):
        """Transforms the layout of received KV cache blocks to the local format.

        This method corrects layout mismatches from direct memory copies by
        permuting the tensor dimensions.

        - **Source Layout:** `[num_blocks, n_kv_head, block_size, head_dim]`
        - **Target Layout:** `[num_blocks, block_size, n_kv_head, head_dim]`

        Args:
            block_ids: A list of block IDs to update and permute.

        Implementation:
        - x = blocks_to_update.reshape(src_shape) # view local kv with sender layout
        - permuted_blocks = x.permute(*inv_order) # transpose n_kv_heads, block_size
        - cache.index_copy_(0, indices, permuted_blocks) # copy permuted kv back

        """
        split_k_and_v = not (self.use_mla or self._use_pallas or self._use_flashinfer)
        inv_order = [0, 2, 1, 3]
        sample_cache = list(self.device_kv_caches.values())[0][0]
        target_shape = list(sample_cache.shape)
        target_shape[0] = -1
        src_shape = tuple(target_shape[i] for i in inv_order)
        indices = torch.tensor(block_ids, device=sample_cache.device)

        for _, cache_or_caches in self.device_kv_caches.items():
            cache_list = cache_or_caches if split_k_and_v else [cache_or_caches]
            for cache in cache_list:
                blocks_to_update = cache.index_select(0, indices)
                permuted_blocks = blocks_to_update.reshape(src_shape).permute(
                    *inv_order
                )
                cache.index_copy_(0, indices, permuted_blocks)

    def get_finished(self) -> tuple[set[str], set[str]]:
        """
        Get requests that are done sending or recving on this specific worker.
        The scheduler process (via the MultiprocExecutor) will use this output
        to track which workers are done.
        """
        done_sending = self._get_new_notifs()
        done_recving = self._pop_done_transfers(self._recving_transfers)

        # add requests that skipped transfer to done_recving
        done_recving.update(self._failed_recv_reqs)
        self._failed_recv_reqs.clear()

        if len(done_sending) > 0 or len(done_recving) > 0:
            logger.debug(
                "Rank %s, get_finished: %s requests done sending "
                "and %s requests done recving",
                self.tp_rank,
                len(done_sending),
                len(done_recving),
            )

        # clean up metadata for completed requests
        for req_id in done_recving:
            meta = self._recving_metadata.pop(req_id, None)
            if self.use_host_buffer and meta:
                self.sync_recved_kv_to_device(req_id, meta)

        # Handle timeout to avoid stranding blocks on remote.
        now = time.perf_counter()
        while self._reqs_to_send:
            req_id, expires = next(iter(self._reqs_to_send.items()))
            # Sorted dict, oldest requests are put first so we can exit early.
            if now < expires:
                break
            count = self.consumer_notification_counts_by_req.pop(req_id, 0)
            logger.warning(
                "Releasing expired KV blocks for request %s which were "
                "retrieved by %d decode worker(s) within %d seconds.",
                req_id,
                count,
                envs.VLLM_NIXL_ABORT_REQUEST_TIMEOUT,
            )
            self._reqs_to_process.remove(req_id)
            del self._reqs_to_send[req_id]
            done_sending.add(req_id)

        if self.enable_permute_local_kv and len(done_recving) > 0:
            block_ids = []
            for req_id in done_recving:
                meta = self._recving_metadata.pop(req_id)
                assert meta, f"{req_id} not found in recving_metadata list"
                block_ids += meta.local_block_ids

            self.permute_device_kv(block_ids)

        return done_sending, done_recving

    def _get_new_notifs(self) -> set[str]:
        """
        Get req_ids which got a remote xfer message. When multiple consumers
        are reading from the same producer (heterogeneous TP scenario), wait
        for all consumers to be done pulling.
        """
        notified_req_ids: set[str] = set()
        for notifs in self.nixl_wrapper.get_new_notifs().values():
            for notif in notifs:
                req_id, tp_ratio = notif.decode("utf-8").rsplit(":", 1)
                if (
                    req_id not in self._reqs_to_send
                    and req_id not in self._reqs_to_process
                ):
                    logger.error(
                        "Potentially invalid KV blocks for "
                        "unrecognized request %s were retrieved by "
                        "a decode worker. They may have expired.",
                        req_id,
                    )
                    continue

                self.consumer_notification_counts_by_req[req_id] += 1
                # Wait all consumers (D) to be done reading before freeing.
                if self.consumer_notification_counts_by_req[req_id] == int(tp_ratio):
                    notified_req_ids.add(req_id)
                    del self.consumer_notification_counts_by_req[req_id]
                    self._reqs_to_process.remove(req_id)
                    self._reqs_to_send.pop(req_id, None)
        return notified_req_ids

    def _pop_done_transfers(
        self, transfers: dict[str, list[tuple[int, float]]]
    ) -> set[str]:
        """
        Pop completed xfers by checking for DONE state.
        Args:
            transfers: dict of req_id -> list[running_xfer]
        Returns:
            set of req_ids that have all done xfers
        """
        done_req_ids: set[str] = set()
        for req_id, handles in list(transfers.items()):
            in_progress = False
            for handle, _xfer_stime in handles:
                xfer_state = self.nixl_wrapper.check_xfer_state(handle)
                if xfer_state == "DONE":
                    # Get telemetry from NIXL
                    res = self.nixl_wrapper.get_xfer_telemetry(handle)
                    self.xfer_stats.record_transfer(res)
                    self.nixl_wrapper.release_xfer_handle(handle)
                elif xfer_state == "PROC":
                    in_progress = True
                    continue
                else:
                    # transfer failed - mark blocks as invalid
                    logger.error(
                        "NIXL transfer failed for request %s with state %s. "
                        "Marking blocks as invalid.",
                        req_id,
                        xfer_state,
                    )
                    # mark all blocks for this request as invalid
                    if meta := self._recving_metadata.pop(req_id, None):
                        self._invalid_block_ids.update(meta.local_block_ids)
                    self._recving_metadata.pop(req_id, None)
                    self.nixl_wrapper.release_xfer_handle(handle)
                    self.xfer_stats.record_failed_transfer()
            if not in_progress:
                done_req_ids.add(req_id)
                del transfers[req_id]
        return done_req_ids

    def start_load_kv(self, metadata: NixlConnectorMetadata):
        """
        Start loading by triggering non-blocking nixl_xfer.
        We check for these trnxs to complete in each step().
        """
        for req_id, meta in metadata.reqs_to_recv.items():
            remote_engine_id = meta.remote_engine_id
            logger.debug(
                "start_load_kv for request %s from remote engine %s. "
                "Num local_block_ids: %s. Num remote_block_ids: %s. ",
                req_id,
                remote_engine_id,
                len(meta.local_block_ids),
                len(meta.remote_block_ids),
            )
            # always store metadata for failure recovery
            self._recving_metadata[req_id] = meta
            if remote_engine_id not in self._remote_agents:
                # Initiate handshake with remote engine to exchange metadata.
                with self._handshake_lock:
                    if remote_engine_id not in self._remote_agents:
                        self._background_nixl_handshake(req_id, remote_engine_id, meta)
                        continue

            # Handshake already completed, start async read xfer.
            self._read_blocks_for_req(req_id, meta)

        # Start transfers for requests whose handshakes have now finished.
        while not self._ready_requests.empty():
            self._read_blocks_for_req(*self._ready_requests.get_nowait())

        # Keep around the requests that have been part of a batch. This is
        # needed because async scheduling pushes the misalignment between the
        # moment in which requests expiration is set (P side) and the moment in
        # which blocks are read from D. As P can now more easily lag behind D
        # while processing the next batch, we make sure to only set an
        # expiration for requests that have not been read from D yet.
        for req_id in metadata.reqs_in_batch:
            self._reqs_to_process.add(req_id)

        # Remove all requests that are not to be processed (eg aborted).
        for req_id in metadata.reqs_not_processed:
            self._reqs_to_process.discard(req_id)
            # We should never get an abort after setting an expiry timer
            assert req_id not in self._reqs_to_send

        # Add to requests that are waiting to be read and track expiration.
        for req_id, expiration_time in metadata.reqs_to_send.items():
            if req_id in self._reqs_to_process:
                self._reqs_to_send[req_id] = expiration_time

    def _read_blocks_for_req(self, req_id: str, meta: ReqMeta):
        logger.debug(
            "Remote agent %s available, calling _read_blocks for req %s",
            meta.remote_engine_id,
            req_id,
        )
        self._read_blocks(
            request_id=req_id,
            dst_engine_id=meta.remote_engine_id,
            local_block_ids=meta.local_block_ids,
            remote_block_ids=meta.remote_block_ids,
        )

    def _read_blocks(
        self,
        local_block_ids: list[int],
        remote_block_ids: list[int],
        dst_engine_id: str,
        request_id: str,
    ):
        # NOTE(rob): having the staging blocks be on the READER side is
        # not going to work well (since we will have to call rearrange tensors).
        # after we detect the txn is complete (which means we cannot make the
        # read trxn async easily). If we want to make "READ" happen cleanly,
        # then we will need to have the staging blocks on the remote side.

        # NOTE(rob): according to nvidia the staging blocks are used to
        # saturate IB with heterogeneous TP sizes. We should remove the staging
        # blocks until we are ready.

        # Number of D TP workers that will read from dst P. Propagate tp_ratio
        # on notification so that dst worker can wait before freeing blocks.
        tp_ratio = self.kv_topo.tp_ratio_from_engine_id(dst_engine_id)
        notif_id = f"{request_id}:{tp_ratio}".encode()

        # Full prefix cache hit: do not need to read remote blocks,
        # just notify P worker that we have the blocks we need.
        num_local_blocks = len(local_block_ids)
        if num_local_blocks == 0:
            remote_rank = self.kv_topo.get_target_remote_rank_from_engine_id(
                dst_engine_id
            )
            agent_name = self._remote_agents[dst_engine_id][remote_rank]
            try:
                self.nixl_wrapper.send_notif(agent_name, notif_msg=notif_id)
            except Exception:
                logger.exception(
                    "NIXL send_notif failed for request %s: "
                    "P worker blocks will be freed after timeout. "
                    "This may indicate network issues.",
                    request_id,
                )
                self.xfer_stats.record_failed_notification()
            return

        # Partial prefix cache hit: just read uncomputed blocks.
        num_remote_blocks = len(remote_block_ids)
        assert num_local_blocks <= num_remote_blocks
        if num_local_blocks < num_remote_blocks:
            remote_block_ids = remote_block_ids[-num_local_blocks:]

        # Get side handles.
        local_xfer_side_handle = self.src_xfer_side_handle
        remote_xfer_side_handle = self.dst_xfer_side_handles[dst_engine_id]

        # NOTE (nicolo) With homogeneous TP, each TP worker loads KV from
        # corresponding rank. With heterogeneous TP, fixing D>P, the D tp
        # workers will issue xfers to parts of the P worker remote kv caches.

        # Get descs ids.
        local_block_descs_ids: np.ndarray

        remote_block_descs_ids: np.ndarray
        if not self.block_window_per_layer:
            # Default case: assume global attention
            remote_block_descs_ids = self._get_block_descs_ids(
                dst_engine_id, remote_block_ids
            )
            local_block_descs_ids = self._get_block_descs_ids(
                self.engine_id, local_block_ids
            )
        else:
            # TODO(mgoin): remove this once we have hybrid memory allocator
            # Optimization for models with local attention (Llama 4)
            local_descs_list = []
            remote_descs_list = []
            for layer_idx, block_window in enumerate(self.block_window_per_layer):
                # For each layer:
                if block_window is None:
                    # If not chunked, we just use the
                    # full block lists (global attention)
                    layer_local_block_ids = local_block_ids
                    layer_remote_block_ids = remote_block_ids
                else:
                    # If chunked, get the last block_window blocks
                    layer_local_block_ids = local_block_ids[-block_window:]
                    layer_remote_block_ids = remote_block_ids[-block_window:]

                # Get descs ids for the layer.
                layer_local_desc_ids = self._get_block_descs_ids(
                    self.engine_id, layer_local_block_ids, layer_idx
                )
                layer_remote_desc_ids = self._get_block_descs_ids(
                    dst_engine_id, layer_remote_block_ids, layer_idx
                )

                local_descs_list.append(layer_local_desc_ids)
                remote_descs_list.append(layer_remote_desc_ids)

            local_block_descs_ids = np.concatenate(local_descs_list)
            remote_block_descs_ids = np.concatenate(remote_descs_list)

        assert len(local_block_descs_ids) == len(remote_block_descs_ids)

        # Prepare transfer with Nixl.
        handle = None
        try:
            handle = self.nixl_wrapper.make_prepped_xfer(
                "READ",
                local_xfer_side_handle,
                local_block_descs_ids,
                remote_xfer_side_handle,
                remote_block_descs_ids,
                notif_msg=notif_id,
            )

            # Begin async xfer.
            self.nixl_wrapper.transfer(handle)

            # Use handle to check completion in future step().
            self._recving_transfers[request_id].append((handle, time.perf_counter()))
        except Exception:
            logger.exception(
                "NIXL transfer setup/initiation failed for request %s. "
                "Marking blocks as invalid.",
                request_id,
            )
            # mark all blocks for this request as invalid
            if meta := self._recving_metadata.get(request_id):
                self._invalid_block_ids.update(meta.local_block_ids)
            self.xfer_stats.record_failed_transfer()
            if handle is not None:
                self.nixl_wrapper.release_xfer_handle(handle)
            self._failed_recv_reqs.add(request_id)

    def _get_block_descs_ids(
        self, engine_id: str, block_ids: list[int], layer_idx: int | None = None
    ) -> np.ndarray:
        """
        Get the descs ids for a set of block ids.
        If layer_idx is provided, we use the region_ids for the given layer.
        Otherwise, we use all regions.
        """
        if layer_idx is None:
            region_ids = np.arange(self.num_regions)
        else:
            assert layer_idx < self.num_layers
            if self.num_layers < self.num_regions:
                # If we have more regions than layers, we assume that
                # the regions are organized as [K0, V0, K1, V1, ...]
                # and we select K_i and V_i
                assert 2 * self.num_layers == self.num_regions
                region_ids = np.arange(2 * layer_idx, 2 * layer_idx + 2)
            else:
                # Otherwise, we assume we have MLA and select i-th layer
                assert self.num_layers == self.num_regions
                region_ids = np.arange(layer_idx, layer_idx + 1)

        num_blocks = self.dst_num_blocks[engine_id]

        # Compute the desc ids for each block.
        region_ids = region_ids[:, None]
        block_ids = np.array(block_ids)[None, :]
        descs_ids = region_ids * num_blocks + block_ids
        return descs_ids.flatten()

    def get_backend_aware_kv_block_len(self, layer_idx: int):
        """
        Get the block length for one K/V element (K and V have the same size).

        For FA and other backends, this is equal to the length of the whole
        block, as K and V are in separate regions.
        For FlashInfer, this is half the length of the whole block, as K and V
        share the same region.
        """
        if self._use_flashinfer:
            # For indexing only half (either just the K or V part).
            block_len = self.block_len_per_layer[layer_idx] // 2
        else:
            block_len = self.block_len_per_layer[layer_idx]
        return block_len

    def get_kv_connector_stats(self) -> KVConnectorStats | None:
        """
        Get the KV transfer stats for the connector.
        """
        # Clear stats for next iteration
        if not self.xfer_stats.is_empty():
            return self.xfer_stats.clone_and_reset()
        return None

    def get_block_ids_with_load_errors(self) -> set[int]:
        """
        Return and clear the set of block IDs that failed to load.

        This is called by the scheduler to identify blocks that need
        to be retried after a NIXL transfer failure.
        """
        result = self._invalid_block_ids
        self._invalid_block_ids = set()
        return result

    def shutdown(self):
        """Shutdown the connector worker."""
        self._handshake_initiation_executor.shutdown(wait=False)
        for handles in self._recving_transfers.values():
            for handle, _ in handles:
                self.nixl_wrapper.release_xfer_handle(handle)
        self._recving_transfers.clear()
        if self.src_xfer_side_handle:
            self.nixl_wrapper.release_dlist_handle(self.src_xfer_side_handle)
            self.src_xfer_side_handle = 0
        for dst_xfer_side_handle in self.dst_xfer_side_handles.values():
            self.nixl_wrapper.release_dlist_handle(dst_xfer_side_handle)
        self.dst_xfer_side_handles.clear()
        for remote_agents in self._remote_agents.values():
            for agent_name in remote_agents.values():
                self.nixl_wrapper.remove_remote_agent(agent_name)
        self._remote_agents.clear()
        for desc in self._registered_descs:
            self.nixl_wrapper.deregister_memory(desc)
        self._registered_descs.clear()


@contextlib.contextmanager
def zmq_ctx(socket_type: Any, addr: str) -> Iterator[zmq.Socket]:
    """Context manager for a ZMQ socket"""

    if socket_type not in (zmq.ROUTER, zmq.REQ):
        raise ValueError(f"Unexpected socket type: {socket_type}")

    ctx: zmq.Context | None = None
    try:
        ctx = zmq.Context()  # type: ignore[attr-defined]
        yield make_zmq_socket(
            ctx=ctx, path=addr, socket_type=socket_type, bind=socket_type == zmq.ROUTER
        )
    finally:
        if ctx is not None:
            ctx.destroy(linger=0)


@dataclass
class NixlKVConnectorStats(KVConnectorStats):
    """Container for transfer performance metrics"""

    def __post_init__(self):
        if not self.data:
            # Empty container init, no data is passed in.
            self.reset()

    def reset(self):
        # Must be serializable
        self.data: dict[str, list[float]] = {
            "transfer_duration": [],
            "post_duration": [],
            "bytes_transferred": [],
            "num_descriptors": [],
            "num_failed_transfers": [],
            "num_failed_notifications": [],
        }

    def record_transfer(self, res: nixlXferTelemetry):
        # Keep metrics units consistent with rest of the code: time us->s
        self.data["transfer_duration"].append(res.xferDuration / 1e6)
        self.data["post_duration"].append(res.postDuration / 1e6)
        self.data["bytes_transferred"].append(res.totalBytes)
        self.data["num_descriptors"].append(res.descCount)

    def record_failed_transfer(self):
        """Record a failed NIXL transfer operation."""
        self.data["num_failed_transfers"].append(1.0)

    def record_failed_notification(self):
        """Record a failed NIXL notification (send_notif)."""
        self.data["num_failed_notifications"].append(1.0)

    def clone_and_reset(self) -> "NixlKVConnectorStats":
        old = copy.copy(self)
        self.reset()
        return old

    def is_empty(self) -> bool:
        return self.num_successful_transfers == 0

    def aggregate(self, other: KVConnectorStats) -> KVConnectorStats:
        if not other.is_empty():
            for k, v in other.data.items():
                accumulator = self.data[k]
                assert isinstance(accumulator, list)
                accumulator.extend(v)
        return self

    def reduce(self) -> dict[str, int | float]:
        # Compute compact representative stats suitable for CLI logging
        if self.is_empty():
            return {
                "Num successful transfers": 0,
                "Avg xfer time (ms)": 0,
                "P90 xfer time (ms)": 0,
                "Avg post time (ms)": 0,
                "P90 post time (ms)": 0,
                "Avg MB per transfer": 0,
                "Throughput (MB/s)": 0,
                "Avg number of descriptors": 0,
            }

        xfer_time = np.asarray(self.data["transfer_duration"])
        post_time = np.asarray(self.data["post_duration"])
        # Convert to MB for CLI logging.
        mb = np.asarray(self.data["bytes_transferred"]) / 2**20
        descs = np.asarray(self.data["num_descriptors"], dtype=np.uint32)
        n = len(descs)
        assert n == self.num_successful_transfers

        total_mb = mb.sum()
        avg_mb = total_mb / n

        total_time_seconds = xfer_time.sum()
        throughput_mb_s = total_mb / total_time_seconds

        return {
            "Num successful transfers": n,
            "Avg xfer time (ms)": round(xfer_time.mean() * 1e3, 3),
            "P90 xfer time (ms)": round(np.percentile(xfer_time, 90) * 1e3, 3),
            "Avg post time (ms)": round(post_time.mean() * 1e3, 3),
            "P90 post time (ms)": round(np.percentile(post_time, 90) * 1e3, 3),
            "Avg MB per transfer": round(avg_mb, 3),
            "Throughput (MB/s)": round(throughput_mb_s, 3),
            "Avg number of descriptors": round(descs.mean(), 1),
        }

    @property
    def num_successful_transfers(self) -> int:
        return len(self.data["transfer_duration"])<|MERGE_RESOLUTION|>--- conflicted
+++ resolved
@@ -851,8 +851,6 @@
         self.consumer_notification_counts_by_req = defaultdict[ReqId, int](int)
         self.xfer_stats = NixlKVConnectorStats()
 
-<<<<<<< HEAD
-=======
         self.kv_topo = self.TpKVTopology(
             tp_size=self.world_size,
             tp_rank=self.tp_rank,
@@ -861,35 +859,7 @@
             total_num_kv_heads=self.model_config.get_total_num_kv_heads(),
         )
 
-    @staticmethod
-    def _nixl_handshake_listener(
-        metadata: NixlAgentMetadata,
-        ready_event: threading.Event,
-        base_port: int,
-        tp_rank: int,
-    ):
-        """Background thread for getting new NIXL handshakes."""
-        # NOTE(rob): this is a simple implementation. We will move
-        # to a better approach via HTTP endpoint soon.
-
-        encoder = msgspec.msgpack.Encoder()
-        encoded_data = encoder.encode(metadata)
-        size_in_bytes = len(encoded_data)
-        logger.debug("Size of encoded NixlAgentMetadata: %s bytes", str(size_in_bytes))
-
-        # Listen for new requests for metadata.
-        host = envs.VLLM_NIXL_SIDE_CHANNEL_HOST
-        path = make_zmq_path("tcp", host, base_port + tp_rank)
-        logger.debug("Starting listening on path: %s", path)
-        with zmq_ctx(zmq.ROUTER, path) as sock:
-            ready_event.set()
-            while True:
-                identity, _, msg = sock.recv_multipart()
-                if msg != GET_META_MSG:
-                    logger.warning("Connection listener got unexpected message %s", msg)
-                sock.send_multipart((identity, b"", encoded_data))
-
->>>>>>> 80e94529
+
     def _nixl_handshake(
         self,
         host: str,
@@ -907,14 +877,8 @@
 
         # Handshake only with the remote TP rank that current local rank will
         # pull from. With homogeneous TP it happens to be the same rank_i.
-<<<<<<< HEAD
-        tp_ratio = self._tp_size[self.engine_id] // remote_tp_size
-        p_remote_tp_rank = self.tp_rank // tp_ratio
+        p_remote_rank = self.kv_topo.get_target_remote_rank(remote_tp_size)
         path = make_zmq_path("tcp", host, port)
-=======
-        p_remote_rank = self.kv_topo.get_target_remote_rank(remote_tp_size)
-        path = make_zmq_path("tcp", host, port + p_remote_rank)
->>>>>>> 80e94529
         logger.debug(
             "Querying metadata on path: %s at remote tp rank %s", path, p_remote_tp_rank
         )
@@ -1293,6 +1257,7 @@
 
         # Keep track of remote agent kv caches base addresses.
         self.kv_caches_base_addr[engine_id] = nixl_agent_meta.kv_caches_base_addr
+        self.device_id[engine_id] = nixl_agent_meta.device_id
 
         self._validate_remote_agent_handshake(nixl_agent_meta, remote_tp_size)
 
@@ -1306,11 +1271,6 @@
         # rank. With heterogeneous TP, prepare the descriptors by splitting the
         # P KV cache along kv_head dim, of D worker's kv_head size (D>P).
         # Eg. PTP1 DTP2 => P0 KV:[block0-KV_0 | block0-KV_1..].
-<<<<<<< HEAD
-        self.kv_caches_base_addr[engine_id] = nixl_agent_meta.kv_caches_base_addr
-        self.device_id[engine_id] = nixl_agent_meta.device_id
-=======
->>>>>>> 80e94529
 
         # Register all remote blocks, but only the corresponding kv heads.
         for i, (base_addr, device_id) in enumerate(
