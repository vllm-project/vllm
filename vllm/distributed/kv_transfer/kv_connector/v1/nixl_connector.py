# SPDX-License-Identifier: Apache-2.0
# SPDX-FileCopyrightText: Copyright contributors to the vLLM project
import contextlib
import copy
import logging
import math
import os
import queue
import threading
import time
import uuid
from collections import defaultdict
from collections.abc import Iterator
from concurrent.futures import Future, ThreadPoolExecutor
from dataclasses import dataclass
from typing import TYPE_CHECKING, Any

import msgspec
import numpy as np
import torch
import zmq

from vllm import envs
from vllm.attention.backends.registry import _Backend, backend_name_to_enum
from vllm.attention.selector import get_attn_backend
from vllm.config import VllmConfig
from vllm.distributed.kv_transfer.kv_connector.v1.base import (
    CopyBlocksOp,
    KVConnectorBase_V1,
    KVConnectorMetadata,
    KVConnectorRole,
)
from vllm.distributed.kv_transfer.kv_connector.v1.metrics import KVConnectorStats
from vllm.distributed.parallel_state import (
    get_tensor_model_parallel_rank,
    get_tensor_model_parallel_world_size,
    get_tp_group,
)
from vllm.distributed.utils import divide
from vllm.forward_context import ForwardContext
from vllm.logger import init_logger
from vllm.platforms import current_platform
from vllm.utils.network_utils import make_zmq_path, make_zmq_socket
from vllm.v1.attention.backends.utils import get_kv_cache_layout
from vllm.v1.core.sched.output import SchedulerOutput

if TYPE_CHECKING:
    from vllm.attention.backends.abstract import AttentionMetadata
    from vllm.v1.core.kv_cache_manager import KVCacheBlocks
    from vllm.v1.request import Request

Transfer = tuple[int, float]  # (xfer_handle, start_time)
EngineId = str
ReqId = str

GET_META_MSG = b"get_meta_msg"

logger = init_logger(__name__)

# Lazy import nixl_wrapper to avoid loading nixl_bindings if nixl is not used
try:
    from nixl._api import nixl_agent as NixlWrapper
    from nixl._bindings import nixlXferTelemetry

    logger.info("NIXL is available")
except ImportError:
    logger.warning("NIXL is not available")
    NixlWrapper = None
    nixlXferTelemetry = None


try:
    from nixl._api import nixl_agent_config
except ImportError:
    nixl_agent_config = None
    logger.warning("NIXL agent config is not available")

# Supported platforms and types of kv transfer buffer.
# {device: tuple of supported kv buffer types}
_NIXL_SUPPORTED_DEVICE = {
    "cuda": (
        "cuda",
        "cpu",
    ),
    "tpu": ("cpu",),
    "xpu": ("cpu",),
}
# support for oot platform by providing mapping in current_platform
_NIXL_SUPPORTED_DEVICE.update(current_platform.get_nixl_supported_devices())


class NixlAgentMetadata(
    msgspec.Struct,
    omit_defaults=True,  # type: ignore[call-arg]
    # required for @cached_property.
    dict=True,
):
    engine_id: str
    agent_metadata: bytes
    kv_caches_base_addr: list[int]
    num_blocks: int
    block_lens: list[int]
    attn_backend_name: str
    kv_cache_layout: str
    block_size: int


@dataclass
class ReqMeta:
    local_block_ids: list[int]
    remote_block_ids: list[int]
    remote_host: str
    remote_port: int
    remote_engine_id: str
    tp_size: int


class NixlConnectorMetadata(KVConnectorMetadata):
    def __init__(self):
        self.reqs_to_recv: dict[ReqId, ReqMeta] = {}
        self.reqs_to_save: dict[ReqId, ReqMeta] = {}
        self.reqs_to_send: dict[ReqId, float] = {}
        self.reqs_in_batch: set[ReqId] = set()
        self.reqs_not_processed: set[ReqId] = set()

    def add_new_req(
        self,
        request_id: ReqId,
        local_block_ids: list[int],
        kv_transfer_params: dict[str, Any],
        load_remote_cache: bool = True,
        save_to_host: bool = False,
    ):
        # save and load are mutually exclusive
        assert load_remote_cache ^ save_to_host
        _req = ReqMeta(
            local_block_ids=local_block_ids,
            remote_block_ids=kv_transfer_params["remote_block_ids"],
            remote_engine_id=kv_transfer_params["remote_engine_id"],
            remote_host=kv_transfer_params["remote_host"],
            remote_port=kv_transfer_params["remote_port"],
            # P workers don't need to receive tp_size from proxy here.
            tp_size=kv_transfer_params.get("tp_size", 1),
        )
        if save_to_host:
            self.reqs_to_save[request_id] = _req
        if load_remote_cache:
            self.reqs_to_recv[request_id] = _req


class NixlConnector(KVConnectorBase_V1):
    def __init__(self, vllm_config: VllmConfig, role: KVConnectorRole):
        assert vllm_config.kv_transfer_config is not None
        assert vllm_config.kv_transfer_config.engine_id is not None
        self.engine_id: EngineId = vllm_config.kv_transfer_config.engine_id

        if role == KVConnectorRole.SCHEDULER:
            self.connector_scheduler: NixlConnectorScheduler | None = (
                NixlConnectorScheduler(vllm_config, self.engine_id)
            )
            self.connector_worker: NixlConnectorWorker | None = None
        elif role == KVConnectorRole.WORKER:
            self.connector_scheduler = None
            self.connector_worker = NixlConnectorWorker(vllm_config, self.engine_id)

    ############################################################
    # Class Methods
    ############################################################
    @classmethod
    def get_required_kvcache_layout(cls, vllm_config: VllmConfig):
        if vllm_config.model_config is None:
            logger.warning_once(
                "Unable to detect current VLLM config. "
                "Fallback to default kv cache layout."
            )
            return None
        use_mla = vllm_config.model_config.use_mla
        if use_mla:
            # return None when we have mla
            # as the layout should not matter in that case,
            # which fallback to the default behavior.
            return None
        logger.info_once(
            "NixlConnector setting KV cache layout to HND for better xfer performance."
        )
        return "HND"

    ############################################################
    # Scheduler Side Methods
    ############################################################

    def get_num_new_matched_tokens(
        self, request: "Request", num_computed_tokens: int
    ) -> tuple[int | None, bool]:
        assert self.connector_scheduler is not None
        return self.connector_scheduler.get_num_new_matched_tokens(
            request, num_computed_tokens
        )

    def update_state_after_alloc(
        self, request: "Request", blocks: "KVCacheBlocks", num_external_tokens: int
    ):
        assert self.connector_scheduler is not None
        return self.connector_scheduler.update_state_after_alloc(
            request, blocks, num_external_tokens
        )

    def build_connector_meta(
        self,
        scheduler_output: SchedulerOutput,
    ) -> KVConnectorMetadata:
        assert self.connector_scheduler is not None
        return self.connector_scheduler.build_connector_meta(scheduler_output)

    def request_finished(
        self,
        request: "Request",
        block_ids: list[int],
    ) -> tuple[bool, dict[str, Any] | None]:
        assert self.connector_scheduler is not None
        return self.connector_scheduler.request_finished(request, block_ids)

    ############################################################
    # Worker Side Methods
    ############################################################
    def register_kv_caches(self, kv_caches: dict[str, torch.Tensor]):
        assert self.connector_worker is not None
        self.connector_worker.register_kv_caches(kv_caches)

    def set_host_xfer_buffer_ops(self, copy_operation: CopyBlocksOp):
        assert self.connector_worker is not None
        self.connector_worker.set_host_xfer_buffer_ops(copy_operation)

    def get_finished(self, finished_req_ids: set[str]) -> tuple[set[str], set[str]]:
        """Get the finished recving and sending requests."""
        assert self.connector_worker is not None
        return self.connector_worker.get_finished()

    def get_block_ids_with_load_errors(self) -> set[int]:
        """Get block IDs that failed to load via NIXL."""
        assert self.connector_worker is not None
        return self.connector_worker.get_block_ids_with_load_errors()

    def get_kv_connector_stats(self) -> KVConnectorStats | None:
        if self.connector_worker is None:
            return None
        return self.connector_worker.get_kv_connector_stats()

    @classmethod
    def build_kv_connector_stats(
        cls, data: dict[str, Any] | None = None
    ) -> KVConnectorStats | None:
        return (
            NixlKVConnectorStats(data=data)
            if data is not None
            else NixlKVConnectorStats()
        )

    def start_load_kv(self, forward_context: "ForwardContext", **kwargs) -> None:
        assert self.connector_worker is not None
        assert isinstance(self._connector_metadata, NixlConnectorMetadata)
        self.connector_worker.start_load_kv(self._connector_metadata)

    def wait_for_layer_load(self, layer_name: str) -> None:
        """NixlConnector does not do layerwise saving."""
        pass

    def save_kv_layer(
        self,
        layer_name: str,
        kv_layer: torch.Tensor,
        attn_metadata: "AttentionMetadata",
        **kwargs,
    ) -> None:
        """NixlConnector does not save explicitly."""
        pass

    def wait_for_save(self):
        assert self.connector_worker is not None
        assert isinstance(self._connector_metadata, NixlConnectorMetadata)
        if self.connector_worker.use_host_buffer and self.connector_worker.copy_blocks:
            self.connector_worker.save_kv_to_host(self._connector_metadata)

    def shutdown(self):
        if self.connector_worker is not None:
            self.connector_worker.shutdown()


class NixlConnectorScheduler:
    """Implementation of Scheduler side methods"""

    def __init__(self, vllm_config: VllmConfig, engine_id: str):
        self.vllm_config = vllm_config
        self.block_size = vllm_config.cache_config.block_size
        self.engine_id: EngineId = engine_id
        self.side_channel_host = envs.VLLM_NIXL_SIDE_CHANNEL_HOST
        self.side_channel_port = (
            envs.VLLM_NIXL_SIDE_CHANNEL_PORT
            + vllm_config.parallel_config.data_parallel_rank
            * vllm_config.parallel_config.tensor_parallel_size
        )
        assert vllm_config.kv_transfer_config is not None
        self.use_host_buffer = vllm_config.kv_transfer_config.kv_buffer_device == "cpu"
        logger.info("Initializing NIXL Scheduler %s", engine_id)

        # Requests that need to start recv/send.
        # New requests are added by update_state_after_alloc in
        # the scheduler. Used to make metadata passed to Worker.
        self._reqs_need_recv: dict[ReqId, tuple[Request, list[int]]] = {}
        self._reqs_need_save: dict[ReqId, tuple[Request, list[int]]] = {}
        # Reqs to send and their expiration time
        self._reqs_need_send: dict[ReqId, float] = {}
        self._reqs_in_batch: set[ReqId] = set()
        # Reqs to remove from processed set because they're not to send after
        # remote prefill or aborted.
        self._reqs_not_processed: set[ReqId] = set()

    def get_num_new_matched_tokens(
        self, request: "Request", num_computed_tokens: int
    ) -> tuple[int, bool]:
        """
        For remote prefill, pull all prompt blocks from remote
        asynchronously relative to engine execution.

        Args:
            request (Request): the request object.
            num_computed_tokens (int): the number of locally
                computed tokens for this request
        Returns:
            * the number of tokens that can be loaded from the
              external KV cache beyond what is already computed.
            * true if the external KV cache tokens will be loaded
              asynchronously (between scheduler steps).
        """

        params = request.kv_transfer_params
        logger.debug(
            "NIXLConnector get_num_new_matched_tokens: "
            "num_computed_tokens=%s, kv_transfer_params=%s",
            num_computed_tokens,
            params,
        )

        if params is not None and params.get("do_remote_prefill"):
            # Remote prefill: get all prompt blocks from remote.
            token_ids = request.prompt_token_ids or []
            count = len(token_ids) - num_computed_tokens
            if count > 0:
                return count, True

        # No remote prefill for this request.
        return 0, False

    def update_state_after_alloc(
        self, request: "Request", blocks: "KVCacheBlocks", num_external_tokens: int
    ):
        params = request.kv_transfer_params
        logger.debug(
            "NIXLConnector update_state_after_alloc: "
            "num_external_tokens=%s, kv_transfer_params=%s",
            num_external_tokens,
            params,
        )

        if not params:
            return

        if params.get("do_remote_decode"):
            self._reqs_in_batch.add(request.request_id)
        if self.use_host_buffer and params.get("do_remote_decode"):
            # NOTE: when accelerator is not directly supported by Nixl,
            # prefilled blocks need to be saved to host memory before transfer.

            # save all blocks
            block_ids = blocks.get_block_ids()[0]
            # TODO: skip the blocks that are already in the host xfer buffer.
            # Currently, the host xfer buffer block is 1-to-1 mapped to device
            # kv blocks, so host blocks won't be flushed as long as its device
            # block is not overwritten; and it will be safe to skip saving them
            # to host xfer buffer.
            if block_ids:
                self._reqs_need_save[request.request_id] = (request, block_ids)
        elif params.get("do_remote_prefill"):
            if params.get("remote_block_ids"):
                if all(
                    p in params
                    for p in ("remote_engine_id", "remote_host", "remote_port")
                ):
                    # If remote_blocks and num_external_tokens = 0, we have
                    # a full prefix cache hit on the D worker. We need to call
                    # send_notif in _read_blocks to free the memory on the P.
                    local_block_ids = (
                        blocks.get_unhashed_block_ids()
                        if num_external_tokens > 0
                        else []
                    )
                    # Get unhashed blocks to pull from remote.
                    self._reqs_need_recv[request.request_id] = (
                        request,
                        local_block_ids,
                    )

                else:
                    logger.warning(
                        "Got invalid KVTransferParams: %s. This "
                        "request will not utilize KVTransfer",
                        params,
                    )
            else:
                assert num_external_tokens == 0
            # Only trigger 1 KV transfer per request.
            params["do_remote_prefill"] = False

    def build_connector_meta(
        self,
        scheduler_output: SchedulerOutput,
    ) -> KVConnectorMetadata:
        meta = NixlConnectorMetadata()

        # Loop through scheduled reqs and convert to ReqMeta.
        for req_id, (req, block_ids) in self._reqs_need_recv.items():
            assert req.kv_transfer_params is not None
            meta.add_new_req(
                request_id=req_id,
                local_block_ids=block_ids,
                kv_transfer_params=req.kv_transfer_params,
                load_remote_cache=True,
                save_to_host=False,
            )

        for req_id, (req, block_ids) in self._reqs_need_save.items():
            assert req.kv_transfer_params is not None
            meta.add_new_req(
                request_id=req_id,
                local_block_ids=block_ids,
                kv_transfer_params=req.kv_transfer_params,
                load_remote_cache=False,
                save_to_host=True,
            )

        meta.reqs_to_send = self._reqs_need_send
        meta.reqs_in_batch = self._reqs_in_batch
        meta.reqs_not_processed = self._reqs_not_processed

        # Clear the list once workers start the transfers
        self._reqs_need_recv.clear()
        self._reqs_need_save.clear()
        self._reqs_in_batch = set()
        self._reqs_not_processed = set()
        self._reqs_need_send = {}

        return meta

    def request_finished(
        self,
        request: "Request",
        block_ids: list[int],
    ) -> tuple[bool, dict[str, Any] | None]:
        """
        Once a request is finished, determine whether request blocks
        should be freed now or will be sent asynchronously and freed later.
        """
        from vllm.v1.request import RequestStatus

        params = request.kv_transfer_params
        logger.debug(
            "NIXLConnector request_finished(%s), request_status=%s, "
            "kv_transfer_params=%s",
            request.request_id,
            request.status,
            params,
        )
        if not params:
            return False, None

        if params.get("do_remote_prefill"):
            # If do_remote_prefill is still True when the request is finished,
            # update_state_after_alloc must not have been called (the request
            # must have been aborted before it was scheduled).
            # To avoid stranding the prefill blocks in the prefill instance,
            # we must add empty block_ids to _reqs_need_recv so that our
            # worker side will notify and free blocks in the prefill instance.
            self._reqs_need_recv[request.request_id] = (request, [])
            params["do_remote_prefill"] = False
            return False, None

        if not params.get("do_remote_decode"):
            return False, None
        if request.status != RequestStatus.FINISHED_LENGTH_CAPPED:
            # Also include the case of a P/D Prefill request with immediate
            # block free (eg abort). Stop tracking this request.
            self._reqs_not_processed.add(request.request_id)
            return False, None

        # TODO: check whether block_ids actually ever be 0. If not we could
        # remove the conditional below
        delay_free_blocks = len(block_ids) > 0

        if delay_free_blocks:
            # Prefill request on remote. It will be read from D upon completion
            logger.debug(
                "NIXLConnector request_finished(%s) waiting for %d seconds "
                "for remote decode to fetch blocks",
                request.request_id,
                envs.VLLM_NIXL_ABORT_REQUEST_TIMEOUT,
            )
            self._reqs_need_send[request.request_id] = (
                time.perf_counter() + envs.VLLM_NIXL_ABORT_REQUEST_TIMEOUT
            )

        return delay_free_blocks, dict(
            do_remote_prefill=True,
            do_remote_decode=False,
            remote_block_ids=block_ids,
            remote_engine_id=self.engine_id,
            remote_host=self.side_channel_host,
            remote_port=self.side_channel_port,
            tp_size=self.vllm_config.parallel_config.tensor_parallel_size,
        )


class NixlConnectorWorker:
    """Implementation of Worker side methods"""

    def __init__(self, vllm_config: VllmConfig, engine_id: str):
        if NixlWrapper is None:
            logger.error("NIXL is not available")
            raise RuntimeError("NIXL is not available")
        logger.info("Initializing NIXL wrapper")
        logger.info("Initializing NIXL worker %s", engine_id)

        # Config.
        self.vllm_config = vllm_config
        self.block_size = vllm_config.cache_config.block_size

        if vllm_config.kv_transfer_config is None:
            raise ValueError("kv_transfer_config must be set for NixlConnector")

        self.nixl_backends = vllm_config.kv_transfer_config.get_from_extra_config(
            "backends", ["UCX"]
        )
        # TODO temporary, once nixl allows for telemetry flag in config
        # (next release), we can remove this env var.
        os.environ["NIXL_TELEMETRY_ENABLE"] = "1"
        # Agent.
        non_ucx_backends = [b for b in self.nixl_backends if b != "UCX"]
        if nixl_agent_config is None:
            config = None
        else:
            config = (
                nixl_agent_config(backends=self.nixl_backends)
                if len(non_ucx_backends) > 0
                else nixl_agent_config(num_threads=8)
            )

        self.nixl_wrapper = NixlWrapper(str(uuid.uuid4()), config)
        # Map of engine_id -> {rank0: agent_name0, rank1: agent_name1..}.
        self._remote_agents: dict[EngineId, dict[int, str]] = defaultdict(dict)

        # NIXL handshake port.
        # NOTE(rob): Within a DP group, each DP rank gets its own
        # base port (which is sent in the KVTransferParams).
        # Each TP rank listens/queries on the base_port + tp_rank.
        self.side_channel_port: int = (
            envs.VLLM_NIXL_SIDE_CHANNEL_PORT
            + vllm_config.parallel_config.data_parallel_rank
            * vllm_config.parallel_config.tensor_parallel_size
        )

        # Metadata.
        self.engine_id: EngineId = engine_id
        self.tp_rank = get_tensor_model_parallel_rank()
        self.world_size = get_tensor_model_parallel_world_size()
        self.tp_group = get_tp_group()
        self.num_blocks = 0
        self.enable_permute_local_kv = False

        # KV Caches and nixl tracking data.
        self.device_type = current_platform.device_type
        self.kv_buffer_device: str = vllm_config.kv_transfer_config.kv_buffer_device
        if self.device_type not in _NIXL_SUPPORTED_DEVICE:
            raise RuntimeError(f"{self.device_type} is not supported.")
        elif self.kv_buffer_device not in _NIXL_SUPPORTED_DEVICE[self.device_type]:
            raise RuntimeError(
                f"{self.device_type} with {self.kv_buffer_device} kv_buffer "
                "is not supported."
            )
        self.device_kv_caches: dict[str, torch.Tensor] = {}

        # cpu kv buffer for xfer
        # used when device memory can not be registered under nixl
        self.host_xfer_buffers: dict[str, torch.Tensor] = {}
        self.use_host_buffer = self.kv_buffer_device == "cpu"
        # support for oot platform which can't register nixl memory
        # type based on kv_buffer_device
        nixl_memory_type = current_platform.get_nixl_memory_type()
        if nixl_memory_type is None:
            if self.kv_buffer_device == "cuda":
                nixl_memory_type = "VRAM"
            elif self.kv_buffer_device == "cpu":
                nixl_memory_type = "DRAM"
        if nixl_memory_type is None:
            raise RuntimeError(
                f"{self.device_type} with {self.kv_buffer_device} kv_buffer "
                "is not supported."
            )
        self.nixl_memory_type = nixl_memory_type

        # Note: host xfer buffer ops when use_host_buffer is True
        self.copy_blocks: CopyBlocksOp | None = None

        # Map of engine_id -> kv_caches_base_addr. For TP case, each local
        # rank will still only pull from a single remote TP worker.
        self.kv_caches_base_addr: dict[EngineId, list[int]] = {}

        # Number of NIXL regions. Currently one region per cache
        # (so 1 per layer for MLA, otherwise 2 per layer)
        self.num_regions = 0
        self.num_layers = 0

        # nixl_prepped_dlist_handle.
        self.src_xfer_side_handle: int = 0
        # Map of engine_id -> nixl_prepped_dlist_handle (int)].
        self.dst_xfer_side_handles: dict[EngineId, int] = {}

        # Map of engine_id -> num_blocks. All ranks in the same deployment will
        # have the same number of blocks.
        self.dst_num_blocks: dict[EngineId, int] = {}
        self._registered_descs: list[Any] = []

        # In progress transfers.
        # [req_id -> list[handle]]
        self._recving_metadata: dict[ReqId, ReqMeta] = {}
        self._recving_transfers = defaultdict[ReqId, list[Transfer]](list)
        # Track the expiration time of requests that are waiting to be sent.
        self._reqs_to_send: dict[ReqId, float] = {}
        # Set of requests that have been part of a batch, regardless of status.
        self._reqs_to_process: set[ReqId] = set()

        # invalid blocks from failed NIXL operations
        self._invalid_block_ids: set[int] = set()
        # requests that skipped transfer (handshake or transfer failures)
        self._failed_recv_reqs: set[ReqId] = set()

        # Background thread for handling new handshake requests.
        self._nixl_handshake_listener_t: threading.Thread | None = None
        # Background thread for initializing new NIXL handshakes.
        self._handshake_initiation_executor = ThreadPoolExecutor(
            # NIXL is not guaranteed to be thread-safe, limit 1 worker.
            max_workers=1,
            thread_name_prefix="vllm-nixl-handshake-initiator",
        )
        self._ready_requests = queue.Queue[tuple[ReqId, ReqMeta]]()
        self._handshake_futures: dict[EngineId, Future[dict[int, str]]] = {}
        # Protects _handshake_futures and _remote_agents.
        self._handshake_lock = threading.RLock()

        self.vllm_config = vllm_config
        self.block_size = vllm_config.cache_config.block_size
        self.model_config = vllm_config.model_config
        self.cache_config = vllm_config.cache_config

        # TODO(mgoin): remove this once we have hybrid memory allocator
        # Optimization for models with local attention (Llama 4)
        # List of block window sizes for each layer for local attention
        self.block_window_per_layer: list[int | None] = []
        self.use_mla = self.model_config.use_mla

        backend = get_attn_backend(
            self.model_config.get_head_size(),
            self.model_config.dtype,
            self.cache_config.cache_dtype,
            self.block_size,
            use_mla=self.use_mla,
        )
        self.backend_name = backend.get_name()
        attn_backend = backend_name_to_enum(self.backend_name)
        self._use_flashinfer = attn_backend == _Backend.FLASHINFER
        self._use_pallas = attn_backend == _Backend.PALLAS
        self.kv_cache_layout = get_kv_cache_layout()
        logger.debug("Detected attention backend %s", self.backend_name)
        logger.debug("Detected kv cache layout %s", self.kv_cache_layout)

        self._tp_size: dict[EngineId, int] = {self.engine_id: self.world_size}
        # With heterogeneous TP, P must wait for all assigned D TP workers to
        # finish reading before safely freeing the blocks.
        self.consumer_notification_counts_by_req = defaultdict[ReqId, int](int)
        self.xfer_stats = NixlKVConnectorStats()

    @staticmethod
    def _nixl_handshake_listener(
        metadata: NixlAgentMetadata,
        ready_event: threading.Event,
        base_port: int,
        tp_rank: int,
    ):
        """Background thread for getting new NIXL handshakes."""
        # NOTE(rob): this is a simple implementation. We will move
        # to a better approach via HTTP endpoint soon.

        encoder = msgspec.msgpack.Encoder()
        encoded_data = encoder.encode(metadata)
        size_in_bytes = len(encoded_data)
        logger.debug("Size of encoded NixlAgentMetadata: %s bytes", str(size_in_bytes))

        # Listen for new requests for metadata.
        host = envs.VLLM_NIXL_SIDE_CHANNEL_HOST
        path = make_zmq_path("tcp", host, base_port + tp_rank)
        logger.debug("Starting listening on path: %s", path)
        with zmq_ctx(zmq.ROUTER, path) as sock:
            ready_event.set()
            while True:
                identity, _, msg = sock.recv_multipart()
                if msg != GET_META_MSG:
                    logger.warning("Connection listener got unexpected message %s", msg)
                sock.send_multipart((identity, b"", encoded_data))

    def _nixl_handshake(
        self,
        host: str,
        port: int,
        remote_tp_size: int,
        expected_engine_id: str,
    ) -> dict[int, str]:
        """Do a NIXL handshake with a remote instance."""

        start_time = time.perf_counter()

        # NOTE(rob): we need each rank to have a unique port. This is
        # a hack to keep us moving. We will switch when moving to etcd
        # or where we have a single ZMQ socket in the scheduler.

        # Handshake only with the remote TP rank that current local rank will
        # pull from. With homogeneous TP it happens to be the same rank_i.
        tp_ratio = self._tp_size[self.engine_id] // remote_tp_size
        p_remote_rank = self.tp_rank // tp_ratio
        path = make_zmq_path("tcp", host, port + p_remote_rank)
        logger.debug(
            "Querying metadata on path: %s at remote rank %s", path, p_remote_rank
        )

        # Send query for the request.
        with zmq_ctx(zmq.REQ, path) as sock:
            # Set receive timeout to 5 seconds to avoid hanging on dead server
            sock.setsockopt(zmq.RCVTIMEO, 5000)  # milliseconds
            sock.send(GET_META_MSG)
            metadata_bytes = sock.recv()
            decoder = msgspec.msgpack.Decoder(NixlAgentMetadata)
            metadata = decoder.decode(metadata_bytes)
            got_metadata_time = time.perf_counter()
            logger.debug(
                "NIXL handshake: get metadata took: %s", got_metadata_time - start_time
            )

            # Ensure engine id matches.
            if metadata.engine_id != expected_engine_id:
                raise RuntimeError(
                    f"Remote NIXL agent engine ID mismatch. "
                    f"Expected {expected_engine_id},"
                    f"received {metadata.engine_id}."
                )

            # Register Remote agent.
            remote_agent_name = self.add_remote_agent(
                metadata, p_remote_rank, remote_tp_size
            )
            setup_agent_time = time.perf_counter()
            logger.debug(
                "NIXL handshake: add agent took: %s",
                setup_agent_time - got_metadata_time,
            )

        # Remote rank -> agent name.
        return {p_remote_rank: remote_agent_name}

    def initialize_host_xfer_buffer(self, kv_caches: dict[str, torch.Tensor]) -> None:
        """
        Initialize transfer buffer in CPU mem for accelerators
        NOT directly supported by NIXL (e.g., tpu)
        """
        xfer_buffers: dict[str, torch.Tensor] = {}
        try:
            for layer_name, kv_cache in kv_caches.items():
                kv_shape = kv_cache.shape
                kv_dtype = kv_cache.dtype
                xfer_buffers[layer_name] = torch.empty(
                    kv_shape, dtype=kv_dtype, device="cpu"
                )
        except MemoryError as e:
            logger.error("NIXLConnectorWorker gets %s.", e)
            raise

        self.host_xfer_buffers = xfer_buffers

    def set_host_xfer_buffer_ops(self, copy_operation: CopyBlocksOp):
        """Assign copy (d2h, h2d) operations when host buffer is used."""
        # Set a no-op if the host buffer is not cpu.
        if self.kv_buffer_device != "cpu":
            return
        assert self.use_host_buffer
        self.copy_blocks = copy_operation

    def _background_nixl_handshake(
        self, req_id: str, remote_engine_id: EngineId, meta: ReqMeta
    ):
        # Do NIXL handshake in background and add to _ready_requests when done.
        fut = self._handshake_futures.get(remote_engine_id)
        if fut is None:
            fut = self._handshake_initiation_executor.submit(
                self._nixl_handshake,
                meta.remote_host,
                meta.remote_port,
                meta.tp_size,
                remote_engine_id,
            )
            self._handshake_futures[remote_engine_id] = fut

            def done_callback(f: Future[dict[int, str]], eid=remote_engine_id):
                with self._handshake_lock:
                    del self._handshake_futures[eid]
                    try:
                        self._remote_agents[eid] = f.result()
                    except Exception:
                        logger.exception("Handshake with %s failed", eid)

            fut.add_done_callback(done_callback)

        # check handshake success before proceeding with request
        def request_ready(f: Future[Any], entry=(req_id, meta)):
            try:
                # check if handshake succeeded
                f.result()
                self._ready_requests.put(entry)
            except Exception:
                # handshake failed - mark blocks as invalid
                logger.exception(
                    "Handshake failed for request %s, marking blocks as invalid", req_id
                )
                if req_meta := self._recving_metadata.get(req_id):
                    self._invalid_block_ids.update(req_meta.local_block_ids)
                self._failed_recv_reqs.add(req_id)

        fut.add_done_callback(request_ready)

    def register_kv_caches(self, kv_caches: dict[str, torch.Tensor]):
        """Register the KV Cache data in nixl."""

        if self.use_host_buffer:
            self.initialize_host_xfer_buffer(kv_caches=kv_caches)
            assert len(self.host_xfer_buffers) == len(kv_caches), (
                f"host_buffer: {len(self.host_xfer_buffers)}, "
                f"kv_caches: {len(kv_caches)}"
            )
            xfer_buffers = self.host_xfer_buffers
        else:
            xfer_buffers = kv_caches
            assert not self.host_xfer_buffers, (
                "host_xfer_buffer should not be initialized when "
                f"kv_buffer_device is {self.kv_buffer_device}"
            )

        logger.info(
            "Registering KV_Caches. use_mla: %s, kv_buffer_device: %s, "
            "use_host_buffer: %s",
            self.use_mla,
            self.kv_buffer_device,
            self.use_host_buffer,
        )

        caches_data = []
        # With hybrid allocator, layers can share a kv cache tensor
        seen_base_addresses = []

        # Note(tms): I modified this from the original region setup code.
        # K and V are now in different regions. Advantage is that we can
        # elegantly support MLA and any cases where the K and V tensors
        # are non-contiguous (it's not locally guaranteed that they will be)
        # Disadvantage is that the encoded NixlAgentMetadata is now larger
        # (roughly 8KB vs 5KB).
        # Conversely for FlashInfer, K and V are registered in the same region
        # to better exploit the memory layout (ie num_blocks is the first dim).
        split_k_and_v = not (self.use_mla or self._use_pallas or self._use_flashinfer)
        tensor_size_bytes = None
        # Enable different block lengths for different layers when MLA is used.
        self.block_len_per_layer = list[int]()
        self.slot_size_per_layer = list[int]()  # HD bytes in kv terms
        for layer_name, cache_or_caches in xfer_buffers.items():
            cache_list = cache_or_caches if split_k_and_v else [cache_or_caches]

            for cache in cache_list:
                base_addr = cache.data_ptr()
                if base_addr in seen_base_addresses:
                    continue

                seen_base_addresses.append(base_addr)
                curr_tensor_size_bytes = cache.numel() * cache.element_size()

                if tensor_size_bytes is None:
                    tensor_size_bytes = curr_tensor_size_bytes
                    self.num_blocks = cache.shape[0]

                assert cache.shape[0] == self.num_blocks, (
                    "All kv cache tensors must have the same number of blocks"
                )

                self.block_len_per_layer.append(
                    curr_tensor_size_bytes // self.num_blocks
                )
                self.slot_size_per_layer.append(
                    self.block_len_per_layer[-1] // self.block_size
                )

                if not self.use_mla:
                    # Different kv cache shape is not supported by HeteroTP
                    assert tensor_size_bytes == curr_tensor_size_bytes, (
                        "All kv cache tensors must have the same size"
                    )
                caches_data.append(
                    (base_addr, curr_tensor_size_bytes, self.tp_rank, "")
                )

        logger.debug(
            "Different block lengths collected: %s", set(self.block_len_per_layer)
        )
        assert len(self.block_len_per_layer) == len(seen_base_addresses)
        assert self.num_blocks != 0

        self.kv_caches_base_addr[self.engine_id] = seen_base_addresses
        self.num_regions = len(caches_data)
        self.num_layers = len(xfer_buffers.keys())

        descs = self.nixl_wrapper.get_reg_descs(caches_data, self.nixl_memory_type)
        logger.debug("Registering descs: %s", caches_data)
        self.nixl_wrapper.register_memory(descs, backends=self.nixl_backends)
        logger.debug("Done registering descs")
        self._registered_descs.append(descs)

        self.device_kv_caches = kv_caches
        self.dst_num_blocks[self.engine_id] = self.num_blocks
        if self._use_flashinfer:
            for i in range(len(self.slot_size_per_layer)):
                assert self.slot_size_per_layer[i] % 2 == 0
                self.slot_size_per_layer[i] //= 2

            # NOTE (NickLucche) When FlashInfer is used, memory is registered
            # with joint KV for each block. This minimizes the overhead in
            # registerMem allowing faster descs queries. In order to be able to
            # split on kv_heads dim as required by heterogeneous TP, one must
            # be able to index K/V separately. Hence we double the number
            # of 'virtual' regions here and halve `block_len` below.
            self.num_regions *= 2

        # Register local/src descr for NIXL xfer.
        blocks_data = []
        for i, base_addr in enumerate(seen_base_addresses):
            kv_block_len = self.get_backend_aware_kv_block_len(layer_idx=i)
            # NOTE With heter-TP, more blocks are prepared than what are
            # needed as self.num_blocks >= nixl_agent_meta.num_blocks. We
            # could create fewer, but then _get_block_descs_ids needs to
            # select agent_meta.num_blocks instead of self.num_blocks for
            # local descr, and that makes handling regular flow less clean.
            for block_id in range(self.num_blocks):
                block_offset = block_id * self.block_len_per_layer[i]
                addr = base_addr + block_offset
                # (addr, len, device id)
                blocks_data.append((addr, kv_block_len, self.tp_rank))

            if self._use_flashinfer:
                # Separate and interleave K/V regions to maintain the same
                # descs ordering. This is needed for selecting contiguous heads
                # when split across TP ranks.
                for block_id in range(self.num_blocks):
                    block_offset = block_id * self.block_len_per_layer[i]
                    addr = base_addr + block_offset
                    # Register addresses for V cache (K registered first).
                    v_addr = addr + kv_block_len
                    blocks_data.append((v_addr, kv_block_len, self.tp_rank))
        logger.debug(
            "Created %s blocks for src engine %s and rank %s",
            len(blocks_data),
            self.engine_id,
            self.tp_rank,
        )

        descs = self.nixl_wrapper.get_xfer_descs(blocks_data, self.nixl_memory_type)
        # NIXL_INIT_AGENT to be used for preparations of local descs.
        self.src_xfer_side_handle = self.nixl_wrapper.prep_xfer_dlist(
            "NIXL_INIT_AGENT", descs
        )

        # TODO(mgoin): Hybrid memory allocator is currently disabled for
        # models with local attention (Llama 4). Can remove this once enabled.
        if self.vllm_config.model_config.hf_config.model_type == "llama4":
            from transformers import Llama4TextConfig

            assert isinstance(
                self.vllm_config.model_config.hf_text_config, Llama4TextConfig
            )
            llama4_config = self.vllm_config.model_config.hf_text_config
            no_rope_layers = llama4_config.no_rope_layers
            chunk_size = llama4_config.attention_chunk_size
            chunk_block_size = math.ceil(chunk_size / self.block_size)
            for layer_idx in range(self.num_layers):
                # no_rope_layers[layer_idx] == 0 means NoPE (global)
                # Any other value means RoPE (local chunked)
                is_local_attention = no_rope_layers[layer_idx] != 0
                block_window = chunk_block_size if is_local_attention else None
                self.block_window_per_layer.append(block_window)
            logger.debug(
                "Llama 4 block window per layer mapping: %s",
                self.block_window_per_layer,
            )
            assert len(self.block_window_per_layer) == self.num_layers

        # After KV Caches registered, listen for new connections.
        metadata = NixlAgentMetadata(
            engine_id=self.engine_id,
            agent_metadata=self.nixl_wrapper.get_agent_metadata(),
            kv_caches_base_addr=self.kv_caches_base_addr[self.engine_id],
            num_blocks=self.num_blocks,
            block_lens=self.block_len_per_layer,
            attn_backend_name=self.backend_name,
            kv_cache_layout=self.kv_cache_layout,
            block_size=self.block_size,
        )
        ready_event = threading.Event()
        self._nixl_handshake_listener_t = threading.Thread(
            target=self._nixl_handshake_listener,
            args=(metadata, ready_event, self.side_channel_port, self.tp_rank),
            daemon=True,
            name="nixl_handshake_listener",
        )
        self._nixl_handshake_listener_t.start()
        ready_event.wait()  # Wait for listener ZMQ socket to be ready.

    def add_remote_agent(
        self,
        nixl_agent_meta: NixlAgentMetadata,
        remote_tp_rank: int = 0,
        remote_tp_size: int = 1,
    ) -> str:
        """
        Add the remote NIXL agent and prepare the descriptors for reading cache
        blocks from remote.

        In particular, handle both homogeneous and heterogeneous TP. The former
        requires local rank_i to read from remote rank_i.
        The latter, assuming D.world_size > P.world_size, requires that two or
        more local TP worker share the xfer from a single TP worker.

        Here's an example (non-MLA case):

        rank_offset     p_remote_tp_rank
        (kv split no)
        --------------------------------
            0                 0      Worker0  ---- 1st half of KV ----> Worker0  [ KV Cache ]
                                                                        /
            1                 0      Worker1  ---- 2nd half of KV -----/

            0                 1      Worker2  ---- 1st half of KV ----> Worker1  [ KV Cache ]
                                                                        /
            1                 1      Worker3  ---- 2nd half of KV -----/


                                Decoder TP workers                     Prefix TP workers
                                  (world_size=4)                         (world_size=2)
                                                 tp_ratio = 4 // 2 = 2

        Considering the KV Caches, if P-Worker_i has cache size [2, num_blocksP, kv_heads, block_size, head_dim]
        then D-Worker_j has [2, num_blocksD, kv_heads//tp_ratio, block_size, head_dim]. Mind the "HND" layout format.
        Assuming num_blocksD >= num_blocksP, D-Worker0 reads from P-Worker0 by preparing the kv_heads//tp_ratio
        first heads from all the slots of all the blocks. D-Worker1 will do the same, but reading the second split
        along the kv_heads dimension, and so forth until "tp_ratio" D TP workers have pulled from P-Worker0.

        Note that the above will also hold true for the homogeneous TP case, where tp_ratio evaluates to 1.

        Regarding MLA case, the cache is replicated across TP workers so the rank_offset will just always be 0
        so that the whole cache is shared by "tp_ratio" D TP workers.
        """  # noqa: E501
        engine_id = nixl_agent_meta.engine_id
        # TODO re-evaluate refreshing for scaling/recovery
        if remote_tp_rank in self._remote_agents.get(engine_id, {}):
            return self._remote_agents[engine_id][remote_tp_rank]

        if engine_id not in self._tp_size:
            self._tp_size[engine_id] = remote_tp_size
        else:
            assert self._tp_size[engine_id] == remote_tp_size
        # TODO We may eventually want to skip enforcing the same attn backend.
        assert nixl_agent_meta.attn_backend_name == self.backend_name

        remote_agent_name = self.nixl_wrapper.add_remote_agent(
            nixl_agent_meta.agent_metadata
        )

        # Number of D TP workers reading from a single P TP worker. This is
        # 1 when P and D `--tensor-parallel-size` match.
        tp_ratio = divide(self._tp_size[self.engine_id], self._tp_size[engine_id])
        assert tp_ratio > 0, "Decode TP cannot be smaller than prefill TP"
        assert not self._use_pallas or tp_ratio == 1, (
            "TPU (pallas_v1) DOES NOT support heterogeneous TP yet."
        )

        # Handle tp_size>num_kv_heads: replicate KV cache.
        total_num_kv_heads = self.model_config.get_total_num_kv_heads()
        is_kv_replicated = self._tp_size[engine_id] // total_num_kv_heads >= 1

        remote_block_len = nixl_agent_meta.block_lens[0]
<<<<<<< HEAD
        # NOTE(Chendi): we want to support remote and local with different block_size.
        # To achieve this goal, we need to make sure that
        # remote_block_lens * remote_block_size = local_block_lens * local_block_size
        remote_block_size = nixl_agent_meta.block_size
        block_size_ratio = remote_block_size / self.block_size
        self.block_size_ratio = block_size_ratio
=======
        if nixl_agent_meta.kv_cache_layout != self.kv_cache_layout:
            if (
                self.vllm_config.kv_transfer_config is not None
                and self.vllm_config.kv_transfer_config.enable_permute_local_kv
                and nixl_agent_meta.kv_cache_layout == "HND"
            ):
                logger.info(
                    "Remote is HND and local is NHD, enabled additional permute "
                    "on local device KV."
                )
                self.enable_permute_local_kv = True
            else:
                raise RuntimeError(
                    "Heterogeneous TP expects same kv_cache_layout. "
                    "Or enable experimental feature to use HND to NHD support by "
                    "setting 'enable_permute_local_kv'=True in --kv-transfer-config."
                )
>>>>>>> f9e7ad54
        if self.use_mla or is_kv_replicated:
            # With replicated KV cache, only the number of blocks can differ.
            assert self.block_len_per_layer[0] * block_size_ratio == remote_block_len, (
                "KV cache sizes must match between P and D when replicated"
            )
        else:
            # When MLA is not used, this is a list of the same block length
            for block_len in nixl_agent_meta.block_lens:
                assert block_len == remote_block_len, (
                    "All remote layers must have the same block size"
                )
            if tp_ratio > 1:
                # Heterogeneous TP expects same kv_cache_layout.
                if nixl_agent_meta.kv_cache_layout == "NHD":
                    raise ValueError(
                        "Heterogeneous TP is not supported for remote with NHD."
                    )
                if self.device_type == "xpu":
                    raise ValueError("Heterogeneous TP is not supported on XPU")

            assert (
                remote_block_len
                == self.block_len_per_layer[0] * tp_ratio * block_size_ratio
            ), (
                "Remote P worker KV layer cache must be of shape [2, N, "
                "local_kv_heads*tp_ratio, block_size, head_dim] and same dtype."
            )

        # Create dst descs and xfer side handles. TP workers have same #blocks.
        if engine_id in self.dst_num_blocks:
            assert self.dst_num_blocks[engine_id] == nixl_agent_meta.num_blocks
        else:
            self.dst_num_blocks[engine_id] = nixl_agent_meta.num_blocks

        blocks_data = []
        # With homogeneous TP, D pulls the whole kv cache from corresponding
        # rank. With heterogeneous TP, prepare the descriptors by splitting the
        # P KV cache along kv_head dim, of D worker's kv_head size (D>P).
        # Eg. PTP1 DTP2 => P0 KV:[block0-KV_0 | block0-KV_1..].
        self.kv_caches_base_addr[engine_id] = nixl_agent_meta.kv_caches_base_addr

        assert len(nixl_agent_meta.kv_caches_base_addr) == len(self.block_len_per_layer)
        # Register all remote blocks, but only the corresponding kv heads.
        for i, base_addr in enumerate(nixl_agent_meta.kv_caches_base_addr):
            kv_block_len = self.get_backend_aware_kv_block_len(layer_idx=i)
            rank_offset = (
                self.tp_rank % tp_ratio * kv_block_len
                if not (self.use_mla or is_kv_replicated)
                else 0
            )
            # NOTE(Chendi): In case remote and local use different block_size.
            local_num_blocks = int(nixl_agent_meta.num_blocks * block_size_ratio)
            # print(f"{local_num_blocks*i=} {local_num_blocks=} "
            # f "{nixl_agent_meta.num_blocks=} {nixl_agent_meta.block_lens[0]=}")
            for block_id in range(local_num_blocks):
                block_offset = block_id * nixl_agent_meta.block_lens[i]
                # For each block, grab the heads chunk belonging to rank_i
                # of size remote_nheads // tp_ratio, which correspond to
                # self.block_len == remote_block_len//tp_ratio bytes.
                addr = base_addr + block_offset + rank_offset
                # (addr, len, device id)
                blocks_data.append((addr, kv_block_len, remote_tp_rank))

            if self._use_flashinfer:
                # With FlashInfer index V separately to allow head splitting.
                for block_id in range(local_num_blocks):
                    block_offset = block_id * math.ceil(
                        nixl_agent_meta.block_lens[i] * block_size_ratio
                    )
                    addr = base_addr + block_offset + rank_offset
                    v_addr = addr + nixl_agent_meta.block_lens[i] // 2
                    blocks_data.append((v_addr, kv_block_len, remote_tp_rank))

        logger.debug(
            "Created %s blocks for dst engine %s with remote rank %s and local rank %s",
            len(blocks_data),
            engine_id,
            remote_tp_rank,
            self.tp_rank,
        )

        # Register with NIXL.
        descs = self.nixl_wrapper.get_xfer_descs(blocks_data, self.nixl_memory_type)
        self.dst_xfer_side_handles[engine_id] = self.nixl_wrapper.prep_xfer_dlist(
            remote_agent_name, descs
        )

        return remote_agent_name

    def sync_recved_kv_to_device(self, req_id: str, meta: ReqMeta):
        """copy recved kv from host buffer to device."""
        assert self.use_host_buffer
        assert self.copy_blocks is not None

        local_block_ids = meta.local_block_ids
        self.copy_blocks(
            self.host_xfer_buffers,
            self.device_kv_caches,
            local_block_ids,
            local_block_ids,
            "h2d",
        )
        if logger.isEnabledFor(logging.DEBUG):
            logger.debug(
                "synced recved kv of request[%s] to device kv buffer,"
                "local_block_ids: %s. ",
                req_id,
                ",".join(map(str, meta.local_block_ids)),
            )

    def save_kv_to_host(self, metadata: NixlConnectorMetadata):
        """copy kv from device to host buffer."""
        assert self.use_host_buffer
        assert self.copy_blocks is not None

        for req_id, meta in metadata.reqs_to_save.items():
            if logger.isEnabledFor(logging.DEBUG):
                logger.debug(
                    "save_load_kv for request[%s] to host xfer buffer."
                    "local_block_ids: %s. ",
                    req_id,
                    ",".join(map(str, meta.local_block_ids)),
                )
            # blocking
            self.copy_blocks(
                self.device_kv_caches,
                self.host_xfer_buffers,
                meta.local_block_ids,
                meta.local_block_ids,
                "d2h",
            )

    def permute_device_kv(self, block_ids: list[int]):
        """Transforms the layout of received KV cache blocks to the local format.

        This method corrects layout mismatches from direct memory copies by
        permuting the tensor dimensions.

        - **Source Layout:** `[num_blocks, n_kv_head, block_size, head_dim]`
        - **Target Layout:** `[num_blocks, block_size, n_kv_head, head_dim]`

        Args:
            block_ids: A list of block IDs to update and permute.

        Implementation:
        - x = blocks_to_update.reshape(src_shape) # view local kv with sender layout
        - permuted_blocks = x.permute(*inv_order) # transpose n_kv_heads, block_size
        - cache.index_copy_(0, indices, permuted_blocks) # copy permuted kv back

        """
        split_k_and_v = not (self.use_mla or self._use_pallas or self._use_flashinfer)
        inv_order = [0, 2, 1, 3]
        sample_cache = list(self.device_kv_caches.values())[0][0]
        target_shape = list(sample_cache.shape)
        target_shape[0] = -1
        src_shape = tuple(target_shape[i] for i in inv_order)
        indices = torch.tensor(block_ids, device=sample_cache.device)

        for _, cache_or_caches in self.device_kv_caches.items():
            cache_list = cache_or_caches if split_k_and_v else [cache_or_caches]
            for cache in cache_list:
                blocks_to_update = cache.index_select(0, indices)
                permuted_blocks = blocks_to_update.reshape(src_shape).permute(
                    *inv_order
                )
                cache.index_copy_(0, indices, permuted_blocks)

    def get_finished(self) -> tuple[set[str], set[str]]:
        """
        Get requests that are done sending or recving on this specific worker.
        The scheduler process (via the MultiprocExecutor) will use this output
        to track which workers are done.
        """
        done_sending = self._get_new_notifs()
        done_recving = self._pop_done_transfers(self._recving_transfers)

        # add requests that skipped transfer to done_recving
        done_recving.update(self._failed_recv_reqs)
        self._failed_recv_reqs.clear()

        if len(done_sending) > 0 or len(done_recving) > 0:
            logger.debug(
                "Rank %s, get_finished: %s requests done sending "
                "and %s requests done recving",
                self.tp_rank,
                len(done_sending),
                len(done_recving),
            )

        # clean up metadata for completed requests
        for req_id in done_recving:
            meta = self._recving_metadata.pop(req_id, None)
            if self.use_host_buffer and meta:
                self.sync_recved_kv_to_device(req_id, meta)

        # Handle timeout to avoid stranding blocks on remote.
        now = time.perf_counter()
        while self._reqs_to_send:
            req_id, expires = next(iter(self._reqs_to_send.items()))
            # Sorted dict, oldest requests are put first so we can exit early.
            if now < expires:
                break
            count = self.consumer_notification_counts_by_req.pop(req_id, 0)
            logger.warning(
                "Releasing expired KV blocks for request %s which were "
                "retrieved by %d decode worker(s) within %d seconds.",
                req_id,
                count,
                envs.VLLM_NIXL_ABORT_REQUEST_TIMEOUT,
            )
            self._reqs_to_process.remove(req_id)
            del self._reqs_to_send[req_id]
            done_sending.add(req_id)

        if self.enable_permute_local_kv and len(done_recving) > 0:
            block_ids = []
            for req_id in done_recving:
                meta = self._recving_metadata.pop(req_id)
                assert meta, f"{req_id} not found in recving_metadata list"
                block_ids += meta.local_block_ids

            self.permute_device_kv(block_ids)

        return done_sending, done_recving

    def _get_new_notifs(self) -> set[str]:
        """
        Get req_ids which got a remote xfer message. When multiple consumers
        are reading from the same producer (heterogeneous TP scenario), wait
        for all consumers to be done pulling.
        """
        notified_req_ids: set[str] = set()
        for notifs in self.nixl_wrapper.get_new_notifs().values():
            for notif in notifs:
                req_id, tp_ratio = notif.decode("utf-8").rsplit(":", 1)
                if (
                    req_id not in self._reqs_to_send
                    and req_id not in self._reqs_to_process
                ):
                    logger.error(
                        "Potentially invalid KV blocks for "
                        "unrecognized request %s were retrieved by "
                        "a decode worker. They may have expired.",
                        req_id,
                    )
                    continue

                self.consumer_notification_counts_by_req[req_id] += 1
                # Wait all consumers (D) to be done reading before freeing.
                if self.consumer_notification_counts_by_req[req_id] == int(tp_ratio):
                    notified_req_ids.add(req_id)
                    del self.consumer_notification_counts_by_req[req_id]
                    self._reqs_to_process.remove(req_id)
                    self._reqs_to_send.pop(req_id, None)
        return notified_req_ids

    def _pop_done_transfers(
        self, transfers: dict[str, list[tuple[int, float]]]
    ) -> set[str]:
        """
        Pop completed xfers by checking for DONE state.
        Args:
            transfers: dict of req_id -> list[running_xfer]
        Returns:
            set of req_ids that have all done xfers
        """
        done_req_ids: set[str] = set()
        for req_id, handles in list(transfers.items()):
            in_progress = False
            for handle, _xfer_stime in handles:
                xfer_state = self.nixl_wrapper.check_xfer_state(handle)
                if xfer_state == "DONE":
                    # Get telemetry from NIXL
                    res = self.nixl_wrapper.get_xfer_telemetry(handle)
                    self.xfer_stats.record_transfer(res)
                    self.nixl_wrapper.release_xfer_handle(handle)
                elif xfer_state == "PROC":
                    in_progress = True
                    continue
                else:
                    # transfer failed - mark blocks as invalid
                    logger.error(
                        "NIXL transfer failed for request %s with state %s. "
                        "Marking blocks as invalid.",
                        req_id,
                        xfer_state,
                    )
                    # mark all blocks for this request as invalid
                    if meta := self._recving_metadata.pop(req_id, None):
                        self._invalid_block_ids.update(meta.local_block_ids)
                    self._recving_metadata.pop(req_id, None)
                    self.nixl_wrapper.release_xfer_handle(handle)
                    self.xfer_stats.record_failed_transfer()
            if not in_progress:
                done_req_ids.add(req_id)
                del transfers[req_id]
        return done_req_ids

    def start_load_kv(self, metadata: NixlConnectorMetadata):
        """
        Start loading by triggering non-blocking nixl_xfer.
        We check for these trnxs to complete in each step().
        """
        for req_id, meta in metadata.reqs_to_recv.items():
            remote_engine_id = meta.remote_engine_id
            logger.debug(
                "start_load_kv for request %s from remote engine %s. "
                "Num local_block_ids: %s. Num remote_block_ids: %s. ",
                req_id,
                remote_engine_id,
                len(meta.local_block_ids),
                len(meta.remote_block_ids),
            )
            # always store metadata for failure recovery
            self._recving_metadata[req_id] = meta
            if remote_engine_id not in self._remote_agents:
                # Initiate handshake with remote engine to exchange metadata.
                with self._handshake_lock:
                    if remote_engine_id not in self._remote_agents:
                        self._background_nixl_handshake(req_id, remote_engine_id, meta)
                        continue

            # Handshake already completed, start async read xfer.
            # FIXME(Chendi): should store per engine
            self._read_blocks_for_req(req_id, meta, self.block_size_ratio)

        # Start transfers for requests whose handshakes have now finished.
        while not self._ready_requests.empty():
            # FIXME(Chendi): should store per engine
            self._read_blocks_for_req(
                *self._ready_requests.get_nowait(), self.block_size_ratio
            )

        # Keep around the requests that have been part of a batch. This is
        # needed because async scheduling pushes the misalignment between the
        # moment in which requests expiration is set (P side) and the moment in
        # which blocks are read from D. As P can now more easily lag behind D
        # while processing the next batch, we make sure to only set an
        # expiration for requests that have not been read from D yet.
        for req_id in metadata.reqs_in_batch:
            self._reqs_to_process.add(req_id)

        # Remove all requests that are not to be processed (eg aborted).
        for req_id in metadata.reqs_not_processed:
            self._reqs_to_process.discard(req_id)
            # We should never get an abort after setting an expiry timer
            assert req_id not in self._reqs_to_send

        # Add to requests that are waiting to be read and track expiration.
        for req_id, expiration_time in metadata.reqs_to_send.items():
            if req_id in self._reqs_to_process:
                self._reqs_to_send[req_id] = expiration_time

    def _read_blocks_for_req(self, req_id: str, meta: ReqMeta, block_size_ratio: float):
        logger.debug(
            "Remote agent %s available, calling _read_blocks for req %s",
            meta.remote_engine_id,
            req_id,
        )
        self._read_blocks(
            request_id=req_id,
            dst_engine_id=meta.remote_engine_id,
            local_block_ids=meta.local_block_ids,
            remote_block_ids=meta.remote_block_ids,
            block_size_ratio=block_size_ratio,
        )

    def _read_blocks(
        self,
        local_block_ids: list[int],
        remote_block_ids: list[int],
        dst_engine_id: str,
        request_id: str,
        block_size_ratio: float,
    ):
        # FIXME(Chendi): Very naive codes to re-calculate remote block
        # Only works for remote block_size < local block_size now,
        # remote block_size > local block_size needs extra map
        # print(f"before {local_block_ids=} {remote_block_ids=}")
        block_size_ratio_inv = int(1 / block_size_ratio)
        remote_block_ids = [
            i // block_size_ratio_inv
            for i in remote_block_ids
            if i % block_size_ratio_inv == 0
        ]
        if len(remote_block_ids) < len(local_block_ids):
            remote_block_ids.append(remote_block_ids[-1] + 1)
        # print(f"after {local_block_ids=} {remote_block_ids=}")

        # NOTE(rob): having the staging blocks be on the READER side is
        # not going to work well (since we will have to call rearrange tensors).
        # after we detect the txn is complete (which means we cannot make the
        # read trxn async easily). If we want to make "READ" happen cleanly,
        # then we will need to have the staging blocks on the remote side.

        # NOTE(rob): according to nvidia the staging blocks are used to
        # saturate IB with heterogeneous TP sizes. We should remove the staging
        # blocks until we are ready.

        # Number of D TP workers that will read from dst P. Propagate tp_ratio
        # on notification so that dst worker can wait before freeing blocks.
        tp_ratio = self._tp_size[self.engine_id] // self._tp_size[dst_engine_id]
        notif_id = f"{request_id}:{tp_ratio}".encode()

        # Full prefix cache hit: do not need to read remote blocks,
        # just notify P worker that we have the blocks we need.
        num_local_blocks = len(local_block_ids)
        if num_local_blocks == 0:
            remote_rank = self.tp_rank // tp_ratio
            agent_name = self._remote_agents[dst_engine_id][remote_rank]
            try:
                self.nixl_wrapper.send_notif(agent_name, notif_msg=notif_id)
            except Exception:
                logger.exception(
                    "NIXL send_notif failed for request %s: "
                    "P worker blocks will be freed after timeout. "
                    "This may indicate network issues.",
                    request_id,
                )
                self.xfer_stats.record_failed_notification()
            return

        # Partial prefix cache hit: just read uncomputed blocks.
        num_remote_blocks = len(remote_block_ids)
        assert num_local_blocks <= num_remote_blocks
        if num_local_blocks < num_remote_blocks:
            remote_block_ids = remote_block_ids[-num_local_blocks:]

        # Get side handles.
        local_xfer_side_handle = self.src_xfer_side_handle
        remote_xfer_side_handle = self.dst_xfer_side_handles[dst_engine_id]

        # NOTE (nicolo) With homogeneous TP, each TP worker loads KV from
        # corresponding rank. With heterogeneous TP, fixing D>P, the D tp
        # workers will issue xfers to parts of the P worker remote kv caches.

        # Get descs ids.
        local_block_descs_ids: np.ndarray
        remote_block_descs_ids: np.ndarray
        if not self.block_window_per_layer:
            # Default case: assume global attention
            remote_block_descs_ids = self._get_block_descs_ids(
                dst_engine_id, remote_block_ids, block_size_ratio=block_size_ratio
            )
            local_block_descs_ids = self._get_block_descs_ids(
                self.engine_id, local_block_ids
            )
        else:
            # TODO(mgoin): remove this once we have hybrid memory allocator
            # Optimization for models with local attention (Llama 4)
            local_descs_list = []
            remote_descs_list = []
            for layer_idx, block_window in enumerate(self.block_window_per_layer):
                # For each layer:
                if block_window is None:
                    # If not chunked, we just use the
                    # full block lists (global attention)
                    layer_local_block_ids = local_block_ids
                    layer_remote_block_ids = remote_block_ids
                else:
                    # If chunked, get the last block_window blocks
                    layer_local_block_ids = local_block_ids[-block_window:]
                    layer_remote_block_ids = remote_block_ids[-block_window:]

                # Get descs ids for the layer.
                layer_local_desc_ids = self._get_block_descs_ids(
                    self.engine_id, layer_local_block_ids, layer_idx
                )
                layer_remote_desc_ids = self._get_block_descs_ids(
                    dst_engine_id,
                    layer_remote_block_ids,
                    layer_idx,
                    block_size_ratio=block_size_ratio,
                )

                local_descs_list.append(layer_local_desc_ids)
                remote_descs_list.append(layer_remote_desc_ids)

            local_block_descs_ids = np.concatenate(local_descs_list)
            remote_block_descs_ids = np.concatenate(remote_descs_list)

        assert len(local_block_descs_ids) == len(remote_block_descs_ids)

        # Prepare transfer with Nixl.
        handle = None
        try:
            handle = self.nixl_wrapper.make_prepped_xfer(
                "READ",
                local_xfer_side_handle,
                local_block_descs_ids,
                remote_xfer_side_handle,
                remote_block_descs_ids,
                notif_msg=notif_id,
            )

            # Begin async xfer.
            self.nixl_wrapper.transfer(handle)

            # Use handle to check completion in future step().
            self._recving_transfers[request_id].append((handle, time.perf_counter()))
        except Exception:
            logger.exception(
                "NIXL transfer setup/initiation failed for request %s. "
                "Marking blocks as invalid.",
                request_id,
            )
            # mark all blocks for this request as invalid
            if meta := self._recving_metadata.get(request_id):
                self._invalid_block_ids.update(meta.local_block_ids)
            self.xfer_stats.record_failed_transfer()
            if handle is not None:
                self.nixl_wrapper.release_xfer_handle(handle)
            self._failed_recv_reqs.add(request_id)

    def _get_block_descs_ids(
        self,
        engine_id: str,
        block_ids: list[int],
        layer_idx: int | None = None,
        block_size_ratio: float = 1,
    ) -> np.ndarray:
        """
        Get the descs ids for a set of block ids.
        If layer_idx is provided, we use the region_ids for the given layer.
        Otherwise, we use all regions.
        """
        if layer_idx is None:
            region_ids = np.arange(self.num_regions)
        else:
            assert layer_idx < self.num_layers
            if self.num_layers < self.num_regions:
                # If we have more regions than layers, we assume that
                # the regions are organized as [K0, V0, K1, V1, ...]
                # and we select K_i and V_i
                assert 2 * self.num_layers == self.num_regions
                region_ids = np.arange(2 * layer_idx, 2 * layer_idx + 2)
            else:
                # Otherwise, we assume we have MLA and select i-th layer
                assert self.num_layers == self.num_regions
                region_ids = np.arange(layer_idx, layer_idx + 1)

        num_blocks = self.dst_num_blocks[engine_id]

        # Compute the desc ids for each block.
        region_ids = region_ids[:, None]
        block_ids = np.array(block_ids)[None, :]
        descs_ids = region_ids * int(num_blocks * block_size_ratio) + block_ids
        return descs_ids.flatten()

    def get_backend_aware_kv_block_len(self, layer_idx: int):
        """
        Get the block length for one K/V element (K and V have the same size).

        For FA and other backends, this is equal to the length of the whole
        block, as K and V are in separate regions.
        For FlashInfer, this is half the length of the whole block, as K and V
        share the same region.
        """
        if self._use_flashinfer:
            # For indexing only half (either just the K or V part).
            block_len = self.block_len_per_layer[layer_idx] // 2
        else:
            block_len = self.block_len_per_layer[layer_idx]
        return block_len

    def get_kv_connector_stats(self) -> KVConnectorStats | None:
        """
        Get the KV transfer stats for the connector.
        """
        # Clear stats for next iteration
        if not self.xfer_stats.is_empty():
            return self.xfer_stats.clone_and_reset()
        return None

    def get_block_ids_with_load_errors(self) -> set[int]:
        """
        Return and clear the set of block IDs that failed to load.

        This is called by the scheduler to identify blocks that need
        to be retried after a NIXL transfer failure.
        """
        result = self._invalid_block_ids
        self._invalid_block_ids = set()
        return result

    def shutdown(self):
        """Shutdown the connector worker."""
        self._handshake_initiation_executor.shutdown(wait=False)
        if self._nixl_handshake_listener_t is not None:
            self._nixl_handshake_listener_t.join(timeout=0)
            self._nixl_handshake_listener_t = None
        for handles in self._recving_transfers.values():
            for handle, _ in handles:
                self.nixl_wrapper.release_xfer_handle(handle)
        self._recving_transfers.clear()
        if self.src_xfer_side_handle:
            self.nixl_wrapper.release_dlist_handle(self.src_xfer_side_handle)
            self.src_xfer_side_handle = 0
        for dst_xfer_side_handle in self.dst_xfer_side_handles.values():
            self.nixl_wrapper.release_dlist_handle(dst_xfer_side_handle)
        self.dst_xfer_side_handles.clear()
        for remote_agents in self._remote_agents.values():
            for agent_name in remote_agents.values():
                self.nixl_wrapper.remove_remote_agent(agent_name)
        self._remote_agents.clear()
        for desc in self._registered_descs:
            self.nixl_wrapper.deregister_memory(desc)
        self._registered_descs.clear()


@contextlib.contextmanager
def zmq_ctx(socket_type: Any, addr: str) -> Iterator[zmq.Socket]:
    """Context manager for a ZMQ socket"""

    if socket_type not in (zmq.ROUTER, zmq.REQ):
        raise ValueError(f"Unexpected socket type: {socket_type}")

    ctx: zmq.Context | None = None
    try:
        ctx = zmq.Context()  # type: ignore[attr-defined]
        yield make_zmq_socket(
            ctx=ctx, path=addr, socket_type=socket_type, bind=socket_type == zmq.ROUTER
        )
    finally:
        if ctx is not None:
            ctx.destroy(linger=0)


@dataclass
class NixlKVConnectorStats(KVConnectorStats):
    """Container for transfer performance metrics"""

    def __post_init__(self):
        if not self.data:
            # Empty container init, no data is passed in.
            self.reset()

    def reset(self):
        # Must be serializable
        self.data: dict[str, list[float]] = {
            "transfer_duration": [],
            "post_duration": [],
            "bytes_transferred": [],
            "num_descriptors": [],
            "num_failed_transfers": [],
            "num_failed_notifications": [],
        }

    def record_transfer(self, res: nixlXferTelemetry):
        # Keep metrics units consistent with rest of the code: time us->s
        self.data["transfer_duration"].append(res.xferDuration / 1e6)
        self.data["post_duration"].append(res.postDuration / 1e6)
        self.data["bytes_transferred"].append(res.totalBytes)
        self.data["num_descriptors"].append(res.descCount)

    def record_failed_transfer(self):
        """Record a failed NIXL transfer operation."""
        self.data["num_failed_transfers"].append(1.0)

    def record_failed_notification(self):
        """Record a failed NIXL notification (send_notif)."""
        self.data["num_failed_notifications"].append(1.0)

    def clone_and_reset(self) -> "NixlKVConnectorStats":
        old = copy.copy(self)
        self.reset()
        return old

    def is_empty(self) -> bool:
        return self.num_successful_transfers == 0

    def aggregate(self, other: KVConnectorStats) -> KVConnectorStats:
        if not other.is_empty():
            for k, v in other.data.items():
                accumulator = self.data[k]
                assert isinstance(accumulator, list)
                accumulator.extend(v)
        return self

    def reduce(self) -> dict[str, int | float]:
        # Compute compact representative stats suitable for CLI logging
        if self.is_empty():
            return {
                "Num successful transfers": 0,
                "Avg xfer time (ms)": 0,
                "P90 xfer time (ms)": 0,
                "Avg post time (ms)": 0,
                "P90 post time (ms)": 0,
                "Avg MB per transfer": 0,
                "Throughput (MB/s)": 0,
                "Avg number of descriptors": 0,
            }

        xfer_time = np.asarray(self.data["transfer_duration"])
        post_time = np.asarray(self.data["post_duration"])
        # Convert to MB for CLI logging.
        mb = np.asarray(self.data["bytes_transferred"]) / 2**20
        descs = np.asarray(self.data["num_descriptors"], dtype=np.uint32)
        n = len(descs)
        assert n == self.num_successful_transfers

        total_mb = mb.sum()
        avg_mb = total_mb / n

        total_time_seconds = xfer_time.sum()
        throughput_mb_s = total_mb / total_time_seconds

        return {
            "Num successful transfers": n,
            "Avg xfer time (ms)": round(xfer_time.mean() * 1e3, 3),
            "P90 xfer time (ms)": round(np.percentile(xfer_time, 90) * 1e3, 3),
            "Avg post time (ms)": round(post_time.mean() * 1e3, 3),
            "P90 post time (ms)": round(np.percentile(post_time, 90) * 1e3, 3),
            "Avg MB per transfer": round(avg_mb, 3),
            "Throughput (MB/s)": round(throughput_mb_s, 3),
            "Avg number of descriptors": round(descs.mean(), 1),
        }

    @property
    def num_successful_transfers(self) -> int:
        return len(self.data["transfer_duration"])<|MERGE_RESOLUTION|>--- conflicted
+++ resolved
@@ -1106,14 +1106,12 @@
         is_kv_replicated = self._tp_size[engine_id] // total_num_kv_heads >= 1
 
         remote_block_len = nixl_agent_meta.block_lens[0]
-<<<<<<< HEAD
         # NOTE(Chendi): we want to support remote and local with different block_size.
         # To achieve this goal, we need to make sure that
         # remote_block_lens * remote_block_size = local_block_lens * local_block_size
         remote_block_size = nixl_agent_meta.block_size
         block_size_ratio = remote_block_size / self.block_size
         self.block_size_ratio = block_size_ratio
-=======
         if nixl_agent_meta.kv_cache_layout != self.kv_cache_layout:
             if (
                 self.vllm_config.kv_transfer_config is not None
@@ -1131,7 +1129,6 @@
                     "Or enable experimental feature to use HND to NHD support by "
                     "setting 'enable_permute_local_kv'=True in --kv-transfer-config."
                 )
->>>>>>> f9e7ad54
         if self.use_mla or is_kv_replicated:
             # With replicated KV cache, only the number of blocks can differ.
             assert self.block_len_per_layer[0] * block_size_ratio == remote_block_len, (
