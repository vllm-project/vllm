--- conflicted
+++ resolved
@@ -997,76 +997,22 @@
         expected_engine_id: str,
     ) -> dict[int, str]:
         """Do a NIXL handshake with a remote instance."""
-<<<<<<< HEAD
-
-        start_time = time.perf_counter()
-
-        # NOTE(rob): we need each rank to have a unique port. This is
-        # a hack to keep us moving. We will switch when moving to etcd
-        # or where we have a single ZMQ socket in the scheduler.
-
-        # Handshake only with the remote TP rank that current local rank will
-        # pull from. With homogeneous TP it happens to be the same rank_i.
-        assert self.kv_topo is not None
-        p_remote_rank = self.kv_topo.get_target_remote_rank(remote_tp_size)
-=======
         # When target instance TP > local TP, we need to perform multiple
         # handshakes. Do it in a single background job for simplicity.
         # Regardless, only handshake with the remote TP rank(s) that current
         # local rank will read from. Note that With homogeneous TP,
         # this happens to be the same single rank_i.
+        assert self.kv_topo is not None
         p_remote_ranks = self.kv_topo.get_target_remote_ranks(remote_tp_size)
         remote_rank_to_agent_name = {}
->>>>>>> 094fcce2
         path = make_zmq_path("tcp", host, port)
 
         with zmq_ctx(zmq.REQ, path) as sock:
-<<<<<<< HEAD
-            msg = msgspec.msgpack.encode((GET_META_MSG, p_remote_rank))
-            # Set receive timeout to 5 seconds to avoid hanging on dead server
-            sock.setsockopt(zmq.RCVTIMEO, 5000)  # milliseconds
-            sock.send(msg)
-            handshake_bytes = sock.recv()
-
-            # Decode handshake payload to get compatibility hash
-            handshake_decoder = msgspec.msgpack.Decoder(NixlHandshakePayload)
-            try:
-                handshake_payload = handshake_decoder.decode(handshake_bytes)
-            except (msgspec.DecodeError, msgspec.ValidationError) as e:
-                raise RuntimeError(
-                    f"Failed to decode NixlHandshakePayload. This likely indicates "
-                    f"an incompatibility between connector version. Error: {e}"
-                ) from e
-
-            got_metadata_time = time.perf_counter()
-            logger.debug(
-                "NIXL handshake: get metadata took: %s", got_metadata_time - start_time
-            )
-
-            # Check compatibility hash BEFORE decoding agent metadata
-            assert self.compat_hash is not None
-            if (
-                self.enforce_compat_hash
-                and handshake_payload.compatibility_hash != self.compat_hash
-            ):
-                raise RuntimeError(
-                    f"NIXL compatibility hash mismatch. "
-                    f"Local: {self.compat_hash}, "
-                    f"Remote: {handshake_payload.compatibility_hash}. "
-                    f"Prefill and decode instances have incompatible configurations. "
-                    f"This may be due to: different vLLM versions, models, dtypes, "
-                    f"KV cache layouts, attention backends, etc. "
-                    f"Both instances must use identical configurations."
-                    f"Disable this check using "
-                    f'--kv-transfer-config \'{{"kv_connector_extra_config": '
-                    f'{{"enforce_handshake_compat": false}}}}\''
-=======
             for remote_rank in p_remote_ranks:
                 logger.debug(
                     "Querying metadata on path: %s at remote tp rank %s",
                     path,
                     remote_rank,
->>>>>>> 094fcce2
                 )
 
                 start_time = time.perf_counter()
@@ -1094,6 +1040,7 @@
                 )
 
                 # Check compatibility hash BEFORE decoding agent metadata
+                assert self.compat_hash is not None
                 if (
                     self.enforce_compat_hash
                     and handshake_payload.compatibility_hash != self.compat_hash
@@ -1573,13 +1520,6 @@
             nixl_agent_meta.agent_metadata
         )
 
-<<<<<<< HEAD
-        assert self.kv_topo is not None
-        # Handle tp_size>num_kv_heads: replicate KV cache.
-        replicates_kv_cache = self.kv_topo.replicates_kv_cache(engine_id)
-
-=======
->>>>>>> 094fcce2
         # Create dst descs and xfer side handles. TP workers have same #blocks
         # so we only register once per engine_id.
         # Example:
@@ -1587,6 +1527,7 @@
         # remote:               | 0| 1| 2| 3| 4| 5| 6| 7| 8| 9|10|11|12|
         # local origin:|          0|          1|          8|         12|
         # local mapped:| 0| 1| 2| 3| 4| 5| 6| 7| 8| 9|10|11|12|13|14|15|
+        assert self.kv_topo is not None
         block_size_ratio = self.kv_topo.block_size_ratio_from_engine_id(engine_id)
 
         if engine_id not in self.dst_num_blocks:
@@ -1721,15 +1662,10 @@
         block_size_ratio = self.kv_topo.block_size_ratio_from_engine_id(
             remote_engine_id
         )
-<<<<<<< HEAD
-        assert tp_ratio > 0, "Decode TP cannot be smaller than prefill TP"
-        assert not self.kv_topo.use_pallas or tp_ratio == 1, (
-=======
         # Num kv_heads > tp_size and P TP > D TP case, not supported
         assert not (tp_ratio < 0 and self.kv_topo.is_kv_replicated(remote_engine_id))
 
-        assert not self._use_pallas or tp_ratio == 1, (
->>>>>>> 094fcce2
+        assert not self.kv_topo._use_pallas or tp_ratio == 1, (
             "TPU (pallas_v1) DOES NOT support heterogeneous TP yet."
         )
         kv_cache_layout = (
@@ -2028,6 +1964,7 @@
 
                 # NOTE: `tp_ratio` is the opposite when swapping local<>remote
                 n_consumers = int(tp_size)
+                assert self.kv_topo is not None
                 tp_ratio = self.kv_topo.tp_ratio(n_consumers)
 
                 # Number of reads *per producer* to wait for.
@@ -2169,6 +2106,7 @@
 
     def _read_blocks_for_req(self, req_id: str, meta: ReqMeta):
         assert meta.remote is not None
+        assert self.kv_topo is not None
         remote_ranks = self.kv_topo.get_target_remote_ranks_from_engine_id(
             meta.remote.engine_id
         )
@@ -2237,15 +2175,7 @@
         local_xfer_side_handle: int,
         remote_xfer_side_handle: int,
     ):
-<<<<<<< HEAD
         assert self.kv_topo is not None
-
-=======
-        """
-        Post a READ point-to-point xfer request from a single local worker to
-        a single remote worker.
-        """
->>>>>>> 094fcce2
         block_size_ratio = self.kv_topo.block_size_ratio_from_engine_id(dst_engine_id)
         if block_size_ratio > 1:
             local_block_ids = self.get_mapped_blocks(
