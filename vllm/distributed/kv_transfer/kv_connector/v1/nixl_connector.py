--- conflicted
+++ resolved
@@ -632,8 +632,6 @@
 class NixlConnectorWorker:
     """Implementation of Worker side methods"""
 
-    _POLL_TIMEOUT = 0.1  # Handshake thread polls for stop event every 100ms
-
     @dataclass
     class TpKVTopology:
         """
@@ -791,7 +789,7 @@
         # Map of engine_id -> kv_caches_base_addr. For TP case, each local
         # rank will still only pull from a single remote TP worker.
         self.kv_caches_base_addr: dict[EngineId, list[int]] = {}
-        self.device_id: dict[EngineId, int] = {}
+        self.device_id: int = 0
 
         # Number of NIXL regions. Currently one region per cache
         # (so 1 per layer for MLA, otherwise 2 per layer)
@@ -822,14 +820,8 @@
         # requests that skipped transfer (handshake or transfer failures)
         self._failed_recv_reqs: set[ReqId] = set()
 
-<<<<<<< HEAD
         # Handshake metadata of this worker for NIXL transfers.
         self.xfer_handshake_metadata: NixlAgentMetadata | None = None
-=======
-        # Background thread for handling new handshake requests.
-        self._nixl_handshake_listener_t: threading.Thread | None = None
-        self._nixl_handshake_listener_stop_event: threading.Event | None = None
->>>>>>> 70022ffc
         # Background thread for initializing new NIXL handshakes.
         self._handshake_initiation_executor = ThreadPoolExecutor(
             # NIXL is not guaranteed to be thread-safe, limit 1 worker.
@@ -881,45 +873,6 @@
             total_num_kv_heads=self.model_config.get_total_num_kv_heads(),
         )
 
-<<<<<<< HEAD
-=======
-    @staticmethod
-    def _nixl_handshake_listener(
-        metadata: NixlAgentMetadata,
-        ready_event: threading.Event,
-        stop_event: threading.Event,
-        base_port: int,
-        tp_rank: int,
-    ):
-        """Background thread for getting new NIXL handshakes."""
-        # NOTE(rob): this is a simple implementation. We will move
-        # to a better approach via HTTP endpoint soon.
-
-        encoder = msgspec.msgpack.Encoder()
-        encoded_data = encoder.encode(metadata)
-        size_in_bytes = len(encoded_data)
-        logger.debug("Size of encoded NixlAgentMetadata: %s bytes", str(size_in_bytes))
-
-        # Listen for new requests for metadata.
-        host = envs.VLLM_NIXL_SIDE_CHANNEL_HOST
-        path = make_zmq_path("tcp", host, base_port + tp_rank)
-        logger.debug("Starting listening on path: %s", path)
-        with zmq_ctx(zmq.ROUTER, path) as sock:
-            ready_event.set()
-            poller = zmq.Poller()
-            poller.register(sock, zmq.POLLIN)
-            while not stop_event.is_set():
-                events = dict(
-                    poller.poll(timeout=NixlConnectorWorker._POLL_TIMEOUT * 1000)
-                )
-                if sock not in events:
-                    continue
-                identity, _, msg = sock.recv_multipart()
-                if msg != GET_META_MSG:
-                    logger.warning("Connection listener got unexpected message %s", msg)
-                sock.send_multipart((identity, b"", encoded_data))
-
->>>>>>> 70022ffc
     def _nixl_handshake(
         self,
         host: str,
@@ -1089,7 +1042,6 @@
         caches_data = []
         # With hybrid allocator, layers can share a kv cache tensor
         seen_base_addresses = []
-        device_id = 0
 
         # Note(tms): I modified this from the original region setup code.
         # K and V are now in different regions. Advantage is that we can
@@ -1104,14 +1056,11 @@
         # Enable different block lengths for different layers when MLA is used.
         self.block_len_per_layer = list[int]()
         self.slot_size_per_layer = list[int]()  # HD bytes in kv terms
-        self.device_id = self.tp_rank
         for layer_name, cache_or_caches in xfer_buffers.items():
             cache_list = cache_or_caches if split_k_and_v else [cache_or_caches]
 
             for cache in cache_list:
                 base_addr = cache.data_ptr()
-                if not self.use_host_buffer and current_platform.is_cuda_alike():
-                    self.device_id = cache.device.index
                 if base_addr in seen_base_addresses:
                     continue
 
@@ -1138,17 +1087,13 @@
                     assert tensor_size_bytes == curr_tensor_size_bytes, (
                         "All kv cache tensors must have the same size"
                     )
-<<<<<<< HEAD
                 # Need to make sure the device ID is non-negative for NIXL,
                 # Torch uses -1 to indicate CPU tensors while NIXL uses explicit
                 # memory type.
-                device_id = max(cache.get_device(), 0)
-                caches_data.append((base_addr, curr_tensor_size_bytes, device_id, ""))
-=======
+                self.device_id = max(cache.get_device(), 0)
                 caches_data.append(
                     (base_addr, curr_tensor_size_bytes, self.device_id, "")
                 )
->>>>>>> 70022ffc
 
         logger.debug(
             "Different block lengths collected: %s", set(self.block_len_per_layer)
@@ -1157,7 +1102,6 @@
         assert self.num_blocks != 0
 
         self.kv_caches_base_addr[self.engine_id] = seen_base_addresses
-        self.device_id[self.engine_id] = device_id
         self.num_regions = len(caches_data)
         self.num_layers = len(xfer_buffers.keys())
 
@@ -1195,11 +1139,7 @@
                 block_offset = block_id * self.block_len_per_layer[i]
                 addr = base_addr + block_offset
                 # (addr, len, device id)
-<<<<<<< HEAD
-                blocks_data.append((addr, kv_block_len, device_id))
-=======
                 blocks_data.append((addr, kv_block_len, self.device_id))
->>>>>>> 70022ffc
 
             if self._use_flashinfer:
                 # Separate and interleave K/V regions to maintain the same
@@ -1210,11 +1150,7 @@
                     addr = base_addr + block_offset
                     # Register addresses for V cache (K registered first).
                     v_addr = addr + kv_block_len
-<<<<<<< HEAD
-                    blocks_data.append((v_addr, kv_block_len, device_id))
-=======
                     blocks_data.append((v_addr, kv_block_len, self.device_id))
->>>>>>> 70022ffc
         logger.debug(
             "Created %s blocks for src engine %s and rank %s on device id %s",
             len(blocks_data),
@@ -1256,7 +1192,7 @@
             engine_id=self.engine_id,
             agent_metadata=self.nixl_wrapper.get_agent_metadata(),
             kv_caches_base_addr=self.kv_caches_base_addr[self.engine_id],
-            device_id=self.device_id[self.engine_id],
+            device_id=self.device_id,
             num_blocks=self.num_blocks,
             block_lens=self.block_len_per_layer,
             attn_backend_name=self.backend_name,
@@ -1264,25 +1200,6 @@
             if not self.use_host_buffer
             else self.host_buffer_kv_cache_layout,
         )
-<<<<<<< HEAD
-=======
-        ready_event, stop_event = threading.Event(), threading.Event()
-        self._nixl_handshake_listener_t = threading.Thread(
-            target=self._nixl_handshake_listener,
-            args=(
-                metadata,
-                ready_event,
-                stop_event,
-                self.side_channel_port,
-                self.tp_rank,
-            ),
-            daemon=True,
-            name="nixl_handshake_listener",
-        )
-        self._nixl_handshake_listener_t.start()
-        self._nixl_handshake_listener_stop_event = stop_event
-        ready_event.wait()  # Wait for listener ZMQ socket to be ready.
->>>>>>> 70022ffc
 
     def add_remote_agent(
         self,
@@ -1357,7 +1274,6 @@
 
         # Keep track of remote agent kv caches base addresses.
         self.kv_caches_base_addr[engine_id] = nixl_agent_meta.kv_caches_base_addr
-        self.device_id[engine_id] = nixl_agent_meta.device_id
 
         self._validate_remote_agent_handshake(nixl_agent_meta, remote_tp_size)
 
@@ -1967,17 +1883,6 @@
     def shutdown(self):
         """Shutdown the connector worker."""
         self._handshake_initiation_executor.shutdown(wait=False)
-<<<<<<< HEAD
-=======
-        if self._nixl_handshake_listener_stop_event is not None:
-            self._nixl_handshake_listener_stop_event.set()
-            self._nixl_handshake_listener_stop_event = None
-        if self._nixl_handshake_listener_t is not None:
-            # Generous timeout to allow the thread to exit
-            self._nixl_handshake_listener_t.join(timeout=self._POLL_TIMEOUT * 10)
-            assert not self._nixl_handshake_listener_t.is_alive()
-            self._nixl_handshake_listener_t = None
->>>>>>> 70022ffc
         for handles in self._recving_transfers.values():
             for handle, _ in handles:
                 self.nixl_wrapper.release_xfer_handle(handle)
