--- conflicted
+++ resolved
@@ -1428,10 +1428,7 @@
                 len(meta.local_block_ids),
                 len(meta.remote_block_ids),
             )
-<<<<<<< HEAD
-=======
             # always store metadata for failure recovery
->>>>>>> 314285d4
             self._recving_metadata[req_id] = meta
             if remote_engine_id not in self._remote_agents:
                 # Initiate handshake with remote engine to exchange metadata.
