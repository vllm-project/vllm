# SPDX-License-Identifier: Apache-2.0
# SPDX-FileCopyrightText: Copyright contributors to the vLLM project
"""
KVConnectorBase_V1 Class for Distributed KV Cache & Hidden State
communication in vLLM v1

The class provides the following primitives:
    Scheduler-side: runs in the scheduler, binds metadata, which
    is used by the worker-side to load/save KV cache.
        get_num_new_matched_tokens() - get number of new tokens
            that exist in the remote KV cache. Might be called multiple
            times for a given request and should be side-effect free.
        update_state_after_alloc() - update KVConnector state after
            temporary buffer alloc by the CacheManager.
        update_connector_output() - update KVConnector state after
            output is received from worker-side connectors.
        request_finished() - called once when a request is finished,
            with the computed kv cache blocks for the request.
            Returns whether KV cache should be freed now or if the
            connector now assumes responsibility for freeing the
            the blocks asynchronously. Also optionally returns KV
            transfer params.
        take_events() - returns new KV events that were collected
            by the connector since the last call.

    Worker-side: runs in each worker, loads/saves KV cache to/from
    the Connector based on the metadata.
        start_load_kv() - starts loading all KVs (maybe async)
        wait_for_layer_load() - blocks until layer i load is done

        save_kv_layer() - starts saving KV for layer i (maybe async)
        wait_for_save() - blocks until all saves are done

        get_finished() - called with ids of finished requests, returns
            ids of requests that have completed async sending/recving.
"""

import enum
from abc import ABC, abstractmethod
from collections.abc import Callable, Iterable
from typing import TYPE_CHECKING, Any, Literal, Optional

import torch

from vllm.logger import init_logger
from vllm.v1.core.sched.output import SchedulerOutput
from vllm.v1.outputs import KVConnectorOutput

if TYPE_CHECKING:
    from vllm.attention.backends.abstract import AttentionMetadata
    from vllm.config import VllmConfig
    from vllm.distributed.kv_events import KVCacheEvent
    from vllm.distributed.kv_transfer.kv_connector.v1.metrics import (
        KVConnectorPromMetrics,
        KVConnectorStats,
        PromMetric,
        PromMetricT,
    )
    from vllm.forward_context import ForwardContext
    from vllm.v1.core.kv_cache_manager import KVCacheBlocks
    from vllm.v1.request import Request

# s_tensor_list, d_tensor_list, s_indices, d_indices, direction
CopyBlocksOp = Callable[
    [
        dict[str, torch.Tensor],
        dict[str, torch.Tensor],
        list[int],
        list[int],
        Literal["h2d", "d2h"],
    ],
    None,
]

logger = init_logger(__name__)


class SupportsHMA(ABC):
    """
    The class that indicates the corresponding connector supports hybrid memory
    allocator (HMA).
    This is required to use the connector together with hybrid memory allocator.
    """

    @abstractmethod
    def request_finished_all_groups(
        self,
        request: "Request",
        block_ids: tuple[list[int], ...],
    ) -> tuple[bool, dict[str, Any] | None]:
        """
        Called exactly once when a request has finished for all kv cache groups,
        before its blocks are freed for each group.

        NOTE(Kuntai): This function is only supported by connectors that support HMA.

        The connector may assumes responsibility for freeing the blocks
        asynchronously by returning True.

        Returns:
            True if the request is being saved/sent asynchronously and blocks
            should not be freed until the request_id is returned from
            get_finished().
            Optional KVTransferParams to be included in the request outputs
            returned by the engine.
        """
        raise NotImplementedError


def supports_hma(connector: Any) -> bool:
    if isinstance(connector, type):
        return issubclass(connector, SupportsHMA)
    else:
        return isinstance(connector, SupportsHMA)


class KVConnectorRole(enum.Enum):
    # Connector running in the scheduler process
    SCHEDULER = 0

    # Connector running in the worker process
    WORKER = 1


class KVConnectorHandshakeMetadata(ABC):  # noqa: B024
    """
    Metadata used for out of band connector handshake between
    P/D workers. This needs to serializeable.
    """

    pass


class KVConnectorMetadata(ABC):  # noqa: B024
    """
    Abstract Metadata used to communicate between the
    Scheduler KVConnector and Worker KVConnector.
    """

    pass


class KVConnectorBase_V1(ABC):
    def __init__(self, vllm_config: "VllmConfig", role: KVConnectorRole):
        logger.warning(
            "Initializing KVConnectorBase_V1. This API is experimental and "
            "subject to change in the future as we iterate the design."
        )
        self._connector_metadata: KVConnectorMetadata | None = None
        self._vllm_config = vllm_config
        if vllm_config.kv_transfer_config is not None:
            self._kv_transfer_config = vllm_config.kv_transfer_config
        else:
            raise ValueError("kv_transfer_config must be set for KVConnectorBase_V1")
        self._role = role

    @property
    def role(self) -> KVConnectorRole:
        return self._role

    # ==============================
    # Worker-side methods
    # ==============================

    def bind_connector_metadata(self, connector_metadata: KVConnectorMetadata) -> None:
        """Set the connector metadata from the scheduler.

        This function should be called by the model runner every time
        before the model execution. The metadata will be used for runtime
        KV cache loading and saving.

        Args:
            connector_metadata (dict): the connector metadata.
        """
        self._connector_metadata = connector_metadata

    def clear_connector_metadata(self) -> None:
        """Clear the connector metadata.

        This function should be called by the model runner every time
        after the model execution.
        """
        self._connector_metadata = None

    def _get_connector_metadata(self) -> KVConnectorMetadata:
        """Get the connector metadata.

        This function should only be called inside the connector.

        Returns:
            ConnectorMetadata: the connector metadata.
        """

        # Should only be called while set to valid metadata.
        assert self._connector_metadata is not None
        return self._connector_metadata

    def register_kv_caches(self, kv_caches: dict[str, torch.Tensor]):
        """
        Initialize with the KV caches. Useful for pre-registering the
        KV Caches in the KVConnector (e.g. for NIXL).

        Args:
            kv_caches: dictionary of layer names, kv cache
        """
        return

    def set_host_xfer_buffer_ops(self, copy_operation: CopyBlocksOp):
        """
        Set the xPU-specific ops for copying KV between host and device.
        Needed when host buffer is used for kv transfer (e.g., in NixlConnector)
        """
        return

    @abstractmethod
    def start_load_kv(self, forward_context: "ForwardContext", **kwargs: Any) -> None:
        """
        Start loading the KV cache from the connector to vLLM's paged
        KV buffer. This is called from the forward context before the
        forward pass to enable async loading during model execution.

        Args:
            forward_context (ForwardContext): the forward context.
            **kwargs: additional arguments for the load operation

        Note:
            The number of elements in kv_caches and layer_names should be
            the same.

        """
        pass

    @abstractmethod
    def wait_for_layer_load(self, layer_name: str) -> None:
        """
        Block until the KV for a specific layer is loaded into vLLM's
        paged buffer. This is called from within attention layer to ensure
        async copying from start_load_kv is complete.

        This interface will be useful for layer-by-layer pipelining.

        Args:
            layer_name: the name of that layer
        """
        pass

    @abstractmethod
    def save_kv_layer(
        self,
        layer_name: str,
        kv_layer: torch.Tensor,
        attn_metadata: "AttentionMetadata",
        **kwargs: Any,
    ) -> None:
        """
        Start saving a layer of KV cache from vLLM's paged buffer
        to the connector. This is called from within attention layer to
        enable async copying during execution.

        Args:
            layer_name (str): the name of the layer.
            kv_layer (torch.Tensor): the paged KV buffer of the current
                layer in vLLM.
            attn_metadata (AttentionMetadata): the attention metadata.
            **kwargs: additional arguments for the save operation.
        """
        pass

    @abstractmethod
    def wait_for_save(self):
        """
        Block until all the save operations is done. This is called
        as the forward context exits to ensure that the async saving
        from save_kv_layer is complete before finishing the forward.

        This prevents overwrites of paged KV buffer before saving done.
        """
        pass

    def get_finished(
        self, finished_req_ids: set[str]
    ) -> tuple[set[str] | None, set[str] | None]:
        """
        Notifies worker-side connector ids of requests that have
        finished generating tokens on the worker.
        The scheduler process (via the Executors) will use this output
        to track which workers are done.

        Returns:
            ids of requests that have finished asynchronous transfer
            (requests that previously returned True from request_finished()),
            tuple of (sending/saving ids, recving/loading ids).
            The finished saves/sends req ids must belong to a set provided in a
            call to this method (this call or a prior one).
        """
        return None, None

    def get_block_ids_with_load_errors(self) -> set[int]:
        """
        Get the set of block IDs that failed to load.

        Returns:
            Set of block IDs that encountered load errors.
            Empty set if no load errors occurred.

        Notes:
            - Applies to both sync- and async-loading requests.
            - Async loading: failed blocks may be reported in any forward pass
              up to and including the pass where the request ID is returned by
              `get_finished()`. Even if failures occur, the request must still
              be reported via `get_finished()`, and the failed block IDs must
              appear here no later than that same pass.
            - Sync loading: failed blocks should be reported in the forward
              pass in which they are detected.
        """
        return set()

    def shutdown(self):
        """
        Shutdown the connector. This is called when the worker process
        is shutting down to ensure that all the async operations are
        completed and the connector is cleaned up properly.
        """
        return None

    def get_kv_connector_stats(self) -> Optional["KVConnectorStats"]:
        """
        Get the KV connector stats collected during the last interval.
        """
        return None

    def get_handshake_metadata(self) -> KVConnectorHandshakeMetadata | None:
        """
        Get the KVConnector handshake metadata for this connector.
        This metadata is used for out-of-band connector handshake
        between P/D workers.

        Returns:
            KVConnectorHandshakeMetadata: the handshake metadata.
            None if no handshake metadata is available.
        """
        return None

    # ==============================
    # Scheduler-side methods
    # ==============================

    @abstractmethod
    def get_num_new_matched_tokens(
        self,
        request: "Request",
        num_computed_tokens: int,
    ) -> tuple[int | None, bool]:
        """
        Get number of new tokens that can be loaded from the
        external KV cache beyond the num_computed_tokens.

        Args:
            request (Request): the request object.
            num_computed_tokens (int): the number of locally
                computed tokens for this request

        Returns:
            A tuple with the following elements:
                - An optional number of tokens that can be loaded from the
                  external KV cache beyond what is already computed.
                  If None, it means that the connector needs more time to
                  determine the number of matched tokens, and the scheduler
                  should query for this request again later.
                - `True` if external KV cache tokens will be loaded
                  asynchronously (between scheduler steps). Must be
                  'False' if the first element is 0.

        Notes:
            The connector should only consider the largest prefix of prompt-
            tokens for which KV cache is actually available at the time of the
            call. If the cache cannot be loaded for some tokens (e.g., due to
            connectivity issues or eviction), those tokens must not be taken
            into account.
        """
        pass

    @abstractmethod
    def update_state_after_alloc(
        self, request: "Request", blocks: "KVCacheBlocks", num_external_tokens: int
    ):
        """
        Update KVConnector state after block allocation.

        If get_num_new_matched_tokens previously returned True for a
        request, this function may be called twice for that same request -
        first when blocks are allocated for the connector tokens to be
        asynchronously loaded into, and second when any additional blocks
        are allocated, after the load/transfer is complete.

        Args:
            request (Request): the request object.
            blocks (KVCacheBlocks): the blocks allocated for the request.
            num_external_tokens (int): the number of tokens that will be
                loaded from the external KV cache.
        """
        pass

    @abstractmethod
    def build_connector_meta(
        self, scheduler_output: SchedulerOutput
    ) -> KVConnectorMetadata:
        """
        Build the connector metadata for this step.

        This function should NOT modify fields in the scheduler_output.
        Also, calling this function will reset the state of the connector.

        Args:
            scheduler_output (SchedulerOutput): the scheduler output object.
        """
        pass

    def update_connector_output(self, connector_output: KVConnectorOutput):
        """
        Update KVConnector state from worker-side connectors output.

        Args:
            connector_output (KVConnectorOutput): the worker-side
                connectors output.
        """
        return

    def request_finished(
        self,
        request: "Request",
        block_ids: list[int],
    ) -> tuple[bool, dict[str, Any] | None]:
        """
        Called exactly once when a request has finished, before its blocks are
        freed.

        The connector may assumes responsibility for freeing the blocks
        asynchronously by returning True.

        Returns:
            True if the request is being saved/sent asynchronously and blocks
            should not be freed until the request_id is returned from
            get_finished().
            Optional KVTransferParams to be included in the request outputs
            returned by the engine.
        """
        return False, None

    def take_events(self) -> Iterable["KVCacheEvent"]:
        """
        Take the KV cache events from the connector.

        Yields:
            New KV cache events since the last call.
        """
        return ()

    @classmethod
    def get_required_kvcache_layout(cls, vllm_config: "VllmConfig") -> str | None:
        """
        Get the required KV cache layout for this connector.
        Args:
            vllm_config (VllmConfig): the vllm config.

        Returns:
            str: the required KV cache layout. e.g. HND, or NHD.
            None if the connector does not require a specific layout.
        """

        if cls is KVConnectorBase_V1:
            raise TypeError(
                "get_required_kvcache_layout should not be called "
                "on the abstract base class"
            )
        return None

    def get_finished_count(self) -> int | None:
        """
        Get the count of requests expected to complete send/receive operations
        via this connector. This method is used to initialize the
        KVOutputAggregator, overwriting the default world_size.

        Returns:
            int: expected sending or receiving completion count.
        """

        return None

    @classmethod
    def build_kv_connector_stats(
        cls, data: dict[str, Any] | None = None
    ) -> Optional["KVConnectorStats"]:
        """
        KVConnectorStats resolution method. This method allows dynamically
        registered connectors to return their own KVConnectorStats object,
        which can implement custom aggregation logic on the data dict.
        """
        return None

<<<<<<< HEAD
    def set_xfer_handshake_metadata(
        self, metadata: dict[int, KVConnectorHandshakeMetadata]
    ) -> None:
        """
        Set the KV connector handshake metadata for this connector.

        Args:
            metadata (KVConnectorHandshakeMetadata): the handshake metadata to set.
=======
    @classmethod
    def build_prom_metrics(
        cls,
        vllm_config: "VllmConfig",
        metric_types: dict[type["PromMetric"], type["PromMetricT"]],
        labelnames: list[str],
        per_engine_labelvalues: dict[int, list[str]],
    ) -> Optional["KVConnectorPromMetrics"]:
        """
        Create a KVConnectorPromMetrics subclass which should register
        per-connector Prometheus metrics and implement observe() to
        expose connector transfer stats via Prometheus.
>>>>>>> 74374386
        """
        return None<|MERGE_RESOLUTION|>--- conflicted
+++ resolved
@@ -498,7 +498,6 @@
         """
         return None
 
-<<<<<<< HEAD
     def set_xfer_handshake_metadata(
         self, metadata: dict[int, KVConnectorHandshakeMetadata]
     ) -> None:
@@ -507,7 +506,9 @@
 
         Args:
             metadata (KVConnectorHandshakeMetadata): the handshake metadata to set.
-=======
+        """
+        return None
+
     @classmethod
     def build_prom_metrics(
         cls,
@@ -520,6 +521,5 @@
         Create a KVConnectorPromMetrics subclass which should register
         per-connector Prometheus metrics and implement observe() to
         expose connector transfer stats via Prometheus.
->>>>>>> 74374386
         """
         return None