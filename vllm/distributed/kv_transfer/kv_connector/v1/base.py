# SPDX-License-Identifier: Apache-2.0
# SPDX-FileCopyrightText: Copyright contributors to the vLLM project
"""
KVConnectorBase_V1 Class for Distributed KV Cache & Hidden State
communication in vLLM v1

The class provides the following primitives:
    Scheduler-side: runs in the scheduler, binds metadata, which
    is used by the worker-side to load/save KV cache.
        get_num_new_matched_tokens() - get number of new tokens 
            that exist in the remote KV cache. Might be called multiple
            times for a given request and should be side-effect free.
        update_state_after_alloc() - update KVConnector state after
            temporary buffer alloc by the CacheManager.
        request_finished() - called when a request is finished, with
            the computed kv cache blocks for the request.
            Returns whether KV cache should be freed now or will be
            freed asynchronously and optionally returns KV transfer
            params.

    Worker-side: runs in each worker, loads/saves KV cache to/from
    the Connector based on the metadata.
        start_load_kv() - starts loading all KVs (maybe async)
        wait_for_layer_load() - blocks until layer i load is done

        save_kv_layer() - starts saving KV for layer i (maybe async)
        wait_for_save() - blocks until all saves are done

        get_finished() - called with ids of finished requests, returns
            ids of requests that have completed async sending/recving.
"""

import enum
from abc import ABC, abstractmethod
from typing import TYPE_CHECKING, Any, Callable, Literal, Optional

import torch

from vllm.logger import init_logger
from vllm.v1.core.sched.output import SchedulerOutput

if TYPE_CHECKING:
    from vllm.attention.backends.abstract import AttentionMetadata
    from vllm.config import VllmConfig
    from vllm.forward_context import ForwardContext
    from vllm.v1.core.kv_cache_manager import KVCacheBlocks
    from vllm.v1.request import Request

# s_tensor_list, d_tensor_list, s_indices, d_indices, direction
CopyBlocksOp = Callable[[
    dict[str, torch.Tensor], dict[
        str, torch.Tensor], list[int], list[int], Literal["h2d", "d2h"]
], None]

logger = init_logger(__name__)


class KVConnectorRole(enum.Enum):
    # Connector running in the scheduler process
    SCHEDULER = 0

    # Connector running in the worker process
    WORKER = 1


class KVConnectorMetadata(ABC):  # noqa: B024
    """
    Abstract Metadata used to communicate between the
    Scheduler KVConnector and Worker KVConnector.
    """
    pass


class KVConnectorBase_V1(ABC):

    class KVConnectorFinishOutput:
        """Output of get_finished() method.

        - finished_sending: request ids that have finished sending KV
        - finished_recving: request ids that have finished receiving KV
        - finished_loading_num_tokens: dict of request ids and the number of
            tokens that have finished loading from the remote KV cache.
        """

        def __init__(
            self,
            *,
            finished_sending: set[str],
            finished_recving: set[str],
            finished_loading_num_tokens: dict[str, int],
        ) -> "KVConnectorBase_V1.KVConnectorFinishOutput":
            self.finished_sending = finished_sending
            self.finished_recving = finished_recving
            self.finished_loading_num_tokens = finished_loading_num_tokens

    def __init__(self, vllm_config: "VllmConfig", role: KVConnectorRole):
        logger.warning(
            "Initializing KVConnectorBase_V1. This API is experimental and "
            "subject to change in the future as we iterate the design.")
        self._connector_metadata: Optional[KVConnectorMetadata] = None
        self._vllm_config = vllm_config
        self._role = role

    @property
    def role(self) -> KVConnectorRole:
        return self._role

    # ==============================
    # Worker-side methods
    # ==============================

    def bind_connector_metadata(
            self, connector_metadata: KVConnectorMetadata) -> None:
        """Set the connector metadata from the scheduler.

        This function should be called by the model runner every time 
        before the model execution. The metadata will be used for runtime
        KV cache loading and saving.

        Args:
            connector_metadata (dict): the connector metadata.
        """
        self._connector_metadata = connector_metadata

    def clear_connector_metadata(self) -> None:
        """Clear the connector metadata.

        This function should be called by the model runner every time 
        after the model execution.
        """
        self._connector_metadata = None

    def _get_connector_metadata(self) -> KVConnectorMetadata:
        """Get the connector metadata.

        This function should only be called inside the connector.

        Returns:
            ConnectorMetadata: the connector metadata.
        """

        # Should only be called while set to valid metadata.
        assert self._connector_metadata is not None
        return self._connector_metadata

    def register_kv_caches(self, kv_caches: dict[str, torch.Tensor]):
        """
        Initialize with the KV caches. Useful for pre-registering the
        KV Caches in the KVConnector (e.g. for NIXL).

        Args: kv_caches:
            dictionary of layer names, kv cache
        """
        return

    def set_host_xfer_buffer_ops(self, copy_operation: CopyBlocksOp):
        """
        Set the xPU-specific ops for copying KV between host and device.
        Needed when host buffer is used for kv transfer (e.g., in NixlConnector)
        """
        return

    @abstractmethod
    def start_load_kv(self, forward_context: "ForwardContext",
                      **kwargs) -> None:
        """
        Start loading the KV cache from the connector to vLLM's paged
        KV buffer. This is called from the forward context before the
        forward pass to enable async loading during model execution.

        Args:
            forward_context (ForwardContext): the forward context.
            **kwargs: additional arguments for the load operation

        Note:
            The number of elements in kv_caches and layer_names should be 
            the same.
            
        """
        pass

    @abstractmethod
    def wait_for_layer_load(self, layer_name: str) -> None:
        """
        Block until the KV for a specific layer is loaded into vLLM's
        paged buffer. This is called from within attention layer to ensure
        async copying from start_load_kv is complete.
        
        This interface will be useful for layer-by-layer pipelining.

        Args:
            layer_name: the name of that layer
        """
        pass

    @abstractmethod
    def save_kv_layer(self, layer_name: str, kv_layer: torch.Tensor,
                      attn_metadata: "AttentionMetadata", **kwargs) -> None:
        """
        Start saving a layer of KV cache from vLLM's paged buffer 
        to the connector. This is called from within attention layer to
        enable async copying during execution.

        Args:
            layer_name (str): the name of the layer.
            kv_layer (torch.Tensor): the paged KV buffer of the current 
                layer in vLLM.
            attn_metadata (AttentionMetadata): the attention metadata.
            **kwargs: additional arguments for the save operation.
        """
        pass

    @abstractmethod
    def wait_for_save(self):
        """
        Block until all the save operations is done. This is called
        as the forward context exits to ensure that the async saving
        from save_kv_layer is complete before finishing the forward.

        This prevents overwrites of paged KV buffer before saving done.
        """
        pass

    def get_finished(self,
                     finished_req_ids: set[str]) -> KVConnectorFinishOutput:
        """
        Notifies worker-side connector ids of requests that have
        finished generating tokens on the worker.
        The scheduler process (via the Executors) will use this output
        to track which workers are done.

        Returns:
            ids of requests that have finished asynchronous transfer
            (requests that previously returned True from request_finished()),
            tuple of (sending/saving ids, recving/loading ids).
            The finished saves/sends req ids must belong to a set provided in a
            call to this method (this call or a prior one).
        """
<<<<<<< HEAD
        return self.KVConnectorFinishOutput(finished_sending=(),
                                            finished_recving=(),
                                            finished_loading_num_tokens={})
=======
        return None, None
>>>>>>> 89ac266b

    # ==============================
    # Scheduler-side methods
    # ==============================

    @abstractmethod
    def get_num_new_matched_tokens(
        self,
        request: "Request",
        num_computed_tokens: int,
    ) -> tuple[int, bool]:
        """
        Get number of new tokens that can be loaded from the
        external KV cache beyond the num_computed_tokens.
        
        Args:
            request (Request): the request object.
            num_computed_tokens (int): the number of locally
                computed tokens for this request

        Returns:
            A tuple with the following elements:
                - The number of tokens that can be loaded from the 
                  external KV cache beyond what is already computed.
                - `True` if external KV cache tokens will be loaded
                  asynchronously (between scheduler steps). Must be
                  'False' if the first element is 0.
        """
        pass

    @abstractmethod
    def update_state_after_alloc(self, request: "Request",
                                 blocks: "KVCacheBlocks",
                                 num_external_tokens: int):
        """
        Update KVConnector state after block allocation.

        If get_num_new_matched_tokens previously returned True for a
        request, this function may be called twice for that same request -
        first when blocks are allocated for the connector tokens to be
        asynchronously loaded into, and second when any additional blocks
        are allocated, after the load/transfer is complete.

        Args:
            request (Request): the request object.
            blocks (KVCacheBlocks): the blocks allocated for the request.
            num_external_tokens (int): the number of tokens that will be
                loaded from the external KV cache.
        """
        pass

    @abstractmethod
    def build_connector_meta(
            self, scheduler_output: SchedulerOutput) -> KVConnectorMetadata:
        """
        Build the connector metadata for this step.

        This function should NOT modify fields in the scheduler_output.
        Also, calling this function will reset the state of the connector.

        Args:
            scheduler_output (SchedulerOutput): the scheduler output object.
        """
        pass

    def request_finished(
        self,
        request: "Request",
        block_ids: list[int],
    ) -> tuple[bool, Optional[dict[str, Any]]]:
        """
        Called when a request has finished, before its blocks are freed.

        Returns:
            True if the request is being saved/sent asynchronously and blocks
            should not be freed until the request_id is returned from
            get_finished().
            Optional KVTransferParams to be included in the request outputs
            returned by the engine.
        """
        return False, None<|MERGE_RESOLUTION|>--- conflicted
+++ resolved
@@ -236,13 +236,9 @@
             The finished saves/sends req ids must belong to a set provided in a
             call to this method (this call or a prior one).
         """
-<<<<<<< HEAD
-        return self.KVConnectorFinishOutput(finished_sending=(),
-                                            finished_recving=(),
+        return self.KVConnectorFinishOutput(finished_sending=set(),
+                                            finished_recving=set(),
                                             finished_loading_num_tokens={})
-=======
-        return None, None
->>>>>>> 89ac266b
 
     # ==============================
     # Scheduler-side methods
