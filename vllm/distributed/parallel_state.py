--- conflicted
+++ resolved
@@ -49,22 +49,12 @@
 )
 from vllm.distributed.utils import StatelessProcessGroup
 from vllm.logger import init_logger
-from vllm.utils import (
-<<<<<<< HEAD
-    direct_register_custom_op,
-    supports_custom_op,
-)
 from vllm.utils.import_utils import resolve_obj_by_qualname
 from vllm.utils.network_utils import get_distributed_init_method
-=======
-    get_distributed_init_method,
-)
-from vllm.utils.import_utils import resolve_obj_by_qualname
 from vllm.utils.torch_utils import (
     direct_register_custom_op,
     supports_custom_op,
 )
->>>>>>> 8a297115
 
 
 @dataclass
