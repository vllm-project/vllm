# SPDX-License-Identifier: Apache-2.0
# SPDX-FileCopyrightText: Copyright contributors to the vLLM project

# Copyright 2023 The vLLM team.
# Adapted from
# https://github.com/NVIDIA/Megatron-LM/blob/main/megatron/core/parallel_state.py
# Copyright (c) 2022, NVIDIA CORPORATION. All rights reserved.
"""vLLM distributed state.
It takes over the control of the distributed environment from PyTorch.
The typical workflow is:

- call `init_distributed_environment` to initialize the distributed environment.
- call `initialize_model_parallel` or `ensure_model_parallel_initialized` to
 initialize the model parallel groups.

- any code dealing with the distributed stuff

- call `destroy_model_parallel` to destroy the model parallel groups.
- call `destroy_distributed_environment` to destroy the distributed environment.

If you only need to use the distributed environment without model/pipeline
 parallelism, you can skip the model parallel initialization and destruction
 steps.
"""

import contextlib
import gc
import pickle
import weakref
from collections import namedtuple
from collections.abc import Callable
from contextlib import contextmanager, nullcontext
from dataclasses import dataclass
from datetime import timedelta
from multiprocessing import shared_memory
from typing import Any, Optional
from unittest.mock import patch

import torch
import torch.distributed
import torch.distributed._functional_collectives as funcol
import torch.distributed._symmetric_memory
from torch.distributed import Backend, ProcessGroup
from typing_extensions import deprecated

import vllm.envs as envs
from vllm.distributed.device_communicators.base_device_communicator import (
    DeviceCommunicatorBase,
)
from vllm.distributed.utils import StatelessProcessGroup
from vllm.logger import init_logger
from vllm.utils import (
    get_distributed_init_method,
<<<<<<< HEAD
    resolve_obj_by_qualname,
)
from vllm.utils.torch_utils import (
    direct_register_custom_op,
=======
>>>>>>> 75c7ad99
    supports_custom_op,
)
from vllm.utils.import_utils import resolve_obj_by_qualname


@dataclass
class GraphCaptureContext:
    stream: torch.cuda.Stream


TensorMetadata = namedtuple("TensorMetadata", ["device", "dtype", "size"])


def _split_tensor_dict(
    tensor_dict: dict[str, torch.Tensor | Any],
) -> tuple[list[tuple[str, Any]], list[torch.Tensor]]:
    """Split the tensor dictionary into two parts:
    1. A list of (key, value) pairs. If the value is a tensor, it is replaced
         by its metadata.
    2. A list of tensors.
    """
    metadata_list: list[tuple[str, Any]] = []
    tensor_list: list[torch.Tensor] = []
    for key, value in tensor_dict.items():
        if isinstance(value, torch.Tensor):
            # Note: we cannot use `value.device` here,
            # because it contains not only the device type but also the device
            # index (e.g. "cuda:0"). We only need the device type.
            # receiving side will set the device index.
            device = value.device.type
            metadata_list.append(
                (key, TensorMetadata(device, value.dtype, value.size()))
            )
            tensor_list.append(value)
        else:
            metadata_list.append((key, value))
    return metadata_list, tensor_list


_group_name_counter: dict[str, int] = {}


def _get_unique_name(name: str) -> str:
    """Get a unique name for the group.
    Example:
    _get_unique_name("tp") -> "tp:0"
    _get_unique_name("tp") -> "tp:1"
    """
    if name not in _group_name_counter:
        _group_name_counter[name] = 0
    newname = f"{name}:{_group_name_counter[name]}"
    _group_name_counter[name] += 1
    return newname


_groups: dict[str, Callable[[], Optional["GroupCoordinator"]]] = {}


def _register_group(group: "GroupCoordinator") -> None:
    _groups[group.unique_name] = weakref.ref(group)


def all_reduce(tensor: torch.Tensor, group_name: str) -> torch.Tensor:
    assert group_name in _groups, f"Group {group_name} is not found."
    group = _groups[group_name]()
    if group is None:
        raise ValueError(f"Group {group_name} is destroyed.")
    return group._all_reduce_out_place(tensor)


def all_reduce_fake(tensor: torch.Tensor, group_name: str) -> torch.Tensor:
    return torch.empty_like(tensor)


def reduce_scatter(
    tensor: torch.Tensor, dim: int, world_size: int, group_name: str
) -> torch.Tensor:
    assert group_name in _groups, f"Group {group_name} is not found."
    group = _groups[group_name]()
    if group is None:
        raise ValueError(f"Group {group_name} is destroyed.")
    return group._reduce_scatter_out_place(tensor, dim)


def reduce_scatter_fake(
    tensor: torch.Tensor, dim: int, world_size: int, group_name: str
) -> torch.Tensor:
    new_shape = list(tensor.shape)
    new_shape[dim] = tensor.shape[dim] // world_size
    return torch.empty(new_shape, dtype=tensor.dtype, device=tensor.device)


def all_gather(
    tensor: torch.Tensor, dim: int, world_size: int, group_name: str
) -> torch.Tensor:
    assert group_name in _groups, f"Group {group_name} is not found."
    group = _groups[group_name]()
    if group is None:
        raise ValueError(f"Group {group_name} is destroyed.")
    return group._all_gather_out_place(tensor, dim)


def all_gather_fake(
    tensor: torch.Tensor, dim: int, world_size: int, group_name: str
) -> torch.Tensor:
    new_shape = list(tensor.shape)
    new_shape[dim] = tensor.shape[dim] * world_size
    return torch.empty(new_shape, dtype=tensor.dtype, device=tensor.device)


def patched_fused_scaled_matmul_reduce_scatter_fake(
    A: torch.Tensor,
    B: torch.Tensor,
    A_scale: torch.Tensor,
    B_scale: torch.Tensor,
    reduce_op: str,
    orig_scatter_dim: int,
    scatter_dim_after_maybe_reshape: int,
    group_name: str,
    output_shape: list[int],
    bias: torch.Tensor | None = None,
    result_scale: torch.Tensor | None = None,
    out_dtype: torch.dtype | None = None,
    use_fast_accum: bool = False,
) -> torch.Tensor:
    # Copied from
    # https://github.com/pytorch/pytorch/blob/50c338c2da905062449e4d9ac807832d1b5cd90e/torch/distributed/_symmetric_memory/__init__.py#L1189
    if A_scale.numel() > 1:
        if A_scale.shape[:-1] != A.shape[:-1]:
            raise ValueError(
                "For row-wise scaling, the leading dims of A_scale "
                "must match the leading dims of A "
                f"(A shape: {A.shape}, A_scale shape: {A_scale.shape})"
            )
        A_scale = A_scale.flatten(0, -2).contiguous()
    elif A_scale.numel() != 1:
        raise ValueError(
            "Invalid A_scale shape "
            f"(A shape: {A.shape}, A_scale shape: {A_scale.shape})"
        )

    C = torch._scaled_mm(
        A.flatten(0, -2).contiguous(),
        B,
        A_scale,
        B_scale,
        bias,
        result_scale,
        out_dtype,
        use_fast_accum,
    )
    C = C.view(*output_shape[:-1], B.shape[1])
    res = funcol.reduce_scatter_tensor(
        C,
        reduce_op,
        orig_scatter_dim,  # need original scatter dim for 3D+ output tensor here
        group_name,
    )
    res = funcol.wait_tensor(res)
    return res


def patched_fused_scaled_matmul_reduce_scatter(
    A: torch.Tensor,
    B: torch.Tensor,
    A_scale: torch.Tensor,
    B_scale: torch.Tensor,
    reduce_op: str,
    orig_scatter_dim: int,
    scatter_dim_after_maybe_reshape: int,
    group_name: str,
    output_shape: list[int],
    bias: torch.Tensor | None = None,
    result_scale: torch.Tensor | None = None,
    out_dtype: torch.dtype | None = None,
    use_fast_accum: bool = False,
) -> torch.Tensor:
    return torch.ops.symm_mem.fused_scaled_matmul_reduce_scatter(
        A,
        B,
        A_scale,
        B_scale,
        reduce_op,
        orig_scatter_dim,
        scatter_dim_after_maybe_reshape,
        group_name,
        output_shape,
        bias,
        result_scale,
        out_dtype,
        use_fast_accum,
    )


if supports_custom_op():
    direct_register_custom_op(
        op_name="all_reduce",
        op_func=all_reduce,
        fake_impl=all_reduce_fake,
    )

    direct_register_custom_op(
        op_name="reduce_scatter",
        op_func=reduce_scatter,
        fake_impl=reduce_scatter_fake,
    )

    direct_register_custom_op(
        op_name="all_gather",
        op_func=all_gather,
        fake_impl=all_gather_fake,
    )

    # TODO: Remove this once the pytorch fix
    # (https://github.com/pytorch/pytorch/pull/165086) gets released,
    # in either 2.9.1 or 2.10
    direct_register_custom_op(
        op_name="patched_fused_scaled_matmul_reduce_scatter",
        op_func=patched_fused_scaled_matmul_reduce_scatter,
        fake_impl=patched_fused_scaled_matmul_reduce_scatter_fake,
    )


class GroupCoordinator:
    """
    PyTorch ProcessGroup wrapper for a group of processes.
    PyTorch ProcessGroup is bound to one specific communication backend,
        e.g. NCCL, Gloo, MPI, etc.
    GroupCoordinator takes charge of all the communication operations among
        the processes in the group. It manages both CPU and device
        communication.
    """

    # available attributes:
    rank: int  # global rank
    ranks: list[int]  # global ranks in the group
    world_size: int  # size of the group
    # difference between `local_rank` and `rank_in_group`:
    # if we have a group of size 4 across two nodes:
    # Process | Node | Rank | Local Rank | Rank in Group
    #   0     |   0  |  0   |     0      |       0
    #   1     |   0  |  1   |     1      |       1
    #   2     |   1  |  2   |     0      |       2
    #   3     |   1  |  3   |     1      |       3
    local_rank: int  # local rank used to assign devices
    rank_in_group: int  # rank inside the group
    cpu_group: ProcessGroup  # group for CPU communication
    device_group: ProcessGroup  # group for device communication
    # device communicator (if use_device_communicator=True)
    device_communicator: DeviceCommunicatorBase | None
    mq_broadcaster: Any | None  # shared memory broadcaster

    def __init__(
        self,
        group_ranks: list[list[int]],
        local_rank: int,
        torch_distributed_backend: str | Backend,
        use_device_communicator: bool,  # whether to use device communicator
        use_message_queue_broadcaster: bool = False,
        group_name: str | None = None,
    ):
        group_name = group_name or "anonymous"
        self.unique_name = _get_unique_name(group_name)
        _register_group(self)

        self.rank = torch.distributed.get_rank()
        self.local_rank = local_rank

        self_device_group = None
        self_cpu_group = None

        for ranks in group_ranks:
            device_group = torch.distributed.new_group(
                ranks, backend=torch_distributed_backend
            )
            # a group with `gloo` backend, to allow direct coordination between
            # processes through the CPU.
            cpu_group = torch.distributed.new_group(ranks, backend="gloo")
            if self.rank in ranks:
                self.ranks = ranks
                self.world_size = len(ranks)
                self.rank_in_group = ranks.index(self.rank)
                self_device_group = device_group
                self_cpu_group = cpu_group

        assert self_cpu_group is not None
        assert self_device_group is not None

        self.cpu_group = self_cpu_group
        self.device_group = self_device_group

        from vllm.platforms import current_platform

        if current_platform.is_cuda_alike():
            self.device = torch.device(f"cuda:{local_rank}")
        elif current_platform.is_xpu():
            self.device = torch.device(f"xpu:{local_rank}")
        elif current_platform.is_out_of_tree():
            self.device = torch.device(f"{current_platform.device_name}:{local_rank}")
        else:
            self.device = torch.device("cpu")

        self.use_device_communicator = use_device_communicator
        self.device_communicator = None
        if use_device_communicator and self.world_size > 1:
            device_comm_cls = resolve_obj_by_qualname(
                current_platform.get_device_communicator_cls()
            )
            self.device_communicator = device_comm_cls(
                cpu_group=self.cpu_group,
                device=self.device,
                device_group=self.device_group,
                unique_name=self.unique_name,
            )

        from vllm.distributed.device_communicators.shm_broadcast import MessageQueue

        self.mq_broadcaster: MessageQueue | None = None
        if use_message_queue_broadcaster and self.world_size > 1:
            self.mq_broadcaster = MessageQueue.create_from_process_group(
                self.cpu_group, 1 << 22, 6
            )

        from vllm.platforms import current_platform

        self.use_custom_op_call = (
            current_platform.is_cuda_alike() or current_platform.is_tpu()
        )

        self.use_cpu_custom_send_recv = current_platform.is_cpu() and hasattr(
            torch.ops._C, "init_shm_manager"
        )

    @property
    def first_rank(self):
        """Return the global rank of the first process in the group"""
        return self.ranks[0]

    @property
    def last_rank(self):
        """Return the global rank of the last process in the group"""
        return self.ranks[-1]

    @property
    def is_first_rank(self):
        """Return whether the caller is the first process in the group"""
        return self.rank == self.first_rank

    @property
    def is_last_rank(self):
        """Return whether the caller is the last process in the group"""
        return self.rank == self.last_rank

    @property
    def next_rank(self):
        """Return the global rank of the process that follows the caller"""
        rank_in_group = self.rank_in_group
        world_size = self.world_size
        return self.ranks[(rank_in_group + 1) % world_size]

    @property
    def prev_rank(self):
        """Return the global rank of the process that precedes the caller"""
        rank_in_group = self.rank_in_group
        world_size = self.world_size
        return self.ranks[(rank_in_group - 1) % world_size]

    @contextmanager
    def graph_capture(self, graph_capture_context: GraphCaptureContext | None = None):
        if graph_capture_context is None:
            stream = torch.cuda.Stream()
            graph_capture_context = GraphCaptureContext(stream)
        else:
            stream = graph_capture_context.stream

        # only cuda uses this function,
        # so we don't abstract it into the base class
        maybe_ca_context = nullcontext()
        from vllm.distributed.device_communicators.cuda_communicator import (
            CudaCommunicator,
        )

        if self.device_communicator is not None:
            assert isinstance(self.device_communicator, CudaCommunicator)
            ca_comm = self.device_communicator.ca_comm
            if ca_comm is not None:
                maybe_ca_context = ca_comm.capture()  # type: ignore

        # ensure all initialization operations complete before attempting to
        # capture the graph on another stream
        curr_stream = torch.cuda.current_stream()
        if curr_stream != stream:
            stream.wait_stream(curr_stream)

        with torch.cuda.stream(stream), maybe_ca_context:
            yield graph_capture_context

    def all_reduce(self, input_: torch.Tensor) -> torch.Tensor:
        """
        User-facing all-reduce function before we actually call the
        all-reduce operation.

        We need this because Dynamo does not support passing an arbitrary
        object (`self` in this case) to a custom op. We need to pass the
         group name as a string, and then look up the group coordinator from
         the group name, dispatch the all-reduce operation to the group
         coordinator.

        In addition, PyTorch custom ops do not support mutation or returning
        a new tensor in the same op. So we always make the all-reduce operation
        out-of-place.
        """
        # Bypass the function if we are using only 1 GPU.
        if self.world_size == 1:
            return input_

        if self.use_custom_op_call:
            return torch.ops.vllm.all_reduce(input_, group_name=self.unique_name)
        else:
            return self._all_reduce_out_place(input_)

    def _all_reduce_out_place(self, input_: torch.Tensor) -> torch.Tensor:
        if self.device_communicator is None:
            raise ValueError("No device communicator found")
        return self.device_communicator.all_reduce(input_)

    def all_gather(self, input_: torch.Tensor, dim: int = -1) -> torch.Tensor:
        world_size = self.world_size
        # Bypass the function if we are using only 1 GPU.
        if world_size == 1:
            return input_
        assert -input_.dim() <= dim < input_.dim(), (
            f"Invalid dim ({dim}) for input tensor with shape {input_.size()}"
        )

        if self.use_custom_op_call:
            return torch.ops.vllm.all_gather(
                input_, dim, world_size, group_name=self.unique_name
            )
        else:
            return self._all_gather_out_place(input_, dim)

    def _all_gather_out_place(self, input_: torch.Tensor, dim: int) -> torch.Tensor:
        if self.device_communicator is None:
            raise ValueError("No device communicator found")
        return self.device_communicator.all_gather(input_, dim)

    def all_gatherv(
        self,
        input_: torch.Tensor | list[torch.Tensor],
        dim: int = 0,
        sizes: list[int] | None = None,
    ):
        if self.device_communicator is None:
            raise ValueError("No device communicator found")
        return self.device_communicator.all_gatherv(input_, dim, sizes)

    def reduce_scatter(self, input_: torch.Tensor, dim: int = -1) -> torch.Tensor:
        world_size = self.world_size
        # Bypass the function if we are using only 1 GPU.
        if world_size == 1:
            return input_
        assert -input_.dim() <= dim < input_.dim(), (
            f"Invalid dim ({dim}) for input tensor with shape {input_.size()}"
        )

        if self.use_custom_op_call:
            return torch.ops.vllm.reduce_scatter(
                input_, dim, world_size, group_name=self.unique_name
            )
        else:
            return self._reduce_scatter_out_place(input_, dim)

    def reduce_scatterv(
        self, input_: torch.Tensor, dim: int = -1, sizes: list[int] | None = None
    ) -> torch.Tensor:
        if self.device_communicator is None:
            raise ValueError("No device communicator found")
        return self.device_communicator.reduce_scatterv(input_, dim, sizes)

    def _reduce_scatter_out_place(self, input_: torch.Tensor, dim: int) -> torch.Tensor:
        if self.device_communicator is None:
            raise ValueError("No device communicator found")
        return self.device_communicator.reduce_scatter(input_, dim)

    def gather(
        self, input_: torch.Tensor, dst: int = 0, dim: int = -1
    ) -> torch.Tensor | None:
        """
        NOTE: We assume that the input tensor is on the same device across
        all the ranks.
        NOTE: `dst` is the local rank of the destination rank.
        """
        world_size = self.world_size
        # Bypass the function if we are using only 1 GPU.
        if world_size == 1:
            return input_
        if self.device_communicator is None:
            raise ValueError("No device communicator found")
        return self.device_communicator.gather(input_, dst, dim)

    def broadcast(self, input_: torch.Tensor, src: int = 0):
        """Broadcast the input tensor.
        NOTE: `src` is the local rank of the source rank.
        """
        assert src < self.world_size, f"Invalid src rank ({src})"

        # Bypass the function if we are using only 1 GPU.
        if self.world_size == 1:
            return input_
        # Broadcast.
        torch.distributed.broadcast(
            input_, src=self.ranks[src], group=self.device_group
        )
        return input_

    def broadcast_object(self, obj: Any | None = None, src: int = 0):
        """Broadcast the input object.
        NOTE: `src` is the local rank of the source rank.
        """
        assert src < self.world_size, f"Invalid src rank ({src})"

        # Bypass the function if we are using only 1 GPU.
        if self.world_size == 1:
            return obj
        if self.mq_broadcaster is not None:
            assert src == 0, "Message queue broadcaster only supports src=0"
            return self.mq_broadcaster.broadcast_object(obj)
        if self.rank_in_group == src:
            torch.distributed.broadcast_object_list(
                [obj], src=self.ranks[src], group=self.cpu_group
            )
            return obj
        else:
            recv = [None]
            torch.distributed.broadcast_object_list(
                recv, src=self.ranks[src], group=self.cpu_group
            )
            return recv[0]

    def broadcast_object_list(
        self, obj_list: list[Any], src: int = 0, group: ProcessGroup | None = None
    ):
        """Broadcast the input object list.
        NOTE: `src` is the local rank of the source rank.
        """
        assert src < self.world_size, f"Invalid src rank ({src})"

        # Bypass the function if we are using only 1 GPU.
        if self.world_size == 1:
            return obj_list
        # Broadcast.
        torch.distributed.broadcast_object_list(
            obj_list, src=self.ranks[src], group=self.device_group
        )
        return obj_list

    def send_object(self, obj: Any, dst: int) -> None:
        """Send the input object list to the destination rank."""
        """NOTE: `dst` is the local rank of the destination rank."""

        assert dst < self.world_size, f"Invalid dst rank ({dst})"

        assert dst != self.rank_in_group, (
            "Invalid destination rank. Destination rank is the same "
            "as the current rank."
        )

        # Serialize object to tensor and get the size as well
        object_tensor = torch.frombuffer(pickle.dumps(obj), dtype=torch.uint8)

        size_tensor = torch.tensor(
            [object_tensor.numel()], dtype=torch.long, device="cpu"
        )

        # Send object size

        torch.distributed.send(size_tensor, dst=self.ranks[dst], group=self.cpu_group)

        # Send object
        torch.distributed.send(object_tensor, dst=self.ranks[dst], group=self.cpu_group)

        return None

    def recv_object(self, src: int) -> Any:
        """Receive the input object list from the source rank."""
        """NOTE: `src` is the local rank of the source rank."""

        assert src < self.world_size, f"Invalid src rank ({src})"

        assert src != self.rank_in_group, (
            "Invalid source rank. Source rank is the same as the current rank."
        )

        size_tensor = torch.empty(1, dtype=torch.long, device="cpu")

        # Receive object size
        rank_size = torch.distributed.recv(
            size_tensor, src=self.ranks[src], group=self.cpu_group
        )

        # Tensor to receive serialized objects into.
        object_tensor = torch.empty(  # type: ignore[call-overload]
            size_tensor.item(),  # type: ignore[arg-type]
            dtype=torch.uint8,
            device="cpu",
        )

        rank_object = torch.distributed.recv(
            object_tensor, src=self.ranks[src], group=self.cpu_group
        )

        assert rank_object == rank_size, (
            "Received object sender rank does not match the size sender rank."
        )

        obj = pickle.loads(object_tensor.numpy().tobytes())

        return obj

    def broadcast_tensor_dict(
        self,
        tensor_dict: dict[str, torch.Tensor | Any] | None = None,
        src: int = 0,
        group: ProcessGroup | None = None,
        metadata_group: ProcessGroup | None = None,
    ) -> dict[str, torch.Tensor | Any] | None:
        """Broadcast the input tensor dictionary.
        NOTE: `src` is the local rank of the source rank.
        """
        # Bypass the function if we are using only 1 GPU.
        if not torch.distributed.is_initialized() or self.world_size == 1:
            return tensor_dict

        group = self.device_group
        metadata_group = self.cpu_group
        assert src < self.world_size, f"Invalid src rank ({src})"

        rank_in_group = self.rank_in_group
        if rank_in_group == src:
            metadata_list: list[tuple[Any, Any]] = []
            assert isinstance(tensor_dict, dict), (
                f"Expecting a dictionary, got {type(tensor_dict)}"
            )
            metadata_list, tensor_list = _split_tensor_dict(tensor_dict)
            # `metadata_list` lives in CPU memory.
            # `broadcast_object_list` has serialization & deserialization,
            # all happening on CPU. Therefore, we can use the CPU group.
            self.broadcast_object(metadata_list, src=src)
            async_handles = []
            for tensor in tensor_list:
                if tensor.numel() == 0:
                    # Skip broadcasting empty tensors.
                    continue
                if tensor.is_cpu:
                    # use metadata_group for CPU tensors
                    handle = torch.distributed.broadcast(
                        tensor, src=self.ranks[src], group=metadata_group, async_op=True
                    )
                else:
                    # use group for GPU tensors
                    handle = torch.distributed.broadcast(
                        tensor, src=self.ranks[src], group=group, async_op=True
                    )
                async_handles.append(handle)
            for async_handle in async_handles:
                async_handle.wait()

        else:
            metadata_list = self.broadcast_object(None, src=src)
            tensor_dict = {}
            async_handles = []
            for key, value in metadata_list:
                if isinstance(value, TensorMetadata):
                    tensor = torch.empty(
                        value.size, dtype=value.dtype, device=value.device
                    )
                    if tensor.numel() == 0:
                        # Skip broadcasting empty tensors.
                        tensor_dict[key] = tensor
                        continue
                    if tensor.is_cpu:
                        # use metadata_group for CPU tensors
                        handle = torch.distributed.broadcast(
                            tensor,
                            src=self.ranks[src],
                            group=metadata_group,
                            async_op=True,
                        )
                    else:
                        # use group for GPU tensors
                        handle = torch.distributed.broadcast(
                            tensor, src=self.ranks[src], group=group, async_op=True
                        )
                    async_handles.append(handle)
                    tensor_dict[key] = tensor
                else:
                    tensor_dict[key] = value
            for async_handle in async_handles:
                async_handle.wait()
        return tensor_dict

    def send_tensor_dict(
        self,
        tensor_dict: dict[str, torch.Tensor | Any],
        dst: int | None = None,
        all_gather_group: Optional["GroupCoordinator"] = None,
        all_gather_tensors: dict[str, bool] | None = None,
    ) -> dict[str, torch.Tensor | Any] | None:
        """Send the input tensor dictionary.
        NOTE: `dst` is the local rank of the source rank.

        all_gather_group: The group for the all-gather operation. If provided,
            an optimization is enabled where each rank in the group sends a
            slice of a tensor and the receiver reconstructs it using an
            all-gather, which can improve performance. This is typically the
            tensor-parallel group.
        all_gather_tensors: A dictionary to specify which tensors should use
            the all-gather optimization, which is only effective when
            `all_gather_group` is provided. By default, this optimization is
            on for any tensor whose size is divisible by the
            `all_gather_group`'s world size. However, it should be disabled
            for tensors that are not fully replicated across the group (e.g.,
            the residual tensor when sequence parallelism is enabled). This
            dictionary allows overriding the default behavior on a per-tensor
            basis.
        """
        # Bypass the function if we are using only 1 GPU.
        if not torch.distributed.is_initialized() or self.world_size == 1:
            return tensor_dict
        all_gather_size = 1 if all_gather_group is None else all_gather_group.world_size
        all_gather_rank = (
            0 if all_gather_group is None else all_gather_group.rank_in_group
        )

        group = self.device_group
        metadata_group = self.cpu_group

        if dst is None:
            dst = (self.rank_in_group + 1) % self.world_size
        assert dst < self.world_size, f"Invalid dst rank ({dst})"

        if self.use_cpu_custom_send_recv:
            if self.device_communicator is None:
                raise ValueError("No device communicator found")
            self.device_communicator.send_tensor_dict(  # type: ignore
                tensor_dict, dst
            )
            return None

        metadata_list: list[tuple[Any, Any]] = []
        assert isinstance(tensor_dict, dict), (
            f"Expecting a dictionary, got {type(tensor_dict)}"
        )
        metadata_list, tensor_list = _split_tensor_dict(tensor_dict)
        # `metadata_list` lives in CPU memory.
        # `send_object_list` has serialization & deserialization,
        # all happening on CPU. Therefore, we can use the CPU group.
        self.send_object(metadata_list, dst=dst)

        tensor_keys = [k for k, v in tensor_dict.items() if isinstance(v, torch.Tensor)]
        assert len(tensor_keys) == len(tensor_list)

        for key, tensor in zip(tensor_keys, tensor_list):
            if tensor.numel() == 0:
                # Skip sending empty tensors.
                continue

            # send-allgather: send only a slice, then do allgather.
            use_all_gather = (
                all_gather_group is not None and tensor.numel() % all_gather_size == 0
            )
            use_all_gather = (
                all_gather_tensors.get(key, use_all_gather)
                if all_gather_tensors
                else use_all_gather
            )
            if use_all_gather:
                tensor = tensor.reshape(all_gather_size, -1)[all_gather_rank]

            if tensor.is_cpu:
                # use metadata_group for CPU tensors
                torch.distributed.send(
                    tensor, dst=self.ranks[dst], group=metadata_group
                )
            else:
                # use group for GPU tensors
                torch.distributed.send(tensor, dst=self.ranks[dst], group=group)
        return None

    def recv_tensor_dict(
        self,
        src: int | None = None,
        all_gather_group: Optional["GroupCoordinator"] = None,
        all_gather_tensors: dict[str, bool] | None = None,
    ) -> dict[str, torch.Tensor | Any] | None:
        """Recv the input tensor dictionary.
        NOTE: `src` is the local rank of the source rank.

        all_gather_group: The group for the all-gather operation. If provided,
            an optimization is enabled where each rank in the group sends a
            slice of a tensor and the receiver reconstructs it using an
            all-gather, which can improve performance. This is typically the
            tensor-parallel group.
        all_gather_tensors: A dictionary to specify which tensors should use
            the all-gather optimization, which is only effective when
            `all_gather_group` is provided. By default, this optimization is
            on for any tensor whose size is divisible by the
            `all_gather_group`'s world size. However, it should be disabled
            for tensors that are not fully replicated across the group (e.g.,
            the residual tensor when sequence parallelism is enabled). This
            dictionary allows overriding the default behavior on a per-tensor
            basis.
        """
        # Bypass the function if we are using only 1 GPU.
        if not torch.distributed.is_initialized() or self.world_size == 1:
            return None
        all_gather_size = 1 if all_gather_group is None else all_gather_group.world_size
        all_gather_rank = (
            0 if all_gather_group is None else all_gather_group.rank_in_group
        )

        group = self.device_group
        metadata_group = self.cpu_group

        if src is None:
            src = (self.rank_in_group - 1) % self.world_size
        assert src < self.world_size, f"Invalid src rank ({src})"

        if self.use_cpu_custom_send_recv:
            if self.device_communicator is None:
                raise ValueError("No device communicator found")
            return self.device_communicator.recv_tensor_dict(  # type: ignore
                src
            )

        recv_metadata_list = self.recv_object(src=src)
        tensor_dict: dict[str, Any] = {}
        for key, value in recv_metadata_list:
            if isinstance(value, TensorMetadata):
                tensor = torch.empty(value.size, dtype=value.dtype, device=value.device)
                if tensor.numel() == 0:
                    # Skip broadcasting empty tensors.
                    tensor_dict[key] = tensor
                    continue

                # send-allgather: send only a slice, then do allgather.
                use_all_gather = (
                    all_gather_group is not None
                    and tensor.numel() % all_gather_size == 0
                )
                use_all_gather = (
                    all_gather_tensors.get(key, use_all_gather)
                    if all_gather_tensors
                    else use_all_gather
                )

                if use_all_gather:
                    orig_shape = tensor.shape
                    tensor = tensor.reshape(all_gather_size, -1)[all_gather_rank]

                if tensor.is_cpu:
                    # use metadata_group for CPU tensors
                    torch.distributed.recv(
                        tensor, src=self.ranks[src], group=metadata_group
                    )
                else:
                    # use group for GPU tensors
                    torch.distributed.recv(tensor, src=self.ranks[src], group=group)
                if use_all_gather:
                    # do the allgather
                    tensor = all_gather_group.all_gather(  # type: ignore
                        tensor, dim=0
                    )
                    tensor = tensor.reshape(orig_shape)

                tensor_dict[key] = tensor
            else:
                tensor_dict[key] = value
        return tensor_dict

    def barrier(self):
        """Barrier synchronization among the group.
        NOTE: don't use `device_group` here! `barrier` in NCCL is
        terrible because it is internally a broadcast operation with
        secretly created GPU tensors. It is easy to mess up the current
        device. Use the CPU group instead.
        """
        torch.distributed.barrier(group=self.cpu_group)

    def send(self, tensor: torch.Tensor, dst: int | None = None) -> None:
        """Sends a tensor to the destination rank in a blocking way"""
        """NOTE: `dst` is the local rank of the destination rank."""
        if self.device_communicator is None:
            raise ValueError("No device communicator found")
        self.device_communicator.send(tensor, dst)

    def recv(
        self, size: torch.Size, dtype: torch.dtype, src: int | None = None
    ) -> torch.Tensor:
        """Receives a tensor from the source rank."""
        """NOTE: `src` is the local rank of the source rank."""
        if self.device_communicator is None:
            raise ValueError("No device communicator found")
        return self.device_communicator.recv(size, dtype, src)

    def destroy(self):
        if hasattr(self, "device_group"):
            torch.distributed.destroy_process_group(self.device_group)
            del self.device_group
        if hasattr(self, "cpu_group"):
            torch.distributed.destroy_process_group(self.cpu_group)
            del self.cpu_group
        if self.device_communicator is not None:
            self.device_communicator.destroy()
        if self.mq_broadcaster is not None:
            self.mq_broadcaster = None

    def prepare_communication_buffer_for_model(self, model: torch.nn.Module):
        if self.device_communicator is not None:
            self.device_communicator.prepare_communication_buffer_for_model(model)

    def dispatch(
        self,
        hidden_states: torch.Tensor,
        router_logits: torch.Tensor,
        is_sequence_parallel: bool = False,
    ) -> tuple[torch.Tensor, torch.Tensor]:
        if self.device_communicator is not None:
            return self.device_communicator.dispatch(
                hidden_states, router_logits, is_sequence_parallel
            )
        else:
            return hidden_states, router_logits

    def combine(
        self, hidden_states, is_sequence_parallel: bool = False
    ) -> torch.Tensor:
        if self.device_communicator is not None:
            return self.device_communicator.combine(hidden_states, is_sequence_parallel)
        else:
            return hidden_states


_WORLD: GroupCoordinator | None = None
_NODE_COUNT: int | None = None


def get_world_group() -> GroupCoordinator:
    assert _WORLD is not None, "world group is not initialized"
    return _WORLD


def init_world_group(
    ranks: list[int], local_rank: int, backend: str
) -> GroupCoordinator:
    return GroupCoordinator(
        group_ranks=[ranks],
        local_rank=local_rank,
        torch_distributed_backend=backend,
        use_device_communicator=False,
        group_name="world",
    )


def init_model_parallel_group(
    group_ranks: list[list[int]],
    local_rank: int,
    backend: str,
    use_message_queue_broadcaster: bool = False,
    group_name: str | None = None,
) -> GroupCoordinator:
    return GroupCoordinator(
        group_ranks=group_ranks,
        local_rank=local_rank,
        torch_distributed_backend=backend,
        use_device_communicator=True,
        use_message_queue_broadcaster=use_message_queue_broadcaster,
        group_name=group_name,
    )


_TP: GroupCoordinator | None = None


def get_tp_group() -> GroupCoordinator:
    assert _TP is not None, "tensor model parallel group is not initialized"
    return _TP


@deprecated(
    "`get_tensor_model_parallel_group` has been replaced with "
    "`get_tp_group` and may be removed after v0.12. Please use "
    "`get_tp_group` instead."
)
def get_tensor_model_parallel_group():
    return get_tp_group()


_DCP: GroupCoordinator | None = None


def get_dcp_group() -> GroupCoordinator:
    assert _DCP is not None, "decode context model parallel group is not initialized"
    return _DCP


# kept for backward compatibility
get_context_model_parallel_group = get_dcp_group

_PP: GroupCoordinator | None = None

_DP: GroupCoordinator | None = None


def get_dp_group() -> GroupCoordinator:
    assert _DP is not None, "data parallel group is not initialized"
    return _DP


_EP: GroupCoordinator | None = None


def get_ep_group() -> GroupCoordinator:
    assert _EP is not None, "expert parallel group is not initialized"
    return _EP


def get_pp_group() -> GroupCoordinator:
    assert _PP is not None, "pipeline model parallel group is not initialized"
    return _PP


@deprecated(
    "`get_pipeline_model_parallel_group` has been replaced with "
    "`get_pp_group` and may be removed in v0.12. Please use "
    "`get_pp_group` instead."
)
def get_pipeline_model_parallel_group():
    return get_pp_group()


@contextmanager
def graph_capture(device: torch.device):
    """
    `graph_capture` is a context manager which should surround the code that
    is capturing the CUDA graph. Its main purpose is to ensure that some
    operations will be run after the graph is captured, before the graph
    is replayed. It returns a `GraphCaptureContext` object which contains the
    necessary data for the graph capture. Currently, it only contains the
    stream that the graph capture is running on. This stream is set to the
    current CUDA stream when the context manager is entered and reset to the
    default stream when the context manager is exited. This is to ensure that
    the graph capture is running on a separate stream from the default stream,
    in order to explicitly distinguish the kernels to capture
    from other kernels possibly launched on background in the default stream.
    """
    context = GraphCaptureContext(torch.cuda.Stream(device=device))
    with get_tp_group().graph_capture(context), get_pp_group().graph_capture(context):
        yield context


logger = init_logger(__name__)

_ENABLE_CUSTOM_ALL_REDUCE = True


def set_custom_all_reduce(enable: bool):
    global _ENABLE_CUSTOM_ALL_REDUCE
    _ENABLE_CUSTOM_ALL_REDUCE = enable


def init_distributed_environment(
    world_size: int = -1,
    rank: int = -1,
    distributed_init_method: str = "env://",
    local_rank: int = -1,
    backend: str = "nccl",
    timeout: timedelta | None = None,
):
    logger.debug(
        "world_size=%d rank=%d local_rank=%d distributed_init_method=%s backend=%s",
        world_size,
        rank,
        local_rank,
        distributed_init_method,
        backend,
    )
    from vllm.config import get_current_vllm_config

    config = get_current_vllm_config()
    if (
        config is not None
        and config.parallel_config.data_parallel_size > 1
        and config.parallel_config.distributed_executor_backend != "external_launcher"
    ):
        parallel_config = config.parallel_config
        # adjust to take into account data parallelism
        # offset the rank by the data parallel rank
        rank = parallel_config.data_parallel_rank * world_size + rank
        # adjust the world size to take into account data parallelism
        world_size = parallel_config.world_size_across_dp
        ip = parallel_config.data_parallel_master_ip
        port = parallel_config.get_next_dp_init_port()
        distributed_init_method = get_distributed_init_method(ip, port)
        logger.info(
            "Adjusting world_size=%d rank=%d distributed_init_method=%s for DP",
            world_size,
            rank,
            distributed_init_method,
        )
    if not torch.distributed.is_initialized():
        assert distributed_init_method is not None, (
            "distributed_init_method must be provided when initializing "
            "distributed environment"
        )
        if not torch.distributed.is_backend_available(backend):
            logger.warning(
                "Distributed backend %s is not available; falling back to gloo.",
                backend,
            )
            assert torch.distributed.is_gloo_available(), (
                "Fallback Gloo backend is not available."
            )
            backend = "gloo"
        # this backend is used for WORLD
        torch.distributed.init_process_group(
            backend=backend,
            init_method=distributed_init_method,
            world_size=world_size,
            rank=rank,
            timeout=timeout,
        )
    # set the local rank
    # local_rank is not available in torch ProcessGroup,
    # see https://github.com/pytorch/pytorch/issues/122816
    if local_rank == -1:
        # local rank not set, this usually happens in single-node
        # setting, where we can use rank as local rank
        local_rank = envs.LOCAL_RANK if distributed_init_method == "env://" else rank
    global _WORLD, _NODE_COUNT
    if _WORLD is None:
        ranks = list(range(torch.distributed.get_world_size()))
        _WORLD = init_world_group(ranks, local_rank, backend)
        _NODE_COUNT = _node_count(_WORLD.cpu_group)
        logger.debug("Detected %d nodes in the distributed environment", _NODE_COUNT)
    else:
        assert _WORLD.world_size == torch.distributed.get_world_size(), (
            "world group already initialized with a different world size"
        )


def initialize_model_parallel(
    tensor_model_parallel_size: int = 1,
    pipeline_model_parallel_size: int = 1,
    decode_context_model_parallel_size: int | None = 1,
    backend: str | None = None,
) -> None:
    """
    Initialize model parallel groups.

    Arguments:
        tensor_model_parallel_size: number of GPUs used for tensor model
            parallelism.
        pipeline_model_parallel_size: number of GPUs used for pipeline model
            parallelism.
        backend: name of torch distributed communication backend.

    Let's say we have a total of 8 GPUs denoted by g0 ... g7 and we
    use 2 GPUs to parallelize the model tensor, and 4 GPUs to parallelize
    the model pipeline. The present function will
    create 4 tensor model-parallel groups and 2 pipeline model-parallel groups:
        4 tensor model-parallel groups:
            [g0, g1], [g2, g3], [g4, g5], [g6, g7]
        2 pipeline model-parallel groups:
            [g0, g2, g4, g6], [g1, g3, g5, g7]
    Note that for efficiency, the caller should make sure adjacent ranks
    are on the same DGX box. For example if we are using 2 DGX-1 boxes
    with a total of 16 GPUs, rank 0 to 7 belong to the first box and
    ranks 8 to 15 belong to the second box.
    """
    # Get world size and rank. Ensure some consistencies.
    assert torch.distributed.is_initialized()
    world_size: int = torch.distributed.get_world_size()
    rank = torch.distributed.get_rank()
    backend = backend or torch.distributed.get_backend(get_world_group().device_group)

    data_parallel_size = 1
    from vllm.config import get_current_vllm_config

    config = get_current_vllm_config()
    if config is not None:
        data_parallel_size = config.parallel_config.data_parallel_size

    # the layout order is: ExternalDP x DP x PP x TP
    # ExternalDP is the data parallel group that is not part of the model,
    # every dp rank can generate independently (in verl integration).
    # DP is the data parallel group that is part of the model,
    # all the ranks in the same DP group should generate simultaneously,
    # i.e. the `generate` call in the same DP group should be called together,
    # otherwise it will cause deadlock.
    # to get group_ranks for each dimension, transpose that dimension to the
    # last dimension, then reshape to 2D, then unbind the last dimension
    all_ranks = torch.arange(world_size).reshape(
        -1, data_parallel_size, pipeline_model_parallel_size, tensor_model_parallel_size
    )  # noqa

    # Build the tensor model-parallel groups.
    global _TP
    assert _TP is None, "tensor model parallel group is already initialized"
    group_ranks = all_ranks.view(-1, tensor_model_parallel_size).unbind(0)
    group_ranks = [x.tolist() for x in group_ranks]

    # message queue broadcaster is only used in tensor model parallel group
    _TP = init_model_parallel_group(
        group_ranks,
        get_world_group().local_rank,
        backend,
        use_message_queue_broadcaster=True,
        group_name="tp",
    )

    # Build the DCP model-parallel groups.
    global _DCP
    assert _DCP is None, "decode context model parallel group is already initialized"
    # Note(hc): In the current implementation of decode context parallel,
    # dcp_size must not exceed tp_size, because the world size does not
    # change by DCP, it simply reuses the GPUs of TP group, and split one
    # TP group into tp_size//dcp_size DCP groups.
    group_ranks = all_ranks.reshape(-1, decode_context_model_parallel_size).unbind(0)
    group_ranks = [x.tolist() for x in group_ranks]
    _DCP = init_model_parallel_group(
        group_ranks,
        get_world_group().local_rank,
        backend,
        use_message_queue_broadcaster=True,
        group_name="dcp",
    )

    # Build the pipeline model-parallel groups.
    global _PP
    assert _PP is None, "pipeline model parallel group is already initialized"
    group_ranks = (
        all_ranks.transpose(2, 3).reshape(-1, pipeline_model_parallel_size).unbind(0)
    )
    group_ranks = [x.tolist() for x in group_ranks]
    _PP = init_model_parallel_group(
        group_ranks, get_world_group().local_rank, backend, group_name="pp"
    )

    global _DP
    assert _DP is None, "data parallel group is already initialized"
    group_ranks = all_ranks.transpose(1, 3).reshape(-1, data_parallel_size).unbind(0)
    group_ranks = [x.tolist() for x in group_ranks]
    _DP = init_model_parallel_group(
        group_ranks, get_world_group().local_rank, backend, group_name="dp"
    )

    global _EP
    assert _EP is None, "expert parallel group is already initialized"
    group_ranks = (
        all_ranks.transpose(1, 2)
        .reshape(-1, data_parallel_size * tensor_model_parallel_size)
        .unbind(0)
    )
    group_ranks = [x.tolist() for x in group_ranks]
    _EP = init_model_parallel_group(
        group_ranks, get_world_group().local_rank, backend, group_name="ep"
    )

    logger.info(
        "rank %s in world size %s is assigned as "
        "DP rank %s, PP rank %s, TP rank %s, EP rank %s",
        rank,
        world_size,
        _DP.rank_in_group,
        _PP.rank_in_group,
        _TP.rank_in_group,
        _EP.rank_in_group,
    )


def ensure_model_parallel_initialized(
    tensor_model_parallel_size: int,
    pipeline_model_parallel_size: int,
    decode_context_model_parallel_size: int | None = 1,
    backend: str | None = None,
) -> None:
    """Helper to initialize model parallel groups if they are not initialized,
    or ensure tensor-parallel and pipeline-parallel sizes are equal to expected
    values if the model parallel groups are initialized.
    """
    backend = backend or torch.distributed.get_backend(get_world_group().device_group)
    if not model_parallel_is_initialized():
        initialize_model_parallel(
            tensor_model_parallel_size,
            pipeline_model_parallel_size,
            decode_context_model_parallel_size,
            backend,
        )
        return

    assert get_tensor_model_parallel_world_size() == tensor_model_parallel_size, (
        "tensor parallel group already initialized, but of unexpected size. "
        f"got: {get_tensor_model_parallel_world_size()=} vs. "
        f"wanted: {tensor_model_parallel_size=}"
    )
    pp_world_size = get_pp_group().world_size
    assert pp_world_size == pipeline_model_parallel_size, (
        "pipeline parallel group already initialized, but of unexpected size. "
        f"got: {pp_world_size=} vs. "
        f"wanted: {pipeline_model_parallel_size=}"
    )


def prepare_communication_buffer_for_model(model: torch.nn.Module):
    """Prepare the communication buffer for the model.
    Traditional communication libraries like NCCL are almost
    model agnostic. However, emerging new communication libraries like
    MoE all2all (DeepEP) usually allocate the communication buffer
    based on the model shape for optimal performance.
    """
    if _TP is not None:
        _TP.prepare_communication_buffer_for_model(model)
    if _PP is not None:
        _PP.prepare_communication_buffer_for_model(model)
    if _DP is not None:
        _DP.prepare_communication_buffer_for_model(model)
    if _EP is not None:
        _EP.prepare_communication_buffer_for_model(model)


def model_parallel_is_initialized():
    """Check if tensor and pipeline parallel groups are initialized."""
    return _TP is not None and _PP is not None


_TP_STATE_PATCHED = False


@contextmanager
def patch_tensor_parallel_group(tp_group: GroupCoordinator):
    """Patch the tp group temporarily until this function ends.

    This method is for draft workers of speculative decoding to run draft model
    with different tp degree from that of target model workers.

    Args:
        tp_group (GroupCoordinator): the tp group coordinator
    """
    global _TP_STATE_PATCHED
    assert not _TP_STATE_PATCHED, "Should not call when it's already patched"

    _TP_STATE_PATCHED = True
    old_tp_group = get_tp_group()
    global _TP
    _TP = tp_group
    try:
        yield
    finally:
        # restore the original state
        _TP_STATE_PATCHED = False
        _TP = old_tp_group


def get_tensor_model_parallel_world_size():
    """Return world size for the tensor model parallel group."""
    return get_tp_group().world_size


def get_tensor_model_parallel_rank():
    """Return my rank for the tensor model parallel group."""
    return get_tp_group().rank_in_group


def get_decode_context_model_parallel_world_size():
    """Return world size for the decode context model parallel group."""
    return get_dcp_group().world_size


def get_decode_context_model_parallel_rank():
    """Return my rank for the decode context model parallel group."""
    return get_dcp_group().rank_in_group


def get_node_count() -> int:
    """Return the total number of nodes in the distributed environment."""
    assert _NODE_COUNT is not None, "distributed environment is not initialized"
    return _NODE_COUNT


def destroy_model_parallel():
    """Set the groups to none and destroy them."""
    global _TP

    if _TP:
        _TP.destroy()
    _TP = None

    global _PP
    if _PP:
        _PP.destroy()
    _PP = None

    global _DCP
    if _DCP:
        _DCP.destroy()
    _DCP = None

    global _DP
    if _DP:
        _DP.destroy()
    _DP = None

    global _EP
    if _EP:
        _EP.destroy()
    _EP = None


def destroy_distributed_environment():
    global _WORLD, _NODE_COUNT
    if _WORLD:
        _WORLD.destroy()
    _WORLD = None
    _NODE_COUNT = None
    if torch.distributed.is_initialized():
        torch.distributed.destroy_process_group()


def cleanup_dist_env_and_memory(shutdown_ray: bool = False):
    destroy_model_parallel()
    destroy_distributed_environment()
    if shutdown_ray:
        import ray  # Lazy import Ray

        ray.shutdown()
    gc.collect()
    from vllm.platforms import current_platform

    empty_cache = current_platform.empty_cache
    if empty_cache is not None:
        empty_cache()
    try:
        if not current_platform.is_cpu():
            torch._C._host_emptyCache()
    except AttributeError:
        logger.warning("torch._C._host_emptyCache() only available in Pytorch >=2.5")


def in_the_same_node_as(
    pg: ProcessGroup | StatelessProcessGroup, source_rank: int = 0
) -> list[bool]:
    """
    This is a collective operation that returns if each rank is in the same node
    as the source rank. It tests if processes are attached to the same
    memory system (shared access to shared memory).
    """
    if isinstance(pg, ProcessGroup):
        assert torch.distributed.get_backend(pg) != torch.distributed.Backend.NCCL, (
            "in_the_same_node_as should be tested with a non-NCCL group."
        )
        # local rank inside the group
        rank = torch.distributed.get_rank(group=pg)
        world_size = torch.distributed.get_world_size(group=pg)

        # global ranks of the processes in the group
        ranks = torch.distributed.get_process_group_ranks(pg)
    else:
        rank = pg.rank
        world_size = pg.world_size
        ranks = list(range(world_size))

    # local tensor in each process to store the result
    is_in_the_same_node = torch.tensor([0] * world_size, dtype=torch.int32)

    magic_message = b"magic_message"
    shm = None

    try:
        with contextlib.suppress(OSError):
            if rank == source_rank:
                # create a shared memory segment
                shm = shared_memory.SharedMemory(create=True, size=128)
                shm.buf[: len(magic_message)] = magic_message
                if isinstance(pg, ProcessGroup):
                    torch.distributed.broadcast_object_list(
                        [shm.name], src=ranks[source_rank], group=pg
                    )
                else:
                    pg.broadcast_obj(shm.name, src=source_rank)
                is_in_the_same_node[rank] = 1
            else:
                # try to open the shared memory segment
                if isinstance(pg, ProcessGroup):
                    recv = [None]
                    torch.distributed.broadcast_object_list(
                        recv, src=ranks[source_rank], group=pg
                    )
                    name = recv[0]
                else:
                    name = pg.broadcast_obj(None, src=source_rank)
                # fix to https://stackoverflow.com/q/62748654/9191338
                # Python incorrectly tracks shared memory even if it is not
                # created by the process. The following patch is a workaround.
                with patch(
                    "multiprocessing.resource_tracker.register",
                    lambda *args, **kwargs: None,
                ):
                    shm = shared_memory.SharedMemory(name=name)
                if shm.buf[: len(magic_message)] == magic_message:
                    is_in_the_same_node[rank] = 1
    except Exception as e:
        logger.error("Error ignored in is_in_the_same_node: %s", e)
    finally:
        if shm:
            shm.close()

    if isinstance(pg, ProcessGroup):
        torch.distributed.barrier(group=pg)
    else:
        pg.barrier()

    # clean up the shared memory segment
    with contextlib.suppress(OSError):
        if rank == source_rank and shm:
            shm.unlink()

    if isinstance(pg, ProcessGroup):
        torch.distributed.all_reduce(is_in_the_same_node, group=pg)
        aggregated_data = is_in_the_same_node
    else:
        aggregated_data = torch.zeros_like(is_in_the_same_node)
        for i in range(world_size):
            rank_data = pg.broadcast_obj(is_in_the_same_node, src=i)
            aggregated_data += rank_data

    return [x == 1 for x in aggregated_data.tolist()]


def is_global_first_rank() -> bool:
    """
    Check if the current process is the first rank globally across all
    parallelism strategies (PP, TP, DP, EP, etc.).

    Unlike group-specific checks like `get_tensor_model_parallel_rank() == 0`
    or `get_pp_group().is_first_rank`, this function checks the global rank
    across all parallelism dimensions.

    Returns:
        bool: True if this is the global first rank (rank 0), False otherwise.
              Returns True if distributed is not initialized (single process).
    """
    try:
        # If world group is available, use it for the most accurate check
        global _WORLD
        if _WORLD is not None:
            return _WORLD.is_first_rank

        # If torch distributed is not initialized, assume single process
        if not torch.distributed.is_initialized():
            return True

        # Fallback to torch's global rank
        return torch.distributed.get_rank() == 0

    except Exception:
        # If anything goes wrong, assume this is the first rank
        return True


def _node_count(pg: ProcessGroup | StatelessProcessGroup) -> int:
    """
    Returns the total number of nodes in the process group.

    Args:
        pg: The process group to analyze

    Returns:
        int: The total number of nodes
    """
    if isinstance(pg, ProcessGroup):
        world_size = torch.distributed.get_world_size(group=pg)
    else:
        world_size = pg.world_size

    if world_size == 1:
        return 1

    # Build node assignment map
    node_assignment = [0] * world_size  # rank -> node_id
    next_node_id = 0

    for current_rank in range(world_size):
        if node_assignment[current_rank] != 0:
            continue  # Already assigned to a node

        # Assign current rank to a new node
        next_node_id += 1
        node_assignment[current_rank] = next_node_id

        # Find all ranks on the same node as current_rank
        same_node_flags = in_the_same_node_as(pg, current_rank)
        for other_rank, is_same_node in enumerate(same_node_flags):
            if is_same_node and node_assignment[other_rank] == 0:
                node_assignment[other_rank] = next_node_id

    return next_node_id<|MERGE_RESOLUTION|>--- conflicted
+++ resolved
@@ -51,16 +51,12 @@
 from vllm.logger import init_logger
 from vllm.utils import (
     get_distributed_init_method,
-<<<<<<< HEAD
-    resolve_obj_by_qualname,
 )
+from vllm.utils.import_utils import resolve_obj_by_qualname
 from vllm.utils.torch_utils import (
     direct_register_custom_op,
-=======
->>>>>>> 75c7ad99
     supports_custom_op,
 )
-from vllm.utils.import_utils import resolve_obj_by_qualname
 
 
 @dataclass
