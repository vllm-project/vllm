# SPDX-License-Identifier: Apache-2.0
# SPDX-FileCopyrightText: Copyright contributors to the vLLM project

# Copyright 2023 The vLLM team.
# Adapted from
# https://github.com/NVIDIA/Megatron-LM/blob/main/megatron/core/tensor_parallel/utils.py
# Copyright (c) 2022, NVIDIA CORPORATION. All rights reserved.
import dataclasses
import os
import pickle
import socket
import sys
import time
import uuid
from collections import deque
from collections.abc import Sequence
from datetime import timedelta
from typing import Any

import torch
<<<<<<< HEAD
from torch.distributed import ProcessGroup, TCPStore, Store
from torch.distributed.distributed_c10d import (Backend, PrefixStore,
                                                _get_default_timeout,
                                                _unregister_process_group)
=======
from torch.distributed import ProcessGroup, TCPStore
from torch.distributed.distributed_c10d import (
    Backend,
    PrefixStore,
    _get_default_timeout,
    _unregister_process_group,
)
>>>>>>> efc8f7d8
from torch.distributed.rendezvous import rendezvous

import vllm.envs as envs
from vllm.logger import init_logger
from vllm.utils import get_tcp_uri, is_torch_equal_or_newer

logger = init_logger(__name__)

# We prefer to use os.sched_yield as it results in tighter polling loops,
# measured to be around 3e-7 seconds. However on earlier versions of Python
# os.sched_yield() does not release the GIL, so we fall back to time.sleep(0)
USE_SCHED_YIELD = (sys.version_info[:3] >= (3, 11, 1)) or (
    sys.version_info[:2] == (3, 10) and sys.version_info[2] >= 8
)


def sched_yield():
    if USE_SCHED_YIELD:
        os.sched_yield()
    else:
        time.sleep(0)


def ensure_divisibility(numerator, denominator):
    """Ensure that numerator is divisible by the denominator."""
    assert numerator % denominator == 0, "{} is not divisible by {}".format(
        numerator, denominator
    )


def divide(numerator, denominator):
    """Ensure that numerator is divisible by the denominator and return
    the division value."""
    ensure_divisibility(numerator, denominator)
    return numerator // denominator


def split_tensor_along_last_dim(
    tensor: torch.Tensor,
    num_partitions: int,
    contiguous_split_chunks: bool = False,
) -> Sequence[torch.Tensor]:
    """Split a tensor along its last dimension.

    Arguments:
        tensor: input tensor.
        num_partitions: number of partitions to split the tensor
        contiguous_split_chunks: If True, make each chunk contiguous
                                 in memory.

    Returns:
        A list of Tensors
    """
    # Get the size and dimension.
    last_dim = tensor.dim() - 1
    last_dim_size = divide(tensor.size()[last_dim], num_partitions)
    # Split.
    tensor_list = torch.split(tensor, last_dim_size, dim=last_dim)
    # NOTE: torch.split does not create contiguous tensors by default.
    if contiguous_split_chunks:
        return tuple(chunk.contiguous() for chunk in tensor_list)

    return tensor_list


def get_pp_indices(
    num_hidden_layers: int, pp_rank: int, pp_size: int
) -> tuple[int, int]:
    """Try to evenly distribute layers across partitions.

    If the number of layers is not divisible by the number of partitions,
    the remaining layers are evenly distributed across all but the last
    partition. The last partition is excluded because it often contains an
    additional norm layer and we are attempting to balance compute.

    If `pp_size > 2` and the number of remaining layers is
    `0 < x <= pp_size - 2` then the remaining layers are evenly distributed
    across the middle partitions. The first and last partitions are excluded
    because they contain the input and output embeddings respectively and we
    are attempting to reduce maximum memory consumption across partitions.
    """
    partition_list_str = envs.VLLM_PP_LAYER_PARTITION
    if partition_list_str is not None:
        try:
            partitions = [int(layer) for layer in partition_list_str.split(",")]
        except ValueError as err:
            raise ValueError(
                "Invalid partition string: {}".format(partition_list_str)
            ) from err
        if len(partitions) != pp_size:
            raise ValueError(f"{len(partitions)=} does not match {pp_size=}.")
        if sum(partitions) != num_hidden_layers:
            raise ValueError(f"{sum(partitions)=} does not match {num_hidden_layers=}.")
    else:
        layers_per_partition = num_hidden_layers // pp_size
        partitions = [layers_per_partition for _ in range(pp_size)]

        if remaining_layers := num_hidden_layers % pp_size:
            for i in range(2, remaining_layers + 2):
                partitions[-i] += 1
            logger.info(
                "Hidden layers were unevenly partitioned: [%s]. "
                "This can be manually overridden using the "
                "VLLM_PP_LAYER_PARTITION environment variable",
                ",".join(str(p) for p in partitions),
            )

    start_layer = sum(partitions[:pp_rank])
    end_layer = start_layer + partitions[pp_rank]

    return (start_layer, end_layer)


@dataclasses.dataclass
class StatelessProcessGroup:
    """A dataclass to hold a metadata store, and the rank, world_size of the
    group. Only use it to communicate metadata between processes.
    For data-plane communication, create NCCL-related objects.
    """

    rank: int
    world_size: int
    store: torch._C._distributed_c10d.Store

    # stores a reference to the socket so that the file descriptor stays alive
    socket: socket.socket | None

    data_expiration_seconds: int = 3600  # 1 hour

    # dst rank -> counter
    send_dst_counter: dict[int, int] = dataclasses.field(default_factory=dict)
    # src rank -> counter
    recv_src_counter: dict[int, int] = dataclasses.field(default_factory=dict)
    broadcast_send_counter: int = 0
    broadcast_recv_src_counter: dict[int, int] = dataclasses.field(default_factory=dict)

    # A deque to store the data entries, with key and timestamp.
    entries: deque[tuple[str, float]] = dataclasses.field(default_factory=deque)

    def __post_init__(self):
        assert self.rank < self.world_size
        self.send_dst_counter = {i: 0 for i in range(self.world_size)}
        self.recv_src_counter = {i: 0 for i in range(self.world_size)}
        self.broadcast_recv_src_counter = {i: 0 for i in range(self.world_size)}

    def size(self) -> int:
        """Return the world size of the process group."""
        return self.world_size

    def send_obj(self, obj: Any, dst: int):
        """Send an object to a destination rank."""
        self.expire_data()
        key = f"send_to/{dst}/{self.send_dst_counter[dst]}"
        self.store.set(key, pickle.dumps(obj))
        self.send_dst_counter[dst] += 1
        self.entries.append((key, time.time()))

    def expire_data(self):
        """Expire data that is older than `data_expiration_seconds` seconds."""
        while self.entries:
            # check the oldest entry
            key, timestamp = self.entries[0]
            if time.time() - timestamp > self.data_expiration_seconds:
                self.store.delete_key(key)
                self.entries.popleft()
            else:
                break

    def recv_obj(self, src: int) -> Any:
        """Receive an object from a source rank."""
        obj = pickle.loads(
            self.store.get(f"send_to/{self.rank}/{self.recv_src_counter[src]}")
        )
        self.recv_src_counter[src] += 1
        return obj

    def broadcast_obj(self, obj: Any | None, src: int) -> Any:
        """Broadcast an object from a source rank to all other ranks.
        It does not clean up after all ranks have received the object.
        Use it for limited times, e.g., for initialization.
        """
        if self.rank == src:
            self.expire_data()
            key = f"broadcast_from/{src}/{self.broadcast_send_counter}"
            self.store.set(key, pickle.dumps(obj))
            self.broadcast_send_counter += 1
            self.entries.append((key, time.time()))
            return obj
        else:
            key = f"broadcast_from/{src}/{self.broadcast_recv_src_counter[src]}"
            recv_obj = pickle.loads(self.store.get(key))
            self.broadcast_recv_src_counter[src] += 1
            return recv_obj

    def all_gather_obj(self, obj: Any) -> list[Any]:
        """All gather an object from all ranks."""
        gathered_objs = []
        for i in range(self.world_size):
            if i == self.rank:
                gathered_objs.append(obj)
                self.broadcast_obj(obj, src=self.rank)
            else:
                recv_obj = self.broadcast_obj(None, src=i)
                gathered_objs.append(recv_obj)
        return gathered_objs

    def broadcast(self, tensor: torch.Tensor, src: int) -> torch.Tensor:
        """Broadcast a tensor from source rank to all other ranks."""
        if self.rank == src:
            tensor_bytes = pickle.dumps(tensor)
            self.expire_data()
            key = f"broadcast_tensor/{src}/{self.broadcast_send_counter}"
            self.store.set(key, tensor_bytes)
            self.broadcast_send_counter += 1
            self.entries.append((key, time.time()))
            return tensor
        else:
            key = f"broadcast_tensor/{src}/{self.broadcast_recv_src_counter[src]}"
            tensor = pickle.loads(self.store.get(key))
            self.broadcast_recv_src_counter[src] += 1
            return tensor

    def send(self, tensor: torch.Tensor, dst: int) -> None:
        """Send a tensor to a destination rank."""
        self.expire_data()
        key = f"send_tensor/{dst}/{self.send_dst_counter[dst]}"
        self.store.set(key, pickle.dumps(tensor))
        self.send_dst_counter[dst] += 1
        self.entries.append((key, time.time()))

    def recv(self, tensor: torch.Tensor, src: int) -> torch.Tensor:
        """Receive a tensor from a source rank."""
        key = f"send_tensor/{self.rank}/{self.recv_src_counter[src]}"
        received = pickle.loads(self.store.get(key))
        self.recv_src_counter[src] += 1
        if tensor is not None:
            tensor.copy_(received)
            return tensor
        return received

    def all_reduce(self, tensor: torch.Tensor, op=torch.distributed.ReduceOp.SUM) -> torch.Tensor:
        """All-reduce a tensor across all ranks."""
        tensors = self.all_gather_obj(tensor)
        result = tensors[0].clone()
        for t in tensors[1:]:
            if op == torch.distributed.ReduceOp.SUM:
                result.add_(t)
            elif op == torch.distributed.ReduceOp.PRODUCT:
                result.mul_(t)
            elif op == torch.distributed.ReduceOp.MAX:
                result = torch.maximum(result, t)
            elif op == torch.distributed.ReduceOp.MIN:
                result = torch.minimum(result, t)
        return result

    def gather(self, tensor: torch.Tensor, gather_list: Optional[list] = None, dst: int = 0) -> Optional[list[torch.Tensor]]:
        """Gather tensors from all ranks to the destination rank."""
        if self.rank == dst:
            if gather_list is None:
                gather_list = []
            for i in range(self.world_size):
                if i == self.rank:
                    gather_list.append(tensor)
                else:
                    recv_tensor = self.recv(None, src=i)
                    gather_list.append(recv_tensor)
            return gather_list
        else:
            self.send(tensor, dst=dst)
            return None

    def barrier(self, timeout: float = 30.0):
        """A robust barrier to synchronize all ranks.


        Uses a multi-phase approach to ensure all processes reach the barrier
        before proceeding:

        1. Each process signals it has reached the barrier

        2. Each process signals that it has confirmed the arrival of all other
        ranks.

        3. Rank 0 waits for all other ranks to signal their departure to ensure
        that all ranks have departed the barrier first.

        Args:
            timeout: Maximum time in seconds to wait for each phase (in seconds)


        Raises:
            RuntimeError: If coordination fails or times out
        """
        # Generate a barrier ID that is globally unique
        try:
            if self.rank == 0:
                barrier_id = f"barrier_{uuid.uuid4()}"
                self.broadcast_obj(barrier_id, src=0)
            else:
                barrier_id = self.broadcast_obj(None, src=0)
        except Exception as e:
            raise RuntimeError("Failed to broadcast barrier_id") from e

        # Phase 1: Signal arrival at barrier
        # Wait for all processes to arrive
        # We need all ranks to confirm the arrival of all other ranks.
        # This is the key synchronization point.
        arrival_key = f"arrival_{barrier_id}_{self.rank}"
        try:
            self.store.set(arrival_key, b"1")
        except Exception as e:
            raise RuntimeError("Failed to signal barrier arrival") from e

        start_time = time.time()
        processes_arrived: set[int] = set()

        while len(processes_arrived) < self.world_size:
            # Check for timeout
            cur_time = time.time()
            if cur_time - start_time > timeout:
                raise RuntimeError("Barrier timed out after %f seconds", timeout)

            # Check for each process
            for i in range(self.world_size):
                if i in processes_arrived:
                    continue

                key = f"arrival_{barrier_id}_{i}"
                try:
                    # Try to get the key - if it exists, we'll get a value
                    # If it doesn't exist, it will throw an exception
                    self.store.get(key)
                    processes_arrived.add(i)
                except KeyError:
                    # Key doesn't exist yet
                    pass
                except Exception as check_e:
                    logger.debug("Error checking key existence: %s", check_e)
                    sched_yield()

            # Short sleep to avoid tight polling
            if len(processes_arrived) < self.world_size:
                sched_yield()

        # Phase 2: Signal departure from barrier
        # We only care to block at this stage in rank 0, which runs the
        # server side of the TCPStore. We want to make sure that all
        # clients have departed the barrier before rank 0 in case the
        # next thing after the barrier is a shutdown, including tearing
        # down the TCPStore. Other ranks can exit the barrier immediately
        # after signaling their departure.
        departure_key = f"departure_{barrier_id}_{self.rank}"
        try:
            self.store.set(departure_key, b"1")
        except Exception as e:
            raise RuntimeError("Failed to signal barrier departure") from e

        if self.rank != 0:
            return

        # Make rank 0 wait for all processes to signal departure
        start_time = time.time()
        processes_departed: set[int] = set()

        while len(processes_departed) < self.world_size:
            # Check for timeout
            if time.time() - start_time > timeout:
                raise RuntimeError("Barrier departure timed out after %f s", timeout)

            # Check for each process
            for i in range(self.world_size):
                if i in processes_departed:
                    continue

                key = f"departure_{barrier_id}_{i}"
                try:
                    # Try to get the key - if it exists, we'll get a value
                    # If it doesn't exist, it will throw an exception
                    self.store.get(key)
                    processes_departed.add(i)
                except KeyError:
                    # Key doesn't exist yet
                    pass
                except Exception as check_e:
                    logger.debug("Error checking key existence: %s", check_e)
                    sched_yield()

            # Short sleep to avoid tight polling
            if len(processes_departed) < self.world_size:
                sched_yield()

        # Clean up keys to avoid leaking memory in the store
        for i in range(self.world_size):
            try:
                self.store.delete_key(f"arrival_{barrier_id}_{i}")
            except Exception:
                logger.debug("Error deleting key: %s", f"arrival_{barrier_id}_{i}")

            try:
                self.store.delete_key(f"departure_{barrier_id}_{i}")
            except Exception:
                logger.debug("Error deleting key: %s", f"departure_{barrier_id}_{i}")

    @staticmethod
    def create(
        host: str,
        port: int,
        rank: int,
        world_size: int,
        data_expiration_seconds: int = 3600,
        store_timeout: int = 300,
    ) -> "StatelessProcessGroup":
        """A replacement for `torch.distributed.init_process_group` that does not
        pollute the global state.

        If we have process A and process B called `torch.distributed.init_process_group`
        to form a group, and then we want to form another group with process A, B, C,
        D, it is not possible in PyTorch, because process A and process B have already
        formed a group, and process C and process D cannot join that group. This
        function is a workaround for this issue.

        `torch.distributed.init_process_group` is a global call, while this function
        is a stateless call. It will return a `StatelessProcessGroup` object that can be
        used for exchanging metadata. With this function, process A and process B
        can call `StatelessProcessGroup.create` to form a group, and then process A, B,
        C, and D can call `StatelessProcessGroup.create` to form another group.
        """  # noqa
        launch_server = rank == 0
        if launch_server:
            # listen on the specified interface (instead of 0.0.0.0)
            listen_socket = socket.socket(socket.AF_INET, socket.SOCK_STREAM)
            listen_socket.setsockopt(socket.SOL_SOCKET, socket.SO_REUSEADDR, 1)
            listen_socket.bind((host, port))
            listen_socket.listen()
            listen_fd = listen_socket.fileno()
        else:
            listen_socket = None
            listen_fd = None

        store = TCPStore(
            host_name=host,
            port=port,
            world_size=world_size,
            is_master=launch_server,
            timeout=timedelta(seconds=store_timeout),
            use_libuv=False,  # for now: github.com/pytorch/pytorch/pull/150215
            master_listen_fd=listen_fd,
        )

        return StatelessProcessGroup(
            rank=rank,
            world_size=world_size,
            store=store,
            socket=listen_socket,
            data_expiration_seconds=data_expiration_seconds,
        )


def init_gloo_process_group(
    backend: Backend,
    prefix_store: PrefixStore,
    group_rank: int,
    group_size: int,
    timeout: timedelta,
) -> ProcessGroup:
    """
    Stateless init ProcessGroup with gloo backend compatible with
    different torch versions.
    """
    if is_torch_equal_or_newer("2.6"):
        pg = ProcessGroup(
            prefix_store,
            group_rank,
            group_size,
        )
    else:
        options = ProcessGroup.Options(backend=backend)
        pg = ProcessGroup(
            prefix_store,
            group_rank,
            group_size,
            options,
        )
    from torch.distributed.distributed_c10d import ProcessGroupGloo

    backend_class = ProcessGroupGloo(
        prefix_store, group_rank, group_size, timeout=timeout
    )
    backend_type = ProcessGroup.BackendType.GLOO
    device = torch.device("cpu")
    if is_torch_equal_or_newer("2.6"):
        # _set_default_backend is supported in torch >= 2.6
        pg._set_default_backend(backend_type)
    backend_class._set_sequence_number_for_group()

    pg._register_backend(device, backend_type, backend_class)
    return pg


def stateless_init_torch_distributed_process_group(
<<<<<<< HEAD
        host: str, port: int, rank: int, world_size: int,
        backend: str, group_name: Optional[str] = None, 
        return_store: bool = False) -> ProcessGroup | tuple[ProcessGroup, Store]:
=======
    host: str, port: int, rank: int, world_size: int, backend: str
) -> ProcessGroup:
>>>>>>> efc8f7d8
    """
    A replacement for `torch.distributed.init_process_group` that does not
    pollute the global state. The created ProcessGroup object can be used for
    some operations such as `allreduce`, because it does not depend on the
    global rank. However, some operations such as `broadcast` cannot be used
    because it depends on the global rank.

    # TODO: ask for help from PyTorch team if we need the `broadcast` operation.

    This function is useful when we are not sure about the total number of
    processes in the process group. For example, we may have process
    1, 2, ..., 8 who want to communicate, and process 9 might be the same
    process as process 1, or it might be a different process; process 10
    might be the same process as process 5, or it might be a different process.
    In this case, how can we reliably form a communication channel within
    process 9 and 10, without affecting the communication channel within
    process 1, 2, ..., 8?

    One possible solution is to figure out if process 9 and 10 are the same
    as process 1 and 5 beforehand, and then form a communication channel
    based on the information, adjusting the ranks and world_size etc. However,
    figuring out the information is not always easy, and it will interfere
    with the main communication channel.

    Our solution is to always form a communication channel with process 1, 2,
    ..., 8, and then use this function to form another communication channel
    with process 9 and 10. This way, regardless of whether process 9 and 10
    are the same as process 1 and 5, the main communication channel is
    always formed with process 1, 2, ..., 8, and the additional communication
    channel is formed with process 9 and 10.
    """
    init_method = get_tcp_uri(host, port)
    backend = Backend(backend)  # it is basically string
    timeout = _get_default_timeout(backend)

    store, rank, world_size = next(
        rendezvous(init_method, rank, world_size, timeout=timeout)
    )
    store.set_timeout(timeout)

    group_rank = rank
    group_size = world_size

    # Use a PrefixStore to avoid accidental overrides of keys used by
    # different systems (e.g. RPC) in case the store is multi-tenant.
    prefix_store = PrefixStore(init_method, store)

    if backend == "gloo":
<<<<<<< HEAD
        pg = init_gloo_process_group(backend=backend,
                                       prefix_store=prefix_store,
                                       group_rank=group_rank,
                                       group_size=group_size,
                                       timeout=timeout)
    else:
        from vllm.platforms import current_platform
        pg = current_platform.stateless_init_device_torch_dist_pg(
=======
        return init_gloo_process_group(
>>>>>>> efc8f7d8
            backend=backend,
            prefix_store=prefix_store,
            group_rank=group_rank,
            group_size=group_size,
<<<<<<< HEAD
            timeout=timeout)

    if isinstance(group_name, str):
        from torch._C._distributed_c10d import _register_process_group
        pg._set_group_name(group_name)
        _register_process_group(group_name, pg)
    
    if return_store:
        return pg, store
    else:
        return pg
=======
            timeout=timeout,
        )
    from vllm.platforms import current_platform

    return current_platform.stateless_init_device_torch_dist_pg(
        backend=backend,
        prefix_store=prefix_store,
        group_rank=group_rank,
        group_size=group_size,
        timeout=timeout,
    )
>>>>>>> efc8f7d8


def stateless_destroy_torch_distributed_process_group(pg: ProcessGroup) -> None:
    """
    Destroy ProcessGroup returned by
        stateless_init_torch_distributed_process_group().
    """
    if is_torch_equal_or_newer("2.7"):
        pg.shutdown()
    else:
        # Lazy import for non-CUDA backends.
        from torch.distributed.distributed_c10d import _shutdown_backend

        _shutdown_backend(pg)

    _unregister_process_group(pg.group_name)<|MERGE_RESOLUTION|>--- conflicted
+++ resolved
@@ -18,20 +18,10 @@
 from typing import Any
 
 import torch
-<<<<<<< HEAD
 from torch.distributed import ProcessGroup, TCPStore, Store
 from torch.distributed.distributed_c10d import (Backend, PrefixStore,
                                                 _get_default_timeout,
                                                 _unregister_process_group)
-=======
-from torch.distributed import ProcessGroup, TCPStore
-from torch.distributed.distributed_c10d import (
-    Backend,
-    PrefixStore,
-    _get_default_timeout,
-    _unregister_process_group,
-)
->>>>>>> efc8f7d8
 from torch.distributed.rendezvous import rendezvous
 
 import vllm.envs as envs
@@ -532,14 +522,9 @@
 
 
 def stateless_init_torch_distributed_process_group(
-<<<<<<< HEAD
         host: str, port: int, rank: int, world_size: int,
         backend: str, group_name: Optional[str] = None, 
         return_store: bool = False) -> ProcessGroup | tuple[ProcessGroup, Store]:
-=======
-    host: str, port: int, rank: int, world_size: int, backend: str
-) -> ProcessGroup:
->>>>>>> efc8f7d8
     """
     A replacement for `torch.distributed.init_process_group` that does not
     pollute the global state. The created ProcessGroup object can be used for
@@ -588,7 +573,6 @@
     prefix_store = PrefixStore(init_method, store)
 
     if backend == "gloo":
-<<<<<<< HEAD
         pg = init_gloo_process_group(backend=backend,
                                        prefix_store=prefix_store,
                                        group_rank=group_rank,
@@ -597,14 +581,10 @@
     else:
         from vllm.platforms import current_platform
         pg = current_platform.stateless_init_device_torch_dist_pg(
-=======
-        return init_gloo_process_group(
->>>>>>> efc8f7d8
             backend=backend,
             prefix_store=prefix_store,
             group_rank=group_rank,
             group_size=group_size,
-<<<<<<< HEAD
             timeout=timeout)
 
     if isinstance(group_name, str):
@@ -616,19 +596,6 @@
         return pg, store
     else:
         return pg
-=======
-            timeout=timeout,
-        )
-    from vllm.platforms import current_platform
-
-    return current_platform.stateless_init_device_torch_dist_pg(
-        backend=backend,
-        prefix_store=prefix_store,
-        group_rank=group_rank,
-        group_size=group_size,
-        timeout=timeout,
-    )
->>>>>>> efc8f7d8
 
 
 def stateless_destroy_torch_distributed_process_group(pg: ProcessGroup) -> None:
