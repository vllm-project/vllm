# SPDX-License-Identifier: Apache-2.0
# SPDX-FileCopyrightText: Copyright contributors to the vLLM project

# Copyright 2023 The vLLM team.
# Adapted from
# https://github.com/NVIDIA/Megatron-LM/blob/main/megatron/core/tensor_parallel/utils.py
# Copyright (c) 2022, NVIDIA CORPORATION. All rights reserved.
import dataclasses
import os
import pickle
import socket
import sys
import time
import uuid
from collections import deque
from collections.abc import Sequence
from datetime import timedelta
from typing import Any

import torch
from torch.distributed import ProcessGroup, TCPStore, Store
from torch.distributed.distributed_c10d import (Backend, PrefixStore,
                                                _get_default_timeout,
                                                _unregister_process_group)
from torch.distributed.rendezvous import rendezvous

import vllm.envs as envs
from vllm.logger import init_logger
from vllm.utils import get_tcp_uri, is_torch_equal_or_newer

logger = init_logger(__name__)

# We prefer to use os.sched_yield as it results in tighter polling loops,
# measured to be around 3e-7 seconds. However on earlier versions of Python
# os.sched_yield() does not release the GIL, so we fall back to time.sleep(0)
USE_SCHED_YIELD = (sys.version_info[:3] >= (3, 11, 1)) or (
    sys.version_info[:2] == (3, 10) and sys.version_info[2] >= 8
)


def sched_yield():
    if USE_SCHED_YIELD:
        os.sched_yield()
    else:
        time.sleep(0)


def ensure_divisibility(numerator, denominator):
    """Ensure that numerator is divisible by the denominator."""
    assert numerator % denominator == 0, "{} is not divisible by {}".format(
        numerator, denominator
    )


def divide(numerator, denominator):
    """Ensure that numerator is divisible by the denominator and return
    the division value."""
    ensure_divisibility(numerator, denominator)
    return numerator // denominator


def split_tensor_along_last_dim(
    tensor: torch.Tensor,
    num_partitions: int,
    contiguous_split_chunks: bool = False,
) -> Sequence[torch.Tensor]:
    """Split a tensor along its last dimension.

    Arguments:
        tensor: input tensor.
        num_partitions: number of partitions to split the tensor
        contiguous_split_chunks: If True, make each chunk contiguous
                                 in memory.

    Returns:
        A list of Tensors
    """
    # Get the size and dimension.
    last_dim = tensor.dim() - 1
    last_dim_size = divide(tensor.size()[last_dim], num_partitions)
    # Split.
    tensor_list = torch.split(tensor, last_dim_size, dim=last_dim)
    # NOTE: torch.split does not create contiguous tensors by default.
    if contiguous_split_chunks:
        return tuple(chunk.contiguous() for chunk in tensor_list)

    return tensor_list


def get_pp_indices(
    num_hidden_layers: int, pp_rank: int, pp_size: int
) -> tuple[int, int]:
    """Try to evenly distribute layers across partitions.

    If the number of layers is not divisible by the number of partitions,
    the remaining layers are evenly distributed across all but the last
    partition. The last partition is excluded because it often contains an
    additional norm layer and we are attempting to balance compute.

    If `pp_size > 2` and the number of remaining layers is
    `0 < x <= pp_size - 2` then the remaining layers are evenly distributed
    across the middle partitions. The first and last partitions are excluded
    because they contain the input and output embeddings respectively and we
    are attempting to reduce maximum memory consumption across partitions.
    """
    partition_list_str = envs.VLLM_PP_LAYER_PARTITION
    if partition_list_str is not None:
        try:
            partitions = [int(layer) for layer in partition_list_str.split(",")]
        except ValueError as err:
            raise ValueError(
                "Invalid partition string: {}".format(partition_list_str)
            ) from err
        if len(partitions) != pp_size:
            raise ValueError(f"{len(partitions)=} does not match {pp_size=}.")
        if sum(partitions) != num_hidden_layers:
            raise ValueError(f"{sum(partitions)=} does not match {num_hidden_layers=}.")
    else:
        layers_per_partition = num_hidden_layers // pp_size
        partitions = [layers_per_partition for _ in range(pp_size)]

        if remaining_layers := num_hidden_layers % pp_size:
            for i in range(2, remaining_layers + 2):
                partitions[-i] += 1
            logger.info(
                "Hidden layers were unevenly partitioned: [%s]. "
                "This can be manually overridden using the "
                "VLLM_PP_LAYER_PARTITION environment variable",
                ",".join(str(p) for p in partitions),
            )

    start_layer = sum(partitions[:pp_rank])
    end_layer = start_layer + partitions[pp_rank]

    return (start_layer, end_layer)


@dataclasses.dataclass
class StatelessProcessGroup:
    """A dataclass to hold a metadata store, and the rank, world_size of the
    group. Only use it to communicate metadata between processes.
    For data-plane communication, create NCCL-related objects.
    """

    rank: int
    world_size: int
    store: torch._C._distributed_c10d.Store

    # stores a reference to the socket so that the file descriptor stays alive
    socket: socket.socket | None

    data_expiration_seconds: int = 3600  # 1 hour

    # dst rank -> counter
    send_dst_counter: dict[int, int] = dataclasses.field(default_factory=dict)
    # src rank -> counter
    recv_src_counter: dict[int, int] = dataclasses.field(default_factory=dict)
    broadcast_send_counter: int = 0
    broadcast_recv_src_counter: dict[int, int] = dataclasses.field(default_factory=dict)

    # A deque to store the data entries, with key and timestamp.
    entries: deque[tuple[str, float]] = dataclasses.field(default_factory=deque)

    def __post_init__(self):
        assert self.rank < self.world_size
        self.send_dst_counter = {i: 0 for i in range(self.world_size)}
        self.recv_src_counter = {i: 0 for i in range(self.world_size)}
        self.broadcast_recv_src_counter = {i: 0 for i in range(self.world_size)}

    def size(self) -> int:
        """Return the world size of the process group."""
        return self.world_size

    def send_obj(self, obj: Any, dst: int):
        """Send an object to a destination rank."""
        self.expire_data()
        key = f"send_to/{dst}/{self.send_dst_counter[dst]}"
        self.store.set(key, pickle.dumps(obj))
        self.send_dst_counter[dst] += 1
        self.entries.append((key, time.time()))

    def expire_data(self):
        """Expire data that is older than `data_expiration_seconds` seconds."""
        while self.entries:
            # check the oldest entry
            key, timestamp = self.entries[0]
            if time.time() - timestamp > self.data_expiration_seconds:
                self.store.delete_key(key)
                self.entries.popleft()
            else:
                break

    def recv_obj(self, src: int) -> Any:
        """Receive an object from a source rank."""
        obj = pickle.loads(
            self.store.get(f"send_to/{self.rank}/{self.recv_src_counter[src]}")
        )
        self.recv_src_counter[src] += 1
        return obj

    def broadcast_obj(self, obj: Any | None, src: int) -> Any:
        """Broadcast an object from a source rank to all other ranks.
        It does not clean up after all ranks have received the object.
        Use it for limited times, e.g., for initialization.
        """
        if self.rank == src:
            self.expire_data()
            key = f"broadcast_from/{src}/{self.broadcast_send_counter}"
            self.store.set(key, pickle.dumps(obj))
            self.broadcast_send_counter += 1
            self.entries.append((key, time.time()))
            return obj
        else:
            key = f"broadcast_from/{src}/{self.broadcast_recv_src_counter[src]}"
            recv_obj = pickle.loads(self.store.get(key))
            self.broadcast_recv_src_counter[src] += 1
            return recv_obj

    def all_gather_obj(self, obj: Any) -> list[Any]:
        """All gather an object from all ranks."""
        gathered_objs = []
        for i in range(self.world_size):
            if i == self.rank:
                gathered_objs.append(obj)
                self.broadcast_obj(obj, src=self.rank)
            else:
                recv_obj = self.broadcast_obj(None, src=i)
                gathered_objs.append(recv_obj)
        return gathered_objs

    def broadcast(self, tensor: torch.Tensor, src: int) -> torch.Tensor:
        """Broadcast a tensor from source rank to all other ranks."""
        if self.rank == src:
            tensor_bytes = pickle.dumps(tensor)
            self.expire_data()
            key = f"broadcast_tensor/{src}/{self.broadcast_send_counter}"
            self.store.set(key, tensor_bytes)
            self.broadcast_send_counter += 1
            self.entries.append((key, time.time()))
            return tensor
        else:
            key = f"broadcast_tensor/{src}/{self.broadcast_recv_src_counter[src]}"
            tensor = pickle.loads(self.store.get(key))
            self.broadcast_recv_src_counter[src] += 1
            return tensor

    def send(self, tensor: torch.Tensor, dst: int) -> None:
        """Send a tensor to a destination rank."""
        self.expire_data()
        key = f"send_tensor/{dst}/{self.send_dst_counter[dst]}"
        self.store.set(key, pickle.dumps(tensor))
        self.send_dst_counter[dst] += 1
        self.entries.append((key, time.time()))

    def recv(self, tensor: torch.Tensor, src: int) -> torch.Tensor:
        """Receive a tensor from a source rank."""
        key = f"send_tensor/{self.rank}/{self.recv_src_counter[src]}"
        received = pickle.loads(self.store.get(key))
        self.recv_src_counter[src] += 1
        if tensor is not None:
            tensor.copy_(received)
            return tensor
        return received

    def all_reduce(self, tensor: torch.Tensor, op=torch.distributed.ReduceOp.SUM) -> torch.Tensor:
        """All-reduce a tensor across all ranks."""
        tensors = self.all_gather_obj(tensor)
        result = tensors[0].clone()
        for t in tensors[1:]:
            if op == torch.distributed.ReduceOp.SUM:
                result.add_(t)
            elif op == torch.distributed.ReduceOp.PRODUCT:
                result.mul_(t)
            elif op == torch.distributed.ReduceOp.MAX:
                result = torch.maximum(result, t)
            elif op == torch.distributed.ReduceOp.MIN:
                result = torch.minimum(result, t)
        return result

    def gather(self, tensor: torch.Tensor, gather_list: Optional[list] = None, dst: int = 0) -> Optional[list[torch.Tensor]]:
        """Gather tensors from all ranks to the destination rank."""
        if self.rank == dst:
            if gather_list is None:
                gather_list = []
            for i in range(self.world_size):
                if i == self.rank:
                    gather_list.append(tensor)
                else:
                    recv_tensor = self.recv(None, src=i)
                    gather_list.append(recv_tensor)
            return gather_list
        else:
            self.send(tensor, dst=dst)
            return None

    def barrier(self, timeout: float = 30.0):
        """A robust barrier to synchronize all ranks.


        Uses a multi-phase approach to ensure all processes reach the barrier
        before proceeding:

        1. Each process signals it has reached the barrier

        2. Each process signals that it has confirmed the arrival of all other
        ranks.

        3. Rank 0 waits for all other ranks to signal their departure to ensure
        that all ranks have departed the barrier first.

        Args:
            timeout: Maximum time in seconds to wait for each phase (in seconds)


        Raises:
            RuntimeError: If coordination fails or times out
        """
        # Generate a barrier ID that is globally unique
        try:
            if self.rank == 0:
                barrier_id = f"barrier_{uuid.uuid4()}"
                self.broadcast_obj(barrier_id, src=0)
            else:
                barrier_id = self.broadcast_obj(None, src=0)
        except Exception as e:
            raise RuntimeError("Failed to broadcast barrier_id") from e

        # Phase 1: Signal arrival at barrier
        # Wait for all processes to arrive
        # We need all ranks to confirm the arrival of all other ranks.
        # This is the key synchronization point.
        arrival_key = f"arrival_{barrier_id}_{self.rank}"
        try:
            self.store.set(arrival_key, b"1")
        except Exception as e:
            raise RuntimeError("Failed to signal barrier arrival") from e

        start_time = time.time()
        processes_arrived: set[int] = set()

        while len(processes_arrived) < self.world_size:
            # Check for timeout
            cur_time = time.time()
            if cur_time - start_time > timeout:
                raise RuntimeError("Barrier timed out after %f seconds", timeout)

            # Check for each process
            for i in range(self.world_size):
                if i in processes_arrived:
                    continue

                key = f"arrival_{barrier_id}_{i}"
                try:
                    # Try to get the key - if it exists, we'll get a value
                    # If it doesn't exist, it will throw an exception
                    self.store.get(key)
                    processes_arrived.add(i)
                except KeyError:
                    # Key doesn't exist yet
                    pass
                except Exception as check_e:
                    logger.debug("Error checking key existence: %s", check_e)
                    sched_yield()

            # Short sleep to avoid tight polling
            if len(processes_arrived) < self.world_size:
                sched_yield()

        # Phase 2: Signal departure from barrier
        # We only care to block at this stage in rank 0, which runs the
        # server side of the TCPStore. We want to make sure that all
        # clients have departed the barrier before rank 0 in case the
        # next thing after the barrier is a shutdown, including tearing
        # down the TCPStore. Other ranks can exit the barrier immediately
        # after signaling their departure.
        departure_key = f"departure_{barrier_id}_{self.rank}"
        try:
            self.store.set(departure_key, b"1")
        except Exception as e:
            raise RuntimeError("Failed to signal barrier departure") from e

        if self.rank != 0:
            return

        # Make rank 0 wait for all processes to signal departure
        start_time = time.time()
        processes_departed: set[int] = set()

        while len(processes_departed) < self.world_size:
            # Check for timeout
            if time.time() - start_time > timeout:
                raise RuntimeError("Barrier departure timed out after %f s", timeout)

            # Check for each process
            for i in range(self.world_size):
                if i in processes_departed:
                    continue

                key = f"departure_{barrier_id}_{i}"
                try:
                    # Try to get the key - if it exists, we'll get a value
                    # If it doesn't exist, it will throw an exception
                    self.store.get(key)
                    processes_departed.add(i)
                except KeyError:
                    # Key doesn't exist yet
                    pass
                except Exception as check_e:
                    logger.debug("Error checking key existence: %s", check_e)
                    sched_yield()

            # Short sleep to avoid tight polling
            if len(processes_departed) < self.world_size:
                sched_yield()

        # Clean up keys to avoid leaking memory in the store
        for i in range(self.world_size):
            try:
                self.store.delete_key(f"arrival_{barrier_id}_{i}")
            except Exception:
                logger.debug("Error deleting key: %s", f"arrival_{barrier_id}_{i}")

            try:
                self.store.delete_key(f"departure_{barrier_id}_{i}")
            except Exception:
                logger.debug("Error deleting key: %s", f"departure_{barrier_id}_{i}")

    @staticmethod
    def create(
        host: str,
        port: int,
        rank: int,
        world_size: int,
        data_expiration_seconds: int = 3600,
        store_timeout: int = 300,
    ) -> "StatelessProcessGroup":
        """A replacement for `torch.distributed.init_process_group` that does not
        pollute the global state.

        If we have process A and process B called `torch.distributed.init_process_group`
        to form a group, and then we want to form another group with process A, B, C,
        D, it is not possible in PyTorch, because process A and process B have already
        formed a group, and process C and process D cannot join that group. This
        function is a workaround for this issue.

        `torch.distributed.init_process_group` is a global call, while this function
        is a stateless call. It will return a `StatelessProcessGroup` object that can be
        used for exchanging metadata. With this function, process A and process B
        can call `StatelessProcessGroup.create` to form a group, and then process A, B,
        C, and D can call `StatelessProcessGroup.create` to form another group.
        """  # noqa
        launch_server = rank == 0
        if launch_server:
            # listen on the specified interface (instead of 0.0.0.0)
            listen_socket = socket.socket(socket.AF_INET, socket.SOCK_STREAM)
            listen_socket.setsockopt(socket.SOL_SOCKET, socket.SO_REUSEADDR, 1)
            listen_socket.bind((host, port))
            listen_socket.listen()
            listen_fd = listen_socket.fileno()
        else:
            listen_socket = None
            listen_fd = None

        store = TCPStore(
            host_name=host,
            port=port,
            world_size=world_size,
            is_master=launch_server,
            timeout=timedelta(seconds=store_timeout),
            use_libuv=False,  # for now: github.com/pytorch/pytorch/pull/150215
            master_listen_fd=listen_fd,
        )

        return StatelessProcessGroup(
            rank=rank,
            world_size=world_size,
            store=store,
            socket=listen_socket,
            data_expiration_seconds=data_expiration_seconds,
        )


def init_gloo_process_group(
    prefix_store: PrefixStore,
    group_rank: int,
    group_size: int,
    timeout: timedelta,
) -> ProcessGroup:
    """
    Stateless init ProcessGroup with gloo backend compatible with
    different torch versions.
    """
    if is_torch_equal_or_newer("2.6"):
        pg = ProcessGroup(
            prefix_store,
            group_rank,
            group_size,
        )
    else:
        options = ProcessGroup.Options(backend="gloo")
        pg = ProcessGroup(
            prefix_store,
            group_rank,
            group_size,
            options,
        )
    from torch.distributed.distributed_c10d import ProcessGroupGloo

    backend_class = ProcessGroupGloo(
        prefix_store, group_rank, group_size, timeout=timeout
    )
    backend_type = ProcessGroup.BackendType.GLOO
    device = torch.device("cpu")
    if is_torch_equal_or_newer("2.6"):
        # _set_default_backend is supported in torch >= 2.6
        pg._set_default_backend(backend_type)
    backend_class._set_sequence_number_for_group()

    pg._register_backend(device, backend_type, backend_class)
    return pg


def stateless_init_torch_distributed_process_group(
        host: str, port: int, rank: int, world_size: int,
        backend: str, group_name: Optional[str] = None, 
        return_store: bool = False) -> ProcessGroup | tuple[ProcessGroup, Store]:
    """
    A replacement for `torch.distributed.init_process_group` that does not
    pollute the global state. The created ProcessGroup object can be used for
    some operations such as `allreduce`, because it does not depend on the
    global rank. However, some operations such as `broadcast` cannot be used
    because it depends on the global rank.

    # TODO: ask for help from PyTorch team if we need the `broadcast` operation.

    This function is useful when we are not sure about the total number of
    processes in the process group. For example, we may have process
    1, 2, ..., 8 who want to communicate, and process 9 might be the same
    process as process 1, or it might be a different process; process 10
    might be the same process as process 5, or it might be a different process.
    In this case, how can we reliably form a communication channel within
    process 9 and 10, without affecting the communication channel within
    process 1, 2, ..., 8?

    One possible solution is to figure out if process 9 and 10 are the same
    as process 1 and 5 beforehand, and then form a communication channel
    based on the information, adjusting the ranks and world_size etc. However,
    figuring out the information is not always easy, and it will interfere
    with the main communication channel.

    Our solution is to always form a communication channel with process 1, 2,
    ..., 8, and then use this function to form another communication channel
    with process 9 and 10. This way, regardless of whether process 9 and 10
    are the same as process 1 and 5, the main communication channel is
    always formed with process 1, 2, ..., 8, and the additional communication
    channel is formed with process 9 and 10.
    """
    init_method = get_tcp_uri(host, port)
    backend = Backend(backend)  # it is basically string
    timeout = _get_default_timeout(backend)

    store, rank, world_size = next(
        rendezvous(init_method, rank, world_size, timeout=timeout)
    )
    store.set_timeout(timeout)

    group_rank = rank
    group_size = world_size

    # Use a PrefixStore to avoid accidental overrides of keys used by
    # different systems (e.g. RPC) in case the store is multi-tenant.
    prefix_store = PrefixStore(init_method, store)
    try:
        from vllm.platforms import current_platform

<<<<<<< HEAD
    if backend == "gloo":
        pg = init_gloo_process_group(backend=backend,
                                       prefix_store=prefix_store,
                                       group_rank=group_rank,
                                       group_size=group_size,
                                       timeout=timeout)
    else:
        from vllm.platforms import current_platform
        pg = current_platform.stateless_init_device_torch_dist_pg(
=======
        return current_platform.stateless_init_device_torch_dist_pg(
>>>>>>> 3125d799
            backend=backend,
            prefix_store=prefix_store,
            group_rank=group_rank,
            group_size=group_size,
<<<<<<< HEAD
            timeout=timeout)

    if isinstance(group_name, str):
        from torch._C._distributed_c10d import _register_process_group
        pg._set_group_name(group_name)
        _register_process_group(group_name, pg)
    
    if return_store:
        return pg, store
    else:
        return pg
=======
            timeout=timeout,
        )
    except NotImplementedError:
        # If platform doesn't implement stateless_init_device_torch_dist_pg, it
        # will raise a NotImplementedError. In this case, we fall back to gloo.
        return init_gloo_process_group(
            prefix_store=prefix_store,
            group_rank=group_rank,
            group_size=group_size,
            timeout=timeout,
        )
>>>>>>> 3125d799


def stateless_destroy_torch_distributed_process_group(pg: ProcessGroup) -> None:
    """
    Destroy ProcessGroup returned by
        stateless_init_torch_distributed_process_group().
    """
    if is_torch_equal_or_newer("2.7"):
        pg.shutdown()
    else:
        # Lazy import for non-CUDA backends.
        from torch.distributed.distributed_c10d import _shutdown_backend

        _shutdown_backend(pg)

    _unregister_process_group(pg.group_name)<|MERGE_RESOLUTION|>--- conflicted
+++ resolved
@@ -573,7 +573,6 @@
     try:
         from vllm.platforms import current_platform
 
-<<<<<<< HEAD
     if backend == "gloo":
         pg = init_gloo_process_group(backend=backend,
                                        prefix_store=prefix_store,
@@ -583,14 +582,10 @@
     else:
         from vllm.platforms import current_platform
         pg = current_platform.stateless_init_device_torch_dist_pg(
-=======
-        return current_platform.stateless_init_device_torch_dist_pg(
->>>>>>> 3125d799
             backend=backend,
             prefix_store=prefix_store,
             group_rank=group_rank,
             group_size=group_size,
-<<<<<<< HEAD
             timeout=timeout)
 
     if isinstance(group_name, str):
@@ -602,19 +597,6 @@
         return pg, store
     else:
         return pg
-=======
-            timeout=timeout,
-        )
-    except NotImplementedError:
-        # If platform doesn't implement stateless_init_device_torch_dist_pg, it
-        # will raise a NotImplementedError. In this case, we fall back to gloo.
-        return init_gloo_process_group(
-            prefix_store=prefix_store,
-            group_rank=group_rank,
-            group_size=group_size,
-            timeout=timeout,
-        )
->>>>>>> 3125d799
 
 
 def stateless_destroy_torch_distributed_process_group(pg: ProcessGroup) -> None:
