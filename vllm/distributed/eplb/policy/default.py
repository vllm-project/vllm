--- conflicted
+++ resolved
@@ -20,10 +20,6 @@
 
 
 class DefaultEplbPolicy(AbstractEplbPolicy):
-<<<<<<< HEAD
-
-=======
->>>>>>> d6c973e5
     def balanced_packing(
         self, weight: torch.Tensor, num_packs: int
     ) -> tuple[torch.Tensor, torch.Tensor]:
@@ -216,11 +212,7 @@
         num_groups: int,
         num_nodes: int,
         num_ranks: int,
-<<<<<<< HEAD
-        old_global_expert_indices: Optional[torch.Tensor] = None,
-=======
         old_global_expert_indices: torch.Tensor | None = None,
->>>>>>> d6c973e5
     ) -> tuple[torch.Tensor, torch.Tensor, torch.Tensor]:
         """
         Entry point for expert-parallelism load balancer.
