# SPDX-License-Identifier: Apache-2.0
# SPDX-FileCopyrightText: Copyright contributors to the vLLM project
import time
from collections.abc import Iterable, Sequence
from multiprocessing import Manager
from typing import Optional

import numpy
import torch
import torch.distributed as dist
from overrides import override
from torch._C._distributed_c10d import ProcessGroup
from torch.distributed import all_gather, all_reduce

from vllm.distributed import get_ep_group, get_node_count
from vllm.distributed.eplb.eplb_data.eplb_data import EplbData
from vllm.distributed.eplb.eplb_loader.eplb_weight_loader import (
    EplbWeightLoader)
from vllm.distributed.eplb.eplb_process.eplb_process import EplbProcess
<<<<<<< HEAD
from vllm.distributed.eplb.eplb_policy.abstract_policy import EplbPolicy
from vllm.model_executor.models.interfaces import MixtureOfExperts
from vllm.utils import logger
import numpy
import torch.distributed as dist
=======
from vllm.distributed.eplb.eplb_updator.abstract_updator import BaseUpdator
from vllm.model_executor.models.interfaces import MixtureOfExperts
from vllm.utils import logger
>>>>>>> b7f7ba59

# To DO: The mock eplb_process and eplb_weight_loader class 
# will be deleted after the related PR merges.


class EplbUpdator(BaseUpdator):
    """
    Manages the Expert Parallel Load Balancing (EPLB) update process,
    orchestrating the collection of expert load metrics, the re-balancing
    of experts across ranks, and the transfer of expert weights.

    It interacts with `EplbData` for shared state, `EplbWeightLoader` for
    weight transfer, and `EplbProcess` for expert mapping calculations.
    """
    def __init__(self, eplb_data: EplbData, eplb_loader: EplbWeightLoader, adaptor, eplb_process: EplbProcess):
        """
        Initializes the EplbUpdator.

        Args:
            eplb_data: An instance of EplbData holding shared EPLB 
                        configuration and metrics.
            eplb_loader: An instance of EplbWeightLoader responsible 
                        or expert weight transfer.
            adaptor: An adaptor to interact with the vLLM model's 
                        expert parameters.
            eplb_process: An instance of EplbProcess for handling 
                        expert mapping logic.
        """
        self.cur_iterations = 0
        self.device = None
        self.world_size = None
<<<<<<< HEAD
        self._gather_buffer = None
        self.eplb_policy = EplbPolicy()
=======
        self._gather_buffer = Optional[torch.Tensor] = None
        self.eplb_policy = None
>>>>>>> b7f7ba59
        self.reqs = None
        self.eplb_process = eplb_process
        self.eplb_data = eplb_data
        self.eplb_loader = eplb_loader
        self.eplb_adaptor = adaptor
        self.manager = Manager()
        self.shared_dict = self.manager.dict({
            # Expert map of the current rank_id [num_layers,num_experts]
            "expert_map": None,
            # Load balance info [num_layers, world_size, num_experts]
            "moe_load": None,
            # Expert maps of all ranks [num_layers, world_size, num_experts]
            "expert_maps": None,
        })


    def profile(self, model: MixtureOfExperts, is_profile):
        """
        Profiles the expert rearrangement process.
        During profiling, it performs a dummy rearrangement to reserve memory.

        Args:
            model: The MoE model.
            is_profile: If True, indicates a profiling run.
        """
        self.rearrange(model, is_profile)
        return

    def dummy(self, model: MixtureOfExperts):
        """
        Performs a dummy step for expert load balancing.
        It clears the expert load and increments the rearrangement step counter.
        If the counter reaches the interval, it triggers a rearrangement.

        Args:
            model: The MoE model.
        """
        self.eplb_data.expert_load_pass.zero_()
        self.eplb_data.expert_rearrangement_step += 1
        if (self.eplb_data.expert_rearrangement_step
                >= self.eplb_data.expert_rearrangement_step_interval):
            self.eplb_data.expert_rearrangement_step = 0
            self.rearrange(model)

    @override
    def step(self,
             model: MixtureOfExperts,
             is_dummy: bool = False,
             is_profile: bool = False,
             log_stats: bool = False) -> None:
        """
        Step the EPLB state.

        Args:
            model (MixtureOfExperts): The MoE model.
            is_dummy (bool): If `True`, this is a dummy step and the load
              metrics recorded in this forward pass will not count. Defaults
              to `False`.
            is_profile (bool): If `True`, perform a dummy rearrangement
              with maximum communication cost. This is used in `profile_run`
              to reserve enough memory for the communication buffer.
            log_stats (bool): If `True`, log the expert load metrics.

        # Stats
            The metrics are all summed up across layers.
            - `avg_tokens`: The average load across ranks.
            - `max_tokens`: The maximum load across ranks.
            - `balancedness`: The ratio of average load to maximum load.
        """
        if is_dummy:
            self.dummy(model)

        if is_profile:
            self.profile(model, is_profile)
        
        if log_stats:
            # total_expert_load_pass: (num_moe_layers, num_physical_experts)
            total_expert_load_pass = self.eplb_data.expert_load_pass.clone()

            # Collect load metrics from all ranks
            ep_group = get_ep_group().device_group
            all_reduce(total_expert_load_pass, group=ep_group)

            # num_tokens_per_rank: (num_moe_layers, num_ranks)
            num_tokens_per_rank = total_expert_load_pass.reshape(
                total_expert_load_pass.shape[0], ep_group.size(),
                -1).sum(dim=-1).float()

            # Compute balancedness ratio:
            # for each layer:
            #   (mean load across ranks) / (max load across ranks)
            avg_tokens_tensor = num_tokens_per_rank.mean(dim=0).sum(dim=0)
            max_tokens_tensor = num_tokens_per_rank.max(dim=0).values.sum(
                dim=0)

            # Just to make type checker happy
            tokens_tensors: list[float] = torch.stack(
                [avg_tokens_tensor, max_tokens_tensor]).tolist()
            avg_tokens, max_tokens = tokens_tensors
            balancedness = avg_tokens / max_tokens if max_tokens > 0 else 0.0

            if ep_group.rank() == 0:
                logger.info(
                    "EPLB step: avg_tokens=%.2f, max_tokens=%d, "
                    "balancedness=%.4f", avg_tokens, max_tokens, balancedness)

        # Update the expert load sliding window
        # if not is_dummy:
        self.eplb_data.expert_load_window[self.eplb_data.expert_load_window_step] = (
            self.eplb_data.expert_load_pass.clone())
        self.eplb_data.expert_load_window_step += 1
        if (
            self.eplb_data.expert_load_window_step 
            >= self.eplb_data.expert_load_window_size
        ):
            self.eplb_data.expert_load_window_step = 0
        self.eplb_data.expert_load_pass.zero_()

        # Step the expert rearrangement step
        # Note that even if this is a dummy step, we still increment the
        # rearrangement step and perform rearrangement to ensure all ranks are
        # performing collective communication.
        self.eplb_data.expert_rearrangement_step += 1
        if (self.eplb_data.expert_rearrangement_step
                >= self.eplb_data.expert_rearrangement_step_interval):
            self.eplb_data.expert_rearrangement_step = 0
            self.rearrange(model)

    @override
    def step_before_forward(self):
        """
        Executes operations before the model's forward pass.
        If the EPLB process indicates it should process (e.g., a rearrangement
        is pending), it initiates asynchronous shuffling for each MoE layer.
        """
        if self.eplb_process._should_process():
            for layer_id in range(self.eplb_adaptor.num_moe_layers):
                self.shuffer_layer_async(layer_id)

    def shuffer_layer_async(self,layer):
        """
        Initiates asynchronous shuffling of experts for a specific MoE layer.
        This method retrieves the necessary information from `eplb_process`,
        prepares the weight loader for transfer tasks, and starts the
        asynchronous communication.

        Args:
            layer: The ID of the MoE layer to shuffle.
        """
        if self.eplb_process._should_process():
            (expert_send_info, expert_recv_info, updated_expert_map, 
            log2phy_map, layer_id) = self.eplb_process.get_at_index(layer)

            log2phy_map_this_rank = torch.from_numpy(numpy.array(log2phy_map))
            self.eplb_loader.set_log2phy_map(log2phy_map_this_rank)
            updated_expert_map_this_rank = torch.from_numpy(
                numpy.array(updated_expert_map))

            self.eplb_loader.generate_expert_d2d_transfer_task(  
                    expert_send_info, expert_recv_info, 
                    updated_expert_map_this_rank, 
                    layer_id + self.eplb_adaptor.num_dense_layers)
            self.reqs = []
            self.eplb_loader.async_expert_weight_transfer()
            
    @override
    def step_after_forward(self):
        """
        Executes operations after the model's forward pass.
        This includes waking up the EPLB worker, computing and setting MoE load,
        and updating expert weights if conditions are met.
        """
        if self.wakeup_eplb_worker_flag():
            self.compute_and_set_moe_load(is_clear=True)
 
        if self.update_expert_weight_flag():
            self.eplb_loader.update_expert_map_and_weight()
 
        self.update_iteration()

    def update_expert_weight_flag(self):
        """
        Determines if expert weights should be updated in the current iteration.
        This is typically true for a short window after the EPLB update 
            and worker wait.

        Returns:
            True if expert weights should be updated, False otherwise.
        """
        weight_update_counter = self.cur_iterations - (
            self.eplb_data.num_iterations_eplb_update 
            + self.eplb_data.num_wait_worker_iterations
        )
        return 0 <= weight_update_counter < self.eplb_data.num_moe_layers

    def wakeup_eplb_worker_flag(self):
        """
        Determines if the EPLB worker process should be woken up in the 
            current iteration.
        This typically happens just before the expert weight update phase.

        Returns:
            True if the EPLB worker should be woken up, False otherwise.
        """
        return self.cur_iterations == (self.eplb_data.num_iterations_eplb_update - 1)

    def compute_and_set_moe_load(self, is_clear=False):
        """
        Computes the MoE load across all ranks and sets it in the 
            shared dictionary.
        It gathers local expert load from all ranks and combines them.

        Args:
            is_clear: If True, indicates a clear operation 
                      (though not explicitly used here).

        Returns:
            The gathered MoE load tensor.
        """
        local_load = self.eplb_adaptor.get_rank_expert_workload() 

        if dist.is_initialized():
            self.world_size = dist.get_world_size()
            self.device = local_load.device
            if self._gather_buffer is None:
                shape = (self.world_size, *local_load.shape)
                self._gather_buffer = torch.empty(shape,
                                                  dtype=local_load.dtype,
                                                  device=self.device)

            dist.all_gather_into_tensor(self._gather_buffer, local_load)

            moe_load = self._gather_buffer.permute(1, 0, 2)
            self.shared_dict["moe_load"] = moe_load.cpu()
            logger.debug(
                f"[ModelRunner] Updated shared_dict['moe_load'] "
                f"shape={moe_load.shape}"
            )
        else:
            moe_load = local_load.unsqueeze(1)
            self.shared_dict["moe_load"] = moe_load.cpu()
            logger.debug(
                f"[ModelRunner] Updated shared_dict['moe_load'] "
                f"shape={moe_load.shape}"
            )
        return moe_load

    def rearrange(self,
                  model: MixtureOfExperts,
                  is_profile: bool = False,
                  execute_shuffle: bool = True,
                  global_expert_load: Optional[torch.Tensor] = None,
                  rank_mapping: Optional[dict[int, int]] = None) -> None:
        """
        Rearranges the experts according to the current load and the chosen 
        EPLB policy.This involves aggregating global expert load, applying 
        the rebalancing policy, and then physically moving expert weights.

        Args:
            model: The MoE model.
            is_profile: If `True`, performs a dummy rearrangement for profiling.
            execute_shuffle: If `True`, actually shuffles the weights; 
                             otherwise, only calculates new mappings.
            global_expert_load: Pre-computed global expert load (optional).
            rank_mapping: A dictionary mapping old rank to new rank, 
                          used for scaling.
        """
        ep_group = get_ep_group().device_group
        ep_rank = ep_group.rank()

        time_start = None
        is_main_rank = ep_rank == 0
        if is_main_rank:
            torch.cuda.synchronize()
            time_start = time.perf_counter()
            logger.info("Rearranging experts %s...",
                        "(profile)" if is_profile else "")

        if global_expert_load is None:
            # Map the physical expert load to global logical experts
            logical_expert_load_window = torch.zeros(
                self.eplb_data.expert_load_window_size,
                model.num_moe_layers,
                model.num_logical_experts,
                dtype=self.eplb_data.expert_load_window.dtype,
                device=self.eplb_data.expert_load_window.device,
            )
            logical_expert_load_window.scatter_add_(
                dim=-1,
                index=self.eplb_data.physical_to_logical_map.unsqueeze(0).expand_as(
                    self.eplb_data.expert_load_window).long(),
                src=self.eplb_data.expert_load_window,
            )

            if not execute_shuffle:
                metadata = torch.tensor(
                    [
                        model.num_moe_layers, model.num_logical_experts,
                        self.eplb_data.physical_to_logical_map.shape[1]
                    ],
                    dtype=torch.int32,
                    device="cpu",
                )
                torch.distributed.broadcast(metadata,
                                            group=get_ep_group().cpu_group,
                                            group_src=0)

            # Perform all-reduce to get the expert load across all ranks
            global_expert_load_window = (
                logical_expert_load_window.sum(dim=0)
            )
            all_reduce(global_expert_load_window, group=ep_group)

            if not execute_shuffle:
                # (num_moe_layers, old_num_physical_experts)
                old_global_expert_indices = self.eplb_data.physical_to_logical_map
                torch.distributed.broadcast(old_global_expert_indices,
                                            group=ep_group,
                                            group_src=0)
                return global_expert_load_window
        else:
            assert execute_shuffle
            global_expert_load_window = global_expert_load

        # TODO(bowen): Treat differently for prefill and decode nodes
        num_replicas = model.num_physical_experts
        num_groups = model.num_expert_groups
        if rank_mapping is not None and len(rank_mapping) == ep_group.size():
            # NOTE(yongji): scale down, we need to rebalance the experts on
            # remaining GPUs, transfer the experts while we haven't shutdown
            # the GPUs to be released.
            cpu_group = get_ep_group().cpu_group
            num_nodes = BaseUpdator._node_count_with_rank_mapping(cpu_group, rank_mapping)
            num_gpus = sum(new_rank != -1
                           for new_rank in rank_mapping.values())
            num_replicas = num_replicas // ep_group.size(
            ) * num_gpus  # handle num replicas change
        else:
            num_nodes = get_node_count()
            num_gpus = ep_group.size()

        if num_gpus % num_nodes != 0:
            self.num_nodes = 1
            logger.warning_once(
                f"num_gpus % num_nodes != 0, "
                "not using hierarchical rearrangement algorithm.\n"
                f"{num_gpus=}, {num_nodes=}")

        # Get new expert mappings
        (
            new_physical_to_logical_map,
            new_logical_to_physical_map,
            new_logical_replica_count,
        ) = (self.eplb_policy.rebalance_experts(
            global_expert_load_window,
            num_replicas,
            num_groups,
            num_nodes,
            num_gpus,
        ))

        # Update expert weights
        self.rearrange_expert_weights_inplace(
            self.eplb_data.physical_to_logical_map,
            new_physical_to_logical_map,
            model.expert_weights,
            ep_group,
            is_profile,
            rank_mapping,
        )

        if not is_profile:
            if self.eplb_data.physical_to_logical_map.shape[
                1] != new_physical_to_logical_map.shape[1]:
                self.eplb_data.physical_to_logical_map = new_physical_to_logical_map.to(
                    self.eplb_data.physical_to_logical_map.device)
            else:
                self.eplb_data.physical_to_logical_map.copy_(new_physical_to_logical_map)
            max_physical_slots = new_logical_to_physical_map.shape[-1]
            assert max_physical_slots <= (
                self.eplb_data.logical_to_physical_map.shape[-1]
            )
            new_logical_to_physical_map = torch.nn.functional.pad(
                new_logical_to_physical_map,
                (0,
                 self.eplb_data.logical_to_physical_map.shape[-1] - max_physical_slots),
                value=-1,
            )
            self.eplb_data.logical_to_physical_map.copy_(new_logical_to_physical_map)
            self.eplb_data.logical_replica_count.copy_(new_logical_replica_count)

        if is_main_rank:
            assert time_start is not None
            torch.cuda.synchronize()
            time_end = time.perf_counter()
            logger.info(
                "Rearranged experts%sin %.2f seconds.",
                " (profile) " if is_profile else " ",
                time_end - time_start,
            )

    def recv_state(self) -> tuple[torch.Tensor, torch.Tensor]:
        """
        Receives the global expert load and old expert placement information
        from the master rank (rank 0). This is used when a rank is not the
        master and needs to synchronize state for rearrangement.

        Returns:
            A tuple containing:
            - global_expert_load: The aggregated expert load across all ranks.
            - old_global_expert_indices: The previous mapping of physical to 
                                         logical experts.
        """
        ep_group = get_ep_group()
        metadata = torch.empty(3, dtype=torch.int32, device="cpu")
        torch.distributed.broadcast(metadata,
                                    group=ep_group.cpu_group,
                                    group_src=0)
        num_moe_layers, num_logical_experts, num_old_physical_experts = (
            metadata.tolist())
        global_expert_load = torch.zeros(
            (num_moe_layers, num_logical_experts),
            dtype=torch.int64,
            device=ep_group.device,
        )
        all_reduce(global_expert_load, group=ep_group.device_group)
        old_global_expert_indices = torch.empty(
            (num_moe_layers, num_old_physical_experts),
            dtype=torch.int64,
            device=ep_group.device,
        )
        torch.distributed.broadcast(old_global_expert_indices,
                                    group=ep_group.device_group,
                                    group_src=0)

        return global_expert_load, old_global_expert_indices



    def rearrange_expert_weights_inplace(self,
        old_global_expert_indices: torch.Tensor,
        new_global_expert_indices: torch.Tensor,
        expert_weights: Sequence[Iterable[torch.Tensor]],
        ep_group: ProcessGroup,
        is_profile: bool = False,
        rank_mapping: Optional[dict[int, int]] = None,
    ) -> None:
        """
        Rearranges the expert weights in place according to the 
        new expert indices.

        The value of the indices arguments are logical indices of the experts,
        while keys are physical.

        Args:
            old_global_expert_indices: 
                Shape (num_moe_layers, num_physical_experts).
            new_global_expert_indices: 
                Shape (num_moe_layers, num_physical_experts).
            expert_weights: A sequence of shape (num_moe_layers)(weight_count)
                of tensors of shape (num_local_physical_experts, hidden_size_i).
                For example, a linear layer may have up and down projection,
                so weight_count = 2. Each weight's hidden size can be different.
            ep_group: The device process group for expert parallelism.
            is_profile (bool): If `True`, do not perform any actual weight copy.
                This is used during profile run, where we only perform dummy
                communications to reserve enough memory for the buffers.
            rank_mapping: A dictionary mapping old rank to new rank.
        """
        if rank_mapping is not None:
            if len(rank_mapping) == ep_group.size():
                # scale down
                new_global_expert_indices = \
                    self._map_new_expert_indices_with_rank_mapping(
                    new_global_expert_indices,
                    rank_mapping,
                )
            else:
                # scale up
                old_global_expert_indices = \
                    self._map_old_expert_indices_with_rank_mapping(
                    old_global_expert_indices,
                    rank_mapping,
                    ep_group.size(),
                )

        assert old_global_expert_indices.shape[
            1] == new_global_expert_indices.shape[1]

        num_moe_layers, num_physical_experts = old_global_expert_indices.shape
        assert len(expert_weights) == num_moe_layers

        num_local_physical_experts = next(iter(expert_weights[0])).shape[0]
        assert new_global_expert_indices.shape == (num_moe_layers,
                                                   num_physical_experts)

        ep_rank = ep_group.rank()
        ep_size = ep_group.size()
        assert num_physical_experts == ep_size * num_local_physical_experts

        # A buffer to hold the expert weights in one layer during the exchange.
        # NOTE: Currently we assume the same weights across different layers
        # have the same shape.
        expert_weights_buffer = [torch.empty_like(w) for w in expert_weights[0]]

        if is_profile:
            # Maximum send size is to send all local experts to all ranks,
            # So we use a dummy `all_gather` to reserve 
            # enough communication buffer.
            for weight, buffer in zip(expert_weights[0], expert_weights_buffer):
                # A `/dev/null`-like buffer to avoid real memory allocation
                dummy_recv_buffer = [buffer for _ in range(ep_size)]
                # NOTE(bowen): Needed this barrier to avoid OOM during actual
                # execution. I'm not very sure why this is needed
                torch.distributed.barrier()
                all_gather(
                    dummy_recv_buffer,
                    weight,
                    group=ep_group,
                )
            return

        for layer in range(num_moe_layers):
            # NOTE(bowen): We need this synchronize to run, 
            # but I don't know why.
            # If you figure out the reason, please let me know -- thank you!
            torch.cuda.synchronize()
            self.eplb_loader.shuffle_layer(
                num_local_physical_experts,
                ep_rank,
                old_global_expert_indices[layer].tolist(),
                new_global_expert_indices[layer].tolist(),
                expert_weights[layer],
                expert_weights_buffer,
                ep_group,
            )



    def _map_old_expert_indices_with_rank_mapping(self,
        old_global_expert_indices: torch.Tensor,
        rank_mapping: dict[int, int],
        new_ep_size: int,
    ) -> torch.Tensor:
        """
        Map the old global expert indices to the new global expert indices.

        Args:
            old_global_expert_indices:
                Shape (num_layers, old_ep_size * num_local_physical_experts).
            rank_mapping: Mapping from old rank to new rank.
            new_ep_size: New expert parallelism size.

        Returns:
            Mapped expert indices with shape
            (num_layers, new_ep_size * num_local_physical_experts).
        """
        num_layers, old_num_physical_experts = old_global_expert_indices.shape
        assert rank_mapping, "Rank mapping is required"

        # Get sizes from parameters and rank_mapping
        old_ep_size = len(rank_mapping)
        num_local_physical_experts = old_num_physical_experts // old_ep_size
        new_num_physical_experts = new_ep_size * num_local_physical_experts

        # Create mapped tensor with new shape, initialized to -1
        mapped_expert_indices = torch.full(
            (num_layers, new_num_physical_experts),
            fill_value=-1,
            dtype=old_global_expert_indices.dtype,
            device=old_global_expert_indices.device,
        )

        # Handle rank mapping (scale up/down with rank changes)
        for old_rank in range(old_ep_size):
            new_rank = rank_mapping.get(old_rank)
            if (
                new_rank is not None 
                and new_rank >= 0 
                and new_rank < new_ep_size
            ):
                # This old rank exists in the new configuration
                old_start_idx = old_rank * num_local_physical_experts
                old_end_idx = (old_rank + 1) * num_local_physical_experts
                new_start_idx = new_rank * num_local_physical_experts
                new_end_idx = (new_rank + 1) * num_local_physical_experts

                mapped_expert_indices[:, new_start_idx:new_end_idx] = \
                    old_global_expert_indices[:, old_start_idx:old_end_idx]
            # If new_rank is None or >= new_ep_size, the experts remain -1
            # (scale down case)

        return mapped_expert_indices



    def _map_new_expert_indices_with_rank_mapping(self,
        new_global_expert_indices: torch.Tensor,
        rank_mapping: dict[int, int],
    ) -> torch.Tensor:
        num_layers, new_num_physical_experts = new_global_expert_indices.shape
        assert rank_mapping, "Rank mapping is required"

        # Get sizes from parameters and rank_mapping
        old_ep_size = len(rank_mapping)
        new_ep_size = sum(new_rank != -1 for new_rank in rank_mapping.values())
        num_local_physical_experts = new_num_physical_experts // new_ep_size
        old_num_physical_experts = old_ep_size * num_local_physical_experts

        mapped_expert_indices = torch.full(
            (num_layers, old_num_physical_experts),
            fill_value=-1,
            dtype=new_global_expert_indices.dtype,
            device=new_global_expert_indices.device,
        )

        for old_rank in range(old_ep_size):
            new_rank = rank_mapping[old_rank]
            if 0 <= new_rank < new_ep_size:
                old_start_idx = old_rank * num_local_physical_experts
                old_end_idx = (old_rank + 1) * num_local_physical_experts
                new_start_idx = new_rank * num_local_physical_experts
                new_end_idx = (new_rank + 1) * num_local_physical_experts

                mapped_expert_indices[:, old_start_idx:old_end_idx] = \
                    new_global_expert_indices[:, new_start_idx:new_end_idx]

        return mapped_expert_indices

    def update_iteration(self):
        self.cur_iterations += 1
        if self.cur_iterations == (self.eplb_data.num_iterations_eplb_update +
                                   self.eplb_data.num_wait_worker_iterations + self.eplb_data.num_moe_layers):
            self.eplb_adaptor.model.clear_all_moe_loads()
            if not self.eplb_data.gate_eplb:
                self.cur_iterations = 0<|MERGE_RESOLUTION|>--- conflicted
+++ resolved
@@ -1,704 +1,692 @@
-# SPDX-License-Identifier: Apache-2.0
-# SPDX-FileCopyrightText: Copyright contributors to the vLLM project
-import time
-from collections.abc import Iterable, Sequence
-from multiprocessing import Manager
-from typing import Optional
-
-import numpy
-import torch
-import torch.distributed as dist
-from overrides import override
-from torch._C._distributed_c10d import ProcessGroup
-from torch.distributed import all_gather, all_reduce
-
-from vllm.distributed import get_ep_group, get_node_count
-from vllm.distributed.eplb.eplb_data.eplb_data import EplbData
-from vllm.distributed.eplb.eplb_loader.eplb_weight_loader import (
-    EplbWeightLoader)
-from vllm.distributed.eplb.eplb_process.eplb_process import EplbProcess
-<<<<<<< HEAD
-from vllm.distributed.eplb.eplb_policy.abstract_policy import EplbPolicy
-from vllm.model_executor.models.interfaces import MixtureOfExperts
-from vllm.utils import logger
-import numpy
-import torch.distributed as dist
-=======
-from vllm.distributed.eplb.eplb_updator.abstract_updator import BaseUpdator
-from vllm.model_executor.models.interfaces import MixtureOfExperts
-from vllm.utils import logger
->>>>>>> b7f7ba59
-
-# To DO: The mock eplb_process and eplb_weight_loader class 
-# will be deleted after the related PR merges.
-
-
-class EplbUpdator(BaseUpdator):
-    """
-    Manages the Expert Parallel Load Balancing (EPLB) update process,
-    orchestrating the collection of expert load metrics, the re-balancing
-    of experts across ranks, and the transfer of expert weights.
-
-    It interacts with `EplbData` for shared state, `EplbWeightLoader` for
-    weight transfer, and `EplbProcess` for expert mapping calculations.
-    """
-    def __init__(self, eplb_data: EplbData, eplb_loader: EplbWeightLoader, adaptor, eplb_process: EplbProcess):
-        """
-        Initializes the EplbUpdator.
-
-        Args:
-            eplb_data: An instance of EplbData holding shared EPLB 
-                        configuration and metrics.
-            eplb_loader: An instance of EplbWeightLoader responsible 
-                        or expert weight transfer.
-            adaptor: An adaptor to interact with the vLLM model's 
-                        expert parameters.
-            eplb_process: An instance of EplbProcess for handling 
-                        expert mapping logic.
-        """
-        self.cur_iterations = 0
-        self.device = None
-        self.world_size = None
-<<<<<<< HEAD
-        self._gather_buffer = None
-        self.eplb_policy = EplbPolicy()
-=======
-        self._gather_buffer = Optional[torch.Tensor] = None
-        self.eplb_policy = None
->>>>>>> b7f7ba59
-        self.reqs = None
-        self.eplb_process = eplb_process
-        self.eplb_data = eplb_data
-        self.eplb_loader = eplb_loader
-        self.eplb_adaptor = adaptor
-        self.manager = Manager()
-        self.shared_dict = self.manager.dict({
-            # Expert map of the current rank_id [num_layers,num_experts]
-            "expert_map": None,
-            # Load balance info [num_layers, world_size, num_experts]
-            "moe_load": None,
-            # Expert maps of all ranks [num_layers, world_size, num_experts]
-            "expert_maps": None,
-        })
-
-
-    def profile(self, model: MixtureOfExperts, is_profile):
-        """
-        Profiles the expert rearrangement process.
-        During profiling, it performs a dummy rearrangement to reserve memory.
-
-        Args:
-            model: The MoE model.
-            is_profile: If True, indicates a profiling run.
-        """
-        self.rearrange(model, is_profile)
-        return
-
-    def dummy(self, model: MixtureOfExperts):
-        """
-        Performs a dummy step for expert load balancing.
-        It clears the expert load and increments the rearrangement step counter.
-        If the counter reaches the interval, it triggers a rearrangement.
-
-        Args:
-            model: The MoE model.
-        """
-        self.eplb_data.expert_load_pass.zero_()
-        self.eplb_data.expert_rearrangement_step += 1
-        if (self.eplb_data.expert_rearrangement_step
-                >= self.eplb_data.expert_rearrangement_step_interval):
-            self.eplb_data.expert_rearrangement_step = 0
-            self.rearrange(model)
-
-    @override
-    def step(self,
-             model: MixtureOfExperts,
-             is_dummy: bool = False,
-             is_profile: bool = False,
-             log_stats: bool = False) -> None:
-        """
-        Step the EPLB state.
-
-        Args:
-            model (MixtureOfExperts): The MoE model.
-            is_dummy (bool): If `True`, this is a dummy step and the load
-              metrics recorded in this forward pass will not count. Defaults
-              to `False`.
-            is_profile (bool): If `True`, perform a dummy rearrangement
-              with maximum communication cost. This is used in `profile_run`
-              to reserve enough memory for the communication buffer.
-            log_stats (bool): If `True`, log the expert load metrics.
-
-        # Stats
-            The metrics are all summed up across layers.
-            - `avg_tokens`: The average load across ranks.
-            - `max_tokens`: The maximum load across ranks.
-            - `balancedness`: The ratio of average load to maximum load.
-        """
-        if is_dummy:
-            self.dummy(model)
-
-        if is_profile:
-            self.profile(model, is_profile)
-        
-        if log_stats:
-            # total_expert_load_pass: (num_moe_layers, num_physical_experts)
-            total_expert_load_pass = self.eplb_data.expert_load_pass.clone()
-
-            # Collect load metrics from all ranks
-            ep_group = get_ep_group().device_group
-            all_reduce(total_expert_load_pass, group=ep_group)
-
-            # num_tokens_per_rank: (num_moe_layers, num_ranks)
-            num_tokens_per_rank = total_expert_load_pass.reshape(
-                total_expert_load_pass.shape[0], ep_group.size(),
-                -1).sum(dim=-1).float()
-
-            # Compute balancedness ratio:
-            # for each layer:
-            #   (mean load across ranks) / (max load across ranks)
-            avg_tokens_tensor = num_tokens_per_rank.mean(dim=0).sum(dim=0)
-            max_tokens_tensor = num_tokens_per_rank.max(dim=0).values.sum(
-                dim=0)
-
-            # Just to make type checker happy
-            tokens_tensors: list[float] = torch.stack(
-                [avg_tokens_tensor, max_tokens_tensor]).tolist()
-            avg_tokens, max_tokens = tokens_tensors
-            balancedness = avg_tokens / max_tokens if max_tokens > 0 else 0.0
-
-            if ep_group.rank() == 0:
-                logger.info(
-                    "EPLB step: avg_tokens=%.2f, max_tokens=%d, "
-                    "balancedness=%.4f", avg_tokens, max_tokens, balancedness)
-
-        # Update the expert load sliding window
-        # if not is_dummy:
-        self.eplb_data.expert_load_window[self.eplb_data.expert_load_window_step] = (
-            self.eplb_data.expert_load_pass.clone())
-        self.eplb_data.expert_load_window_step += 1
-        if (
-            self.eplb_data.expert_load_window_step 
-            >= self.eplb_data.expert_load_window_size
-        ):
-            self.eplb_data.expert_load_window_step = 0
-        self.eplb_data.expert_load_pass.zero_()
-
-        # Step the expert rearrangement step
-        # Note that even if this is a dummy step, we still increment the
-        # rearrangement step and perform rearrangement to ensure all ranks are
-        # performing collective communication.
-        self.eplb_data.expert_rearrangement_step += 1
-        if (self.eplb_data.expert_rearrangement_step
-                >= self.eplb_data.expert_rearrangement_step_interval):
-            self.eplb_data.expert_rearrangement_step = 0
-            self.rearrange(model)
-
-    @override
-    def step_before_forward(self):
-        """
-        Executes operations before the model's forward pass.
-        If the EPLB process indicates it should process (e.g., a rearrangement
-        is pending), it initiates asynchronous shuffling for each MoE layer.
-        """
-        if self.eplb_process._should_process():
-            for layer_id in range(self.eplb_adaptor.num_moe_layers):
-                self.shuffer_layer_async(layer_id)
-
-    def shuffer_layer_async(self,layer):
-        """
-        Initiates asynchronous shuffling of experts for a specific MoE layer.
-        This method retrieves the necessary information from `eplb_process`,
-        prepares the weight loader for transfer tasks, and starts the
-        asynchronous communication.
-
-        Args:
-            layer: The ID of the MoE layer to shuffle.
-        """
-        if self.eplb_process._should_process():
-            (expert_send_info, expert_recv_info, updated_expert_map, 
-            log2phy_map, layer_id) = self.eplb_process.get_at_index(layer)
-
-            log2phy_map_this_rank = torch.from_numpy(numpy.array(log2phy_map))
-            self.eplb_loader.set_log2phy_map(log2phy_map_this_rank)
-            updated_expert_map_this_rank = torch.from_numpy(
-                numpy.array(updated_expert_map))
-
-            self.eplb_loader.generate_expert_d2d_transfer_task(  
-                    expert_send_info, expert_recv_info, 
-                    updated_expert_map_this_rank, 
-                    layer_id + self.eplb_adaptor.num_dense_layers)
-            self.reqs = []
-            self.eplb_loader.async_expert_weight_transfer()
-            
-    @override
-    def step_after_forward(self):
-        """
-        Executes operations after the model's forward pass.
-        This includes waking up the EPLB worker, computing and setting MoE load,
-        and updating expert weights if conditions are met.
-        """
-        if self.wakeup_eplb_worker_flag():
-            self.compute_and_set_moe_load(is_clear=True)
- 
-        if self.update_expert_weight_flag():
-            self.eplb_loader.update_expert_map_and_weight()
- 
-        self.update_iteration()
-
-    def update_expert_weight_flag(self):
-        """
-        Determines if expert weights should be updated in the current iteration.
-        This is typically true for a short window after the EPLB update 
-            and worker wait.
-
-        Returns:
-            True if expert weights should be updated, False otherwise.
-        """
-        weight_update_counter = self.cur_iterations - (
-            self.eplb_data.num_iterations_eplb_update 
-            + self.eplb_data.num_wait_worker_iterations
-        )
-        return 0 <= weight_update_counter < self.eplb_data.num_moe_layers
-
-    def wakeup_eplb_worker_flag(self):
-        """
-        Determines if the EPLB worker process should be woken up in the 
-            current iteration.
-        This typically happens just before the expert weight update phase.
-
-        Returns:
-            True if the EPLB worker should be woken up, False otherwise.
-        """
-        return self.cur_iterations == (self.eplb_data.num_iterations_eplb_update - 1)
-
-    def compute_and_set_moe_load(self, is_clear=False):
-        """
-        Computes the MoE load across all ranks and sets it in the 
-            shared dictionary.
-        It gathers local expert load from all ranks and combines them.
-
-        Args:
-            is_clear: If True, indicates a clear operation 
-                      (though not explicitly used here).
-
-        Returns:
-            The gathered MoE load tensor.
-        """
-        local_load = self.eplb_adaptor.get_rank_expert_workload() 
-
-        if dist.is_initialized():
-            self.world_size = dist.get_world_size()
-            self.device = local_load.device
-            if self._gather_buffer is None:
-                shape = (self.world_size, *local_load.shape)
-                self._gather_buffer = torch.empty(shape,
-                                                  dtype=local_load.dtype,
-                                                  device=self.device)
-
-            dist.all_gather_into_tensor(self._gather_buffer, local_load)
-
-            moe_load = self._gather_buffer.permute(1, 0, 2)
-            self.shared_dict["moe_load"] = moe_load.cpu()
-            logger.debug(
-                f"[ModelRunner] Updated shared_dict['moe_load'] "
-                f"shape={moe_load.shape}"
-            )
-        else:
-            moe_load = local_load.unsqueeze(1)
-            self.shared_dict["moe_load"] = moe_load.cpu()
-            logger.debug(
-                f"[ModelRunner] Updated shared_dict['moe_load'] "
-                f"shape={moe_load.shape}"
-            )
-        return moe_load
-
-    def rearrange(self,
-                  model: MixtureOfExperts,
-                  is_profile: bool = False,
-                  execute_shuffle: bool = True,
-                  global_expert_load: Optional[torch.Tensor] = None,
-                  rank_mapping: Optional[dict[int, int]] = None) -> None:
-        """
-        Rearranges the experts according to the current load and the chosen 
-        EPLB policy.This involves aggregating global expert load, applying 
-        the rebalancing policy, and then physically moving expert weights.
-
-        Args:
-            model: The MoE model.
-            is_profile: If `True`, performs a dummy rearrangement for profiling.
-            execute_shuffle: If `True`, actually shuffles the weights; 
-                             otherwise, only calculates new mappings.
-            global_expert_load: Pre-computed global expert load (optional).
-            rank_mapping: A dictionary mapping old rank to new rank, 
-                          used for scaling.
-        """
-        ep_group = get_ep_group().device_group
-        ep_rank = ep_group.rank()
-
-        time_start = None
-        is_main_rank = ep_rank == 0
-        if is_main_rank:
-            torch.cuda.synchronize()
-            time_start = time.perf_counter()
-            logger.info("Rearranging experts %s...",
-                        "(profile)" if is_profile else "")
-
-        if global_expert_load is None:
-            # Map the physical expert load to global logical experts
-            logical_expert_load_window = torch.zeros(
-                self.eplb_data.expert_load_window_size,
-                model.num_moe_layers,
-                model.num_logical_experts,
-                dtype=self.eplb_data.expert_load_window.dtype,
-                device=self.eplb_data.expert_load_window.device,
-            )
-            logical_expert_load_window.scatter_add_(
-                dim=-1,
-                index=self.eplb_data.physical_to_logical_map.unsqueeze(0).expand_as(
-                    self.eplb_data.expert_load_window).long(),
-                src=self.eplb_data.expert_load_window,
-            )
-
-            if not execute_shuffle:
-                metadata = torch.tensor(
-                    [
-                        model.num_moe_layers, model.num_logical_experts,
-                        self.eplb_data.physical_to_logical_map.shape[1]
-                    ],
-                    dtype=torch.int32,
-                    device="cpu",
-                )
-                torch.distributed.broadcast(metadata,
-                                            group=get_ep_group().cpu_group,
-                                            group_src=0)
-
-            # Perform all-reduce to get the expert load across all ranks
-            global_expert_load_window = (
-                logical_expert_load_window.sum(dim=0)
-            )
-            all_reduce(global_expert_load_window, group=ep_group)
-
-            if not execute_shuffle:
-                # (num_moe_layers, old_num_physical_experts)
-                old_global_expert_indices = self.eplb_data.physical_to_logical_map
-                torch.distributed.broadcast(old_global_expert_indices,
-                                            group=ep_group,
-                                            group_src=0)
-                return global_expert_load_window
-        else:
-            assert execute_shuffle
-            global_expert_load_window = global_expert_load
-
-        # TODO(bowen): Treat differently for prefill and decode nodes
-        num_replicas = model.num_physical_experts
-        num_groups = model.num_expert_groups
-        if rank_mapping is not None and len(rank_mapping) == ep_group.size():
-            # NOTE(yongji): scale down, we need to rebalance the experts on
-            # remaining GPUs, transfer the experts while we haven't shutdown
-            # the GPUs to be released.
-            cpu_group = get_ep_group().cpu_group
-            num_nodes = BaseUpdator._node_count_with_rank_mapping(cpu_group, rank_mapping)
-            num_gpus = sum(new_rank != -1
-                           for new_rank in rank_mapping.values())
-            num_replicas = num_replicas // ep_group.size(
-            ) * num_gpus  # handle num replicas change
-        else:
-            num_nodes = get_node_count()
-            num_gpus = ep_group.size()
-
-        if num_gpus % num_nodes != 0:
-            self.num_nodes = 1
-            logger.warning_once(
-                f"num_gpus % num_nodes != 0, "
-                "not using hierarchical rearrangement algorithm.\n"
-                f"{num_gpus=}, {num_nodes=}")
-
-        # Get new expert mappings
-        (
-            new_physical_to_logical_map,
-            new_logical_to_physical_map,
-            new_logical_replica_count,
-        ) = (self.eplb_policy.rebalance_experts(
-            global_expert_load_window,
-            num_replicas,
-            num_groups,
-            num_nodes,
-            num_gpus,
-        ))
-
-        # Update expert weights
-        self.rearrange_expert_weights_inplace(
-            self.eplb_data.physical_to_logical_map,
-            new_physical_to_logical_map,
-            model.expert_weights,
-            ep_group,
-            is_profile,
-            rank_mapping,
-        )
-
-        if not is_profile:
-            if self.eplb_data.physical_to_logical_map.shape[
-                1] != new_physical_to_logical_map.shape[1]:
-                self.eplb_data.physical_to_logical_map = new_physical_to_logical_map.to(
-                    self.eplb_data.physical_to_logical_map.device)
-            else:
-                self.eplb_data.physical_to_logical_map.copy_(new_physical_to_logical_map)
-            max_physical_slots = new_logical_to_physical_map.shape[-1]
-            assert max_physical_slots <= (
-                self.eplb_data.logical_to_physical_map.shape[-1]
-            )
-            new_logical_to_physical_map = torch.nn.functional.pad(
-                new_logical_to_physical_map,
-                (0,
-                 self.eplb_data.logical_to_physical_map.shape[-1] - max_physical_slots),
-                value=-1,
-            )
-            self.eplb_data.logical_to_physical_map.copy_(new_logical_to_physical_map)
-            self.eplb_data.logical_replica_count.copy_(new_logical_replica_count)
-
-        if is_main_rank:
-            assert time_start is not None
-            torch.cuda.synchronize()
-            time_end = time.perf_counter()
-            logger.info(
-                "Rearranged experts%sin %.2f seconds.",
-                " (profile) " if is_profile else " ",
-                time_end - time_start,
-            )
-
-    def recv_state(self) -> tuple[torch.Tensor, torch.Tensor]:
-        """
-        Receives the global expert load and old expert placement information
-        from the master rank (rank 0). This is used when a rank is not the
-        master and needs to synchronize state for rearrangement.
-
-        Returns:
-            A tuple containing:
-            - global_expert_load: The aggregated expert load across all ranks.
-            - old_global_expert_indices: The previous mapping of physical to 
-                                         logical experts.
-        """
-        ep_group = get_ep_group()
-        metadata = torch.empty(3, dtype=torch.int32, device="cpu")
-        torch.distributed.broadcast(metadata,
-                                    group=ep_group.cpu_group,
-                                    group_src=0)
-        num_moe_layers, num_logical_experts, num_old_physical_experts = (
-            metadata.tolist())
-        global_expert_load = torch.zeros(
-            (num_moe_layers, num_logical_experts),
-            dtype=torch.int64,
-            device=ep_group.device,
-        )
-        all_reduce(global_expert_load, group=ep_group.device_group)
-        old_global_expert_indices = torch.empty(
-            (num_moe_layers, num_old_physical_experts),
-            dtype=torch.int64,
-            device=ep_group.device,
-        )
-        torch.distributed.broadcast(old_global_expert_indices,
-                                    group=ep_group.device_group,
-                                    group_src=0)
-
-        return global_expert_load, old_global_expert_indices
-
-
-
-    def rearrange_expert_weights_inplace(self,
-        old_global_expert_indices: torch.Tensor,
-        new_global_expert_indices: torch.Tensor,
-        expert_weights: Sequence[Iterable[torch.Tensor]],
-        ep_group: ProcessGroup,
-        is_profile: bool = False,
-        rank_mapping: Optional[dict[int, int]] = None,
-    ) -> None:
-        """
-        Rearranges the expert weights in place according to the 
-        new expert indices.
-
-        The value of the indices arguments are logical indices of the experts,
-        while keys are physical.
-
-        Args:
-            old_global_expert_indices: 
-                Shape (num_moe_layers, num_physical_experts).
-            new_global_expert_indices: 
-                Shape (num_moe_layers, num_physical_experts).
-            expert_weights: A sequence of shape (num_moe_layers)(weight_count)
-                of tensors of shape (num_local_physical_experts, hidden_size_i).
-                For example, a linear layer may have up and down projection,
-                so weight_count = 2. Each weight's hidden size can be different.
-            ep_group: The device process group for expert parallelism.
-            is_profile (bool): If `True`, do not perform any actual weight copy.
-                This is used during profile run, where we only perform dummy
-                communications to reserve enough memory for the buffers.
-            rank_mapping: A dictionary mapping old rank to new rank.
-        """
-        if rank_mapping is not None:
-            if len(rank_mapping) == ep_group.size():
-                # scale down
-                new_global_expert_indices = \
-                    self._map_new_expert_indices_with_rank_mapping(
-                    new_global_expert_indices,
-                    rank_mapping,
-                )
-            else:
-                # scale up
-                old_global_expert_indices = \
-                    self._map_old_expert_indices_with_rank_mapping(
-                    old_global_expert_indices,
-                    rank_mapping,
-                    ep_group.size(),
-                )
-
-        assert old_global_expert_indices.shape[
-            1] == new_global_expert_indices.shape[1]
-
-        num_moe_layers, num_physical_experts = old_global_expert_indices.shape
-        assert len(expert_weights) == num_moe_layers
-
-        num_local_physical_experts = next(iter(expert_weights[0])).shape[0]
-        assert new_global_expert_indices.shape == (num_moe_layers,
-                                                   num_physical_experts)
-
-        ep_rank = ep_group.rank()
-        ep_size = ep_group.size()
-        assert num_physical_experts == ep_size * num_local_physical_experts
-
-        # A buffer to hold the expert weights in one layer during the exchange.
-        # NOTE: Currently we assume the same weights across different layers
-        # have the same shape.
-        expert_weights_buffer = [torch.empty_like(w) for w in expert_weights[0]]
-
-        if is_profile:
-            # Maximum send size is to send all local experts to all ranks,
-            # So we use a dummy `all_gather` to reserve 
-            # enough communication buffer.
-            for weight, buffer in zip(expert_weights[0], expert_weights_buffer):
-                # A `/dev/null`-like buffer to avoid real memory allocation
-                dummy_recv_buffer = [buffer for _ in range(ep_size)]
-                # NOTE(bowen): Needed this barrier to avoid OOM during actual
-                # execution. I'm not very sure why this is needed
-                torch.distributed.barrier()
-                all_gather(
-                    dummy_recv_buffer,
-                    weight,
-                    group=ep_group,
-                )
-            return
-
-        for layer in range(num_moe_layers):
-            # NOTE(bowen): We need this synchronize to run, 
-            # but I don't know why.
-            # If you figure out the reason, please let me know -- thank you!
-            torch.cuda.synchronize()
-            self.eplb_loader.shuffle_layer(
-                num_local_physical_experts,
-                ep_rank,
-                old_global_expert_indices[layer].tolist(),
-                new_global_expert_indices[layer].tolist(),
-                expert_weights[layer],
-                expert_weights_buffer,
-                ep_group,
-            )
-
-
-
-    def _map_old_expert_indices_with_rank_mapping(self,
-        old_global_expert_indices: torch.Tensor,
-        rank_mapping: dict[int, int],
-        new_ep_size: int,
-    ) -> torch.Tensor:
-        """
-        Map the old global expert indices to the new global expert indices.
-
-        Args:
-            old_global_expert_indices:
-                Shape (num_layers, old_ep_size * num_local_physical_experts).
-            rank_mapping: Mapping from old rank to new rank.
-            new_ep_size: New expert parallelism size.
-
-        Returns:
-            Mapped expert indices with shape
-            (num_layers, new_ep_size * num_local_physical_experts).
-        """
-        num_layers, old_num_physical_experts = old_global_expert_indices.shape
-        assert rank_mapping, "Rank mapping is required"
-
-        # Get sizes from parameters and rank_mapping
-        old_ep_size = len(rank_mapping)
-        num_local_physical_experts = old_num_physical_experts // old_ep_size
-        new_num_physical_experts = new_ep_size * num_local_physical_experts
-
-        # Create mapped tensor with new shape, initialized to -1
-        mapped_expert_indices = torch.full(
-            (num_layers, new_num_physical_experts),
-            fill_value=-1,
-            dtype=old_global_expert_indices.dtype,
-            device=old_global_expert_indices.device,
-        )
-
-        # Handle rank mapping (scale up/down with rank changes)
-        for old_rank in range(old_ep_size):
-            new_rank = rank_mapping.get(old_rank)
-            if (
-                new_rank is not None 
-                and new_rank >= 0 
-                and new_rank < new_ep_size
-            ):
-                # This old rank exists in the new configuration
-                old_start_idx = old_rank * num_local_physical_experts
-                old_end_idx = (old_rank + 1) * num_local_physical_experts
-                new_start_idx = new_rank * num_local_physical_experts
-                new_end_idx = (new_rank + 1) * num_local_physical_experts
-
-                mapped_expert_indices[:, new_start_idx:new_end_idx] = \
-                    old_global_expert_indices[:, old_start_idx:old_end_idx]
-            # If new_rank is None or >= new_ep_size, the experts remain -1
-            # (scale down case)
-
-        return mapped_expert_indices
-
-
-
-    def _map_new_expert_indices_with_rank_mapping(self,
-        new_global_expert_indices: torch.Tensor,
-        rank_mapping: dict[int, int],
-    ) -> torch.Tensor:
-        num_layers, new_num_physical_experts = new_global_expert_indices.shape
-        assert rank_mapping, "Rank mapping is required"
-
-        # Get sizes from parameters and rank_mapping
-        old_ep_size = len(rank_mapping)
-        new_ep_size = sum(new_rank != -1 for new_rank in rank_mapping.values())
-        num_local_physical_experts = new_num_physical_experts // new_ep_size
-        old_num_physical_experts = old_ep_size * num_local_physical_experts
-
-        mapped_expert_indices = torch.full(
-            (num_layers, old_num_physical_experts),
-            fill_value=-1,
-            dtype=new_global_expert_indices.dtype,
-            device=new_global_expert_indices.device,
-        )
-
-        for old_rank in range(old_ep_size):
-            new_rank = rank_mapping[old_rank]
-            if 0 <= new_rank < new_ep_size:
-                old_start_idx = old_rank * num_local_physical_experts
-                old_end_idx = (old_rank + 1) * num_local_physical_experts
-                new_start_idx = new_rank * num_local_physical_experts
-                new_end_idx = (new_rank + 1) * num_local_physical_experts
-
-                mapped_expert_indices[:, old_start_idx:old_end_idx] = \
-                    new_global_expert_indices[:, new_start_idx:new_end_idx]
-
-        return mapped_expert_indices
-
-    def update_iteration(self):
-        self.cur_iterations += 1
-        if self.cur_iterations == (self.eplb_data.num_iterations_eplb_update +
-                                   self.eplb_data.num_wait_worker_iterations + self.eplb_data.num_moe_layers):
-            self.eplb_adaptor.model.clear_all_moe_loads()
-            if not self.eplb_data.gate_eplb:
+# SPDX-License-Identifier: Apache-2.0
+# SPDX-FileCopyrightText: Copyright contributors to the vLLM project
+import time
+from collections.abc import Iterable, Sequence
+from multiprocessing import Manager
+from typing import Optional
+
+import numpy
+import torch
+import torch.distributed as dist
+from overrides import override
+from torch._C._distributed_c10d import ProcessGroup
+from torch.distributed import all_gather, all_reduce
+
+from vllm.distributed import get_ep_group, get_node_count
+from vllm.distributed.eplb.eplb_data.eplb_data import EplbData
+from vllm.distributed.eplb.eplb_loader.eplb_weight_loader import (
+    EplbWeightLoader)
+from vllm.distributed.eplb.eplb_process.eplb_process import EplbProcess
+from vllm.distributed.eplb.eplb_policy.abstract_policy import EplbPolicy
+from vllm.distributed.eplb.eplb_updator.abstract_updator import BaseUpdator
+from vllm.model_executor.models.interfaces import MixtureOfExperts
+from vllm.utils import logger
+
+# To DO: The mock eplb_process and eplb_weight_loader class 
+# will be deleted after the related PR merges.
+
+
+class EplbUpdator(BaseUpdator):
+    """
+    Manages the Expert Parallel Load Balancing (EPLB) update process,
+    orchestrating the collection of expert load metrics, the re-balancing
+    of experts across ranks, and the transfer of expert weights.
+
+    It interacts with `EplbData` for shared state, `EplbWeightLoader` for
+    weight transfer, and `EplbProcess` for expert mapping calculations.
+    """
+    def __init__(self, eplb_data: EplbData, eplb_loader: EplbWeightLoader, adaptor, eplb_process: EplbProcess):
+        """
+        Initializes the EplbUpdator.
+
+        Args:
+            eplb_data: An instance of EplbData holding shared EPLB 
+                        configuration and metrics.
+            eplb_loader: An instance of EplbWeightLoader responsible 
+                        or expert weight transfer.
+            adaptor: An adaptor to interact with the vLLM model's 
+                        expert parameters.
+            eplb_process: An instance of EplbProcess for handling 
+                        expert mapping logic.
+        """
+        self.cur_iterations = 0
+        self.device = None
+        self.world_size = None
+        self._gather_buffer: Optional[torch.Tensor] = None
+        self.eplb_policy: Optional[EplbPolicy] = None
+        self.reqs = None
+        self.eplb_process = eplb_process
+        self.eplb_data = eplb_data
+        self.eplb_loader = eplb_loader
+        self.eplb_adaptor = adaptor
+        self.manager = Manager()
+        self.shared_dict = self.manager.dict({
+            # Expert map of the current rank_id [num_layers,num_experts]
+            "expert_map": None,
+            # Load balance info [num_layers, world_size, num_experts]
+            "moe_load": None,
+            # Expert maps of all ranks [num_layers, world_size, num_experts]
+            "expert_maps": None,
+        })
+
+
+    def profile(self, model: MixtureOfExperts, is_profile):
+        """
+        Profiles the expert rearrangement process.
+        During profiling, it performs a dummy rearrangement to reserve memory.
+
+        Args:
+            model: The MoE model.
+            is_profile: If True, indicates a profiling run.
+        """
+        self.rearrange(model, is_profile)
+        return
+
+    def dummy(self, model: MixtureOfExperts):
+        """
+        Performs a dummy step for expert load balancing.
+        It clears the expert load and increments the rearrangement step counter.
+        If the counter reaches the interval, it triggers a rearrangement.
+
+        Args:
+            model: The MoE model.
+        """
+        self.eplb_data.expert_load_pass.zero_()
+        self.eplb_data.expert_rearrangement_step += 1
+        if (self.eplb_data.expert_rearrangement_step
+                >= self.eplb_data.expert_rearrangement_step_interval):
+            self.eplb_data.expert_rearrangement_step = 0
+            self.rearrange(model)
+
+    @override
+    def step(self,
+             model: MixtureOfExperts,
+             is_dummy: bool = False,
+             is_profile: bool = False,
+             log_stats: bool = False) -> None:
+        """
+        Step the EPLB state.
+
+        Args:
+            model (MixtureOfExperts): The MoE model.
+            is_dummy (bool): If `True`, this is a dummy step and the load
+              metrics recorded in this forward pass will not count. Defaults
+              to `False`.
+            is_profile (bool): If `True`, perform a dummy rearrangement
+              with maximum communication cost. This is used in `profile_run`
+              to reserve enough memory for the communication buffer.
+            log_stats (bool): If `True`, log the expert load metrics.
+
+        # Stats
+            The metrics are all summed up across layers.
+            - `avg_tokens`: The average load across ranks.
+            - `max_tokens`: The maximum load across ranks.
+            - `balancedness`: The ratio of average load to maximum load.
+        """
+        if is_dummy:
+            self.dummy(model)
+
+        if is_profile:
+            self.profile(model, is_profile)
+        
+        if log_stats:
+            # total_expert_load_pass: (num_moe_layers, num_physical_experts)
+            total_expert_load_pass = self.eplb_data.expert_load_pass.clone()
+
+            # Collect load metrics from all ranks
+            ep_group = get_ep_group().device_group
+            all_reduce(total_expert_load_pass, group=ep_group)
+
+            # num_tokens_per_rank: (num_moe_layers, num_ranks)
+            num_tokens_per_rank = total_expert_load_pass.reshape(
+                total_expert_load_pass.shape[0], ep_group.size(),
+                -1).sum(dim=-1).float()
+
+            # Compute balancedness ratio:
+            # for each layer:
+            #   (mean load across ranks) / (max load across ranks)
+            avg_tokens_tensor = num_tokens_per_rank.mean(dim=0).sum(dim=0)
+            max_tokens_tensor = num_tokens_per_rank.max(dim=0).values.sum(
+                dim=0)
+
+            # Just to make type checker happy
+            tokens_tensors: list[float] = torch.stack(
+                [avg_tokens_tensor, max_tokens_tensor]).tolist()
+            avg_tokens, max_tokens = tokens_tensors
+            balancedness = avg_tokens / max_tokens if max_tokens > 0 else 0.0
+
+            if ep_group.rank() == 0:
+                logger.info(
+                    "EPLB step: avg_tokens=%.2f, max_tokens=%d, "
+                    "balancedness=%.4f", avg_tokens, max_tokens, balancedness)
+
+        # Update the expert load sliding window
+        # if not is_dummy:
+        self.eplb_data.expert_load_window[self.eplb_data.expert_load_window_step] = (
+            self.eplb_data.expert_load_pass.clone())
+        self.eplb_data.expert_load_window_step += 1
+        if (
+            self.eplb_data.expert_load_window_step 
+            >= self.eplb_data.expert_load_window_size
+        ):
+            self.eplb_data.expert_load_window_step = 0
+        self.eplb_data.expert_load_pass.zero_()
+
+        # Step the expert rearrangement step
+        # Note that even if this is a dummy step, we still increment the
+        # rearrangement step and perform rearrangement to ensure all ranks are
+        # performing collective communication.
+        self.eplb_data.expert_rearrangement_step += 1
+        if (self.eplb_data.expert_rearrangement_step
+                >= self.eplb_data.expert_rearrangement_step_interval):
+            self.eplb_data.expert_rearrangement_step = 0
+            self.rearrange(model)
+
+    @override
+    def step_before_forward(self):
+        """
+        Executes operations before the model's forward pass.
+        If the EPLB process indicates it should process (e.g., a rearrangement
+        is pending), it initiates asynchronous shuffling for each MoE layer.
+        """
+        if self.eplb_process._should_process():
+            for layer_id in range(self.eplb_adaptor.num_moe_layers):
+                self.shuffer_layer_async(layer_id)
+
+    def shuffer_layer_async(self,layer):
+        """
+        Initiates asynchronous shuffling of experts for a specific MoE layer.
+        This method retrieves the necessary information from `eplb_process`,
+        prepares the weight loader for transfer tasks, and starts the
+        asynchronous communication.
+
+        Args:
+            layer: The ID of the MoE layer to shuffle.
+        """
+        if self.eplb_process._should_process():
+            (expert_send_info, expert_recv_info, updated_expert_map, 
+            log2phy_map, layer_id) = self.eplb_process.get_at_index(layer)
+
+            log2phy_map_this_rank = torch.from_numpy(numpy.array(log2phy_map))
+            self.eplb_loader.set_log2phy_map(log2phy_map_this_rank)
+            updated_expert_map_this_rank = torch.from_numpy(
+                numpy.array(updated_expert_map))
+
+            self.eplb_loader.generate_expert_d2d_transfer_task(  
+                    expert_send_info, expert_recv_info, 
+                    updated_expert_map_this_rank, 
+                    layer_id + self.eplb_adaptor.num_dense_layers)
+            self.reqs = []
+            self.eplb_loader.async_expert_weight_transfer()
+            
+    @override
+    def step_after_forward(self):
+        """
+        Executes operations after the model's forward pass.
+        This includes waking up the EPLB worker, computing and setting MoE load,
+        and updating expert weights if conditions are met.
+        """
+        if self.wakeup_eplb_worker_flag():
+            self.compute_and_set_moe_load(is_clear=True)
+ 
+        if self.update_expert_weight_flag():
+            self.eplb_loader.update_expert_map_and_weight()
+ 
+        self.update_iteration()
+
+    def update_expert_weight_flag(self):
+        """
+        Determines if expert weights should be updated in the current iteration.
+        This is typically true for a short window after the EPLB update 
+            and worker wait.
+
+        Returns:
+            True if expert weights should be updated, False otherwise.
+        """
+        weight_update_counter = self.cur_iterations - (
+            self.eplb_data.num_iterations_eplb_update 
+            + self.eplb_data.num_wait_worker_iterations
+        )
+        return 0 <= weight_update_counter < self.eplb_data.num_moe_layers
+
+    def wakeup_eplb_worker_flag(self):
+        """
+        Determines if the EPLB worker process should be woken up in the 
+            current iteration.
+        This typically happens just before the expert weight update phase.
+
+        Returns:
+            True if the EPLB worker should be woken up, False otherwise.
+        """
+        return self.cur_iterations == (self.eplb_data.num_iterations_eplb_update - 1)
+
+    def compute_and_set_moe_load(self, is_clear=False):
+        """
+        Computes the MoE load across all ranks and sets it in the 
+            shared dictionary.
+        It gathers local expert load from all ranks and combines them.
+
+        Args:
+            is_clear: If True, indicates a clear operation 
+                      (though not explicitly used here).
+
+        Returns:
+            The gathered MoE load tensor.
+        """
+        local_load = self.eplb_adaptor.get_rank_expert_workload() 
+
+        if dist.is_initialized():
+            self.world_size = dist.get_world_size()
+            self.device = local_load.device
+            if self._gather_buffer is None:
+                shape = (self.world_size, *local_load.shape)
+                self._gather_buffer = torch.empty(shape,
+                                                  dtype=local_load.dtype,
+                                                  device=self.device)
+
+            dist.all_gather_into_tensor(self._gather_buffer, local_load)
+
+            moe_load = self._gather_buffer.permute(1, 0, 2)
+            self.shared_dict["moe_load"] = moe_load.cpu()
+            logger.debug(
+                f"[ModelRunner] Updated shared_dict['moe_load'] "
+                f"shape={moe_load.shape}"
+            )
+        else:
+            moe_load = local_load.unsqueeze(1)
+            self.shared_dict["moe_load"] = moe_load.cpu()
+            logger.debug(
+                f"[ModelRunner] Updated shared_dict['moe_load'] "
+                f"shape={moe_load.shape}"
+            )
+        return moe_load
+
+    def rearrange(self,
+                  model: MixtureOfExperts,
+                  is_profile: bool = False,
+                  execute_shuffle: bool = True,
+                  global_expert_load: Optional[torch.Tensor] = None,
+                  rank_mapping: Optional[dict[int, int]] = None) -> None:
+        """
+        Rearranges the experts according to the current load and the chosen 
+        EPLB policy.This involves aggregating global expert load, applying 
+        the rebalancing policy, and then physically moving expert weights.
+
+        Args:
+            model: The MoE model.
+            is_profile: If `True`, performs a dummy rearrangement for profiling.
+            execute_shuffle: If `True`, actually shuffles the weights; 
+                             otherwise, only calculates new mappings.
+            global_expert_load: Pre-computed global expert load (optional).
+            rank_mapping: A dictionary mapping old rank to new rank, 
+                          used for scaling.
+        """
+        ep_group = get_ep_group().device_group
+        ep_rank = ep_group.rank()
+
+        time_start = None
+        is_main_rank = ep_rank == 0
+        if is_main_rank:
+            torch.cuda.synchronize()
+            time_start = time.perf_counter()
+            logger.info("Rearranging experts %s...",
+                        "(profile)" if is_profile else "")
+
+        if global_expert_load is None:
+            # Map the physical expert load to global logical experts
+            logical_expert_load_window = torch.zeros(
+                self.eplb_data.expert_load_window_size,
+                model.num_moe_layers,
+                model.num_logical_experts,
+                dtype=self.eplb_data.expert_load_window.dtype,
+                device=self.eplb_data.expert_load_window.device,
+            )
+            logical_expert_load_window.scatter_add_(
+                dim=-1,
+                index=self.eplb_data.physical_to_logical_map.unsqueeze(0).expand_as(
+                    self.eplb_data.expert_load_window).long(),
+                src=self.eplb_data.expert_load_window,
+            )
+
+            if not execute_shuffle:
+                metadata = torch.tensor(
+                    [
+                        model.num_moe_layers, model.num_logical_experts,
+                        self.eplb_data.physical_to_logical_map.shape[1]
+                    ],
+                    dtype=torch.int32,
+                    device="cpu",
+                )
+                torch.distributed.broadcast(metadata,
+                                            group=get_ep_group().cpu_group,
+                                            group_src=0)
+
+            # Perform all-reduce to get the expert load across all ranks
+            global_expert_load_window = (
+                logical_expert_load_window.sum(dim=0)
+            )
+            all_reduce(global_expert_load_window, group=ep_group)
+
+            if not execute_shuffle:
+                # (num_moe_layers, old_num_physical_experts)
+                old_global_expert_indices = self.eplb_data.physical_to_logical_map
+                torch.distributed.broadcast(old_global_expert_indices,
+                                            group=ep_group,
+                                            group_src=0)
+                return global_expert_load_window
+        else:
+            assert execute_shuffle
+            global_expert_load_window = global_expert_load
+
+        # TODO(bowen): Treat differently for prefill and decode nodes
+        num_replicas = model.num_physical_experts
+        num_groups = model.num_expert_groups
+        if rank_mapping is not None and len(rank_mapping) == ep_group.size():
+            # NOTE(yongji): scale down, we need to rebalance the experts on
+            # remaining GPUs, transfer the experts while we haven't shutdown
+            # the GPUs to be released.
+            cpu_group = get_ep_group().cpu_group
+            num_nodes = BaseUpdator._node_count_with_rank_mapping(cpu_group, rank_mapping)
+            num_gpus = sum(new_rank != -1
+                           for new_rank in rank_mapping.values())
+            num_replicas = num_replicas // ep_group.size(
+            ) * num_gpus  # handle num replicas change
+        else:
+            num_nodes = get_node_count()
+            num_gpus = ep_group.size()
+
+        if num_gpus % num_nodes != 0:
+            self.num_nodes = 1
+            logger.warning_once(
+                f"num_gpus % num_nodes != 0, "
+                "not using hierarchical rearrangement algorithm.\n"
+                f"{num_gpus=}, {num_nodes=}")
+
+        # Get new expert mappings
+        (
+            new_physical_to_logical_map,
+            new_logical_to_physical_map,
+            new_logical_replica_count,
+        ) = (self.eplb_policy.rebalance_experts(
+            global_expert_load_window,
+            num_replicas,
+            num_groups,
+            num_nodes,
+            num_gpus,
+        ))
+
+        # Update expert weights
+        self.rearrange_expert_weights_inplace(
+            self.eplb_data.physical_to_logical_map,
+            new_physical_to_logical_map,
+            model.expert_weights,
+            ep_group,
+            is_profile,
+            rank_mapping,
+        )
+
+        if not is_profile:
+            if self.eplb_data.physical_to_logical_map.shape[
+                1] != new_physical_to_logical_map.shape[1]:
+                self.eplb_data.physical_to_logical_map = new_physical_to_logical_map.to(
+                    self.eplb_data.physical_to_logical_map.device)
+            else:
+                self.eplb_data.physical_to_logical_map.copy_(new_physical_to_logical_map)
+            max_physical_slots = new_logical_to_physical_map.shape[-1]
+            assert max_physical_slots <= (
+                self.eplb_data.logical_to_physical_map.shape[-1]
+            )
+            new_logical_to_physical_map = torch.nn.functional.pad(
+                new_logical_to_physical_map,
+                (0,
+                 self.eplb_data.logical_to_physical_map.shape[-1] - max_physical_slots),
+                value=-1,
+            )
+            self.eplb_data.logical_to_physical_map.copy_(new_logical_to_physical_map)
+            self.eplb_data.logical_replica_count.copy_(new_logical_replica_count)
+
+        if is_main_rank:
+            assert time_start is not None
+            torch.cuda.synchronize()
+            time_end = time.perf_counter()
+            logger.info(
+                "Rearranged experts%sin %.2f seconds.",
+                " (profile) " if is_profile else " ",
+                time_end - time_start,
+            )
+
+    def recv_state(self) -> tuple[torch.Tensor, torch.Tensor]:
+        """
+        Receives the global expert load and old expert placement information
+        from the master rank (rank 0). This is used when a rank is not the
+        master and needs to synchronize state for rearrangement.
+
+        Returns:
+            A tuple containing:
+            - global_expert_load: The aggregated expert load across all ranks.
+            - old_global_expert_indices: The previous mapping of physical to 
+                                         logical experts.
+        """
+        ep_group = get_ep_group()
+        metadata = torch.empty(3, dtype=torch.int32, device="cpu")
+        torch.distributed.broadcast(metadata,
+                                    group=ep_group.cpu_group,
+                                    group_src=0)
+        num_moe_layers, num_logical_experts, num_old_physical_experts = (
+            metadata.tolist())
+        global_expert_load = torch.zeros(
+            (num_moe_layers, num_logical_experts),
+            dtype=torch.int64,
+            device=ep_group.device,
+        )
+        all_reduce(global_expert_load, group=ep_group.device_group)
+        old_global_expert_indices = torch.empty(
+            (num_moe_layers, num_old_physical_experts),
+            dtype=torch.int64,
+            device=ep_group.device,
+        )
+        torch.distributed.broadcast(old_global_expert_indices,
+                                    group=ep_group.device_group,
+                                    group_src=0)
+
+        return global_expert_load, old_global_expert_indices
+
+
+
+    def rearrange_expert_weights_inplace(self,
+        old_global_expert_indices: torch.Tensor,
+        new_global_expert_indices: torch.Tensor,
+        expert_weights: Sequence[Iterable[torch.Tensor]],
+        ep_group: ProcessGroup,
+        is_profile: bool = False,
+        rank_mapping: Optional[dict[int, int]] = None,
+    ) -> None:
+        """
+        Rearranges the expert weights in place according to the 
+        new expert indices.
+
+        The value of the indices arguments are logical indices of the experts,
+        while keys are physical.
+
+        Args:
+            old_global_expert_indices: 
+                Shape (num_moe_layers, num_physical_experts).
+            new_global_expert_indices: 
+                Shape (num_moe_layers, num_physical_experts).
+            expert_weights: A sequence of shape (num_moe_layers)(weight_count)
+                of tensors of shape (num_local_physical_experts, hidden_size_i).
+                For example, a linear layer may have up and down projection,
+                so weight_count = 2. Each weight's hidden size can be different.
+            ep_group: The device process group for expert parallelism.
+            is_profile (bool): If `True`, do not perform any actual weight copy.
+                This is used during profile run, where we only perform dummy
+                communications to reserve enough memory for the buffers.
+            rank_mapping: A dictionary mapping old rank to new rank.
+        """
+        if rank_mapping is not None:
+            if len(rank_mapping) == ep_group.size():
+                # scale down
+                new_global_expert_indices = \
+                    self._map_new_expert_indices_with_rank_mapping(
+                    new_global_expert_indices,
+                    rank_mapping,
+                )
+            else:
+                # scale up
+                old_global_expert_indices = \
+                    self._map_old_expert_indices_with_rank_mapping(
+                    old_global_expert_indices,
+                    rank_mapping,
+                    ep_group.size(),
+                )
+
+        assert old_global_expert_indices.shape[
+            1] == new_global_expert_indices.shape[1]
+
+        num_moe_layers, num_physical_experts = old_global_expert_indices.shape
+        assert len(expert_weights) == num_moe_layers
+
+        num_local_physical_experts = next(iter(expert_weights[0])).shape[0]
+        assert new_global_expert_indices.shape == (num_moe_layers,
+                                                   num_physical_experts)
+
+        ep_rank = ep_group.rank()
+        ep_size = ep_group.size()
+        assert num_physical_experts == ep_size * num_local_physical_experts
+
+        # A buffer to hold the expert weights in one layer during the exchange.
+        # NOTE: Currently we assume the same weights across different layers
+        # have the same shape.
+        expert_weights_buffer = [torch.empty_like(w) for w in expert_weights[0]]
+
+        if is_profile:
+            # Maximum send size is to send all local experts to all ranks,
+            # So we use a dummy `all_gather` to reserve 
+            # enough communication buffer.
+            for weight, buffer in zip(expert_weights[0], expert_weights_buffer):
+                # A `/dev/null`-like buffer to avoid real memory allocation
+                dummy_recv_buffer = [buffer for _ in range(ep_size)]
+                # NOTE(bowen): Needed this barrier to avoid OOM during actual
+                # execution. I'm not very sure why this is needed
+                torch.distributed.barrier()
+                all_gather(
+                    dummy_recv_buffer,
+                    weight,
+                    group=ep_group,
+                )
+            return
+
+        for layer in range(num_moe_layers):
+            # NOTE(bowen): We need this synchronize to run, 
+            # but I don't know why.
+            # If you figure out the reason, please let me know -- thank you!
+            torch.cuda.synchronize()
+            self.eplb_loader.shuffle_layer(
+                num_local_physical_experts,
+                ep_rank,
+                old_global_expert_indices[layer].tolist(),
+                new_global_expert_indices[layer].tolist(),
+                expert_weights[layer],
+                expert_weights_buffer,
+                ep_group,
+            )
+
+
+
+    def _map_old_expert_indices_with_rank_mapping(self,
+        old_global_expert_indices: torch.Tensor,
+        rank_mapping: dict[int, int],
+        new_ep_size: int,
+    ) -> torch.Tensor:
+        """
+        Map the old global expert indices to the new global expert indices.
+
+        Args:
+            old_global_expert_indices:
+                Shape (num_layers, old_ep_size * num_local_physical_experts).
+            rank_mapping: Mapping from old rank to new rank.
+            new_ep_size: New expert parallelism size.
+
+        Returns:
+            Mapped expert indices with shape
+            (num_layers, new_ep_size * num_local_physical_experts).
+        """
+        num_layers, old_num_physical_experts = old_global_expert_indices.shape
+        assert rank_mapping, "Rank mapping is required"
+
+        # Get sizes from parameters and rank_mapping
+        old_ep_size = len(rank_mapping)
+        num_local_physical_experts = old_num_physical_experts // old_ep_size
+        new_num_physical_experts = new_ep_size * num_local_physical_experts
+
+        # Create mapped tensor with new shape, initialized to -1
+        mapped_expert_indices = torch.full(
+            (num_layers, new_num_physical_experts),
+            fill_value=-1,
+            dtype=old_global_expert_indices.dtype,
+            device=old_global_expert_indices.device,
+        )
+
+        # Handle rank mapping (scale up/down with rank changes)
+        for old_rank in range(old_ep_size):
+            new_rank = rank_mapping.get(old_rank)
+            if (
+                new_rank is not None 
+                and new_rank >= 0 
+                and new_rank < new_ep_size
+            ):
+                # This old rank exists in the new configuration
+                old_start_idx = old_rank * num_local_physical_experts
+                old_end_idx = (old_rank + 1) * num_local_physical_experts
+                new_start_idx = new_rank * num_local_physical_experts
+                new_end_idx = (new_rank + 1) * num_local_physical_experts
+
+                mapped_expert_indices[:, new_start_idx:new_end_idx] = \
+                    old_global_expert_indices[:, old_start_idx:old_end_idx]
+            # If new_rank is None or >= new_ep_size, the experts remain -1
+            # (scale down case)
+
+        return mapped_expert_indices
+
+
+
+    def _map_new_expert_indices_with_rank_mapping(self,
+        new_global_expert_indices: torch.Tensor,
+        rank_mapping: dict[int, int],
+    ) -> torch.Tensor:
+        num_layers, new_num_physical_experts = new_global_expert_indices.shape
+        assert rank_mapping, "Rank mapping is required"
+
+        # Get sizes from parameters and rank_mapping
+        old_ep_size = len(rank_mapping)
+        new_ep_size = sum(new_rank != -1 for new_rank in rank_mapping.values())
+        num_local_physical_experts = new_num_physical_experts // new_ep_size
+        old_num_physical_experts = old_ep_size * num_local_physical_experts
+
+        mapped_expert_indices = torch.full(
+            (num_layers, old_num_physical_experts),
+            fill_value=-1,
+            dtype=new_global_expert_indices.dtype,
+            device=new_global_expert_indices.device,
+        )
+
+        for old_rank in range(old_ep_size):
+            new_rank = rank_mapping[old_rank]
+            if 0 <= new_rank < new_ep_size:
+                old_start_idx = old_rank * num_local_physical_experts
+                old_end_idx = (old_rank + 1) * num_local_physical_experts
+                new_start_idx = new_rank * num_local_physical_experts
+                new_end_idx = (new_rank + 1) * num_local_physical_experts
+
+                mapped_expert_indices[:, old_start_idx:old_end_idx] = \
+                    new_global_expert_indices[:, new_start_idx:new_end_idx]
+
+        return mapped_expert_indices
+
+    def update_iteration(self):
+        self.cur_iterations += 1
+        if self.cur_iterations == (self.eplb_data.num_iterations_eplb_update +
+                                   self.eplb_data.num_wait_worker_iterations + self.eplb_data.num_moe_layers):
+            self.eplb_adaptor.model.clear_all_moe_loads()
+            if not self.eplb_data.gate_eplb:
                 self.cur_iterations = 0