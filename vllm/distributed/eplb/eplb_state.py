--- conflicted
+++ resolved
@@ -50,13 +50,10 @@
 from vllm.logger import init_logger
 from vllm.model_executor.models.interfaces import MixtureOfExperts
 
-<<<<<<< HEAD
-=======
 from .async_worker import start_async_worker
 from .rebalance_algo import rebalance_experts
 from .rebalance_execute import move_from_buffer, rearrange_expert_weights_inplace
 
->>>>>>> 4a80ad0a
 logger = init_logger(__name__)
 
 
@@ -253,8 +250,6 @@
         Interval for expert rearrangement steps.
         This is a constant and is taken from the config.
         """
-<<<<<<< HEAD
-=======
         self.is_async: bool = False
         """
         The flag indicates whether the EPLB is running in async mode.
@@ -275,7 +270,6 @@
             self.cuda_device_index = self.device.index
             if self.cuda_device_index is None and torch.cuda.is_available():
                 self.cuda_device_index = torch.cuda.current_device()
->>>>>>> 4a80ad0a
 
     @staticmethod
     def build_initial_global_physical_to_logical_map(
