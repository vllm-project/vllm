# SPDX-License-Identifier: Apache-2.0
# SPDX-FileCopyrightText: Copyright contributors to the vLLM project
"""
Expert parallelism load balancer (EPLB) metrics and states.

# Glossary

- **Logical Expert**: An expert that is part of the model's logical structure.
  It holds a set of weights and is replicated across multiple physical
  experts.
- **Redundant Expert**: To achieve load balancing, for some popular logical
  experts, we create additional copies of the expert weights. During inference,
  each of these copies can be routed to by the same set of tokens.
- **Physical Expert**: An expert that is instantiated on a specific device.
  It is a replica of a logical expert and can be rearranged across devices.
  I.e., one logical expert may have multiple sets of weights initialized on
  different devices, and each of these sets is a physical expert.
- **Local Physical Expert**: A physical expert that is instantiated on the
  current device.

For example: DeepSeek-R1 has 256 logical experts, so each MoE layer
has 256 sets of linear layer weights in the model parameters. If we add 32
redundant experts, DeepSeek-R1 will have 256 + 32 = 288 physical experts in
total. And when deploying, we'll have 288 sets of linear layer weights for each
MoE layer. If we have 32 EP ranks, then each GPU will hold 288 / 32 = 9 local
physical experts.
"""

import time
from collections.abc import Sequence
from dataclasses import dataclass, field
from typing import Any, cast

import numpy
import torch
from torch.distributed import ProcessGroup, all_reduce

<<<<<<< HEAD
from vllm.config import ParallelConfig
from vllm.config.parallel import ExpertMapperPolicy
=======
from vllm.config import ModelConfig, ParallelConfig
>>>>>>> c5f685b3
from vllm.distributed.parallel_state import (
    get_ep_group,
    get_node_count,
    in_the_same_node_as,
)
from vllm.distributed.utils import StatelessProcessGroup
from vllm.logger import init_logger
from vllm.model_executor.models.interfaces import MixtureOfExperts

from .eplb_process import EPLBProcess
from .rebalance_algo import rebalance_experts
from .rebalance_execute import idx_global_to_local, rearrange_expert_weights_inplace

logger = init_logger(__name__)


@dataclass
<<<<<<< HEAD
class RebalanceTaskArgs:
    global_expert_load_window: torch.Tensor
    num_replicas: int
    num_groups: int
    num_nodes: int
    num_gpus: int


@dataclass
class ExpertMapperArgs:
    num_moe_layers: int
    policy_type: ExpertMapperPolicy
    phyhsical_to_logical_map: torch.Tensor


@dataclass
class EplbState:
=======
class EplbModelState:
>>>>>>> c5f685b3
    """EPLB metrics."""

    physical_to_logical_map: torch.Tensor
    """
    Mapping from physical experts to logical experts.

    Shape: (num_moe_layers, num_physical_experts)

    # Example

    For a 2-layer MoE model with 6 physical experts and 4 logical experts on 3
    EP ranks, the mapping could look like this:

    ```
    [[0, 1, 2, 3, 0, 1],
     [0, 2, 0, 1, 0, 3]]
    ```
    """
    logical_to_physical_map: torch.Tensor
    """
    Mapping from logical experts to physical experts.

    This is a sparse matrix, where -1 indicates no mapping.

    Shape: (num_moe_layers, num_logical_experts, num_redundant_experts + 1)

    # Example

    For a 2-layer MoE model with 6 physical experts and 4 logical experts on 3
    EP ranks, the mapping could look like this:

    ```
    [[[0, 4, -1],
      [1, 5, -1],
      [2, -1, -1],
      [3, -1, -1]],
     [[0, 2, 4],
      [3, -1, -1],
      [1, -1, -1],
      [5, -1, -1]]]
    ```
    """
    logical_replica_count: torch.Tensor
    """
    Number of replicas for each logical expert.
    This is exactly the non-`-1` count in the `logical_to_physical_map`.

    Shape: (num_moe_layers, num_logical_experts)

    # Example
    For a 2-layer MoE model with 6 physical experts and 4 logical experts on 3
    EP ranks, the count could look like this:

    ```
    [[2, 2, 1, 1],
     [3, 1, 1, 1]]
    """

    expert_load_pass: torch.Tensor
    """
    Expert load during this forward pass. 
    We use the token count each expert processes as the load.

    Shape: (num_moe_layers, num_physical_experts)
    """
    expert_load_window: torch.Tensor
    """
    A sliding window of expert load.

    Shape: (window_size, num_moe_layers, num_physical_experts)

    NOTE: The expert_load_view now records load for all physical experts
    rather than just local experts. This ensures consistent load statistics
    across different dispatch methods (naive all-to-all, DeepEP, pplx-kernels).
    The recorded load will be multiplied by dp_size when using naive all-to-all
    due to each DP rank contributing the same token set to the calculation.
    See:
    https://github.com/vllm-project/vllm/pull/22167#pullrequestreview-3086143856
    """
    model_name: str
    model: MixtureOfExperts


class EplbState:
    """
    EplbState of each expert parallel model. Key is the model config hash.
    """

    def __init__(self, parallel_config: ParallelConfig, device: torch.device):
        self.parallel_config = parallel_config
        self.device = device
        self.model_states: dict[str, EplbModelState] = {}
        """
        Current step in the sliding window.

        Different from `expert_rearrangement_step`, 
        each EP rank may have its own `expert_load_window_step`.
        """
        self.expert_load_window_step: int = 0
        """
        Size of the expert load sliding window.
        This is a constant and is taken from the config.
        """
        self.expert_load_window_size: int = 0
        """
        Steps after last rearrangement.
        Will trigger a rearrangement if it exceeds the threshold.

        NOTE: Keep in mind that all EP ranks need to have the same
        `expert_rearrangement_step` value to ensure synchronization.
        Otherwise, the rearrangement will hang at collective
        communication calls.
        """
        self.expert_rearrangement_step: int = 0
        """
        Interval for expert rearrangement steps.
        This is a constant and is taken from the config.
        """
        self.expert_rearrangement_step_interval: int = 0

    num_wait_worker_iterations: int = 0
    """
    Number of iterations to wait before applying a redistribution plan.
    """

    _async_processor: EPLBProcess | None = None
    """
    Asynchronous process manager.
    """

    enable_async: bool = False
    """
    A gate to trigger asynchronous expert load rebalancing and weight transfer.
    """

    expert_mapper_args: ExpertMapperArgs | None = None
    """
    Arguments passed to expert mapper strategy
    """

    rebalance_task_args: RebalanceTaskArgs | None = None
    """"
    Arguments passed to expert rebalancing task
    """

    _gather_buffer: torch.Tensor | None = None
    """
    Tensor used as apreallocated workspace for torch.distributed.all_gather_into_tensor.
    It stores each ranks's local expert load to avoid reallocation and to enable
    efficient global aggregation.
    """

    cur_layer_id: int = -1
    """
    Records the current moe layer being precessed for expert weight transfer.
    """

    num_moe_layers: int = 0
    """
    Number of Mixture-of-Experts (MoE) layers in the model.
    """

    buffer_tensor_list: list[list[torch.Tensor]] = field(default_factory=list)
    """
    A two-dimensional list storing temporary tensor buffers for expert weight
    communication. Each inner list corresponds to a layer, and each element represents
    a buffer tensor used during transfer or update operations.
    """

    recv_expert_list: list[tuple[int, int]] = field(default_factory=list)
    """
    A list of tuples representing the experts to be received. Each tuple contains
    (local_expert_id, buffer_tensor_id) indicating where the received weights should
    be placed.
    """

    comm_op_list: list[Any] = field(default_factory=list)
    """
    A list storing pending communication operations (send/receive tasks)
    for expert weight transfer.
    """

    reqs: list[Any] = field(default_factory=list)
    """
    A list to which the communication requests will be appended.
    """

    @staticmethod
    def build_initial_global_physical_to_logical_map(
        num_routed_experts: int,
        num_redundant_experts: int,
    ) -> Sequence[int]:
        """
        Build an initial expert arrangement using the following structure:
        [original routed experts, redundant experts]

        Returns:
            physical_to_logical_map (Sequence[int]): A list of integers,
                where each integer is the index of the logical expert
                that the corresponding physical expert maps to.
        """
        global_physical_to_logical_map = list(range(num_routed_experts))
        global_physical_to_logical_map += [
            i % num_routed_experts for i in range(num_redundant_experts)
        ]
        return global_physical_to_logical_map

    def validate_ep_configuration(self, new_model: MixtureOfExperts):
        """
        Validate that the expert parallel configuration of
        the new model is the same as the existing models.
        """
        if len(self.model_states) > 0:
            model = next(iter(self.model_states.values())).model
            if (
                model.num_routed_experts != new_model.num_routed_experts
                or model.num_redundant_experts != new_model.num_redundant_experts
                or model.num_physical_experts != new_model.num_physical_experts
                or model.num_logical_experts != new_model.num_logical_experts
                or model.num_expert_groups != new_model.num_expert_groups
            ):
                raise RuntimeError(
                    "Model: {} "
                    "with config {} "
                    "{} {} {} {} "
                    "mismatch with new model {} "
                    "with config {} "
                    "{} {} {} {}".format(
                        type(model),
                        model.num_routed_experts,
                        model.num_redundant_experts,
                        model.num_physical_experts,
                        model.num_logical_experts,
                        model.num_expert_groups,
                        type(new_model),
                        new_model.num_routed_experts,
                        new_model.num_redundant_experts,
                        new_model.num_physical_experts,
                        new_model.num_logical_experts,
                        new_model.num_expert_groups,
                    )
                )

    def add_model(
        self,
        model: MixtureOfExperts,
        model_config: ModelConfig,
        global_expert_load: torch.Tensor | None = None,
        old_global_expert_indices: torch.Tensor | None = None,
        rank_mapping: dict[int, int] | None = None,
    ):
        """
        Build the initial EPLB state.
        """
        self.validate_ep_configuration(model)
        physical_to_logical_map_list = (
            EplbState.build_initial_global_physical_to_logical_map(
                model.num_routed_experts,
                model.num_redundant_experts,
            )
        )
        physical_to_logical_map = torch.tensor(
            physical_to_logical_map_list,
            device=self.device,
        )
        # Assuming 8 GPUs per node, this supports up to
        # (1023 + 1) / 8 = 128 nodes for now.
        # TODO(rui): make this configurable
        MAX_EXPERT_REDUNDANCY = 1023
        assert model.num_redundant_experts <= MAX_EXPERT_REDUNDANCY, (
            f"num_redundant_experts {model.num_redundant_experts} "
            f"must be less than or equal to {MAX_EXPERT_REDUNDANCY}"
        )
        max_slots_per_logical_expert = MAX_EXPERT_REDUNDANCY + 1
        logical_to_physical_map = torch.full(
            (model.num_logical_experts, max_slots_per_logical_expert),
            -1,
            device=self.device,
        )
        logical_replica_count = torch.zeros(
            (model.num_logical_experts,),
            device=self.device,
            dtype=torch.long,
        )

        for i in range(model.num_physical_experts):
            logical_idx = physical_to_logical_map[i]
            logical_to_physical_map[logical_idx, logical_replica_count[logical_idx]] = i
            logical_replica_count[logical_idx] += 1

        # Duplicate initial mapping for all layers
        physical_to_logical_map = (
            physical_to_logical_map.unsqueeze(0)
            .expand(
                model.num_moe_layers,
                -1,
            )
            .contiguous()
        )
        logical_to_physical_map = (
            logical_to_physical_map.unsqueeze(0)
            .expand(
                model.num_moe_layers,
                -1,
                -1,
            )
            .contiguous()
        )
        logical_replica_count = (
            logical_replica_count.unsqueeze(0)
            .expand(
                model.num_moe_layers,
                -1,
            )
            .contiguous()
        )

        expert_load_pass = torch.zeros(
            (model.num_moe_layers, model.num_physical_experts),
            dtype=torch.int32,
            device=self.device,
        )
        self.expert_load_window_size = self.parallel_config.eplb_config.window_size
        expert_load_window = torch.zeros(
            (
                self.expert_load_window_size,
                model.num_moe_layers,
                model.num_physical_experts,
            ),
            dtype=torch.int32,
            device=self.device,
        )

        # Set the initial progress of rearrangement to 3/4
        eplb_step_interval = self.parallel_config.eplb_config.step_interval
        self.expert_rearrangement_step = max(
            0, eplb_step_interval - eplb_step_interval // 4
        )
        self.expert_rearrangement_step_interval = eplb_step_interval

        if global_expert_load is not None:
            ep_group = get_ep_group().device_group
            assert global_expert_load.shape == (
                model.num_moe_layers,
                model.num_logical_experts,
            )
            assert global_expert_load.dtype == torch.int64

            num_replicas = model.num_physical_experts
            num_groups = model.num_expert_groups
            num_nodes = get_node_count()
            num_gpus = ep_group.size()

            if num_gpus % num_nodes != 0:
                num_nodes = 1
                logger.warning_once(
                    f"num_gpus % num_nodes != 0, "
                    "not using hierarchical rearrangement algorithm.\n"
                    f"{num_gpus=}, {num_nodes=}"
                )

            # Get new expert mappings
            (
                new_physical_to_logical_map,
                new_logical_to_physical_map,
                new_logical_replica_count,
            ) = rebalance_experts(
                global_expert_load,
                num_replicas,
                num_groups,
                num_nodes,
                num_gpus,
            )

            max_physical_slots = new_logical_to_physical_map.shape[-1]
            assert max_physical_slots <= logical_to_physical_map.shape[-1]
            new_logical_to_physical_map = torch.nn.functional.pad(
                new_logical_to_physical_map,
                (0, logical_to_physical_map.shape[-1] - max_physical_slots),
                value=-1,
            )
            physical_to_logical_map = new_physical_to_logical_map.to(self.device)
            logical_to_physical_map.copy_(new_logical_to_physical_map)
            logical_replica_count.copy_(new_logical_replica_count)

        model.set_eplb_state(
            expert_load_pass,
            logical_to_physical_map,
            logical_replica_count,
        )
        if global_expert_load is not None:
            rearrange_expert_weights_inplace(
                old_global_expert_indices,
                new_physical_to_logical_map,
                model.expert_weights,
                ep_group,
                False,
                rank_mapping,
            )
<<<<<<< HEAD
            expert_rearrangement_step = 0
        expert_mapper_args = ExpertMapperArgs(
            model.num_moe_layers,
            parallel_config.eplb_config.expert_mapper_policy,
            None,
        )
        return cls(
=======
            self.expert_rearrangement_step = 0

        self.model_states[model_config.compute_hash()] = EplbModelState(
>>>>>>> c5f685b3
            physical_to_logical_map,
            logical_to_physical_map,
            logical_replica_count,
            expert_load_pass,
            expert_load_window,
<<<<<<< HEAD
            expert_load_window_size=expert_load_window_size,
            expert_rearrangement_step=expert_rearrangement_step,
            expert_rearrangement_step_interval=eplb_step_interval,
            num_wait_worker_iterations=(
                parallel_config.eplb_config.num_wait_worker_iterations
            ),
            enable_async=parallel_config.eplb_config.enable_async,
            expert_mapper_args=expert_mapper_args,
            num_moe_layers=model.num_moe_layers,
=======
            model_config.model,
            model,
>>>>>>> c5f685b3
        )

    def __post_init__(self) -> None:
        # Initialize asynchronous process manager
        if self.enable_async:
            self._async_processor = EPLBProcess(target_func=rebalance_experts)

    def step(
        self,
        is_dummy: bool = False,
        is_profile: bool = False,
        log_stats: bool = False,
    ) -> None:
        """
        Step the EPLB state.

        Args:
            is_dummy (bool): If `True`, this is a dummy step and the load
                metrics recorded in this forward pass will not count.
                Defaults to `False`.
            is_profile (bool): If `True`, perform a dummy rearrangement
                with maximum communication cost. This is used in
                `profile_run` to reserve enough memory
                for the communication buffer.
            log_stats (bool): If `True`, log the expert load metrics.

        # Stats
            The metrics are all summed up across layers.
            - `avg_tokens`: The average load across ranks.
            - `max_tokens`: The maximum load across ranks.
            - `balancedness`: The ratio of average load to maximum load.
        """

        if is_profile:
            self.rearrange(is_profile=True)
            return

        if is_dummy:
            # Do not record load metrics for dummy steps
            for eplb_model_state in self.model_states.values():
                eplb_model_state.expert_load_pass.zero_()

        if log_stats:
            # Sync the expert load pass for each model (main and drafter).
            # expert_load_pass: (num_moe_layers, num_physical_experts)
            expert_load_pass_list = self._sync_load_pass()
            ep_group = get_ep_group().device_group
            for expert_load_pass, eplb_model_state in zip(
                expert_load_pass_list, self.model_states.values()
            ):
                # num_tokens_per_rank: (num_moe_layers, num_ranks)
                num_tokens_per_rank = (
                    expert_load_pass.reshape(
                        expert_load_pass.shape[0], ep_group.size(), -1
                    )
                    .sum(dim=-1)
                    .float()
                )

                # Compute balancedness ratio:
                # for each layer:
                #   (mean load across ranks) / (max load across ranks)
                avg_tokens_tensor = num_tokens_per_rank.mean(dim=0).sum(dim=0)
                max_tokens_tensor = num_tokens_per_rank.max(dim=0).values.sum(dim=0)

                # Just to make type checker happy
                tokens_tensors: list[float] = torch.stack(
                    [avg_tokens_tensor, max_tokens_tensor]
                ).tolist()
                avg_tokens, max_tokens = tokens_tensors
                balancedness = avg_tokens / max_tokens if max_tokens > 0 else 0.0

                if ep_group.rank() == 0:
                    logger.info(
                        "EPLB step: %d for model %s: avg_tokens=%.2f, "
                        "max_tokens=%d, balancedness=%.4f",
                        self.expert_rearrangement_step,
                        eplb_model_state.model_name,
                        avg_tokens,
                        max_tokens,
                        balancedness,
                    )

        # Update the expert load sliding window
        if not is_dummy:
            for eplb_model_state in self.model_states.values():
                eplb_model_state.expert_load_window[self.expert_load_window_step] = (
                    eplb_model_state.expert_load_pass.clone()
                )
                eplb_model_state.expert_load_pass.zero_()

            self.expert_load_window_step += 1
            if self.expert_load_window_step >= self.expert_load_window_size:
                self.expert_load_window_step = 0

<<<<<<< HEAD
        if not self.enable_async:
            # Step the expert rearrangement step
            # Note that even if this is a dummy step, we still increment the
            # rearrangement step and perform rearrangement to ensure all ranks are
            # performing collective communication.
            self.expert_rearrangement_step += 1
            if (
                self.expert_rearrangement_step
                >= self.expert_rearrangement_step_interval
            ):
                self.expert_rearrangement_step = 0
                self.rearrange(model)
        else:
            if self.rebalance_expert_weight_flag():
                global_expert_load = self.compute_and_set_moe_load()
                ep_group = get_ep_group().device_group
                num_replicas, num_groups, num_nodes, num_gpus = (
                    self.prepare_rebalance_env(model=model, ep_group=ep_group)
                )
                self.rebalance_task_args = RebalanceTaskArgs(
                    global_expert_load.cpu(),
                    num_replicas,
                    num_groups,
                    num_nodes,
                    num_gpus,
                )
                input_args = self.rebalance_task_args

                assert self.expert_mapper_args is not None, (
                    "expert_mapper_args is not initialized"
                )
                self.expert_mapper_args.phyhsical_to_logical_map = (
                    self.physical_to_logical_map.cpu()
                )
                expert_mapper_args = self.expert_mapper_args

                self.rebalance_task(input_args, expert_mapper_args)

            if self.update_expert_map_and_weight_flag():
                for req in self.reqs:
                    req.wait()
                if self.comm_op_list is not None:
                    self.comm_op_list.clear()
                phy2log_map, log2phy_map = self._require_maps()

                if self.physical_to_logical_map.shape[1] != phy2log_map.shape[1]:
                    self.physical_to_logical_map[self.cur_layer_id] = phy2log_map[
                        self.cur_layer_id
                    ].to(self.physical_to_logical_map.device)
                else:
                    self.physical_to_logical_map[self.cur_layer_id].copy_(
                        phy2log_map[self.cur_layer_id]
                    )
                max_physical_slots = log2phy_map.shape[-1]
                assert max_physical_slots <= self.logical_to_physical_map.shape[-1]
                padded = torch.nn.functional.pad(
                    log2phy_map,
                    (0, self.logical_to_physical_map.shape[-1] - max_physical_slots),
                    value=-1,
                )
                self.logical_to_physical_map[self.cur_layer_id].copy_(
                    padded[self.cur_layer_id]
                )
                expert_weights = cast(
                    Sequence[Sequence[torch.Tensor]], model.expert_weights
                )
                for recv_expert_info in self.recv_expert_list:
                    local_expert_to_replace, buffer_tensor_id = recv_expert_info
                    if buffer_tensor_id >= len(self.buffer_tensor_list):
                        raise IndexError(
                            f"buffer_tensor_id {buffer_tensor_id} out of range"
                        )
                    for expert_tensor, buffer_tensor in zip(
                        expert_weights[self.cur_layer_id][local_expert_to_replace],
                        self.buffer_tensor_list[buffer_tensor_id],
                    ):
                        expert_tensor.copy_(buffer_tensor)
            logger.debug(
                "[EPLB] finished update expert weight for layer: %s", self.cur_layer_id
            )
            self.expert_rearrangement_step += 1
            if self.expert_rearrangement_step >= (
                self.expert_rearrangement_step_interval
                + self.num_wait_worker_iterations
                + self.num_moe_layers
            ):
                self.expert_rearrangement_step = 0
=======
        # Step the expert rearrangement step
        # Note that even if this is a dummy step, we still increment the
        # rearrangement step and perform rearrangement to ensure all ranks are
        # performing collective communication.
        self.expert_rearrangement_step += 1
        if self.expert_rearrangement_step >= self.expert_rearrangement_step_interval:
            self.expert_rearrangement_step = 0
            self.rearrange()
>>>>>>> c5f685b3

    def rearrange(
        self,
        is_profile: bool = False,
        execute_shuffle: bool = True,
        global_expert_loads: list[torch.Tensor] | None = None,
        rank_mapping: dict[int, int] | None = None,
    ) -> torch.Tensor | None:
        """
        Rearrange the experts according to the current load.

        Args:
            is_profile (bool): If `True`, perform a dummy rearrangement.
                This is used in `profile_run` to reserve enough memory,
                no memory movement will be performed. Default is False.
            execute_shuffle (bool): If `True`, execute the shuffle
                in elastic expert parallel (EEP). Default is True.
            global_expert_loads (list[torch.Tensor] | None): The global expert
                loads when scaling is done in EEP.
                List of expert loads for the main and drafter
                (when spec decode is used) models.
            rank_mapping (dict[int, int] | None): The rank mapping
                when scaling is done in EEP.
        """

        ep_group = get_ep_group().device_group
        ep_rank = ep_group.rank()

        time_start = None
        is_main_rank = ep_rank == 0
        if is_main_rank:
            torch.cuda.synchronize()
            time_start = time.perf_counter()
            logger.info("Rearranging experts %s...", "(profile)" if is_profile else "")

        if global_expert_loads is None:
            # Map the physical expert load to global logical experts
            global_expert_load_windows = []
            if not execute_shuffle:
                num_models = torch.tensor(
                    [len(self.model_states)], dtype=torch.int32, device="cpu"
                )
                torch.distributed.broadcast(
                    num_models, group=get_ep_group().cpu_group, group_src=0
                )

            for eplb_model_state in self.model_states.values():
                logical_expert_load_window = torch.zeros(
                    self.expert_load_window_size,
                    eplb_model_state.model.num_moe_layers,
                    eplb_model_state.model.num_logical_experts,
                    dtype=eplb_model_state.expert_load_window.dtype,
                    device=eplb_model_state.expert_load_window.device,
                )
                logical_expert_load_window.scatter_add_(
                    dim=-1,
                    index=eplb_model_state.physical_to_logical_map.unsqueeze(0)
                    .expand_as(eplb_model_state.expert_load_window)
                    .long(),
                    src=eplb_model_state.expert_load_window,
                )

                if not execute_shuffle:
                    metadata = torch.tensor(
                        [
                            eplb_model_state.model.num_moe_layers,
                            eplb_model_state.model.num_logical_experts,
                            eplb_model_state.physical_to_logical_map.shape[1],
                        ],
                        dtype=torch.int32,
                        device="cpu",
                    )
                    torch.distributed.broadcast(
                        metadata, group=get_ep_group().cpu_group, group_src=0
                    )

                global_expert_load_window = logical_expert_load_window.sum(dim=0)
                global_expert_load_windows.append(global_expert_load_window)
            # Perform all-reduce to get the expert load across all ranks for each model
            global_expert_load_windows = self._allreduce_list(
                global_expert_load_windows
            )
            if not execute_shuffle:
                for eplb_model_state, global_expert_load_window in zip(
                    self.model_states.values(), global_expert_load_windows
                ):
                    # (num_moe_layers, old_num_physical_experts)
                    old_global_expert_indices = eplb_model_state.physical_to_logical_map
                    torch.distributed.broadcast(
                        old_global_expert_indices, group=ep_group, group_src=0
                    )
            if not execute_shuffle:
                return global_expert_load_windows
        else:
            assert execute_shuffle
            global_expert_load_windows = global_expert_loads

<<<<<<< HEAD
        num_replicas, num_groups, num_nodes, num_gpus = self.prepare_rebalance_env(
            model=model, ep_group=ep_group
        )
=======
        # TODO(bowen): Treat differently for prefill and decode nodes
        eplb_model_state = next(iter(self.model_states.values()))
        model = eplb_model_state.model
        num_replicas = model.num_physical_experts
        num_groups = model.num_expert_groups
        if rank_mapping is not None and len(rank_mapping) == ep_group.size():
            # NOTE(yongji): scale down, we need to rebalance the experts on
            # remaining GPUs, transfer the experts while we haven't shutdown
            # the GPUs to be released.
            cpu_group = get_ep_group().cpu_group
            num_nodes = _node_count_with_rank_mapping(cpu_group, rank_mapping)
            num_gpus = sum(new_rank != -1 for new_rank in rank_mapping.values())
            num_replicas = (
                num_replicas // ep_group.size() * num_gpus
            )  # handle num replicas change
        else:
            num_nodes = get_node_count()
            num_gpus = ep_group.size()

        if num_gpus % num_nodes != 0:
            self.num_nodes = 1
            logger.warning_once(
                f"num_gpus % num_nodes != 0, "
                "not using hierarchical rearrangement algorithm.\n"
                f"{num_gpus=}, {num_nodes=}"
            )
>>>>>>> c5f685b3

        for eplb_model_state, global_expert_load_window in zip(
            self.model_states.values(), global_expert_load_windows
        ):
            # Get new expert mappings for the model
            (
                new_physical_to_logical_map,
                new_logical_to_physical_map,
                new_logical_replica_count,
            ) = rebalance_experts(
                global_expert_load_window,
                num_replicas,
                num_groups,
                num_nodes,
                num_gpus,
            )

            # Update expert weights
            rearrange_expert_weights_inplace(
                eplb_model_state.physical_to_logical_map,
                new_physical_to_logical_map,
                eplb_model_state.model.expert_weights,
                ep_group,
                is_profile,
                rank_mapping,
            )

            if not is_profile:
                if (
                    eplb_model_state.physical_to_logical_map.shape[1]
                    != new_physical_to_logical_map.shape[1]
                ):
                    eplb_model_state.physical_to_logical_map = (
                        new_physical_to_logical_map.to(
                            eplb_model_state.physical_to_logical_map.device
                        )
                    )
                else:
                    eplb_model_state.physical_to_logical_map.copy_(
                        new_physical_to_logical_map
                    )
                max_physical_slots = new_logical_to_physical_map.shape[-1]
                assert (
                    max_physical_slots
                    <= eplb_model_state.logical_to_physical_map.shape[-1]
                )
                new_logical_to_physical_map = torch.nn.functional.pad(
                    new_logical_to_physical_map,
                    (
                        0,
                        eplb_model_state.logical_to_physical_map.shape[-1]
                        - max_physical_slots,
                    ),
                    value=-1,
                )
                eplb_model_state.logical_to_physical_map.copy_(
                    new_logical_to_physical_map
                )
                eplb_model_state.logical_replica_count.copy_(new_logical_replica_count)

        if is_main_rank:
            assert time_start is not None
            torch.cuda.synchronize()
            time_end = time.perf_counter()
            logger.info(
                "Rearranged experts%sin %.2f seconds.",
                " (profile) " if is_profile else " ",
                time_end - time_start,
            )
        return None

    @staticmethod
    def recv_state() -> tuple[list[torch.Tensor], list[torch.Tensor]]:
        """
        Receive the expert load and old placement from the master rank.
        """
        ep_group = get_ep_group()
        num_models = torch.empty(1, dtype=torch.int32, device="cpu")
        torch.distributed.broadcast(num_models, group=ep_group.cpu_group, group_src=0)
        num_models = num_models.item()
        global_expert_loads = []
        old_global_expert_indices_per_model = []
        for _ in range(num_models):
            metadata = torch.empty(3, dtype=torch.int32, device="cpu")
            torch.distributed.broadcast(metadata, group=ep_group.cpu_group, group_src=0)
            num_moe_layers, num_logical_experts, num_old_physical_experts = (
                metadata.tolist()
            )
            global_expert_load = torch.zeros(
                (num_moe_layers, num_logical_experts),
                dtype=torch.int64,
                device=ep_group.device,
            )
            all_reduce(global_expert_load, group=ep_group.device_group)
            old_global_expert_indices = torch.empty(
                (num_moe_layers, num_old_physical_experts),
                dtype=torch.int64,
                device=ep_group.device,
            )
            torch.distributed.broadcast(
                old_global_expert_indices,
                group=ep_group.device_group,
                group_src=0,
            )
            global_expert_loads.append(global_expert_load)
            old_global_expert_indices_per_model.append(old_global_expert_indices)
        return global_expert_loads, old_global_expert_indices_per_model

    @classmethod
    def get_eep_state(
        cls, parallel_config: ParallelConfig
    ) -> tuple[
        list[torch.Tensor] | None,
        list[torch.Tensor] | None,
        dict[int, int] | None,
    ]:
        num_local_physical_experts = torch.empty(1, dtype=torch.int32, device="cpu")
        torch.distributed.broadcast(
            num_local_physical_experts,
            group=get_ep_group().cpu_group,
            group_src=0,
        )
        num_local_physical_experts = int(num_local_physical_experts.item())
        new_ep_size = get_ep_group().world_size
        global_expert_loads, old_global_expert_indices_per_model = (
            EplbState.recv_state()
        )

        # EP configuration for all models has to be the same so as eplb config
        num_logical_experts = global_expert_loads[0].shape[1]
        parallel_config.eplb_config.num_redundant_experts = (
            num_local_physical_experts * new_ep_size - num_logical_experts
        )
        assert (
            old_global_expert_indices_per_model[0].shape[1] % num_local_physical_experts
            == 0
        )
        old_ep_size = (
            old_global_expert_indices_per_model[0].shape[1]
            // num_local_physical_experts
        )
        rank_mapping = {old_ep_rank: old_ep_rank for old_ep_rank in range(old_ep_size)}
        return (
            global_expert_loads,
            old_global_expert_indices_per_model,
            rank_mapping,
        )

    def _allreduce_list(self, tensor_list: list[torch.Tensor]) -> list[torch.Tensor]:
        """
        All-reduce a list of tensors.
        """
        if len(tensor_list) == 1:
            all_reduce(tensor_list[0], group=get_ep_group().device_group)
            return tensor_list
        assert all(t.dim() == 2 for t in tensor_list), "All tensors must be 2D."
        assert all(t.shape[1] == tensor_list[0].shape[1] for t in tensor_list), (
            "All tensors must have the same shape[1]."
        )
        # Concatenate, all_reduce, then unpack to original shapes.
        # We assume all tensors are 2D and shape[1] (num_physical_experts)
        # is the same across all models.
        shapes = [t.shape for t in tensor_list]
        concat_tensor = torch.cat(tensor_list, dim=0)

        ep_group = get_ep_group().device_group
        all_reduce(concat_tensor, group=ep_group)

        all_reduce_list = []
        offset = 0
        for shape in shapes:
            all_reduce_list.append(concat_tensor[offset : offset + shape[0], :])
            offset += shape[0]
        return all_reduce_list

    def _sync_load_pass(self) -> list[torch.Tensor]:
        """
        Sync the expert load pass across all ranks for log stats.
        Doesn't update the expert load pass in eplb_model_state.
        """
        load_pass_list = []
        for eplb_model_state in self.model_states.values():
            load_pass_list.append(eplb_model_state.expert_load_pass.clone())
        return self._allreduce_list(load_pass_list)

    def prepare_rebalance_env(
        self,
        model: MixtureOfExperts,
        ep_group,
        rank_mapping: dict[int, int] | None = None,
    ) -> tuple[int, int, int, int]:
        """
        Compute effective (num_replicas, num_groups, num_nodes, num_gpus) for
        expert rebalancing under the current EP topology and optional rank_mapping.

        Returns:
            (num_replicas, num_groups, num_nodes, num_gpus)
        """
        # TODO(bowen): Treat differently for prefill and decode nodes
        num_replicas = model.num_physical_experts
        num_groups = model.num_expert_groups
        if rank_mapping is not None and len(rank_mapping) == ep_group.size():
            # NOTE(yongji): scale down, we need to rebalance the experts on
            # remaining GPUs, transfer the experts while we haven't shutdown
            # the GPUs to be released.
            cpu_group = get_ep_group().cpu_group
            num_nodes = _node_count_with_rank_mapping(cpu_group, rank_mapping)
            num_gpus = sum(new_rank != -1 for new_rank in rank_mapping.values())
            num_replicas = (
                num_replicas // ep_group.size() * num_gpus
            )  # handle num replicas change
        else:
            num_nodes = get_node_count()
            num_gpus = ep_group.size()

        if num_gpus % num_nodes != 0:
            self.num_nodes = 1
            logger.warning_once(
                "num_gpus % num_nodes != 0, "
                "not using hierarchical rearrangement algorithm.\n"
                "num_gpus=%s, num_nodes=%s",
                num_gpus,
                num_nodes,
            )

        return num_replicas, num_groups, num_nodes, num_gpus

    def step_before_forward(self, model) -> None:
        """
        Executes operations before the model's forward pass.
        If the EPLB process indicates it should process (e.g., a rearrangement
        is pending), it initiates asynchronous shuffling for each MoE layer.
        """
        if not self._async_processor:
            logger.error("Async processor is not initialized")
            return None
        if self.update_expert_map_and_weight_flag():
            self._async_processor.step()
        process_result = self._async_processor.result
        if process_result is None:
            logger.warning("Async processor result is None, skipping layer.")
            return None

        if isinstance(process_result, list) and len(process_result) > 0:
            result = process_result.pop(0)
            if not result:
                raise ValueError("Results is empty, cannot retrieve element")
            (
                expert_send_info,
                expert_recv_info,
                updated_phy2log_map,
                _,
                layer_id,
            ) = result
            if layer_id < 0 or layer_id >= self.num_moe_layers:
                raise ValueError(f"Index {layer_id} out of range for moe layers")
            updated_phy2log_map_this_rank = torch.from_numpy(
                numpy.array(updated_phy2log_map)
            )
            num_dense_layers = len(model.model.layers) - self.num_moe_layers
            self.generate_expert_d2d_transfer_task(
                model.expert_weights,
                expert_send_info,
                expert_recv_info,
                updated_phy2log_map_this_rank,
                layer_id + num_dense_layers,
            )
            self.reqs.clear()
            self.async_expert_weight_transfer()

    def generate_expert_d2d_transfer_task(
        self,
        expert_weights: Sequence[Sequence[torch.Tensor]],
        expert_send_info: Sequence[tuple[int, int]],
        expert_recv_info: Sequence[tuple[int, int]],
        updated_expert_map: torch.Tensor,
        layer_id: int,
    ) -> None:
        """
        Generates the expert data-to-data transfer tasks (send and receive operations)
        for a given layer based on the provided send/receive information and the new
        expert map.

        Args:
            expert_send_info: List of (destination_rank, global_expert_id) for experts
                              to send.
            expert_recv_info: List of (source_rank, global_expert_id) for experts to
                              receive.
            updated_expert_map: New expert map for the layer (global->local).
            layer_id: The ID of the MoE layer.
        """
        num_local_physical_experts = next(iter(expert_weights[0])).shape[0]
        if not (expert_send_info or expert_recv_info):
            return
        self.cur_layer_id = layer_id
        self.comm_op_list = []
        self.prepare_send(
            expert_weights, expert_send_info, num_local_physical_experts, layer_id
        )
        self.prepare_recv(expert_recv_info, updated_expert_map)

    def async_expert_weight_transfer(self) -> None:
        """
        Initiates the asynchronous expert weight transfer by executing the
        prepared P2P communication operations.
        """
        # set asynchronous stream for d2d expert weight transfer
        if self.comm_op_list:
            ret_list = torch.distributed.batch_isend_irecv(self.comm_op_list)
            self.reqs.extend(ret_list)
        logger.info("Expert weights start to transfer")

    def prepare_send(
        self,
        expert_weights: Sequence[Sequence[torch.Tensor]],
        expert_send_info: Sequence[tuple[int, int]],
        num_local_experts: int,
        layer_id: int,
    ) -> None:
        for dst_rank, global_expert_id_to_send in expert_send_info:
            local_expert_id_to_send = idx_global_to_local(
                global_expert_id_to_send,
                num_local_experts,
                get_ep_group().device_group.rank(),
            )
            for src_tensor in expert_weights[layer_id][local_expert_id_to_send]:
                self.comm_op_list.append(
                    torch.distributed.P2POp(
                        torch.distributed.isend, src_tensor, dst_rank
                    )
                )

    def prepare_recv(
        self,
        expert_recv_info: Sequence[Sequence[torch.Tensor]],
        updated_expert_map: torch.Tensor,
    ) -> None:
        for buffer_tensor_id, (recv_rank, global_expert_id_to_recv) in enumerate(
            expert_recv_info
        ):
            for buffer_tensor in self.buffer_tensor_list[buffer_tensor_id]:
                self.comm_op_list.append(
                    torch.distributed.P2POp(
                        torch.distributed.irecv, buffer_tensor, recv_rank
                    )
                )
            local_expert_id_to_replace = updated_expert_map[
                global_expert_id_to_recv
            ].item()
            self.recv_expert_list.append((local_expert_id_to_replace, buffer_tensor_id))

    def rebalance_expert_weight_flag(self) -> bool:
        """
        Determines whether expert rebalancing should be triggered in the current
        iteration. This typically occurs right before the expert weight update phase.

        Returns:
            True if it's time to trigger rebalancing, False otherwise.
        """
        return self.expert_rearrangement_step == (
            self.expert_rearrangement_step_interval - 1
        )

    def update_expert_map_and_weight_flag(self) -> bool:
        """
        Determines if expert maps should be updated in the current iteration. This
        is typically true for a short window after the EPLB update and worker wait.

        Returns:
            True if expert maps should be updated, False otherwise
        """
        map_update_counter = self.expert_rearrangement_step - (
            self.expert_rearrangement_step_interval + self.num_wait_worker_iterations
        )
        return 0 <= map_update_counter < self.num_moe_layers

    def compute_and_set_moe_load(self) -> torch.Tensor:
        """
        Computes the MoE load across all ranks and sets it in the shared dictionary.
        It gathers local expert load from all ranks and combines them.

        Returns:
            The gathered MoE load tenso with shape (num_moe_layers, num_logical_expert).
        """
        local_load = self.expert_load_pass.clone()

        if torch.distributed.is_initialized():
            ep_group = get_ep_group().device_group
            self.device = local_load.device
            ep_world_size = ep_group.size()

            if (
                self._gather_buffer is None
                or self._gather_buffer.shape[0] != ep_world_size
                or tuple(self._gather_buffer.shape[1:]) != tuple(local_load.shape)
            ):
                shape = (ep_world_size, *local_load.shape)
                self._gather_buffer = torch.empty(
                    shape, dtype=local_load.dtype, device=self.device
                )

            torch.distributed.all_gather_into_tensor(
                self._gather_buffer, local_load, group=ep_group
            )
            moe_load = self._gather_buffer.permute(1, 0, 2)
            L, W, E_local = moe_load.shape
            physical_view = moe_load.permute(0, 2, 1).reshape(L, W * E_local)
            physical_to_logical_map = self.physical_to_logical_map.to(
                device=self.device, dtype=torch.long
            )
            if hasattr(self, "logical_to_physical_map"):
                num_logical_experts = self.logical_to_physical_map.shape[1]
            else:
                num_logical_experts = int(physical_to_logical_map.max().item()) + 1

            global_expert_load = torch.zeros(
                L, num_logical_experts, dtype=physical_view.dtype, device=self.device
            )
            global_expert_load.scatter_add_(
                dim=1, index=physical_to_logical_map, src=physical_view
            )

            return global_expert_load
        else:
            moe_load = local_load.unsqueeze(1)  # (L, 1, E_local)

            L, _, E_local = moe_load.shape
            physical_view = moe_load.permute(0, 2, 1).reshape(L, E_local)

            physical_to_logical_map = self.physical_to_logical_map.to(
                device=moe_load.device, dtype=torch.long
            )
            if hasattr(self, "logical_to_physical_map"):
                num_logical_experts = self.logical_to_physical_map.shape[1]
            else:
                num_logical_experts = int(physical_to_logical_map.max().item()) + 1

            global_expert_load = torch.zeros(
                L,
                num_logical_experts,
                dtype=physical_view.dtype,
                device=moe_load.device,
            )
            global_expert_load.scatter_add_(
                dim=1, index=physical_to_logical_map, src=physical_view
            )

        return global_expert_load

    def rebalance_task(self, input_args, expert_mapper_args) -> None:
        # Submit task to asynchronous process
        if self._async_processor is None:
            logger.error("Async processor is not initialized, cannot submit task")
            return None

        if self._async_processor.has_pending_task:
            logger.info(
                "EPLB async process already has a pending task, skipping new submission"
            )
            return None

        if self._async_processor.is_post_processing:
            logger.info(
                "EPLB async process is pending post processing task, skipping"
                "new submission"
            )
            return None

        try:
            success = self._async_processor.submit_task(
                args=input_args,
                expert_mapper_args=expert_mapper_args,
            )
        except Exception as e:
            logger.error("Error submitting task to async process: %s", str(e))
            success = False

        if success:
            logger.info(
                "rebalance_experts task has been submitted to async process, "
                "will check results after maximum %s steps",
                str(self.num_wait_worker_iterations),
            )
        else:
            logger.error("Failed to submit rebalance task to async process")
        return None

    def __del__(self):
        """Clean up async process resources"""
        if self._async_processor:
            self._async_processor.cleanup()

    def _require_process(self) -> "EPLBProcess":
        if self._async_processor is None:
            raise RuntimeError("EPLB process not initialized")
        return self._async_processor

    def _require_maps(self) -> tuple[torch.Tensor, torch.Tensor]:
        proc = self._require_process()
        phy2log = proc.phy2log_map
        if phy2log is None:
            raise RuntimeError("phy2log_map is None")
        log2phy = proc.log2phy_map
        if log2phy is None:
            raise RuntimeError("log2phy_map is None")
        return phy2log, log2phy


def _node_count_with_rank_mapping(
    pg: ProcessGroup | StatelessProcessGroup,
    rank_mapping: dict[int, int],
) -> int:
    if isinstance(pg, ProcessGroup):
        world_size = torch.distributed.get_world_size(group=pg)
    else:
        world_size = pg.world_size

    if world_size == 1:
        return 1

    # Build node assignment map
    node_assignment = [0] * world_size  # rank -> node_id
    next_node_id = 0

    for current_rank in range(world_size):
        if node_assignment[current_rank] != 0:
            continue  # Already assigned to a node

        assert current_rank in rank_mapping
        if rank_mapping[current_rank] == -1:
            continue  # Pending shutdown

        # Assign current rank to a new node
        next_node_id += 1
        node_assignment[current_rank] = next_node_id

        # Find all ranks on the same node as current_rank
        same_node_flags = in_the_same_node_as(pg, current_rank)
        for other_rank, is_same_node in enumerate(same_node_flags):
            if is_same_node and node_assignment[other_rank] == 0:
                node_assignment[other_rank] = next_node_id

    return next_node_id<|MERGE_RESOLUTION|>--- conflicted
+++ resolved
@@ -35,12 +35,8 @@
 import torch
 from torch.distributed import ProcessGroup, all_reduce
 
-<<<<<<< HEAD
-from vllm.config import ParallelConfig
+from vllm.config import ModelConfig, ParallelConfig
 from vllm.config.parallel import ExpertMapperPolicy
-=======
-from vllm.config import ModelConfig, ParallelConfig
->>>>>>> c5f685b3
 from vllm.distributed.parallel_state import (
     get_ep_group,
     get_node_count,
@@ -58,7 +54,6 @@
 
 
 @dataclass
-<<<<<<< HEAD
 class RebalanceTaskArgs:
     global_expert_load_window: torch.Tensor
     num_replicas: int
@@ -75,10 +70,7 @@
 
 
 @dataclass
-class EplbState:
-=======
 class EplbModelState:
->>>>>>> c5f685b3
     """EPLB metrics."""
 
     physical_to_logical_map: torch.Tensor
@@ -478,38 +470,26 @@
                 False,
                 rank_mapping,
             )
-<<<<<<< HEAD
-            expert_rearrangement_step = 0
+            self.expert_rearrangement_step = 0
         expert_mapper_args = ExpertMapperArgs(
             model.num_moe_layers,
             parallel_config.eplb_config.expert_mapper_policy,
             None,
         )
-        return cls(
-=======
-            self.expert_rearrangement_step = 0
 
         self.model_states[model_config.compute_hash()] = EplbModelState(
->>>>>>> c5f685b3
             physical_to_logical_map,
             logical_to_physical_map,
             logical_replica_count,
             expert_load_pass,
             expert_load_window,
-<<<<<<< HEAD
-            expert_load_window_size=expert_load_window_size,
-            expert_rearrangement_step=expert_rearrangement_step,
-            expert_rearrangement_step_interval=eplb_step_interval,
             num_wait_worker_iterations=(
                 parallel_config.eplb_config.num_wait_worker_iterations
             ),
             enable_async=parallel_config.eplb_config.enable_async,
             expert_mapper_args=expert_mapper_args,
-            num_moe_layers=model.num_moe_layers,
-=======
             model_config.model,
             model,
->>>>>>> c5f685b3
         )
 
     def __post_init__(self) -> None:
@@ -605,7 +585,6 @@
             if self.expert_load_window_step >= self.expert_load_window_size:
                 self.expert_load_window_step = 0
 
-<<<<<<< HEAD
         if not self.enable_async:
             # Step the expert rearrangement step
             # Note that even if this is a dummy step, we still increment the
@@ -693,16 +672,6 @@
                 + self.num_moe_layers
             ):
                 self.expert_rearrangement_step = 0
-=======
-        # Step the expert rearrangement step
-        # Note that even if this is a dummy step, we still increment the
-        # rearrangement step and perform rearrangement to ensure all ranks are
-        # performing collective communication.
-        self.expert_rearrangement_step += 1
-        if self.expert_rearrangement_step >= self.expert_rearrangement_step_interval:
-            self.expert_rearrangement_step = 0
-            self.rearrange()
->>>>>>> c5f685b3
 
     def rearrange(
         self,
@@ -800,11 +769,6 @@
             assert execute_shuffle
             global_expert_load_windows = global_expert_loads
 
-<<<<<<< HEAD
-        num_replicas, num_groups, num_nodes, num_gpus = self.prepare_rebalance_env(
-            model=model, ep_group=ep_group
-        )
-=======
         # TODO(bowen): Treat differently for prefill and decode nodes
         eplb_model_state = next(iter(self.model_states.values()))
         model = eplb_model_state.model
@@ -831,7 +795,6 @@
                 "not using hierarchical rearrangement algorithm.\n"
                 f"{num_gpus=}, {num_nodes=}"
             )
->>>>>>> c5f685b3
 
         for eplb_model_state, global_expert_load_window in zip(
             self.model_states.values(), global_expert_load_windows
