# SPDX-License-Identifier: Apache-2.0
# SPDX-FileCopyrightText: Copyright contributors to the vLLM project
"""
Expert parallelism load balancer (EPLB) metrics and states.

# Glossary

- **Logical Expert**: An expert that is part of the model's logical structure.
  It holds a set of weights and is replicated across multiple physical
  experts.
- **Redundant Expert**: To achieve load balancing, for some popular logical
  experts, we create additional copies of the expert weights. During inference,
  each of these copies can be routed to by the same set of tokens.
- **Physical Expert**: An expert that is instantiated on a specific device.
  It is a replica of a logical expert and can be rearranged across devices.
  I.e., one logical expert may have multiple sets of weights initialized on
  different devices, and each of these sets is a physical expert.
- **Local Physical Expert**: A physical expert that is instantiated on the
  current device.

For example: DeepSeek-R1 has 256 logical experts, so each MoE layer
has 256 sets of linear layer weights in the model parameters. If we add 32
redundant experts, DeepSeek-R1 will have 256 + 32 = 288 physical experts in
total. And when deploying, we'll have 288 sets of linear layer weights for each
MoE layer. If we have 32 EP ranks, then each GPU will hold 288 / 32 = 9 local
physical experts.
"""

import time
from collections.abc import Sequence
from dataclasses import dataclass
from pathlib import Path

import torch
from torch.distributed import ProcessGroup, all_reduce

from vllm.config import ModelConfig, ParallelConfig
from vllm.distributed.parallel_state import (
    get_ep_group,
    get_node_count,
    in_the_same_node_as,
)
from vllm.distributed.utils import StatelessProcessGroup
from vllm.logger import init_logger
from vllm.model_executor.models.interfaces import MixtureOfExperts

from .rebalance_algo import rebalance_experts
from .rebalance_execute import rearrange_expert_weights_inplace

logger = init_logger(__name__)


def save_eplb_state(tensor: torch.Tensor, save_dir: Path, dir_iter: int) -> None:
    try:
        file_path = f"{save_dir}/global_expert_load_window_i{dir_iter}.safetensors"  # noqa: E501
        torch.save(
            {
                "global_expert_load_window": tensor,
            },
            file_path,
        )
        logger.info("Successfully saved to %s.", file_path)
    except Exception as e:
        logger.error("An error occurred while saving the tensor: %s.", e)


def load_eplb_state(eplb_load_path: Path) -> torch.Tensor:
    loaded_tensors = torch.load(eplb_load_path)
    logger.info("Successfully loaded %s.", eplb_load_path)
    return loaded_tensors["global_expert_load_window"]


@dataclass
class EplbModelState:
    """EPLB metrics."""

    physical_to_logical_map: torch.Tensor
    """
    Mapping from physical experts to logical experts.

    Shape: (num_moe_layers, num_physical_experts)

    # Example

    For a 2-layer MoE model with 6 physical experts and 4 logical experts on 3
    EP ranks, the mapping could look like this:

    ```
    [[0, 1, 2, 3, 0, 1],
     [0, 2, 0, 1, 0, 3]]
    ```
    """
    logical_to_physical_map: torch.Tensor
    """
    Mapping from logical experts to physical experts.

    This is a sparse matrix, where -1 indicates no mapping.

    Shape: (num_moe_layers, num_logical_experts, num_redundant_experts + 1)

    # Example

    For a 2-layer MoE model with 6 physical experts and 4 logical experts on 3
    EP ranks, the mapping could look like this:

    ```
    [[[0, 4, -1],
      [1, 5, -1],
      [2, -1, -1],
      [3, -1, -1]],
     [[0, 2, 4],
      [3, -1, -1],
      [1, -1, -1],
      [5, -1, -1]]]
    ```
    """
    logical_replica_count: torch.Tensor
    """
    Number of replicas for each logical expert.
    This is exactly the non-`-1` count in the `logical_to_physical_map`.

    Shape: (num_moe_layers, num_logical_experts)

    # Example
    For a 2-layer MoE model with 6 physical experts and 4 logical experts on 3
    EP ranks, the count could look like this:

    ```
    [[2, 2, 1, 1],
     [3, 1, 1, 1]]
    """

    expert_load_pass: torch.Tensor
    """
    Expert load during this forward pass. 
    We use the token count each expert processes as the load.

    Shape: (num_moe_layers, num_physical_experts)
    """
    expert_load_window: torch.Tensor
    """
    A sliding window of expert load.

    Shape: (window_size, num_moe_layers, num_physical_experts)

    NOTE: The expert_load_view now records load for all physical experts
    rather than just local experts. This ensures consistent load statistics
    across different dispatch methods (naive all-to-all, DeepEP, pplx-kernels).
    The recorded load will be multiplied by dp_size when using naive all-to-all
    due to each DP rank contributing the same token set to the calculation.
    See:
    https://github.com/vllm-project/vllm/pull/22167#pullrequestreview-3086143856
    """
<<<<<<< HEAD
    load_path: Path | None = None
    """
    Path for loading eplb initial state.
    """
    save_dir: Path | None = None
    """
    Path where eplb states will be saved.
    """
    expert_load_window_step: int = 0
    """
    Current step in the sliding window.
=======
    model_name: str
    model: MixtureOfExperts
>>>>>>> 511a6b61


class EplbState:
    """
    EplbState of each expert parallel model. Key is the model config hash.
    """

    def __init__(self, parallel_config: ParallelConfig, device: torch.device):
        self.parallel_config = parallel_config
        self.device = device
        self.model_states: dict[str, EplbModelState] = {}
        """
        Current step in the sliding window.

<<<<<<< HEAD
    NOTE: Keep in mind that all EP ranks need to have the same
    `expert_rearrangement_step` value to ensure synchronization.
    Otherwise, the rearrangement will hang at collective
    communication calls.
    """
    expert_rearrangement_step_interval: int = 0
    """
    Interval for expert rearrangement steps.
    This is a constant and is taken from the config.
    """
    save_dir_iter = 0
    """
    Saving directory iteration, used to save the expert load window.
    """
=======
        Different from `expert_rearrangement_step`, 
        each EP rank may have its own `expert_load_window_step`.
        """
        self.expert_load_window_step: int = 0
        """
        Size of the expert load sliding window.
        This is a constant and is taken from the config.
        """
        self.expert_load_window_size: int = 0
        """
        Steps after last rearrangement.
        Will trigger a rearrangement if it exceeds the threshold.

        NOTE: Keep in mind that all EP ranks need to have the same
        `expert_rearrangement_step` value to ensure synchronization.
        Otherwise, the rearrangement will hang at collective
        communication calls.
        """
        self.expert_rearrangement_step: int = 0
        """
        Interval for expert rearrangement steps.
        This is a constant and is taken from the config.
        """
        self.expert_rearrangement_step_interval: int = 0
>>>>>>> 511a6b61

    @staticmethod
    def build_initial_global_physical_to_logical_map(
        num_routed_experts: int,
        num_redundant_experts: int,
    ) -> Sequence[int]:
        """
        Build an initial expert arrangement using the following structure:
        [original routed experts, redundant experts]

        Returns:
            physical_to_logical_map (Sequence[int]): A list of integers,
                where each integer is the index of the logical expert
                that the corresponding physical expert maps to.
        """
        global_physical_to_logical_map = list(range(num_routed_experts))
        global_physical_to_logical_map += [
            i % num_routed_experts for i in range(num_redundant_experts)
        ]
        return global_physical_to_logical_map

    def validate_ep_configuration(self, new_model: MixtureOfExperts):
        """
        Validate that the expert parallel configuration of
        the new model is the same as the existing models.
        """
        if len(self.model_states) > 0:
            model = next(iter(self.model_states.values())).model
            if (
                model.num_routed_experts != new_model.num_routed_experts
                or model.num_redundant_experts != new_model.num_redundant_experts
                or model.num_physical_experts != new_model.num_physical_experts
                or model.num_logical_experts != new_model.num_logical_experts
                or model.num_expert_groups != new_model.num_expert_groups
            ):
                raise RuntimeError(
                    "Model: {} "
                    "with config {} "
                    "{} {} {} {} "
                    "mismatch with new model {} "
                    "with config {} "
                    "{} {} {} {}".format(
                        type(model),
                        model.num_routed_experts,
                        model.num_redundant_experts,
                        model.num_physical_experts,
                        model.num_logical_experts,
                        model.num_expert_groups,
                        type(new_model),
                        new_model.num_routed_experts,
                        new_model.num_redundant_experts,
                        new_model.num_physical_experts,
                        new_model.num_logical_experts,
                        new_model.num_expert_groups,
                    )
                )

    def add_model(
        self,
        model: MixtureOfExperts,
        model_config: ModelConfig,
        global_expert_load: torch.Tensor | None = None,
        old_global_expert_indices: torch.Tensor | None = None,
        rank_mapping: dict[int, int] | None = None,
    ):
        """
        Build the initial EPLB state.
        """
        self.validate_ep_configuration(model)
        physical_to_logical_map_list = (
            EplbState.build_initial_global_physical_to_logical_map(
                model.num_routed_experts,
                model.num_redundant_experts,
            )
        )
        physical_to_logical_map = torch.tensor(
            physical_to_logical_map_list,
            device=self.device,
        )
        # Assuming 8 GPUs per node, this supports up to
        # (1023 + 1) / 8 = 128 nodes for now.
        # TODO(rui): make this configurable
        MAX_EXPERT_REDUNDANCY = 1023
        assert model.num_redundant_experts <= MAX_EXPERT_REDUNDANCY, (
            f"num_redundant_experts {model.num_redundant_experts} "
            f"must be less than or equal to {MAX_EXPERT_REDUNDANCY}"
        )
        max_slots_per_logical_expert = MAX_EXPERT_REDUNDANCY + 1
        logical_to_physical_map = torch.full(
            (model.num_logical_experts, max_slots_per_logical_expert),
            -1,
            device=self.device,
        )
        logical_replica_count = torch.zeros(
            (model.num_logical_experts,),
            device=self.device,
            dtype=torch.long,
        )

        for i in range(model.num_physical_experts):
            logical_idx = physical_to_logical_map[i]
            logical_to_physical_map[logical_idx, logical_replica_count[logical_idx]] = i
            logical_replica_count[logical_idx] += 1

        # Duplicate initial mapping for all layers
        physical_to_logical_map = (
            physical_to_logical_map.unsqueeze(0)
            .expand(
                model.num_moe_layers,
                -1,
            )
            .contiguous()
        )
        logical_to_physical_map = (
            logical_to_physical_map.unsqueeze(0)
            .expand(
                model.num_moe_layers,
                -1,
                -1,
            )
            .contiguous()
        )
        logical_replica_count = (
            logical_replica_count.unsqueeze(0)
            .expand(
                model.num_moe_layers,
                -1,
            )
            .contiguous()
        )

        expert_load_pass = torch.zeros(
            (model.num_moe_layers, model.num_physical_experts),
            dtype=torch.int32,
            device=self.device,
        )
        self.expert_load_window_size = self.parallel_config.eplb_config.window_size
        expert_load_window = torch.zeros(
            (
                self.expert_load_window_size,
                model.num_moe_layers,
                model.num_physical_experts,
            ),
            dtype=torch.int32,
            device=self.device,
        )

<<<<<<< HEAD
        eplb_load_path = parallel_config.eplb_config.load_path
        eplb_save_dir = parallel_config.eplb_config.save_dir

        eplb_step_interval = parallel_config.eplb_config.step_interval
        if eplb_load_path is not None or eplb_save_dir is not None:
            expert_rearrangement_step = 0
        else:
            # Set the initial progress of rearrangement to 3/4
            expert_rearrangement_step = max(
                0, eplb_step_interval - eplb_step_interval // 4
            )
=======
        # Set the initial progress of rearrangement to 3/4
        eplb_step_interval = self.parallel_config.eplb_config.step_interval
        self.expert_rearrangement_step = max(
            0, eplb_step_interval - eplb_step_interval // 4
        )
        self.expert_rearrangement_step_interval = eplb_step_interval
>>>>>>> 511a6b61

        if global_expert_load is not None:
            ep_group = get_ep_group().device_group
            assert global_expert_load.shape == (
                model.num_moe_layers,
                model.num_logical_experts,
            )
            assert global_expert_load.dtype == torch.int64

            num_replicas = model.num_physical_experts
            num_groups = model.num_expert_groups
            num_nodes = get_node_count()
            num_gpus = ep_group.size()

            if num_gpus % num_nodes != 0:
                num_nodes = 1
                logger.warning_once(
                    f"num_gpus % num_nodes != 0, "
                    "not using hierarchical rearrangement algorithm.\n"
                    f"{num_gpus=}, {num_nodes=}"
                )

            # Get new expert mappings
            (
                new_physical_to_logical_map,
                new_logical_to_physical_map,
                new_logical_replica_count,
            ) = rebalance_experts(
                global_expert_load,
                num_replicas,
                num_groups,
                num_nodes,
                num_gpus,
            )

            max_physical_slots = new_logical_to_physical_map.shape[-1]
            assert max_physical_slots <= logical_to_physical_map.shape[-1]
            new_logical_to_physical_map = torch.nn.functional.pad(
                new_logical_to_physical_map,
                (0, logical_to_physical_map.shape[-1] - max_physical_slots),
                value=-1,
            )
            physical_to_logical_map = new_physical_to_logical_map.to(self.device)
            logical_to_physical_map.copy_(new_logical_to_physical_map)
            logical_replica_count.copy_(new_logical_replica_count)

        model.set_eplb_state(
            expert_load_pass,
            logical_to_physical_map,
            logical_replica_count,
        )
        if global_expert_load is not None:
            rearrange_expert_weights_inplace(
                old_global_expert_indices,
                new_physical_to_logical_map,
                model.expert_weights,
                ep_group,
                False,
                rank_mapping,
            )
            self.expert_rearrangement_step = 0

        self.model_states[model_config.compute_hash()] = EplbModelState(
            physical_to_logical_map,
            logical_to_physical_map,
            logical_replica_count,
            expert_load_pass,
            expert_load_window,
<<<<<<< HEAD
            eplb_load_path,
            eplb_save_dir,
            expert_load_window_size=expert_load_window_size,
            expert_rearrangement_step=expert_rearrangement_step,
            expert_rearrangement_step_interval=eplb_step_interval,
=======
            model_config.model,
            model,
>>>>>>> 511a6b61
        )

    def step(
        self,
        is_dummy: bool = False,
        is_profile: bool = False,
        log_stats: bool = False,
    ) -> None:
        """
        Step the EPLB state.

        Args:
            is_dummy (bool): If `True`, this is a dummy step and the load
                metrics recorded in this forward pass will not count.
                Defaults to `False`.
            is_profile (bool): If `True`, perform a dummy rearrangement
                with maximum communication cost. This is used in
                `profile_run` to reserve enough memory
                for the communication buffer.
            log_stats (bool): If `True`, log the expert load metrics.

        # Stats
            The metrics are all summed up across layers.
            - `avg_tokens`: The average load across ranks.
            - `max_tokens`: The maximum load across ranks.
            - `balancedness`: The ratio of average load to maximum load.
        """

        if is_profile:
            self.rearrange(is_profile=True)
            return

        if is_dummy:
            # Do not record load metrics for dummy steps
            for eplb_model_state in self.model_states.values():
                eplb_model_state.expert_load_pass.zero_()

        if log_stats:
            # Sync the expert load pass for each model (main and drafter).
            # expert_load_pass: (num_moe_layers, num_physical_experts)
            expert_load_pass_list = self._sync_load_pass()
            ep_group = get_ep_group().device_group
            for expert_load_pass, eplb_model_state in zip(
                expert_load_pass_list, self.model_states.values()
            ):
                # num_tokens_per_rank: (num_moe_layers, num_ranks)
                num_tokens_per_rank = (
                    expert_load_pass.reshape(
                        expert_load_pass.shape[0], ep_group.size(), -1
                    )
                    .sum(dim=-1)
                    .float()
                )

                # Compute balancedness ratio:
                # for each layer:
                #   (mean load across ranks) / (max load across ranks)
                avg_tokens_tensor = num_tokens_per_rank.mean(dim=0).sum(dim=0)
                max_tokens_tensor = num_tokens_per_rank.max(dim=0).values.sum(dim=0)

                # Just to make type checker happy
                tokens_tensors: list[float] = torch.stack(
                    [avg_tokens_tensor, max_tokens_tensor]
                ).tolist()
                avg_tokens, max_tokens = tokens_tensors
                balancedness = avg_tokens / max_tokens if max_tokens > 0 else 0.0

                if ep_group.rank() == 0:
                    logger.info(
                        "EPLB step: %d for model %s: avg_tokens=%.2f, "
                        "max_tokens=%d, balancedness=%.4f",
                        self.expert_rearrangement_step,
                        eplb_model_state.model_name,
                        avg_tokens,
                        max_tokens,
                        balancedness,
                    )

        # Update the expert load sliding window
        if not is_dummy:
            for eplb_model_state in self.model_states.values():
                eplb_model_state.expert_load_window[self.expert_load_window_step] = (
                    eplb_model_state.expert_load_pass.clone()
                )
                eplb_model_state.expert_load_pass.zero_()

            self.expert_load_window_step += 1
            if self.expert_load_window_step >= self.expert_load_window_size:
                self.expert_load_window_step = 0

        # Step the expert rearrangement step
        # Note that even if this is a dummy step, we still increment the
        # rearrangement step and perform rearrangement to ensure all ranks are
        # performing collective communication.
        self.expert_rearrangement_step += 1
        if self.expert_rearrangement_step >= self.expert_rearrangement_step_interval:
<<<<<<< HEAD
            self.rearrange(model)
            self.expert_rearrangement_step = 0
=======
            self.expert_rearrangement_step = 0
            self.rearrange()
>>>>>>> 511a6b61

    def rearrange(
        self,
        is_profile: bool = False,
        execute_shuffle: bool = True,
        global_expert_loads: list[torch.Tensor] | None = None,
        rank_mapping: dict[int, int] | None = None,
    ) -> torch.Tensor | None:
        """
        Rearrange the experts according to the current load.

        Args:
            is_profile (bool): If `True`, perform a dummy rearrangement.
                This is used in `profile_run` to reserve enough memory,
                no memory movement will be performed. Default is False.
            execute_shuffle (bool): If `True`, execute the shuffle
                in elastic expert parallel (EEP). Default is True.
            global_expert_loads (list[torch.Tensor] | None): The global expert
                loads when scaling is done in EEP.
                List of expert loads for the main and drafter
                (when spec decode is used) models.
            rank_mapping (dict[int, int] | None): The rank mapping
                when scaling is done in EEP.
        """

        ep_group = get_ep_group().device_group
        ep_rank = ep_group.rank()

        time_start = None
        is_main_rank = ep_rank == 0
        if is_main_rank:
            torch.cuda.synchronize()
            time_start = time.perf_counter()
            logger.info("Rearranging experts %s...", "(profile)" if is_profile else "")

<<<<<<< HEAD
        if self.load_path is not None and self.expert_rearrangement_step == 0:
            global_expert_load_window = load_eplb_state(self.load_path).to(
                self.physical_to_logical_map.device
            )
        elif global_expert_load is None:
=======
        if global_expert_loads is None:
>>>>>>> 511a6b61
            # Map the physical expert load to global logical experts
            global_expert_load_windows = []
            if not execute_shuffle:
                num_models = torch.tensor(
                    [len(self.model_states)], dtype=torch.int32, device="cpu"
                )
                torch.distributed.broadcast(
                    num_models, group=get_ep_group().cpu_group, group_src=0
                )

            for eplb_model_state in self.model_states.values():
                logical_expert_load_window = torch.zeros(
                    self.expert_load_window_size,
                    eplb_model_state.model.num_moe_layers,
                    eplb_model_state.model.num_logical_experts,
                    dtype=eplb_model_state.expert_load_window.dtype,
                    device=eplb_model_state.expert_load_window.device,
                )
                logical_expert_load_window.scatter_add_(
                    dim=-1,
                    index=eplb_model_state.physical_to_logical_map.unsqueeze(0)
                    .expand_as(eplb_model_state.expert_load_window)
                    .long(),
                    src=eplb_model_state.expert_load_window,
                )

<<<<<<< HEAD
            if (
                is_main_rank
                and self.save_dir is not None
                and not is_profile
                and self.expert_rearrangement_step > 0
            ):
                save_eplb_state(
                    global_expert_load_window, self.save_dir, self.save_dir_iter
                )
                self.save_dir_iter += 1

=======
                if not execute_shuffle:
                    metadata = torch.tensor(
                        [
                            eplb_model_state.model.num_moe_layers,
                            eplb_model_state.model.num_logical_experts,
                            eplb_model_state.physical_to_logical_map.shape[1],
                        ],
                        dtype=torch.int32,
                        device="cpu",
                    )
                    torch.distributed.broadcast(
                        metadata, group=get_ep_group().cpu_group, group_src=0
                    )

                global_expert_load_window = logical_expert_load_window.sum(dim=0)
                global_expert_load_windows.append(global_expert_load_window)
            # Perform all-reduce to get the expert load across all ranks for each model
            global_expert_load_windows = self._allreduce_list(
                global_expert_load_windows
            )
>>>>>>> 511a6b61
            if not execute_shuffle:
                for eplb_model_state, global_expert_load_window in zip(
                    self.model_states.values(), global_expert_load_windows
                ):
                    # (num_moe_layers, old_num_physical_experts)
                    old_global_expert_indices = eplb_model_state.physical_to_logical_map
                    torch.distributed.broadcast(
                        old_global_expert_indices, group=ep_group, group_src=0
                    )
            if not execute_shuffle:
                return global_expert_load_windows
        else:
            assert execute_shuffle
            global_expert_load_windows = global_expert_loads

        # TODO(bowen): Treat differently for prefill and decode nodes
        eplb_model_state = next(iter(self.model_states.values()))
        model = eplb_model_state.model
        num_replicas = model.num_physical_experts
        num_groups = model.num_expert_groups
        if rank_mapping is not None and len(rank_mapping) == ep_group.size():
            # NOTE(yongji): scale down, we need to rebalance the experts on
            # remaining GPUs, transfer the experts while we haven't shutdown
            # the GPUs to be released.
            cpu_group = get_ep_group().cpu_group
            num_nodes = _node_count_with_rank_mapping(cpu_group, rank_mapping)
            num_gpus = sum(new_rank != -1 for new_rank in rank_mapping.values())
            num_replicas = (
                num_replicas // ep_group.size() * num_gpus
            )  # handle num replicas change
        else:
            num_nodes = get_node_count()
            num_gpus = ep_group.size()

        if num_gpus % num_nodes != 0:
            self.num_nodes = 1
            logger.warning_once(
                f"num_gpus % num_nodes != 0, "
                "not using hierarchical rearrangement algorithm.\n"
                f"{num_gpus=}, {num_nodes=}"
            )

        for eplb_model_state, global_expert_load_window in zip(
            self.model_states.values(), global_expert_load_windows
        ):
            # Get new expert mappings for the model
            (
                new_physical_to_logical_map,
                new_logical_to_physical_map,
                new_logical_replica_count,
            ) = rebalance_experts(
                global_expert_load_window,
                num_replicas,
                num_groups,
                num_nodes,
                num_gpus,
            )

            # Update expert weights
            rearrange_expert_weights_inplace(
                eplb_model_state.physical_to_logical_map,
                new_physical_to_logical_map,
                eplb_model_state.model.expert_weights,
                ep_group,
                is_profile,
                rank_mapping,
            )

            if not is_profile:
                if (
                    eplb_model_state.physical_to_logical_map.shape[1]
                    != new_physical_to_logical_map.shape[1]
                ):
                    eplb_model_state.physical_to_logical_map = (
                        new_physical_to_logical_map.to(
                            eplb_model_state.physical_to_logical_map.device
                        )
                    )
                else:
                    eplb_model_state.physical_to_logical_map.copy_(
                        new_physical_to_logical_map
                    )
                max_physical_slots = new_logical_to_physical_map.shape[-1]
                assert (
                    max_physical_slots
                    <= eplb_model_state.logical_to_physical_map.shape[-1]
                )
                new_logical_to_physical_map = torch.nn.functional.pad(
                    new_logical_to_physical_map,
                    (
                        0,
                        eplb_model_state.logical_to_physical_map.shape[-1]
                        - max_physical_slots,
                    ),
                    value=-1,
                )
                eplb_model_state.logical_to_physical_map.copy_(
                    new_logical_to_physical_map
                )
                eplb_model_state.logical_replica_count.copy_(new_logical_replica_count)

        if is_main_rank:
            assert time_start is not None
            torch.cuda.synchronize()
            time_end = time.perf_counter()
            logger.info(
                "Rearranged experts%sin %.2f seconds.",
                " (profile) " if is_profile else " ",
                time_end - time_start,
            )
        return None

    @staticmethod
    def recv_state() -> tuple[list[torch.Tensor], list[torch.Tensor]]:
        """
        Receive the expert load and old placement from the master rank.
        """
        ep_group = get_ep_group()
        num_models = torch.empty(1, dtype=torch.int32, device="cpu")
        torch.distributed.broadcast(num_models, group=ep_group.cpu_group, group_src=0)
        num_models = num_models.item()
        global_expert_loads = []
        old_global_expert_indices_per_model = []
        for _ in range(num_models):
            metadata = torch.empty(3, dtype=torch.int32, device="cpu")
            torch.distributed.broadcast(metadata, group=ep_group.cpu_group, group_src=0)
            num_moe_layers, num_logical_experts, num_old_physical_experts = (
                metadata.tolist()
            )
            global_expert_load = torch.zeros(
                (num_moe_layers, num_logical_experts),
                dtype=torch.int64,
                device=ep_group.device,
            )
            all_reduce(global_expert_load, group=ep_group.device_group)
            old_global_expert_indices = torch.empty(
                (num_moe_layers, num_old_physical_experts),
                dtype=torch.int64,
                device=ep_group.device,
            )
            torch.distributed.broadcast(
                old_global_expert_indices,
                group=ep_group.device_group,
                group_src=0,
            )
            global_expert_loads.append(global_expert_load)
            old_global_expert_indices_per_model.append(old_global_expert_indices)
        return global_expert_loads, old_global_expert_indices_per_model

    @classmethod
    def get_eep_state(
        cls, parallel_config: ParallelConfig
    ) -> tuple[
        list[torch.Tensor] | None,
        list[torch.Tensor] | None,
        dict[int, int] | None,
    ]:
        num_local_physical_experts = torch.empty(1, dtype=torch.int32, device="cpu")
        torch.distributed.broadcast(
            num_local_physical_experts,
            group=get_ep_group().cpu_group,
            group_src=0,
        )
        num_local_physical_experts = int(num_local_physical_experts.item())
        new_ep_size = get_ep_group().world_size
        global_expert_loads, old_global_expert_indices_per_model = (
            EplbState.recv_state()
        )

        # EP configuration for all models has to be the same so as eplb config
        num_logical_experts = global_expert_loads[0].shape[1]
        parallel_config.eplb_config.num_redundant_experts = (
            num_local_physical_experts * new_ep_size - num_logical_experts
        )
        assert (
            old_global_expert_indices_per_model[0].shape[1] % num_local_physical_experts
            == 0
        )
        old_ep_size = (
            old_global_expert_indices_per_model[0].shape[1]
            // num_local_physical_experts
        )
        rank_mapping = {old_ep_rank: old_ep_rank for old_ep_rank in range(old_ep_size)}
        return (
            global_expert_loads,
            old_global_expert_indices_per_model,
            rank_mapping,
        )

    def _allreduce_list(self, tensor_list: list[torch.Tensor]) -> list[torch.Tensor]:
        """
        All-reduce a list of tensors.
        """
        if len(tensor_list) == 1:
            all_reduce(tensor_list[0], group=get_ep_group().device_group)
            return tensor_list
        assert all(t.dim() == 2 for t in tensor_list), "All tensors must be 2D."
        assert all(t.shape[1] == tensor_list[0].shape[1] for t in tensor_list), (
            "All tensors must have the same shape[1]."
        )
        # Concatenate, all_reduce, then unpack to original shapes.
        # We assume all tensors are 2D and shape[1] (num_physical_experts)
        # is the same across all models.
        shapes = [t.shape for t in tensor_list]
        concat_tensor = torch.cat(tensor_list, dim=0)

        ep_group = get_ep_group().device_group
        all_reduce(concat_tensor, group=ep_group)

        all_reduce_list = []
        offset = 0
        for shape in shapes:
            all_reduce_list.append(concat_tensor[offset : offset + shape[0], :])
            offset += shape[0]
        return all_reduce_list

    def _sync_load_pass(self) -> list[torch.Tensor]:
        """
        Sync the expert load pass across all ranks for log stats.
        Doesn't update the expert load pass in eplb_model_state.
        """
        load_pass_list = []
        for eplb_model_state in self.model_states.values():
            load_pass_list.append(eplb_model_state.expert_load_pass.clone())
        return self._allreduce_list(load_pass_list)


def _node_count_with_rank_mapping(
    pg: ProcessGroup | StatelessProcessGroup,
    rank_mapping: dict[int, int],
) -> int:
    if isinstance(pg, ProcessGroup):
        world_size = torch.distributed.get_world_size(group=pg)
    else:
        world_size = pg.world_size

    if world_size == 1:
        return 1

    # Build node assignment map
    node_assignment = [0] * world_size  # rank -> node_id
    next_node_id = 0

    for current_rank in range(world_size):
        if node_assignment[current_rank] != 0:
            continue  # Already assigned to a node

        assert current_rank in rank_mapping
        if rank_mapping[current_rank] == -1:
            continue  # Pending shutdown

        # Assign current rank to a new node
        next_node_id += 1
        node_assignment[current_rank] = next_node_id

        # Find all ranks on the same node as current_rank
        same_node_flags = in_the_same_node_as(pg, current_rank)
        for other_rank, is_same_node in enumerate(same_node_flags):
            if is_same_node and node_assignment[other_rank] == 0:
                node_assignment[other_rank] = next_node_id

    return next_node_id<|MERGE_RESOLUTION|>--- conflicted
+++ resolved
@@ -151,7 +151,6 @@
     See:
     https://github.com/vllm-project/vllm/pull/22167#pullrequestreview-3086143856
     """
-<<<<<<< HEAD
     load_path: Path | None = None
     """
     Path for loading eplb initial state.
@@ -163,10 +162,8 @@
     expert_load_window_step: int = 0
     """
     Current step in the sliding window.
-=======
     model_name: str
     model: MixtureOfExperts
->>>>>>> 511a6b61
 
 
 class EplbState:
@@ -181,7 +178,6 @@
         """
         Current step in the sliding window.
 
-<<<<<<< HEAD
     NOTE: Keep in mind that all EP ranks need to have the same
     `expert_rearrangement_step` value to ensure synchronization.
     Otherwise, the rearrangement will hang at collective
@@ -196,7 +192,6 @@
     """
     Saving directory iteration, used to save the expert load window.
     """
-=======
         Different from `expert_rearrangement_step`, 
         each EP rank may have its own `expert_load_window_step`.
         """
@@ -221,7 +216,6 @@
         This is a constant and is taken from the config.
         """
         self.expert_rearrangement_step_interval: int = 0
->>>>>>> 511a6b61
 
     @staticmethod
     def build_initial_global_physical_to_logical_map(
@@ -369,7 +363,6 @@
             device=self.device,
         )
 
-<<<<<<< HEAD
         eplb_load_path = parallel_config.eplb_config.load_path
         eplb_save_dir = parallel_config.eplb_config.save_dir
 
@@ -381,14 +374,12 @@
             expert_rearrangement_step = max(
                 0, eplb_step_interval - eplb_step_interval // 4
             )
-=======
         # Set the initial progress of rearrangement to 3/4
         eplb_step_interval = self.parallel_config.eplb_config.step_interval
         self.expert_rearrangement_step = max(
             0, eplb_step_interval - eplb_step_interval // 4
         )
         self.expert_rearrangement_step_interval = eplb_step_interval
->>>>>>> 511a6b61
 
         if global_expert_load is not None:
             ep_group = get_ep_group().device_group
@@ -457,16 +448,13 @@
             logical_replica_count,
             expert_load_pass,
             expert_load_window,
-<<<<<<< HEAD
             eplb_load_path,
             eplb_save_dir,
             expert_load_window_size=expert_load_window_size,
             expert_rearrangement_step=expert_rearrangement_step,
             expert_rearrangement_step_interval=eplb_step_interval,
-=======
             model_config.model,
             model,
->>>>>>> 511a6b61
         )
 
     def step(
@@ -563,13 +551,10 @@
         # performing collective communication.
         self.expert_rearrangement_step += 1
         if self.expert_rearrangement_step >= self.expert_rearrangement_step_interval:
-<<<<<<< HEAD
             self.rearrange(model)
             self.expert_rearrangement_step = 0
-=======
             self.expert_rearrangement_step = 0
             self.rearrange()
->>>>>>> 511a6b61
 
     def rearrange(
         self,
@@ -605,15 +590,12 @@
             time_start = time.perf_counter()
             logger.info("Rearranging experts %s...", "(profile)" if is_profile else "")
 
-<<<<<<< HEAD
         if self.load_path is not None and self.expert_rearrangement_step == 0:
             global_expert_load_window = load_eplb_state(self.load_path).to(
                 self.physical_to_logical_map.device
             )
         elif global_expert_load is None:
-=======
         if global_expert_loads is None:
->>>>>>> 511a6b61
             # Map the physical expert load to global logical experts
             global_expert_load_windows = []
             if not execute_shuffle:
@@ -640,7 +622,6 @@
                     src=eplb_model_state.expert_load_window,
                 )
 
-<<<<<<< HEAD
             if (
                 is_main_rank
                 and self.save_dir is not None
@@ -652,7 +633,6 @@
                 )
                 self.save_dir_iter += 1
 
-=======
                 if not execute_shuffle:
                     metadata = torch.tensor(
                         [
@@ -673,7 +653,6 @@
             global_expert_load_windows = self._allreduce_list(
                 global_expert_load_windows
             )
->>>>>>> 511a6b61
             if not execute_shuffle:
                 for eplb_model_state, global_expert_load_window in zip(
                     self.model_states.values(), global_expert_load_windows
