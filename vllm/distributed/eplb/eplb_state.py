# SPDX-License-Identifier: Apache-2.0
# SPDX-FileCopyrightText: Copyright contributors to the vLLM project
"""
Expert parallelism load balancer (EPLB) metrics and states.

# Glossary

- **Logical Expert**: An expert that is part of the model's logical structure.
  It holds a set of weights and is replicated across multiple physical
  experts.
- **Redundant Expert**: To achieve load balancing, for some popular logical
  experts, we create additional copies of the expert weights. During inference,
  each of these copies can be routed to by the same set of tokens.
- **Physical Expert**: An expert that is instantiated on a specific device.
  It is a replica of a logical expert and can be rearranged across devices.
  I.e., one logical expert may have multiple sets of weights initialized on
  different devices, and each of these sets is a physical expert.
- **Local Physical Expert**: A physical expert that is instantiated on the
  current device.

For example: DeepSeek-R1 has 256 logical experts, so each MoE layer
has 256 sets of linear layer weights in the model parameters. If we add 32
redundant experts, DeepSeek-R1 will have 256 + 32 = 288 physical experts in
total. And when deploying, we'll have 288 sets of linear layer weights for each
MoE layer. If we have 32 EP ranks, then each GPU will hold 288 / 32 = 9 local
physical experts.
"""

from collections.abc import Sequence
from dataclasses import dataclass
from typing import Optional

import torch

from vllm.config import ParallelConfig
from vllm.distributed.parallel_state import get_ep_group, get_node_count

from vllm.logger import init_logger
from vllm.model_executor.models.interfaces import MixtureOfExperts
from vllm.distributed.eplb.eplb_data.eplb_data import EplbData
from vllm.distributed.eplb.eplb_loader.eplb_weight_loader import EplbWeightLoader
from vllm.distributed.eplb.eplb_updator.eplb_updator import EplbUpdator

from .rebalance_algo import rebalance_experts

logger = init_logger(__name__)


class EplbState:
    def __init__(self):
        self.eplb_data = None
        self.eplb_loader = EplbWeightLoader()
        self.eplb_updator = None

    @staticmethod
    def build_initial_global_physical_to_logical_map(
            num_routed_experts: int,
            num_redundant_experts: int,
    ) -> Sequence[int]:
        """
        Build an initial expert arrangement using the following structure:
        [original routed experts, redundant experts]

        Returns:
            physical_to_logical_map (Sequence[int]): A list of integers,
                where each integer is the index of the logical expert
                that the corresponding physical expert maps to.
        """
        global_physical_to_logical_map = list(range(num_routed_experts))
        global_physical_to_logical_map += [
            i % num_routed_experts for i in range(num_redundant_experts)
        ]
        return global_physical_to_logical_map

    def build(
            self,
            model: MixtureOfExperts,
            device: torch.device,
            parallel_config: ParallelConfig,
            global_expert_load: Optional[torch.Tensor] = None,
            old_global_expert_indices: Optional[torch.Tensor] = None,
            rank_mapping: Optional[dict[int, int]] = None,
    ) -> "EplbState":
        """
        Build the initial EPLB state.
        """
        physical_to_logical_map_list = (
            self.build_initial_global_physical_to_logical_map(
                model.num_routed_experts,
                model.num_redundant_experts,
            ))
        physical_to_logical_map = torch.tensor(
            physical_to_logical_map_list,
            device=device,
        )
        # Assuming 8 GPUs per node, this supports up to
        # (1023 + 1) / 8 = 128 nodes for now.
        # TODO(rui): make this configurable
        MAX_EXPERT_REDUNDANCY = 1023
        assert model.num_redundant_experts <= MAX_EXPERT_REDUNDANCY, (
            f"num_redundant_experts {model.num_redundant_experts} "
            f"must be less than or equal to {MAX_EXPERT_REDUNDANCY}")
        max_slots_per_logical_expert = MAX_EXPERT_REDUNDANCY + 1
        logical_to_physical_map = torch.full(
            (model.num_logical_experts, max_slots_per_logical_expert),
            -1,
            device=device,
        )
        logical_replica_count = torch.zeros(
            (model.num_logical_experts,),
            device=device,
            dtype=torch.long,
        )

        for i in range(model.num_physical_experts):
            logical_idx = physical_to_logical_map[i]
            logical_to_physical_map[logical_idx,
            logical_replica_count[logical_idx]] = i
            logical_replica_count[logical_idx] += 1

        # Duplicate initial mapping for all layers
        physical_to_logical_map = physical_to_logical_map.unsqueeze(0).expand(
            model.num_moe_layers,
            -1,
        ).contiguous()
        logical_to_physical_map = logical_to_physical_map.unsqueeze(0).expand(
            model.num_moe_layers,
            -1,
            -1,
        ).contiguous()
        logical_replica_count = logical_replica_count.unsqueeze(0).expand(
            model.num_moe_layers,
            -1,
        ).contiguous()

        expert_load_pass = torch.zeros(
            (model.num_moe_layers, model.num_physical_experts),
            dtype=torch.int32,
            device=device,
        )
        expert_load_window_size = parallel_config.eplb_config.window_size
        expert_load_window = torch.zeros(
            (expert_load_window_size, model.num_moe_layers,
             model.num_physical_experts),
            dtype=torch.int32,
            device=device,
        )

        # Set the initial progress of rearrangement to 3/4
        eplb_step_interval = parallel_config.eplb_config.step_interval
        expert_rearrangement_step = max(
            0, eplb_step_interval - eplb_step_interval // 4)

        if global_expert_load is not None:
            ep_group = get_ep_group().device_group
            assert global_expert_load.shape == (model.num_moe_layers,
                                                model.num_logical_experts)
            assert global_expert_load.dtype == torch.int64

            num_replicas = model.num_physical_experts
            num_groups = model.num_expert_groups
            num_nodes = get_node_count()
            num_gpus = ep_group.size()

            if num_gpus % num_nodes != 0:
                num_nodes = 1
                logger.warning_once(
                    f"num_gpus % num_nodes != 0, "
                    "not using hierarchical rearrangement algorithm.\n"
                    f"{num_gpus=}, {num_nodes=}")

            # Get new expert mappings
            (
                new_physical_to_logical_map,
                new_logical_to_physical_map,
                new_logical_replica_count,
            ) = (rebalance_experts(
                global_expert_load,
                num_replicas,
                num_groups,
                num_nodes,
                num_gpus,
            ))

            max_physical_slots = new_logical_to_physical_map.shape[-1]
            assert max_physical_slots <= logical_to_physical_map.shape[-1]
            new_logical_to_physical_map = torch.nn.functional.pad(
                new_logical_to_physical_map,
                (0, logical_to_physical_map.shape[-1] - max_physical_slots),
                value=-1,
            )
            physical_to_logical_map = new_physical_to_logical_map.to(device)
            logical_to_physical_map.copy_(new_logical_to_physical_map)
            logical_replica_count.copy_(new_logical_replica_count)

        model.set_eplb_state(
            expert_load_pass,
            logical_to_physical_map,
            logical_replica_count,
        )
        if global_expert_load is not None:
            self.eplb_updator.rearrange_expert_weights_inplace(
                old_global_expert_indices,
                new_physical_to_logical_map,
                model.expert_weights,
                ep_group,
                False,
                rank_mapping,
            )
            expert_rearrangement_step = 0
        self.eplb_data = EplbData(
            physical_to_logical_map=physical_to_logical_map,
            logical_to_physical_map=logical_to_physical_map,
            logical_replica_count=logical_replica_count,
            expert_load_pass=expert_load_pass,
            expert_load_window=expert_load_window,
            expert_load_window_size=expert_load_window_size,
            expert_rearrangement_step=expert_rearrangement_step,
            expert_rearrangement_step_interval=eplb_step_interval,
        )
        self.eplb_updator = EplbUpdator(eplb_data=self.eplb_data, eplb_loader=self.eplb_loader)

        return self

    def step(self,
             model: MixtureOfExperts,
             is_dummy: bool = False,
             is_profile: bool = False,
             log_stats: bool = False) -> None:
        """
        Step the EPLB state.

        Args:
            model (MixtureOfExperts): The MoE model.
            is_dummy (bool): If `True`, this is a dummy step and the load
              metrics recorded in this forward pass will not count. Defaults
              to `False`.
            is_profile (bool): If `True`, perform a dummy rearrangement
              with maximum communication cost. This is used in `profile_run`
              to reserve enough memory for the communication buffer.
            log_stats (bool): If `True`, log the expert load metrics.

        # Stats
            The metrics are all summed up across layers.
            - `avg_tokens`: The average load across ranks.
            - `max_tokens`: The maximum load across ranks.
            - `balancedness`: The ratio of average load to maximum load.
        """

        if is_profile:
            self.eplb_updator.profile(model, is_profile)

        if is_dummy:
            # Do not record load metrics for dummy steps
            self.eplb_updator.dummy(model)

        self.eplb_updator.step(model, is_dummy, is_profile, log_stats)

<<<<<<< HEAD
    def rearrange(self,
                  model: MixtureOfExperts,
                  is_profile: bool = False,
                  execute_shuffle: bool = True,
                  global_expert_load: Optional[torch.Tensor] = None,
                  rank_mapping: Optional[dict[int, int]] = None) -> None:
        self.eplb_updator.rearrange(model, is_profile, execute_shuffle, global_expert_load, rank_mapping)
=======
    def rearrange(
        self,
        model: MixtureOfExperts,
        is_profile: bool = False,
        execute_shuffle: bool = True,
        global_expert_load: Optional[torch.Tensor] = None,
        rank_mapping: Optional[dict[int,
                                    int]] = None) -> Optional[torch.Tensor]:
        """
        Rearrange the experts according to the current load.
        """

        ep_group = get_ep_group().device_group
        ep_rank = ep_group.rank()

        time_start = None
        is_main_rank = ep_rank == 0
        if is_main_rank:
            torch.cuda.synchronize()
            time_start = time.perf_counter()
            logger.info("Rearranging experts %s...",
                        "(profile)" if is_profile else "")

        if global_expert_load is None:
            # Map the physical expert load to global logical experts
            logical_expert_load_window = torch.zeros(
                self.expert_load_window_size,
                model.num_moe_layers,
                model.num_logical_experts,
                dtype=self.expert_load_window.dtype,
                device=self.expert_load_window.device,
            )
            logical_expert_load_window.scatter_add_(
                dim=-1,
                index=self.physical_to_logical_map.unsqueeze(0).expand_as(
                    self.expert_load_window).long(),
                src=self.expert_load_window,
            )

            if not execute_shuffle:
                metadata = torch.tensor(
                    [
                        model.num_moe_layers, model.num_logical_experts,
                        self.physical_to_logical_map.shape[1]
                    ],
                    dtype=torch.int32,
                    device="cpu",
                )
                torch.distributed.broadcast(metadata,
                                            group=get_ep_group().cpu_group,
                                            group_src=0)

            # Perform all-reduce to get the expert load across all ranks
            global_expert_load_window = logical_expert_load_window.sum(dim=0)
            all_reduce(global_expert_load_window, group=ep_group)

            if not execute_shuffle:
                # (num_moe_layers, old_num_physical_experts)
                old_global_expert_indices = self.physical_to_logical_map
                torch.distributed.broadcast(old_global_expert_indices,
                                            group=ep_group,
                                            group_src=0)
                return global_expert_load_window
        else:
            assert execute_shuffle
            global_expert_load_window = global_expert_load

        # TODO(bowen): Treat differently for prefill and decode nodes
        num_replicas = model.num_physical_experts
        num_groups = model.num_expert_groups
        if rank_mapping is not None and len(rank_mapping) == ep_group.size():
            # NOTE(yongji): scale down, we need to rebalance the experts on
            # remaining GPUs, transfer the experts while we haven't shutdown
            # the GPUs to be released.
            cpu_group = get_ep_group().cpu_group
            num_nodes = _node_count_with_rank_mapping(cpu_group, rank_mapping)
            num_gpus = sum(new_rank != -1
                           for new_rank in rank_mapping.values())
            num_replicas = num_replicas // ep_group.size(
            ) * num_gpus  # handle num replicas change
        else:
            num_nodes = get_node_count()
            num_gpus = ep_group.size()

        if num_gpus % num_nodes != 0:
            self.num_nodes = 1
            logger.warning_once(
                f"num_gpus % num_nodes != 0, "
                "not using hierarchical rearrangement algorithm.\n"
                f"{num_gpus=}, {num_nodes=}")

        # Get new expert mappings
        (
            new_physical_to_logical_map,
            new_logical_to_physical_map,
            new_logical_replica_count,
        ) = (rebalance_experts(
            global_expert_load_window,
            num_replicas,
            num_groups,
            num_nodes,
            num_gpus,
        ))

        # Update expert weights
        rearrange_expert_weights_inplace(
            self.physical_to_logical_map,
            new_physical_to_logical_map,
            model.expert_weights,
            ep_group,
            is_profile,
            rank_mapping,
        )

        if not is_profile:
            if self.physical_to_logical_map.shape[
                    1] != new_physical_to_logical_map.shape[1]:
                self.physical_to_logical_map = new_physical_to_logical_map.to(
                    self.physical_to_logical_map.device)
            else:
                self.physical_to_logical_map.copy_(new_physical_to_logical_map)
            max_physical_slots = new_logical_to_physical_map.shape[-1]
            assert max_physical_slots <= self.logical_to_physical_map.shape[-1]
            new_logical_to_physical_map = torch.nn.functional.pad(
                new_logical_to_physical_map,
                (0,
                 self.logical_to_physical_map.shape[-1] - max_physical_slots),
                value=-1,
            )
            self.logical_to_physical_map.copy_(new_logical_to_physical_map)
            self.logical_replica_count.copy_(new_logical_replica_count)

        if is_main_rank:
            assert time_start is not None
            torch.cuda.synchronize()
            time_end = time.perf_counter()
            logger.info(
                "Rearranged experts%sin %.2f seconds.",
                " (profile) " if is_profile else " ",
                time_end - time_start,
            )
        return None

    @staticmethod
    def recv_state() -> tuple[torch.Tensor, torch.Tensor]:
        """
        Receive the expert load and old placement from the master rank.
        """
        ep_group = get_ep_group()
        metadata = torch.empty(3, dtype=torch.int32, device="cpu")
        torch.distributed.broadcast(metadata,
                                    group=ep_group.cpu_group,
                                    group_src=0)
        num_moe_layers, num_logical_experts, num_old_physical_experts = (
            metadata.tolist())
        global_expert_load = torch.zeros(
            (num_moe_layers, num_logical_experts),
            dtype=torch.int64,
            device=ep_group.device,
        )
        all_reduce(global_expert_load, group=ep_group.device_group)
        old_global_expert_indices = torch.empty(
            (num_moe_layers, num_old_physical_experts),
            dtype=torch.int64,
            device=ep_group.device,
        )
        torch.distributed.broadcast(old_global_expert_indices,
                                    group=ep_group.device_group,
                                    group_src=0)

        return global_expert_load, old_global_expert_indices


def _node_count_with_rank_mapping(
    pg: Union[ProcessGroup, StatelessProcessGroup],
    rank_mapping: dict[int, int],
) -> int:
    if isinstance(pg, ProcessGroup):
        world_size = torch.distributed.get_world_size(group=pg)
    else:
        world_size = pg.world_size

    if world_size == 1:
        return 1

    # Build node assignment map
    node_assignment = [0] * world_size  # rank -> node_id
    next_node_id = 0

    for current_rank in range(world_size):
        if node_assignment[current_rank] != 0:
            continue  # Already assigned to a node

        assert current_rank in rank_mapping
        if rank_mapping[current_rank] == -1:
            continue  # Pending shutdown

        # Assign current rank to a new node
        next_node_id += 1
        node_assignment[current_rank] = next_node_id

        # Find all ranks on the same node as current_rank
        same_node_flags = in_the_same_node_as(pg, current_rank)
        for other_rank, is_same_node in enumerate(same_node_flags):
            if is_same_node and node_assignment[other_rank] == 0:
                node_assignment[other_rank] = next_node_id
>>>>>>> 426cc862

    def recv_state(self) -> tuple[torch.Tensor, torch.Tensor]:
        return self.eplb_updator.recv_state()<|MERGE_RESOLUTION|>--- conflicted
+++ resolved
@@ -256,7 +256,6 @@
 
         self.eplb_updator.step(model, is_dummy, is_profile, log_stats)
 
-<<<<<<< HEAD
     def rearrange(self,
                   model: MixtureOfExperts,
                   is_profile: bool = False,
@@ -264,214 +263,6 @@
                   global_expert_load: Optional[torch.Tensor] = None,
                   rank_mapping: Optional[dict[int, int]] = None) -> None:
         self.eplb_updator.rearrange(model, is_profile, execute_shuffle, global_expert_load, rank_mapping)
-=======
-    def rearrange(
-        self,
-        model: MixtureOfExperts,
-        is_profile: bool = False,
-        execute_shuffle: bool = True,
-        global_expert_load: Optional[torch.Tensor] = None,
-        rank_mapping: Optional[dict[int,
-                                    int]] = None) -> Optional[torch.Tensor]:
-        """
-        Rearrange the experts according to the current load.
-        """
-
-        ep_group = get_ep_group().device_group
-        ep_rank = ep_group.rank()
-
-        time_start = None
-        is_main_rank = ep_rank == 0
-        if is_main_rank:
-            torch.cuda.synchronize()
-            time_start = time.perf_counter()
-            logger.info("Rearranging experts %s...",
-                        "(profile)" if is_profile else "")
-
-        if global_expert_load is None:
-            # Map the physical expert load to global logical experts
-            logical_expert_load_window = torch.zeros(
-                self.expert_load_window_size,
-                model.num_moe_layers,
-                model.num_logical_experts,
-                dtype=self.expert_load_window.dtype,
-                device=self.expert_load_window.device,
-            )
-            logical_expert_load_window.scatter_add_(
-                dim=-1,
-                index=self.physical_to_logical_map.unsqueeze(0).expand_as(
-                    self.expert_load_window).long(),
-                src=self.expert_load_window,
-            )
-
-            if not execute_shuffle:
-                metadata = torch.tensor(
-                    [
-                        model.num_moe_layers, model.num_logical_experts,
-                        self.physical_to_logical_map.shape[1]
-                    ],
-                    dtype=torch.int32,
-                    device="cpu",
-                )
-                torch.distributed.broadcast(metadata,
-                                            group=get_ep_group().cpu_group,
-                                            group_src=0)
-
-            # Perform all-reduce to get the expert load across all ranks
-            global_expert_load_window = logical_expert_load_window.sum(dim=0)
-            all_reduce(global_expert_load_window, group=ep_group)
-
-            if not execute_shuffle:
-                # (num_moe_layers, old_num_physical_experts)
-                old_global_expert_indices = self.physical_to_logical_map
-                torch.distributed.broadcast(old_global_expert_indices,
-                                            group=ep_group,
-                                            group_src=0)
-                return global_expert_load_window
-        else:
-            assert execute_shuffle
-            global_expert_load_window = global_expert_load
-
-        # TODO(bowen): Treat differently for prefill and decode nodes
-        num_replicas = model.num_physical_experts
-        num_groups = model.num_expert_groups
-        if rank_mapping is not None and len(rank_mapping) == ep_group.size():
-            # NOTE(yongji): scale down, we need to rebalance the experts on
-            # remaining GPUs, transfer the experts while we haven't shutdown
-            # the GPUs to be released.
-            cpu_group = get_ep_group().cpu_group
-            num_nodes = _node_count_with_rank_mapping(cpu_group, rank_mapping)
-            num_gpus = sum(new_rank != -1
-                           for new_rank in rank_mapping.values())
-            num_replicas = num_replicas // ep_group.size(
-            ) * num_gpus  # handle num replicas change
-        else:
-            num_nodes = get_node_count()
-            num_gpus = ep_group.size()
-
-        if num_gpus % num_nodes != 0:
-            self.num_nodes = 1
-            logger.warning_once(
-                f"num_gpus % num_nodes != 0, "
-                "not using hierarchical rearrangement algorithm.\n"
-                f"{num_gpus=}, {num_nodes=}")
-
-        # Get new expert mappings
-        (
-            new_physical_to_logical_map,
-            new_logical_to_physical_map,
-            new_logical_replica_count,
-        ) = (rebalance_experts(
-            global_expert_load_window,
-            num_replicas,
-            num_groups,
-            num_nodes,
-            num_gpus,
-        ))
-
-        # Update expert weights
-        rearrange_expert_weights_inplace(
-            self.physical_to_logical_map,
-            new_physical_to_logical_map,
-            model.expert_weights,
-            ep_group,
-            is_profile,
-            rank_mapping,
-        )
-
-        if not is_profile:
-            if self.physical_to_logical_map.shape[
-                    1] != new_physical_to_logical_map.shape[1]:
-                self.physical_to_logical_map = new_physical_to_logical_map.to(
-                    self.physical_to_logical_map.device)
-            else:
-                self.physical_to_logical_map.copy_(new_physical_to_logical_map)
-            max_physical_slots = new_logical_to_physical_map.shape[-1]
-            assert max_physical_slots <= self.logical_to_physical_map.shape[-1]
-            new_logical_to_physical_map = torch.nn.functional.pad(
-                new_logical_to_physical_map,
-                (0,
-                 self.logical_to_physical_map.shape[-1] - max_physical_slots),
-                value=-1,
-            )
-            self.logical_to_physical_map.copy_(new_logical_to_physical_map)
-            self.logical_replica_count.copy_(new_logical_replica_count)
-
-        if is_main_rank:
-            assert time_start is not None
-            torch.cuda.synchronize()
-            time_end = time.perf_counter()
-            logger.info(
-                "Rearranged experts%sin %.2f seconds.",
-                " (profile) " if is_profile else " ",
-                time_end - time_start,
-            )
-        return None
-
-    @staticmethod
-    def recv_state() -> tuple[torch.Tensor, torch.Tensor]:
-        """
-        Receive the expert load and old placement from the master rank.
-        """
-        ep_group = get_ep_group()
-        metadata = torch.empty(3, dtype=torch.int32, device="cpu")
-        torch.distributed.broadcast(metadata,
-                                    group=ep_group.cpu_group,
-                                    group_src=0)
-        num_moe_layers, num_logical_experts, num_old_physical_experts = (
-            metadata.tolist())
-        global_expert_load = torch.zeros(
-            (num_moe_layers, num_logical_experts),
-            dtype=torch.int64,
-            device=ep_group.device,
-        )
-        all_reduce(global_expert_load, group=ep_group.device_group)
-        old_global_expert_indices = torch.empty(
-            (num_moe_layers, num_old_physical_experts),
-            dtype=torch.int64,
-            device=ep_group.device,
-        )
-        torch.distributed.broadcast(old_global_expert_indices,
-                                    group=ep_group.device_group,
-                                    group_src=0)
-
-        return global_expert_load, old_global_expert_indices
-
-
-def _node_count_with_rank_mapping(
-    pg: Union[ProcessGroup, StatelessProcessGroup],
-    rank_mapping: dict[int, int],
-) -> int:
-    if isinstance(pg, ProcessGroup):
-        world_size = torch.distributed.get_world_size(group=pg)
-    else:
-        world_size = pg.world_size
-
-    if world_size == 1:
-        return 1
-
-    # Build node assignment map
-    node_assignment = [0] * world_size  # rank -> node_id
-    next_node_id = 0
-
-    for current_rank in range(world_size):
-        if node_assignment[current_rank] != 0:
-            continue  # Already assigned to a node
-
-        assert current_rank in rank_mapping
-        if rank_mapping[current_rank] == -1:
-            continue  # Pending shutdown
-
-        # Assign current rank to a new node
-        next_node_id += 1
-        node_assignment[current_rank] = next_node_id
-
-        # Find all ranks on the same node as current_rank
-        same_node_flags = in_the_same_node_as(pg, current_rank)
-        for other_rank, is_same_node in enumerate(same_node_flags):
-            if is_same_node and node_assignment[other_rank] == 0:
-                node_assignment[other_rank] = next_node_id
->>>>>>> 426cc862
 
     def recv_state(self) -> tuple[torch.Tensor, torch.Tensor]:
         return self.eplb_updator.recv_state()