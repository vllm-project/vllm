--- conflicted
+++ resolved
@@ -300,16 +300,12 @@
         eplb_save_dir = parallel_config.eplb_config.eplb_save_dir
 
         eplb_step_interval = parallel_config.eplb_config.step_interval
-<<<<<<< HEAD
         if eplb_load_path is not None or eplb_save_dir is not None:
             expert_rearrangement_step = 0
         else:
             # Set the initial progress of rearrangement to 3/4
             expert_rearrangement_step = max(
                 0, eplb_step_interval - eplb_step_interval // 4)
-=======
-        expert_rearrangement_step = max(0, eplb_step_interval - eplb_step_interval // 4)
->>>>>>> 08d26a1b
 
         if global_expert_load is not None:
             ep_group = get_ep_group().device_group
@@ -474,13 +470,7 @@
         # rearrangement step and perform rearrangement to ensure all ranks are
         # performing collective communication.
         self.expert_rearrangement_step += 1
-<<<<<<< HEAD
-        if (self.expert_rearrangement_step
-                >= self.expert_rearrangement_step_interval):
-=======
         if self.expert_rearrangement_step >= self.expert_rearrangement_step_interval:
-            self.expert_rearrangement_step = 0
->>>>>>> 08d26a1b
             self.rearrange(model)
             self.expert_rearrangement_step = 0
 
