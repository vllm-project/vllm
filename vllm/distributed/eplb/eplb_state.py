--- conflicted
+++ resolved
@@ -274,10 +274,9 @@
         Interval for expert rearrangement steps.
         This is a constant and is taken from the config.
         """
-<<<<<<< HEAD
         self.expert_rearrangement_step_interval: int = 0
+        #ADDCOMENT
         self.save_dir_iter = 0
-=======
         self.is_async: bool = False
         """
         The flag indicates whether the EPLB is running in async mode.
@@ -298,7 +297,6 @@
             self.cuda_device_index = self.device.index
             if self.cuda_device_index is None and torch.cuda.is_available():
                 self.cuda_device_index = torch.cuda.current_device()
->>>>>>> 42c19496
 
     @staticmethod
     def build_initial_global_physical_to_logical_map(
