# SPDX-License-Identifier: Apache-2.0
# SPDX-FileCopyrightText: Copyright contributors to the vLLM project
"""Benchmark the latency of processing a single batch of requests."""

import argparse
import dataclasses
import json
import os
import time
from typing import Any

import numpy as np
from tqdm import tqdm

from vllm.benchmarks.lib.utils import convert_to_pytorch_benchmark_format, write_to_json
from vllm.engine.arg_utils import EngineArgs
from vllm.inputs import PromptType
from vllm.sampling_params import BeamSearchParams


def save_to_pytorch_benchmark_format(
    args: argparse.Namespace, results: dict[str, Any]
) -> None:
    pt_records = convert_to_pytorch_benchmark_format(
        args=args,
        metrics={"latency": results["latencies"]},
        extra_info={k: results[k] for k in ["avg_latency", "percentiles"]},
    )
    if pt_records:
        pt_file = f"{os.path.splitext(args.output_json)[0]}.pytorch.json"
        write_to_json(pt_file, pt_records)


def add_cli_args(parser: argparse.ArgumentParser):
    parser.add_argument("--input-len", type=int, default=32)
    parser.add_argument("--output-len", type=int, default=128)
    parser.add_argument("--batch-size", type=int, default=8)
    parser.add_argument(
        "--n",
        type=int,
        default=1,
        help="Number of generated sequences per prompt.",
    )
    parser.add_argument("--use-beam-search", action="store_true")
    parser.add_argument(
        "--num-iters-warmup",
        type=int,
        default=10,
        help="Number of iterations to run for warmup.",
    )
    parser.add_argument(
        "--num-iters", type=int, default=30, help="Number of iterations to run."
    )
    parser.add_argument(
        "--profile",
        action="store_true",
        help="profile the generation process of a single batch",
    )
    parser.add_argument(
        "--output-json",
        type=str,
        default=None,
        help="Path to save the latency results in JSON format.",
    )
    parser.add_argument(
        "--disable-detokenize",
        action="store_true",
        help=(
            "Do not detokenize responses (i.e. do not include "
            "detokenization time in the latency measurement)"
        ),
    )

    parser = EngineArgs.add_cli_args(parser)
    # V1 enables prefix caching by default which skews the latency
    # numbers. We need to disable prefix caching by default.
    parser.set_defaults(enable_prefix_caching=False)


def main(args: argparse.Namespace):
<<<<<<< HEAD
    if args.profile and not (
        envs.VLLM_TORCH_PROFILER_DIR or envs.VLLM_TORCH_CUDA_PROFILE
    ):
        raise OSError(
            "Profiling is enabled but the profiler environment variables"
            " are not set. Please set either VLLM_TORCH_PROFILER_DIR or"
            " VLLM_TORCH_CUDA_PROFILE."
        )
=======
>>>>>>> 9db78f34
    engine_args = EngineArgs.from_cli_args(args)
    if args.profile and not engine_args.profiler_config.profiler == "torch":
        raise ValueError(
            "The torch profiler is not enabled. Please provide profiler_config."
        )

    # Lazy import to avoid importing LLM when the bench command is not selected.
    from vllm import LLM, SamplingParams

    # NOTE(woosuk): If the request cannot be processed in a single batch,
    # the engine will automatically process the request in multiple batches.
    llm = LLM(**dataclasses.asdict(engine_args))
    assert llm.llm_engine.model_config.max_model_len >= (
        args.input_len + args.output_len
    ), (
        "Please ensure that max_model_len is greater than"
        " the sum of input_len and output_len."
    )

    sampling_params = SamplingParams(
        n=args.n,
        temperature=1.0,
        top_p=1.0,
        ignore_eos=True,
        max_tokens=args.output_len,
        detokenize=not args.disable_detokenize,
    )
    dummy_prompt_token_ids = np.random.randint(
        10000, size=(args.batch_size, args.input_len)
    )
    dummy_prompts: list[PromptType] = [
        {"prompt_token_ids": batch} for batch in dummy_prompt_token_ids.tolist()
    ]

    def llm_generate():
        if not args.use_beam_search:
            llm.generate(dummy_prompts, sampling_params=sampling_params, use_tqdm=False)
        else:
            llm.beam_search(
                dummy_prompts,
                BeamSearchParams(
                    beam_width=args.n,
                    max_tokens=args.output_len,
                    ignore_eos=True,
                ),
            )

    def run_to_completion(do_profile: bool = False):
        if do_profile:
            llm.start_profile()
            llm_generate()
            llm.stop_profile()
        else:
            start_time = time.perf_counter()
            llm_generate()
            end_time = time.perf_counter()
            latency = end_time - start_time
            return latency

    print("Warming up...")
    for _ in tqdm(range(args.num_iters_warmup), desc="Warmup iterations"):
        run_to_completion(do_profile=False)

    if args.profile:
<<<<<<< HEAD
        if envs.VLLM_TORCH_PROFILER_DIR:
            print(
                "Profiling with torch profiler (results will be saved to"
                f" {envs.VLLM_TORCH_PROFILER_DIR})..."
            )
        elif envs.VLLM_TORCH_CUDA_PROFILE:
            print("Profiling with nsys ...")
        run_to_completion(do_profile=True)
=======
        profile_dir = engine_args.profiler_config.torch_profiler_dir
        print(f"Profiling (results will be saved to '{profile_dir}')...")
        run_to_completion(profile_dir=profile_dir)
>>>>>>> 9db78f34
        return

    # Benchmark.
    latencies = []
    for _ in tqdm(range(args.num_iters), desc="Bench iterations"):
        latencies.append(run_to_completion(do_profile=False))
    latencies = np.array(latencies)
    percentages = [10, 25, 50, 75, 90, 99]
    percentiles = np.percentile(latencies, percentages)
    print(f"Avg latency: {np.mean(latencies)} seconds")
    for percentage, percentile in zip(percentages, percentiles):
        print(f"{percentage}% percentile latency: {percentile} seconds")

    # Output JSON results if specified
    if args.output_json:
        results = {
            "avg_latency": np.mean(latencies),
            "latencies": latencies.tolist(),
            "percentiles": dict(zip(percentages, percentiles.tolist())),
        }
        with open(args.output_json, "w") as f:
            json.dump(results, f, indent=4)
        save_to_pytorch_benchmark_format(args, results)<|MERGE_RESOLUTION|>--- conflicted
+++ resolved
@@ -78,22 +78,7 @@
 
 
 def main(args: argparse.Namespace):
-<<<<<<< HEAD
-    if args.profile and not (
-        envs.VLLM_TORCH_PROFILER_DIR or envs.VLLM_TORCH_CUDA_PROFILE
-    ):
-        raise OSError(
-            "Profiling is enabled but the profiler environment variables"
-            " are not set. Please set either VLLM_TORCH_PROFILER_DIR or"
-            " VLLM_TORCH_CUDA_PROFILE."
-        )
-=======
->>>>>>> 9db78f34
     engine_args = EngineArgs.from_cli_args(args)
-    if args.profile and not engine_args.profiler_config.profiler == "torch":
-        raise ValueError(
-            "The torch profiler is not enabled. Please provide profiler_config."
-        )
 
     # Lazy import to avoid importing LLM when the bench command is not selected.
     from vllm import LLM, SamplingParams
@@ -153,20 +138,15 @@
         run_to_completion(do_profile=False)
 
     if args.profile:
-<<<<<<< HEAD
-        if envs.VLLM_TORCH_PROFILER_DIR:
+        profiler_config = engine_args.profiler_config
+        if profiler_config.profiler == "torch":
             print(
                 "Profiling with torch profiler (results will be saved to"
-                f" {envs.VLLM_TORCH_PROFILER_DIR})..."
+                f" {profiler_config.torch_profiler_dir})..."
             )
-        elif envs.VLLM_TORCH_CUDA_PROFILE:
-            print("Profiling with nsys ...")
+        elif profiler_config.profiler == "cuda":
+            print("Profiling with cuda profiler ...")
         run_to_completion(do_profile=True)
-=======
-        profile_dir = engine_args.profiler_config.torch_profiler_dir
-        print(f"Profiling (results will be saved to '{profile_dir}')...")
-        run_to_completion(profile_dir=profile_dir)
->>>>>>> 9db78f34
         return
 
     # Benchmark.
