# SPDX-License-Identifier: Apache-2.0
# SPDX-FileCopyrightText: Copyright contributors to the vLLM project
"""
This module defines a framework for sampling benchmark requests from various
datasets. Each dataset subclass of BenchmarkDataset must implement sample
generation. Supported dataset types include:
  - ShareGPT
  - Random (synthetic)
  - Sonnet
  - BurstGPT
  - HuggingFace
  - VisionArena
"""

import argparse
import ast
import base64
import io
import json
import logging
import math
import random
from abc import ABC, abstractmethod
from collections.abc import Iterator, Mapping
from contextlib import suppress
from copy import deepcopy
from dataclasses import dataclass
from functools import cache
from io import BytesIO
from tempfile import NamedTemporaryFile
from typing import Any, Callable, Optional, Union, cast

import numpy as np
from PIL import Image
from transformers import PreTrainedTokenizerBase
from typing_extensions import deprecated

from vllm.lora.request import LoRARequest
from vllm.lora.utils import get_adapter_absolute_path
from vllm.multimodal import MultiModalDataDict
from vllm.multimodal.image import convert_image_mode
from vllm.transformers_utils.tokenizer import AnyTokenizer
from vllm.utils import PlaceholderModule

try:
    from datasets import load_dataset
except ImportError:
    datasets = PlaceholderModule("datasets")
    load_dataset = datasets.placeholder_attr("load_dataset")

try:
    import pandas as pd
except ImportError:
    pd = PlaceholderModule("pandas")

try:
    import librosa
except ImportError:
    librosa = PlaceholderModule("librosa")

import cv2

try:
    from vllm.utils import FlexibleArgumentParser
except ImportError:
    from argparse import ArgumentParser as FlexibleArgumentParser

logger = logging.getLogger(__name__)

# -----------------------------------------------------------------------------
# Data Classes
# -----------------------------------------------------------------------------


@dataclass
class SampleRequest:
    """
    Represents a single inference request for benchmarking.
    """

    prompt: Union[str, list[str]]
    prompt_len: int
    expected_output_len: int
    multi_modal_data: Optional[Union[MultiModalDataDict, dict, list[dict]]] = None
    lora_request: Optional[LoRARequest] = None
    request_id: Optional[str] = None


# -----------------------------------------------------------------------------
# Benchmark Dataset Base Class
# -----------------------------------------------------------------------------


class BenchmarkDataset(ABC):
    DEFAULT_SEED = 0
    IS_MULTIMODAL = False

    def __init__(
        self,
        dataset_path: Optional[str] = None,
        random_seed: int = DEFAULT_SEED,
        disable_shuffle: bool = False,
        **kwargs,
    ) -> None:
        """
        Initialize the BenchmarkDataset with an optional dataset path and random
        seed.

        Args:
            dataset_path (Optional[str]): Path to the dataset. If None, it
                indicates that a default or random dataset might be used.
            random_seed (int): Seed value for reproducible shuffling or
                sampling. Defaults to DEFAULT_SEED.
        """
        self.dataset_path = dataset_path
        # Set the random seed, ensuring that a None value is replaced with the
        # default seed.
        self.random_seed = random_seed if random_seed is not None else self.DEFAULT_SEED
        self.disable_shuffle = disable_shuffle
        self.data = None

    def apply_multimodal_chat_transformation(
        self,
        prompt: str,
        mm_content: Optional[Union[MultiModalDataDict, dict, list[dict]]] = None,
    ) -> list[dict]:
        """
        Transform a prompt and optional multimodal content into a chat format.
        This method is used for chat models that expect a specific conversation
        format.
        """
        content = [{"text": prompt, "type": "text"}]
        if mm_content is not None:
            if isinstance(mm_content, list):
                content.extend(cast(list[dict[str, Any]], mm_content))
            elif isinstance(mm_content, dict):
                content.append(mm_content)
            else:
                raise TypeError(
                    "Could not process multimodal content of type: "
                    + f"{type(mm_content)}"
                )
        return [{"role": "user", "content": content}]

    def load_data(self) -> None:
        """
        Load data from the dataset path into self.data.

        This method must be overridden by subclasses since the method to load
        data will vary depending on the dataset format and source.

        Raises:
            NotImplementedError: If a subclass does not implement this method.
        """
        # TODO (jenniferzhao): add support for downloading data
        raise NotImplementedError("load_data must be implemented in subclasses.")

    def get_random_lora_request(
        self,
        max_loras: Optional[int] = None,
        lora_path: Optional[str] = None,
    ) -> Optional[LoRARequest]:
        """
        Optionally select a random LoRA request.

        This method is used when LoRA parameters are provided.  It randomly
        selects a LoRA based on max_loras.

        Args:
            max_loras (Optional[int]): The maximum number of LoRAs available.
                If `None`, LoRA is not used.
            lora_path (Optional[str]): Path to the LoRA parameters on disk.
                If `None`, LoRA is not used.

        Returns:
            A new [`LoRARequest`][vllm.lora.request.LoRARequest]
            (or `None` if not applicable).
        """
        if max_loras is None or lora_path is None:
            return None

        # Generate a random LoRA ID in the range [1, max_loras].
        lora_id = random.randint(1, max_loras)
        lora_request = LoRARequest(
            lora_name=str(lora_id),
            lora_int_id=lora_id,
            lora_path=lora_path_on_disk(lora_path),
        )
        return lora_request

    @abstractmethod
    def sample(
        self,
        tokenizer: PreTrainedTokenizerBase,
        num_requests: int,
        request_id_prefix: str = "",
        no_oversample: bool = False,
    ) -> list[SampleRequest]:
        """
        Abstract method to generate sample requests from the dataset.

        Subclasses must override this method to implement dataset-specific logic
        for generating a list of SampleRequest objects.

        Args:
            tokenizer (PreTrainedTokenizerBase): The tokenizer to be used
                for processing the dataset's text.
            num_requests (int): The number of sample requests to generate.
            request_id_prefix (str): The prefix of request_id.

        Returns:
            list[SampleRequest]: A list of sample requests generated from the
            dataset.
        """
        raise NotImplementedError("sample must be implemented in subclasses.")

    def maybe_oversample_requests(
        self,
        requests: list[SampleRequest],
        num_requests: int,
        request_id_prefix: str = "",
        no_oversample: bool = False,
    ) -> None:
        """
        Oversamples the list of requests if its size is less than the desired
        number.

        Args:
            requests (List[SampleRequest]): The current list of sampled
                requests.
            num_requests (int): The target number of requests.
            request_id_prefix (str): The prefix applied to generated request
                identifiers.

        """
        if no_oversample:
            logger.info("Skipping oversampling. Total samples: %d.", len(requests))
            return

        if len(requests) < num_requests:
            random.seed(self.random_seed)
            needed = num_requests - len(requests)
            additional = []
            for i in range(needed):
                req = deepcopy(random.choice(requests))
                req.request_id = request_id_prefix + str(len(requests) + i)
                additional.append(req)
            requests.extend(additional)
            logger.info("Oversampled requests to reach %d total samples.", num_requests)

        ids = [req.request_id for req in requests]
        if len(ids) != len(set(ids)):
            raise ValueError(
                "Duplicate request_id found in the sampled "
                "requests. Please ensure that each request_id "
                "is unique."
            )


# -----------------------------------------------------------------------------
# Utility Functions and Global Caches
# -----------------------------------------------------------------------------


def is_valid_sequence(
    prompt_len: int,
    output_len: int,
    min_len: int = 4,
    max_prompt_len: int = 1024,
    max_total_len: int = 2048,
    skip_min_output_len_check: bool = False,
) -> bool:
    """
    Validate a sequence based on prompt and output lengths.

    Default pruning criteria are copied from the original `sample_hf_requests`
    and `sample_sharegpt_requests` functions in benchmark_serving.py, as well as
    from `sample_requests` in benchmark_throughput.py.
    """
    # Check for invalid conditions
    prompt_too_short = prompt_len < min_len
    output_too_short = (not skip_min_output_len_check) and (output_len < min_len)
    prompt_too_long = prompt_len > max_prompt_len
    combined_too_long = (prompt_len + output_len) > max_total_len

    # Return True if none of the invalid conditions are met
    return not (
        prompt_too_short or output_too_short or prompt_too_long or combined_too_long
    )


@cache
def lora_path_on_disk(lora_path: str) -> str:
    return get_adapter_absolute_path(lora_path)


# Global cache for LoRA tokenizers.
lora_tokenizer_cache: dict[int, AnyTokenizer] = {}


def process_image(image: Any) -> Mapping[str, Any]:
    """
    Process a single image input and return a multimedia content dictionary.

    Supports the following input types:

    1. Dictionary with raw image bytes: - Expects a dict with a 'bytes' key
       containing raw image data.  - Loads the bytes as a PIL.Image.Image.

    2. PIL.Image.Image input: - Converts the image to RGB.  - Saves the image as
       a JPEG in memory.  - Encodes the JPEG data as a base64 string.  - Returns
       a dictionary with the image as a base64 data URL.

    3. String input: - Treats the string as a URL or local file path.  -
       Prepends "file://" if the string doesn't start with "http://" or
       "file://".  - Returns a dictionary with the image URL.

    Raises:
        ValueError: If the input is not a supported type.
    """
    if isinstance(image, dict) and "bytes" in image:
        image = Image.open(BytesIO(image["bytes"]))
    if isinstance(image, Image.Image):
        image = convert_image_mode(image, "RGB")
        with io.BytesIO() as image_data:
            image.save(image_data, format="JPEG")
            image_base64 = base64.b64encode(image_data.getvalue()).decode("utf-8")
        return {
            "type": "image_url",
            "image_url": {"url": f"data:image/jpeg;base64,{image_base64}"},
        }

    if isinstance(image, str):
        image_url = (
            image
            if image.startswith(("http://", "https://", "file://"))
            else f"file://{image}"
        )
        return {"type": "image_url", "image_url": {"url": image_url}}

    raise ValueError(
        f"Invalid image input {image}. Must be a PIL.Image.Image"
        " or str or dictionary with raw image bytes."
    )


def process_video(video: Any) -> Mapping[str, Any]:
    """
    Process a single video input and return a multimedia content dictionary.

    Supports the following input types:

    1. Dictionary with raw video bytes: - Expects a dict with a 'bytes' key
       containing raw video data.

    2. String input: - Treats the string as a URL or local file path.  -
       Prepends "file://" if the string doesn't start with "http://" or
       "file://".  - Returns a dictionary with the image URL.

    Raises:
        ValueError: If the input is not a supported type.
    """
    if isinstance(video, dict) and "bytes" in video:
        video_bytes = video["bytes"]
        video_base64 = base64.b64encode(video_bytes).decode("utf-8")
        return {
            "type": "video_url",
            "video_url": {"url": f"data:video/mp4;base64,{video_base64}"},
        }

    if isinstance(video, str):
        video_url = (
            video
            if video.startswith(("http://", "https://", "file://"))
            else f"file://{video}"
        )
        return {"type": "video_url", "video_url": {"url": video_url}}

    raise ValueError(
        f"Invalid video input {video}. Must be a string of local path/remote url, or a dictionary with raw video bytes in the form of `{{'bytes': raw_video_bytes}}`."  # noqa: E501
    )


def gen_prompt_decode_to_target_len(
    tokenizer: PreTrainedTokenizerBase,
    token_sequence: list[int],
    target_token_len: int,
    max_retry: int = 10,
    add_special_tokens: bool = False,
    rng: Optional[np.random.Generator] = None,
) -> tuple[str, list[int]]:
    """
    Ensure decoded-then-encoded prompt length matches the target token length.

    This function decodes an initial token sequence to text and re-encodes it
    , iteratively adjusting the token sequence length to match a target.
    This is necessary because some tokenizers do not guarantee a 1:1 mapping
    between consecutive tokens and the decoded-then-encoded sequence length.
    For example, for GPT2Tokenizer:
    [6880, 6881] -> ['Ġcalls', 'here'] ->
    [1650, 939, 486] -> ['Ġcall', 'sh', 'ere']

    Returns a tuple of the final prompt string and the adjusted token sequence.
    """
    remain_num_try = max_retry
    token_mismatch = 0
    while True:
        prompt = tokenizer.decode(token_sequence)
        token_sequence = tokenizer.encode(prompt, add_special_tokens=add_special_tokens)
        if remain_num_try <= 0:
            if len(token_sequence) != target_token_len:
                token_mismatch = len(token_sequence) - target_token_len
            break

        if len(token_sequence) == target_token_len:
            break
        elif len(token_sequence) < target_token_len:
            if rng is not None:
                extra_tokens = rng.integers(
                    0,
                    tokenizer.vocab_size,
                    size=target_token_len - len(token_sequence),
                ).tolist()
            else:
                extra_tokens = np.random.randint(
                    0,
                    tokenizer.vocab_size,
                    size=target_token_len - len(token_sequence),
                ).tolist()
            token_sequence.extend(extra_tokens)
        elif len(token_sequence) > target_token_len:
            token_sequence = token_sequence[:target_token_len]

        remain_num_try -= 1

    return prompt, token_sequence, token_mismatch


# -----------------------------------------------------------------------------
# Random Dataset Implementation (Synthetic Data)
# -----------------------------------------------------------------------------


class RandomDataset(BenchmarkDataset):
    """
    Synthetic text-only dataset for serving/throughput benchmarks.

    Strategy:
    - Sample input/output token lengths per request from integer-uniform ranges
      around configured means (controlled by range_ratio).
    - Prepend a fixed random prefix of length prefix_len.
    - Generate the remaining tokens as a reproducible sequence:
      (offset + index + arange(input_len)) % vocab_size.
    - Decode then re-encode/truncate to ensure prompt token counts match.
    - Uses numpy.default_rng seeded with random_seed for reproducible sampling.
    """

    # Default values copied from benchmark_serving.py for the random dataset.
    DEFAULT_PREFIX_LEN = 0
    DEFAULT_RANGE_RATIO = 0.0
    DEFAULT_INPUT_LEN = 1024
    DEFAULT_OUTPUT_LEN = 128

    def __init__(self, **kwargs) -> None:
        super().__init__(**kwargs)
        # Use numpy's default_rng for deterministic sampling
        # Do not use random.seed() or np.random.seed() elsewhere in this class.
        # This ensures that the RNG is isolated from global RNG state.
        self._rng = np.random.default_rng(self.random_seed)

    def sample(
        self,
        tokenizer: PreTrainedTokenizerBase,
        num_requests: int,
        request_id_prefix: str = "",
        no_oversample: bool = False,
        prefix_len: int = DEFAULT_PREFIX_LEN,
        range_ratio: float = DEFAULT_RANGE_RATIO,
        input_len: int = DEFAULT_INPUT_LEN,
        output_len: int = DEFAULT_OUTPUT_LEN,
        batchsize: int = 1,
        **kwargs,
    ) -> list[SampleRequest]:
        input_lens, output_lens, offsets = self.get_sampling_params(
            num_requests, range_ratio, input_len, output_len, tokenizer
        )

        vocab_size = tokenizer.vocab_size
        prohibited_tokens = tokenizer.all_special_ids
        all_tokens = np.arange(vocab_size)
        allowed_tokens = np.array(
            list(set(all_tokens) - set(prohibited_tokens))
        )

        # Generate prefix once
        prefix_token_ids = self.get_prefix(allowed_tokens, prefix_len)

        requests = []
        token_mismatch_total = 0
        for i in range(num_requests):
            prompt, total_input_len, token_mismatch = self.generate_token_sequence(  # noqa: E501
                tokenizer=tokenizer,
                prefix_token_ids=prefix_token_ids,
                prefix_len=prefix_len,
                vocab_size=vocab_size,
                input_len=int(input_lens[i]),
                offset=int(offsets[i]),
                index=i,
                allowed_tokens=allowed_tokens,
            )
            token_mismatch_total += token_mismatch
            requests.append(
                SampleRequest(
                    prompt=prompt,
                    prompt_len=total_input_len,
                    expected_output_len=int(output_lens[i]),
                    request_id=request_id_prefix + str(i),
                )
            )
        # only used for embeddings benchmark.
        if batchsize > 1:
            batch_requests = []
            # Create batched requests
            for i in range(0, num_requests, batchsize):
                batch = requests[i : i + batchsize]
                batch_requests.append(
                    SampleRequest(
                        prompt=[req.prompt for req in batch],
                        prompt_len=sum(req.prompt_len for req in batch),
                        expected_output_len=0,
                        request_id=request_id_prefix + str(i // batchsize),
                    )
                )
            requests = batch_requests

        if token_mismatch_total != 0:
            sign = "more" if token_mismatch_total > 0 else "fewer"
            logger.warning(
                "Across all generated prompts, there were %d %s tokens "
                "than expected after decoding and re-encoding. This is "
                "expected due to the imperfect nature of the sampling "
                "procedure.",
                abs(token_mismatch_total),
                sign,
            )

        return requests

    def get_prefix(
        self, allowed_tokens: np.ndarray, prefix_len: int,
    ) -> list[int]:
        """
        Get the prefix for the dataset.
        """
        return (
<<<<<<< HEAD
            allowed_tokens[self._rng.integers(
                0, len(allowed_tokens), size=prefix_len)].tolist()
=======
            self._rng.integers(0, tokenizer.vocab_size, size=prefix_len).tolist()
>>>>>>> 19a00eb2
            if prefix_len > 0
            else []
        )

    def get_sampling_params(
        self,
        num_requests: int,
        range_ratio: float,
        input_len: int,
        output_len: int,
        tokenizer: PreTrainedTokenizerBase,
    ) -> tuple[np.ndarray, np.ndarray, np.ndarray]:
        """
        Get the sampling parameters for the dataset.
        """
        # Enforce range_ratio < 1
        if not (0.0 <= range_ratio < 1.0):
            raise ValueError("range_ratio must be in [0, 1).")
        num_special_tokens = int(tokenizer.num_special_tokens_to_add())
        real_input_len = max(0, int(input_len) - num_special_tokens)
        # Bounds use floor for low and ceil for high
        input_low = math.floor(real_input_len * (1 - range_ratio))
        input_high = math.ceil(real_input_len * (1 + range_ratio))
        output_low = math.floor(output_len * (1 - range_ratio))
        output_high = math.ceil(output_len * (1 + range_ratio))
        # Ensure the lower bound for output length is at least 1 to
        # prevent sampling 0 tokens.
        output_low = max(output_low, 1)

        if input_low > input_high:
            raise ValueError(
                f"Invalid input sampling interval: low={input_low} > high={input_high}"
            )
        if output_low > output_high:
            raise ValueError(
                "Invalid output sampling interval: "
                f"low={output_low} > high={output_high}"
            )

        logger.info(
            "Sampling input_len from [%s, %s] and output_len from [%s, %s]",
            input_low,
            input_high,
            output_low,
            output_high,
        )

        input_lens = self._rng.integers(input_low, input_high + 1, size=num_requests)
        output_lens = self._rng.integers(output_low, output_high + 1, size=num_requests)
        offsets = self._rng.integers(0, tokenizer.vocab_size, size=num_requests)
        return input_lens, output_lens, offsets

    def generate_token_sequence(
        self,
        *,
        tokenizer: PreTrainedTokenizerBase,
        prefix_token_ids: list[int],
        prefix_len: int,
        vocab_size: int,
        input_len: int,
        offset: int,
        index: int,
        allowed_tokens: np.ndarray,
    ) -> tuple[str, int, int]:
        """
        Returns (prompt, total_input_len).

        NOTE: After decoding the prompt we have to encode and decode it again.
        This is done because in some cases N consecutive tokens
        give a string tokenized into != N number of tokens.
        For example for GPT2Tokenizer:
        [6880, 6881] -> ['Ġcalls', 'here'] ->
        [1650, 939, 486] -> ['Ġcall', 'sh', 'ere']
        To avoid uncontrolled change of the prompt length,
        the encoded sequence is truncated before being decoded again.
        """
<<<<<<< HEAD
        # Build the inner sequence by sampling
        # sequentially from the allowed tokens
        inner_seq = allowed_tokens[
            (offset + index + np.arange(prefix_len)) % len(allowed_tokens)
        ].tolist()
=======
        # Build the inner sequence by sampling sequentially from the vocab
        inner_seq = ((offset + index + np.arange(input_len)) % vocab_size).tolist()
>>>>>>> 19a00eb2
        token_sequence = prefix_token_ids + inner_seq

        # Decode, then re-encode and truncate to preserve token count invariants
        total_input_len = prefix_len + int(input_len)
        prompt, adjusted_token_sequence, token_mismatch = (
            gen_prompt_decode_to_target_len(
                tokenizer=tokenizer,
                token_sequence=token_sequence,
                target_token_len=total_input_len,
                add_special_tokens=False,
                rng=self._rng,
            )
        )
        total_input_len = len(adjusted_token_sequence)
        return prompt, total_input_len, token_mismatch


# -----------------------------------------------------------------------------
# MultiModalDataset Implementation
# -----------------------------------------------------------------------------


class RandomMultiModalDataset(RandomDataset):
    """
    Synthetic multimodal dataset (text + images) that extends RandomDataset.

    Status:
    - Images: supported via synthetic RGB data.
    - Video: supported via synthetic RGB data.
    - Audio: not yet supported.

    Sampling overview:
    1) Number of items per request is sampled uniformly from the integer range
       [floor(n·(1−r)), ceil(n·(1+r))], where n is the base count and r is
       `num_mm_items_range_ratio` in [0, 1]. r=0 keeps it fixed; r=1 allows 0.
       The maximum is further clamped to the sum of per-modality limits.
    2) Each item’s modality and shape is sampled from `bucket_config`, a dict
       mapping (height, width, num_frames) → probability. We treat
       `num_frames`=1 as image and `num_frames` > 1 as video.
       Entries with zero probability are removed and the rest are renormalized
       to sum to 1.
    3) Per-modality hard caps are enforced via `limit_mm_per_prompt`.
       When a modality reaches its cap, all of its buckets are excluded and the
       remaining probabilities are renormalized.

    Example bucket configuration:
    {(256, 256, 1): 0.5, (720, 1280, 1): 0.4, (720, 1280, 16): 0.1}
      - Two image buckets (`num_frames`=1) and one video bucket
      (`num_frames`=16).
    OBS.: Only image sampling is supported for now.
    """

    IS_MULTIMODAL = True
    DEFAULT_LIMIT_MM_PER_PROMPT = {"image": 255, "video": 1}

    DEFAULT_BASE_ITEMS_PER_REQUEST = 1
    DEFAULT_NUM_MM_ITEMS_RANGE_RATIO = 0.0
    DEFAULT_MM_ITEM_BUCKET_CONFIG = {
        (256, 256, 1): 0.5,
        (720, 1280, 1): 0.5,
        (720, 1280, 16): 0.0,
    }
    DEFAULT_ENABLE_MULTIMODAL_CHAT = False

    def __init__(self, **kwargs) -> None:
        super().__init__(**kwargs)

    def generate_synthetic_image(self, width: int, height: int) -> Image.Image:
        """Generate synthetic PIL image with random RGB values.

        NOTE: iid pixel sampling results in worst-case compression
        (good for stressing I/O), but very unlike real photos.
        We could consider a “low-freq” mode (e.g., noise blur)
        to emulate network realism instead of max stress.
        """
        random_pixels = self._rng.integers(
            0,
            256,
            (height, width, 3),
            dtype=np.uint8,
        )
        return Image.fromarray(random_pixels)

<<<<<<< HEAD
    def generate_synthetic_video(self, width: int,
                                    height: int,
                                    num_frames: int) -> dict:
=======
    def generate_synthetic_video(self, width: int, height: int, num_frames: int) -> Any:
>>>>>>> 19a00eb2
        """Generate synthetic video with random values.

        Creates a video with random pixel values, encodes it to MP4 format,
        and returns the content as bytes.
        """
        random_pixels = self._rng.integers(
            0,
            256,
            (num_frames, height, width, 3),
            dtype=np.uint8,
        )

        logger.info("Generated random video %s", repr(random_pixels.shape))

        # Create a temporary video file in memory
        fourcc = cv2.VideoWriter_fourcc(*'mp4v')
        fps = 30  # frames per second

        with (NamedTemporaryFile(suffix='.mp4', delete_on_close=False)
              as temp_file):
            temp_path = temp_file.name
        
            # Create video writer
            video_writer = cv2.VideoWriter(temp_path,
                                           fourcc=fourcc,
                                           fps=fps,
                                           frameSize=(width, height))
            
            if not video_writer.isOpened():
                raise RuntimeError("Failed to create video writer")
            
            for frame in random_pixels:
                video_writer.write(frame)
            
            video_writer.release()
            temp_file.close()

            # Read the video file content
            with open(temp_path, 'rb') as f:
                video_content = f.read()
            
            return { "bytes": video_content }

    def map_config_to_modality(self, config: tuple[int, int, int]) -> str:
        """Map the configuration to the modality."""
        if config[-1] == 1:
            return "image"
        elif config[-1] > 1:
            return "video"
        else:
            raise ValueError(f"Invalid multimodal item configuration: {config}")

    def normalize_bucket_config(
        self, bucket_config: dict[tuple[int, int, int], float]
    ) -> dict[tuple[int, int, int], float]:
        """
        Remove zero probability entries
        and normalize the bucket config to sum to 1.
        """
        # Raise error if value is negative
        if any(v < 0 for v in bucket_config.values()):
            raise ValueError("Bucket config values must be non-negative.")
        # Remove zero probability entries
        bucket_config = {k: v for k, v in bucket_config.items() if v > 0}
        # if bucket config is empty, raise error
        if not bucket_config:
            raise ValueError(
                "Got invalid bucket config. Bucket config values must be non-zero."
            )
        # Normalize the remaining bucket config to sum to 1
        total = sum(bucket_config.values())
        return {k: v / total for k, v in bucket_config.items()}

    def generate_mm_item(
        self,
        mm_item_config: tuple[int, int, int],
    ) -> Mapping[str, Any]:
        """
        Create synthetic images and videos and
        apply process_image/process_video respectively.
        This follows the OpenAI API chat completions
        https://github.com/openai/openai-python
        """

        if self.map_config_to_modality(mm_item_config) == "image":
            return process_image(
                self.generate_synthetic_image(mm_item_config[1], mm_item_config[0])
            )
        elif self.map_config_to_modality(mm_item_config) == "video":
            return process_video(
                self.generate_synthetic_video(
                    mm_item_config[1], mm_item_config[0], mm_item_config[2]
                )
            )
        else:
            raise ValueError(f"Invalid multimodal item configuration: {mm_item_config}")

    def get_mm_item_sampling_params(
        self,
        base_items_per_request: int,
        num_mm_items_range_ratio: float,
        limit_mm_per_prompt: dict[str, int],
        bucket_config: dict[tuple[int, int, int], float],
    ) -> tuple[int, int, dict[str, int], dict[tuple[int, int, int], float]]:
        """
        Get the sampling parameters for the multimodal items.
        """
        # Enforce num_mm_items_range_ratio <= 1
        if not (0.0 <= num_mm_items_range_ratio <= 1.0):
            raise ValueError("num_mm_items_range_ratio must be in [0, 1].")

        # Ensure modalities to sample are in limit_mm_per_prompt
        for k, v in bucket_config.items():
            # get modality from bucket config
            modality = self.map_config_to_modality(k)
            if modality not in limit_mm_per_prompt:
                raise ValueError(
                    f"Modality {modality} is not in "
                    f"limit_mm_per_prompt: "
                    f"{limit_mm_per_prompt.keys()}"
                )

        # Remove zero probability entries
        # and normalize bucket config to sum to 1
        bucket_config = self.normalize_bucket_config(bucket_config)
        logger.info(
            "Normalized bucket config: %s",
            bucket_config,
        )
        # Only consider limit per prompt for modalities in bucket config
        allowed_modalities = {self.map_config_to_modality(cfg) for cfg in bucket_config}
        limit_mm_per_prompt = {
            k: v for k, v in limit_mm_per_prompt.items() if k in allowed_modalities
        }
        if not limit_mm_per_prompt:
            raise ValueError("No valid limits for modalities present in bucket_config.")

        logger.info(
            "Updated mm-limit-per-prompt: %s",
            limit_mm_per_prompt,
        )

        # Get max and min num mm items and ensure
        # it is at most the sum of limit_mm_per_prompt for all modalities
        max_num_mm_items = min(
            sum(limit_mm_per_prompt.values()),
            math.ceil(base_items_per_request * (1 + num_mm_items_range_ratio)),
        )
        # Ensure min num mm items is at least 0
        min_num_mm_items = max(
            0, math.floor(base_items_per_request * (1 - num_mm_items_range_ratio))
        )
        # Raise error if min num mm items is greater than max num mm items
        if min_num_mm_items > max_num_mm_items:
            raise ValueError(
                f"Min num mm items is greater than max mm items: "
                f"{min_num_mm_items} > {max_num_mm_items}"
            )

        logger.info(
            "Sampling number of multimodal items from [%s, %s]",
            min_num_mm_items,
            max_num_mm_items,
        )

        return (
            min_num_mm_items,
            max_num_mm_items,
            limit_mm_per_prompt,
            bucket_config,
        )

    def get_mm_item_iterator(
        self,
        min_num_mm_items: int,
        max_num_mm_items: int,
        bucket_config: dict[tuple[int, int, int], float],
        limit_mm_per_prompt: dict[str, int],
    ) -> Iterator[tuple[int, int, int]]:
        """
        Iterator over the multimodal items for each request
        whose size is between min_num_mm_items and max_num_mm_items.

        Loop over the bucket config and sample a multimodal item.
        Loop until the number of multimodal items sampled is equal to
        request_num_mm_items or limit of multimodal items per prompt
        for all modalities is reached.

        Note:
        - This function operates on a per-request shallow copy of
          `bucket_config` (tuple->float). The original dict passed to
          `sample` is not mutated. If this ever changes, a test
          is implemented and will fail.
        """
        # Get the number of multimodal items to sample
        request_num_mm_items = int(
            self._rng.integers(min_num_mm_items, max_num_mm_items + 1)
        )
        # If request_num_mm_items is 0, yield an empty iterator
        if request_num_mm_items == 0:
            return
        # Initialize modality counters
        modality_counter = {self.map_config_to_modality(k): 0 for k in bucket_config}
        # Copy the bucket config to avoid modifying the original
        bucket_config_copy = bucket_config.copy()
        # Loop over the number of multimodal items to sample
        while sum(modality_counter.values()) < request_num_mm_items:
            # Sample a multimodal item config
            mm_item_config = self._rng.choice(
                list(bucket_config_copy.keys()), p=list(bucket_config_copy.values())
            )
            modality = self.map_config_to_modality(mm_item_config)
            # Check that modality count is less than limit per prompt
            if modality_counter[modality] < limit_mm_per_prompt[modality]:
                modality_counter[modality] += 1
                yield (mm_item_config)
            else:
                # If the counter is greater than the limit per prompt
                # set all multimodal items of this modality to 0
                for k, v in bucket_config_copy.items():
                    if self.map_config_to_modality(k) == modality:
                        bucket_config_copy[k] = 0
                # If all configs are 0, break the loop
                # This should not happen as request_num_mm_items is at most
                # the sum of limit_mm_per_prompt for all modalities
                if all(v == 0 for v in bucket_config_copy.values()):
                    logger.warning(
                        "Exhausted all multimodal items of modality %s", modality
                    )
                    break
                # Renormalize the bucket config
                bucket_config_copy = self.normalize_bucket_config(bucket_config_copy)

    def sample(
        self,
        tokenizer: PreTrainedTokenizerBase,
        num_requests: int,
        request_id_prefix: str = "",
        no_oversample: bool = False,
        prefix_len: int = RandomDataset.DEFAULT_PREFIX_LEN,
        range_ratio: float = RandomDataset.DEFAULT_RANGE_RATIO,
        input_len: int = RandomDataset.DEFAULT_INPUT_LEN,
        output_len: int = RandomDataset.DEFAULT_OUTPUT_LEN,
        limit_mm_per_prompt: dict[str, int] = DEFAULT_LIMIT_MM_PER_PROMPT,
        base_items_per_request: int = DEFAULT_BASE_ITEMS_PER_REQUEST,
        num_mm_items_range_ratio: float = DEFAULT_NUM_MM_ITEMS_RANGE_RATIO,
        bucket_config: dict[
            tuple[int, int, int], float
        ] = DEFAULT_MM_ITEM_BUCKET_CONFIG,
        enable_multimodal_chat: bool = DEFAULT_ENABLE_MULTIMODAL_CHAT,
        **kwargs,
    ) -> list[SampleRequest]:
<<<<<<< HEAD
        logger.info("bucket_config %s", repr(bucket_config))
=======
        # NOTE: Video sampling is WIP. Raise error if video is in bucket config
        # and probability is non-zero.
        if any(
            self.map_config_to_modality(cfg) == "video" and p > 0
            for cfg, p in bucket_config.items()
        ):
            raise NotImplementedError(
                "Video sampling not implemented; set its probability to 0."
            )
>>>>>>> 19a00eb2

        # Get the sampling parameters for the dataset
        input_lens, output_lens, offsets = self.get_sampling_params(
            num_requests, range_ratio, input_len, output_len, tokenizer
        )

        (
            min_num_mm_items,
            max_num_mm_items,
            limit_mm_per_prompt,
            bucket_config,
        ) = self.get_mm_item_sampling_params(
            base_items_per_request,
            num_mm_items_range_ratio,
            limit_mm_per_prompt,
            bucket_config,
        )

        vocab_size = tokenizer.vocab_size
        prohibited_tokens = tokenizer.all_special_ids
        logger.info("Special tokens: %s", repr(prohibited_tokens))
        all_tokens = np.arange(vocab_size)
        allowed_tokens = np.array(
            list(set(all_tokens) - set(prohibited_tokens))
        )
        logger.info(
            "Sampling from %d out of %d (vocab size)",
            len(allowed_tokens),
            vocab_size
        )
        # Generate prefix once
        prefix_token_ids = self.get_prefix(allowed_tokens, prefix_len)
        # Add synthetic multimodal items to each request
        mm_requests = []
        token_mismatch_total = 0
        for i in range(num_requests):
            prompt, total_input_len, token_mismatch = self.generate_token_sequence(  # noqa: E501
                tokenizer=tokenizer,
                prefix_token_ids=prefix_token_ids,
                prefix_len=prefix_len,
                vocab_size=vocab_size,
                input_len=int(input_lens[i]),
                offset=int(offsets[i]),
                index=i,
                allowed_tokens=allowed_tokens
            )
            token_mismatch_total += token_mismatch
            # Get multimodal item iterator for a given request
            mm_item_iterator = self.get_mm_item_iterator(
                min_num_mm_items,
                max_num_mm_items,
                bucket_config,
                limit_mm_per_prompt,
            )

            mm_content = cast(
                list[dict[str, Any]],
                [
                    self.generate_mm_item(mm_item_config)
                    for mm_item_config in mm_item_iterator
                ],
            )

            if enable_multimodal_chat:
                # NOTE: For now this option is only provided for completeness
                # given that the serve.py benchmark currently does not use it.
                mm_chat_prompt: Any = prompt
                mm_chat_prompt = self.apply_multimodal_chat_transformation(
                    prompt, mm_content
                )
                sample_request = SampleRequest(
                    prompt=mm_chat_prompt,
                    prompt_len=total_input_len,
                    expected_output_len=int(output_lens[i]),
                    multi_modal_data=None,
                    request_id=request_id_prefix + str(i),
                )
            else:
                sample_request = SampleRequest(
                    prompt=prompt,
                    prompt_len=total_input_len,
                    expected_output_len=int(output_lens[i]),
                    multi_modal_data=mm_content,
                    request_id=request_id_prefix + str(i),
                )
            mm_requests.append(sample_request)

        if token_mismatch_total != 0:
            sign = "more" if token_mismatch_total > 0 else "fewer"
            logger.warning(
                "Across all generated prompts, there were %d %s tokens "
                "than expected after decoding and re-encoding. This is "
                "expected due to the imperfect nature of the sampling "
                "procedure.",
                abs(token_mismatch_total),
                sign,
            )

        return mm_requests


# -----------------------------------------------------------------------------
# ShareGPT Dataset Implementation
# -----------------------------------------------------------------------------


class ShareGPTDataset(BenchmarkDataset):
    """
    Implements the ShareGPT dataset.  Loads data from a JSON file and generates
    sample requests based on conversation turns.
    """

    def __init__(self, **kwargs) -> None:
        super().__init__(**kwargs)
        self.load_data()

    def load_data(self) -> None:
        if self.dataset_path is None:
            raise ValueError("dataset_path must be provided for loading data.")

        with open(self.dataset_path, encoding="utf-8") as f:
            self.data = json.load(f)
        # Filter entries with at least two conversation turns.
        self.data = [
            entry
            for entry in self.data
            if "conversations" in entry and len(entry["conversations"]) >= 2
        ]
        random.seed(self.random_seed)
        if not getattr(self, "disable_shuffle", False):
            random.shuffle(self.data)

    def sample(
        self,
        tokenizer: PreTrainedTokenizerBase,
        num_requests: int,
        lora_path: Optional[str] = None,
        max_loras: Optional[int] = None,
        output_len: Optional[int] = None,
        enable_multimodal_chat: bool = False,
        request_id_prefix: str = "",
        no_oversample: bool = False,
        **kwargs,
    ) -> list:
        samples: list = []
        ind = 0
        for entry in self.data:
            if len(samples) >= num_requests:
                break
            prompt, completion = (
                entry["conversations"][0]["value"],
                entry["conversations"][1]["value"],
            )

            lora_request = self.get_random_lora_request(
                max_loras=max_loras, lora_path=lora_path
            )
            prompt_ids = tokenizer(prompt).input_ids
            completion_ids = tokenizer(completion).input_ids
            prompt_len = len(prompt_ids)
            new_output_len = len(completion_ids) if output_len is None else output_len
            if not is_valid_sequence(
                prompt_len,
                new_output_len,
                skip_min_output_len_check=output_len is not None,
            ):
                continue
            if image_path := entry.get("image"):
                mm_content = process_image(image_path)
            elif video_path := entry.get("video"):
                mm_content = process_video(video_path)
            else:
                mm_content = None
            if enable_multimodal_chat:
                prompt = self.apply_multimodal_chat_transformation(prompt, mm_content)
            samples.append(
                SampleRequest(
                    prompt=prompt,
                    prompt_len=prompt_len,
                    expected_output_len=new_output_len,
                    lora_request=lora_request,
                    multi_modal_data=mm_content,
                    request_id=request_id_prefix + str(ind),
                )
            )
            ind += 1
        self.maybe_oversample_requests(
            samples, num_requests, request_id_prefix, no_oversample
        )
        return samples


class _ValidateDatasetArgs(argparse.Action):
    """Argparse action to validate dataset name and path compatibility."""

    def __call__(self, parser, namespace, values, option_string=None):
        setattr(namespace, self.dest, values)

        # Get current values of both dataset_name and dataset_path
        dataset_name = getattr(namespace, "dataset_name", "random")
        dataset_path = getattr(namespace, "dataset_path", None)

        # Validate the combination
        if dataset_name == "random" and dataset_path is not None:
            parser.error(
                "Cannot use 'random' dataset with --dataset-path. "
                "Please specify the appropriate --dataset-name (e.g., "
                "'sharegpt', 'custom', 'sonnet') for your dataset file: "
                f"{dataset_path}"
            )


def add_dataset_parser(parser: FlexibleArgumentParser):
    parser.add_argument("--seed", type=int, default=0)
    parser.add_argument(
        "--num-prompts",
        type=int,
        default=1000,
        help="Number of prompts to process.",
    )
    parser.add_argument(
        "--dataset-name",
        type=str,
        default="random",
        action=_ValidateDatasetArgs,
        choices=[
            "sharegpt",
            "burstgpt",
            "sonnet",
            "random",
            "random-mm",
            "hf",
            "custom",
            "prefix_repetition",
            "spec_bench",
        ],
        help="Name of the dataset to benchmark on.",
    )
    parser.add_argument(
        "--no-stream",
        action="store_true",
        help="Do not load the dataset in streaming mode.",
    )
    parser.add_argument(
        "--dataset-path",
        type=str,
        default=None,
        action=_ValidateDatasetArgs,
        help="Path to the sharegpt/sonnet dataset. "
        "Or the huggingface dataset ID if using HF dataset.",
    )
    parser.add_argument(
        "--no-oversample",
        action="store_true",
        help="Do not oversample if the dataset has fewer samples than num-prompts.",
    )
    parser.add_argument(
        "--skip-chat-template",
        action="store_true",
        help="Skip applying chat template to prompt for datasets that support it.",
    )
    parser.add_argument(
        "--disable-shuffle",
        action="store_true",
        help="Disable shuffling of dataset samples for deterministic ordering.",
    )

    # group for dataset specific arguments
    custom_group = parser.add_argument_group("custom dataset options")
    custom_group.add_argument(
        "--custom-output-len",
        type=int,
        default=256,
        help="Number of output tokens per request, used only for custom dataset.",
    )

    spec_bench_group = parser.add_argument_group("spec bench dataset options")
    spec_bench_group.add_argument(
        "--spec-bench-output-len",
        type=int,
        default=256,
        help="Num of output tokens per request, used only for spec bench dataset.",
    )
    spec_bench_group.add_argument(
        "--spec-bench-category",
        type=str,
        default=None,
        help="Category for spec bench dataset. If None, use all categories.",
    )

    sonnet_group = parser.add_argument_group("sonnet dataset options")
    sonnet_group.add_argument(
        "--sonnet-input-len",
        type=int,
        default=550,
        help="Number of input tokens per request, used only for sonnet dataset.",
    )
    sonnet_group.add_argument(
        "--sonnet-output-len",
        type=int,
        default=150,
        help="Number of output tokens per request, used only for sonnet dataset.",
    )
    sonnet_group.add_argument(
        "--sonnet-prefix-len",
        type=int,
        default=200,
        help="Number of prefix tokens per request, used only for sonnet dataset.",
    )

    sharegpt_group = parser.add_argument_group("sharegpt dataset options")
    sharegpt_group.add_argument(
        "--sharegpt-output-len",
        type=int,
        default=None,
        help="Output length for each request. Overrides the output length "
        "from the ShareGPT dataset.",
    )

    blazedit_group = parser.add_argument_group("blazedit dataset options")
    blazedit_group.add_argument(
        "--blazedit-min-distance",
        type=float,
        default=0.0,
        help="Minimum distance for blazedit dataset. Min: 0, Max: 1.0",
    )
    blazedit_group.add_argument(
        "--blazedit-max-distance",
        type=float,
        default=1.0,
        help="Maximum distance for blazedit dataset. Min: 0, Max: 1.0",
    )

    random_group = parser.add_argument_group("random dataset options")
    random_group.add_argument(
        "--random-input-len",
        type=int,
        default=1024,
        help="Number of input tokens per request, used only for random sampling.",
    )
    random_group.add_argument(
        "--random-output-len",
        type=int,
        default=128,
        help="Number of output tokens per request, used only for random sampling.",
    )
    random_group.add_argument(
        "--random-range-ratio",
        type=float,
        default=0.0,
        help="Range ratio for sampling input/output length, "
        "used only for random sampling. Must be in the range [0, 1) to define "
        "a symmetric sampling range"
        "[length * (1 - range_ratio), length * (1 + range_ratio)].",
    )
    random_group.add_argument(
        "--random-prefix-len",
        type=int,
        default=0,
        help=(
            "Number of fixed prefix tokens before the random context "
            "in a request. "
            "The total input length is the sum of `random-prefix-len` and "
            "a random "
            "context length sampled from [input_len * (1 - range_ratio), "
            "input_len * (1 + range_ratio)]."
        ),
    )
    random_group.add_argument(
        "--random-batch-size",
        type=int,
        default=1,
        help=("Batch size for random sampling. Only used for embeddings benchmark."),
    )

    # random multimodal dataset options
    random_mm_group = parser.add_argument_group(
        "random multimodal dataset options extended from random dataset"
    )
    random_mm_group.add_argument(
        "--random-mm-base-items-per-request",
        type=int,
        default=RandomMultiModalDataset.DEFAULT_BASE_ITEMS_PER_REQUEST,
        help=(
            "Base number of multimodal items per request for random-mm. "
            "Actual per-request count is sampled around this base using "
            "--random-mm-num-mm-items-range-ratio."
        ),
    )
    random_mm_group.add_argument(
        "--random-mm-num-mm-items-range-ratio",
        type=float,
        default=RandomMultiModalDataset.DEFAULT_NUM_MM_ITEMS_RANGE_RATIO,
        help=(
            "Range ratio r in [0, 1] for sampling items per request. "
            "We sample uniformly from the closed integer range "
            "[floor(n*(1-r)), ceil(n*(1+r))] "
            "where n is the base items per request. "
            "r=0 keeps it fixed; r=1 allows 0 items. The maximum is clamped "
            "to the sum of per-modality limits from "
            "--random-mm-limit-mm-per-prompt. "
            "An error is raised if the computed min exceeds the max."
        ),
    )
    random_mm_group.add_argument(
        "--random-mm-limit-mm-per-prompt",
        type=json.loads,
        default=RandomMultiModalDataset.DEFAULT_LIMIT_MM_PER_PROMPT,
        help=(
            "Per-modality hard caps for items attached per request, e.g. "
            '\'{"image": 3, "video": 0}\'. The sampled per-request item '
            "count is clamped to the sum of these limits. When a modality "
            "reaches its cap, its buckets are excluded and probabilities are "
            "renormalized."
            "OBS.: Only image sampling is supported for now."
        ),
    )

    def _parse_mm_bucket_config(v: object) -> dict[tuple[int, int, int], float]:
        # If already a dict (e.g., programmatic call), normalize keys
        def normalize(d: dict) -> dict[tuple[int, int, int], float]:
            out: dict[tuple[int, int, int], float] = {}
            for k, val in d.items():
                key = k
                if isinstance(key, str):
                    with suppress(Exception):
                        key = ast.literal_eval(key)
                if not (
                    isinstance(key, tuple)
                    and len(key) == 3
                    and all(isinstance(x, int) for x in key)
                ):
                    raise ValueError(
                        f"Invalid bucket key {k!r}. Expected tuple (H, W, T)."
                    )
                out[(int(key[0]), int(key[1]), int(key[2]))] = float(val)
            return out

        if isinstance(v, dict):
            return normalize(v)
        if isinstance(v, str):
            # Python literal (supports tuple keys)
            parsed = ast.literal_eval(v)
            if not isinstance(parsed, dict):
                raise ValueError("Bucket config must parse to a dict.")
            return normalize(parsed)
        raise ValueError("Unsupported value for --random-mm-bucket-config.")

    random_mm_group.add_argument(
        "--random-mm-bucket-config",
        type=_parse_mm_bucket_config,
        default=RandomMultiModalDataset.DEFAULT_MM_ITEM_BUCKET_CONFIG,
        help=(
            "The bucket config is a dictionary mapping a multimodal item"
            "sampling configuration to a probability."
            "Currently allows for 2 modalities: images and videos. "
            "An bucket key is a tuple of (height, width, num_frames)"
            "The value is the probability of sampling that specific item. "
            "Example: "
            "--random-mm-bucket-config "
            "{(256, 256, 1): 0.5, (720, 1280, 1): 0.4, (720, 1280, 16): 0.10} "
            "First item: images with resolution 256x256 w.p. 0.5"
            "Second item: images with resolution 720x1280 w.p. 0.4 "
            "Third item: videos with resolution 720x1280 and 16 frames w.p. 0.1"
            "OBS.: If the probabilities do not sum to 1, they are normalized."
            "OBS bis.: Only image sampling is supported for now."
        ),
    )

    hf_group = parser.add_argument_group("hf dataset options")
    hf_group.add_argument(
        "--hf-subset", type=str, default=None, help="Subset of the HF dataset."
    )
    hf_group.add_argument(
        "--hf-split", type=str, default=None, help="Split of the HF dataset."
    )
    hf_group.add_argument(
        "--hf-name",
        type=str,
        default=None,
        help=(
            "Name of the dataset on HuggingFace "
            "(e.g., 'lmarena-ai/VisionArena-Chat'). "
            "Specify this if your dataset-path is a local path."
        ),
    )
    hf_group.add_argument(
        "--hf-output-len",
        type=int,
        default=None,
        help="Output length for each request. Overrides the output lengths "
        "from the sampled HF dataset.",
    )

    prefix_repetition_group = parser.add_argument_group(
        "prefix repetition dataset options"
    )
    prefix_repetition_group.add_argument(
        "--prefix-repetition-prefix-len",
        type=int,
        default=256,
        help="Number of prefix tokens per request, used only for prefix "
        "repetition dataset.",
    )
    prefix_repetition_group.add_argument(
        "--prefix-repetition-suffix-len",
        type=int,
        default=256,
        help="Number of suffix tokens per request, used only for prefix "
        "repetition dataset. Total input length is prefix_len + suffix_len.",
    )
    prefix_repetition_group.add_argument(
        "--prefix-repetition-num-prefixes",
        type=int,
        default=10,
        help="Number of prefixes to generate, used only for prefix repetition "
        "dataset. Prompts per prefix is num_requests // num_prefixes.",
    )
    prefix_repetition_group.add_argument(
        "--prefix-repetition-output-len",
        type=int,
        default=128,
        help="Number of output tokens per request, used only for prefix "
        "repetition dataset.",
    )


def get_samples(args, tokenizer) -> list[SampleRequest]:
    if not hasattr(args, "request_id_prefix"):
        args.request_id_prefix = ""

    if args.dataset_name == "custom":
        dataset = CustomDataset(
            dataset_path=args.dataset_path, disable_shuffle=args.disable_shuffle
        )
        input_requests = dataset.sample(
            num_requests=args.num_prompts,
            tokenizer=tokenizer,
            output_len=args.custom_output_len,
            skip_chat_template=args.skip_chat_template,
            request_id_prefix=args.request_id_prefix,
            no_oversample=args.no_oversample,
        )

    elif args.dataset_name == "sonnet":
        dataset = SonnetDataset(
            dataset_path=args.dataset_path, disable_shuffle=args.disable_shuffle
        )
        # For the "sonnet" dataset, formatting depends on the backend.
        if args.backend == "openai-chat":
            input_requests = dataset.sample(
                num_requests=args.num_prompts,
                input_len=args.sonnet_input_len,
                output_len=args.sonnet_output_len,
                prefix_len=args.sonnet_prefix_len,
                tokenizer=tokenizer,
                return_prompt_formatted=False,
                request_id_prefix=args.request_id_prefix,
                no_oversample=args.no_oversample,
            )
        else:
            assert tokenizer.chat_template or tokenizer.default_chat_template, (
                "Tokenizer/model must have chat template for sonnet dataset."
            )
            input_requests = dataset.sample(
                num_requests=args.num_prompts,
                input_len=args.sonnet_input_len,
                output_len=args.sonnet_output_len,
                prefix_len=args.sonnet_prefix_len,
                tokenizer=tokenizer,
                return_prompt_formatted=True,
                request_id_prefix=args.request_id_prefix,
                no_oversample=args.no_oversample,
            )

    elif args.dataset_name == "hf":
        # all following datasets are implemented from the
        # HuggingFaceDataset base class
        hf_kwargs = {}
        if (
            args.dataset_path in VisionArenaDataset.SUPPORTED_DATASET_PATHS
            or args.hf_name in VisionArenaDataset.SUPPORTED_DATASET_PATHS
        ):
            dataset_class = VisionArenaDataset
            args.hf_split = "train"
            args.hf_subset = None
        elif (
            args.dataset_path in MMVUDataset.SUPPORTED_DATASET_PATHS
            or args.hf_name in MMVUDataset.SUPPORTED_DATASET_PATHS
        ):
            dataset_class = MMVUDataset
            args.hf_split = "validation"
            args.hf_subset = None
        elif (
            args.dataset_path in InstructCoderDataset.SUPPORTED_DATASET_PATHS
            or args.hf_name in InstructCoderDataset.SUPPORTED_DATASET_PATHS
        ):
            dataset_class = InstructCoderDataset
            args.hf_split = "train"
        elif (
            args.dataset_path in MTBenchDataset.SUPPORTED_DATASET_PATHS
            or args.hf_name in MTBenchDataset.SUPPORTED_DATASET_PATHS
        ):
            dataset_class = MTBenchDataset
            args.hf_split = "train"
        elif (
            args.dataset_path in ConversationDataset.SUPPORTED_DATASET_PATHS
            or args.hf_name in ConversationDataset.SUPPORTED_DATASET_PATHS
        ):
            dataset_class = ConversationDataset
        elif (
            args.dataset_path in AIMODataset.SUPPORTED_DATASET_PATHS
            or args.hf_name in AIMODataset.SUPPORTED_DATASET_PATHS
        ):
            dataset_class = AIMODataset
            args.hf_split = "train"
        elif (
            args.dataset_path in NextEditPredictionDataset.SUPPORTED_DATASET_PATHS  # noqa: E501
            or args.hf_name in NextEditPredictionDataset.SUPPORTED_DATASET_PATHS
        ):
            dataset_class = NextEditPredictionDataset
            args.hf_split = "train"
        elif (
            args.dataset_path in ASRDataset.SUPPORTED_DATASET_PATHS
            or args.hf_name in ASRDataset.SUPPORTED_DATASET_PATHS
        ):
            dataset_class = ASRDataset
            args.hf_split = "train"
        elif args.dataset_path in BlazeditDataset.SUPPORTED_DATASET_PATHS:
            dataset_class = BlazeditDataset
            args.hf_split = "train"
            hf_kwargs = {
                "min_distance": args.blazedit_min_distance,
                "max_distance": args.blazedit_max_distance,
            }
        elif (
            args.dataset_path in MLPerfDataset.SUPPORTED_DATASET_PATHS
            or args.hf_name in MLPerfDataset.SUPPORTED_DATASET_PATHS
        ):
            dataset_class = MLPerfDataset
            args.hf_split = "train"
        elif (
            args.dataset_path in MMStarDataset.SUPPORTED_DATASET_PATHS
            or args.hf_name in MMStarDataset.SUPPORTED_DATASET_PATHS
        ):
            dataset_class = MMStarDataset
            args.hf_split = "val"
            args.hf_subset = None
        else:
            supported_datasets = set(
                [
                    dataset_name
                    for cls in HuggingFaceDataset.__subclasses__()
                    for dataset_name in cls.SUPPORTED_DATASET_PATHS
                ]
            )
            raise ValueError(
                f"Unsupported dataset path: {args.dataset_path}. "
                "Huggingface dataset only supports dataset_path"
                f" from one of following: {supported_datasets}. "
                "Please consider contributing if you would "
                "like to add support for additional dataset formats."
            )

        if dataset_class.IS_MULTIMODAL and args.backend not in [
            "openai-chat",
            "openai-audio",
        ]:
            # multi-modal benchmark is only available on OpenAI Chat
            # endpoint-type.
            raise ValueError(
                "Multi-modal content is only supported on 'openai-chat' and "
                "'openai-audio' backends."
            )
        input_requests = dataset_class(
            dataset_path=args.dataset_path,
            dataset_subset=args.hf_subset,
            dataset_split=args.hf_split,
            random_seed=args.seed,
            no_stream=args.no_stream,
            hf_name=args.hf_name,
            disable_shuffle=args.disable_shuffle,
        ).sample(
            num_requests=args.num_prompts,
            tokenizer=tokenizer,
            output_len=args.hf_output_len,
            request_id_prefix=args.request_id_prefix,
            no_oversample=args.no_oversample,
            skip_chat_template=args.skip_chat_template,
            **hf_kwargs,
        )

    else:
        # For datasets that follow a similar structure, use a mapping.
        dataset_mapping = {
            "spec_bench": lambda: SpecBench(
                dataset_path=args.dataset_path,
                category=args.spec_bench_category,
                disable_shuffle=args.disable_shuffle,
            ).sample(
                num_requests=args.num_prompts,
                tokenizer=tokenizer,
                output_len=args.spec_bench_output_len,
                request_id_prefix=args.request_id_prefix,
                no_oversample=args.no_oversample,
            ),
            "sharegpt": lambda: ShareGPTDataset(
                random_seed=args.seed,
                dataset_path=args.dataset_path,
                disable_shuffle=args.disable_shuffle,
            ).sample(
                tokenizer=tokenizer,
                num_requests=args.num_prompts,
                output_len=args.sharegpt_output_len,
                request_id_prefix=args.request_id_prefix,
                no_oversample=args.no_oversample,
            ),
            "burstgpt": lambda: BurstGPTDataset(
                random_seed=args.seed,
                dataset_path=args.dataset_path,
                disable_shuffle=args.disable_shuffle,
            ).sample(
                tokenizer=tokenizer,
                num_requests=args.num_prompts,
                request_id_prefix=args.request_id_prefix,
                no_oversample=args.no_oversample,
            ),
            "random": lambda: RandomDataset(
                random_seed=args.seed,
                dataset_path=args.dataset_path,
                disable_shuffle=args.disable_shuffle,
            ).sample(
                tokenizer=tokenizer,
                num_requests=args.num_prompts,
                prefix_len=args.random_prefix_len,
                input_len=args.random_input_len,
                output_len=args.random_output_len,
                range_ratio=args.random_range_ratio,
                request_id_prefix=args.request_id_prefix,
                batchsize=args.random_batch_size,
                no_oversample=args.no_oversample,
            ),
            "random-mm": lambda: RandomMultiModalDataset(
                random_seed=args.seed,
                dataset_path=args.dataset_path,
                disable_shuffle=args.disable_shuffle,
            ).sample(
                tokenizer=tokenizer,
                num_requests=args.num_prompts,
                prefix_len=args.random_prefix_len,
                range_ratio=args.random_range_ratio,
                input_len=args.random_input_len,
                output_len=args.random_output_len,
                base_items_per_request=args.random_mm_base_items_per_request,
                limit_mm_per_prompt=args.random_mm_limit_mm_per_prompt,
                num_mm_items_range_ratio=args.random_mm_num_mm_items_range_ratio,
                bucket_config=args.random_mm_bucket_config,
                request_id_prefix=args.request_id_prefix,
                no_oversample=args.no_oversample,
            ),
            "prefix_repetition": lambda: PrefixRepetitionRandomDataset(
                random_seed=args.seed,
                dataset_path=args.dataset_path,
                disable_shuffle=args.disable_shuffle,
            ).sample(
                tokenizer=tokenizer,
                num_requests=args.num_prompts,
                prefix_len=args.prefix_repetition_prefix_len,
                suffix_len=args.prefix_repetition_suffix_len,
                num_prefixes=args.prefix_repetition_num_prefixes,
                output_len=args.prefix_repetition_output_len,
                request_id_prefix=args.request_id_prefix,
                no_oversample=args.no_oversample,
            ),
        }

        try:
            # Enforce endpoint compatibility for multimodal datasets.
            if args.dataset_name == "random-mm" and args.backend not in ["openai-chat"]:
                raise ValueError(
                    "Multi-modal content (images) is only supported on "
                    "'openai-chat' backend."
                )
            input_requests = dataset_mapping[args.dataset_name]()
        except KeyError as err:
            raise ValueError(f"Unknown dataset: {args.dataset_name}") from err

    return input_requests


# -----------------------------------------------------------------------------
# Custom Dataset Implementation
# -----------------------------------------------------------------------------


class CustomDataset(BenchmarkDataset):
    """
    Implements the Custom dataset.  Loads data from a JSONL file and generates
    sample requests based on conversation turns. E.g.,
    ```
    {"prompt": "What is the capital of India?"}
    {"prompt": "What is the capital of Iran?"}
    {"prompt": "What is the capital of China?"}
    ```
    """

    def __init__(self, **kwargs) -> None:
        super().__init__(**kwargs)
        self.load_data()

    def load_data(self) -> None:
        if self.dataset_path is None:
            raise ValueError("dataset_path must be provided for loading data.")

        # self.data will be a list of dictionaries
        # e.g., [{"prompt": "What is the capital of India?"}, ...]
        # This will be the standardized format which load_data()
        # has to convert into depending on the filetype of dataset_path.
        # sample() will assume this standardized format of self.data
        self.data = []

        # Load the JSONL file
        if self.dataset_path.endswith(".jsonl"):
            jsonl_data = pd.read_json(path_or_buf=self.dataset_path, lines=True)

            # check if the JSONL file has a 'prompt' column
            if "prompt" not in jsonl_data.columns:
                raise ValueError("JSONL file must contain a 'prompt' column.")

            # Convert each row to a dictionary and append to self.data
            # This will convert the DataFrame to a list of dictionaries
            # where each dictionary corresponds to a row in the DataFrame.
            # This is the standardized format we want for self.data
            for _, row in jsonl_data.iterrows():
                self.data.append(row.to_dict())
        else:
            raise NotImplementedError(
                "Only JSONL format is supported for CustomDataset."
            )

        random.seed(self.random_seed)
        if not getattr(self, "disable_shuffle", False):
            random.shuffle(self.data)

    def sample(
        self,
        tokenizer: PreTrainedTokenizerBase,
        num_requests: int,
        lora_path: Optional[str] = None,
        max_loras: Optional[int] = None,
        output_len: Optional[int] = None,
        enable_multimodal_chat: bool = False,
        skip_chat_template: bool = False,
        request_id_prefix: str = "",
        no_oversample: bool = False,
        **kwargs,
    ) -> list:
        # load all data if needed
        self.num_available_samples = len(self.data)
        if num_requests <= 0:
            num_requests = self.num_available_samples
            logger.info(
                "num_requests is set to 0 or negative, "
                "so using all available samples: %d",
                num_requests,
            )

        sampled_requests = []
        for i, item in enumerate(self.data):
            if len(sampled_requests) >= num_requests:
                break
            prompt = item["prompt"]

            # apply template
            if not skip_chat_template:
                prompt = tokenizer.apply_chat_template(
                    [{"role": "user", "content": prompt}],
                    add_generation_prompt=True,
                    tokenize=False,
                )

            prompt_len = len(tokenizer(prompt).input_ids)
            sampled_requests.append(
                SampleRequest(
                    prompt=prompt,
                    prompt_len=prompt_len,
                    expected_output_len=output_len,
                    request_id=request_id_prefix + str(i),
                )
            )
        self.maybe_oversample_requests(
            sampled_requests, num_requests, request_id_prefix, no_oversample
        )

        return sampled_requests


# -----------------------------------------------------------------------------
# Spec Bench Dataset Implementation
# -----------------------------------------------------------------------------


class SpecBench(CustomDataset):
    """
    Implements the SpecBench dataset: https://github.com/hemingkx/Spec-Bench
    Download the dataset using:
    wget https://raw.githubusercontent.com/hemingkx/Spec-Bench/refs/heads/main/data/spec_bench/question.jsonl
    """  # noqa: E501

    def __init__(self, **kwargs) -> None:
        self.category = kwargs.pop("category", None)
        super().__init__(**kwargs)
        self.load_data()

    def load_data(self) -> None:
        if self.dataset_path is None:
            raise ValueError("dataset_path must be provided for loading data.")

        self.data = []

        # Load the JSONL file
        jsonl_data = pd.read_json(path_or_buf=self.dataset_path, lines=True)

        # check if the JSONL file has a 'turns' column
        if "turns" not in jsonl_data.columns:
            raise ValueError("JSONL file must contain a 'turns' column.")

        for _, row in jsonl_data.iterrows():
            # sample only from a specific category if specified
            if (not self.category) or (self.category == row["category"]):
                prompt = row["turns"][0]
                self.data.append({"prompt": prompt})

        random.seed(self.random_seed)
        if not getattr(self, "disable_shuffle", False):
            random.shuffle(self.data)

    def sample(self, **kwargs) -> list:
        # leverage CustomDataset sample
        return super().sample(**kwargs)


# -----------------------------------------------------------------------------
# Sonnet Dataset Implementation
# -----------------------------------------------------------------------------


@deprecated(
    "SonnetDataset is deprecated and will be removed in a future version.",
)
class SonnetDataset(BenchmarkDataset):
    """
    Simplified implementation of the Sonnet dataset.  Loads poem lines from a
    text file and generates sample requests.  Default values here copied from
    `benchmark_serving.py` for the sonnet dataset.
    """

    DEFAULT_PREFIX_LEN = 200
    DEFAULT_INPUT_LEN = 550
    DEFAULT_OUTPUT_LEN = 150

    def __init__(
        self,
        **kwargs,
    ) -> None:
        super().__init__(**kwargs)
        self.load_data()

    def load_data(self) -> None:
        if not self.dataset_path:
            raise ValueError("dataset_path must be provided.")
        with open(self.dataset_path, encoding="utf-8") as f:
            self.data = f.readlines()

    def sample(
        self,
        tokenizer,
        num_requests: int,
        prefix_len: int = DEFAULT_PREFIX_LEN,
        input_len: int = DEFAULT_INPUT_LEN,
        output_len: int = DEFAULT_OUTPUT_LEN,
        return_prompt_formatted: bool = False,
        request_id_prefix: str = "",
        no_oversample: bool = False,
        **kwargs,
    ) -> list:
        # Calculate average token length for a poem line.
        tokenized_lines = [tokenizer(line).input_ids for line in self.data]
        avg_len = sum(len(tokens) for tokens in tokenized_lines) / len(tokenized_lines)

        # Build the base prompt.
        base_prompt = "Pick as many lines as you can from these poem lines:\n"
        base_msg = [{"role": "user", "content": base_prompt}]
        base_fmt = tokenizer.apply_chat_template(
            base_msg, add_generation_prompt=True, tokenize=False
        )
        base_offset = len(tokenizer(base_fmt).input_ids)
        if input_len <= base_offset:
            raise ValueError(
                f"'input_len' must be higher than the base prompt length "
                f"({base_offset})."
            )

        # Determine how many poem lines to use.
        num_input_lines = round((input_len - base_offset) / avg_len)
        num_prefix_lines = max(round((prefix_len - base_offset) / avg_len), 0)
        prefix_lines = self.data[:num_prefix_lines]

        samples = []
        ind = 0
        while len(samples) < num_requests:
            extra_lines = random.choices(
                self.data, k=num_input_lines - num_prefix_lines
            )
            prompt = f"{base_prompt}{''.join(prefix_lines + extra_lines)}"
            msg = [{"role": "user", "content": prompt}]
            prompt_formatted = tokenizer.apply_chat_template(
                msg, add_generation_prompt=True, tokenize=False
            )
            prompt_len = len(tokenizer(prompt_formatted).input_ids)
            if prompt_len <= input_len:
                samples.append(
                    SampleRequest(
                        prompt=prompt_formatted if return_prompt_formatted else prompt,
                        prompt_len=prompt_len,
                        expected_output_len=output_len,
                        request_id=request_id_prefix + str(ind),
                    )
                )
                ind += 1
        return samples


# -----------------------------------------------------------------------------
# BurstGPT Dataset Implementation
# -----------------------------------------------------------------------------


class BurstGPTDataset(BenchmarkDataset):
    """
    Implements the BurstGPT dataset.  Loads data from a CSV file and generates
    sample requests based on synthetic prompt generation. Only rows with Model
    "GPT-4" and positive response tokens are used.
    """

    def __init__(self, **kwargs) -> None:
        super().__init__(**kwargs)
        self.load_data()

    def load_data(
        self,
    ):
        if self.dataset_path is None:
            raise ValueError("dataset_path must be provided for loading data.")

        df = pd.read_csv(self.dataset_path)
        # Filter to keep only GPT-4 rows.
        gpt4_df = df[df["Model"] == "GPT-4"]
        # Remove failed requests (where Response tokens is 0 or less).
        gpt4_df = gpt4_df[gpt4_df["Response tokens"] > 0]
        # Sample the desired number of rows.
        self.data = gpt4_df

    def _sample_loaded_data(self, num_requests: int) -> list:
        if num_requests <= len(self.data):
            data = self.data.sample(n=num_requests, random_state=self.random_seed)
        else:
            data = self.data.sample(
                n=num_requests,
                random_state=self.random_seed,
                replace=True,
            )
        # Convert the dataframe to a list of lists.
        return data.values.tolist()

    def sample(
        self,
        tokenizer: PreTrainedTokenizerBase,
        num_requests: int,
        max_loras: Optional[int] = None,
        lora_path: Optional[str] = None,
        request_id_prefix: str = "",
        no_oversample: bool = False,
        **kwargs,
    ) -> list[SampleRequest]:
        samples = []
        data = self._sample_loaded_data(num_requests=num_requests)
        for i in range(num_requests):
            input_len = int(data[i][2])
            output_len = int(data[i][3])
            lora_req = self.get_random_lora_request(
                max_loras=max_loras, lora_path=lora_path
            )
            vocab_size = tokenizer.vocab_size
            # Generate a synthetic prompt: a list of token IDs computed as (i +
            # j) modulo vocab_size.
            token_ids = [(i + j) % vocab_size for j in range(input_len)]
            prompt = tokenizer.decode(token_ids)
            samples.append(
                SampleRequest(
                    prompt=prompt,
                    prompt_len=input_len,
                    expected_output_len=output_len,
                    lora_request=lora_req,
                    request_id=request_id_prefix + str(i),
                )
            )
        return samples


# -----------------------------------------------------------------------------
# HuggingFace Dataset Base Implementation
# -----------------------------------------------------------------------------
class HuggingFaceDataset(BenchmarkDataset):
    """Base class for datasets hosted on HuggingFace."""

    SUPPORTED_DATASET_PATHS: Union[set[str], dict[str, Callable]] = set()

    def __init__(
        self,
        dataset_path: str,
        dataset_split: str,
        no_stream: bool = False,
        dataset_subset: Optional[str] = None,
        hf_name: Optional[str] = None,
        **kwargs,
    ) -> None:
        super().__init__(dataset_path=dataset_path, **kwargs)

        self.dataset_split = dataset_split
        self.dataset_subset = dataset_subset
        self.load_stream = not no_stream
        self.hf_name = hf_name or dataset_path
        self.load_data()

    def load_data(self) -> None:
        """Load data from HuggingFace datasets."""
        self.data = load_dataset(
            self.dataset_path,
            name=self.dataset_subset,
            split=self.dataset_split,
            streaming=self.load_stream,
        )
        if not getattr(self, "disable_shuffle", False):
            self.data = self.data.shuffle(seed=self.random_seed)


# -----------------------------------------------------------------------------
# Conversation Dataset Implementation
# -----------------------------------------------------------------------------


class ConversationDataset(HuggingFaceDataset):
    """Dataset for conversation data with multimodal support."""

    SUPPORTED_DATASET_PATHS = {
        "lmms-lab/LLaVA-OneVision-Data",
        "Aeala/ShareGPT_Vicuna_unfiltered",
    }
    IS_MULTIMODAL = True

    def sample(
        self,
        tokenizer: PreTrainedTokenizerBase,
        num_requests: int,
        output_len: Optional[int] = None,
        enable_multimodal_chat: bool = False,
        request_id_prefix: str = "",
        no_oversample: bool = False,
        **kwargs,
    ) -> list:
        # Filter examples with at least 2 conversations
        filtered_data = self.data.filter(lambda x: len(x["conversations"]) >= 2)
        sampled_requests = []
        ind = 0
        dynamic_output = output_len is None

        for item in filtered_data:
            if len(sampled_requests) >= num_requests:
                break
            conv = item["conversations"]
            prompt, completion = conv[0]["value"], conv[1]["value"]

            prompt_ids = tokenizer(prompt).input_ids
            completion_ids = tokenizer(completion).input_ids
            prompt_len = len(prompt_ids)
            completion_len = len(completion_ids)
            output_len = completion_len if dynamic_output else output_len
            assert isinstance(output_len, int) and output_len > 0
            if dynamic_output and not is_valid_sequence(prompt_len, completion_len):
                continue
            mm_content = process_image(item["image"]) if "image" in item else None
            if enable_multimodal_chat:
                # Note: when chat is enabled the request prompt_len is no longer
                # accurate and we will be using request output to count the
                # actual prompt len and output len
                prompt = self.apply_multimodal_chat_transformation(prompt, mm_content)
            sampled_requests.append(
                SampleRequest(
                    prompt=prompt,
                    prompt_len=prompt_len,
                    expected_output_len=output_len,
                    multi_modal_data=mm_content,
                    request_id=request_id_prefix + str(ind),
                )
            )
            ind += 1
        self.maybe_oversample_requests(
            sampled_requests, num_requests, request_id_prefix, no_oversample
        )
        return sampled_requests


# -----------------------------------------------------------------------------
# Vision Arena Dataset Implementation
# -----------------------------------------------------------------------------


class VisionArenaDataset(HuggingFaceDataset):
    """
    Vision Arena Dataset.
    """

    DEFAULT_OUTPUT_LEN = 128
    SUPPORTED_DATASET_PATHS = {
        "lmarena-ai/VisionArena-Chat": lambda x: x["conversation"][0][0]["content"],
        "lmarena-ai/vision-arena-bench-v0.1": lambda x: x["turns"][0][0]["content"],
    }
    IS_MULTIMODAL = True

    def sample(
        self,
        tokenizer: PreTrainedTokenizerBase,
        num_requests: int,
        output_len: Optional[int] = None,
        enable_multimodal_chat: bool = False,
        request_id_prefix: str = "",
        no_oversample: bool = False,
        **kwargs,
    ) -> list:
        output_len = output_len if output_len is not None else self.DEFAULT_OUTPUT_LEN
        sampled_requests = []
        for i, item in enumerate(self.data):
            if len(sampled_requests) >= num_requests:
                break
            parser_fn = self.SUPPORTED_DATASET_PATHS.get(self.hf_name)
            if parser_fn is None:
                raise ValueError(f"Unsupported dataset path: {self.hf_name}")
            prompt = parser_fn(item)
            mm_content = process_image(item["images"][0])
            prompt_len = len(tokenizer(prompt).input_ids)
            if enable_multimodal_chat:
                # Note: when chat is enabled the request prompt_len is no longer
                # accurate and we will be using request output to count the
                # actual prompt len
                prompt = self.apply_multimodal_chat_transformation(prompt, mm_content)
            sampled_requests.append(
                SampleRequest(
                    prompt=prompt,
                    prompt_len=prompt_len,
                    expected_output_len=output_len,
                    multi_modal_data=mm_content,
                    request_id=request_id_prefix + str(i),
                )
            )
        self.maybe_oversample_requests(
            sampled_requests, num_requests, request_id_prefix, no_oversample
        )
        return sampled_requests


class MMVUDataset(HuggingFaceDataset):
    """
    MMVU Dataset.
    https://huggingface.co/datasets/yale-nlp/MMVU
    """

    DEFAULT_OUTPUT_LEN = 128
    SUPPORTED_DATASET_PATHS = {
        "yale-nlp/MMVU": lambda x: x["question"]
        + " "
        + (" ".join(f"{k}.{v}" for k, v in x["choices"].items())),
    }

    def sample(
        self,
        tokenizer: PreTrainedTokenizerBase,
        num_requests: int,
        output_len: Optional[int] = None,
        enable_multimodal_chat: bool = False,
        request_id_prefix: str = "",
        no_oversample: bool = False,
        **kwargs,
    ) -> list:
        output_len = output_len if output_len is not None else self.DEFAULT_OUTPUT_LEN
        sampled_requests = []
        for i, item in enumerate(self.data):
            if len(sampled_requests) >= num_requests:
                break
            parser_fn = self.SUPPORTED_DATASET_PATHS.get(self.hf_name)
            if parser_fn is None:
                raise ValueError(f"Unsupported dataset path: {self.hf_name}")
            prompt = parser_fn(item)
            mm_content = process_video(item["video"])
            prompt_len = len(tokenizer(prompt).input_ids)
            if enable_multimodal_chat:
                # Note: when chat is enabled the request prompt_len is no longer
                # accurate and we will be using request output to count the
                # actual prompt len
                prompt = self.apply_multimodal_chat_transformation(prompt, mm_content)
            sampled_requests.append(
                SampleRequest(
                    prompt=prompt,
                    prompt_len=prompt_len,
                    expected_output_len=output_len,
                    multi_modal_data=mm_content,
                    request_id=request_id_prefix + str(i),
                )
            )
        self.maybe_oversample_requests(
            sampled_requests, num_requests, request_id_prefix, no_oversample
        )
        return sampled_requests


# -----------------------------------------------------------------------------
# Instruct Coder Dataset Implementation
# -----------------------------------------------------------------------------


class InstructCoderDataset(HuggingFaceDataset):
    """
    InstructCoder Dataset.
    https://huggingface.co/datasets/likaixin/InstructCoder

    InstructCoder is the dataset designed for general code editing.  It consists
    of 114,239 instruction-input-output triplets, and covers multiple distinct
    code editing scenario.
    """

    DEFAULT_OUTPUT_LEN = 200  # this is the average default output length
    SUPPORTED_DATASET_PATHS = {
        "likaixin/InstructCoder",
    }

    def sample(
        self,
        tokenizer: PreTrainedTokenizerBase,
        num_requests: int,
        output_len: Optional[int] = None,
        enable_multimodal_chat: bool = False,
        skip_chat_template: bool = False,
        request_id_prefix: str = "",
        no_oversample: bool = False,
        **kwargs,
    ) -> list:
        output_len = output_len if output_len is not None else self.DEFAULT_OUTPUT_LEN
        sampled_requests = []
        for i, item in enumerate(self.data):
            if len(sampled_requests) >= num_requests:
                break
            prompt = (
                f"{item['input']}\n\n{item['instruction']} Just output "
                "the code, do not include any explanation."
            )

            # apply template
            if not skip_chat_template:
                prompt = tokenizer.apply_chat_template(
                    [{"role": "user", "content": prompt}],
                    add_generation_prompt=True,
                    tokenize=False,
                )

            prompt_len = len(tokenizer(prompt).input_ids)
            sampled_requests.append(
                SampleRequest(
                    prompt=prompt,
                    prompt_len=prompt_len,
                    expected_output_len=output_len,
                    request_id=request_id_prefix + str(i),
                )
            )
        self.maybe_oversample_requests(
            sampled_requests, num_requests, request_id_prefix, no_oversample
        )
        return sampled_requests


# -----------------------------------------------------------------------------
# MT-Bench Dataset Implementation
# -----------------------------------------------------------------------------


class MTBenchDataset(HuggingFaceDataset):
    """
    MT-Bench Dataset.
    https://huggingface.co/datasets/philschmid/mt-bench

    We create a single turn dataset for MT-Bench.
    This is similar to Spec decoding benchmark setup in vLLM
    https://github.com/vllm-project/vllm/blob/9d98ab5ec/examples/offline_inference/eagle.py#L14-L18
    """  # noqa: E501

    DEFAULT_OUTPUT_LEN = 256  # avg len used in SD bench in vLLM
    SUPPORTED_DATASET_PATHS = {
        "philschmid/mt-bench",
    }

    def sample(
        self,
        tokenizer: PreTrainedTokenizerBase,
        num_requests: int,
        output_len: Optional[int] = None,
        enable_multimodal_chat: bool = False,
        skip_chat_template: bool = False,
        request_id_prefix: str = "",
        no_oversample: bool = False,
        **kwargs,
    ) -> list:
        output_len = output_len if output_len is not None else self.DEFAULT_OUTPUT_LEN
        sampled_requests = []

        for i, item in enumerate(self.data):
            if len(sampled_requests) >= num_requests:
                break
            prompt = item["turns"][0]

            # apply template
            if not skip_chat_template:
                prompt = tokenizer.apply_chat_template(
                    [{"role": "user", "content": prompt}],
                    add_generation_prompt=True,
                    tokenize=False,
                )

            prompt_len = len(tokenizer(prompt).input_ids)
            sampled_requests.append(
                SampleRequest(
                    prompt=prompt,
                    prompt_len=prompt_len,
                    expected_output_len=output_len,
                    request_id=request_id_prefix + str(i),
                )
            )
        self.maybe_oversample_requests(
            sampled_requests, num_requests, request_id_prefix, no_oversample
        )
        return sampled_requests


# -----------------------------------------------------------------------------
# Blazedit Dataset Implementation
# -----------------------------------------------------------------------------


class BlazeditDataset(HuggingFaceDataset):
    """
    Blazedit Dataset.
    https://github.com/ise-uiuc/blazedit

    5k char version: vdaita/edit_5k_char
    10k char version: vdaita/edit_10k_char
    """  # noqa: E501

    # 5k char version will have output as ~5k chars
    # 10k char version will have output as ~10k chars
    # Assuming 3 char per token, 10k chars will be 3333 tokens
    # We set default to 4000 to be safe
    DEFAULT_OUTPUT_LEN = 4000
    SUPPORTED_DATASET_PATHS = {
        "vdaita/edit_5k_char",
        "vdaita/edit_10k_char",
    }

    def sample(
        self,
        tokenizer: PreTrainedTokenizerBase,
        num_requests: int,
        output_len: Optional[int] = None,
        skip_chat_template: bool = False,
        request_id_prefix: str = "",
        no_oversample: bool = False,
        min_distance: float = 0.0,
        max_distance: float = 1.0,
        **kwargs,
    ) -> list:
        output_len = output_len if output_len is not None else self.DEFAULT_OUTPUT_LEN
        sampled_requests = []

        for i, item in enumerate(self.data):
            if len(sampled_requests) >= num_requests:
                break
            code = item["code"]
            change_request = item["change_request"]
            norm_distance = item["norm_distance"]

            # compare the levenshtein distance normalized by code length
            if norm_distance < min_distance or norm_distance > max_distance:
                continue

            # template copied from
            # https://github.com/ise-uiuc/blazedit/blob/7765137e656fd62de877422d2e4cf8de51228054/dataset/create_refined_dataset.py#L94-L105 # noqa: E501
            prompt = f"""Given a code file, please apply the change requests and generate the new file.

Original file:
```python
{code}
```

Change request:
{change_request}

Please generate the new code file in the "New file" section below."""  # noqa: E501

            # apply template
            if not skip_chat_template:
                prompt = tokenizer.apply_chat_template(
                    [{"role": "user", "content": prompt}],
                    add_generation_prompt=True,
                    tokenize=False,
                )

            prompt_len = len(tokenizer(prompt).input_ids)

            sampled_requests.append(
                SampleRequest(
                    prompt=prompt,
                    prompt_len=prompt_len,
                    expected_output_len=output_len,
                    request_id=request_id_prefix + str(i),
                )
            )
        self.maybe_oversample_requests(
            sampled_requests, num_requests, request_id_prefix, no_oversample
        )

        return sampled_requests


# -----------------------------------------------------------------------------
# AIMO Dataset Implementation
# -----------------------------------------------------------------------------


class AIMODataset(HuggingFaceDataset):
    """
    Dataset class for processing a AIMO dataset with reasoning questions.
    """

    SUPPORTED_DATASET_PATHS = {
        "AI-MO/aimo-validation-aime",
        "AI-MO/NuminaMath-1.5",
        "AI-MO/NuminaMath-CoT",
    }

    def sample(
        self,
        tokenizer: PreTrainedTokenizerBase,
        num_requests: int,
        output_len: Optional[int] = None,
        request_id_prefix: str = "",
        no_oversample: bool = False,
        **kwargs,
    ) -> list:
        sampled_requests = []
        ind = 0
        dynamic_output = output_len is None

        for item in self.data:
            if len(sampled_requests) >= num_requests:
                break
            prompt, completion = item["problem"], item["solution"]

            prompt_ids = tokenizer(prompt).input_ids
            completion_ids = tokenizer(completion).input_ids
            prompt_len = len(prompt_ids)
            completion_len = len(completion_ids)
            output_len = completion_len if dynamic_output else output_len
            assert isinstance(output_len, int) and output_len > 0
            if dynamic_output and not is_valid_sequence(
                prompt_len, completion_len, max_prompt_len=2048, max_total_len=32000
            ):
                continue
            sampled_requests.append(
                SampleRequest(
                    prompt=prompt,
                    prompt_len=prompt_len,
                    expected_output_len=output_len,
                    multi_modal_data=None,
                    request_id=request_id_prefix + str(ind),
                )
            )
            ind += 1
        self.maybe_oversample_requests(
            sampled_requests, num_requests, request_id_prefix, no_oversample
        )
        return sampled_requests


# -----------------------------------------------------------------------------
# Next Edit Prediction Dataset Implementation
# -----------------------------------------------------------------------------


zeta_prompt = """### Instruction:
You are a code completion assistant and your task is to analyze user edits and then rewrite an excerpt that the user provides, suggesting the appropriate edits within the excerpt, taking into account the cursor location.

### User Edits:

{}

### User Excerpt:

{}

### Response:

"""  # noqa: E501


def _format_zeta_prompt(
    sample: dict, original_start_marker: str = "<|editable_region_start|>"
) -> dict:
    """Format the zeta prompt for the Next Edit Prediction (NEP) dataset.

    This function formats examples from the NEP dataset
    into prompts and expected outputs. It could be
    further extended to support more NEP datasets.

    Args:
        sample: The dataset sample containing events,
            inputs, and outputs.
        original_start_marker: The marker indicating the
            start of the editable region. Defaults to
            "<|editable_region_start|>".

    Returns:
        A dictionary with the formatted prompts and expected outputs.
    """
    events = sample["events"]
    input = sample["input"]
    output = sample["output"]
    prompt = zeta_prompt.format(events, input)

    # following the original implementation, extract the focused region
    # from the raw output
    output_start_index = output.find(original_start_marker)
    output_focused_region = output[output_start_index:]
    expected_output = output_focused_region

    return {"prompt": prompt, "expected_output": expected_output}


class NextEditPredictionDataset(HuggingFaceDataset):
    """
    Dataset class for processing a Next Edit Prediction dataset.
    """

    SUPPORTED_DATASET_PATHS = {
        "zed-industries/zeta",
    }
    MAPPING_PROMPT_FUNCS = {
        "zed-industries/zeta": _format_zeta_prompt,
    }

    def sample(
        self,
        tokenizer: PreTrainedTokenizerBase,
        num_requests: int,
        request_id_prefix: str = "",
        no_oversample: bool = False,
        **kwargs,
    ):
        formatting_prompt_func = self.MAPPING_PROMPT_FUNCS.get(self.hf_name)
        if formatting_prompt_func is None:
            raise ValueError(f"Unsupported dataset path: {self.hf_name}")
        samples = []
        for i, sample in enumerate(self.data):
            sample = formatting_prompt_func(sample)
            samples.append(
                SampleRequest(
                    prompt=sample["prompt"],
                    prompt_len=len(tokenizer(sample["prompt"]).input_ids),
                    expected_output_len=len(
                        tokenizer(sample["expected_output"]).input_ids
                    ),
                    request_id=request_id_prefix + str(i),
                )
            )
            if len(samples) >= num_requests:
                break
        self.maybe_oversample_requests(
            samples, num_requests, request_id_prefix, no_oversample
        )
        return samples


# -----------------------------------------------------------------------------
# ASR Dataset Implementation
# -----------------------------------------------------------------------------


class ASRDataset(HuggingFaceDataset):
    """
    Dataset class for processing a ASR dataset for transcription.
    Tested on the following set:

    +----------------+----------------------------------------+--------------------------+-----------------------------+
    | Dataset        | Domain                                 | Speaking Style           | hf-subset                   |
    +----------------+----------------------------------------+--------------------------+-----------------------------+
    | TED-LIUM       | TED talks                              | Oratory                  | release1, release2, release3|
    |                |                                        |                          | release3-speaker-adaptation |
    | VoxPopuli      | European Parliament                    | Oratory                  | en, de, it, fr,  ...        |
    | LibriSpeech    | Audiobook                              | Narrated                 | "LIUM/tedlium"              |
    | GigaSpeech     | Audiobook, podcast, YouTube            | Narrated, spontaneous    | xs, s, m, l, xl, dev, test  |
    | SPGISpeech     | Financial meetings                     | Oratory, spontaneous     | S, M, L, dev, test          |
    | AMI            | Meetings                               | Spontaneous              | ihm, sdm                    |
    +----------------+----------------------------------------+--------------------------+-----------------------------+

    """  # noqa: E501

    SUPPORTED_DATASET_PATHS = {
        "openslr/librispeech_asr",
        "facebook/voxpopuli",
        "LIUM/tedlium",
        "edinburghcstr/ami",
        "speechcolab/gigaspeech",
        "kensho/spgispeech",
    }

    DEFAULT_OUTPUT_LEN = 128
    IS_MULTIMODAL = True

    # TODO Whisper-specific. Abstract interface when more models are supported.
    TRANSCRIPTION_PREAMBLE = "<|startoftranscript|><|en|><|transcribe|><|notimestamps|>"
    skip_long_audios: bool = True

    def sample(
        self,
        tokenizer: PreTrainedTokenizerBase,
        num_requests: int,
        output_len: Optional[int] = None,
        request_id_prefix: str = "",
        no_oversample: bool = False,
        **kwargs,
    ) -> list:
        output_len = output_len if output_len is not None else self.DEFAULT_OUTPUT_LEN
        prompt = ASRDataset.TRANSCRIPTION_PREAMBLE
        prompt_len = len(tokenizer(prompt).input_ids)
        sampled_requests = []
        ind = 0
        skipped = 0
        for item in self.data:
            if len(sampled_requests) >= num_requests:
                break
            audio = item["audio"]
            y, sr = audio["array"], audio["sampling_rate"]
            duration_s = librosa.get_duration(y=y, sr=sr)
            # Whisper max supported duration
            if self.skip_long_audios and duration_s > 30:
                skipped += 1
                continue

            mm_content = {"audio": (y, sr)}
            sampled_requests.append(
                SampleRequest(
                    prompt=prompt,
                    prompt_len=prompt_len,
                    expected_output_len=output_len,
                    multi_modal_data=mm_content,
                    request_id=request_id_prefix + str(ind),
                )
            )
            ind += 1
        if skipped:
            logger.warning(
                "%d samples discarded from dataset due to"
                " their length being greater than"
                " what Whisper supports.",
                skipped,
            )
        self.maybe_oversample_requests(
            sampled_requests, num_requests, request_id_prefix, no_oversample
        )
        return sampled_requests


# -----------------------------------------------------------------------------
# MLPerf Dataset Implementation
# -----------------------------------------------------------------------------


class MLPerfDataset(HuggingFaceDataset):
    """
    MLPerf Inference Dataset.

    Dataset on HF:
    https://huggingface.co/datasets/mgoin/mlperf-inference-llama2-data
    https://huggingface.co/datasets/mgoin/mlperf-inference-llama3.1-data

    Each record contains:
      - "system_prompt": system role instruction.
      - "question": user question.
      - "output": reference answer.

    We combine the system prompt and question into a chat-formatted prompt
    (using the tokenizer's chat template) and set the expected output length to
    the tokenized length of the provided reference answer.
    """

    SUPPORTED_DATASET_PATHS = {
        "mgoin/mlperf-inference-llama2-data",
        "mgoin/mlperf-inference-llama3.1-data",
    }

    def sample(
        self,
        tokenizer: PreTrainedTokenizerBase,
        num_requests: int,
        output_len: Optional[int] = None,
        request_id_prefix: str = "",
        no_oversample: bool = False,
        **kwargs,
    ) -> list[SampleRequest]:
        # Force dynamic output length based on reference completion.
        dynamic_output = output_len is None
        sampled_requests: list[SampleRequest] = []
        ind = 0

        for item in self.data:
            if len(sampled_requests) >= num_requests:
                break

            system_prompt = item["system_prompt"]
            question = item["question"]
            reference_answer = item["output"]

            # Build chat-style prompt using tokenizer template, if available.
            messages = [
                {"role": "system", "content": system_prompt},
                {"role": "user", "content": question},
            ]
            prompt_formatted = tokenizer.apply_chat_template(
                messages, add_generation_prompt=True, tokenize=False
            )
            prompt_len = len(tokenizer(prompt_formatted).input_ids)

            # Determine output length from reference answer tokens.
            ref_out_len = len(
                tokenizer(reference_answer, add_special_tokens=False).input_ids
            )
            expected_output_len = ref_out_len if dynamic_output else output_len

            # Validate sequence lengths.
            if not is_valid_sequence(prompt_len, expected_output_len):
                continue

            sampled_requests.append(
                SampleRequest(
                    prompt=prompt_formatted,
                    prompt_len=prompt_len,
                    expected_output_len=expected_output_len,
                    request_id=request_id_prefix + str(ind),
                )
            )
            ind += 1

        self.maybe_oversample_requests(
            sampled_requests, num_requests, request_id_prefix, no_oversample
        )
        return sampled_requests


# -----------------------------------------------------------------------------
# Prefix Repetition Dataset Implementation
# -----------------------------------------------------------------------------


class PrefixRepetitionRandomDataset(BenchmarkDataset):
    # Default values copied from benchmark_serving.py for the repeated prefix
    # dataset.
    DEFAULT_PREFIX_LEN = 256
    DEFAULT_SUFFIX_LEN = 256
    DEFAULT_NUM_PREFIXES = 10
    DEFAULT_OUTPUT_LEN = 128

    def __init__(
        self,
        **kwargs,
    ) -> None:
        super().__init__(**kwargs)
        random.seed(self.random_seed)
        np.random.seed(self.random_seed)

    def sample(
        self,
        tokenizer: PreTrainedTokenizerBase,
        num_requests: int,
        prefix_len: int = DEFAULT_PREFIX_LEN,
        suffix_len: int = DEFAULT_SUFFIX_LEN,
        num_prefixes: int = DEFAULT_NUM_PREFIXES,
        output_len: int = DEFAULT_OUTPUT_LEN,
        request_id_prefix: str = "",
        no_oversample: bool = False,
        **kwargs,
    ) -> list[SampleRequest]:
        vocab_size = tokenizer.vocab_size
        prompts_per_prefix = num_requests // num_prefixes
        if prompts_per_prefix == 0:
            raise ValueError(
                f"num_requests ({num_requests}) must be greater than or equal "
                f"to num_prefixes ({num_prefixes})"
            )

        def _generate_exact_length_tokens(target_length: int) -> list[int]:
            """Generate tokens that decode and re-encode to exactly
            target_length."""
            # Generate random tokens
            tokens = np.random.randint(0, vocab_size, size=target_length).tolist()

            _, adjusted_tokens, token_mismatch = gen_prompt_decode_to_target_len(  # noqa: E501
                tokenizer=tokenizer,
                token_sequence=tokens,
                target_token_len=target_length,
                add_special_tokens=False,
            )
            return adjusted_tokens, token_mismatch

        requests = []
        token_mismatch_total = 0
        for _ in range(num_prefixes):
            prefix_tokens = _generate_exact_length_tokens(prefix_len)

            for _ in range(prompts_per_prefix):
                suffix_tokens, token_mistmatch = _generate_exact_length_tokens(
                    suffix_len
                )
                token_mismatch_total += token_mistmatch
                combined_tokens = prefix_tokens + suffix_tokens
                prompt = tokenizer.decode(combined_tokens)
                prompt_len = len(combined_tokens)
                requests.append(
                    SampleRequest(
                        prompt=prompt,
                        prompt_len=prompt_len,
                        expected_output_len=output_len,
                    )
                )

        if token_mismatch_total != 0:
            sign = "more" if token_mismatch_total > 0 else "fewer"
            logger.warning(
                "Across all generated prompts, there were %d %s tokens "
                "than expected after decoding and re-encoding. This is "
                "expected due to the imperfect nature of the sampling "
                "procedure.",
                abs(token_mismatch_total),
                sign,
            )
        if not getattr(self, "disable_shuffle", False):
            random.shuffle(requests)
        return requests


# -----------------------------------------------------------------------------
# MMStar Dataset Implementation
# -----------------------------------------------------------------------------


class MMStarDataset(HuggingFaceDataset):
    """
    Lin-Chen/MMStar: https://huggingface.co/datasets/Lin-Chen/MMStar
    refer to: https://github.com/sgl-project/SpecForge/pull/106
    """

    DEFAULT_OUTPUT_LEN = 128
    SUPPORTED_DATASET_PATHS = {"Lin-Chen/MMStar"}
    IS_MULTIMODAL = True

    def sample(
        self,
        tokenizer: PreTrainedTokenizerBase,
        num_requests: int,
        output_len: Optional[int] = None,
        enable_multimodal_chat: bool = False,
        request_id_prefix: str = "",
        no_oversample: bool = False,
        **kwargs,
    ) -> list[SampleRequest]:
        # If --hf-output-len is not set, use the default output length.
        output_len = output_len if output_len is not None else self.DEFAULT_OUTPUT_LEN
        sampled_requests: list[SampleRequest] = []

        for ind, item in enumerate(self.data):
            if len(sampled_requests) >= num_requests:
                break
            # Split the question text from options
            # (keep only the part before "Options:").
            full_q: str = item.get("question", "")
            question_text = full_q.split("Options:", 1)[0].strip()

            # Multimodal image content.
            mm_content = process_image(item["image"])

            # Compute prompt token length (note: this is plain text length
            # if enable_multimodal_chat is False).
            prompt_len = len(tokenizer(question_text).input_ids)

            if enable_multimodal_chat:
                # If multimodal content should be embedded in the chat message,
                # convert to [{"role":"user","content":[...]}]
                prompt = self.apply_multimodal_chat_transformation(
                    question_text, mm_content
                )
                mm_for_request = None  # Already embedded in chat content.
            else:
                # Default: prompt is plain text,
                # image is in mm_content for the bench to assemble.
                prompt = question_text
                mm_for_request = mm_content

            sampled_requests.append(
                SampleRequest(
                    prompt=prompt,
                    prompt_len=prompt_len,
                    expected_output_len=output_len,
                    multi_modal_data=mm_for_request,
                    request_id=request_id_prefix + str(ind),
                )
            )

        self.maybe_oversample_requests(
            sampled_requests, num_requests, request_id_prefix, no_oversample
        )
        return sampled_requests<|MERGE_RESOLUTION|>--- conflicted
+++ resolved
@@ -488,9 +488,7 @@
         vocab_size = tokenizer.vocab_size
         prohibited_tokens = tokenizer.all_special_ids
         all_tokens = np.arange(vocab_size)
-        allowed_tokens = np.array(
-            list(set(all_tokens) - set(prohibited_tokens))
-        )
+        allowed_tokens = np.array(list(set(all_tokens) - set(prohibited_tokens)))
 
         # Generate prefix once
         prefix_token_ids = self.get_prefix(allowed_tokens, prefix_len)
@@ -547,18 +545,17 @@
         return requests
 
     def get_prefix(
-        self, allowed_tokens: np.ndarray, prefix_len: int,
+        self,
+        allowed_tokens: np.ndarray,
+        prefix_len: int,
     ) -> list[int]:
         """
         Get the prefix for the dataset.
         """
         return (
-<<<<<<< HEAD
-            allowed_tokens[self._rng.integers(
-                0, len(allowed_tokens), size=prefix_len)].tolist()
-=======
-            self._rng.integers(0, tokenizer.vocab_size, size=prefix_len).tolist()
->>>>>>> 19a00eb2
+            allowed_tokens[
+                self._rng.integers(0, len(allowed_tokens), size=prefix_len)
+            ].tolist()
             if prefix_len > 0
             else []
         )
@@ -635,16 +632,11 @@
         To avoid uncontrolled change of the prompt length,
         the encoded sequence is truncated before being decoded again.
         """
-<<<<<<< HEAD
         # Build the inner sequence by sampling
         # sequentially from the allowed tokens
         inner_seq = allowed_tokens[
-            (offset + index + np.arange(prefix_len)) % len(allowed_tokens)
+            (offset + index + np.arange(input_len)) % len(allowed_tokens)
         ].tolist()
-=======
-        # Build the inner sequence by sampling sequentially from the vocab
-        inner_seq = ((offset + index + np.arange(input_len)) % vocab_size).tolist()
->>>>>>> 19a00eb2
         token_sequence = prefix_token_ids + inner_seq
 
         # Decode, then re-encode and truncate to preserve token count invariants
@@ -728,13 +720,9 @@
         )
         return Image.fromarray(random_pixels)
 
-<<<<<<< HEAD
-    def generate_synthetic_video(self, width: int,
-                                    height: int,
-                                    num_frames: int) -> dict:
-=======
-    def generate_synthetic_video(self, width: int, height: int, num_frames: int) -> Any:
->>>>>>> 19a00eb2
+    def generate_synthetic_video(
+        self, width: int, height: int, num_frames: int
+    ) -> dict:
         """Generate synthetic video with random values.
 
         Creates a video with random pixel values, encodes it to MP4 format,
@@ -750,33 +738,31 @@
         logger.info("Generated random video %s", repr(random_pixels.shape))
 
         # Create a temporary video file in memory
-        fourcc = cv2.VideoWriter_fourcc(*'mp4v')
+        fourcc = cv2.VideoWriter_fourcc(*"mp4v")
         fps = 30  # frames per second
 
-        with (NamedTemporaryFile(suffix='.mp4', delete_on_close=False)
-              as temp_file):
+        with NamedTemporaryFile(suffix=".mp4", delete_on_close=False) as temp_file:
             temp_path = temp_file.name
-        
+
             # Create video writer
-            video_writer = cv2.VideoWriter(temp_path,
-                                           fourcc=fourcc,
-                                           fps=fps,
-                                           frameSize=(width, height))
-            
+            video_writer = cv2.VideoWriter(
+                temp_path, fourcc=fourcc, fps=fps, frameSize=(width, height)
+            )
+
             if not video_writer.isOpened():
                 raise RuntimeError("Failed to create video writer")
-            
+
             for frame in random_pixels:
                 video_writer.write(frame)
-            
+
             video_writer.release()
             temp_file.close()
 
             # Read the video file content
-            with open(temp_path, 'rb') as f:
+            with open(temp_path, "rb") as f:
                 video_content = f.read()
-            
-            return { "bytes": video_content }
+
+            return {"bytes": video_content}
 
     def map_config_to_modality(self, config: tuple[int, int, int]) -> str:
         """Map the configuration to the modality."""
@@ -987,19 +973,7 @@
         enable_multimodal_chat: bool = DEFAULT_ENABLE_MULTIMODAL_CHAT,
         **kwargs,
     ) -> list[SampleRequest]:
-<<<<<<< HEAD
         logger.info("bucket_config %s", repr(bucket_config))
-=======
-        # NOTE: Video sampling is WIP. Raise error if video is in bucket config
-        # and probability is non-zero.
-        if any(
-            self.map_config_to_modality(cfg) == "video" and p > 0
-            for cfg, p in bucket_config.items()
-        ):
-            raise NotImplementedError(
-                "Video sampling not implemented; set its probability to 0."
-            )
->>>>>>> 19a00eb2
 
         # Get the sampling parameters for the dataset
         input_lens, output_lens, offsets = self.get_sampling_params(
@@ -1022,13 +996,9 @@
         prohibited_tokens = tokenizer.all_special_ids
         logger.info("Special tokens: %s", repr(prohibited_tokens))
         all_tokens = np.arange(vocab_size)
-        allowed_tokens = np.array(
-            list(set(all_tokens) - set(prohibited_tokens))
-        )
+        allowed_tokens = np.array(list(set(all_tokens) - set(prohibited_tokens)))
         logger.info(
-            "Sampling from %d out of %d (vocab size)",
-            len(allowed_tokens),
-            vocab_size
+            "Sampling from %d out of %d (vocab size)", len(allowed_tokens), vocab_size
         )
         # Generate prefix once
         prefix_token_ids = self.get_prefix(allowed_tokens, prefix_len)
@@ -1044,7 +1014,7 @@
                 input_len=int(input_lens[i]),
                 offset=int(offsets[i]),
                 index=i,
-                allowed_tokens=allowed_tokens
+                allowed_tokens=allowed_tokens,
             )
             token_mismatch_total += token_mismatch
             # Get multimodal item iterator for a given request
