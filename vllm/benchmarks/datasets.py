# SPDX-License-Identifier: Apache-2.0
# SPDX-FileCopyrightText: Copyright contributors to the vLLM project
"""
This module defines a framework for sampling benchmark requests from various
datasets. Each dataset subclass of BenchmarkDataset must implement sample
generation. Supported dataset types include:
  - ShareGPT
  - Random (synthetic)
  - Sonnet
  - BurstGPT
  - HuggingFace
  - VisionArena
"""

import argparse
import ast
import base64
import io
import json
import logging
import math
import random
from abc import ABC, abstractmethod
from collections.abc import Callable, Iterator, Mapping
from contextlib import suppress
from copy import deepcopy
from dataclasses import dataclass
from functools import cache, partial
from io import BytesIO
<<<<<<< HEAD
from pathlib import Path
=======
from tempfile import NamedTemporaryFile
>>>>>>> a4730c1b
from typing import Any, cast

import numpy as np
from PIL import Image
from typing_extensions import deprecated

from vllm.lora.request import LoRARequest
from vllm.lora.utils import get_adapter_absolute_path
from vllm.multimodal import MultiModalDataDict
from vllm.multimodal.image import convert_image_mode
from vllm.transformers_utils.tokenizer import AnyTokenizer
from vllm.utils.import_utils import PlaceholderModule

try:
    from datasets import load_dataset
except ImportError:
    datasets = PlaceholderModule("datasets")
    load_dataset = datasets.placeholder_attr("load_dataset")

try:
    import pandas as pd
except ImportError:
    pd = PlaceholderModule("pandas")

try:
    import librosa
except ImportError:
    librosa = PlaceholderModule("librosa")

try:
    from vllm.utils.argparse_utils import FlexibleArgumentParser
except ImportError:
    from argparse import ArgumentParser as FlexibleArgumentParser

logger = logging.getLogger(__name__)

# -----------------------------------------------------------------------------
# Data Classes
# -----------------------------------------------------------------------------


@dataclass
class SampleRequest:
    """
    Represents a single inference request for benchmarking.
    """

    prompt: str | list[str]
    prompt_len: int
    expected_output_len: int
    multi_modal_data: MultiModalDataDict | dict | list[dict] | None = None
    lora_request: LoRARequest | None = None
    request_id: str | None = None


# -----------------------------------------------------------------------------
# Benchmark Dataset Base Class
# -----------------------------------------------------------------------------


class BenchmarkDataset(ABC):
    DEFAULT_SEED = 0
    IS_MULTIMODAL = False

    def __init__(
        self,
        dataset_path: str | None = None,
        random_seed: int = DEFAULT_SEED,
        disable_shuffle: bool = False,
        **kwargs,
    ) -> None:
        """
        Initialize the BenchmarkDataset with an optional dataset path and random
        seed.

        Args:
            dataset_path (Optional[str]): Path to the dataset. If None, it
                indicates that a default or random dataset might be used.
            random_seed (int): Seed value for reproducible shuffling or
                sampling. Defaults to DEFAULT_SEED.
        """
        self.dataset_path = dataset_path
        # Set the random seed, ensuring that a None value is replaced with the
        # default seed.
        self.random_seed = random_seed if random_seed is not None else self.DEFAULT_SEED
        self.disable_shuffle = disable_shuffle
        self.data = None

    def apply_multimodal_chat_transformation(
        self,
        prompt: str,
        mm_content: MultiModalDataDict | dict | list[dict] | None = None,
    ) -> list[dict]:
        """
        Transform a prompt and optional multimodal content into a chat format.
        This method is used for chat models that expect a specific conversation
        format.
        """
        content = [{"text": prompt, "type": "text"}]
        if mm_content is not None:
            if isinstance(mm_content, list):
                content.extend(cast(list[dict[str, Any]], mm_content))
            elif isinstance(mm_content, dict):
                content.append(mm_content)
            else:
                raise TypeError(
                    "Could not process multimodal content of type: "
                    + f"{type(mm_content)}"
                )
        return [{"role": "user", "content": content}]

    def load_data(self) -> None:
        """
        Load data from the dataset path into self.data.

        This method must be overridden by subclasses since the method to load
        data will vary depending on the dataset format and source.

        Raises:
            NotImplementedError: If a subclass does not implement this method.
        """
        # TODO (jenniferzhao): add support for downloading data
        raise NotImplementedError("load_data must be implemented in subclasses.")

    def get_random_lora_request(
        self,
        max_loras: int | None = None,
        lora_path: str | None = None,
    ) -> LoRARequest | None:
        """
        Optionally select a random LoRA request.

        This method is used when LoRA parameters are provided.  It randomly
        selects a LoRA based on max_loras.

        Args:
            max_loras (Optional[int]): The maximum number of LoRAs available.
                If `None`, LoRA is not used.
            lora_path (Optional[str]): Path to the LoRA parameters on disk.
                If `None`, LoRA is not used.

        Returns:
            A new [`LoRARequest`][vllm.lora.request.LoRARequest]
            (or `None` if not applicable).
        """
        if max_loras is None or lora_path is None:
            return None

        # Generate a random LoRA ID in the range [1, max_loras].
        lora_id = random.randint(1, max_loras)
        lora_request = LoRARequest(
            lora_name=str(lora_id),
            lora_int_id=lora_id,
            lora_path=lora_path_on_disk(lora_path),
        )
        return lora_request

    @abstractmethod
    def sample(
        self,
        tokenizer: AnyTokenizer,
        num_requests: int,
        request_id_prefix: str = "",
        no_oversample: bool = False,
    ) -> list[SampleRequest]:
        """
        Abstract method to generate sample requests from the dataset.

        Subclasses must override this method to implement dataset-specific logic
        for generating a list of SampleRequest objects.

        Args:
            tokenizer (AnyTokenizer): The tokenizer to be used
                for processing the dataset's text.
            num_requests (int): The number of sample requests to generate.
            request_id_prefix (str): The prefix of request_id.

        Returns:
            list[SampleRequest]: A list of sample requests generated from the
            dataset.
        """
        raise NotImplementedError("sample must be implemented in subclasses.")

    def maybe_oversample_requests(
        self,
        requests: list[SampleRequest],
        num_requests: int,
        request_id_prefix: str = "",
        no_oversample: bool = False,
    ) -> None:
        """
        Oversamples the list of requests if its size is less than the desired
        number.

        Args:
            requests (List[SampleRequest]): The current list of sampled
                requests.
            num_requests (int): The target number of requests.
            request_id_prefix (str): The prefix applied to generated request
                identifiers.

        """
        if no_oversample:
            logger.info("Skipping oversampling. Total samples: %d.", len(requests))
            return

        if len(requests) < num_requests:
            random.seed(self.random_seed)
            needed = num_requests - len(requests)
            additional = []
            for i in range(needed):
                req = deepcopy(random.choice(requests))
                req.request_id = request_id_prefix + str(len(requests) + i)
                additional.append(req)
            requests.extend(additional)
            logger.info("Oversampled requests to reach %d total samples.", num_requests)

        ids = [req.request_id for req in requests]
        if len(ids) != len(set(ids)):
            raise ValueError(
                "Duplicate request_id found in the sampled "
                "requests. Please ensure that each request_id "
                "is unique."
            )


# -----------------------------------------------------------------------------
# Utility Functions and Global Caches
# -----------------------------------------------------------------------------


def is_valid_sequence(
    prompt_len: int,
    output_len: int,
    min_len: int = 4,
    max_prompt_len: int = 1024,
    max_total_len: int = 2048,
    skip_min_output_len_check: bool = False,
) -> bool:
    """
    Validate a sequence based on prompt and output lengths.

    Default pruning criteria are copied from the original `sample_hf_requests`
    and `sample_sharegpt_requests` functions in benchmark_serving.py, as well as
    from `sample_requests` in benchmark_throughput.py.
    """
    # Check for invalid conditions
    prompt_too_short = prompt_len < min_len
    output_too_short = (not skip_min_output_len_check) and (output_len < min_len)
    prompt_too_long = prompt_len > max_prompt_len
    combined_too_long = (prompt_len + output_len) > max_total_len

    # Return True if none of the invalid conditions are met
    return not (
        prompt_too_short or output_too_short or prompt_too_long or combined_too_long
    )


@cache
def lora_path_on_disk(lora_path: str) -> str:
    return get_adapter_absolute_path(lora_path)


# Global cache for LoRA tokenizers.
lora_tokenizer_cache: dict[int, AnyTokenizer] = {}


def process_image(image: Any) -> Mapping[str, Any]:
    """
    Process a single image input and return a multimedia content dictionary.

    Supports the following input types:

    1. Dictionary with raw image bytes: - Expects a dict with a 'bytes' key
       containing raw image data.  - Loads the bytes as a PIL.Image.Image.

    2. PIL.Image.Image input: - Converts the image to RGB.  - Saves the image as
       a JPEG in memory.  - Encodes the JPEG data as a base64 string.  - Returns
       a dictionary with the image as a base64 data URL.

    3. String input: - Treats the string as a URL or local file path.  -
       Prepends "file://" if the string doesn't start with "http://" or
       "file://".  - Returns a dictionary with the image URL.

    Raises:
        ValueError: If the input is not a supported type.
    """
    if isinstance(image, dict) and "bytes" in image:
        image = Image.open(BytesIO(image["bytes"]))
    if isinstance(image, Image.Image):
        image = convert_image_mode(image, "RGB")
        with io.BytesIO() as image_data:
            image.save(image_data, format="JPEG")
            image_base64 = base64.b64encode(image_data.getvalue()).decode("utf-8")
        return {
            "type": "image_url",
            "image_url": {"url": f"data:image/jpeg;base64,{image_base64}"},
        }

    if isinstance(image, str):
        image_url = (
            image
            if image.startswith(("http://", "https://", "file://"))
            else f"file://{image}"
        )
        return {"type": "image_url", "image_url": {"url": image_url}}

    raise ValueError(
        f"Invalid image input {image}. Must be a PIL.Image.Image"
        " or str or dictionary with raw image bytes."
    )


def process_video(video: Any) -> Mapping[str, Any]:
    """
    Process a single video input and return a multimedia content dictionary.

    Supports the following input types:

    1. Dictionary with raw video bytes: - Expects a dict with a 'bytes' key
       containing raw video data.

    2. String input: - Treats the string as a URL or local file path.  -
       Prepends "file://" if the string doesn't start with "http://" or
       "file://".  - Returns a dictionary with the image URL.

    Raises:
        ValueError: If the input is not a supported type.
    """
    if isinstance(video, dict) and "bytes" in video:
        video_bytes = video["bytes"]
        video_base64 = base64.b64encode(video_bytes).decode("utf-8")
        return {
            "type": "video_url",
            "video_url": {"url": f"data:video/mp4;base64,{video_base64}"},
        }

    if isinstance(video, str):
        video_url = (
            video
            if video.startswith(("http://", "https://", "file://"))
            else f"file://{video}"
        )
        return {"type": "video_url", "video_url": {"url": video_url}}

    raise ValueError(
        f"Invalid video input {video}. Must be a string of local path/remote url, or a dictionary with raw video bytes in the form of `{{'bytes': raw_video_bytes}}`."  # noqa: E501
    )


def gen_prompt_decode_to_target_len(
    tokenizer: AnyTokenizer,
    token_sequence: list[int],
    target_token_len: int,
    max_retry: int = 10,
    add_special_tokens: bool = False,
    rng: np.random.Generator | None = None,
) -> tuple[str, list[int]]:
    """
    Ensure decoded-then-encoded prompt length matches the target token length.

    This function decodes an initial token sequence to text and re-encodes it
    , iteratively adjusting the token sequence length to match a target.
    This is necessary because some tokenizers do not guarantee a 1:1 mapping
    between consecutive tokens and the decoded-then-encoded sequence length.
    For example, for GPT2Tokenizer:
    [6880, 6881] -> ['Ġcalls', 'here'] ->
    [1650, 939, 486] -> ['Ġcall', 'sh', 'ere']

    Returns a tuple of the final prompt string and the adjusted token sequence.
    """
    remain_num_try = max_retry
    token_mismatch = 0
    while True:
        prompt = tokenizer.decode(token_sequence)
        token_sequence = tokenizer.encode(prompt, add_special_tokens=add_special_tokens)
        if remain_num_try <= 0:
            if len(token_sequence) != target_token_len:
                token_mismatch = len(token_sequence) - target_token_len
            break

        if len(token_sequence) == target_token_len:
            break
        elif len(token_sequence) < target_token_len:
            if rng is not None:
                extra_tokens = rng.integers(
                    0,
                    tokenizer.vocab_size,
                    size=target_token_len - len(token_sequence),
                ).tolist()
            else:
                extra_tokens = np.random.randint(
                    0,
                    tokenizer.vocab_size,
                    size=target_token_len - len(token_sequence),
                ).tolist()
            token_sequence.extend(extra_tokens)
        elif len(token_sequence) > target_token_len:
            token_sequence = token_sequence[:target_token_len]

        remain_num_try -= 1

    return prompt, token_sequence, token_mismatch


# -----------------------------------------------------------------------------
# Random Dataset Implementation (Synthetic Data)
# -----------------------------------------------------------------------------


class RandomDataset(BenchmarkDataset):
    """
    Synthetic text-only dataset for serving/throughput benchmarks.

    Strategy:
    - Sample input/output token lengths per request from integer-uniform ranges
      around configured means (controlled by range_ratio).
    - Prepend a fixed random prefix of length prefix_len.
    - Generate the remaining tokens as a reproducible sequence:
      (offset + index + arange(input_len)) % vocab_size.
    - Decode then re-encode/truncate to ensure prompt token counts match.
    - Uses numpy.default_rng seeded with random_seed for reproducible sampling.
    """

    # Default values copied from benchmark_serving.py for the random dataset.
    DEFAULT_PREFIX_LEN = 0
    DEFAULT_RANGE_RATIO = 0.0
    DEFAULT_INPUT_LEN = 1024
    DEFAULT_OUTPUT_LEN = 128

    def __init__(self, **kwargs) -> None:
        super().__init__(**kwargs)
        # Use numpy's default_rng for deterministic sampling
        # Do not use random.seed() or np.random.seed() elsewhere in this class.
        # This ensures that the RNG is isolated from global RNG state.
        self._rng = np.random.default_rng(self.random_seed)

    def sample(
        self,
        tokenizer: AnyTokenizer,
        num_requests: int,
        request_id_prefix: str = "",
        no_oversample: bool = False,
        prefix_len: int = DEFAULT_PREFIX_LEN,
        range_ratio: float = DEFAULT_RANGE_RATIO,
        input_len: int = DEFAULT_INPUT_LEN,
        output_len: int = DEFAULT_OUTPUT_LEN,
        batchsize: int = 1,
        probability_density_function: Path | None = None,
        **kwargs,
    ) -> list[SampleRequest]:
        # validate total input tokens (prefix + sampled) is at least 1.
        num_special = int(tokenizer.num_special_tokens_to_add())
        real_input_len = max(0, int(input_len) - num_special)
        min_sampled_input = math.floor(real_input_len * (1.0 - float(range_ratio)))
        min_total_input = int(prefix_len) + min_sampled_input
        if min_total_input < 1:
            raise ValueError(
                "--random-input-len is too small: with tokenizer special "
                f"tokens {num_special} and --random-range-ratio {range_ratio}, "
                "the minimum possible total input tokens (prefix + sampled) is "
                f"{min_total_input}. Increase --random-input-len and/or "
                "--random-prefix-len, or decrease --random-range-ratio so that "
                "prefix_len + floor(max(0, random_input_len - num_special)) "
                "* (1 - range_ratio) >= 1."
            )

        input_lens, output_lens, offsets = self.get_sampling_params(
            num_requests,
            range_ratio,
            input_len,
            output_len,
            tokenizer,
            probability_density_function,
        )

        vocab_size = tokenizer.vocab_size
        prohibited_tokens = tokenizer.all_special_ids
        all_tokens = np.arange(vocab_size)
        allowed_tokens = np.array(list(set(all_tokens) - set(prohibited_tokens)))

        # Generate prefix once
        prefix_token_ids = self.get_prefix(allowed_tokens, prefix_len)

        requests = []
        token_mismatch_total = 0
        for i in range(num_requests):
            prompt, total_input_len, token_mismatch = self.generate_token_sequence(  # noqa: E501
                tokenizer=tokenizer,
                prefix_token_ids=prefix_token_ids,
                prefix_len=prefix_len,
                vocab_size=vocab_size,
                input_len=int(input_lens[i]),
                offset=int(offsets[i]),
                index=i,
                allowed_tokens=allowed_tokens,
            )
            token_mismatch_total += token_mismatch
            requests.append(
                SampleRequest(
                    prompt=prompt,
                    prompt_len=total_input_len,
                    expected_output_len=int(output_lens[i]),
                    request_id=request_id_prefix + str(i),
                )
            )
        # only used for embeddings benchmark.
        if batchsize > 1:
            batch_requests = []
            # Create batched requests
            for i in range(0, num_requests, batchsize):
                batch = requests[i : i + batchsize]
                batch_requests.append(
                    SampleRequest(
                        prompt=[req.prompt for req in batch],
                        prompt_len=sum(req.prompt_len for req in batch),
                        expected_output_len=0,
                        request_id=request_id_prefix + str(i // batchsize),
                    )
                )
            requests = batch_requests

        if token_mismatch_total != 0:
            sign = "more" if token_mismatch_total > 0 else "fewer"
            logger.warning(
                "Across all generated prompts, there were %d %s tokens "
                "than expected after decoding and re-encoding. This is "
                "expected due to the imperfect nature of the sampling "
                "procedure.",
                abs(token_mismatch_total),
                sign,
            )

        return requests

<<<<<<< HEAD
    def get_prefix(self, tokenizer: AnyTokenizer, prefix_len: int) -> list[int]:
=======
    def get_prefix(
        self,
        allowed_tokens: np.ndarray,
        prefix_len: int,
    ) -> list[int]:
>>>>>>> a4730c1b
        """
        Get the prefix for the dataset.
        """
        return (
            allowed_tokens[
                self._rng.integers(0, len(allowed_tokens), size=prefix_len)
            ].tolist()
            if prefix_len > 0
            else []
        )

    def build_pdf_sampler(
        self,
        probability_density_function: Path,
    ) -> tuple[Callable, Callable]:
        """
        Opens a .json file containing the probability density function
        for the input and output lengths.
        Returns a tuple of callables that can be used to sample from the
        probability density function (assuming uniform distribution within
        each bucket).

        File should contain two probability density functions (histograms):
        {
          "input_pdf": [[1, 0.01], [100, 0.02], ..., [1000, 0.0]],
          "output_pdf": [[1, 0.04], [100, 0.02], ..., [1000, 0.0]]
        }
        For example, probability of sampling input size in [0, 100) is 0.01.
        The last bucket MUST be 0.
        """
        with open(probability_density_function) as f:
            pdf = json.load(f)

        input_buckets, input_pdf = np.array(pdf["input_pdf"]).T
        input_buckets = input_buckets.astype(int)
        input_pdf[-1] = 0.0
        # at least some probability somewhere
        assert np.any(input_pdf > 0.0)
        # buckets must be strictly increasing
        assert np.all(input_buckets[1:] - input_buckets[:-1] > 0)

        output_buckets, output_pdf = np.array(pdf["output_pdf"]).T
        output_buckets = output_buckets.astype(int)
        output_pdf[-1] = 0.0
        assert np.any(output_pdf > 0.0)
        assert np.all(output_buckets[1:] - output_buckets[:-1] > 0)

        def sampler(low, high, size, buckets, cdf):
            del low, high  # only here to adapt from _rng.integers interface
            indices = np.searchsorted(cdf, self._rng.random(size))
            intra_bucket = self._rng.random(size)
            return (
                buckets[indices]
                + intra_bucket * (buckets[indices + 1] - buckets[indices])
            ).astype(int)

        return (
            partial(
                sampler,
                buckets=input_buckets,
                cdf=np.cumsum(input_pdf) / np.sum(input_pdf),
            ),
            partial(
                sampler,
                buckets=output_buckets,
                cdf=np.cumsum(output_pdf) / np.sum(output_pdf),
            ),
        )

    def get_sampling_params(
        self,
        num_requests: int,
        range_ratio: float,
        input_len: int,
        output_len: int,
        tokenizer: AnyTokenizer,
        probability_density_function: Path | None = None,
    ) -> tuple[np.ndarray, np.ndarray, np.ndarray]:
        """
        Get the sampling parameters for the dataset.
        """
        # Enforce range_ratio < 1
        if not (0.0 <= range_ratio < 1.0):
            raise ValueError("range_ratio must be in [0, 1).")
        num_special_tokens = len(tokenizer.all_special_tokens_extended)
        real_input_len = max(0, int(input_len) - num_special_tokens)
        # Bounds use floor for low and ceil for high
        input_low = math.floor(real_input_len * (1 - range_ratio))
        input_high = math.ceil(real_input_len * (1 + range_ratio))
        output_low = math.floor(output_len * (1 - range_ratio))
        output_high = math.ceil(output_len * (1 + range_ratio))
        # Ensure the lower bound for output length is at least 1 to
        # prevent sampling 0 tokens.
        output_low = max(output_low, 1)
        output_high = max(output_high, 1)

        if input_low > input_high:
            raise ValueError(
                f"Invalid input sampling interval: low={input_low} > high={input_high}"
            )
        if output_low > output_high:
            raise ValueError(
                "Invalid output sampling interval: "
                f"low={output_low} > high={output_high}"
            )

        logger.info(
            "Sampling input_len from [%s, %s] and output_len from [%s, %s]",
            input_low,
            input_high,
            output_low,
            output_high,
        )

        if probability_density_function is not None:
            input_lens_sampler, output_lens_sampler = self.build_pdf_sampler(
                probability_density_function
            )
        else:
            input_lens_sampler = self._rng.integers
            output_lens_sampler = self._rng.integers

        input_lens = input_lens_sampler(input_low, input_high + 1, size=num_requests)
        output_lens = output_lens_sampler(
            output_low, output_high + 1, size=num_requests
        )
        offsets = self._rng.integers(0, tokenizer.vocab_size, size=num_requests)
        return input_lens, output_lens, offsets

    def generate_token_sequence(
        self,
        *,
        tokenizer: AnyTokenizer,
        prefix_token_ids: list[int],
        prefix_len: int,
        vocab_size: int,
        input_len: int,
        offset: int,
        index: int,
        allowed_tokens: np.ndarray,
    ) -> tuple[str, int, int]:
        """
        Returns (prompt, total_input_len).

        NOTE: After decoding the prompt we have to encode and decode it again.
        This is done because in some cases N consecutive tokens
        give a string tokenized into != N number of tokens.
        For example for GPT2Tokenizer:
        [6880, 6881] -> ['Ġcalls', 'here'] ->
        [1650, 939, 486] -> ['Ġcall', 'sh', 'ere']
        To avoid uncontrolled change of the prompt length,
        the encoded sequence is truncated before being decoded again.
        """
        # Build the inner sequence by sampling
        # sequentially from the allowed tokens
        inner_seq = allowed_tokens[
            (offset + index + np.arange(input_len)) % len(allowed_tokens)
        ].tolist()
        token_sequence = prefix_token_ids + inner_seq

        # Decode, then re-encode and truncate to preserve token count invariants
        total_input_len = prefix_len + int(input_len)
        prompt, adjusted_token_sequence, token_mismatch = (
            gen_prompt_decode_to_target_len(
                tokenizer=tokenizer,
                token_sequence=token_sequence,
                target_token_len=total_input_len,
                add_special_tokens=False,
                rng=self._rng,
            )
        )
        total_input_len = len(adjusted_token_sequence)
        return prompt, total_input_len, token_mismatch


# -----------------------------------------------------------------------------
# Random Dataset Implementation (Synthetic Data)
# -----------------------------------------------------------------------------


class RandomDatasetForReranking(RandomDataset):
    """
    Random dataset specialized for the needs of scoring:
    - Batches of inputs
    - Inputs composed of pairs
    """

    def __init__(self, **kwargs) -> None:
        super().__init__(**kwargs)

    def sample(
        self,
        tokenizer: AnyTokenizer,
        num_requests: int,
        request_id_prefix: str = "",
        range_ratio: float = RandomDataset.DEFAULT_RANGE_RATIO,
        input_len: int = RandomDataset.DEFAULT_INPUT_LEN,
        batchsize: int = 1,
        is_reranker: bool = True,
        **kwargs,
    ) -> list[SampleRequest]:
        n_sep_tokens = int(is_reranker)

        query_len_param = (input_len // 2) - n_sep_tokens if is_reranker else input_len

        query_lens, _, query_offsets = self.get_sampling_params(
            1, range_ratio, query_len_param, 0, tokenizer
        )

        query_len = int(query_lens[0])

        if not is_reranker:
            assert num_requests > 1 and batchsize > 1
            num_requests -= 1
            batchsize -= 1
            doc_len_param = input_len
        else:
            doc_len_param = input_len - query_len - n_sep_tokens

        doc_lens, _, doc_offsets = self.get_sampling_params(
            num_requests, range_ratio, doc_len_param, 0, tokenizer
        )
        vocab_size = tokenizer.vocab_size

        query_prompt, query_input_len, token_mismatch_total = (
            self.generate_token_sequence(
                tokenizer=tokenizer,
                prefix_token_ids=[],
                prefix_len=0,
                vocab_size=vocab_size,
                input_len=query_len,
                offset=int(query_offsets[0]),
                index=0,
            )
        )

        requests = []
        for i in range(num_requests):
            prompt, total_input_len, token_mismatch = self.generate_token_sequence(  # noqa: E501
                tokenizer=tokenizer,
                prefix_token_ids=[],
                prefix_len=0,
                vocab_size=vocab_size,
                input_len=int(doc_lens[i]),
                offset=int(doc_offsets[i]),
                index=i + 1,
            )
            token_mismatch_total += token_mismatch
            requests.append((prompt, total_input_len))

        batch_requests = []
        # Create batched requests
        for i in range(0, num_requests, batchsize):
            batch = requests[i : i + batchsize]
            query_contrib = (
                (query_input_len + n_sep_tokens) * len(batch)
                if is_reranker
                else query_input_len
            )
            batch_requests.append(
                SampleRequest(
                    prompt=[query_prompt] + [req[0] for req in batch],
                    prompt_len=query_contrib + sum(req[1] for req in batch),
                    expected_output_len=0,
                    request_id=request_id_prefix + str(i // batchsize),
                )
            )

        if token_mismatch_total != 0:
            logger.warning(
                "Across all generated prompts, there were %d %s tokens "
                "than expected after decoding and re-encoding. This is "
                "expected due to the imperfect nature of the sampling "
                "procedure.",
                abs(token_mismatch_total),
                "more" if token_mismatch_total > 0 else "fewer",
            )

        return batch_requests


# -----------------------------------------------------------------------------
# MultiModalDataset Implementation
# -----------------------------------------------------------------------------


class RandomMultiModalDataset(RandomDataset):
    """
    Synthetic multimodal dataset (text + images) that extends RandomDataset.

    Status:
    - Images: supported via synthetic RGB data.
    - Video: supported via synthetic RGB data.
    - Audio: not yet supported.

    Sampling overview:
    1) Number of items per request is sampled uniformly from the integer range
       [floor(n·(1−r)), ceil(n·(1+r))], where n is the base count and r is
       `num_mm_items_range_ratio` in [0, 1]. r=0 keeps it fixed; r=1 allows 0.
       The maximum is further clamped to the sum of per-modality limits.
    2) Each item’s modality and shape is sampled from `bucket_config`, a dict
       mapping (height, width, num_frames) → probability. We treat
       `num_frames`=1 as image and `num_frames` > 1 as video.
       Entries with zero probability are removed and the rest are renormalized
       to sum to 1.
    3) Per-modality hard caps are enforced via `limit_mm_per_prompt`.
       When a modality reaches its cap, all of its buckets are excluded and the
       remaining probabilities are renormalized.

    Example bucket configuration:
    {(256, 256, 1): 0.5, (720, 1280, 1): 0.4, (720, 1280, 16): 0.1}
      - Two image buckets (`num_frames`=1) and one video bucket
      (`num_frames`=16).
    OBS.: Only image sampling is supported for now.
    """

    IS_MULTIMODAL = True
    DEFAULT_LIMIT_MM_PER_PROMPT = {"image": 255, "video": 1}

    DEFAULT_BASE_ITEMS_PER_REQUEST = 1
    DEFAULT_NUM_MM_ITEMS_RANGE_RATIO = 0.0
    DEFAULT_MM_ITEM_BUCKET_CONFIG = {
        (256, 256, 1): 0.5,
        (720, 1280, 1): 0.5,
        (720, 1280, 16): 0.0,
    }
    DEFAULT_ENABLE_MULTIMODAL_CHAT = False

    def __init__(self, **kwargs) -> None:
        super().__init__(**kwargs)

    def generate_synthetic_image(self, width: int, height: int) -> Image.Image:
        """Generate synthetic PIL image with random RGB values.

        NOTE: iid pixel sampling results in worst-case compression
        (good for stressing I/O), but very unlike real photos.
        We could consider a “low-freq” mode (e.g., noise blur)
        to emulate network realism instead of max stress.
        """
        random_pixels = self._rng.integers(
            0,
            256,
            (height, width, 3),
            dtype=np.uint8,
        )
        return Image.fromarray(random_pixels)

    def generate_synthetic_video(
        self, width: int, height: int, num_frames: int
    ) -> dict:
        """Generate synthetic video with random values.

        Creates a video with random pixel values, encodes it to MP4 format,
        and returns the content as bytes.
        """
        import cv2

        random_pixels = self._rng.integers(
            0,
            256,
            (num_frames, height, width, 3),
            dtype=np.uint8,
        )

        # Create a temporary video file in memory
        fourcc = cv2.VideoWriter_fourcc(*"mp4v")
        fps = 30  # frames per second

        with NamedTemporaryFile(suffix=".mp4", delete_on_close=False) as temp_file:
            temp_path = temp_file.name

            # Create video writer
            video_writer = cv2.VideoWriter(
                temp_path, fourcc=fourcc, fps=fps, frameSize=(width, height)
            )

            if not video_writer.isOpened():
                raise RuntimeError("Failed to create video writer")

            for frame in random_pixels:
                video_writer.write(frame)

            video_writer.release()
            temp_file.close()

            # Read the video file content
            with open(temp_path, "rb") as f:
                video_content = f.read()

            return {"bytes": video_content}

    def map_config_to_modality(self, config: tuple[int, int, int]) -> str:
        """Map the configuration to the modality."""
        if config[-1] == 1:
            return "image"
        elif config[-1] > 1:
            return "video"
        else:
            raise ValueError(f"Invalid multimodal item configuration: {config}")

    def normalize_bucket_config(
        self, bucket_config: dict[tuple[int, int, int], float]
    ) -> dict[tuple[int, int, int], float]:
        """
        Remove zero probability entries
        and normalize the bucket config to sum to 1.
        """
        # Raise error if value is negative
        if any(v < 0 for v in bucket_config.values()):
            raise ValueError("Bucket config values must be non-negative.")
        # Remove zero probability entries
        bucket_config = {k: v for k, v in bucket_config.items() if v > 0}
        # if bucket config is empty, raise error
        if not bucket_config:
            raise ValueError(
                "Got invalid bucket config. Bucket config values must be non-zero."
            )
        # Normalize the remaining bucket config to sum to 1
        total = sum(bucket_config.values())
        return {k: v / total for k, v in bucket_config.items()}

    def generate_mm_item(
        self,
        mm_item_config: tuple[int, int, int],
    ) -> Mapping[str, Any]:
        """
        Create synthetic images and videos and
        apply process_image/process_video respectively.
        This follows the OpenAI API chat completions
        https://github.com/openai/openai-python
        """

        if self.map_config_to_modality(mm_item_config) == "image":
            return process_image(
                self.generate_synthetic_image(mm_item_config[1], mm_item_config[0])
            )
        elif self.map_config_to_modality(mm_item_config) == "video":
            return process_video(
                self.generate_synthetic_video(
                    mm_item_config[1], mm_item_config[0], mm_item_config[2]
                )
            )
        else:
            raise ValueError(f"Invalid multimodal item configuration: {mm_item_config}")

    def get_mm_item_sampling_params(
        self,
        base_items_per_request: int,
        num_mm_items_range_ratio: float,
        limit_mm_per_prompt: dict[str, int],
        bucket_config: dict[tuple[int, int, int], float],
    ) -> tuple[int, int, dict[str, int], dict[tuple[int, int, int], float]]:
        """
        Get the sampling parameters for the multimodal items.
        """
        # Enforce num_mm_items_range_ratio <= 1
        if not (0.0 <= num_mm_items_range_ratio <= 1.0):
            raise ValueError("num_mm_items_range_ratio must be in [0, 1].")

        # Ensure modalities to sample are in limit_mm_per_prompt
        for k, v in bucket_config.items():
            # get modality from bucket config
            modality = self.map_config_to_modality(k)
            if modality not in limit_mm_per_prompt:
                raise ValueError(
                    f"Modality {modality} is not in "
                    f"limit_mm_per_prompt: "
                    f"{limit_mm_per_prompt.keys()}"
                )

        # Remove zero probability entries
        # and normalize bucket config to sum to 1
        bucket_config = self.normalize_bucket_config(bucket_config)
        logger.info(
            "Normalized bucket config: %s",
            bucket_config,
        )
        # Only consider limit per prompt for modalities in bucket config
        allowed_modalities = {self.map_config_to_modality(cfg) for cfg in bucket_config}
        limit_mm_per_prompt = {
            k: v for k, v in limit_mm_per_prompt.items() if k in allowed_modalities
        }
        if not limit_mm_per_prompt:
            raise ValueError("No valid limits for modalities present in bucket_config.")

        logger.info(
            "Updated mm-limit-per-prompt: %s",
            limit_mm_per_prompt,
        )

        # Get max and min num mm items and ensure
        # it is at most the sum of limit_mm_per_prompt for all modalities
        max_num_mm_items = min(
            sum(limit_mm_per_prompt.values()),
            math.ceil(base_items_per_request * (1 + num_mm_items_range_ratio)),
        )
        # Ensure min num mm items is at least 0
        min_num_mm_items = max(
            0, math.floor(base_items_per_request * (1 - num_mm_items_range_ratio))
        )
        # Raise error if min num mm items is greater than max num mm items
        if min_num_mm_items > max_num_mm_items:
            raise ValueError(
                f"Min num mm items is greater than max mm items: "
                f"{min_num_mm_items} > {max_num_mm_items}"
            )

        logger.info(
            "Sampling number of multimodal items from [%s, %s]",
            min_num_mm_items,
            max_num_mm_items,
        )

        return (
            min_num_mm_items,
            max_num_mm_items,
            limit_mm_per_prompt,
            bucket_config,
        )

    def get_mm_item_iterator(
        self,
        min_num_mm_items: int,
        max_num_mm_items: int,
        bucket_config: dict[tuple[int, int, int], float],
        limit_mm_per_prompt: dict[str, int],
    ) -> Iterator[tuple[int, int, int]]:
        """
        Iterator over the multimodal items for each request
        whose size is between min_num_mm_items and max_num_mm_items.

        Loop over the bucket config and sample a multimodal item.
        Loop until the number of multimodal items sampled is equal to
        request_num_mm_items or limit of multimodal items per prompt
        for all modalities is reached.

        Note:
        - This function operates on a per-request shallow copy of
          `bucket_config` (tuple->float). The original dict passed to
          `sample` is not mutated. If this ever changes, a test
          is implemented and will fail.
        """
        # Get the number of multimodal items to sample
        request_num_mm_items = int(
            self._rng.integers(min_num_mm_items, max_num_mm_items + 1)
        )
        # If request_num_mm_items is 0, yield an empty iterator
        if request_num_mm_items == 0:
            return
        # Initialize modality counters
        modality_counter = {self.map_config_to_modality(k): 0 for k in bucket_config}
        # Copy the bucket config to avoid modifying the original
        bucket_config_copy = bucket_config.copy()
        # Loop over the number of multimodal items to sample
        while sum(modality_counter.values()) < request_num_mm_items:
            # Sample a multimodal item config
            mm_item_config = self._rng.choice(
                list(bucket_config_copy.keys()), p=list(bucket_config_copy.values())
            )
            modality = self.map_config_to_modality(mm_item_config)
            # Check that modality count is less than limit per prompt
            if modality_counter[modality] < limit_mm_per_prompt[modality]:
                modality_counter[modality] += 1
                yield (mm_item_config)
            else:
                # If the counter is greater than the limit per prompt
                # set all multimodal items of this modality to 0
                for k, v in bucket_config_copy.items():
                    if self.map_config_to_modality(k) == modality:
                        bucket_config_copy[k] = 0
                # If all configs are 0, break the loop
                # This should not happen as request_num_mm_items is at most
                # the sum of limit_mm_per_prompt for all modalities
                if all(v == 0 for v in bucket_config_copy.values()):
                    logger.warning(
                        "Exhausted all multimodal items of modality %s", modality
                    )
                    break
                # Renormalize the bucket config
                bucket_config_copy = self.normalize_bucket_config(bucket_config_copy)

    def sample(
        self,
        tokenizer: AnyTokenizer,
        num_requests: int,
        request_id_prefix: str = "",
        no_oversample: bool = False,
        prefix_len: int = RandomDataset.DEFAULT_PREFIX_LEN,
        range_ratio: float = RandomDataset.DEFAULT_RANGE_RATIO,
        input_len: int = RandomDataset.DEFAULT_INPUT_LEN,
        output_len: int = RandomDataset.DEFAULT_OUTPUT_LEN,
        limit_mm_per_prompt: dict[str, int] = DEFAULT_LIMIT_MM_PER_PROMPT,
        base_items_per_request: int = DEFAULT_BASE_ITEMS_PER_REQUEST,
        num_mm_items_range_ratio: float = DEFAULT_NUM_MM_ITEMS_RANGE_RATIO,
        bucket_config: dict[
            tuple[int, int, int], float
        ] = DEFAULT_MM_ITEM_BUCKET_CONFIG,
        enable_multimodal_chat: bool = DEFAULT_ENABLE_MULTIMODAL_CHAT,
        probability_density_function: Path | None = None,
        **kwargs,
    ) -> list[SampleRequest]:
        # Get the sampling parameters for the dataset
        input_lens, output_lens, offsets = self.get_sampling_params(
            num_requests,
            range_ratio,
            input_len,
            output_len,
            tokenizer,
            probability_density_function,
        )

        (
            min_num_mm_items,
            max_num_mm_items,
            limit_mm_per_prompt,
            bucket_config,
        ) = self.get_mm_item_sampling_params(
            base_items_per_request,
            num_mm_items_range_ratio,
            limit_mm_per_prompt,
            bucket_config,
        )

        vocab_size = tokenizer.vocab_size
        # Can't use tokenizer.all_special_ids since
        # it returns ONLY ids from special_tokens_map.json
        # We want to exclude placeholder tokens and all
        # tokens that indicate start/end of image as it
        # may break prompt replacement logic.
        prohibited_tokens = list(
            tok_id
            for tok_id, token in tokenizer.added_tokens_decoder.items()
            if token.special
        )
        all_tokens = np.arange(vocab_size)
        allowed_tokens = np.array(list(set(all_tokens) - set(prohibited_tokens)))
        logger.debug(
            "Sampling from %d out of %d (vocab size)", len(allowed_tokens), vocab_size
        )
        # Generate prefix once
        prefix_token_ids = self.get_prefix(allowed_tokens, prefix_len)
        # Add synthetic multimodal items to each request
        mm_requests = []
        token_mismatch_total = 0
        for i in range(num_requests):
            prompt, total_input_len, token_mismatch = self.generate_token_sequence(  # noqa: E501
                tokenizer=tokenizer,
                prefix_token_ids=prefix_token_ids,
                prefix_len=prefix_len,
                vocab_size=vocab_size,
                input_len=int(input_lens[i]),
                offset=int(offsets[i]),
                index=i,
                allowed_tokens=allowed_tokens,
            )
            token_mismatch_total += token_mismatch
            # Get multimodal item iterator for a given request
            mm_item_iterator = self.get_mm_item_iterator(
                min_num_mm_items,
                max_num_mm_items,
                bucket_config,
                limit_mm_per_prompt,
            )

            mm_content = cast(
                list[dict[str, Any]],
                [
                    self.generate_mm_item(mm_item_config)
                    for mm_item_config in mm_item_iterator
                ],
            )

            if enable_multimodal_chat:
                # NOTE: For now this option is only provided for completeness
                # given that the serve.py benchmark currently does not use it.
                mm_chat_prompt: Any = prompt
                mm_chat_prompt = self.apply_multimodal_chat_transformation(
                    prompt, mm_content
                )
                sample_request = SampleRequest(
                    prompt=mm_chat_prompt,
                    prompt_len=total_input_len,
                    expected_output_len=int(output_lens[i]),
                    multi_modal_data=None,
                    request_id=request_id_prefix + str(i),
                )
            else:
                sample_request = SampleRequest(
                    prompt=prompt,
                    prompt_len=total_input_len,
                    expected_output_len=int(output_lens[i]),
                    multi_modal_data=mm_content,
                    request_id=request_id_prefix + str(i),
                )
            mm_requests.append(sample_request)

        if token_mismatch_total != 0:
            sign = "more" if token_mismatch_total > 0 else "fewer"
            logger.warning(
                "Across all generated prompts, there were %d %s tokens "
                "than expected after decoding and re-encoding. This is "
                "expected due to the imperfect nature of the sampling "
                "procedure.",
                abs(token_mismatch_total),
                sign,
            )

        return mm_requests


# -----------------------------------------------------------------------------
# ShareGPT Dataset Implementation
# -----------------------------------------------------------------------------


class ShareGPTDataset(BenchmarkDataset):
    """
    Implements the ShareGPT dataset.  Loads data from a JSON file and generates
    sample requests based on conversation turns.
    """

    def __init__(self, **kwargs) -> None:
        super().__init__(**kwargs)
        self.load_data()

    def load_data(self) -> None:
        if self.dataset_path is None:
            raise ValueError("dataset_path must be provided for loading data.")

        with open(self.dataset_path, encoding="utf-8") as f:
            self.data = json.load(f)
        # Filter entries with at least two conversation turns.
        self.data = [
            entry
            for entry in self.data
            if "conversations" in entry and len(entry["conversations"]) >= 2
        ]
        random.seed(self.random_seed)
        if not getattr(self, "disable_shuffle", False):
            random.shuffle(self.data)

    def sample(
        self,
        tokenizer: AnyTokenizer,
        num_requests: int,
        lora_path: str | None = None,
        max_loras: int | None = None,
        output_len: int | None = None,
        enable_multimodal_chat: bool = False,
        request_id_prefix: str = "",
        no_oversample: bool = False,
        **kwargs,
    ) -> list:
        samples: list = []
        ind = 0
        for entry in self.data:
            if len(samples) >= num_requests:
                break
            prompt, completion = (
                entry["conversations"][0]["value"],
                entry["conversations"][1]["value"],
            )

            lora_request = self.get_random_lora_request(
                max_loras=max_loras, lora_path=lora_path
            )
            prompt_ids = tokenizer(prompt).input_ids
            completion_ids = tokenizer(completion).input_ids
            prompt_len = len(prompt_ids)
            new_output_len = len(completion_ids) if output_len is None else output_len
            if not is_valid_sequence(
                prompt_len,
                new_output_len,
                skip_min_output_len_check=output_len is not None,
            ):
                continue
            if image_path := entry.get("image"):
                mm_content = process_image(image_path)
            elif video_path := entry.get("video"):
                mm_content = process_video(video_path)
            else:
                mm_content = None
            if enable_multimodal_chat:
                prompt = self.apply_multimodal_chat_transformation(prompt, mm_content)
            samples.append(
                SampleRequest(
                    prompt=prompt,
                    prompt_len=prompt_len,
                    expected_output_len=new_output_len,
                    lora_request=lora_request,
                    multi_modal_data=mm_content,
                    request_id=request_id_prefix + str(ind),
                )
            )
            ind += 1
        self.maybe_oversample_requests(
            samples, num_requests, request_id_prefix, no_oversample
        )
        return samples


class _ValidateDatasetArgs(argparse.Action):
    """Argparse action to validate dataset name and path compatibility."""

    def __call__(self, parser, namespace, values, option_string=None):
        setattr(namespace, self.dest, values)

        # Get current values of both dataset_name and dataset_path
        dataset_name = getattr(namespace, "dataset_name", "random")
        dataset_path = getattr(namespace, "dataset_path", None)

        # Validate the combination
        if dataset_name == "random" and dataset_path is not None:
            parser.error(
                "Cannot use 'random' dataset with --dataset-path. "
                "Please specify the appropriate --dataset-name (e.g., "
                "'sharegpt', 'custom', 'sonnet') for your dataset file: "
                f"{dataset_path}"
            )


def add_dataset_parser(parser: FlexibleArgumentParser):
    parser.add_argument("--seed", type=int, default=0)
    parser.add_argument(
        "--num-prompts",
        type=int,
        default=1000,
        help="Number of prompts to process.",
    )
    parser.add_argument(
        "--dataset-name",
        type=str,
        default="random",
        action=_ValidateDatasetArgs,
        choices=[
            "sharegpt",
            "burstgpt",
            "sonnet",
            "random",
            "random-mm",
            "random-rerank",
            "hf",
            "custom",
            "prefix_repetition",
            "spec_bench",
        ],
        help="Name of the dataset to benchmark on.",
    )
    parser.add_argument(
        "--no-stream",
        action="store_true",
        help="Do not load the dataset in streaming mode.",
    )
    parser.add_argument(
        "--dataset-path",
        type=str,
        default=None,
        action=_ValidateDatasetArgs,
        help="Path to the sharegpt/sonnet dataset. "
        "Or the huggingface dataset ID if using HF dataset.",
    )
    parser.add_argument(
        "--no-oversample",
        action="store_true",
        help="Do not oversample if the dataset has fewer samples than num-prompts.",
    )
    parser.add_argument(
        "--skip-chat-template",
        action="store_true",
        help="Skip applying chat template to prompt for datasets that support it.",
    )
    parser.add_argument(
        "--disable-shuffle",
        action="store_true",
        help="Disable shuffling of dataset samples for deterministic ordering.",
    )

    # group for dataset specific arguments
    custom_group = parser.add_argument_group("custom dataset options")
    custom_group.add_argument(
        "--custom-output-len",
        type=int,
        default=256,
        help="Number of output tokens per request, used only for custom dataset.",
    )

    spec_bench_group = parser.add_argument_group("spec bench dataset options")
    spec_bench_group.add_argument(
        "--spec-bench-output-len",
        type=int,
        default=256,
        help="Num of output tokens per request, used only for spec bench dataset.",
    )
    spec_bench_group.add_argument(
        "--spec-bench-category",
        type=str,
        default=None,
        help="Category for spec bench dataset. If None, use all categories.",
    )

    sonnet_group = parser.add_argument_group("sonnet dataset options")
    sonnet_group.add_argument(
        "--sonnet-input-len",
        type=int,
        default=550,
        help="Number of input tokens per request, used only for sonnet dataset.",
    )
    sonnet_group.add_argument(
        "--sonnet-output-len",
        type=int,
        default=150,
        help="Number of output tokens per request, used only for sonnet dataset.",
    )
    sonnet_group.add_argument(
        "--sonnet-prefix-len",
        type=int,
        default=200,
        help="Number of prefix tokens per request, used only for sonnet dataset.",
    )

    sharegpt_group = parser.add_argument_group("sharegpt dataset options")
    sharegpt_group.add_argument(
        "--sharegpt-output-len",
        type=int,
        default=None,
        help="Output length for each request. Overrides the output length "
        "from the ShareGPT dataset.",
    )

    blazedit_group = parser.add_argument_group("blazedit dataset options")
    blazedit_group.add_argument(
        "--blazedit-min-distance",
        type=float,
        default=0.0,
        help="Minimum distance for blazedit dataset. Min: 0, Max: 1.0",
    )
    blazedit_group.add_argument(
        "--blazedit-max-distance",
        type=float,
        default=1.0,
        help="Maximum distance for blazedit dataset. Min: 0, Max: 1.0",
    )

    random_group = parser.add_argument_group("random dataset options")
    random_group.add_argument(
        "--random-input-len",
        type=int,
        default=1024,
        help="Number of input tokens per request, used only for random sampling.",
    )
    random_group.add_argument(
        "--random-output-len",
        type=int,
        default=128,
        help="Number of output tokens per request, used only for random sampling.",
    )
    random_group.add_argument(
        "--random-range-ratio",
        type=float,
        default=0.0,
        help="Range ratio for sampling input/output length, "
        "used only for random sampling. Must be in the range [0, 1) to define "
        "a symmetric sampling range"
        "[length * (1 - range_ratio), length * (1 + range_ratio)].",
    )
    random_group.add_argument(
        "--random-probability-density-function",
        type=Path,
        default=None,
        help=(
            "Path to json file specifying a PDF for input/output lenghts. "
            "Overrides random-input-len, random-output-len, and "
            "random-range-ratio args. See RandomDataset.build_pdf_sampler "
            "documentation for more details."
        ),
    )
    random_group.add_argument(
        "--random-prefix-len",
        type=int,
        default=0,
        help=(
            "Number of fixed prefix tokens before the random context "
            "in a request. "
            "The total input length is the sum of `random-prefix-len` and "
            "a random "
            "context length sampled from [input_len * (1 - range_ratio), "
            "input_len * (1 + range_ratio)]."
        ),
    )
    random_group.add_argument(
        "--random-batch-size",
        type=int,
        default=1,
        help=("Batch size for random sampling. Only used for embeddings benchmark."),
    )
    random_group.add_argument(
        "--no-reranker",
        action="store_true",
        help=(
            "Whether the model supports reranking natively."
            " Only used for reranker benchmark."
        ),
    )

    # random multimodal dataset options
    random_mm_group = parser.add_argument_group(
        "random multimodal dataset options extended from random dataset"
    )
    random_mm_group.add_argument(
        "--random-mm-base-items-per-request",
        type=int,
        default=RandomMultiModalDataset.DEFAULT_BASE_ITEMS_PER_REQUEST,
        help=(
            "Base number of multimodal items per request for random-mm. "
            "Actual per-request count is sampled around this base using "
            "--random-mm-num-mm-items-range-ratio."
        ),
    )
    random_mm_group.add_argument(
        "--random-mm-num-mm-items-range-ratio",
        type=float,
        default=RandomMultiModalDataset.DEFAULT_NUM_MM_ITEMS_RANGE_RATIO,
        help=(
            "Range ratio r in [0, 1] for sampling items per request. "
            "We sample uniformly from the closed integer range "
            "[floor(n*(1-r)), ceil(n*(1+r))] "
            "where n is the base items per request. "
            "r=0 keeps it fixed; r=1 allows 0 items. The maximum is clamped "
            "to the sum of per-modality limits from "
            "--random-mm-limit-mm-per-prompt. "
            "An error is raised if the computed min exceeds the max."
        ),
    )
    random_mm_group.add_argument(
        "--random-mm-limit-mm-per-prompt",
        type=json.loads,
        default=RandomMultiModalDataset.DEFAULT_LIMIT_MM_PER_PROMPT,
        help=(
            "Per-modality hard caps for items attached per request, e.g. "
            '\'{"image": 3, "video": 0}\'. The sampled per-request item '
            "count is clamped to the sum of these limits. When a modality "
            "reaches its cap, its buckets are excluded and probabilities are "
            "renormalized."
            "OBS.: Only image sampling is supported for now."
        ),
    )

    def _parse_mm_bucket_config(v: object) -> dict[tuple[int, int, int], float]:
        # If already a dict (e.g., programmatic call), normalize keys
        def normalize(d: dict) -> dict[tuple[int, int, int], float]:
            out: dict[tuple[int, int, int], float] = {}
            for k, val in d.items():
                key = k
                if isinstance(key, str):
                    with suppress(Exception):
                        key = ast.literal_eval(key)
                if not (
                    isinstance(key, tuple)
                    and len(key) == 3
                    and all(isinstance(x, int) for x in key)
                ):
                    raise ValueError(
                        f"Invalid bucket key {k!r}. Expected tuple (H, W, T)."
                    )
                out[(int(key[0]), int(key[1]), int(key[2]))] = float(val)
            return out

        if isinstance(v, dict):
            return normalize(v)
        if isinstance(v, str):
            # Python literal (supports tuple keys)
            parsed = ast.literal_eval(v)
            if not isinstance(parsed, dict):
                raise ValueError("Bucket config must parse to a dict.")
            return normalize(parsed)
        raise ValueError("Unsupported value for --random-mm-bucket-config.")

    random_mm_group.add_argument(
        "--random-mm-bucket-config",
        type=_parse_mm_bucket_config,
        default=RandomMultiModalDataset.DEFAULT_MM_ITEM_BUCKET_CONFIG,
        help=(
            "The bucket config is a dictionary mapping a multimodal item"
            "sampling configuration to a probability."
            "Currently allows for 2 modalities: images and videos. "
            "An bucket key is a tuple of (height, width, num_frames)"
            "The value is the probability of sampling that specific item. "
            "Example: "
            "--random-mm-bucket-config "
            "{(256, 256, 1): 0.5, (720, 1280, 1): 0.4, (720, 1280, 16): 0.10} "
            "First item: images with resolution 256x256 w.p. 0.5"
            "Second item: images with resolution 720x1280 w.p. 0.4 "
            "Third item: videos with resolution 720x1280 and 16 frames w.p. 0.1"
            "OBS.: If the probabilities do not sum to 1, they are normalized."
            "OBS bis.: Only image sampling is supported for now."
        ),
    )

    hf_group = parser.add_argument_group("hf dataset options")
    hf_group.add_argument(
        "--hf-subset", type=str, default=None, help="Subset of the HF dataset."
    )
    hf_group.add_argument(
        "--hf-split", type=str, default=None, help="Split of the HF dataset."
    )
    hf_group.add_argument(
        "--hf-name",
        type=str,
        default=None,
        help=(
            "Name of the dataset on HuggingFace "
            "(e.g., 'lmarena-ai/VisionArena-Chat'). "
            "Specify this if your dataset-path is a local path."
        ),
    )
    hf_group.add_argument(
        "--hf-output-len",
        type=int,
        default=None,
        help="Output length for each request. Overrides the output lengths "
        "from the sampled HF dataset.",
    )

    prefix_repetition_group = parser.add_argument_group(
        "prefix repetition dataset options"
    )
    prefix_repetition_group.add_argument(
        "--prefix-repetition-prefix-len",
        type=int,
        default=256,
        help="Number of prefix tokens per request, used only for prefix "
        "repetition dataset.",
    )
    prefix_repetition_group.add_argument(
        "--prefix-repetition-suffix-len",
        type=int,
        default=256,
        help="Number of suffix tokens per request, used only for prefix "
        "repetition dataset. Total input length is prefix_len + suffix_len.",
    )
    prefix_repetition_group.add_argument(
        "--prefix-repetition-num-prefixes",
        type=int,
        default=10,
        help="Number of prefixes to generate, used only for prefix repetition "
        "dataset. Prompts per prefix is num_requests // num_prefixes.",
    )
    prefix_repetition_group.add_argument(
        "--prefix-repetition-output-len",
        type=int,
        default=128,
        help="Number of output tokens per request, used only for prefix "
        "repetition dataset.",
    )


def get_samples(args, tokenizer) -> list[SampleRequest]:
    if not hasattr(args, "request_id_prefix"):
        args.request_id_prefix = ""

    if args.dataset_name == "custom":
        dataset = CustomDataset(
            dataset_path=args.dataset_path, disable_shuffle=args.disable_shuffle
        )
        input_requests = dataset.sample(
            num_requests=args.num_prompts,
            tokenizer=tokenizer,
            output_len=args.custom_output_len,
            skip_chat_template=args.skip_chat_template,
            request_id_prefix=args.request_id_prefix,
            no_oversample=args.no_oversample,
        )

    elif args.dataset_name == "sonnet":
        dataset = SonnetDataset(
            dataset_path=args.dataset_path, disable_shuffle=args.disable_shuffle
        )
        # For the "sonnet" dataset, formatting depends on the backend.
        if args.backend == "openai-chat":
            input_requests = dataset.sample(
                num_requests=args.num_prompts,
                input_len=args.sonnet_input_len,
                output_len=args.sonnet_output_len,
                prefix_len=args.sonnet_prefix_len,
                tokenizer=tokenizer,
                return_prompt_formatted=False,
                request_id_prefix=args.request_id_prefix,
                no_oversample=args.no_oversample,
            )
        else:
            assert tokenizer.chat_template or tokenizer.default_chat_template, (
                "Tokenizer/model must have chat template for sonnet dataset."
            )
            input_requests = dataset.sample(
                num_requests=args.num_prompts,
                input_len=args.sonnet_input_len,
                output_len=args.sonnet_output_len,
                prefix_len=args.sonnet_prefix_len,
                tokenizer=tokenizer,
                return_prompt_formatted=True,
                request_id_prefix=args.request_id_prefix,
                no_oversample=args.no_oversample,
            )

    elif args.dataset_name == "hf":
        # all following datasets are implemented from the
        # HuggingFaceDataset base class
        hf_kwargs = {}
        if (
            args.dataset_path in VisionArenaDataset.SUPPORTED_DATASET_PATHS
            or args.hf_name in VisionArenaDataset.SUPPORTED_DATASET_PATHS
        ):
            dataset_class = VisionArenaDataset
            args.hf_split = "train"
            args.hf_subset = None
        elif (
            args.dataset_path in MMVUDataset.SUPPORTED_DATASET_PATHS
            or args.hf_name in MMVUDataset.SUPPORTED_DATASET_PATHS
        ):
            dataset_class = MMVUDataset
            args.hf_split = "validation"
            args.hf_subset = None
        elif (
            args.dataset_path in InstructCoderDataset.SUPPORTED_DATASET_PATHS
            or args.hf_name in InstructCoderDataset.SUPPORTED_DATASET_PATHS
        ):
            dataset_class = InstructCoderDataset
            args.hf_split = "train"
        elif (
            args.dataset_path in MTBenchDataset.SUPPORTED_DATASET_PATHS
            or args.hf_name in MTBenchDataset.SUPPORTED_DATASET_PATHS
        ):
            dataset_class = MTBenchDataset
            args.hf_split = "train"
        elif (
            args.dataset_path in MultiModalConversationDataset.SUPPORTED_DATASET_PATHS
            or args.hf_name in MultiModalConversationDataset.SUPPORTED_DATASET_PATHS
        ):
            dataset_class = MultiModalConversationDataset
        elif (
            args.dataset_path in ConversationDataset.SUPPORTED_DATASET_PATHS
            or args.hf_name in ConversationDataset.SUPPORTED_DATASET_PATHS
        ):
            dataset_class = ConversationDataset
        elif (
            args.dataset_path in AIMODataset.SUPPORTED_DATASET_PATHS
            or args.hf_name in AIMODataset.SUPPORTED_DATASET_PATHS
        ):
            dataset_class = AIMODataset
            args.hf_split = "train"
        elif (
            args.dataset_path in NextEditPredictionDataset.SUPPORTED_DATASET_PATHS  # noqa: E501
            or args.hf_name in NextEditPredictionDataset.SUPPORTED_DATASET_PATHS
        ):
            dataset_class = NextEditPredictionDataset
            args.hf_split = "train"
        elif (
            args.dataset_path in ASRDataset.SUPPORTED_DATASET_PATHS
            or args.hf_name in ASRDataset.SUPPORTED_DATASET_PATHS
        ):
            dataset_class = ASRDataset
            args.hf_split = "train"
        elif args.dataset_path in BlazeditDataset.SUPPORTED_DATASET_PATHS:
            dataset_class = BlazeditDataset
            args.hf_split = "train"
            hf_kwargs = {
                "min_distance": args.blazedit_min_distance,
                "max_distance": args.blazedit_max_distance,
            }
        elif (
            args.dataset_path in MLPerfDataset.SUPPORTED_DATASET_PATHS
            or args.hf_name in MLPerfDataset.SUPPORTED_DATASET_PATHS
        ):
            dataset_class = MLPerfDataset
            args.hf_split = "train"
        elif (
            args.dataset_path in MMStarDataset.SUPPORTED_DATASET_PATHS
            or args.hf_name in MMStarDataset.SUPPORTED_DATASET_PATHS
        ):
            dataset_class = MMStarDataset
            args.hf_split = "val"
            args.hf_subset = None
        else:
            supported_datasets = set(
                [
                    dataset_name
                    for cls in HuggingFaceDataset.__subclasses__()
                    for dataset_name in cls.SUPPORTED_DATASET_PATHS
                ]
            )
            raise ValueError(
                f"Unsupported dataset path: {args.dataset_path}. "
                "Huggingface dataset only supports dataset_path"
                f" from one of following: {supported_datasets}. "
                "Please consider contributing if you would "
                "like to add support for additional dataset formats."
            )

        if dataset_class.IS_MULTIMODAL and not (
            args.backend in ("openai-chat", "openai-audio")
            or "embeddings-" in args.backend
        ):
            # multi-modal benchmark is only available on OpenAI Chat
            # endpoint-type.
            raise ValueError(
                "Multi-modal content is only supported on 'openai-chat' and "
                "'openai-audio' backends."
            )
        input_requests = dataset_class(
            dataset_path=args.dataset_path,
            dataset_subset=args.hf_subset,
            dataset_split=args.hf_split,
            random_seed=args.seed,
            no_stream=args.no_stream,
            hf_name=args.hf_name,
            disable_shuffle=args.disable_shuffle,
        ).sample(
            num_requests=args.num_prompts,
            tokenizer=tokenizer,
            output_len=args.hf_output_len,
            request_id_prefix=args.request_id_prefix,
            no_oversample=args.no_oversample,
            skip_chat_template=args.skip_chat_template,
            **hf_kwargs,
        )

    else:
        # For datasets that follow a similar structure, use a mapping.
        dataset_mapping = {
            "spec_bench": lambda: SpecBench(
                dataset_path=args.dataset_path,
                category=args.spec_bench_category,
                disable_shuffle=args.disable_shuffle,
            ).sample(
                num_requests=args.num_prompts,
                tokenizer=tokenizer,
                output_len=args.spec_bench_output_len,
                request_id_prefix=args.request_id_prefix,
                no_oversample=args.no_oversample,
            ),
            "sharegpt": lambda: ShareGPTDataset(
                random_seed=args.seed,
                dataset_path=args.dataset_path,
                disable_shuffle=args.disable_shuffle,
            ).sample(
                tokenizer=tokenizer,
                num_requests=args.num_prompts,
                output_len=args.sharegpt_output_len,
                request_id_prefix=args.request_id_prefix,
                no_oversample=args.no_oversample,
            ),
            "burstgpt": lambda: BurstGPTDataset(
                random_seed=args.seed,
                dataset_path=args.dataset_path,
                disable_shuffle=args.disable_shuffle,
            ).sample(
                tokenizer=tokenizer,
                num_requests=args.num_prompts,
                request_id_prefix=args.request_id_prefix,
                no_oversample=args.no_oversample,
            ),
            "random": lambda: RandomDataset(
                random_seed=args.seed,
                dataset_path=args.dataset_path,
                disable_shuffle=args.disable_shuffle,
            ).sample(
                tokenizer=tokenizer,
                num_requests=args.num_prompts,
                prefix_len=args.random_prefix_len,
                input_len=args.random_input_len,
                output_len=args.random_output_len,
                range_ratio=args.random_range_ratio,
                request_id_prefix=args.request_id_prefix,
                batchsize=args.random_batch_size,
                no_oversample=args.no_oversample,
                probability_density_function=args.random_probability_density_function,
            ),
            "random-mm": lambda: RandomMultiModalDataset(
                random_seed=args.seed,
                dataset_path=args.dataset_path,
                disable_shuffle=args.disable_shuffle,
            ).sample(
                tokenizer=tokenizer,
                num_requests=args.num_prompts,
                prefix_len=args.random_prefix_len,
                range_ratio=args.random_range_ratio,
                input_len=args.random_input_len,
                output_len=args.random_output_len,
                base_items_per_request=args.random_mm_base_items_per_request,
                limit_mm_per_prompt=args.random_mm_limit_mm_per_prompt,
                num_mm_items_range_ratio=args.random_mm_num_mm_items_range_ratio,
                bucket_config=args.random_mm_bucket_config,
                request_id_prefix=args.request_id_prefix,
                no_oversample=args.no_oversample,
                probability_density_function=args.random_probability_density_function,
            ),
            "random-rerank": lambda: RandomDatasetForReranking(
                random_seed=args.seed,
                dataset_path=args.dataset_path,
                disable_shuffle=args.disable_shuffle,
            ).sample(
                tokenizer=tokenizer,
                num_requests=args.num_prompts,
                input_len=args.random_input_len,
                range_ratio=args.random_range_ratio,
                request_id_prefix=args.request_id_prefix,
                batchsize=args.random_batch_size,
                is_reranker=not args.no_reranker,
            ),
            "prefix_repetition": lambda: PrefixRepetitionRandomDataset(
                random_seed=args.seed,
                dataset_path=args.dataset_path,
                disable_shuffle=args.disable_shuffle,
            ).sample(
                tokenizer=tokenizer,
                num_requests=args.num_prompts,
                prefix_len=args.prefix_repetition_prefix_len,
                suffix_len=args.prefix_repetition_suffix_len,
                num_prefixes=args.prefix_repetition_num_prefixes,
                output_len=args.prefix_repetition_output_len,
                request_id_prefix=args.request_id_prefix,
                no_oversample=args.no_oversample,
            ),
        }

        try:
            # Enforce endpoint compatibility for multimodal datasets.
            if args.dataset_name == "random-mm" and args.backend not in ["openai-chat"]:
                raise ValueError(
                    "Multi-modal content (images) is only supported on "
                    "'openai-chat' backend."
                )
            input_requests = dataset_mapping[args.dataset_name]()
        except KeyError as err:
            raise ValueError(f"Unknown dataset: {args.dataset_name}") from err

    return input_requests


# -----------------------------------------------------------------------------
# Custom Dataset Implementation
# -----------------------------------------------------------------------------


class CustomDataset(BenchmarkDataset):
    """
    Implements the Custom dataset.  Loads data from a JSONL file and generates
    sample requests based on conversation turns. E.g.,
    ```
    {"prompt": "What is the capital of India?"}
    {"prompt": "What is the capital of Iran?"}
    {"prompt": "What is the capital of China?"}
    ```
    """

    def __init__(self, **kwargs) -> None:
        super().__init__(**kwargs)
        self.load_data()

    def load_data(self) -> None:
        if self.dataset_path is None:
            raise ValueError("dataset_path must be provided for loading data.")

        # self.data will be a list of dictionaries
        # e.g., [{"prompt": "What is the capital of India?"}, ...]
        # This will be the standardized format which load_data()
        # has to convert into depending on the filetype of dataset_path.
        # sample() will assume this standardized format of self.data
        self.data = []

        # Load the JSONL file
        if self.dataset_path.endswith(".jsonl"):
            jsonl_data = pd.read_json(path_or_buf=self.dataset_path, lines=True)

            # check if the JSONL file has a 'prompt' column
            if "prompt" not in jsonl_data.columns:
                raise ValueError("JSONL file must contain a 'prompt' column.")

            # Convert each row to a dictionary and append to self.data
            # This will convert the DataFrame to a list of dictionaries
            # where each dictionary corresponds to a row in the DataFrame.
            # This is the standardized format we want for self.data
            for _, row in jsonl_data.iterrows():
                self.data.append(row.to_dict())
        else:
            raise NotImplementedError(
                "Only JSONL format is supported for CustomDataset."
            )

        random.seed(self.random_seed)
        if not getattr(self, "disable_shuffle", False):
            random.shuffle(self.data)

    def sample(
        self,
        tokenizer: AnyTokenizer,
        num_requests: int,
        lora_path: str | None = None,
        max_loras: int | None = None,
        output_len: int | None = None,
        enable_multimodal_chat: bool = False,
        skip_chat_template: bool = False,
        request_id_prefix: str = "",
        no_oversample: bool = False,
        **kwargs,
    ) -> list:
        # load all data if needed
        self.num_available_samples = len(self.data)
        if num_requests <= 0:
            num_requests = self.num_available_samples
            logger.info(
                "num_requests is set to 0 or negative, "
                "so using all available samples: %d",
                num_requests,
            )

        sampled_requests = []
        for i, item in enumerate(self.data):
            if len(sampled_requests) >= num_requests:
                break
            prompt = item["prompt"]

            # apply template
            if not skip_chat_template:
                prompt = tokenizer.apply_chat_template(
                    [{"role": "user", "content": prompt}],
                    add_generation_prompt=True,
                    tokenize=False,
                )

            prompt_len = len(tokenizer(prompt).input_ids)
            sampled_requests.append(
                SampleRequest(
                    prompt=prompt,
                    prompt_len=prompt_len,
                    expected_output_len=output_len,
                    request_id=request_id_prefix + str(i),
                )
            )
        self.maybe_oversample_requests(
            sampled_requests, num_requests, request_id_prefix, no_oversample
        )

        return sampled_requests


# -----------------------------------------------------------------------------
# Spec Bench Dataset Implementation
# -----------------------------------------------------------------------------


class SpecBench(CustomDataset):
    """
    Implements the SpecBench dataset: https://github.com/hemingkx/Spec-Bench
    Download the dataset using:
    wget https://raw.githubusercontent.com/hemingkx/Spec-Bench/refs/heads/main/data/spec_bench/question.jsonl
    """  # noqa: E501

    def __init__(self, **kwargs) -> None:
        self.category = kwargs.pop("category", None)
        super().__init__(**kwargs)
        self.load_data()

    def load_data(self) -> None:
        if self.dataset_path is None:
            raise ValueError("dataset_path must be provided for loading data.")

        self.data = []

        # Load the JSONL file
        jsonl_data = pd.read_json(path_or_buf=self.dataset_path, lines=True)

        # check if the JSONL file has a 'turns' column
        if "turns" not in jsonl_data.columns:
            raise ValueError("JSONL file must contain a 'turns' column.")

        for _, row in jsonl_data.iterrows():
            # sample only from a specific category if specified
            if (not self.category) or (self.category == row["category"]):
                prompt = row["turns"][0]
                self.data.append({"prompt": prompt})

        random.seed(self.random_seed)
        if not getattr(self, "disable_shuffle", False):
            random.shuffle(self.data)

    def sample(self, **kwargs) -> list:
        # leverage CustomDataset sample
        return super().sample(**kwargs)


# -----------------------------------------------------------------------------
# Sonnet Dataset Implementation
# -----------------------------------------------------------------------------


@deprecated(
    "SonnetDataset is deprecated and will be removed in a future version.",
)
class SonnetDataset(BenchmarkDataset):
    """
    Simplified implementation of the Sonnet dataset.  Loads poem lines from a
    text file and generates sample requests.  Default values here copied from
    `benchmark_serving.py` for the sonnet dataset.
    """

    DEFAULT_PREFIX_LEN = 200
    DEFAULT_INPUT_LEN = 550
    DEFAULT_OUTPUT_LEN = 150

    def __init__(
        self,
        **kwargs,
    ) -> None:
        super().__init__(**kwargs)
        self.load_data()

    def load_data(self) -> None:
        if not self.dataset_path:
            raise ValueError("dataset_path must be provided.")
        with open(self.dataset_path, encoding="utf-8") as f:
            self.data = f.readlines()

    def sample(
        self,
        tokenizer,
        num_requests: int,
        prefix_len: int = DEFAULT_PREFIX_LEN,
        input_len: int = DEFAULT_INPUT_LEN,
        output_len: int = DEFAULT_OUTPUT_LEN,
        return_prompt_formatted: bool = False,
        request_id_prefix: str = "",
        no_oversample: bool = False,
        **kwargs,
    ) -> list:
        # Calculate average token length for a poem line.
        tokenized_lines = [tokenizer(line).input_ids for line in self.data]
        avg_len = sum(len(tokens) for tokens in tokenized_lines) / len(tokenized_lines)

        # Build the base prompt.
        base_prompt = "Pick as many lines as you can from these poem lines:\n"
        base_msg = [{"role": "user", "content": base_prompt}]
        base_fmt = tokenizer.apply_chat_template(
            base_msg, add_generation_prompt=True, tokenize=False
        )
        base_offset = len(tokenizer(base_fmt).input_ids)
        if input_len <= base_offset:
            raise ValueError(
                f"'input_len' must be higher than the base prompt length "
                f"({base_offset})."
            )

        # Determine how many poem lines to use.
        num_input_lines = round((input_len - base_offset) / avg_len)
        num_prefix_lines = max(round((prefix_len - base_offset) / avg_len), 0)
        prefix_lines = self.data[:num_prefix_lines]

        samples = []
        ind = 0
        while len(samples) < num_requests:
            extra_lines = random.choices(
                self.data, k=num_input_lines - num_prefix_lines
            )
            prompt = f"{base_prompt}{''.join(prefix_lines + extra_lines)}"
            msg = [{"role": "user", "content": prompt}]
            prompt_formatted = tokenizer.apply_chat_template(
                msg, add_generation_prompt=True, tokenize=False
            )
            prompt_len = len(tokenizer(prompt_formatted).input_ids)
            if prompt_len <= input_len:
                samples.append(
                    SampleRequest(
                        prompt=prompt_formatted if return_prompt_formatted else prompt,
                        prompt_len=prompt_len,
                        expected_output_len=output_len,
                        request_id=request_id_prefix + str(ind),
                    )
                )
                ind += 1
        return samples


# -----------------------------------------------------------------------------
# BurstGPT Dataset Implementation
# -----------------------------------------------------------------------------


class BurstGPTDataset(BenchmarkDataset):
    """
    Implements the BurstGPT dataset.  Loads data from a CSV file and generates
    sample requests based on synthetic prompt generation. Only rows with Model
    "GPT-4" and positive response tokens are used.
    """

    def __init__(self, **kwargs) -> None:
        super().__init__(**kwargs)
        self.load_data()

    def load_data(
        self,
    ):
        if self.dataset_path is None:
            raise ValueError("dataset_path must be provided for loading data.")

        df = pd.read_csv(self.dataset_path)
        # Filter to keep only GPT-4 rows.
        gpt4_df = df[df["Model"] == "GPT-4"]
        # Remove failed requests (where Response tokens is 0 or less).
        gpt4_df = gpt4_df[gpt4_df["Response tokens"] > 0]
        # Sample the desired number of rows.
        self.data = gpt4_df

    def _sample_loaded_data(self, num_requests: int) -> list:
        if num_requests <= len(self.data):
            data = self.data.sample(n=num_requests, random_state=self.random_seed)
        else:
            data = self.data.sample(
                n=num_requests,
                random_state=self.random_seed,
                replace=True,
            )
        # Convert the dataframe to a list of lists.
        return data.values.tolist()

    def sample(
        self,
        tokenizer: AnyTokenizer,
        num_requests: int,
        max_loras: int | None = None,
        lora_path: str | None = None,
        request_id_prefix: str = "",
        no_oversample: bool = False,
        **kwargs,
    ) -> list[SampleRequest]:
        samples = []
        data = self._sample_loaded_data(num_requests=num_requests)
        for i in range(num_requests):
            input_len = int(data[i][2])
            output_len = int(data[i][3])
            lora_req = self.get_random_lora_request(
                max_loras=max_loras, lora_path=lora_path
            )
            vocab_size = tokenizer.vocab_size
            # Generate a synthetic prompt: a list of token IDs computed as (i +
            # j) modulo vocab_size.
            token_ids = [(i + j) % vocab_size for j in range(input_len)]
            prompt = tokenizer.decode(token_ids)
            samples.append(
                SampleRequest(
                    prompt=prompt,
                    prompt_len=input_len,
                    expected_output_len=output_len,
                    lora_request=lora_req,
                    request_id=request_id_prefix + str(i),
                )
            )
        return samples


# -----------------------------------------------------------------------------
# HuggingFace Dataset Base Implementation
# -----------------------------------------------------------------------------
class HuggingFaceDataset(BenchmarkDataset):
    """Base class for datasets hosted on HuggingFace."""

    SUPPORTED_DATASET_PATHS: set[str] | dict[str, Callable] = set()

    def __init__(
        self,
        dataset_path: str,
        dataset_split: str,
        no_stream: bool = False,
        dataset_subset: str | None = None,
        hf_name: str | None = None,
        **kwargs,
    ) -> None:
        super().__init__(dataset_path=dataset_path, **kwargs)

        self.dataset_split = dataset_split
        self.dataset_subset = dataset_subset
        self.load_stream = not no_stream
        self.hf_name = hf_name or dataset_path
        self.load_data()

    def load_data(self) -> None:
        """Load data from HuggingFace datasets."""
        self.data = load_dataset(
            self.dataset_path,
            name=self.dataset_subset,
            split=self.dataset_split,
            streaming=self.load_stream,
        )
        if not getattr(self, "disable_shuffle", False):
            self.data = self.data.shuffle(seed=self.random_seed)


# -----------------------------------------------------------------------------
# Conversation Dataset Implementation
# -----------------------------------------------------------------------------


class ConversationDataset(HuggingFaceDataset):
    """Dataset for text-only conversation data."""

    SUPPORTED_DATASET_PATHS = {
        "Aeala/ShareGPT_Vicuna_unfiltered",
    }
    IS_MULTIMODAL = False

    def sample(
        self,
        tokenizer: PreTrainedTokenizerBase,
        num_requests: int,
        output_len: int | None = None,
        enable_multimodal_chat: bool = False,
        request_id_prefix: str = "",
        no_oversample: bool = False,
        **kwargs,
    ) -> list:
        # Filter examples with at least 2 conversations
        filtered_data = self.data.filter(lambda x: len(x["conversations"]) >= 2)
        sampled_requests = []
        ind = 0
        dynamic_output = output_len is None

        for item in filtered_data:
            if len(sampled_requests) >= num_requests:
                break
            conv = item["conversations"]
            prompt, completion = conv[0]["value"], conv[1]["value"]

            prompt_ids = tokenizer(prompt).input_ids
            completion_ids = tokenizer(completion).input_ids
            prompt_len = len(prompt_ids)
            completion_len = len(completion_ids)
            output_len = completion_len if dynamic_output else output_len
            assert isinstance(output_len, int) and output_len > 0
            if dynamic_output and not is_valid_sequence(prompt_len, completion_len):
                continue
            mm_content = process_image(item["image"]) if "image" in item else None
            if enable_multimodal_chat:
                # Note: when chat is enabled the request prompt_len is no longer
                # accurate and we will be using request output to count the
                # actual prompt len and output len
                prompt = self.apply_multimodal_chat_transformation(prompt, mm_content)
            sampled_requests.append(
                SampleRequest(
                    prompt=prompt,
                    prompt_len=prompt_len,
                    expected_output_len=output_len,
                    multi_modal_data=mm_content,
                    request_id=request_id_prefix + str(ind),
                )
            )
            ind += 1
        self.maybe_oversample_requests(
            sampled_requests, num_requests, request_id_prefix, no_oversample
        )
        return sampled_requests


class MultiModalConversationDataset(HuggingFaceDataset):
    """Dataset for multimodal conversation data."""

    SUPPORTED_DATASET_PATHS = {
        "lmms-lab/LLaVA-OneVision-Data",
    }
    IS_MULTIMODAL = True

    def sample(
        self,
        tokenizer: AnyTokenizer,
        num_requests: int,
        output_len: int | None = None,
        enable_multimodal_chat: bool = False,
        request_id_prefix: str = "",
        no_oversample: bool = False,
        **kwargs,
    ) -> list:
        # Filter examples with at least 2 conversations
        filtered_data = self.data.filter(lambda x: len(x["conversations"]) >= 2)
        sampled_requests = []
        ind = 0
        dynamic_output = output_len is None

        for item in filtered_data:
            if len(sampled_requests) >= num_requests:
                break
            conv = item["conversations"]
            prompt, completion = conv[0]["value"], conv[1]["value"]

            prompt_ids = tokenizer(prompt).input_ids
            completion_ids = tokenizer(completion).input_ids
            prompt_len = len(prompt_ids)
            completion_len = len(completion_ids)
            output_len = completion_len if dynamic_output else output_len
            assert isinstance(output_len, int) and output_len > 0
            if dynamic_output and not is_valid_sequence(prompt_len, completion_len):
                continue
            mm_content = process_image(item["image"]) if "image" in item else None
            if enable_multimodal_chat:
                # Note: when chat is enabled the request prompt_len is no longer
                # accurate and we will be using request output to count the
                # actual prompt len and output len
                prompt = self.apply_multimodal_chat_transformation(prompt, mm_content)
            sampled_requests.append(
                SampleRequest(
                    prompt=prompt,
                    prompt_len=prompt_len,
                    expected_output_len=output_len,
                    multi_modal_data=mm_content,
                    request_id=request_id_prefix + str(ind),
                )
            )
            ind += 1
        self.maybe_oversample_requests(
            sampled_requests, num_requests, request_id_prefix, no_oversample
        )
        return sampled_requests


# -----------------------------------------------------------------------------
# Vision Arena Dataset Implementation
# -----------------------------------------------------------------------------


class VisionArenaDataset(HuggingFaceDataset):
    """
    Vision Arena Dataset.
    """

    DEFAULT_OUTPUT_LEN = 128
    SUPPORTED_DATASET_PATHS = {
        "lmarena-ai/VisionArena-Chat": lambda x: x["conversation"][0][0]["content"],
        "lmarena-ai/vision-arena-bench-v0.1": lambda x: x["turns"][0][0]["content"],
    }
    IS_MULTIMODAL = True

    def sample(
        self,
        tokenizer: AnyTokenizer,
        num_requests: int,
        output_len: int | None = None,
        enable_multimodal_chat: bool = False,
        request_id_prefix: str = "",
        no_oversample: bool = False,
        **kwargs,
    ) -> list:
        output_len = output_len if output_len is not None else self.DEFAULT_OUTPUT_LEN
        sampled_requests = []
        for i, item in enumerate(self.data):
            if len(sampled_requests) >= num_requests:
                break
            parser_fn = self.SUPPORTED_DATASET_PATHS.get(self.hf_name)
            if parser_fn is None:
                raise ValueError(f"Unsupported dataset path: {self.hf_name}")
            prompt = parser_fn(item)
            mm_content = process_image(item["images"][0])
            prompt_len = len(tokenizer(prompt).input_ids)
            if enable_multimodal_chat:
                # Note: when chat is enabled the request prompt_len is no longer
                # accurate and we will be using request output to count the
                # actual prompt len
                prompt = self.apply_multimodal_chat_transformation(prompt, mm_content)
            sampled_requests.append(
                SampleRequest(
                    prompt=prompt,
                    prompt_len=prompt_len,
                    expected_output_len=output_len,
                    multi_modal_data=mm_content,
                    request_id=request_id_prefix + str(i),
                )
            )
        self.maybe_oversample_requests(
            sampled_requests, num_requests, request_id_prefix, no_oversample
        )
        return sampled_requests


class MMVUDataset(HuggingFaceDataset):
    """
    MMVU Dataset.
    https://huggingface.co/datasets/yale-nlp/MMVU
    """

    DEFAULT_OUTPUT_LEN = 128
    SUPPORTED_DATASET_PATHS = {
        "yale-nlp/MMVU": lambda x: x["question"]
        + " "
        + (" ".join(f"{k}.{v}" for k, v in x["choices"].items())),
    }

    def sample(
        self,
        tokenizer: AnyTokenizer,
        num_requests: int,
        output_len: int | None = None,
        enable_multimodal_chat: bool = False,
        request_id_prefix: str = "",
        no_oversample: bool = False,
        **kwargs,
    ) -> list:
        output_len = output_len if output_len is not None else self.DEFAULT_OUTPUT_LEN
        sampled_requests = []
        for i, item in enumerate(self.data):
            if len(sampled_requests) >= num_requests:
                break
            parser_fn = self.SUPPORTED_DATASET_PATHS.get(self.hf_name)
            if parser_fn is None:
                raise ValueError(f"Unsupported dataset path: {self.hf_name}")
            prompt = parser_fn(item)
            mm_content = process_video(item["video"])
            prompt_len = len(tokenizer(prompt).input_ids)
            if enable_multimodal_chat:
                # Note: when chat is enabled the request prompt_len is no longer
                # accurate and we will be using request output to count the
                # actual prompt len
                prompt = self.apply_multimodal_chat_transformation(prompt, mm_content)
            sampled_requests.append(
                SampleRequest(
                    prompt=prompt,
                    prompt_len=prompt_len,
                    expected_output_len=output_len,
                    multi_modal_data=mm_content,
                    request_id=request_id_prefix + str(i),
                )
            )
        self.maybe_oversample_requests(
            sampled_requests, num_requests, request_id_prefix, no_oversample
        )
        return sampled_requests


# -----------------------------------------------------------------------------
# Instruct Coder Dataset Implementation
# -----------------------------------------------------------------------------


class InstructCoderDataset(HuggingFaceDataset):
    """
    InstructCoder Dataset.
    https://huggingface.co/datasets/likaixin/InstructCoder

    InstructCoder is the dataset designed for general code editing.  It consists
    of 114,239 instruction-input-output triplets, and covers multiple distinct
    code editing scenario.
    """

    DEFAULT_OUTPUT_LEN = 200  # this is the average default output length
    SUPPORTED_DATASET_PATHS = {
        "likaixin/InstructCoder",
    }

    def sample(
        self,
        tokenizer: AnyTokenizer,
        num_requests: int,
        output_len: int | None = None,
        enable_multimodal_chat: bool = False,
        skip_chat_template: bool = False,
        request_id_prefix: str = "",
        no_oversample: bool = False,
        **kwargs,
    ) -> list:
        output_len = output_len if output_len is not None else self.DEFAULT_OUTPUT_LEN
        sampled_requests = []
        for i, item in enumerate(self.data):
            if len(sampled_requests) >= num_requests:
                break
            prompt = (
                f"{item['input']}\n\n{item['instruction']} Just output "
                "the code, do not include any explanation."
            )

            # apply template
            if not skip_chat_template:
                prompt = tokenizer.apply_chat_template(
                    [{"role": "user", "content": prompt}],
                    add_generation_prompt=True,
                    tokenize=False,
                )

            prompt_len = len(tokenizer(prompt).input_ids)
            sampled_requests.append(
                SampleRequest(
                    prompt=prompt,
                    prompt_len=prompt_len,
                    expected_output_len=output_len,
                    request_id=request_id_prefix + str(i),
                )
            )
        self.maybe_oversample_requests(
            sampled_requests, num_requests, request_id_prefix, no_oversample
        )
        return sampled_requests


# -----------------------------------------------------------------------------
# MT-Bench Dataset Implementation
# -----------------------------------------------------------------------------


class MTBenchDataset(HuggingFaceDataset):
    """
    MT-Bench Dataset.
    https://huggingface.co/datasets/philschmid/mt-bench

    We create a single turn dataset for MT-Bench.
    This is similar to Spec decoding benchmark setup in vLLM
    https://github.com/vllm-project/vllm/blob/9d98ab5ec/examples/offline_inference/eagle.py#L14-L18
    """  # noqa: E501

    DEFAULT_OUTPUT_LEN = 256  # avg len used in SD bench in vLLM
    SUPPORTED_DATASET_PATHS = {
        "philschmid/mt-bench",
    }

    def sample(
        self,
        tokenizer: AnyTokenizer,
        num_requests: int,
        output_len: int | None = None,
        enable_multimodal_chat: bool = False,
        skip_chat_template: bool = False,
        request_id_prefix: str = "",
        no_oversample: bool = False,
        **kwargs,
    ) -> list:
        output_len = output_len if output_len is not None else self.DEFAULT_OUTPUT_LEN
        sampled_requests = []

        for i, item in enumerate(self.data):
            if len(sampled_requests) >= num_requests:
                break
            prompt = item["turns"][0]

            # apply template
            if not skip_chat_template:
                prompt = tokenizer.apply_chat_template(
                    [{"role": "user", "content": prompt}],
                    add_generation_prompt=True,
                    tokenize=False,
                )

            prompt_len = len(tokenizer(prompt).input_ids)
            sampled_requests.append(
                SampleRequest(
                    prompt=prompt,
                    prompt_len=prompt_len,
                    expected_output_len=output_len,
                    request_id=request_id_prefix + str(i),
                )
            )
        self.maybe_oversample_requests(
            sampled_requests, num_requests, request_id_prefix, no_oversample
        )
        return sampled_requests


# -----------------------------------------------------------------------------
# Blazedit Dataset Implementation
# -----------------------------------------------------------------------------


class BlazeditDataset(HuggingFaceDataset):
    """
    Blazedit Dataset.
    https://github.com/ise-uiuc/blazedit

    5k char version: vdaita/edit_5k_char
    10k char version: vdaita/edit_10k_char
    """  # noqa: E501

    # 5k char version will have output as ~5k chars
    # 10k char version will have output as ~10k chars
    # Assuming 3 char per token, 10k chars will be 3333 tokens
    # We set default to 4000 to be safe
    DEFAULT_OUTPUT_LEN = 4000
    SUPPORTED_DATASET_PATHS = {
        "vdaita/edit_5k_char",
        "vdaita/edit_10k_char",
    }

    def sample(
        self,
        tokenizer: AnyTokenizer,
        num_requests: int,
        output_len: int | None = None,
        skip_chat_template: bool = False,
        request_id_prefix: str = "",
        no_oversample: bool = False,
        min_distance: float = 0.0,
        max_distance: float = 1.0,
        **kwargs,
    ) -> list:
        output_len = output_len if output_len is not None else self.DEFAULT_OUTPUT_LEN
        sampled_requests = []

        for i, item in enumerate(self.data):
            if len(sampled_requests) >= num_requests:
                break
            code = item["code"]
            change_request = item["change_request"]
            norm_distance = item["norm_distance"]

            # compare the levenshtein distance normalized by code length
            if norm_distance < min_distance or norm_distance > max_distance:
                continue

            # template copied from
            # https://github.com/ise-uiuc/blazedit/blob/7765137e656fd62de877422d2e4cf8de51228054/dataset/create_refined_dataset.py#L94-L105 # noqa: E501
            prompt = f"""Given a code file, please apply the change requests and generate the new file.

Original file:
```python
{code}
```

Change request:
{change_request}

Please generate the new code file in the "New file" section below."""  # noqa: E501

            # apply template
            if not skip_chat_template:
                prompt = tokenizer.apply_chat_template(
                    [{"role": "user", "content": prompt}],
                    add_generation_prompt=True,
                    tokenize=False,
                )

            prompt_len = len(tokenizer(prompt).input_ids)

            sampled_requests.append(
                SampleRequest(
                    prompt=prompt,
                    prompt_len=prompt_len,
                    expected_output_len=output_len,
                    request_id=request_id_prefix + str(i),
                )
            )
        self.maybe_oversample_requests(
            sampled_requests, num_requests, request_id_prefix, no_oversample
        )

        return sampled_requests


# -----------------------------------------------------------------------------
# AIMO Dataset Implementation
# -----------------------------------------------------------------------------


class AIMODataset(HuggingFaceDataset):
    """
    Dataset class for processing a AIMO dataset with reasoning questions.
    """

    SUPPORTED_DATASET_PATHS = {
        "AI-MO/aimo-validation-aime",
        "AI-MO/NuminaMath-1.5",
        "AI-MO/NuminaMath-CoT",
    }

    def sample(
        self,
        tokenizer: AnyTokenizer,
        num_requests: int,
        output_len: int | None = None,
        request_id_prefix: str = "",
        no_oversample: bool = False,
        **kwargs,
    ) -> list:
        sampled_requests = []
        ind = 0
        dynamic_output = output_len is None

        for item in self.data:
            if len(sampled_requests) >= num_requests:
                break
            prompt, completion = item["problem"], item["solution"]

            prompt_ids = tokenizer(prompt).input_ids
            completion_ids = tokenizer(completion).input_ids
            prompt_len = len(prompt_ids)
            completion_len = len(completion_ids)
            output_len = completion_len if dynamic_output else output_len
            assert isinstance(output_len, int) and output_len > 0
            if dynamic_output and not is_valid_sequence(
                prompt_len, completion_len, max_prompt_len=2048, max_total_len=32000
            ):
                continue
            sampled_requests.append(
                SampleRequest(
                    prompt=prompt,
                    prompt_len=prompt_len,
                    expected_output_len=output_len,
                    multi_modal_data=None,
                    request_id=request_id_prefix + str(ind),
                )
            )
            ind += 1
        self.maybe_oversample_requests(
            sampled_requests, num_requests, request_id_prefix, no_oversample
        )
        return sampled_requests


# -----------------------------------------------------------------------------
# Next Edit Prediction Dataset Implementation
# -----------------------------------------------------------------------------


zeta_prompt = """### Instruction:
You are a code completion assistant and your task is to analyze user edits and then rewrite an excerpt that the user provides, suggesting the appropriate edits within the excerpt, taking into account the cursor location.

### User Edits:

{}

### User Excerpt:

{}

### Response:

"""  # noqa: E501


def _format_zeta_prompt(
    sample: dict, original_start_marker: str = "<|editable_region_start|>"
) -> dict:
    """Format the zeta prompt for the Next Edit Prediction (NEP) dataset.

    This function formats examples from the NEP dataset
    into prompts and expected outputs. It could be
    further extended to support more NEP datasets.

    Args:
        sample: The dataset sample containing events,
            inputs, and outputs.
        original_start_marker: The marker indicating the
            start of the editable region. Defaults to
            "<|editable_region_start|>".

    Returns:
        A dictionary with the formatted prompts and expected outputs.
    """
    events = sample["events"]
    input = sample["input"]
    output = sample["output"]
    prompt = zeta_prompt.format(events, input)

    # following the original implementation, extract the focused region
    # from the raw output
    output_start_index = output.find(original_start_marker)
    output_focused_region = output[output_start_index:]
    expected_output = output_focused_region

    return {"prompt": prompt, "expected_output": expected_output}


class NextEditPredictionDataset(HuggingFaceDataset):
    """
    Dataset class for processing a Next Edit Prediction dataset.
    """

    SUPPORTED_DATASET_PATHS = {
        "zed-industries/zeta",
    }
    MAPPING_PROMPT_FUNCS = {
        "zed-industries/zeta": _format_zeta_prompt,
    }

    def sample(
        self,
        tokenizer: AnyTokenizer,
        num_requests: int,
        request_id_prefix: str = "",
        no_oversample: bool = False,
        **kwargs,
    ):
        formatting_prompt_func = self.MAPPING_PROMPT_FUNCS.get(self.hf_name)
        if formatting_prompt_func is None:
            raise ValueError(f"Unsupported dataset path: {self.hf_name}")
        samples = []
        for i, sample in enumerate(self.data):
            sample = formatting_prompt_func(sample)
            samples.append(
                SampleRequest(
                    prompt=sample["prompt"],
                    prompt_len=len(tokenizer(sample["prompt"]).input_ids),
                    expected_output_len=len(
                        tokenizer(sample["expected_output"]).input_ids
                    ),
                    request_id=request_id_prefix + str(i),
                )
            )
            if len(samples) >= num_requests:
                break
        self.maybe_oversample_requests(
            samples, num_requests, request_id_prefix, no_oversample
        )
        return samples


# -----------------------------------------------------------------------------
# ASR Dataset Implementation
# -----------------------------------------------------------------------------


class ASRDataset(HuggingFaceDataset):
    """
    Dataset class for processing a ASR dataset for transcription.
    Tested on the following set:

    +----------------+----------------------------------------+--------------------------+-----------------------------+
    | Dataset        | Domain                                 | Speaking Style           | hf-subset                   |
    +----------------+----------------------------------------+--------------------------+-----------------------------+
    | TED-LIUM       | TED talks                              | Oratory                  | release1, release2, release3|
    |                |                                        |                          | release3-speaker-adaptation |
    | VoxPopuli      | European Parliament                    | Oratory                  | en, de, it, fr,  ...        |
    | LibriSpeech    | Audiobook                              | Narrated                 | "LIUM/tedlium"              |
    | GigaSpeech     | Audiobook, podcast, YouTube            | Narrated, spontaneous    | xs, s, m, l, xl, dev, test  |
    | SPGISpeech     | Financial meetings                     | Oratory, spontaneous     | S, M, L, dev, test          |
    | AMI            | Meetings                               | Spontaneous              | ihm, sdm                    |
    +----------------+----------------------------------------+--------------------------+-----------------------------+

    """  # noqa: E501

    SUPPORTED_DATASET_PATHS = {
        "openslr/librispeech_asr",
        "facebook/voxpopuli",
        "LIUM/tedlium",
        "edinburghcstr/ami",
        "speechcolab/gigaspeech",
        "kensho/spgispeech",
    }

    DEFAULT_OUTPUT_LEN = 128
    IS_MULTIMODAL = True

    # TODO Whisper-specific. Abstract interface when more models are supported.
    TRANSCRIPTION_PREAMBLE = "<|startoftranscript|><|en|><|transcribe|><|notimestamps|>"
    skip_long_audios: bool = True

    def sample(
        self,
        tokenizer: AnyTokenizer,
        num_requests: int,
        output_len: int | None = None,
        request_id_prefix: str = "",
        no_oversample: bool = False,
        **kwargs,
    ) -> list:
        output_len = output_len if output_len is not None else self.DEFAULT_OUTPUT_LEN
        prompt = ASRDataset.TRANSCRIPTION_PREAMBLE
        prompt_len = len(tokenizer(prompt).input_ids)
        sampled_requests = []
        ind = 0
        skipped = 0
        for item in self.data:
            if len(sampled_requests) >= num_requests:
                break
            audio = item["audio"]
            y, sr = audio["array"], audio["sampling_rate"]
            duration_s = librosa.get_duration(y=y, sr=sr)
            # Whisper max supported duration
            if self.skip_long_audios and duration_s > 30:
                skipped += 1
                continue

            mm_content = {"audio": (y, sr)}
            sampled_requests.append(
                SampleRequest(
                    prompt=prompt,
                    prompt_len=prompt_len,
                    expected_output_len=output_len,
                    multi_modal_data=mm_content,
                    request_id=request_id_prefix + str(ind),
                )
            )
            ind += 1
        if skipped:
            logger.warning(
                "%d samples discarded from dataset due to"
                " their length being greater than"
                " what Whisper supports.",
                skipped,
            )
        self.maybe_oversample_requests(
            sampled_requests, num_requests, request_id_prefix, no_oversample
        )
        return sampled_requests


# -----------------------------------------------------------------------------
# MLPerf Dataset Implementation
# -----------------------------------------------------------------------------


class MLPerfDataset(HuggingFaceDataset):
    """
    MLPerf Inference Dataset.

    Dataset on HF:
    https://huggingface.co/datasets/mgoin/mlperf-inference-llama2-data
    https://huggingface.co/datasets/mgoin/mlperf-inference-llama3.1-data

    Each record contains:
      - "system_prompt": system role instruction.
      - "question": user question.
      - "output": reference answer.

    We combine the system prompt and question into a chat-formatted prompt
    (using the tokenizer's chat template) and set the expected output length to
    the tokenized length of the provided reference answer.
    """

    SUPPORTED_DATASET_PATHS = {
        "mgoin/mlperf-inference-llama2-data",
        "mgoin/mlperf-inference-llama3.1-data",
    }

    def sample(
        self,
        tokenizer: AnyTokenizer,
        num_requests: int,
        output_len: int | None = None,
        request_id_prefix: str = "",
        no_oversample: bool = False,
        **kwargs,
    ) -> list[SampleRequest]:
        # Force dynamic output length based on reference completion.
        dynamic_output = output_len is None
        sampled_requests: list[SampleRequest] = []
        ind = 0

        for item in self.data:
            if len(sampled_requests) >= num_requests:
                break

            system_prompt = item["system_prompt"]
            question = item["question"]
            reference_answer = item["output"]

            # Build chat-style prompt using tokenizer template, if available.
            messages = [
                {"role": "system", "content": system_prompt},
                {"role": "user", "content": question},
            ]
            prompt_formatted = tokenizer.apply_chat_template(
                messages, add_generation_prompt=True, tokenize=False
            )
            prompt_len = len(tokenizer(prompt_formatted).input_ids)

            # Determine output length from reference answer tokens.
            ref_out_len = len(
                tokenizer(reference_answer, add_special_tokens=False).input_ids
            )
            expected_output_len = ref_out_len if dynamic_output else output_len

            # Validate sequence lengths.
            if not is_valid_sequence(prompt_len, expected_output_len):
                continue

            sampled_requests.append(
                SampleRequest(
                    prompt=prompt_formatted,
                    prompt_len=prompt_len,
                    expected_output_len=expected_output_len,
                    request_id=request_id_prefix + str(ind),
                )
            )
            ind += 1

        self.maybe_oversample_requests(
            sampled_requests, num_requests, request_id_prefix, no_oversample
        )
        return sampled_requests


# -----------------------------------------------------------------------------
# Prefix Repetition Dataset Implementation
# -----------------------------------------------------------------------------


class PrefixRepetitionRandomDataset(BenchmarkDataset):
    # Default values copied from benchmark_serving.py for the repeated prefix
    # dataset.
    DEFAULT_PREFIX_LEN = 256
    DEFAULT_SUFFIX_LEN = 256
    DEFAULT_NUM_PREFIXES = 10
    DEFAULT_OUTPUT_LEN = 128

    def __init__(
        self,
        **kwargs,
    ) -> None:
        super().__init__(**kwargs)
        random.seed(self.random_seed)
        np.random.seed(self.random_seed)

    def sample(
        self,
        tokenizer: AnyTokenizer,
        num_requests: int,
        prefix_len: int = DEFAULT_PREFIX_LEN,
        suffix_len: int = DEFAULT_SUFFIX_LEN,
        num_prefixes: int = DEFAULT_NUM_PREFIXES,
        output_len: int = DEFAULT_OUTPUT_LEN,
        request_id_prefix: str = "",
        no_oversample: bool = False,
        **kwargs,
    ) -> list[SampleRequest]:
        vocab_size = tokenizer.vocab_size
        prompts_per_prefix = num_requests // num_prefixes
        if prompts_per_prefix == 0:
            raise ValueError(
                f"num_requests ({num_requests}) must be greater than or equal "
                f"to num_prefixes ({num_prefixes})"
            )

        def _generate_exact_length_tokens(target_length: int) -> list[int]:
            """Generate tokens that decode and re-encode to exactly
            target_length."""
            # Generate random tokens
            tokens = np.random.randint(0, vocab_size, size=target_length).tolist()

            _, adjusted_tokens, token_mismatch = gen_prompt_decode_to_target_len(  # noqa: E501
                tokenizer=tokenizer,
                token_sequence=tokens,
                target_token_len=target_length,
                add_special_tokens=False,
            )
            return adjusted_tokens, token_mismatch

        requests = []
        token_mismatch_total = 0
        for _ in range(num_prefixes):
            prefix_tokens, prefix_mismatch = _generate_exact_length_tokens(prefix_len)
            token_mismatch_total += prefix_mismatch

            for _ in range(prompts_per_prefix):
                suffix_tokens, suffix_mismatch = _generate_exact_length_tokens(
                    suffix_len
                )
                token_mismatch_total += suffix_mismatch
                combined_tokens = prefix_tokens + suffix_tokens
                prompt = tokenizer.decode(combined_tokens)
                prompt_len = len(combined_tokens)
                requests.append(
                    SampleRequest(
                        prompt=prompt,
                        prompt_len=prompt_len,
                        expected_output_len=output_len,
                    )
                )

        if token_mismatch_total != 0:
            sign = "more" if token_mismatch_total > 0 else "fewer"
            logger.warning(
                "Across all generated prompts, there were %d %s tokens "
                "than expected after decoding and re-encoding. This is "
                "expected due to the imperfect nature of the sampling "
                "procedure.",
                abs(token_mismatch_total),
                sign,
            )
        if not getattr(self, "disable_shuffle", False):
            random.shuffle(requests)
        return requests


# -----------------------------------------------------------------------------
# MMStar Dataset Implementation
# -----------------------------------------------------------------------------


class MMStarDataset(HuggingFaceDataset):
    """
    Lin-Chen/MMStar: https://huggingface.co/datasets/Lin-Chen/MMStar
    refer to: https://github.com/sgl-project/SpecForge/pull/106
    """

    DEFAULT_OUTPUT_LEN = 128
    SUPPORTED_DATASET_PATHS = {"Lin-Chen/MMStar"}
    IS_MULTIMODAL = True

    def sample(
        self,
        tokenizer: AnyTokenizer,
        num_requests: int,
        output_len: int | None = None,
        enable_multimodal_chat: bool = False,
        request_id_prefix: str = "",
        no_oversample: bool = False,
        **kwargs,
    ) -> list[SampleRequest]:
        # If --hf-output-len is not set, use the default output length.
        output_len = output_len if output_len is not None else self.DEFAULT_OUTPUT_LEN
        sampled_requests: list[SampleRequest] = []

        for ind, item in enumerate(self.data):
            if len(sampled_requests) >= num_requests:
                break
            # Split the question text from options
            # (keep only the part before "Options:").
            full_q: str = item.get("question", "")
            question_text = full_q.split("Options:", 1)[0].strip()

            # Multimodal image content.
            mm_content = process_image(item["image"])

            # Compute prompt token length (note: this is plain text length
            # if enable_multimodal_chat is False).
            prompt_len = len(tokenizer(question_text).input_ids)

            if enable_multimodal_chat:
                # If multimodal content should be embedded in the chat message,
                # convert to [{"role":"user","content":[...]}]
                prompt = self.apply_multimodal_chat_transformation(
                    question_text, mm_content
                )
                mm_for_request = None  # Already embedded in chat content.
            else:
                # Default: prompt is plain text,
                # image is in mm_content for the bench to assemble.
                prompt = question_text
                mm_for_request = mm_content

            sampled_requests.append(
                SampleRequest(
                    prompt=prompt,
                    prompt_len=prompt_len,
                    expected_output_len=output_len,
                    multi_modal_data=mm_for_request,
                    request_id=request_id_prefix + str(ind),
                )
            )

        self.maybe_oversample_requests(
            sampled_requests, num_requests, request_id_prefix, no_oversample
        )
        return sampled_requests<|MERGE_RESOLUTION|>--- conflicted
+++ resolved
@@ -27,11 +27,8 @@
 from dataclasses import dataclass
 from functools import cache, partial
 from io import BytesIO
-<<<<<<< HEAD
 from pathlib import Path
-=======
 from tempfile import NamedTemporaryFile
->>>>>>> a4730c1b
 from typing import Any, cast
 
 import numpy as np
@@ -567,15 +564,11 @@
 
         return requests
 
-<<<<<<< HEAD
-    def get_prefix(self, tokenizer: AnyTokenizer, prefix_len: int) -> list[int]:
-=======
     def get_prefix(
         self,
         allowed_tokens: np.ndarray,
         prefix_len: int,
     ) -> list[int]:
->>>>>>> a4730c1b
         """
         Get the prefix for the dataset.
         """
@@ -2387,7 +2380,7 @@
 
     def sample(
         self,
-        tokenizer: PreTrainedTokenizerBase,
+        tokenizer: AnyTokenizer,
         num_requests: int,
         output_len: int | None = None,
         enable_multimodal_chat: bool = False,
