--- conflicted
+++ resolved
@@ -1329,15 +1329,10 @@
 
 
 def get_samples(args, tokenizer) -> list[SampleRequest]:
-<<<<<<< HEAD
+
     if not hasattr(args, "request_id_prefix"):
         args.request_id_prefix = ""
-=======
-
-    if not hasattr(args, "request_id_prefix"):
-        args.request_id_prefix = ""
-
->>>>>>> b23fb786
+
     if args.dataset_name == "custom":
         dataset = CustomDataset(dataset_path=args.dataset_path)
         input_requests = dataset.sample(
