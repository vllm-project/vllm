# SPDX-License-Identifier: Apache-2.0
# SPDX-FileCopyrightText: Copyright contributors to the vLLM project
"""
This module defines a framework for sampling benchmark requests from various
datasets. Each dataset subclass of BenchmarkDataset must implement sample
generation. Supported dataset types include:
  - ShareGPT
  - Random (synthetic)
  - Sonnet
  - BurstGPT
  - HuggingFace
  - VisionArena
"""
import base64
import io
import json
import logging
import random
from abc import ABC, abstractmethod
from collections.abc import Mapping
from copy import deepcopy
from dataclasses import dataclass
from functools import cache
from io import BytesIO
from typing import Any, Callable, Optional, Union

import numpy as np
from PIL import Image
from transformers import PreTrainedTokenizerBase
from typing_extensions import deprecated

from vllm.lora.request import LoRARequest
from vllm.lora.utils import get_adapter_absolute_path
from vllm.multimodal import MultiModalDataDict
from vllm.multimodal.image import convert_image_mode
from vllm.transformers_utils.tokenizer import AnyTokenizer, get_lora_tokenizer
from vllm.utils import PlaceholderModule

try:
    from datasets import load_dataset
except ImportError:
    datasets = PlaceholderModule("datasets")
    load_dataset = datasets.placeholder_attr("load_dataset")

try:
    import pandas as pd
except ImportError:
    pd = PlaceholderModule("pandas")

try:
    import librosa
except ImportError:
    librosa = PlaceholderModule("librosa")

try:
    from vllm.utils import FlexibleArgumentParser
except ImportError:
    from argparse import ArgumentParser as FlexibleArgumentParser

logger = logging.getLogger(__name__)

# -----------------------------------------------------------------------------
# Data Classes
# -----------------------------------------------------------------------------


@dataclass
class SampleRequest:
    """
    Represents a single inference request for benchmarking.
    """

    prompt: Union[str, Any]
    prompt_len: int
    expected_output_len: int
    multi_modal_data: Optional[
        Union[MultiModalDataDict, dict, list[dict]]
    ] = None
    lora_request: Optional[LoRARequest] = None
    request_id: Optional[str] = None


# -----------------------------------------------------------------------------
# Benchmark Dataset Base Class
# -----------------------------------------------------------------------------


class BenchmarkDataset(ABC):
    DEFAULT_SEED = 0
    IS_MULTIMODAL = False

    def __init__(
        self,
        dataset_path: Optional[str] = None,
        random_seed: int = DEFAULT_SEED,
    ) -> None:
        """
        Initialize the BenchmarkDataset with an optional dataset path and random
        seed.  
        
        Args:
            dataset_path (Optional[str]): Path to the dataset. If None, it
            indicates that a default or random dataset might be used.
            random_seed (int): Seed value for reproducible shuffling or
            sampling. Defaults to DEFAULT_SEED.
        """
        self.dataset_path = dataset_path
        # Set the random seed, ensuring that a None value is replaced with the
        # default seed.
        self.random_seed = (random_seed
                            if random_seed is not None else self.DEFAULT_SEED)
        self.data = None

    def apply_multimodal_chat_transformation(
            self,
            prompt: str,
            mm_content: Optional[MultiModalDataDict] = None) -> list[dict]:
        """
        Transform a prompt and optional multimodal content into a chat format.
        This method is used for chat models that expect a specific conversation
        format.
        """
        content = [{"text": prompt, "type": "text"}]
        if mm_content is not None:
            content.append(mm_content)
        return [{"role": "user", "content": content}]

    def load_data(self) -> None:
        """
        Load data from the dataset path into self.data.

        This method must be overridden by subclasses since the method to load
        data will vary depending on the dataset format and source.

        Raises:
            NotImplementedError: If a subclass does not implement this method.
        """
        # TODO (jenniferzhao): add support for downloading data
        raise NotImplementedError(
            "load_data must be implemented in subclasses.")

    def get_random_lora_request(
        self,
        tokenizer: PreTrainedTokenizerBase,
        max_loras: Optional[int] = None,
        lora_path: Optional[str] = None,
    ) -> tuple[Optional[LoRARequest], AnyTokenizer]:
        """
        Optionally select a random LoRA request and return its associated
        tokenizer.

        This method is used when LoRA parameters are provided.  It randomly
        selects a LoRA based on max_loras and retrieves a cached tokenizer for
        that LoRA if available. Otherwise, it returns the base tokenizer.

        Args:
            tokenizer (PreTrainedTokenizerBase): The base tokenizer to use if no
                LoRA is selected.
            max_loras (Optional[int]): The maximum number of LoRAs available.
                If `None`, LoRA is not used.
            lora_path (Optional[str]): Path to the LoRA parameters on disk.
                If `None`, LoRA is not used.

        Returns:
            A tuple with the following elements:
                - A new [LoRARequest][] (or `None` if not applicable).
                - The tokenizer associated with the LoRA request
                  (or the base tokenizer).
        """
        if max_loras is None or lora_path is None:
            return None, tokenizer

        # Generate a random LoRA ID in the range [1, max_loras].
        lora_id = random.randint(1, max_loras)
        lora_request = LoRARequest(
            lora_name=str(lora_id),
            lora_int_id=lora_id,
            lora_path=lora_path_on_disk(lora_path),
        )
        if lora_id not in lora_tokenizer_cache:
            lora_tokenizer_cache[lora_id] = get_lora_tokenizer(lora_request)
        # Return lora_request and the cached tokenizer if available; otherwise,
        # return the base tokenizer
        return lora_request, lora_tokenizer_cache[lora_id] or tokenizer

    @abstractmethod
    def sample(self, tokenizer: PreTrainedTokenizerBase,
               num_requests: int, 
               request_id_prefix: str = "") -> list[SampleRequest]:
        """
        Abstract method to generate sample requests from the dataset.

        Subclasses must override this method to implement dataset-specific logic
        for generating a list of SampleRequest objects.

        Args:
            tokenizer (PreTrainedTokenizerBase): The tokenizer to be used
                for processing the dataset's text.
            num_requests (int): The number of sample requests to generate.
            request_id_prefix (str) The prefix of request_id.
            

        Returns:
            list[SampleRequest]: A list of sample requests generated from the
            dataset.
        """
        raise NotImplementedError("sample must be implemented in subclasses.")

    def maybe_oversample_requests(
        self,
        requests: list[SampleRequest],
        num_requests: int,
        request_id_prefix: str = "",
    ) -> None:
        """
        Oversamples the list of requests if its size is less than the desired
        number.

        Args:
            requests (List[SampleRequest]): The current list of sampled
                requests.
            num_requests (int): The target number of requests.
            request_id_prefix (str) The prefix of the request ids.

        """
        if len(requests) < num_requests:
            random.seed(self.random_seed)
            additional = deepcopy(
                random.choices(requests, k=num_requests - len(requests))
            )
            for i in range(len(additional)):
                req = additional[i]
                req.request_id = request_id_prefix + str(len(requests) + i)
            requests.extend(additional)
            logger.info("Oversampled requests to reach %d total samples.",
                        num_requests)


# -----------------------------------------------------------------------------
# Utility Functions and Global Caches
# -----------------------------------------------------------------------------


def is_valid_sequence(
    prompt_len: int,
    output_len: int,
    min_len: int = 4,
    max_prompt_len: int = 1024,
    max_total_len: int = 2048,
    skip_min_output_len_check: bool = False,
) -> bool:
    """
    Validate a sequence based on prompt and output lengths.

    Default pruning criteria are copied from the original `sample_hf_requests`
    and `sample_sharegpt_requests` functions in benchmark_serving.py, as well as
    from `sample_requests` in benchmark_throughput.py.
    """
    # Check for invalid conditions
    prompt_too_short = prompt_len < min_len
    output_too_short = (not skip_min_output_len_check) and (output_len
                                                            < min_len)
    prompt_too_long = prompt_len > max_prompt_len
    combined_too_long = (prompt_len + output_len) > max_total_len

    # Return True if none of the invalid conditions are met
    return not (prompt_too_short or output_too_short or prompt_too_long
                or combined_too_long)


@cache
def lora_path_on_disk(lora_path: str) -> str:
    return get_adapter_absolute_path(lora_path)


# Global cache for LoRA tokenizers.
lora_tokenizer_cache: dict[int, AnyTokenizer] = {}


def process_image(image: Any) -> Mapping[str, Any]:
    """
    Process a single image input and return a multimedia content dictionary.

    Supports the following input types:

    1. Dictionary with raw image bytes: - Expects a dict with a 'bytes' key
       containing raw image data.  - Loads the bytes as a PIL.Image.Image.

    2. PIL.Image.Image input: - Converts the image to RGB.  - Saves the image as
       a JPEG in memory.  - Encodes the JPEG data as a base64 string.  - Returns
       a dictionary with the image as a base64 data URL.

    3. String input: - Treats the string as a URL or local file path.  -
       Prepends "file://" if the string doesn't start with "http://" or
       "file://".  - Returns a dictionary with the image URL.

    Raises:
        ValueError: If the input is not a supported type.
    """
    if isinstance(image, dict) and 'bytes' in image:
        image = Image.open(BytesIO(image['bytes']))
    if isinstance(image, Image.Image):
        image = convert_image_mode(image, "RGB")
        with io.BytesIO() as image_data:
            image.save(image_data, format="JPEG")
            image_base64 = base64.b64encode(
                image_data.getvalue()).decode("utf-8")
        return {
            "type": "image_url",
            "image_url": {
                "url": f"data:image/jpeg;base64,{image_base64}"
            },
        }

    if isinstance(image, str):
        image_url = (image if image.startswith(
            ("http://", "file://")) else f"file://{image}")
        return {"type": "image_url", "image_url": {"url": image_url}}

    raise ValueError(f"Invalid image input {image}. Must be a PIL.Image.Image"
                     " or str or dictionary with raw image bytes.")


def process_video(video: Any) -> Mapping[str, Any]:
    """
    Process a single video input and return a multimedia content dictionary.

    Supports the following input types:

    1. Dictionary with raw video bytes: - Expects a dict with a 'bytes' key
       containing raw video data.

    2. String input: - Treats the string as a URL or local file path.  -
       Prepends "file://" if the string doesn't start with "http://" or
       "file://".  - Returns a dictionary with the image URL.

    Raises:
        ValueError: If the input is not a supported type.
    """
    if isinstance(video, dict) and 'bytes' in video:
        video_bytes = video['bytes']
        video_base64 = base64.b64encode(video_bytes).decode("utf-8")
        return {
            "type": "video_url",
            "video_url": {
                "url": f"data:video/mp4;base64,{video_base64}"
            },
        }

    if isinstance(video, str):
        video_url = (video if video.startswith(
            ("http://", "file://")) else f"file://{video}")
        return {"type": "video_url", "video_url": {"url": video_url}}

    raise ValueError(f"Invalid video input {video}. Must be a str or dictionary with raw video bytes.")

# -----------------------------------------------------------------------------
# Random Dataset Implementation (Synthetic Data)
# -----------------------------------------------------------------------------


class RandomDataset(BenchmarkDataset):
    # Default values copied from benchmark_serving.py for the random dataset.
    DEFAULT_PREFIX_LEN = 0
    DEFAULT_RANGE_RATIO = 0.0
    DEFAULT_INPUT_LEN = 1024
    DEFAULT_OUTPUT_LEN = 128

    def __init__(
        self,
        **kwargs,
    ) -> None:
        super().__init__(**kwargs)
        random.seed(self.random_seed)
        np.random.seed(self.random_seed)

    def sample(
        self,
        tokenizer: PreTrainedTokenizerBase,
        num_requests: int,
        prefix_len: int = DEFAULT_PREFIX_LEN,
        range_ratio: float = DEFAULT_RANGE_RATIO,
        input_len: int = DEFAULT_INPUT_LEN,
        output_len: int = DEFAULT_OUTPUT_LEN,
        request_id_prefix: str = "",
        **kwargs,
    ) -> list[SampleRequest]:
        # Enforce range_ratio < 1
        assert range_ratio < 1.0, (
            "random_range_ratio must be < 1.0 to ensure a valid sampling range"
        )

        vocab_size = tokenizer.vocab_size
        num_special_tokens = tokenizer.num_special_tokens_to_add()
        real_input_len = input_len - num_special_tokens

        prefix_token_ids = (np.random.randint(
            0, vocab_size, size=prefix_len).tolist() if prefix_len > 0 else [])

        # New sampling logic: [X * (1 - b), X * (1 + b)]
        input_low = int(real_input_len * (1 - range_ratio))
        input_high = int(real_input_len * (1 + range_ratio))
        output_low = int(output_len * (1 - range_ratio))
        output_high = int(output_len * (1 + range_ratio))

        # Add logging for debugging
        logger.info(
            "Sampling input_len from [%s, %s] and output_len from [%s, %s]",
            input_low, input_high, output_low, output_high)

        input_lens = np.random.randint(input_low,
                                       input_high + 1,
                                       size=num_requests)
        output_lens = np.random.randint(output_low,
                                        output_high + 1,
                                        size=num_requests)
        offsets = np.random.randint(0, vocab_size, size=num_requests)

        requests = []
        for i in range(num_requests):
            inner_seq = ((offsets[i] + i + np.arange(input_lens[i])) %
                         vocab_size).tolist()
            token_sequence = prefix_token_ids + inner_seq
            prompt = tokenizer.decode(token_sequence)
            # After decoding the prompt we have to encode and decode it again.
            # This is done because in some cases N consecutive tokens
            # give a string tokenized into != N number of tokens.
            # For example for GPT2Tokenizer:
            # [6880, 6881] -> ['Ġcalls', 'here'] ->
            # [1650, 939, 486] -> ['Ġcall', 'sh', 'ere']
            # To avoid uncontrolled change of the prompt length,
            # the encoded sequence is truncated before being decode again.
            total_input_len = prefix_len + int(input_lens[i])
            re_encoded_sequence = tokenizer.encode(
                prompt, add_special_tokens=False)[:total_input_len]
            prompt = tokenizer.decode(re_encoded_sequence)
            total_input_len = len(re_encoded_sequence)
            requests.append(
                SampleRequest(
                    prompt=prompt,
                    prompt_len=total_input_len,
                    expected_output_len=int(output_lens[i]),
                    request_id=request_id_prefix + str(i),
                ))
        return requests


# -----------------------------------------------------------------------------
# ShareGPT Dataset Implementation
# -----------------------------------------------------------------------------


class ShareGPTDataset(BenchmarkDataset):
    """
    Implements the ShareGPT dataset.  Loads data from a JSON file and generates
    sample requests based on conversation turns.
    """

    def __init__(self, **kwargs) -> None:
        super().__init__(**kwargs)
        self.load_data()

    def load_data(self) -> None:
        if self.dataset_path is None:
            raise ValueError("dataset_path must be provided for loading data.")

        with open(self.dataset_path, encoding="utf-8") as f:
            self.data = json.load(f)
        # Filter entries with at least two conversation turns.
        self.data = [
            entry for entry in self.data
            if "conversations" in entry and len(entry["conversations"]) >= 2
        ]
        random.seed(self.random_seed)
        random.shuffle(self.data)

    def sample(
        self,
        tokenizer: PreTrainedTokenizerBase,
        num_requests: int,
        lora_path: Optional[str] = None,
        max_loras: Optional[int] = None,
        output_len: Optional[int] = None,
        enable_multimodal_chat: bool = False,
        request_id_prefix: str = "",
        **kwargs,
    ) -> list:
        samples: list = []
        ind = 0
        for entry in self.data:
            if len(samples) >= num_requests:
                break
            prompt, completion = (
                entry["conversations"][0]["value"],
                entry["conversations"][1]["value"],
            )

            lora_request, tokenizer = self.get_random_lora_request(
                tokenizer=tokenizer, max_loras=max_loras, lora_path=lora_path)
            prompt_ids = tokenizer(prompt).input_ids
            completion_ids = tokenizer(completion).input_ids
            prompt_len = len(prompt_ids)
            new_output_len = (len(completion_ids)
                              if output_len is None else output_len)
            if not is_valid_sequence(prompt_len,
                                     new_output_len,
                                     skip_min_output_len_check=output_len
                                     is not None):
                continue
<<<<<<< HEAD
            if image_path := entry.get("image"): 
                mm_content = process_image(image_path) 
            elif video_path := entry.get("video"): 
                mm_content = process_video(video_path)
=======
            # TODO: Also support ShareGPT4Video.
            if image_path := entry.get("image"): 
                mm_content = process_image(image_path) 
>>>>>>> 80141bbf
            else: 
                mm_content = None
            if enable_multimodal_chat:
                prompt = self.apply_multimodal_chat_transformation(
                    prompt, mm_content)
            samples.append(
                SampleRequest(
                    prompt=prompt,
                    prompt_len=prompt_len,
                    expected_output_len=new_output_len,
                    lora_request=lora_request,
                    multi_modal_data=mm_content,
<<<<<<< HEAD
=======
                    request_id=request_id_prefix + str(ind),
>>>>>>> 80141bbf
                ))
            ind += 1
        self.maybe_oversample_requests(samples, num_requests, request_id_prefix)
        return samples


def add_dataset_parser(parser: FlexibleArgumentParser):
    parser.add_argument("--seed", type=int, default=0)
    parser.add_argument(
        "--num-prompts",
        type=int,
        default=1000,
        help="Number of prompts to process.",
    )
    parser.add_argument(
        "--dataset-name",
        type=str,
        default="random",
        choices=[
            "sharegpt", "burstgpt", "sonnet", "random", "hf", "custom",
            "prefix_repetition"
        ],
        help="Name of the dataset to benchmark on.",
    )
    parser.add_argument(
        "--no-stream",
        action="store_true",
        help="Do not load the dataset in streaming mode.",
    )
    parser.add_argument(
        "--dataset-path",
        type=str,
        default=None,
        help="Path to the sharegpt/sonnet dataset. "
        "Or the huggingface dataset ID if using HF dataset.",
    )

    # group for dataset specific arguments
    custom_group = parser.add_argument_group("custom dataset options")
    custom_group.add_argument(
        "--custom-output-len",
        type=int,
        default=256,
        help=
        "Number of output tokens per request, used only for custom dataset.",
    )
    custom_group.add_argument(
        "--custom-skip-chat-template",
        action="store_true",
        help=
        "Skip applying chat template to prompt, used only for custom dataset.",
    )

    sonnet_group = parser.add_argument_group("sonnet dataset options")
    sonnet_group.add_argument(
        "--sonnet-input-len",
        type=int,
        default=550,
        help=
        "Number of input tokens per request, used only for sonnet dataset.",
    )
    sonnet_group.add_argument(
        "--sonnet-output-len",
        type=int,
        default=150,
        help=
        "Number of output tokens per request, used only for sonnet dataset.",
    )
    sonnet_group.add_argument(
        "--sonnet-prefix-len",
        type=int,
        default=200,
        help=
        "Number of prefix tokens per request, used only for sonnet dataset.",
    )

    sharegpt_group = parser.add_argument_group("sharegpt dataset options")
    sharegpt_group.add_argument(
        "--sharegpt-output-len",
        type=int,
        default=None,
        help="Output length for each request. Overrides the output length "
        "from the ShareGPT dataset.",
    )

    random_group = parser.add_argument_group("random dataset options")
    random_group.add_argument(
        "--random-input-len",
        type=int,
        default=1024,
        help=
        "Number of input tokens per request, used only for random sampling.",
    )
    random_group.add_argument(
        "--random-output-len",
        type=int,
        default=128,
        help=
        "Number of output tokens per request, used only for random sampling.",
    )
    random_group.add_argument(
        "--random-range-ratio",
        type=float,
        default=0.0,
        help="Range ratio for sampling input/output length, "
        "used only for random sampling. Must be in the range [0, 1) to define "
        "a symmetric sampling range"
        "[length * (1 - range_ratio), length * (1 + range_ratio)].",
    )
    random_group.add_argument(
        "--random-prefix-len",
        type=int,
        default=0,
        help=("Number of fixed prefix tokens before the random context "
              "in a request. "
              "The total input length is the sum of `random-prefix-len` and "
              "a random "
              "context length sampled from [input_len * (1 - range_ratio), "
              "input_len * (1 + range_ratio)]."),
    )

    hf_group = parser.add_argument_group("hf dataset options")
    hf_group.add_argument("--hf-subset",
                          type=str,
                          default=None,
                          help="Subset of the HF dataset.")
    hf_group.add_argument("--hf-split",
                          type=str,
                          default=None,
                          help="Split of the HF dataset.")
    hf_group.add_argument(
        "--hf-output-len",
        type=int,
        default=None,
        help="Output length for each request. Overrides the output lengths "
        "from the sampled HF dataset.",
    )

    prefix_repetition_group = parser.add_argument_group(
        "prefix repetition dataset options")
    prefix_repetition_group.add_argument(
        "--prefix-repetition-prefix-len",
        type=int,
        default=256,
        help="Number of prefix tokens per request, used only for prefix "
        "repetition dataset.",
    )
    prefix_repetition_group.add_argument(
        "--prefix-repetition-suffix-len",
        type=int,
        default=256,
        help="Number of suffix tokens per request, used only for prefix "
        "repetition dataset. Total input length is prefix_len + suffix_len.",
    )
    prefix_repetition_group.add_argument(
        "--prefix-repetition-num-prefixes",
        type=int,
        default=10,
        help="Number of prefixes to generate, used only for prefix repetition "
        "dataset. Prompts per prefix is num_requests // num_prefixes.",
    )
    prefix_repetition_group.add_argument(
        "--prefix-repetition-output-len",
        type=int,
        default=128,
        help="Number of output tokens per request, used only for prefix "
        "repetition dataset.",
    )


def get_samples(args, tokenizer) -> list[SampleRequest]:
    if args.dataset_name == "custom":
        dataset = CustomDataset(dataset_path=args.dataset_path)
        input_requests = dataset.sample(
            num_requests=args.num_prompts,
            tokenizer=tokenizer,
            output_len=args.custom_output_len,
            skip_chat_template=args.custom_skip_chat_template,
            request_id_prefix=args.request_id_prefix,
        )

    elif args.dataset_name == "sonnet":
        dataset = SonnetDataset(dataset_path=args.dataset_path)
        # For the "sonnet" dataset, formatting depends on the backend.
        if args.endpoint_type == "openai-chat":
            input_requests = dataset.sample(
                num_requests=args.num_prompts,
                input_len=args.sonnet_input_len,
                output_len=args.sonnet_output_len,
                prefix_len=args.sonnet_prefix_len,
                tokenizer=tokenizer,
                return_prompt_formatted=False,
                request_id_prefix=args.request_id_prefix,
            )
        else:
            assert tokenizer.chat_template or tokenizer.default_chat_template, (
                "Tokenizer/model must have chat template for sonnet dataset.")
            input_requests = dataset.sample(
                num_requests=args.num_prompts,
                input_len=args.sonnet_input_len,
                output_len=args.sonnet_output_len,
                prefix_len=args.sonnet_prefix_len,
                tokenizer=tokenizer,
                return_prompt_formatted=True,
                request_id_prefix=args.request_id_prefix,
            )

    elif args.dataset_name == "hf":
        # all following datasets are implemented from the
        # HuggingFaceDataset base class
        if args.dataset_path in VisionArenaDataset.SUPPORTED_DATASET_PATHS:
            dataset_class = VisionArenaDataset
            args.hf_split = "train"
            args.hf_subset = None
        elif args.dataset_path in InstructCoderDataset.SUPPORTED_DATASET_PATHS:
            dataset_class = InstructCoderDataset
            args.hf_split = "train"
        elif args.dataset_path in MTBenchDataset.SUPPORTED_DATASET_PATHS:
            dataset_class = MTBenchDataset
            args.hf_split = "train"
        elif args.dataset_path in ConversationDataset.SUPPORTED_DATASET_PATHS:
            dataset_class = ConversationDataset
        elif args.dataset_path in AIMODataset.SUPPORTED_DATASET_PATHS:
            dataset_class = AIMODataset
            args.hf_split = "train"
        elif args.dataset_path in NextEditPredictionDataset.SUPPORTED_DATASET_PATHS:  # noqa: E501
            dataset_class = NextEditPredictionDataset
            args.hf_split = "train"
        elif args.dataset_path in ASRDataset.SUPPORTED_DATASET_PATHS:
            dataset_class = ASRDataset
            args.hf_split = "train"
        elif args.dataset_path in MLPerfDataset.SUPPORTED_DATASET_PATHS:
            dataset_class = MLPerfDataset
            args.hf_split = "train"
        else:
            supported_datasets = set([
                dataset_name for cls in HuggingFaceDataset.__subclasses__()
                for dataset_name in cls.SUPPORTED_DATASET_PATHS
            ])
            raise ValueError(
                f"Unsupported dataset path: {args.dataset_path}. "
                "Huggingface dataset only supports dataset_path"
                f" from one of following: {supported_datasets}. "
                "Please consider contributing if you would "
                "like to add support for additional dataset formats.")

        if dataset_class.IS_MULTIMODAL and args.endpoint_type not in [
                "openai-chat",
                "openai-audio",
        ]:
            # multi-modal benchmark is only available on OpenAI Chat
            # endpoint-type.
            raise ValueError(
                "Multi-modal content is only supported on 'openai-chat' and "
                "'openai-audio' endpoint-type.")
        input_requests = dataset_class(
            dataset_path=args.dataset_path,
            dataset_subset=args.hf_subset,
            dataset_split=args.hf_split,
            random_seed=args.seed,
            no_stream=args.no_stream,
        ).sample(
            num_requests=args.num_prompts,
            tokenizer=tokenizer,
            output_len=args.hf_output_len,
            request_id_prefix=args.request_id_prefix,
        )

    else:
        # For datasets that follow a similar structure, use a mapping.
        dataset_mapping = {
            "sharegpt":
            lambda: ShareGPTDataset(random_seed=args.seed,
                                    dataset_path=args.dataset_path).sample(
                                        tokenizer=tokenizer,
                                        num_requests=args.num_prompts,
                                        output_len=args.sharegpt_output_len,
                                        request_id_prefix=args.request_id_prefix,
                                    ),
            "burstgpt":
            lambda: BurstGPTDataset(random_seed=args.seed,
                                    dataset_path=args.dataset_path).
            sample(tokenizer=tokenizer, num_requests=args.num_prompts, 
                   request_id_prefix=args.request_id_prefix,),
            "random":
            lambda: RandomDataset(random_seed=args.seed,
                                  dataset_path=args.dataset_path).sample(
                tokenizer=tokenizer,
                num_requests=args.num_prompts,
                prefix_len=args.random_prefix_len,
                input_len=args.random_input_len,
                output_len=args.random_output_len,
                range_ratio=args.random_range_ratio,
                request_id_prefix=args.request_id_prefix,
            ),
            "prefix_repetition":
            lambda: PrefixRepetitionRandomDataset(
                random_seed=args.seed, dataset_path=args.dataset_path
            ).sample(
                tokenizer=tokenizer,
                num_requests=args.num_prompts,
                prefix_len=args.prefix_repetition_prefix_len,
                suffix_len=args.prefix_repetition_suffix_len,
                num_prefixes=args.prefix_repetition_num_prefixes,
                output_len=args.prefix_repetition_output_len,
                request_id_prefix=args.request_id_prefix,
            ),
        }

        try:
            input_requests = dataset_mapping[args.dataset_name]()
        except KeyError as err:
            raise ValueError(f"Unknown dataset: {args.dataset_name}") from err

    return input_requests


# -----------------------------------------------------------------------------
# Custom Dataset Implementation
# -----------------------------------------------------------------------------


class CustomDataset(BenchmarkDataset):
    """
    Implements the Custom dataset.  Loads data from a JSONL file and generates
    sample requests based on conversation turns. E.g.,
    ```
    {"prompt": "What is the capital of India?"}
    {"prompt": "What is the capital of Iran?"}
    {"prompt": "What is the capital of China?"}
    ```
    """

    def __init__(self, **kwargs) -> None:
        super().__init__(**kwargs)
        self.load_data()

    def load_data(self) -> None:
        if self.dataset_path is None:
            raise ValueError("dataset_path must be provided for loading data.")

        # self.data will be a list of dictionaries
        # e.g., [{"prompt": "What is the capital of India?"}, ...]
        # This will be the standardized format which load_data()
        # has to convert into depending on the filetype of dataset_path.
        # sample() will assume this standardized format of self.data
        self.data = []

        # Load the JSONL file
        if self.dataset_path.endswith(".jsonl"):
            jsonl_data = pd.read_json(path_or_buf=self.dataset_path,
                                      lines=True)

            # check if the JSONL file has a 'prompt' column
            if "prompt" not in jsonl_data.columns:
                raise ValueError("JSONL file must contain a 'prompt' column.")

            # Convert each row to a dictionary and append to self.data
            # This will convert the DataFrame to a list of dictionaries
            # where each dictionary corresponds to a row in the DataFrame.
            # This is the standardized format we want for self.data
            for _, row in jsonl_data.iterrows():
                self.data.append(row.to_dict())
        else:
            raise NotImplementedError(
                "Only JSONL format is supported for CustomDataset.")

        random.seed(self.random_seed)
        random.shuffle(self.data)

    def sample(
        self,
        tokenizer: PreTrainedTokenizerBase,
        num_requests: int,
        lora_path: Optional[str] = None,
        max_loras: Optional[int] = None,
        output_len: Optional[int] = None,
        enable_multimodal_chat: bool = False,
        skip_chat_template: bool = False,
        request_id_prefix: str = "",
        **kwargs,
    ) -> list:
        sampled_requests = []
        for i, item in enumerate(self.data):
            if len(sampled_requests) >= num_requests:
                break
            prompt = item["prompt"]

            # apply template
            if not skip_chat_template:
                prompt = tokenizer.apply_chat_template(
                    [{
                        "role": "user",
                        "content": prompt
                    }],
                    add_generation_prompt=True,
                    tokenize=False,
                )

            prompt_len = len(tokenizer(prompt).input_ids)
            sampled_requests.append(
                SampleRequest(
                    prompt=prompt,
                    prompt_len=prompt_len,
                    expected_output_len=output_len,
                    request_id=request_id_prefix + str(i),
                ))
        self.maybe_oversample_requests(sampled_requests, num_requests, 
                                       request_id_prefix)

        return sampled_requests


# -----------------------------------------------------------------------------
# Sonnet Dataset Implementation
# -----------------------------------------------------------------------------

@deprecated(
    "SonnetDataset is deprecated and will be removed in a future version.",
)
class SonnetDataset(BenchmarkDataset):
    """
    Simplified implementation of the Sonnet dataset.  Loads poem lines from a
    text file and generates sample requests.  Default values here copied from
    `benchmark_serving.py` for the sonnet dataset.
    """

    DEFAULT_PREFIX_LEN = 200
    DEFAULT_INPUT_LEN = 550
    DEFAULT_OUTPUT_LEN = 150

    def __init__(
        self,
        **kwargs,
    ) -> None:
        super().__init__(**kwargs)
        self.load_data()

    def load_data(self) -> None:
        if not self.dataset_path:
            raise ValueError("dataset_path must be provided.")
        with open(self.dataset_path, encoding="utf-8") as f:
            self.data = f.readlines()

    def sample(
        self,
        tokenizer,
        num_requests: int,
        prefix_len: int = DEFAULT_PREFIX_LEN,
        input_len: int = DEFAULT_INPUT_LEN,
        output_len: int = DEFAULT_OUTPUT_LEN,
        return_prompt_formatted: bool = False,
        request_id_prefix: str = "",
        **kwargs,
    ) -> list:
        # Calculate average token length for a poem line.
        tokenized_lines = [tokenizer(line).input_ids for line in self.data]
        avg_len = sum(len(tokens)
                      for tokens in tokenized_lines) / len(tokenized_lines)

        # Build the base prompt.
        base_prompt = "Pick as many lines as you can from these poem lines:\n"
        base_msg = [{"role": "user", "content": base_prompt}]
        base_fmt = tokenizer.apply_chat_template(base_msg,
                                                 add_generation_prompt=True,
                                                 tokenize=False)
        base_offset = len(tokenizer(base_fmt).input_ids)
        if input_len <= base_offset:
            raise ValueError(
                f"'input_len' must be higher than the base prompt length "
                f"({base_offset}).")

        # Determine how many poem lines to use.
        num_input_lines = round((input_len - base_offset) / avg_len)
        num_prefix_lines = max(round((prefix_len - base_offset) / avg_len), 0)
        prefix_lines = self.data[:num_prefix_lines]

        samples = []
        ind = 0
        while len(samples) < num_requests:
            extra_lines = random.choices(self.data,
                                         k=num_input_lines - num_prefix_lines)
            prompt = f"{base_prompt}{''.join(prefix_lines + extra_lines)}"
            msg = [{"role": "user", "content": prompt}]
            prompt_formatted = tokenizer.apply_chat_template(
                msg, add_generation_prompt=True, tokenize=False)
            prompt_len = len(tokenizer(prompt_formatted).input_ids)
            if prompt_len <= input_len:
                samples.append(
                    SampleRequest(
                        prompt=prompt_formatted
                        if return_prompt_formatted else prompt,
                        prompt_len=prompt_len,
                        expected_output_len=output_len,
                         request_id=request_id_prefix + str(ind),
                    ))
                ind += 1
        return samples


# -----------------------------------------------------------------------------
# BurstGPT Dataset Implementation
# -----------------------------------------------------------------------------


class BurstGPTDataset(BenchmarkDataset):
    """
    Implements the BurstGPT dataset.  Loads data from a CSV file and generates
    sample requests based on synthetic prompt generation. Only rows with Model
    "GPT-4" and positive response tokens are used.
    """

    def __init__(self, **kwargs) -> None:
        super().__init__(**kwargs)
        self.load_data()

    def load_data(self, ):
        if self.dataset_path is None:
            raise ValueError("dataset_path must be provided for loading data.")

        df = pd.read_csv(self.dataset_path)
        # Filter to keep only GPT-4 rows.
        gpt4_df = df[df["Model"] == "GPT-4"]
        # Remove failed requests (where Response tokens is 0 or less).
        gpt4_df = gpt4_df[gpt4_df["Response tokens"] > 0]
        # Sample the desired number of rows.
        self.data = gpt4_df

    def _sample_loaded_data(self, num_requests: int) -> list:
        if num_requests <= len(self.data):
            data = self.data.sample(n=num_requests,
                                    random_state=self.random_seed)
        else:
            data = self.data.sample(
                n=num_requests,
                random_state=self.random_seed,
                replace=True,
            )
        # Convert the dataframe to a list of lists.
        return data.values.tolist()

    def sample(
        self,
        tokenizer: PreTrainedTokenizerBase,
        num_requests: int,
        max_loras: Optional[int] = None,
        lora_path: Optional[str] = None,
        request_id_prefix: str = "",
        **kwargs,
    ) -> list[SampleRequest]:
        samples = []
        data = self._sample_loaded_data(num_requests=num_requests)
        for i in range(num_requests):
            input_len = int(data[i][2])
            output_len = int(data[i][3])
            lora_req, tokenizer = self.get_random_lora_request(
                tokenizer=tokenizer, max_loras=max_loras, lora_path=lora_path)
            vocab_size = tokenizer.vocab_size
            # Generate a synthetic prompt: a list of token IDs computed as (i +
            # j) modulo vocab_size.
            token_ids = [(i + j) % vocab_size for j in range(input_len)]
            prompt = tokenizer.decode(token_ids)
            samples.append(
                SampleRequest(
                    prompt=prompt,
                    prompt_len=input_len,
                    expected_output_len=output_len,
                    lora_request=lora_req,
                    request_id=request_id_prefix + str(i),
                ))
        return samples


# -----------------------------------------------------------------------------
# HuggingFace Dataset Base Implementation
# -----------------------------------------------------------------------------
class HuggingFaceDataset(BenchmarkDataset):
    """Base class for datasets hosted on HuggingFace."""

    SUPPORTED_DATASET_PATHS: Union[set[str], dict[str, Callable]] = set()

    def __init__(
        self,
        dataset_path: str,
        dataset_split: str,
        no_stream: bool = False,
        dataset_subset: Optional[str] = None,
        **kwargs,
    ) -> None:
        super().__init__(dataset_path=dataset_path, **kwargs)

        self.dataset_split = dataset_split
        self.dataset_subset = dataset_subset
        self.load_stream = not no_stream
        self.load_data()

    def load_data(self) -> None:
        """Load data from HuggingFace datasets."""
        self.data = load_dataset(
            self.dataset_path,
            name=self.dataset_subset,
            split=self.dataset_split,
            streaming=self.load_stream,
        )
        self.data = self.data.shuffle(seed=self.random_seed)


# -----------------------------------------------------------------------------
# Conversation Dataset Implementation
# -----------------------------------------------------------------------------


class ConversationDataset(HuggingFaceDataset):
    """Dataset for conversation data with multimodal support."""
    SUPPORTED_DATASET_PATHS = {
        'lmms-lab/LLaVA-OneVision-Data', 'Aeala/ShareGPT_Vicuna_unfiltered'
    }
    IS_MULTIMODAL = True

    def sample(self,
               tokenizer: PreTrainedTokenizerBase,
               num_requests: int,
               output_len: Optional[int] = None,
               enable_multimodal_chat: bool = False,
               request_id_prefix: str = "",
               **kwargs) -> list:
        # Filter examples with at least 2 conversations
        filtered_data = self.data.filter(
            lambda x: len(x["conversations"]) >= 2)
        sampled_requests = []
        ind = 0
        dynamic_output = output_len is None

        for item in filtered_data:
            if len(sampled_requests) >= num_requests:
                break
            conv = item["conversations"]
            prompt, completion = conv[0]["value"], conv[1]["value"]

            prompt_ids = tokenizer(prompt).input_ids
            completion_ids = tokenizer(completion).input_ids
            prompt_len = len(prompt_ids)
            completion_len = len(completion_ids)
            output_len = completion_len if dynamic_output else output_len
            assert isinstance(output_len, int) and output_len > 0
            if dynamic_output and not is_valid_sequence(
                    prompt_len, completion_len):
                continue
            mm_content = process_image(
                item["image"]) if "image" in item else None
            if enable_multimodal_chat:
                # Note: when chat is enabled the request prompt_len is no longer
                # accurate and we will be using request output to count the
                # actual prompt len and output len
                prompt = self.apply_multimodal_chat_transformation(
                    prompt, mm_content)
            sampled_requests.append(
                SampleRequest(
                    prompt=prompt,
                    prompt_len=prompt_len,
                    expected_output_len=output_len,
                    multi_modal_data=mm_content,
                    request_id=request_id_prefix + str(ind),
                ))
            ind += 1
        self.maybe_oversample_requests(sampled_requests, num_requests, 
                                       request_id_prefix)
        return sampled_requests


# -----------------------------------------------------------------------------
# Vision Arena Dataset Implementation
# -----------------------------------------------------------------------------


class VisionArenaDataset(HuggingFaceDataset):
    """
    Vision Arena Dataset.
    """

    DEFAULT_OUTPUT_LEN = 128
    SUPPORTED_DATASET_PATHS = {
        "lmarena-ai/VisionArena-Chat":
        lambda x: x["conversation"][0][0]["content"],
        "lmarena-ai/vision-arena-bench-v0.1":
        lambda x: x["turns"][0][0]["content"]
    }
    IS_MULTIMODAL = True

    def sample(
        self,
        tokenizer: PreTrainedTokenizerBase,
        num_requests: int,
        output_len: Optional[int] = None,
        enable_multimodal_chat: bool = False,
        request_id_prefix: str = "",
        **kwargs,
    ) -> list:
        output_len = (output_len
                      if output_len is not None else self.DEFAULT_OUTPUT_LEN)
        sampled_requests = []
        for i, item in enumerate(self.data):
            if len(sampled_requests) >= num_requests:
                break
            parser_fn = self.SUPPORTED_DATASET_PATHS.get(self.dataset_path)
            if parser_fn is None:
                raise ValueError(
                    f"Unsupported dataset path: {self.dataset_path}")
            prompt = parser_fn(item)
            mm_content = process_image(item["images"][0])
            prompt_len = len(tokenizer(prompt).input_ids)
            if enable_multimodal_chat:
                # Note: when chat is enabled the request prompt_len is no longer
                # accurate and we will be using request output to count the
                # actual prompt len
                prompt = self.apply_multimodal_chat_transformation(
                    prompt, mm_content)
            sampled_requests.append(
                SampleRequest(
                    prompt=prompt,
                    prompt_len=prompt_len,
                    expected_output_len=output_len,
                    multi_modal_data=mm_content,
                    request_id=request_id_prefix + str(i),
                ))
        self.maybe_oversample_requests(sampled_requests, num_requests, 
                                       request_id_prefix)
        return sampled_requests


# -----------------------------------------------------------------------------
# Instruct Coder Dataset Implementation
# -----------------------------------------------------------------------------


class InstructCoderDataset(HuggingFaceDataset):
    """
    InstructCoder Dataset.
    https://huggingface.co/datasets/likaixin/InstructCoder

    InstructCoder is the dataset designed for general code editing.  It consists
    of 114,239 instruction-input-output triplets, and covers multiple distinct
    code editing scenario.
    """

    DEFAULT_OUTPUT_LEN = 200  # this is the average default output length
    SUPPORTED_DATASET_PATHS = {
        "likaixin/InstructCoder",
    }

    def sample(self,
               tokenizer: PreTrainedTokenizerBase,
               num_requests: int,
               output_len: Optional[int] = None,
               enable_multimodal_chat: bool = False,
               request_id_prefix: str = "",
               **kwargs) -> list:
        output_len = (output_len
                      if output_len is not None else self.DEFAULT_OUTPUT_LEN)
        sampled_requests = []
        for i, item in enumerate(self.data):
            if len(sampled_requests) >= num_requests:
                break
            prompt = f"{item['input']}\n\n{item['instruction']} Just output \
            the code, do not include any explanation."

            # apply template
            prompt = tokenizer.apply_chat_template(
                [{
                    "role": "user",
                    "content": prompt
                }],
                add_generation_prompt=True,
                tokenize=False,
            )

            prompt_len = len(tokenizer(prompt).input_ids)
            sampled_requests.append(
                SampleRequest(
                    prompt=prompt,
                    prompt_len=prompt_len,
                    expected_output_len=output_len,
                    request_id=request_id_prefix + str(i),
                ))
        self.maybe_oversample_requests(sampled_requests, num_requests, 
                                       request_id_prefix)
        return sampled_requests


# -----------------------------------------------------------------------------
# MT-Bench Dataset Implementation
# -----------------------------------------------------------------------------


class MTBenchDataset(HuggingFaceDataset):
    """
    MT-Bench Dataset.
    https://huggingface.co/datasets/philschmid/mt-bench

    We create a single turn dataset for MT-Bench.
    This is similar to Spec decoding benchmark setup in vLLM
    https://github.com/vllm-project/vllm/blob/9d98ab5ec/examples/offline_inference/eagle.py#L14-L18
    """  # noqa: E501

    DEFAULT_OUTPUT_LEN = 256  # avg len used in SD bench in vLLM
    SUPPORTED_DATASET_PATHS = {
        "philschmid/mt-bench",
    }

    def sample(
        self,
        tokenizer: PreTrainedTokenizerBase,
        num_requests: int,
        output_len: Optional[int] = None,
        enable_multimodal_chat: bool = False,
        request_id_prefix: str = "",
        **kwargs,
    ) -> list:
        output_len = (output_len
                      if output_len is not None else self.DEFAULT_OUTPUT_LEN)
        sampled_requests = []

        for i, item in enumerate(self.data):
            if len(sampled_requests) >= num_requests:
                break
            prompt = item["turns"][0]

            # apply template
            prompt = tokenizer.apply_chat_template(
                [{
                    "role": "user",
                    "content": prompt
                }],
                add_generation_prompt=True,
                tokenize=False,
            )

            prompt_len = len(tokenizer(prompt).input_ids)
            sampled_requests.append(
                SampleRequest(
                    prompt=prompt,
                    prompt_len=prompt_len,
                    expected_output_len=output_len,
                    request_id=request_id_prefix + str(i),
                ))
        self.maybe_oversample_requests(sampled_requests, num_requests, 
                                       request_id_prefix)
        return sampled_requests


# -----------------------------------------------------------------------------
# AIMO Dataset Implementation
# -----------------------------------------------------------------------------


class AIMODataset(HuggingFaceDataset):
    """
    Dataset class for processing a AIMO dataset with reasoning questions.
    """
    SUPPORTED_DATASET_PATHS = {
        "AI-MO/aimo-validation-aime", "AI-MO/NuminaMath-1.5",
        "AI-MO/NuminaMath-CoT"
    }

    def sample(self,
               tokenizer: PreTrainedTokenizerBase,
               num_requests: int,
               output_len: Optional[int] = None,
               request_id_prefix: str = "",
               **kwargs) -> list:
        sampled_requests = []
        ind = 0
        dynamic_output = output_len is None

        for item in self.data:
            if len(sampled_requests) >= num_requests:
                break
            prompt, completion = item['problem'], item["solution"]

            prompt_ids = tokenizer(prompt).input_ids
            completion_ids = tokenizer(completion).input_ids
            prompt_len = len(prompt_ids)
            completion_len = len(completion_ids)
            output_len = completion_len if dynamic_output else output_len
            assert isinstance(output_len, int) and output_len > 0
            if dynamic_output and not is_valid_sequence(prompt_len,
                                                        completion_len,
                                                        max_prompt_len=2048,
                                                        max_total_len=32000):
                continue
            sampled_requests.append(
                SampleRequest(
                    prompt=prompt,
                    prompt_len=prompt_len,
                    expected_output_len=output_len,
                    multi_modal_data=None,
                    request_id=request_id_prefix + str(ind),
                    
                ))
            ind += 1
        self.maybe_oversample_requests(sampled_requests, num_requests,
                                       request_id_prefix)
        return sampled_requests


# -----------------------------------------------------------------------------
# Next Edit Prediction Dataset Implementation
# -----------------------------------------------------------------------------


zeta_prompt = """### Instruction:
You are a code completion assistant and your task is to analyze user edits and then rewrite an excerpt that the user provides, suggesting the appropriate edits within the excerpt, taking into account the cursor location.

### User Edits:

{}

### User Excerpt:

{}

### Response:

""" # noqa: E501


def _format_zeta_prompt(
        sample: dict,
        original_start_marker: str = "<|editable_region_start|>") -> dict:
    """Format the zeta prompt for the Next Edit Prediction (NEP) dataset.

    This function formats examples from the NEP dataset
    into prompts and expected outputs. It could be
    further extended to support more NEP datasets.

    Args:
        sample: The dataset sample containing events,
            inputs, and outputs.
        original_start_marker: The marker indicating the
            start of the editable region. Defaults to
            "<|editable_region_start|>".

    Returns:
        A dictionary with the formatted prompts and expected outputs.
    """
    events = sample["events"]
    input = sample["input"]
    output = sample["output"]
    prompt = zeta_prompt.format(events, input)

    # following the original implementation, extract the focused region
    # from the raw output
    output_start_index = output.find(original_start_marker)
    output_focused_region = output[output_start_index:]
    expected_output = output_focused_region

    return {"prompt": prompt, "expected_output": expected_output}


class NextEditPredictionDataset(HuggingFaceDataset):
    """
    Dataset class for processing a Next Edit Prediction dataset.
    """

    SUPPORTED_DATASET_PATHS = {
        "zed-industries/zeta",
    }
    MAPPING_PROMPT_FUNCS = {
        "zed-industries/zeta": _format_zeta_prompt,
    }

    def sample(self, tokenizer: PreTrainedTokenizerBase, num_requests: int,
               request_id_prefix: str = "",
               **kwargs):
        formatting_prompt_func = self.MAPPING_PROMPT_FUNCS.get(
            self.dataset_path)
        if formatting_prompt_func is None:
            raise ValueError(f"Unsupported dataset path: {self.dataset_path}")
        samples = []
        for i, sample in enumerate(self.data):
            sample = formatting_prompt_func(sample)
            samples.append(
                SampleRequest(
                    prompt=sample["prompt"],
                    prompt_len=len(tokenizer(sample["prompt"]).input_ids),
                    expected_output_len=len(
                        tokenizer(sample["expected_output"]).input_ids),
                    request_id=request_id_prefix + str(i),
                ))
            if len(samples) >= num_requests:
                break
        self.maybe_oversample_requests(samples, num_requests, request_id_prefix)
        return samples


# -----------------------------------------------------------------------------
# ASR Dataset Implementation
# -----------------------------------------------------------------------------


class ASRDataset(HuggingFaceDataset):
    """
    Dataset class for processing a ASR dataset for transcription.
    Tested on the following set:

    +----------------+----------------------------------------+--------------------------+-----------------------------+
    | Dataset        | Domain                                 | Speaking Style           | hf-subset                   |
    +----------------+----------------------------------------+--------------------------+-----------------------------+
    | TED-LIUM       | TED talks                              | Oratory                  | release1, release2, release3|
    |                |                                        |                          | release3-speaker-adaptation |
    | VoxPopuli      | European Parliament                    | Oratory                  | en, de, it, fr,  ...        |
    | LibriSpeech    | Audiobook                              | Narrated                 | "LIUM/tedlium"              |
    | GigaSpeech     | Audiobook, podcast, YouTube            | Narrated, spontaneous    | xs, s, m, l, xl, dev, test  |
    | SPGISpeech     | Financial meetings                     | Oratory, spontaneous     | S, M, L, dev, test          |
    | AMI            | Meetings                               | Spontaneous              | ihm, sdm                    |
    +----------------+----------------------------------------+--------------------------+-----------------------------+

    """  # noqa: E501

    SUPPORTED_DATASET_PATHS = {
        "openslr/librispeech_asr",
        "facebook/voxpopuli",
        "LIUM/tedlium",
        "edinburghcstr/ami",
        "speechcolab/gigaspeech",
        "kensho/spgispeech",
    }

    DEFAULT_OUTPUT_LEN = 128
    IS_MULTIMODAL = True

    # TODO Whisper-specific. Abstract interface when more models are supported.
    TRANSCRIPTION_PREAMBLE = (
        "<|startoftranscript|><|en|><|transcribe|><|notimestamps|>")
    skip_long_audios: bool = True

    def sample(
        self,
        tokenizer: PreTrainedTokenizerBase,
        num_requests: int,
        output_len: Optional[int] = None,
        request_id_prefix: str = "",
        **kwargs,
    ) -> list:
        output_len = (output_len
                      if output_len is not None else self.DEFAULT_OUTPUT_LEN)
        prompt = ASRDataset.TRANSCRIPTION_PREAMBLE
        prompt_len = len(tokenizer(prompt).input_ids)
        sampled_requests = []
        ind = 0
        skipped = 0
        for item in self.data:
            if len(sampled_requests) >= num_requests:
                break
            audio = item["audio"]
            y, sr = audio["array"], audio["sampling_rate"]
            duration_s = librosa.get_duration(y=y, sr=sr)
            # Whisper max supported duration
            if self.skip_long_audios and duration_s > 30:
                skipped += 1
                continue

            mm_content = {"audio": (y, sr)}
            sampled_requests.append(
                SampleRequest(
                    prompt=prompt,
                    prompt_len=prompt_len,
                    expected_output_len=output_len,
                    multi_modal_data=mm_content,
                    request_id=request_id_prefix + str(ind),
                ))
            ind += 1
        if skipped:
            logger.warning(
                "%d samples discarded from dataset due to"
                " their length being greater than"
                " what Whisper supports.",
                skipped,
            )
        self.maybe_oversample_requests(sampled_requests, num_requests, 
                                       request_id_prefix)
        return sampled_requests


# -----------------------------------------------------------------------------
# MLPerf Dataset Implementation
# -----------------------------------------------------------------------------


class MLPerfDataset(HuggingFaceDataset):
    """
    MLPerf Inference Dataset.

    Dataset on HF:
    https://huggingface.co/datasets/mgoin/mlperf-inference-llama2-data
    https://huggingface.co/datasets/mgoin/mlperf-inference-llama3.1-data

    Each record contains:
      - "system_prompt": system role instruction.
      - "question": user question.
      - "output": reference answer.

    We combine the system prompt and question into a chat-formatted prompt
    (using the tokenizer's chat template) and set the expected output length to
    the tokenized length of the provided reference answer.
    """

    SUPPORTED_DATASET_PATHS = {
        "mgoin/mlperf-inference-llama2-data",
        "mgoin/mlperf-inference-llama3.1-data",
    }

    def sample(
        self,
        tokenizer: PreTrainedTokenizerBase,
        num_requests: int,
        output_len: Optional[int] = None,
        request_id_prefix: str = "",
        **kwargs,
    ) -> list[SampleRequest]:
        # Force dynamic output length based on reference completion.
        dynamic_output = output_len is None
        sampled_requests: list[SampleRequest] = []
        ind = 0

        for item in self.data:
            if len(sampled_requests) >= num_requests:
                break

            system_prompt = item["system_prompt"]
            question = item["question"]
            reference_answer = item["output"]

            # Build chat-style prompt using tokenizer template, if available.
            messages = [
                {"role": "system", "content": system_prompt},
                {"role": "user", "content": question},
            ]
            prompt_formatted = tokenizer.apply_chat_template(
                messages, add_generation_prompt=True, tokenize=False
            )
            prompt_len = len(tokenizer(prompt_formatted).input_ids)

            # Determine output length from reference answer tokens.
            ref_out_len = len(
                tokenizer(reference_answer, add_special_tokens=False).input_ids
            )
            expected_output_len = ref_out_len if dynamic_output else output_len

            # Validate sequence lengths.
            if not is_valid_sequence(prompt_len, expected_output_len):
                continue

            sampled_requests.append(
                SampleRequest(
                    prompt=prompt_formatted,
                    prompt_len=prompt_len,
                    expected_output_len=expected_output_len,
                    request_id=request_id_prefix + str(ind),
                )
            )
            ind += 1

        self.maybe_oversample_requests(sampled_requests, num_requests, 
                                       request_id_prefix)
        return sampled_requests


# -----------------------------------------------------------------------------
# Prefix Repetition Dataset Implementation
# -----------------------------------------------------------------------------


class PrefixRepetitionRandomDataset(BenchmarkDataset):
    # Default values copied from benchmark_serving.py for the repeated prefix 
    # dataset.
    DEFAULT_PREFIX_LEN = 256
    DEFAULT_SUFFIX_LEN = 256
    DEFAULT_NUM_PREFIXES = 10
    DEFAULT_OUTPUT_LEN = 128

    def __init__(
        self,
        **kwargs,
    ) -> None:
        super().__init__(**kwargs)
        random.seed(self.random_seed)
        np.random.seed(self.random_seed)

    def sample(
        self,
        tokenizer: PreTrainedTokenizerBase,
        num_requests: int,
        prefix_len: int = DEFAULT_PREFIX_LEN,
        suffix_len: int = DEFAULT_SUFFIX_LEN,
        num_prefixes: int = DEFAULT_NUM_PREFIXES,
        output_len: int = DEFAULT_OUTPUT_LEN,
        request_id_prefix: str = "",
        **kwargs,
    ) -> list[SampleRequest]:
        vocab_size = tokenizer.vocab_size
        prompts_per_prefix = num_requests // num_prefixes
        if prompts_per_prefix == 0:
            raise ValueError(
                f"num_requests ({num_requests}) must be greater than or equal "
                f"to num_prefixes ({num_prefixes})"
            )

        def _generate_exact_length_tokens(target_length: int) -> list[int]:
            """Generate tokens that decode and re-encode to exactly
            target_length."""
            # Generate random tokens
            tokens = np.random.randint(
                0, vocab_size, size=target_length).tolist()
            text = tokenizer.decode(tokens)
            re_encoded = tokenizer.encode(text, add_special_tokens=False)

            if len(re_encoded) == target_length:
                return re_encoded
            elif len(re_encoded) < target_length:
                # Recursively generate additional consistent tokens
                needed = target_length - len(re_encoded)
                extra_tokens = _generate_exact_length_tokens(needed)
                return re_encoded + extra_tokens
            else:
                # Truncate to target length
                return re_encoded[:target_length]

        requests = []
        for _ in range(num_prefixes):
            prefix_tokens = _generate_exact_length_tokens(prefix_len)

            for _ in range(prompts_per_prefix):
                suffix_tokens = _generate_exact_length_tokens(suffix_len)

                combined_tokens = prefix_tokens + suffix_tokens
                prompt = tokenizer.decode(combined_tokens)
                prompt_len = len(combined_tokens)
                requests.append(
                    SampleRequest(
                        prompt=prompt,
                        prompt_len=prompt_len,
                        expected_output_len=output_len,
                    )
                )

        random.shuffle(requests)
        return requests<|MERGE_RESOLUTION|>--- conflicted
+++ resolved
@@ -507,16 +507,10 @@
                                      skip_min_output_len_check=output_len
                                      is not None):
                 continue
-<<<<<<< HEAD
             if image_path := entry.get("image"): 
                 mm_content = process_image(image_path) 
             elif video_path := entry.get("video"): 
                 mm_content = process_video(video_path)
-=======
-            # TODO: Also support ShareGPT4Video.
-            if image_path := entry.get("image"): 
-                mm_content = process_image(image_path) 
->>>>>>> 80141bbf
             else: 
                 mm_content = None
             if enable_multimodal_chat:
@@ -529,10 +523,7 @@
                     expected_output_len=new_output_len,
                     lora_request=lora_request,
                     multi_modal_data=mm_content,
-<<<<<<< HEAD
-=======
                     request_id=request_id_prefix + str(ind),
->>>>>>> 80141bbf
                 ))
             ind += 1
         self.maybe_oversample_requests(samples, num_requests, request_id_prefix)
