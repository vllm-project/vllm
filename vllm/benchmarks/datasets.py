# SPDX-License-Identifier: Apache-2.0
# SPDX-FileCopyrightText: Copyright contributors to the vLLM project
"""
This module defines a framework for sampling benchmark requests from various
datasets. Each dataset subclass of BenchmarkDataset must implement sample
generation. Supported dataset types include:
  - ShareGPT
  - Random (synthetic)
  - Sonnet
  - BurstGPT
  - HuggingFace
  - VisionArena
"""
import ast
import base64
import io
import json
import logging
import math
import random
from abc import ABC, abstractmethod
from collections.abc import Iterator, Mapping
from contextlib import suppress
from copy import deepcopy
from dataclasses import dataclass
from functools import cache
from io import BytesIO
from typing import Any, Callable, Optional, Union, cast

import numpy as np
from PIL import Image
from transformers import PreTrainedTokenizerBase
from typing_extensions import deprecated

from vllm.lora.request import LoRARequest
from vllm.lora.utils import get_adapter_absolute_path
from vllm.multimodal import MultiModalDataDict
from vllm.multimodal.image import convert_image_mode
from vllm.transformers_utils.tokenizer import AnyTokenizer, get_lora_tokenizer
from vllm.utils import PlaceholderModule

try:
    from datasets import load_dataset
except ImportError:
    datasets = PlaceholderModule("datasets")
    load_dataset = datasets.placeholder_attr("load_dataset")

try:
    import pandas as pd
except ImportError:
    pd = PlaceholderModule("pandas")

try:
    import librosa
except ImportError:
    librosa = PlaceholderModule("librosa")

try:
    from vllm.utils import FlexibleArgumentParser
except ImportError:
    from argparse import ArgumentParser as FlexibleArgumentParser

logger = logging.getLogger(__name__)

# -----------------------------------------------------------------------------
# Data Classes
# -----------------------------------------------------------------------------


@dataclass
class SampleRequest:
    """
    Represents a single inference request for benchmarking.
    """

    prompt: Union[str, list[str], Any]
    prompt_len: int
    expected_output_len: int
    multi_modal_data: Optional[
        Union[MultiModalDataDict, dict, list[dict]]
    ] = None
    lora_request: Optional[LoRARequest] = None
    request_id: Optional[str] = None


# -----------------------------------------------------------------------------
# Benchmark Dataset Base Class
# -----------------------------------------------------------------------------


class BenchmarkDataset(ABC):
    DEFAULT_SEED = 0
    IS_MULTIMODAL = False

    def __init__(
        self,
        dataset_path: Optional[str] = None,
        random_seed: int = DEFAULT_SEED,
    ) -> None:
        """
        Initialize the BenchmarkDataset with an optional dataset path and random
        seed.  
        
        Args:
            dataset_path (Optional[str]): Path to the dataset. If None, it
            indicates that a default or random dataset might be used.
            random_seed (int): Seed value for reproducible shuffling or
            sampling. Defaults to DEFAULT_SEED.
        """
        self.dataset_path = dataset_path
        # Set the random seed, ensuring that a None value is replaced with the
        # default seed.
        self.random_seed = (random_seed
                            if random_seed is not None else self.DEFAULT_SEED)
        self.data = None

    def apply_multimodal_chat_transformation(
            self,
            prompt: str,
            mm_content: Optional[
                        Union[MultiModalDataDict, dict, list[dict]]
                             ] = None) -> list[dict]:
        """
        Transform a prompt and optional multimodal content into a chat format.
        This method is used for chat models that expect a specific conversation
        format.
        """
        content = [{"text": prompt, "type": "text"}]
        if mm_content is not None:
            if isinstance(mm_content, list):
                content.extend(cast(list[dict[str, Any]], mm_content))
            elif isinstance(mm_content, dict):
                content.append(mm_content)
            else:
                raise TypeError(  
                    "Could not process multimodal content of type: " +
                    f"{type(mm_content)}"  
                ) 
        return [{"role": "user", "content": content}]

    def load_data(self) -> None:
        """
        Load data from the dataset path into self.data.

        This method must be overridden by subclasses since the method to load
        data will vary depending on the dataset format and source.

        Raises:
            NotImplementedError: If a subclass does not implement this method.
        """
        # TODO (jenniferzhao): add support for downloading data
        raise NotImplementedError(
            "load_data must be implemented in subclasses.")

    def get_random_lora_request(
        self,
        tokenizer: PreTrainedTokenizerBase,
        max_loras: Optional[int] = None,
        lora_path: Optional[str] = None,
    ) -> tuple[Optional[LoRARequest], AnyTokenizer]:
        """
        Optionally select a random LoRA request and return its associated
        tokenizer.

        This method is used when LoRA parameters are provided.  It randomly
        selects a LoRA based on max_loras and retrieves a cached tokenizer for
        that LoRA if available. Otherwise, it returns the base tokenizer.

        Args:
            tokenizer (PreTrainedTokenizerBase): The base tokenizer to use if no
                LoRA is selected.
            max_loras (Optional[int]): The maximum number of LoRAs available.
                If `None`, LoRA is not used.
            lora_path (Optional[str]): Path to the LoRA parameters on disk.
                If `None`, LoRA is not used.

        Returns:
            A tuple with the following elements:
                - A new [LoRARequest][] (or `None` if not applicable).
                - The tokenizer associated with the LoRA request
                  (or the base tokenizer).
        """
        if max_loras is None or lora_path is None:
            return None, tokenizer

        # Generate a random LoRA ID in the range [1, max_loras].
        lora_id = random.randint(1, max_loras)
        lora_request = LoRARequest(
            lora_name=str(lora_id),
            lora_int_id=lora_id,
            lora_path=lora_path_on_disk(lora_path),
        )
        if lora_id not in lora_tokenizer_cache:
            lora_tokenizer_cache[lora_id] = get_lora_tokenizer(lora_request)
        # Return lora_request and the cached tokenizer if available; otherwise,
        # return the base tokenizer
        return lora_request, lora_tokenizer_cache[lora_id] or tokenizer

    @abstractmethod
    def sample(self, tokenizer: PreTrainedTokenizerBase,
               num_requests: int, 
               request_id_prefix: str = "") -> list[SampleRequest]:
        """
        Abstract method to generate sample requests from the dataset.

        Subclasses must override this method to implement dataset-specific logic
        for generating a list of SampleRequest objects.

        Args:
            tokenizer (PreTrainedTokenizerBase): The tokenizer to be used
                for processing the dataset's text.
            num_requests (int): The number of sample requests to generate.
            request_id_prefix (str) The prefix of request_id.
            

        Returns:
            list[SampleRequest]: A list of sample requests generated from the
            dataset.
        """
        raise NotImplementedError("sample must be implemented in subclasses.")

    def maybe_oversample_requests(
        self,
        requests: list[SampleRequest],
        num_requests: int,
        request_id_prefix: str = "",
    ) -> None:
        """
        Oversamples the list of requests if its size is less than the desired
        number.

        Args:
            requests (List[SampleRequest]): The current list of sampled
                requests.
            num_requests (int): The target number of requests.
            request_id_prefix (str) The prefix of the request ids.

        """
        if len(requests) < num_requests:
            random.seed(self.random_seed)
            additional = deepcopy(
                random.choices(requests, k=num_requests - len(requests))
            )
            for i in range(len(additional)):
                req = additional[i]
                req.request_id = request_id_prefix + str(len(requests) + i)
            requests.extend(additional)
            logger.info("Oversampled requests to reach %d total samples.",
                        num_requests)


# -----------------------------------------------------------------------------
# Utility Functions and Global Caches
# -----------------------------------------------------------------------------


def is_valid_sequence(
    prompt_len: int,
    output_len: int,
    min_len: int = 4,
    max_prompt_len: int = 1024,
    max_total_len: int = 2048,
    skip_min_output_len_check: bool = False,
) -> bool:
    """
    Validate a sequence based on prompt and output lengths.

    Default pruning criteria are copied from the original `sample_hf_requests`
    and `sample_sharegpt_requests` functions in benchmark_serving.py, as well as
    from `sample_requests` in benchmark_throughput.py.
    """
    # Check for invalid conditions
    prompt_too_short = prompt_len < min_len
    output_too_short = (not skip_min_output_len_check) and (output_len
                                                            < min_len)
    prompt_too_long = prompt_len > max_prompt_len
    combined_too_long = (prompt_len + output_len) > max_total_len

    # Return True if none of the invalid conditions are met
    return not (prompt_too_short or output_too_short or prompt_too_long
                or combined_too_long)


@cache
def lora_path_on_disk(lora_path: str) -> str:
    return get_adapter_absolute_path(lora_path)


# Global cache for LoRA tokenizers.
lora_tokenizer_cache: dict[int, AnyTokenizer] = {}


def process_image(image: Any) -> Mapping[str, Any]:
    """
    Process a single image input and return a multimedia content dictionary.

    Supports the following input types:

    1. Dictionary with raw image bytes: - Expects a dict with a 'bytes' key
       containing raw image data.  - Loads the bytes as a PIL.Image.Image.

    2. PIL.Image.Image input: - Converts the image to RGB.  - Saves the image as
       a JPEG in memory.  - Encodes the JPEG data as a base64 string.  - Returns
       a dictionary with the image as a base64 data URL.

    3. String input: - Treats the string as a URL or local file path.  -
       Prepends "file://" if the string doesn't start with "http://" or
       "file://".  - Returns a dictionary with the image URL.

    Raises:
        ValueError: If the input is not a supported type.
    """
    if isinstance(image, dict) and 'bytes' in image:
        image = Image.open(BytesIO(image['bytes']))
    if isinstance(image, Image.Image):
        image = convert_image_mode(image, "RGB")
        with io.BytesIO() as image_data:
            image.save(image_data, format="JPEG")
            image_base64 = base64.b64encode(
                image_data.getvalue()).decode("utf-8")
        return {
            "type": "image_url",
            "image_url": {
                "url": f"data:image/jpeg;base64,{image_base64}"
            },
        }

    if isinstance(image, str):
        image_url = (image if image.startswith(
            ("http://", "file://")) else f"file://{image}")
        return {"type": "image_url", "image_url": {"url": image_url}}

    raise ValueError(f"Invalid image input {image}. Must be a PIL.Image.Image"
                     " or str or dictionary with raw image bytes.")


def process_video(video: Any) -> Mapping[str, Any]:
    """
    Process a single video input and return a multimedia content dictionary.

    Supports the following input types:

    1. Dictionary with raw video bytes: - Expects a dict with a 'bytes' key
       containing raw video data.

    2. String input: - Treats the string as a URL or local file path.  -
       Prepends "file://" if the string doesn't start with "http://" or
       "file://".  - Returns a dictionary with the image URL.

    Raises:
        ValueError: If the input is not a supported type.
    """
    if isinstance(video, dict) and 'bytes' in video:
        video_bytes = video['bytes']
        video_base64 = base64.b64encode(video_bytes).decode("utf-8")
        return {
            "type": "video_url",
            "video_url": {
                "url": f"data:video/mp4;base64,{video_base64}"
            },
        }

    if isinstance(video, str):
        video_url = (video if video.startswith(
            ("http://", "file://")) else f"file://{video}")
        return {"type": "video_url", "video_url": {"url": video_url}}

    raise ValueError(
        f"Invalid video input {video}. Must be a string of local path/remote url, or a dictionary with raw video bytes in the form of `{{'bytes': raw_video_bytes}}`."  # noqa: E501
    )

# -----------------------------------------------------------------------------
# Random Dataset Implementation (Synthetic Data)
# -----------------------------------------------------------------------------


class RandomDataset(BenchmarkDataset):
    """
    Synthetic text-only dataset for serving/throughput benchmarks.

    Strategy:
    - Sample input/output token lengths per request from integer-uniform ranges
      around configured means (controlled by range_ratio).
    - Prepend a fixed random prefix of length prefix_len.
    - Generate the remaining tokens as a reproducible sequence:
      (offset + index + arange(input_len)) % vocab_size.
    - Decode then re-encode/truncate to ensure prompt token counts match.
    - Uses numpy.default_rng seeded with random_seed for reproducible sampling.
    """
    # Default values copied from benchmark_serving.py for the random dataset.
    DEFAULT_PREFIX_LEN = 0
    DEFAULT_RANGE_RATIO = 0.0
    DEFAULT_INPUT_LEN = 1024
    DEFAULT_OUTPUT_LEN = 128

    def __init__(self, **kwargs) -> None:
        super().__init__(**kwargs)
        # Use numpy's default_rng for deterministic sampling
        # Do not use random.seed() or np.random.seed() elsewhere in this class.
        # This ensures that the RNG is isolated from global RNG state.
        self._rng = np.random.default_rng(self.random_seed)

    def sample(
        self,
        tokenizer: PreTrainedTokenizerBase,
        num_requests: int,
        request_id_prefix: str = "",
        prefix_len: int = DEFAULT_PREFIX_LEN,
        range_ratio: float = DEFAULT_RANGE_RATIO,
        input_len: int = DEFAULT_INPUT_LEN,
        output_len: int = DEFAULT_OUTPUT_LEN,
<<<<<<< HEAD
        request_id_prefix: str = "",
        batchsize: int = 1,
=======
>>>>>>> e0329ed4
        **kwargs,
    ) -> list[SampleRequest]:

        input_lens, output_lens, offsets = self.get_sampling_params(
            num_requests, range_ratio, input_len, output_len, tokenizer
        )

        # Generate prefix once
        prefix_token_ids = self.get_prefix(tokenizer, prefix_len)
        vocab_size = tokenizer.vocab_size

        requests = []
        for i in range(num_requests):
            prompt, total_input_len = self.generate_token_sequence(
                tokenizer=tokenizer,
                prefix_token_ids=prefix_token_ids,
                prefix_len=prefix_len,
                vocab_size=vocab_size,
                input_len=int(input_lens[i]),
                offset=int(offsets[i]),
                index=i,
            )
            requests.append(
                SampleRequest(
                    prompt=prompt,
                    prompt_len=total_input_len,
                    expected_output_len=int(output_lens[i]),
                    request_id=request_id_prefix + str(i),
                )
            )
        return requests

    def get_prefix(
        self, tokenizer: PreTrainedTokenizerBase, prefix_len: int
    ) -> list[int]:
        """
        Get the prefix for the dataset.
        """
        return (
            self._rng.integers(
                0, tokenizer.vocab_size, size=prefix_len).tolist()
            if prefix_len > 0
            else []
        )

    def get_sampling_params(
        self,
        num_requests: int,
        range_ratio: float,
        input_len: int,
        output_len: int,
        tokenizer: PreTrainedTokenizerBase,
    ) -> tuple[np.ndarray, np.ndarray, np.ndarray]:
        """
        Get the sampling parameters for the dataset.
        """
        # Enforce range_ratio < 1
        if not (0.0 <= range_ratio < 1.0):
            raise ValueError("range_ratio must be in [0, 1).")
        num_special_tokens = int(tokenizer.num_special_tokens_to_add())
        real_input_len = max(0, int(input_len) - num_special_tokens)
        # Bounds use floor for low and ceil for high
        input_low = math.floor(real_input_len * (1 - range_ratio))
        input_high = math.ceil(real_input_len * (1 + range_ratio))
        output_low = math.floor(output_len * (1 - range_ratio))
        output_high = math.ceil(output_len * (1 + range_ratio))
        # Ensure the lower bound for output length is at least 1 to 
        # prevent sampling 0 tokens. 
        output_low = max(output_low, 1)

        if input_low > input_high:
            raise ValueError(
                "Invalid input sampling interval: "
                f"low={input_low} > high={input_high}"
            )
        if output_low > output_high:
            raise ValueError(
                "Invalid output sampling interval: "
                f"low={output_low} > high={output_high}"
            )

        logger.info(
            "Sampling input_len from [%s, %s] and output_len from [%s, %s]",
            input_low,
            input_high,
            output_low,
            output_high,
        )

        input_lens = self._rng.integers(input_low, input_high + 1,
                                           size=num_requests)
        output_lens = self._rng.integers(output_low, output_high + 1,
                                            size=num_requests)
        offsets = self._rng.integers(0, tokenizer.vocab_size, 
                                        size=num_requests)
        return input_lens, output_lens, offsets


    def generate_token_sequence(
        self,
        *,
        tokenizer: PreTrainedTokenizerBase,
        prefix_token_ids: list[int],
        prefix_len: int,
        vocab_size: int,
        input_len: int,
        offset: int,
        index: int,
    ) -> tuple[str, int]:
        """
        Returns (prompt, total_input_len).

        NOTE: After decoding the prompt we have to encode and decode it again.
        This is done because in some cases N consecutive tokens
        give a string tokenized into != N number of tokens.
        For example for GPT2Tokenizer:
        [6880, 6881] -> ['Ġcalls', 'here'] ->
        [1650, 939, 486] -> ['Ġcall', 'sh', 'ere']
        To avoid uncontrolled change of the prompt length,
        the encoded sequence is truncated before being decode again.
        """
        # Build the inner sequence by sampling sequentially from the vocab
        inner_seq = ((offset + index + np.arange(input_len)) 
                    % vocab_size).tolist()
        token_sequence = prefix_token_ids + inner_seq

        # Decode, then re-encode and truncate to preserve token count invariants
        prompt = tokenizer.decode(token_sequence)
        total_input_len = prefix_len + int(input_len)

        re_encoded_sequence = tokenizer.encode(
            prompt, add_special_tokens=False)[:total_input_len]
        prompt = tokenizer.decode(re_encoded_sequence)
        total_input_len = len(re_encoded_sequence)

        return prompt, total_input_len


# -----------------------------------------------------------------------------
# MultiModalDataset Implementation
# -----------------------------------------------------------------------------

class RandomMultiModalDataset(RandomDataset):
    """
    Synthetic multimodal dataset (text + images) that extends RandomDataset.

    Status:
    - Images: supported via synthetic RGB data.
    - Video: not yet supported (TODO: implement video generation method).
    - Audio: not yet supported.

    Sampling overview:
    1) Number of items per request is sampled uniformly from the integer range
       [floor(n·(1−r)), ceil(n·(1+r))], where n is the base count and r is
       `num_mm_items_range_ratio` in [0, 1]. r=0 keeps it fixed; r=1 allows 0.
       The maximum is further clamped to the sum of per-modality limits.
    2) Each item’s modality and shape is sampled from `bucket_config`, a dict
       mapping (height, width, num_frames) → probability. We treat 
       `num_frames`=1 as image and and `num_frames` > 1 as video. 
       Entries with zero probability are removed and the rest are renormalized 
       to sum to 1.
    3) Per-modality hard caps are enforced via `limit_mm_per_prompt`.
       When a modality reaches its cap, all of its buckets are excluded and the
       remaining probabilities are renormalized.

    Example bucket configuration:
    {(256, 256, 1): 0.5, (720, 1280, 1): 0.4, (720, 1280, 16): 0.1}
      - Two image buckets (`num_frames`=1) and one video bucket 
      (`num_frames`=16). 
    OBS.: Only image sampling is supported for now.
    """

    IS_MULTIMODAL = True
    # NOTE: video sampling is WIP. Setting it to 0.
    DEFAULT_LIMIT_MM_PER_PROMPT = {"image": 255, "video": 0}

    DEFAULT_BASE_ITEMS_PER_REQUEST = 1
    DEFAULT_NUM_MM_ITEMS_RANGE_RATIO = 0.0
    DEFAULT_MM_ITEM_BUCKET_CONFIG = {
        (256, 256, 1): 0.5,
        (720, 1280, 1): 0.5,
        (720, 1280, 16): 0.0,
    }
    DEFAULT_ENABLE_MULTIMODAL_CHAT = False

    def __init__(self, **kwargs) -> None:
        super().__init__(**kwargs)


    def generate_synthetic_image(self, width: int, height: int) -> Image.Image:
        """Generate synthetic PIL image with random RGB values.
        
        NOTE: iid pixel sampling results in worst-case compression 
        (good for stressing I/O), but very unlike real photos. 
        We could consider a “low-freq” mode (e.g., noise blur)
        to emulate network realism instead of max stress.
        """
        random_pixels = self._rng.integers(
            0,
            256,
            (height, width, 3),
            dtype=np.uint8,
        )
        return Image.fromarray(random_pixels)

    def generate_synthetic_video(self, width: int, 
                                    height: int, 
                                    num_frames: int) -> Any:
        """Generate synthetic video with random values.
        
        TODO: Finish this method.
        """
        raise NotImplementedError("Video sampling is WIP.")

    def map_config_to_modality(self, config: tuple[int, int, int]) -> str:
        """Map the configuration to the modality."""
        if config[-1] == 1:
            return "image"
        elif config[-1] > 1:
            return "video"
        else:
            raise ValueError(f"Invalid multimodal item configuration: {config}")

    def normalize_bucket_config(self, bucket_config: dict[tuple[int, int, int], 
                                float]) -> dict[tuple[int, int, int], float]:
        """
        Remove zero probability entries
        and normalize the bucket config to sum to 1.
        """
        # Raise error if value is negative
        if any(v < 0 for v in bucket_config.values()):
            raise ValueError("Bucket config values must be non-negative.")
        # Remove zero probability entries
        bucket_config = {k: v for k, v in bucket_config.items() if v > 0}
        # if bucket config is empty, raise error
        if not bucket_config:
            raise ValueError("Got invalid bucket config. "
                             "Bucket config values must be non-zero.")
        # Normalize the remaining bucket config to sum to 1
        total = sum(bucket_config.values())
        return {k: v / total for k, v in bucket_config.items()}


    def generate_mm_item(self, 
                         mm_item_config: tuple[int, int, int],
                         ) -> Mapping[str, Any]:
        """
        Create synthetic images and videos and 
        apply process_image/process_video respectively.
        This follows the OpenAI API chat completions
        https://github.com/openai/openai-python
        """
        
        if self.map_config_to_modality(mm_item_config) == "image":
            return process_image(self.generate_synthetic_image(
                                                            mm_item_config[1],
                                                            mm_item_config[0]))
        elif self.map_config_to_modality(mm_item_config) == "video":
            return process_video(self.generate_synthetic_video(
                                                            mm_item_config[1], 
                                                            mm_item_config[0], 
                                                            mm_item_config[2]))
        else:
            raise ValueError(f"Invalid multimodal item configuration: "
                             f"{mm_item_config}")


    def get_mm_item_sampling_params(
        self,
        base_items_per_request: int,
        num_mm_items_range_ratio: float,
        limit_mm_per_prompt: dict[str, int],
        bucket_config: dict[tuple[int, int, int], float],
    ) -> tuple[int, int, dict[str, int], dict[tuple[int, int, int], float]]:
        """
        Get the sampling parameters for the multimodal items.
        """
        # Enforce num_mm_items_range_ratio <= 1
        if not (0.0 <= num_mm_items_range_ratio <= 1.0):
            raise ValueError("num_mm_items_range_ratio must be in [0, 1].")

        # Ensure modalities to sample are in limit_mm_per_prompt
        for k, v in bucket_config.items():
            # get modality from bucket config
            modality = self.map_config_to_modality(k)
            if modality not in limit_mm_per_prompt:
                raise ValueError(f"Modality {modality} is not in "
                                 f"limit_mm_per_prompt: "
                                 f"{limit_mm_per_prompt.keys()}")

        # Remove zero probability entries 
        # and normalize bucket config to sum to 1
        bucket_config = self.normalize_bucket_config(bucket_config)
        logger.info(
            "Normalized bucket config: %s", bucket_config,
        )
        # Only consider limit per prompt for modalities in bucket config
        allowed_modalities = {self.map_config_to_modality(cfg) 
                              for cfg in bucket_config}
        limit_mm_per_prompt = {
            k: v for k, v in limit_mm_per_prompt.items() 
            if k in allowed_modalities}
        if not limit_mm_per_prompt:
            raise ValueError("No valid limits for modalities present in "
                             "bucket_config.")

        logger.info(
            "Updated mm-limit-per-prompt: %s", limit_mm_per_prompt,
        )

        # Get max and min num mm items and ensure
        # it is at most the sum of limit_mm_per_prompt for all modalities
        max_num_mm_items = min(
            sum(limit_mm_per_prompt.values()), 
            math.ceil(base_items_per_request * (1 + num_mm_items_range_ratio))
        )
        # Ensure min num mm items is at least 0
        min_num_mm_items = max(
            0, 
            math.floor(base_items_per_request * (1 - num_mm_items_range_ratio))
        )
        # Raise error if min num mm items is greater than max num mm items
        if min_num_mm_items > max_num_mm_items:
            raise ValueError(f"Min num mm items is greater than max mm items: "
                             f"{min_num_mm_items} > {max_num_mm_items}")
        
        logger.info(
            "Sampling number of multimodal items from [%s, %s]",
            min_num_mm_items, max_num_mm_items,
        )

        return (
            min_num_mm_items,
            max_num_mm_items,
            limit_mm_per_prompt,
            bucket_config,
        )

    def get_mm_item_iterator(
        self,
        min_num_mm_items: int,
        max_num_mm_items: int,
        bucket_config: dict[tuple[int, int, int], float],
        limit_mm_per_prompt: dict[str, int],
    ) -> Iterator[tuple[int,int, int]]:
        """
        Iterator over the multimodal items for each request
        whose size is between min_num_mm_items and max_num_mm_items.

        Loop over the bucket config and sample a multimodal item.
        Loop until the number of multimodal items sampled is equal to 
        request_num_mm_items or limit of multimodal items per prompt 
        for all modalities is reached.

        Note:
        - This function operates on a per-request shallow copy of
          `bucket_config` (tuple->float). The original dict passed to
          `sample` is not mutated. If this ever changes, a test
          is implemented and will fail.
        """
        # Get the number of multimodal items to sample
        request_num_mm_items = int(
            self._rng.integers(min_num_mm_items, max_num_mm_items + 1)
        ) 
        # If request_num_mm_items is 0, yield an empty iterator
        if request_num_mm_items == 0:
            return
        # Initialize modality counters
        modality_counter = {self.map_config_to_modality(k): 0 
                            for k in bucket_config}
        # Copy the bucket config to avoid modifying the original
        bucket_config_copy = bucket_config.copy()
        # Loop over the number of multimodal items to sample
        while sum(modality_counter.values()) < request_num_mm_items:
            # Sample a multimodal item config
            mm_item_config = self._rng.choice(list(bucket_config_copy.keys()), 
                                                p=list(bucket_config_copy.values()))
            modality = self.map_config_to_modality(mm_item_config)
            # Check that modality count is less than limit per prompt
            if modality_counter[modality] < limit_mm_per_prompt[modality]:
                modality_counter[modality] += 1
                yield (
                    mm_item_config
                )
            else:
                # If the counter is greater than the limit per prompt
                # set all multimodal items of this modality to 0
                for k, v in bucket_config_copy.items():
                    if self.map_config_to_modality(k) == modality:
                        bucket_config_copy[k] = 0
                # If all configs are 0, break the loop
                # This should not happen as request_num_mm_items is at most
                # the sum of limit_mm_per_prompt for all modalities
                if all(v == 0 for v in bucket_config_copy.values()):
                    logger.warning("Exhausted all multimodal items "
                                   "of modality %s",
                                   modality)
                    break
                # Renormalize the bucket config
                bucket_config_copy = self.normalize_bucket_config(
                                        bucket_config_copy)


    def sample(
        self,
        tokenizer: PreTrainedTokenizerBase,
        num_requests: int,
        request_id_prefix: str = "",
        prefix_len: int = RandomDataset.DEFAULT_PREFIX_LEN,
        range_ratio: float = RandomDataset.DEFAULT_RANGE_RATIO,
        input_len: int = RandomDataset.DEFAULT_INPUT_LEN,
        output_len: int = RandomDataset.DEFAULT_OUTPUT_LEN,
        limit_mm_per_prompt: dict[str, int] = DEFAULT_LIMIT_MM_PER_PROMPT,
        base_items_per_request: int = DEFAULT_BASE_ITEMS_PER_REQUEST,
        num_mm_items_range_ratio: float = DEFAULT_NUM_MM_ITEMS_RANGE_RATIO,
        bucket_config: dict[tuple[int, int, int], float] = 
                                        DEFAULT_MM_ITEM_BUCKET_CONFIG,
        enable_multimodal_chat: bool = DEFAULT_ENABLE_MULTIMODAL_CHAT,
        **kwargs,
    ) -> list[SampleRequest]:

        # NOTE: Video sampling is WIP. Raise error if video is in bucket config
        # and probability is non-zero.
        if any(self.map_config_to_modality(cfg) == "video" and p > 0 
                for cfg, p in bucket_config.items()):
            raise NotImplementedError("Video sampling not implemented; "
                                      "set its probability to 0.")

        # Get the sampling parameters for the dataset
        input_lens, output_lens, offsets = self.get_sampling_params(
            num_requests, range_ratio, input_len, output_len, tokenizer
        )

        (
            min_num_mm_items,
            max_num_mm_items,
            limit_mm_per_prompt,
            bucket_config,
        ) = self.get_mm_item_sampling_params(
            base_items_per_request,
            num_mm_items_range_ratio,
            limit_mm_per_prompt,
            bucket_config,
        )

        # Generate prefix once
        prefix_token_ids = self.get_prefix(tokenizer, prefix_len)
        vocab_size = tokenizer.vocab_size
        # Add synthetic multimodal items to each request
        mm_requests = []
        for i in range(num_requests):
            prompt, total_input_len = self.generate_token_sequence(
                tokenizer=tokenizer,
                prefix_token_ids=prefix_token_ids,
                prefix_len=prefix_len,
                vocab_size=vocab_size,
                input_len=int(input_lens[i]),
                offset=int(offsets[i]),
                index=i,
            )
            # Get multimodal item iterator for a given request
            mm_item_iterator = self.get_mm_item_iterator(
                min_num_mm_items,
                max_num_mm_items,
                bucket_config,
                limit_mm_per_prompt,
            )

            mm_content = cast(list[dict[str, Any]], [
                self.generate_mm_item(mm_item_config)
                for mm_item_config in mm_item_iterator
            ])

            if enable_multimodal_chat:
                # NOTE: For now this option is only provided for completeness 
                # given that the serve.py benchmark currently does not use it.
                mm_chat_prompt: Any = prompt
                mm_chat_prompt = self.apply_multimodal_chat_transformation(
                    prompt, mm_content)
                sample_request = SampleRequest(
                    prompt=mm_chat_prompt,
                    prompt_len=total_input_len,
                    expected_output_len=int(output_lens[i]),
                    multi_modal_data=None,
                    request_id=request_id_prefix + str(i),
                )
            else:
                sample_request = SampleRequest(
                    prompt=prompt,
                    prompt_len=total_input_len,
                    expected_output_len=int(output_lens[i]),
                    multi_modal_data=mm_content,
                    request_id=request_id_prefix + str(i),
                )
<<<<<<< HEAD
            )
        # only embeddings benchmark supports batching prompts
        if batchsize > 1:
            batch_requests = []
            # Create batched requests
            for i in range(0, num_requests, batchsize):
                batch = requests[i : i + batchsize]
                batch_requests.append(
                    SampleRequest(
                        prompt=[req.prompt for req in batch],
                        prompt_len=sum(req.prompt_len for req in batch),
                        expected_output_len=0,
                        request_id=request_id_prefix + str(i // batchsize),
                    )
                )
            requests = batch_requests
        return requests

=======
            mm_requests.append(sample_request)
        return mm_requests
>>>>>>> e0329ed4

# -----------------------------------------------------------------------------
# ShareGPT Dataset Implementation
# -----------------------------------------------------------------------------


class ShareGPTDataset(BenchmarkDataset):
    """
    Implements the ShareGPT dataset.  Loads data from a JSON file and generates
    sample requests based on conversation turns.
    """

    def __init__(self, **kwargs) -> None:
        super().__init__(**kwargs)
        self.load_data()

    def load_data(self) -> None:
        if self.dataset_path is None:
            raise ValueError("dataset_path must be provided for loading data.")

        with open(self.dataset_path, encoding="utf-8") as f:
            self.data = json.load(f)
        # Filter entries with at least two conversation turns.
        self.data = [
            entry for entry in self.data
            if "conversations" in entry and len(entry["conversations"]) >= 2
        ]
        random.seed(self.random_seed)
        random.shuffle(self.data)

    def sample(
        self,
        tokenizer: PreTrainedTokenizerBase,
        num_requests: int,
        lora_path: Optional[str] = None,
        max_loras: Optional[int] = None,
        output_len: Optional[int] = None,
        enable_multimodal_chat: bool = False,
        request_id_prefix: str = "",
        **kwargs,
    ) -> list:
        samples: list = []
        ind = 0
        for entry in self.data:
            if len(samples) >= num_requests:
                break
            prompt, completion = (
                entry["conversations"][0]["value"],
                entry["conversations"][1]["value"],
            )

            lora_request, tokenizer = self.get_random_lora_request(
                tokenizer=tokenizer, max_loras=max_loras, lora_path=lora_path)
            prompt_ids = tokenizer(prompt).input_ids
            completion_ids = tokenizer(completion).input_ids
            prompt_len = len(prompt_ids)
            new_output_len = (len(completion_ids)
                              if output_len is None else output_len)
            if not is_valid_sequence(prompt_len,
                                     new_output_len,
                                     skip_min_output_len_check=output_len
                                     is not None):
                continue
            if image_path := entry.get("image"): 
                mm_content = process_image(image_path) 
            elif video_path := entry.get("video"): 
                mm_content = process_video(video_path)
            else: 
                mm_content = None
            if enable_multimodal_chat:
                prompt = self.apply_multimodal_chat_transformation(
                    prompt, mm_content)
            samples.append(
                SampleRequest(
                    prompt=prompt,
                    prompt_len=prompt_len,
                    expected_output_len=new_output_len,
                    lora_request=lora_request,
                    multi_modal_data=mm_content,
                    request_id=request_id_prefix + str(ind),
                ))
            ind += 1
        self.maybe_oversample_requests(samples, num_requests, request_id_prefix)
        return samples


def add_dataset_parser(parser: FlexibleArgumentParser):
    parser.add_argument("--seed", type=int, default=0)
    parser.add_argument(
        "--num-prompts",
        type=int,
        default=1000,
        help="Number of prompts to process.",
    )
    parser.add_argument(
        "--dataset-name",
        type=str,
        default="random",
        choices=[
            "sharegpt", "burstgpt", "sonnet", "random", "random-mm", "hf", 
            "custom", "prefix_repetition"
        ],
        help="Name of the dataset to benchmark on.",
    )
    parser.add_argument(
        "--no-stream",
        action="store_true",
        help="Do not load the dataset in streaming mode.",
    )
    parser.add_argument(
        "--dataset-path",
        type=str,
        default=None,
        help="Path to the sharegpt/sonnet dataset. "
        "Or the huggingface dataset ID if using HF dataset.",
    )

    # group for dataset specific arguments
    custom_group = parser.add_argument_group("custom dataset options")
    custom_group.add_argument(
        "--custom-output-len",
        type=int,
        default=256,
        help=
        "Number of output tokens per request, used only for custom dataset.",
    )
    custom_group.add_argument(
        "--custom-skip-chat-template",
        action="store_true",
        help=
        "Skip applying chat template to prompt, used only for custom dataset.",
    )

    sonnet_group = parser.add_argument_group("sonnet dataset options")
    sonnet_group.add_argument(
        "--sonnet-input-len",
        type=int,
        default=550,
        help=
        "Number of input tokens per request, used only for sonnet dataset.",
    )
    sonnet_group.add_argument(
        "--sonnet-output-len",
        type=int,
        default=150,
        help=
        "Number of output tokens per request, used only for sonnet dataset.",
    )
    sonnet_group.add_argument(
        "--sonnet-prefix-len",
        type=int,
        default=200,
        help=
        "Number of prefix tokens per request, used only for sonnet dataset.",
    )

    sharegpt_group = parser.add_argument_group("sharegpt dataset options")
    sharegpt_group.add_argument(
        "--sharegpt-output-len",
        type=int,
        default=None,
        help="Output length for each request. Overrides the output length "
        "from the ShareGPT dataset.",
    )

    random_group = parser.add_argument_group("random dataset options")
    random_group.add_argument(
        "--random-input-len",
        type=int,
        default=1024,
        help=
        "Number of input tokens per request, used only for random sampling.",
    )
    random_group.add_argument(
        "--random-output-len",
        type=int,
        default=128,
        help=
        "Number of output tokens per request, used only for random sampling.",
    )
    random_group.add_argument(
        "--random-range-ratio",
        type=float,
        default=0.0,
        help="Range ratio for sampling input/output length, "
        "used only for random sampling. Must be in the range [0, 1) to define "
        "a symmetric sampling range"
        "[length * (1 - range_ratio), length * (1 + range_ratio)].",
    )
    random_group.add_argument(
        "--random-prefix-len",
        type=int,
        default=0,
        help=("Number of fixed prefix tokens before the random context "
              "in a request. "
              "The total input length is the sum of `random-prefix-len` and "
              "a random "
              "context length sampled from [input_len * (1 - range_ratio), "
              "input_len * (1 + range_ratio)]."),
    )
    random_group.add_argument(
        "--random-batch-size",
        type=int,
        default=1,
        help="Batch size for random sampling.",
    )

    # random multimodal dataset options
    random_mm_group = parser.add_argument_group(
        "random multimodal dataset options extended from random dataset")
    random_mm_group.add_argument(
        "--random-mm-base-items-per-request",
        type=int,
        default=RandomMultiModalDataset.DEFAULT_BASE_ITEMS_PER_REQUEST,
        help=(
            "Base number of multimodal items per request for random-mm. "
            "Actual per-request count is sampled around this base using "
            "--random-mm-num-mm-items-range-ratio."
        ),
    )
    random_mm_group.add_argument(
        "--random-mm-num-mm-items-range-ratio",
        type=float,
        default=RandomMultiModalDataset.DEFAULT_NUM_MM_ITEMS_RANGE_RATIO,
        help=(
            "Range ratio r in [0, 1] for sampling items per request. "
            "We sample uniformly from the closed integer range "
            "[floor(n*(1-r)), ceil(n*(1+r))] "
            "where n is the base items per request. "
            "r=0 keeps it fixed; r=1 allows 0 items. The maximum is clamped "
            "to the sum of per-modality limits from "
            "--random-mm-limit-mm-per-prompt. "
            "An error is raised if the computed min exceeds the max."
        ),
    )
    random_mm_group.add_argument(
        "--random-mm-limit-mm-per-prompt",
        type=json.loads,
        default=RandomMultiModalDataset.DEFAULT_LIMIT_MM_PER_PROMPT,
        help=(
            "Per-modality hard caps for items attached per request, e.g. "
            "'{\"image\": 3, \"video\": 0}'. The sampled per-request item "
            "count is clamped to the sum of these limits. When a modality "
            "reaches its cap, its buckets are excluded and probabilities are "
            "renormalized."
            "OBS.: Only image sampling is supported for now."
        ),
    )

    def _parse_mm_bucket_config(v: object) -> dict[tuple[int, int, int], float]:
        # If already a dict (e.g., programmatic call), normalize keys
        def normalize(d: dict) -> dict[tuple[int, int, int], float]:
            out: dict[tuple[int, int, int], float] = {}
            for k, val in d.items():
                key = k
                if isinstance(key, str):
                    with suppress(Exception):
                        key = ast.literal_eval(key)
                if not (isinstance(key, tuple) and len(key) == 3
                        and all(isinstance(x, int) for x in key)):
                    raise ValueError(
                        f"Invalid bucket key {k!r}. Expected tuple (H, W, T)."
                    )
                out[(int(key[0]), int(key[1]), int(key[2]))] = float(val)
            return out

        if isinstance(v, dict):
            return normalize(v)
        if isinstance(v, str):
            # Python literal (supports tuple keys)
            parsed = ast.literal_eval(v)
            if not isinstance(parsed, dict):
                raise ValueError("Bucket config must parse to a dict.")
            return normalize(parsed)
        raise ValueError("Unsupported value for --random-mm-bucket-config.")

    random_mm_group.add_argument(
        "--random-mm-bucket-config",
        type=_parse_mm_bucket_config,
        default=RandomMultiModalDataset.DEFAULT_MM_ITEM_BUCKET_CONFIG,
        help=(
            "The bucket config is a dictionary mapping a multimodal item"
            "sampling configuration to a probability."
            "Currently allows for 2 modalities: images and videos. "
            "An bucket key is a tuple of (height, width, num_frames)"
            "The value is the probability of sampling that specific item. "
            "Example: "
            "--random-mm-bucket-config "
            "{(256, 256, 1): 0.5, (720, 1280, 1): 0.4, (720, 1280, 16): 0.10} "
            "First item: images with resolution 256x256 w.p. 0.5"
            "Second item: images with resolution 720x1280 w.p. 0.4 "
            "Third item: videos with resolution 720x1280 and 16 frames w.p. 0.1"
            "OBS.: If the probabilities do not sum to 1, they are normalized."
            "OBS bis.: Only image sampling is supported for now."
        ),
    )



    hf_group = parser.add_argument_group("hf dataset options")
    hf_group.add_argument("--hf-subset",
                          type=str,
                          default=None,
                          help="Subset of the HF dataset.")
    hf_group.add_argument("--hf-split",
                          type=str,
                          default=None,
                          help="Split of the HF dataset.")
    hf_group.add_argument(
        "--hf-output-len",
        type=int,
        default=None,
        help="Output length for each request. Overrides the output lengths "
        "from the sampled HF dataset.",
    )

    prefix_repetition_group = parser.add_argument_group(
        "prefix repetition dataset options")
    prefix_repetition_group.add_argument(
        "--prefix-repetition-prefix-len",
        type=int,
        default=256,
        help="Number of prefix tokens per request, used only for prefix "
        "repetition dataset.",
    )
    prefix_repetition_group.add_argument(
        "--prefix-repetition-suffix-len",
        type=int,
        default=256,
        help="Number of suffix tokens per request, used only for prefix "
        "repetition dataset. Total input length is prefix_len + suffix_len.",
    )
    prefix_repetition_group.add_argument(
        "--prefix-repetition-num-prefixes",
        type=int,
        default=10,
        help="Number of prefixes to generate, used only for prefix repetition "
        "dataset. Prompts per prefix is num_requests // num_prefixes.",
    )
    prefix_repetition_group.add_argument(
        "--prefix-repetition-output-len",
        type=int,
        default=128,
        help="Number of output tokens per request, used only for prefix "
        "repetition dataset.",
    )


def get_samples(args, tokenizer) -> list[SampleRequest]:
    if args.dataset_name == "custom":
        dataset = CustomDataset(dataset_path=args.dataset_path)
        input_requests = dataset.sample(
            num_requests=args.num_prompts,
            tokenizer=tokenizer,
            output_len=args.custom_output_len,
            skip_chat_template=args.custom_skip_chat_template,
            request_id_prefix=args.request_id_prefix,
        )

    elif args.dataset_name == "sonnet":
        dataset = SonnetDataset(dataset_path=args.dataset_path)
        # For the "sonnet" dataset, formatting depends on the backend.
        if args.endpoint_type == "openai-chat":
            input_requests = dataset.sample(
                num_requests=args.num_prompts,
                input_len=args.sonnet_input_len,
                output_len=args.sonnet_output_len,
                prefix_len=args.sonnet_prefix_len,
                tokenizer=tokenizer,
                return_prompt_formatted=False,
                request_id_prefix=args.request_id_prefix,
            )
        else:
            assert tokenizer.chat_template or tokenizer.default_chat_template, (
                "Tokenizer/model must have chat template for sonnet dataset.")
            input_requests = dataset.sample(
                num_requests=args.num_prompts,
                input_len=args.sonnet_input_len,
                output_len=args.sonnet_output_len,
                prefix_len=args.sonnet_prefix_len,
                tokenizer=tokenizer,
                return_prompt_formatted=True,
                request_id_prefix=args.request_id_prefix,
            )

    elif args.dataset_name == "hf":
        # all following datasets are implemented from the
        # HuggingFaceDataset base class
        if args.dataset_path in VisionArenaDataset.SUPPORTED_DATASET_PATHS:
            dataset_class = VisionArenaDataset
            args.hf_split = "train"
            args.hf_subset = None
        elif args.dataset_path in InstructCoderDataset.SUPPORTED_DATASET_PATHS:
            dataset_class = InstructCoderDataset
            args.hf_split = "train"
        elif args.dataset_path in MTBenchDataset.SUPPORTED_DATASET_PATHS:
            dataset_class = MTBenchDataset
            args.hf_split = "train"
        elif args.dataset_path in ConversationDataset.SUPPORTED_DATASET_PATHS:
            dataset_class = ConversationDataset
        elif args.dataset_path in AIMODataset.SUPPORTED_DATASET_PATHS:
            dataset_class = AIMODataset
            args.hf_split = "train"
        elif args.dataset_path in NextEditPredictionDataset.SUPPORTED_DATASET_PATHS:  # noqa: E501
            dataset_class = NextEditPredictionDataset
            args.hf_split = "train"
        elif args.dataset_path in ASRDataset.SUPPORTED_DATASET_PATHS:
            dataset_class = ASRDataset
            args.hf_split = "train"
        elif args.dataset_path in MLPerfDataset.SUPPORTED_DATASET_PATHS:
            dataset_class = MLPerfDataset
            args.hf_split = "train"
        else:
            supported_datasets = set([
                dataset_name for cls in HuggingFaceDataset.__subclasses__()
                for dataset_name in cls.SUPPORTED_DATASET_PATHS
            ])
            raise ValueError(
                f"Unsupported dataset path: {args.dataset_path}. "
                "Huggingface dataset only supports dataset_path"
                f" from one of following: {supported_datasets}. "
                "Please consider contributing if you would "
                "like to add support for additional dataset formats.")

        if dataset_class.IS_MULTIMODAL and args.endpoint_type not in [
                "openai-chat",
                "openai-audio",
        ]:
            # multi-modal benchmark is only available on OpenAI Chat
            # endpoint-type.
            raise ValueError(
                "Multi-modal content is only supported on 'openai-chat' and "
                "'openai-audio' endpoint-type.")
        input_requests = dataset_class(
            dataset_path=args.dataset_path,
            dataset_subset=args.hf_subset,
            dataset_split=args.hf_split,
            random_seed=args.seed,
            no_stream=args.no_stream,
        ).sample(
            num_requests=args.num_prompts,
            tokenizer=tokenizer,
            output_len=args.hf_output_len,
            request_id_prefix=args.request_id_prefix,
        )

    else:
        # For datasets that follow a similar structure, use a mapping.
        dataset_mapping = {
            "sharegpt": lambda: ShareGPTDataset(
                random_seed=args.seed, dataset_path=args.dataset_path
            ).sample(
                tokenizer=tokenizer,
                num_requests=args.num_prompts,
                output_len=args.sharegpt_output_len,
                request_id_prefix=args.request_id_prefix,
            ),
            "burstgpt": lambda: BurstGPTDataset(
                random_seed=args.seed, dataset_path=args.dataset_path
            ).sample(
                tokenizer=tokenizer,
                num_requests=args.num_prompts,
                request_id_prefix=args.request_id_prefix,
            ),
            "random": lambda: RandomDataset(
                random_seed=args.seed, dataset_path=args.dataset_path
            ).sample(
                tokenizer=tokenizer,
                num_requests=args.num_prompts,
                prefix_len=args.random_prefix_len,
                input_len=args.random_input_len,
                output_len=args.random_output_len,
                range_ratio=args.random_range_ratio,
                request_id_prefix=args.request_id_prefix,
                batchsize=args.random_batch_size,
            ),
<<<<<<< HEAD
            "prefix_repetition": lambda: PrefixRepetitionRandomDataset(
=======
            "random-mm":
            lambda: RandomMultiModalDataset(
                random_seed=args.seed, dataset_path=args.dataset_path
            ).sample(
                tokenizer=tokenizer,
                num_requests=args.num_prompts,
                prefix_len=args.random_prefix_len,
                range_ratio=args.random_range_ratio,
                input_len=args.random_input_len,
                output_len=args.random_output_len,
                base_items_per_request=args.random_mm_base_items_per_request,
                limit_mm_per_prompt=args.random_mm_limit_mm_per_prompt,
                num_mm_items_range_ratio=args.random_mm_num_mm_items_range_ratio,
                bucket_config=args.random_mm_bucket_config,
                request_id_prefix=args.request_id_prefix,
            ),
            "prefix_repetition":
            lambda: PrefixRepetitionRandomDataset(
>>>>>>> e0329ed4
                random_seed=args.seed, dataset_path=args.dataset_path
            ).sample(
                tokenizer=tokenizer,
                num_requests=args.num_prompts,
                prefix_len=args.prefix_repetition_prefix_len,
                suffix_len=args.prefix_repetition_suffix_len,
                num_prefixes=args.prefix_repetition_num_prefixes,
                output_len=args.prefix_repetition_output_len,
                request_id_prefix=args.request_id_prefix,
            ),
        }

        try:
            # Enforce endpoint compatibility for multimodal datasets.
            if args.dataset_name == "random-mm" and args.endpoint_type not in [
                    "openai-chat"]:
                raise ValueError(
                    "Multi-modal content (images) is only supported on "
                    "'openai-chat' backend."
                )
            input_requests = dataset_mapping[args.dataset_name]()
        except KeyError as err:
            raise ValueError(f"Unknown dataset: {args.dataset_name}") from err

    return input_requests


# -----------------------------------------------------------------------------
# Custom Dataset Implementation
# -----------------------------------------------------------------------------


class CustomDataset(BenchmarkDataset):
    """
    Implements the Custom dataset.  Loads data from a JSONL file and generates
    sample requests based on conversation turns. E.g.,
    ```
    {"prompt": "What is the capital of India?"}
    {"prompt": "What is the capital of Iran?"}
    {"prompt": "What is the capital of China?"}
    ```
    """

    def __init__(self, **kwargs) -> None:
        super().__init__(**kwargs)
        self.load_data()

    def load_data(self) -> None:
        if self.dataset_path is None:
            raise ValueError("dataset_path must be provided for loading data.")

        # self.data will be a list of dictionaries
        # e.g., [{"prompt": "What is the capital of India?"}, ...]
        # This will be the standardized format which load_data()
        # has to convert into depending on the filetype of dataset_path.
        # sample() will assume this standardized format of self.data
        self.data = []

        # Load the JSONL file
        if self.dataset_path.endswith(".jsonl"):
            jsonl_data = pd.read_json(path_or_buf=self.dataset_path,
                                      lines=True)

            # check if the JSONL file has a 'prompt' column
            if "prompt" not in jsonl_data.columns:
                raise ValueError("JSONL file must contain a 'prompt' column.")

            # Convert each row to a dictionary and append to self.data
            # This will convert the DataFrame to a list of dictionaries
            # where each dictionary corresponds to a row in the DataFrame.
            # This is the standardized format we want for self.data
            for _, row in jsonl_data.iterrows():
                self.data.append(row.to_dict())
        else:
            raise NotImplementedError(
                "Only JSONL format is supported for CustomDataset.")

        random.seed(self.random_seed)
        random.shuffle(self.data)

    def sample(
        self,
        tokenizer: PreTrainedTokenizerBase,
        num_requests: int,
        lora_path: Optional[str] = None,
        max_loras: Optional[int] = None,
        output_len: Optional[int] = None,
        enable_multimodal_chat: bool = False,
        skip_chat_template: bool = False,
        request_id_prefix: str = "",
        **kwargs,
    ) -> list:
        sampled_requests = []
        for i, item in enumerate(self.data):
            if len(sampled_requests) >= num_requests:
                break
            prompt = item["prompt"]

            # apply template
            if not skip_chat_template:
                prompt = tokenizer.apply_chat_template(
                    [{
                        "role": "user",
                        "content": prompt
                    }],
                    add_generation_prompt=True,
                    tokenize=False,
                )

            prompt_len = len(tokenizer(prompt).input_ids)
            sampled_requests.append(
                SampleRequest(
                    prompt=prompt,
                    prompt_len=prompt_len,
                    expected_output_len=output_len,
                    request_id=request_id_prefix + str(i),
                ))
        self.maybe_oversample_requests(sampled_requests, num_requests, 
                                       request_id_prefix)

        return sampled_requests


# -----------------------------------------------------------------------------
# Sonnet Dataset Implementation
# -----------------------------------------------------------------------------

@deprecated(
    "SonnetDataset is deprecated and will be removed in a future version.",
)
class SonnetDataset(BenchmarkDataset):
    """
    Simplified implementation of the Sonnet dataset.  Loads poem lines from a
    text file and generates sample requests.  Default values here copied from
    `benchmark_serving.py` for the sonnet dataset.
    """

    DEFAULT_PREFIX_LEN = 200
    DEFAULT_INPUT_LEN = 550
    DEFAULT_OUTPUT_LEN = 150

    def __init__(
        self,
        **kwargs,
    ) -> None:
        super().__init__(**kwargs)
        self.load_data()

    def load_data(self) -> None:
        if not self.dataset_path:
            raise ValueError("dataset_path must be provided.")
        with open(self.dataset_path, encoding="utf-8") as f:
            self.data = f.readlines()

    def sample(
        self,
        tokenizer,
        num_requests: int,
        prefix_len: int = DEFAULT_PREFIX_LEN,
        input_len: int = DEFAULT_INPUT_LEN,
        output_len: int = DEFAULT_OUTPUT_LEN,
        return_prompt_formatted: bool = False,
        request_id_prefix: str = "",
        **kwargs,
    ) -> list:
        # Calculate average token length for a poem line.
        tokenized_lines = [tokenizer(line).input_ids for line in self.data]
        avg_len = sum(len(tokens)
                      for tokens in tokenized_lines) / len(tokenized_lines)

        # Build the base prompt.
        base_prompt = "Pick as many lines as you can from these poem lines:\n"
        base_msg = [{"role": "user", "content": base_prompt}]
        base_fmt = tokenizer.apply_chat_template(base_msg,
                                                 add_generation_prompt=True,
                                                 tokenize=False)
        base_offset = len(tokenizer(base_fmt).input_ids)
        if input_len <= base_offset:
            raise ValueError(
                f"'input_len' must be higher than the base prompt length "
                f"({base_offset}).")

        # Determine how many poem lines to use.
        num_input_lines = round((input_len - base_offset) / avg_len)
        num_prefix_lines = max(round((prefix_len - base_offset) / avg_len), 0)
        prefix_lines = self.data[:num_prefix_lines]

        samples = []
        ind = 0
        while len(samples) < num_requests:
            extra_lines = random.choices(self.data,
                                         k=num_input_lines - num_prefix_lines)
            prompt = f"{base_prompt}{''.join(prefix_lines + extra_lines)}"
            msg = [{"role": "user", "content": prompt}]
            prompt_formatted = tokenizer.apply_chat_template(
                msg, add_generation_prompt=True, tokenize=False)
            prompt_len = len(tokenizer(prompt_formatted).input_ids)
            if prompt_len <= input_len:
                samples.append(
                    SampleRequest(
                        prompt=prompt_formatted
                        if return_prompt_formatted else prompt,
                        prompt_len=prompt_len,
                        expected_output_len=output_len,
                         request_id=request_id_prefix + str(ind),
                    ))
                ind += 1
        return samples


# -----------------------------------------------------------------------------
# BurstGPT Dataset Implementation
# -----------------------------------------------------------------------------


class BurstGPTDataset(BenchmarkDataset):
    """
    Implements the BurstGPT dataset.  Loads data from a CSV file and generates
    sample requests based on synthetic prompt generation. Only rows with Model
    "GPT-4" and positive response tokens are used.
    """

    def __init__(self, **kwargs) -> None:
        super().__init__(**kwargs)
        self.load_data()

    def load_data(self, ):
        if self.dataset_path is None:
            raise ValueError("dataset_path must be provided for loading data.")

        df = pd.read_csv(self.dataset_path)
        # Filter to keep only GPT-4 rows.
        gpt4_df = df[df["Model"] == "GPT-4"]
        # Remove failed requests (where Response tokens is 0 or less).
        gpt4_df = gpt4_df[gpt4_df["Response tokens"] > 0]
        # Sample the desired number of rows.
        self.data = gpt4_df

    def _sample_loaded_data(self, num_requests: int) -> list:
        if num_requests <= len(self.data):
            data = self.data.sample(n=num_requests,
                                    random_state=self.random_seed)
        else:
            data = self.data.sample(
                n=num_requests,
                random_state=self.random_seed,
                replace=True,
            )
        # Convert the dataframe to a list of lists.
        return data.values.tolist()

    def sample(
        self,
        tokenizer: PreTrainedTokenizerBase,
        num_requests: int,
        max_loras: Optional[int] = None,
        lora_path: Optional[str] = None,
        request_id_prefix: str = "",
        **kwargs,
    ) -> list[SampleRequest]:
        samples = []
        data = self._sample_loaded_data(num_requests=num_requests)
        for i in range(num_requests):
            input_len = int(data[i][2])
            output_len = int(data[i][3])
            lora_req, tokenizer = self.get_random_lora_request(
                tokenizer=tokenizer, max_loras=max_loras, lora_path=lora_path)
            vocab_size = tokenizer.vocab_size
            # Generate a synthetic prompt: a list of token IDs computed as (i +
            # j) modulo vocab_size.
            token_ids = [(i + j) % vocab_size for j in range(input_len)]
            prompt = tokenizer.decode(token_ids)
            samples.append(
                SampleRequest(
                    prompt=prompt,
                    prompt_len=input_len,
                    expected_output_len=output_len,
                    lora_request=lora_req,
                    request_id=request_id_prefix + str(i),
                ))
        return samples


# -----------------------------------------------------------------------------
# HuggingFace Dataset Base Implementation
# -----------------------------------------------------------------------------
class HuggingFaceDataset(BenchmarkDataset):
    """Base class for datasets hosted on HuggingFace."""

    SUPPORTED_DATASET_PATHS: Union[set[str], dict[str, Callable]] = set()

    def __init__(
        self,
        dataset_path: str,
        dataset_split: str,
        no_stream: bool = False,
        dataset_subset: Optional[str] = None,
        **kwargs,
    ) -> None:
        super().__init__(dataset_path=dataset_path, **kwargs)

        self.dataset_split = dataset_split
        self.dataset_subset = dataset_subset
        self.load_stream = not no_stream
        self.load_data()

    def load_data(self) -> None:
        """Load data from HuggingFace datasets."""
        self.data = load_dataset(
            self.dataset_path,
            name=self.dataset_subset,
            split=self.dataset_split,
            streaming=self.load_stream,
        )
        self.data = self.data.shuffle(seed=self.random_seed)


# -----------------------------------------------------------------------------
# Conversation Dataset Implementation
# -----------------------------------------------------------------------------


class ConversationDataset(HuggingFaceDataset):
    """Dataset for conversation data with multimodal support."""
    SUPPORTED_DATASET_PATHS = {
        'lmms-lab/LLaVA-OneVision-Data', 'Aeala/ShareGPT_Vicuna_unfiltered'
    }
    IS_MULTIMODAL = True

    def sample(self,
               tokenizer: PreTrainedTokenizerBase,
               num_requests: int,
               output_len: Optional[int] = None,
               enable_multimodal_chat: bool = False,
               request_id_prefix: str = "",
               **kwargs) -> list:
        # Filter examples with at least 2 conversations
        filtered_data = self.data.filter(
            lambda x: len(x["conversations"]) >= 2)
        sampled_requests = []
        ind = 0
        dynamic_output = output_len is None

        for item in filtered_data:
            if len(sampled_requests) >= num_requests:
                break
            conv = item["conversations"]
            prompt, completion = conv[0]["value"], conv[1]["value"]

            prompt_ids = tokenizer(prompt).input_ids
            completion_ids = tokenizer(completion).input_ids
            prompt_len = len(prompt_ids)
            completion_len = len(completion_ids)
            output_len = completion_len if dynamic_output else output_len
            assert isinstance(output_len, int) and output_len > 0
            if dynamic_output and not is_valid_sequence(
                    prompt_len, completion_len):
                continue
            mm_content = process_image(
                item["image"]) if "image" in item else None
            if enable_multimodal_chat:
                # Note: when chat is enabled the request prompt_len is no longer
                # accurate and we will be using request output to count the
                # actual prompt len and output len
                prompt = self.apply_multimodal_chat_transformation(
                    prompt, mm_content)
            sampled_requests.append(
                SampleRequest(
                    prompt=prompt,
                    prompt_len=prompt_len,
                    expected_output_len=output_len,
                    multi_modal_data=mm_content,
                    request_id=request_id_prefix + str(ind),
                ))
            ind += 1
        self.maybe_oversample_requests(sampled_requests, num_requests, 
                                       request_id_prefix)
        return sampled_requests


# -----------------------------------------------------------------------------
# Vision Arena Dataset Implementation
# -----------------------------------------------------------------------------


class VisionArenaDataset(HuggingFaceDataset):
    """
    Vision Arena Dataset.
    """

    DEFAULT_OUTPUT_LEN = 128
    SUPPORTED_DATASET_PATHS = {
        "lmarena-ai/VisionArena-Chat":
        lambda x: x["conversation"][0][0]["content"],
        "lmarena-ai/vision-arena-bench-v0.1":
        lambda x: x["turns"][0][0]["content"]
    }
    IS_MULTIMODAL = True

    def sample(
        self,
        tokenizer: PreTrainedTokenizerBase,
        num_requests: int,
        output_len: Optional[int] = None,
        enable_multimodal_chat: bool = False,
        request_id_prefix: str = "",
        **kwargs,
    ) -> list:
        output_len = (output_len
                      if output_len is not None else self.DEFAULT_OUTPUT_LEN)
        sampled_requests = []
        for i, item in enumerate(self.data):
            if len(sampled_requests) >= num_requests:
                break
            parser_fn = self.SUPPORTED_DATASET_PATHS.get(self.dataset_path)
            if parser_fn is None:
                raise ValueError(
                    f"Unsupported dataset path: {self.dataset_path}")
            prompt = parser_fn(item)
            mm_content = process_image(item["images"][0])
            prompt_len = len(tokenizer(prompt).input_ids)
            if enable_multimodal_chat:
                # Note: when chat is enabled the request prompt_len is no longer
                # accurate and we will be using request output to count the
                # actual prompt len
                prompt = self.apply_multimodal_chat_transformation(
                    prompt, mm_content)
            sampled_requests.append(
                SampleRequest(
                    prompt=prompt,
                    prompt_len=prompt_len,
                    expected_output_len=output_len,
                    multi_modal_data=mm_content,
                    request_id=request_id_prefix + str(i),
                ))
        self.maybe_oversample_requests(sampled_requests, num_requests, 
                                       request_id_prefix)
        return sampled_requests


# -----------------------------------------------------------------------------
# Instruct Coder Dataset Implementation
# -----------------------------------------------------------------------------


class InstructCoderDataset(HuggingFaceDataset):
    """
    InstructCoder Dataset.
    https://huggingface.co/datasets/likaixin/InstructCoder

    InstructCoder is the dataset designed for general code editing.  It consists
    of 114,239 instruction-input-output triplets, and covers multiple distinct
    code editing scenario.
    """

    DEFAULT_OUTPUT_LEN = 200  # this is the average default output length
    SUPPORTED_DATASET_PATHS = {
        "likaixin/InstructCoder",
    }

    def sample(self,
               tokenizer: PreTrainedTokenizerBase,
               num_requests: int,
               output_len: Optional[int] = None,
               enable_multimodal_chat: bool = False,
               request_id_prefix: str = "",
               **kwargs) -> list:
        output_len = (output_len
                      if output_len is not None else self.DEFAULT_OUTPUT_LEN)
        sampled_requests = []
        for i, item in enumerate(self.data):
            if len(sampled_requests) >= num_requests:
                break
            prompt = (
                f"{item['input']}\n\n{item['instruction']} Just output "
                "the code, do not include any explanation."
            )

            # apply template
            prompt = tokenizer.apply_chat_template(
                [{
                    "role": "user",
                    "content": prompt
                }],
                add_generation_prompt=True,
                tokenize=False,
            )

            prompt_len = len(tokenizer(prompt).input_ids)
            sampled_requests.append(
                SampleRequest(
                    prompt=prompt,
                    prompt_len=prompt_len,
                    expected_output_len=output_len,
                    request_id=request_id_prefix + str(i),
                ))
        self.maybe_oversample_requests(sampled_requests, num_requests, 
                                       request_id_prefix)
        return sampled_requests


# -----------------------------------------------------------------------------
# MT-Bench Dataset Implementation
# -----------------------------------------------------------------------------


class MTBenchDataset(HuggingFaceDataset):
    """
    MT-Bench Dataset.
    https://huggingface.co/datasets/philschmid/mt-bench

    We create a single turn dataset for MT-Bench.
    This is similar to Spec decoding benchmark setup in vLLM
    https://github.com/vllm-project/vllm/blob/9d98ab5ec/examples/offline_inference/eagle.py#L14-L18
    """  # noqa: E501

    DEFAULT_OUTPUT_LEN = 256  # avg len used in SD bench in vLLM
    SUPPORTED_DATASET_PATHS = {
        "philschmid/mt-bench",
    }

    def sample(
        self,
        tokenizer: PreTrainedTokenizerBase,
        num_requests: int,
        output_len: Optional[int] = None,
        enable_multimodal_chat: bool = False,
        request_id_prefix: str = "",
        **kwargs,
    ) -> list:
        output_len = (output_len
                      if output_len is not None else self.DEFAULT_OUTPUT_LEN)
        sampled_requests = []

        for i, item in enumerate(self.data):
            if len(sampled_requests) >= num_requests:
                break
            prompt = item["turns"][0]

            # apply template
            prompt = tokenizer.apply_chat_template(
                [{
                    "role": "user",
                    "content": prompt
                }],
                add_generation_prompt=True,
                tokenize=False,
            )

            prompt_len = len(tokenizer(prompt).input_ids)
            sampled_requests.append(
                SampleRequest(
                    prompt=prompt,
                    prompt_len=prompt_len,
                    expected_output_len=output_len,
                    request_id=request_id_prefix + str(i),
                ))
        self.maybe_oversample_requests(sampled_requests, num_requests, 
                                       request_id_prefix)
        return sampled_requests


# -----------------------------------------------------------------------------
# AIMO Dataset Implementation
# -----------------------------------------------------------------------------


class AIMODataset(HuggingFaceDataset):
    """
    Dataset class for processing a AIMO dataset with reasoning questions.
    """
    SUPPORTED_DATASET_PATHS = {
        "AI-MO/aimo-validation-aime", "AI-MO/NuminaMath-1.5",
        "AI-MO/NuminaMath-CoT"
    }

    def sample(self,
               tokenizer: PreTrainedTokenizerBase,
               num_requests: int,
               output_len: Optional[int] = None,
               request_id_prefix: str = "",
               **kwargs) -> list:
        sampled_requests = []
        ind = 0
        dynamic_output = output_len is None

        for item in self.data:
            if len(sampled_requests) >= num_requests:
                break
            prompt, completion = item['problem'], item["solution"]

            prompt_ids = tokenizer(prompt).input_ids
            completion_ids = tokenizer(completion).input_ids
            prompt_len = len(prompt_ids)
            completion_len = len(completion_ids)
            output_len = completion_len if dynamic_output else output_len
            assert isinstance(output_len, int) and output_len > 0
            if dynamic_output and not is_valid_sequence(prompt_len,
                                                        completion_len,
                                                        max_prompt_len=2048,
                                                        max_total_len=32000):
                continue
            sampled_requests.append(
                SampleRequest(
                    prompt=prompt,
                    prompt_len=prompt_len,
                    expected_output_len=output_len,
                    multi_modal_data=None,
                    request_id=request_id_prefix + str(ind),
                    
                ))
            ind += 1
        self.maybe_oversample_requests(sampled_requests, num_requests,
                                       request_id_prefix)
        return sampled_requests


# -----------------------------------------------------------------------------
# Next Edit Prediction Dataset Implementation
# -----------------------------------------------------------------------------


zeta_prompt = """### Instruction:
You are a code completion assistant and your task is to analyze user edits and then rewrite an excerpt that the user provides, suggesting the appropriate edits within the excerpt, taking into account the cursor location.

### User Edits:

{}

### User Excerpt:

{}

### Response:

""" # noqa: E501


def _format_zeta_prompt(
        sample: dict,
        original_start_marker: str = "<|editable_region_start|>") -> dict:
    """Format the zeta prompt for the Next Edit Prediction (NEP) dataset.

    This function formats examples from the NEP dataset
    into prompts and expected outputs. It could be
    further extended to support more NEP datasets.

    Args:
        sample: The dataset sample containing events,
            inputs, and outputs.
        original_start_marker: The marker indicating the
            start of the editable region. Defaults to
            "<|editable_region_start|>".

    Returns:
        A dictionary with the formatted prompts and expected outputs.
    """
    events = sample["events"]
    input = sample["input"]
    output = sample["output"]
    prompt = zeta_prompt.format(events, input)

    # following the original implementation, extract the focused region
    # from the raw output
    output_start_index = output.find(original_start_marker)
    output_focused_region = output[output_start_index:]
    expected_output = output_focused_region

    return {"prompt": prompt, "expected_output": expected_output}


class NextEditPredictionDataset(HuggingFaceDataset):
    """
    Dataset class for processing a Next Edit Prediction dataset.
    """

    SUPPORTED_DATASET_PATHS = {
        "zed-industries/zeta",
    }
    MAPPING_PROMPT_FUNCS = {
        "zed-industries/zeta": _format_zeta_prompt,
    }

    def sample(self, tokenizer: PreTrainedTokenizerBase, num_requests: int,
               request_id_prefix: str = "",
               **kwargs):
        formatting_prompt_func = self.MAPPING_PROMPT_FUNCS.get(
            self.dataset_path)
        if formatting_prompt_func is None:
            raise ValueError(f"Unsupported dataset path: {self.dataset_path}")
        samples = []
        for i, sample in enumerate(self.data):
            sample = formatting_prompt_func(sample)
            samples.append(
                SampleRequest(
                    prompt=sample["prompt"],
                    prompt_len=len(tokenizer(sample["prompt"]).input_ids),
                    expected_output_len=len(
                        tokenizer(sample["expected_output"]).input_ids),
                    request_id=request_id_prefix + str(i),
                ))
            if len(samples) >= num_requests:
                break
        self.maybe_oversample_requests(samples, num_requests, request_id_prefix)
        return samples


# -----------------------------------------------------------------------------
# ASR Dataset Implementation
# -----------------------------------------------------------------------------


class ASRDataset(HuggingFaceDataset):
    """
    Dataset class for processing a ASR dataset for transcription.
    Tested on the following set:

    +----------------+----------------------------------------+--------------------------+-----------------------------+
    | Dataset        | Domain                                 | Speaking Style           | hf-subset                   |
    +----------------+----------------------------------------+--------------------------+-----------------------------+
    | TED-LIUM       | TED talks                              | Oratory                  | release1, release2, release3|
    |                |                                        |                          | release3-speaker-adaptation |
    | VoxPopuli      | European Parliament                    | Oratory                  | en, de, it, fr,  ...        |
    | LibriSpeech    | Audiobook                              | Narrated                 | "LIUM/tedlium"              |
    | GigaSpeech     | Audiobook, podcast, YouTube            | Narrated, spontaneous    | xs, s, m, l, xl, dev, test  |
    | SPGISpeech     | Financial meetings                     | Oratory, spontaneous     | S, M, L, dev, test          |
    | AMI            | Meetings                               | Spontaneous              | ihm, sdm                    |
    +----------------+----------------------------------------+--------------------------+-----------------------------+

    """  # noqa: E501

    SUPPORTED_DATASET_PATHS = {
        "openslr/librispeech_asr",
        "facebook/voxpopuli",
        "LIUM/tedlium",
        "edinburghcstr/ami",
        "speechcolab/gigaspeech",
        "kensho/spgispeech",
    }

    DEFAULT_OUTPUT_LEN = 128
    IS_MULTIMODAL = True

    # TODO Whisper-specific. Abstract interface when more models are supported.
    TRANSCRIPTION_PREAMBLE = (
        "<|startoftranscript|><|en|><|transcribe|><|notimestamps|>")
    skip_long_audios: bool = True

    def sample(
        self,
        tokenizer: PreTrainedTokenizerBase,
        num_requests: int,
        output_len: Optional[int] = None,
        request_id_prefix: str = "",
        **kwargs,
    ) -> list:
        output_len = (output_len
                      if output_len is not None else self.DEFAULT_OUTPUT_LEN)
        prompt = ASRDataset.TRANSCRIPTION_PREAMBLE
        prompt_len = len(tokenizer(prompt).input_ids)
        sampled_requests = []
        ind = 0
        skipped = 0
        for item in self.data:
            if len(sampled_requests) >= num_requests:
                break
            audio = item["audio"]
            y, sr = audio["array"], audio["sampling_rate"]
            duration_s = librosa.get_duration(y=y, sr=sr)
            # Whisper max supported duration
            if self.skip_long_audios and duration_s > 30:
                skipped += 1
                continue

            mm_content = {"audio": (y, sr)}
            sampled_requests.append(
                SampleRequest(
                    prompt=prompt,
                    prompt_len=prompt_len,
                    expected_output_len=output_len,
                    multi_modal_data=mm_content,
                    request_id=request_id_prefix + str(ind),
                ))
            ind += 1
        if skipped:
            logger.warning(
                "%d samples discarded from dataset due to"
                " their length being greater than"
                " what Whisper supports.",
                skipped,
            )
        self.maybe_oversample_requests(sampled_requests, num_requests, 
                                       request_id_prefix)
        return sampled_requests


# -----------------------------------------------------------------------------
# MLPerf Dataset Implementation
# -----------------------------------------------------------------------------


class MLPerfDataset(HuggingFaceDataset):
    """
    MLPerf Inference Dataset.

    Dataset on HF:
    https://huggingface.co/datasets/mgoin/mlperf-inference-llama2-data
    https://huggingface.co/datasets/mgoin/mlperf-inference-llama3.1-data

    Each record contains:
      - "system_prompt": system role instruction.
      - "question": user question.
      - "output": reference answer.

    We combine the system prompt and question into a chat-formatted prompt
    (using the tokenizer's chat template) and set the expected output length to
    the tokenized length of the provided reference answer.
    """

    SUPPORTED_DATASET_PATHS = {
        "mgoin/mlperf-inference-llama2-data",
        "mgoin/mlperf-inference-llama3.1-data",
    }

    def sample(
        self,
        tokenizer: PreTrainedTokenizerBase,
        num_requests: int,
        output_len: Optional[int] = None,
        request_id_prefix: str = "",
        **kwargs,
    ) -> list[SampleRequest]:
        # Force dynamic output length based on reference completion.
        dynamic_output = output_len is None
        sampled_requests: list[SampleRequest] = []
        ind = 0

        for item in self.data:
            if len(sampled_requests) >= num_requests:
                break

            system_prompt = item["system_prompt"]
            question = item["question"]
            reference_answer = item["output"]

            # Build chat-style prompt using tokenizer template, if available.
            messages = [
                {"role": "system", "content": system_prompt},
                {"role": "user", "content": question},
            ]
            prompt_formatted = tokenizer.apply_chat_template(
                messages, add_generation_prompt=True, tokenize=False
            )
            prompt_len = len(tokenizer(prompt_formatted).input_ids)

            # Determine output length from reference answer tokens.
            ref_out_len = len(
                tokenizer(reference_answer, add_special_tokens=False).input_ids
            )
            expected_output_len = ref_out_len if dynamic_output else output_len

            # Validate sequence lengths.
            if not is_valid_sequence(prompt_len, expected_output_len):
                continue

            sampled_requests.append(
                SampleRequest(
                    prompt=prompt_formatted,
                    prompt_len=prompt_len,
                    expected_output_len=expected_output_len,
                    request_id=request_id_prefix + str(ind),
                )
            )
            ind += 1

        self.maybe_oversample_requests(sampled_requests, num_requests, 
                                       request_id_prefix)
        return sampled_requests


# -----------------------------------------------------------------------------
# Prefix Repetition Dataset Implementation
# -----------------------------------------------------------------------------


class PrefixRepetitionRandomDataset(BenchmarkDataset):
    # Default values copied from benchmark_serving.py for the repeated prefix 
    # dataset.
    DEFAULT_PREFIX_LEN = 256
    DEFAULT_SUFFIX_LEN = 256
    DEFAULT_NUM_PREFIXES = 10
    DEFAULT_OUTPUT_LEN = 128

    def __init__(
        self,
        **kwargs,
    ) -> None:
        super().__init__(**kwargs)
        random.seed(self.random_seed)
        np.random.seed(self.random_seed)

    def sample(
        self,
        tokenizer: PreTrainedTokenizerBase,
        num_requests: int,
        prefix_len: int = DEFAULT_PREFIX_LEN,
        suffix_len: int = DEFAULT_SUFFIX_LEN,
        num_prefixes: int = DEFAULT_NUM_PREFIXES,
        output_len: int = DEFAULT_OUTPUT_LEN,
        request_id_prefix: str = "",
        **kwargs,
    ) -> list[SampleRequest]:
        vocab_size = tokenizer.vocab_size
        prompts_per_prefix = num_requests // num_prefixes
        if prompts_per_prefix == 0:
            raise ValueError(
                f"num_requests ({num_requests}) must be greater than or equal "
                f"to num_prefixes ({num_prefixes})"
            )

        def _generate_exact_length_tokens(target_length: int) -> list[int]:
            """Generate tokens that decode and re-encode to exactly
            target_length."""
            # Generate random tokens
            tokens = np.random.randint(
                0, vocab_size, size=target_length).tolist()
            text = tokenizer.decode(tokens)
            re_encoded = tokenizer.encode(text, add_special_tokens=False)

            if len(re_encoded) == target_length:
                return re_encoded
            elif len(re_encoded) < target_length:
                # Recursively generate additional consistent tokens
                needed = target_length - len(re_encoded)
                extra_tokens = _generate_exact_length_tokens(needed)
                return re_encoded + extra_tokens
            else:
                # Truncate to target length
                return re_encoded[:target_length]

        requests = []
        for _ in range(num_prefixes):
            prefix_tokens = _generate_exact_length_tokens(prefix_len)

            for _ in range(prompts_per_prefix):
                suffix_tokens = _generate_exact_length_tokens(suffix_len)

                combined_tokens = prefix_tokens + suffix_tokens
                prompt = tokenizer.decode(combined_tokens)
                prompt_len = len(combined_tokens)
                requests.append(
                    SampleRequest(
                        prompt=prompt,
                        prompt_len=prompt_len,
                        expected_output_len=output_len,
                    )
                )

        random.shuffle(requests)
        return requests<|MERGE_RESOLUTION|>--- conflicted
+++ resolved
@@ -409,11 +409,7 @@
         range_ratio: float = DEFAULT_RANGE_RATIO,
         input_len: int = DEFAULT_INPUT_LEN,
         output_len: int = DEFAULT_OUTPUT_LEN,
-<<<<<<< HEAD
-        request_id_prefix: str = "",
         batchsize: int = 1,
-=======
->>>>>>> e0329ed4
         **kwargs,
     ) -> list[SampleRequest]:
 
@@ -908,29 +904,8 @@
                     multi_modal_data=mm_content,
                     request_id=request_id_prefix + str(i),
                 )
-<<<<<<< HEAD
-            )
-        # only embeddings benchmark supports batching prompts
-        if batchsize > 1:
-            batch_requests = []
-            # Create batched requests
-            for i in range(0, num_requests, batchsize):
-                batch = requests[i : i + batchsize]
-                batch_requests.append(
-                    SampleRequest(
-                        prompt=[req.prompt for req in batch],
-                        prompt_len=sum(req.prompt_len for req in batch),
-                        expected_output_len=0,
-                        request_id=request_id_prefix + str(i // batchsize),
-                    )
-                )
-            requests = batch_requests
-        return requests
-
-=======
             mm_requests.append(sample_request)
         return mm_requests
->>>>>>> e0329ed4
 
 # -----------------------------------------------------------------------------
 # ShareGPT Dataset Implementation
@@ -1407,9 +1382,6 @@
                 request_id_prefix=args.request_id_prefix,
                 batchsize=args.random_batch_size,
             ),
-<<<<<<< HEAD
-            "prefix_repetition": lambda: PrefixRepetitionRandomDataset(
-=======
             "random-mm":
             lambda: RandomMultiModalDataset(
                 random_seed=args.seed, dataset_path=args.dataset_path
@@ -1428,7 +1400,6 @@
             ),
             "prefix_repetition":
             lambda: PrefixRepetitionRandomDataset(
->>>>>>> e0329ed4
                 random_seed=args.seed, dataset_path=args.dataset_path
             ).sample(
                 tokenizer=tokenizer,
