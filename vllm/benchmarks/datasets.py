# SPDX-License-Identifier: Apache-2.0
# SPDX-FileCopyrightText: Copyright contributors to the vLLM project
"""
This module defines a framework for sampling benchmark requests from various
datasets. Each dataset subclass of BenchmarkDataset must implement sample
generation. Supported dataset types include:
  - ShareGPT
  - Random (synthetic)
  - Sonnet
  - BurstGPT
  - HuggingFace
  - VisionArena
"""
import ast
import base64
import io
import json
import logging
import math
import random
from abc import ABC, abstractmethod
from collections.abc import Iterator, Mapping
from contextlib import suppress
from copy import deepcopy
from dataclasses import dataclass
from functools import cache
from io import BytesIO
from typing import Any, Callable, Optional, Union, cast

import numpy as np
from PIL import Image
from transformers import PreTrainedTokenizerBase
from typing_extensions import deprecated

from vllm.lora.request import LoRARequest
from vllm.lora.utils import get_adapter_absolute_path
from vllm.multimodal import MultiModalDataDict
from vllm.multimodal.image import convert_image_mode
from vllm.transformers_utils.tokenizer import AnyTokenizer, get_lora_tokenizer
from vllm.utils import PlaceholderModule

try:
    from datasets import load_dataset
except ImportError:
    datasets = PlaceholderModule("datasets")
    load_dataset = datasets.placeholder_attr("load_dataset")

try:
    import pandas as pd
except ImportError:
    pd = PlaceholderModule("pandas")

try:
    import librosa
except ImportError:
    librosa = PlaceholderModule("librosa")

try:
    from vllm.utils import FlexibleArgumentParser
except ImportError:
    from argparse import ArgumentParser as FlexibleArgumentParser

logger = logging.getLogger(__name__)

# -----------------------------------------------------------------------------
# Data Classes
# -----------------------------------------------------------------------------


@dataclass
class SampleRequest:
    """
    Represents a single inference request for benchmarking.
    """

    prompt: Union[str, list[str]]
    prompt_len: int
    expected_output_len: int
    multi_modal_data: Optional[
        Union[MultiModalDataDict, dict, list[dict]]
    ] = None
    lora_request: Optional[LoRARequest] = None
    request_id: Optional[str] = None


# -----------------------------------------------------------------------------
# Benchmark Dataset Base Class
# -----------------------------------------------------------------------------


class BenchmarkDataset(ABC):
    DEFAULT_SEED = 0
    IS_MULTIMODAL = False

    def __init__(
        self,
        dataset_path: Optional[str] = None,
        random_seed: int = DEFAULT_SEED,
    ) -> None:
        """
        Initialize the BenchmarkDataset with an optional dataset path and random
        seed.  
        
        Args:
            dataset_path (Optional[str]): Path to the dataset. If None, it
            indicates that a default or random dataset might be used.
            random_seed (int): Seed value for reproducible shuffling or
            sampling. Defaults to DEFAULT_SEED.
        """
        self.dataset_path = dataset_path
        # Set the random seed, ensuring that a None value is replaced with the
        # default seed.
        self.random_seed = (random_seed
                            if random_seed is not None else self.DEFAULT_SEED)
        self.data = None

    def apply_multimodal_chat_transformation(
            self,
            prompt: str,
            mm_content: Optional[
                        Union[MultiModalDataDict, dict, list[dict]]
                             ] = None) -> list[dict]:
        """
        Transform a prompt and optional multimodal content into a chat format.
        This method is used for chat models that expect a specific conversation
        format.
        """
        content = [{"text": prompt, "type": "text"}]
        if mm_content is not None:
            if isinstance(mm_content, list):
                content.extend(cast(list[dict[str, Any]], mm_content))
            elif isinstance(mm_content, dict):
                content.append(mm_content)
            else:
                raise TypeError(  
                    "Could not process multimodal content of type: " +
                    f"{type(mm_content)}"  
                ) 
        return [{"role": "user", "content": content}]

    def load_data(self) -> None:
        """
        Load data from the dataset path into self.data.

        This method must be overridden by subclasses since the method to load
        data will vary depending on the dataset format and source.

        Raises:
            NotImplementedError: If a subclass does not implement this method.
        """
        # TODO (jenniferzhao): add support for downloading data
        raise NotImplementedError(
            "load_data must be implemented in subclasses.")

    def get_random_lora_request(
        self,
        tokenizer: PreTrainedTokenizerBase,
        max_loras: Optional[int] = None,
        lora_path: Optional[str] = None,
    ) -> tuple[Optional[LoRARequest], AnyTokenizer]:
        """
        Optionally select a random LoRA request and return its associated
        tokenizer.

        This method is used when LoRA parameters are provided.  It randomly
        selects a LoRA based on max_loras and retrieves a cached tokenizer for
        that LoRA if available. Otherwise, it returns the base tokenizer.

        Args:
            tokenizer (PreTrainedTokenizerBase): The base tokenizer to use if no
                LoRA is selected.
            max_loras (Optional[int]): The maximum number of LoRAs available.
                If `None`, LoRA is not used.
            lora_path (Optional[str]): Path to the LoRA parameters on disk.
                If `None`, LoRA is not used.

        Returns:
            A tuple with the following elements:
                - A new [LoRARequest][] (or `None` if not applicable).
                - The tokenizer associated with the LoRA request
                  (or the base tokenizer).
        """
        if max_loras is None or lora_path is None:
            return None, tokenizer

        # Generate a random LoRA ID in the range [1, max_loras].
        lora_id = random.randint(1, max_loras)
        lora_request = LoRARequest(
            lora_name=str(lora_id),
            lora_int_id=lora_id,
            lora_path=lora_path_on_disk(lora_path),
        )
        if lora_id not in lora_tokenizer_cache:
            lora_tokenizer_cache[lora_id] = get_lora_tokenizer(lora_request)
        # Return lora_request and the cached tokenizer if available; otherwise,
        # return the base tokenizer
        return lora_request, lora_tokenizer_cache[lora_id] or tokenizer

    @abstractmethod
    def sample(self, tokenizer: PreTrainedTokenizerBase,
               num_requests: int, 
               request_id_prefix: str = "") -> list[SampleRequest]:
        """
        Abstract method to generate sample requests from the dataset.

        Subclasses must override this method to implement dataset-specific logic
        for generating a list of SampleRequest objects.

        Args:
            tokenizer (PreTrainedTokenizerBase): The tokenizer to be used
                for processing the dataset's text.
            num_requests (int): The number of sample requests to generate.
            request_id_prefix (str) The prefix of request_id.
            

        Returns:
            list[SampleRequest]: A list of sample requests generated from the
            dataset.
        """
        raise NotImplementedError("sample must be implemented in subclasses.")

    def maybe_oversample_requests(
        self,
        requests: list[SampleRequest],
        num_requests: int,
        request_id_prefix: str = "",
    ) -> None:
        """
        Oversamples the list of requests if its size is less than the desired
        number.

        Args:
            requests (List[SampleRequest]): The current list of sampled
                requests.
            num_requests (int): The target number of requests.
            request_id_prefix (str) The prefix of the request ids.

        """
        if len(requests) < num_requests:
            random.seed(self.random_seed)
            additional = deepcopy(
                random.choices(requests, k=num_requests - len(requests))
            )
            for i in range(len(additional)):
                req = additional[i]
                req.request_id = request_id_prefix + str(len(requests) + i)
            requests.extend(additional)
            logger.info("Oversampled requests to reach %d total samples.",
                        num_requests)


# -----------------------------------------------------------------------------
# Utility Functions and Global Caches
# -----------------------------------------------------------------------------


def is_valid_sequence(
    prompt_len: int,
    output_len: int,
    min_len: int = 4,
    max_prompt_len: int = 1024,
    max_total_len: int = 2048,
    skip_min_output_len_check: bool = False,
) -> bool:
    """
    Validate a sequence based on prompt and output lengths.

    Default pruning criteria are copied from the original `sample_hf_requests`
    and `sample_sharegpt_requests` functions in benchmark_serving.py, as well as
    from `sample_requests` in benchmark_throughput.py.
    """
    # Check for invalid conditions
    prompt_too_short = prompt_len < min_len
    output_too_short = (not skip_min_output_len_check) and (output_len
                                                            < min_len)
    prompt_too_long = prompt_len > max_prompt_len
    combined_too_long = (prompt_len + output_len) > max_total_len

    # Return True if none of the invalid conditions are met
    return not (prompt_too_short or output_too_short or prompt_too_long
                or combined_too_long)


@cache
def lora_path_on_disk(lora_path: str) -> str:
    return get_adapter_absolute_path(lora_path)


# Global cache for LoRA tokenizers.
lora_tokenizer_cache: dict[int, AnyTokenizer] = {}


def process_image(image: Any) -> Mapping[str, Any]:
    """
    Process a single image input and return a multimedia content dictionary.

    Supports the following input types:

    1. Dictionary with raw image bytes: - Expects a dict with a 'bytes' key
       containing raw image data.  - Loads the bytes as a PIL.Image.Image.

    2. PIL.Image.Image input: - Converts the image to RGB.  - Saves the image as
       a JPEG in memory.  - Encodes the JPEG data as a base64 string.  - Returns
       a dictionary with the image as a base64 data URL.

    3. String input: - Treats the string as a URL or local file path.  -
       Prepends "file://" if the string doesn't start with "http://" or
       "file://".  - Returns a dictionary with the image URL.

    Raises:
        ValueError: If the input is not a supported type.
    """
    if isinstance(image, dict) and 'bytes' in image:
        image = Image.open(BytesIO(image['bytes']))
    if isinstance(image, Image.Image):
        image = convert_image_mode(image, "RGB")
        with io.BytesIO() as image_data:
            image.save(image_data, format="JPEG")
            image_base64 = base64.b64encode(
                image_data.getvalue()).decode("utf-8")
        return {
            "type": "image_url",
            "image_url": {
                "url": f"data:image/jpeg;base64,{image_base64}"
            },
        }

    if isinstance(image, str):
        image_url = (image if image.startswith(
            ("http://", "file://")) else f"file://{image}")
        return {"type": "image_url", "image_url": {"url": image_url}}

    raise ValueError(f"Invalid image input {image}. Must be a PIL.Image.Image"
                     " or str or dictionary with raw image bytes.")


def process_video(video: Any) -> Mapping[str, Any]:
    """
    Process a single video input and return a multimedia content dictionary.

    Supports the following input types:

    1. Dictionary with raw video bytes: - Expects a dict with a 'bytes' key
       containing raw video data.

    2. String input: - Treats the string as a URL or local file path.  -
       Prepends "file://" if the string doesn't start with "http://" or
       "file://".  - Returns a dictionary with the image URL.

    Raises:
        ValueError: If the input is not a supported type.
    """
    if isinstance(video, dict) and 'bytes' in video:
        video_bytes = video['bytes']
        video_base64 = base64.b64encode(video_bytes).decode("utf-8")
        return {
            "type": "video_url",
            "video_url": {
                "url": f"data:video/mp4;base64,{video_base64}"
            },
        }

    if isinstance(video, str):
        video_url = (video if video.startswith(
            ("http://", "file://")) else f"file://{video}")
        return {"type": "video_url", "video_url": {"url": video_url}}

    raise ValueError(
        f"Invalid video input {video}. Must be a string of local path/remote url, or a dictionary with raw video bytes in the form of `{{'bytes': raw_video_bytes}}`."  # noqa: E501
    )

# -----------------------------------------------------------------------------
# Random Dataset Implementation (Synthetic Data)
# -----------------------------------------------------------------------------


class RandomDataset(BenchmarkDataset):
    """
    Synthetic text-only dataset for serving/throughput benchmarks.

    Strategy:
    - Sample input/output token lengths per request from integer-uniform ranges
      around configured means (controlled by range_ratio).
    - Prepend a fixed random prefix of length prefix_len.
    - Generate the remaining tokens as a reproducible sequence:
      (offset + index + arange(input_len)) % vocab_size.
    - Decode then re-encode/truncate to ensure prompt token counts match.
    - Uses numpy.default_rng seeded with random_seed for reproducible sampling.
    """
    # Default values copied from benchmark_serving.py for the random dataset.
    DEFAULT_PREFIX_LEN = 0
    DEFAULT_RANGE_RATIO = 0.0
    DEFAULT_INPUT_LEN = 1024
    DEFAULT_OUTPUT_LEN = 128

    def __init__(self, **kwargs) -> None:
        super().__init__(**kwargs)
        # Use numpy's default_rng for deterministic sampling
        # Do not use random.seed() or np.random.seed() elsewhere in this class.
        # This ensures that the RNG is isolated from global RNG state.
        self._rng = np.random.default_rng(self.random_seed)

    def sample(
        self,
        tokenizer: PreTrainedTokenizerBase,
        num_requests: int,
        request_id_prefix: str = "",
        prefix_len: int = DEFAULT_PREFIX_LEN,
        range_ratio: float = DEFAULT_RANGE_RATIO,
        input_len: int = DEFAULT_INPUT_LEN,
        output_len: int = DEFAULT_OUTPUT_LEN,
        batchsize: int = 1,
        **kwargs,
    ) -> list[SampleRequest]:

        input_lens, output_lens, offsets = self.get_sampling_params(
            num_requests, range_ratio, input_len, output_len, tokenizer
        )

        # Generate prefix once
        prefix_token_ids = self.get_prefix(tokenizer, prefix_len)
        vocab_size = tokenizer.vocab_size

        requests = []
        for i in range(num_requests):
            prompt, total_input_len = self.generate_token_sequence(
                tokenizer=tokenizer,
                prefix_token_ids=prefix_token_ids,
                prefix_len=prefix_len,
                vocab_size=vocab_size,
                input_len=int(input_lens[i]),
                offset=int(offsets[i]),
                index=i,
            )
            requests.append(
                SampleRequest(
                    prompt=prompt,
                    prompt_len=total_input_len,
                    expected_output_len=int(output_lens[i]),
                    request_id=request_id_prefix + str(i),
                )
            )
        # only used for embeddings benchmark.
        if batchsize > 1:
            batch_requests = []
            # Create batched requests
            for i in range(0, num_requests, batchsize):
                batch = requests[i : i + batchsize]
                batch_requests.append(
                    SampleRequest(
                        prompt=[req.prompt for req in batch],
                        prompt_len=sum(req.prompt_len for req in batch),
                        expected_output_len=0,
                        request_id=request_id_prefix + str(i // batchsize),
                    )
                )
            requests = batch_requests
        return requests

    def get_prefix(
        self, tokenizer: PreTrainedTokenizerBase, prefix_len: int
    ) -> list[int]:
        """
        Get the prefix for the dataset.
        """
        return (
            self._rng.integers(
                0, tokenizer.vocab_size, size=prefix_len).tolist()
            if prefix_len > 0
            else []
        )

    def get_sampling_params(
        self,
        num_requests: int,
        range_ratio: float,
        input_len: int,
        output_len: int,
        tokenizer: PreTrainedTokenizerBase,
    ) -> tuple[np.ndarray, np.ndarray, np.ndarray]:
        """
        Get the sampling parameters for the dataset.
        """
        # Enforce range_ratio < 1
        if not (0.0 <= range_ratio < 1.0):
            raise ValueError("range_ratio must be in [0, 1).")
        num_special_tokens = int(tokenizer.num_special_tokens_to_add())
        real_input_len = max(0, int(input_len) - num_special_tokens)
        # Bounds use floor for low and ceil for high
        input_low = math.floor(real_input_len * (1 - range_ratio))
        input_high = math.ceil(real_input_len * (1 + range_ratio))
        output_low = math.floor(output_len * (1 - range_ratio))
        output_high = math.ceil(output_len * (1 + range_ratio))
        # Ensure the lower bound for output length is at least 1 to
        # prevent sampling 0 tokens.
        output_low = max(output_low, 1)

        if input_low > input_high:
            raise ValueError(
                "Invalid input sampling interval: "
                f"low={input_low} > high={input_high}"
            )
        if output_low > output_high:
            raise ValueError(
                "Invalid output sampling interval: "
                f"low={output_low} > high={output_high}"
            )

        logger.info(
            "Sampling input_len from [%s, %s] and output_len from [%s, %s]",
            input_low,
            input_high,
            output_low,
            output_high,
        )

        input_lens = self._rng.integers(input_low, input_high + 1,
                                           size=num_requests)
        output_lens = self._rng.integers(output_low, output_high + 1,
                                            size=num_requests)
        offsets = self._rng.integers(0, tokenizer.vocab_size, 
                                        size=num_requests)
        return input_lens, output_lens, offsets

    def generate_token_sequence(
        self,
        *,
        tokenizer: PreTrainedTokenizerBase,
        prefix_token_ids: list[int],
        prefix_len: int,
        vocab_size: int,
        input_len: int,
        offset: int,
        index: int,
    ) -> tuple[str, int]:
        """
        Returns (prompt, total_input_len).

        NOTE: After decoding the prompt we have to encode and decode it again.
        This is done because in some cases N consecutive tokens
        give a string tokenized into != N number of tokens.
        For example for GPT2Tokenizer:
        [6880, 6881] -> ['Ġcalls', 'here'] ->
        [1650, 939, 486] -> ['Ġcall', 'sh', 'ere']
        To avoid uncontrolled change of the prompt length,
        the encoded sequence is truncated before being decode again.
        """
        # Build the inner sequence by sampling sequentially from the vocab
        inner_seq = ((offset + index + np.arange(input_len)) 
                    % vocab_size).tolist()
        token_sequence = prefix_token_ids + inner_seq

        # Decode, then re-encode and truncate to preserve token count invariants
        prompt = tokenizer.decode(token_sequence)
        total_input_len = prefix_len + int(input_len)

        re_encoded_sequence = tokenizer.encode(
            prompt, add_special_tokens=False)[:total_input_len]
        prompt = tokenizer.decode(re_encoded_sequence)
        total_input_len = len(re_encoded_sequence)

        return prompt, total_input_len


# -----------------------------------------------------------------------------
# MultiModalDataset Implementation
# -----------------------------------------------------------------------------

class RandomMultiModalDataset(RandomDataset):
    """
    Synthetic multimodal dataset (text + images) that extends RandomDataset.

    Status:
    - Images: supported via synthetic RGB data.
    - Video: not yet supported (TODO: implement video generation method).
    - Audio: not yet supported.

    Sampling overview:
    1) Number of items per request is sampled uniformly from the integer range
       [floor(n·(1−r)), ceil(n·(1+r))], where n is the base count and r is
       `num_mm_items_range_ratio` in [0, 1]. r=0 keeps it fixed; r=1 allows 0.
       The maximum is further clamped to the sum of per-modality limits.
    2) Each item’s modality and shape is sampled from `bucket_config`, a dict
       mapping (height, width, num_frames) → probability. We treat 
       `num_frames`=1 as image and and `num_frames` > 1 as video. 
       Entries with zero probability are removed and the rest are renormalized 
       to sum to 1.
    3) Per-modality hard caps are enforced via `limit_mm_per_prompt`.
       When a modality reaches its cap, all of its buckets are excluded and the
       remaining probabilities are renormalized.

    Example bucket configuration:
    {(256, 256, 1): 0.5, (720, 1280, 1): 0.4, (720, 1280, 16): 0.1}
      - Two image buckets (`num_frames`=1) and one video bucket 
      (`num_frames`=16). 
    OBS.: Only image sampling is supported for now.
    """

    IS_MULTIMODAL = True
    # NOTE: video sampling is WIP. Setting it to 0.
    DEFAULT_LIMIT_MM_PER_PROMPT = {"image": 255, "video": 0}

    DEFAULT_BASE_ITEMS_PER_REQUEST = 1
    DEFAULT_NUM_MM_ITEMS_RANGE_RATIO = 0.0
    DEFAULT_MM_ITEM_BUCKET_CONFIG = {
        (256, 256, 1): 0.5,
        (720, 1280, 1): 0.5,
        (720, 1280, 16): 0.0,
    }
    DEFAULT_ENABLE_MULTIMODAL_CHAT = False

    def __init__(self, **kwargs) -> None:
        super().__init__(**kwargs)


    def generate_synthetic_image(self, width: int, height: int) -> Image.Image:
        """Generate synthetic PIL image with random RGB values.
        
        NOTE: iid pixel sampling results in worst-case compression 
        (good for stressing I/O), but very unlike real photos. 
        We could consider a “low-freq” mode (e.g., noise blur)
        to emulate network realism instead of max stress.
        """
        random_pixels = self._rng.integers(
            0,
            256,
            (height, width, 3),
            dtype=np.uint8,
        )
        return Image.fromarray(random_pixels)

    def generate_synthetic_video(self, width: int, 
                                    height: int, 
                                    num_frames: int) -> Any:
        """Generate synthetic video with random values.
        
        TODO: Finish this method.
        """
        raise NotImplementedError("Video sampling is WIP.")

    def map_config_to_modality(self, config: tuple[int, int, int]) -> str:
        """Map the configuration to the modality."""
        if config[-1] == 1:
            return "image"
        elif config[-1] > 1:
            return "video"
        else:
            raise ValueError(f"Invalid multimodal item configuration: {config}")

    def normalize_bucket_config(self, bucket_config: dict[tuple[int, int, int], 
                                float]) -> dict[tuple[int, int, int], float]:
        """
        Remove zero probability entries
        and normalize the bucket config to sum to 1.
        """
        # Raise error if value is negative
        if any(v < 0 for v in bucket_config.values()):
            raise ValueError("Bucket config values must be non-negative.")
        # Remove zero probability entries
        bucket_config = {k: v for k, v in bucket_config.items() if v > 0}
        # if bucket config is empty, raise error
        if not bucket_config:
            raise ValueError("Got invalid bucket config. "
                             "Bucket config values must be non-zero.")
        # Normalize the remaining bucket config to sum to 1
        total = sum(bucket_config.values())
        return {k: v / total for k, v in bucket_config.items()}


    def generate_mm_item(self, 
                         mm_item_config: tuple[int, int, int],
                         ) -> Mapping[str, Any]:
        """
        Create synthetic images and videos and 
        apply process_image/process_video respectively.
        This follows the OpenAI API chat completions
        https://github.com/openai/openai-python
        """
        
        if self.map_config_to_modality(mm_item_config) == "image":
            return process_image(self.generate_synthetic_image(
                                                            mm_item_config[1],
                                                            mm_item_config[0]))
        elif self.map_config_to_modality(mm_item_config) == "video":
            return process_video(self.generate_synthetic_video(
                                                            mm_item_config[1], 
                                                            mm_item_config[0], 
                                                            mm_item_config[2]))
        else:
            raise ValueError(f"Invalid multimodal item configuration: "
                             f"{mm_item_config}")


    def get_mm_item_sampling_params(
        self,
        base_items_per_request: int,
        num_mm_items_range_ratio: float,
        limit_mm_per_prompt: dict[str, int],
        bucket_config: dict[tuple[int, int, int], float],
    ) -> tuple[int, int, dict[str, int], dict[tuple[int, int, int], float]]:
        """
        Get the sampling parameters for the multimodal items.
        """
        # Enforce num_mm_items_range_ratio <= 1
        if not (0.0 <= num_mm_items_range_ratio <= 1.0):
            raise ValueError("num_mm_items_range_ratio must be in [0, 1].")

        # Ensure modalities to sample are in limit_mm_per_prompt
        for k, v in bucket_config.items():
            # get modality from bucket config
            modality = self.map_config_to_modality(k)
            if modality not in limit_mm_per_prompt:
                raise ValueError(f"Modality {modality} is not in "
                                 f"limit_mm_per_prompt: "
                                 f"{limit_mm_per_prompt.keys()}")

        # Remove zero probability entries 
        # and normalize bucket config to sum to 1
        bucket_config = self.normalize_bucket_config(bucket_config)
        logger.info(
            "Normalized bucket config: %s", bucket_config,
        )
        # Only consider limit per prompt for modalities in bucket config
        allowed_modalities = {self.map_config_to_modality(cfg) 
                              for cfg in bucket_config}
        limit_mm_per_prompt = {
            k: v for k, v in limit_mm_per_prompt.items() 
            if k in allowed_modalities}
        if not limit_mm_per_prompt:
            raise ValueError("No valid limits for modalities present in "
                             "bucket_config.")

        logger.info(
            "Updated mm-limit-per-prompt: %s", limit_mm_per_prompt,
        )

        # Get max and min num mm items and ensure
        # it is at most the sum of limit_mm_per_prompt for all modalities
        max_num_mm_items = min(
            sum(limit_mm_per_prompt.values()), 
            math.ceil(base_items_per_request * (1 + num_mm_items_range_ratio))
        )
        # Ensure min num mm items is at least 0
        min_num_mm_items = max(
            0, 
            math.floor(base_items_per_request * (1 - num_mm_items_range_ratio))
        )
        # Raise error if min num mm items is greater than max num mm items
        if min_num_mm_items > max_num_mm_items:
            raise ValueError(f"Min num mm items is greater than max mm items: "
                             f"{min_num_mm_items} > {max_num_mm_items}")
        
        logger.info(
            "Sampling number of multimodal items from [%s, %s]",
            min_num_mm_items, max_num_mm_items,
        )

        return (
            min_num_mm_items,
            max_num_mm_items,
            limit_mm_per_prompt,
            bucket_config,
        )

    def get_mm_item_iterator(
        self,
        min_num_mm_items: int,
        max_num_mm_items: int,
        bucket_config: dict[tuple[int, int, int], float],
        limit_mm_per_prompt: dict[str, int],
    ) -> Iterator[tuple[int,int, int]]:
        """
        Iterator over the multimodal items for each request
        whose size is between min_num_mm_items and max_num_mm_items.

        Loop over the bucket config and sample a multimodal item.
        Loop until the number of multimodal items sampled is equal to 
        request_num_mm_items or limit of multimodal items per prompt 
        for all modalities is reached.

        Note:
        - This function operates on a per-request shallow copy of
          `bucket_config` (tuple->float). The original dict passed to
          `sample` is not mutated. If this ever changes, a test
          is implemented and will fail.
        """
        # Get the number of multimodal items to sample
        request_num_mm_items = int(
            self._rng.integers(min_num_mm_items, max_num_mm_items + 1)
        ) 
        # If request_num_mm_items is 0, yield an empty iterator
        if request_num_mm_items == 0:
            return
        # Initialize modality counters
        modality_counter = {self.map_config_to_modality(k): 0 
                            for k in bucket_config}
        # Copy the bucket config to avoid modifying the original
        bucket_config_copy = bucket_config.copy()
        # Loop over the number of multimodal items to sample
        while sum(modality_counter.values()) < request_num_mm_items:
            # Sample a multimodal item config
            mm_item_config = self._rng.choice(list(bucket_config_copy.keys()), 
                                                p=list(bucket_config_copy.values()))
            modality = self.map_config_to_modality(mm_item_config)
            # Check that modality count is less than limit per prompt
            if modality_counter[modality] < limit_mm_per_prompt[modality]:
                modality_counter[modality] += 1
                yield (
                    mm_item_config
                )
            else:
                # If the counter is greater than the limit per prompt
                # set all multimodal items of this modality to 0
                for k, v in bucket_config_copy.items():
                    if self.map_config_to_modality(k) == modality:
                        bucket_config_copy[k] = 0
                # If all configs are 0, break the loop
                # This should not happen as request_num_mm_items is at most
                # the sum of limit_mm_per_prompt for all modalities
                if all(v == 0 for v in bucket_config_copy.values()):
                    logger.warning("Exhausted all multimodal items "
                                   "of modality %s",
                                   modality)
                    break
                # Renormalize the bucket config
                bucket_config_copy = self.normalize_bucket_config(
                                        bucket_config_copy)


    def sample(
        self,
        tokenizer: PreTrainedTokenizerBase,
        num_requests: int,
        request_id_prefix: str = "",
        prefix_len: int = RandomDataset.DEFAULT_PREFIX_LEN,
        range_ratio: float = RandomDataset.DEFAULT_RANGE_RATIO,
        input_len: int = RandomDataset.DEFAULT_INPUT_LEN,
        output_len: int = RandomDataset.DEFAULT_OUTPUT_LEN,
        limit_mm_per_prompt: dict[str, int] = DEFAULT_LIMIT_MM_PER_PROMPT,
        base_items_per_request: int = DEFAULT_BASE_ITEMS_PER_REQUEST,
        num_mm_items_range_ratio: float = DEFAULT_NUM_MM_ITEMS_RANGE_RATIO,
        bucket_config: dict[tuple[int, int, int], float] = 
                                        DEFAULT_MM_ITEM_BUCKET_CONFIG,
        enable_multimodal_chat: bool = DEFAULT_ENABLE_MULTIMODAL_CHAT,
        **kwargs,
    ) -> list[SampleRequest]:

        # NOTE: Video sampling is WIP. Raise error if video is in bucket config
        # and probability is non-zero.
        if any(self.map_config_to_modality(cfg) == "video" and p > 0 
                for cfg, p in bucket_config.items()):
            raise NotImplementedError("Video sampling not implemented; "
                                      "set its probability to 0.")

        # Get the sampling parameters for the dataset
        input_lens, output_lens, offsets = self.get_sampling_params(
            num_requests, range_ratio, input_len, output_len, tokenizer
        )

        (
            min_num_mm_items,
            max_num_mm_items,
            limit_mm_per_prompt,
            bucket_config,
        ) = self.get_mm_item_sampling_params(
            base_items_per_request,
            num_mm_items_range_ratio,
            limit_mm_per_prompt,
            bucket_config,
        )

        # Generate prefix once
        prefix_token_ids = self.get_prefix(tokenizer, prefix_len)
        vocab_size = tokenizer.vocab_size
        # Add synthetic multimodal items to each request
        mm_requests = []
        for i in range(num_requests):
            prompt, total_input_len = self.generate_token_sequence(
                tokenizer=tokenizer,
                prefix_token_ids=prefix_token_ids,
                prefix_len=prefix_len,
                vocab_size=vocab_size,
                input_len=int(input_lens[i]),
                offset=int(offsets[i]),
                index=i,
            )
            # Get multimodal item iterator for a given request
            mm_item_iterator = self.get_mm_item_iterator(
                min_num_mm_items,
                max_num_mm_items,
                bucket_config,
                limit_mm_per_prompt,
            )

            mm_content = cast(list[dict[str, Any]], [
                self.generate_mm_item(mm_item_config)
                for mm_item_config in mm_item_iterator
            ])

            if enable_multimodal_chat:
                # NOTE: For now this option is only provided for completeness 
                # given that the serve.py benchmark currently does not use it.
                mm_chat_prompt: Any = prompt
                mm_chat_prompt = self.apply_multimodal_chat_transformation(
                    prompt, mm_content)
                sample_request = SampleRequest(
                    prompt=mm_chat_prompt,
                    prompt_len=total_input_len,
                    expected_output_len=int(output_lens[i]),
                    multi_modal_data=None,
                    request_id=request_id_prefix + str(i),
                )
            else:
                sample_request = SampleRequest(
                    prompt=prompt,
                    prompt_len=total_input_len,
                    expected_output_len=int(output_lens[i]),
                    multi_modal_data=mm_content,
                    request_id=request_id_prefix + str(i),
                )
            mm_requests.append(sample_request)
        return mm_requests

# -----------------------------------------------------------------------------
# ShareGPT Dataset Implementation
# -----------------------------------------------------------------------------


class ShareGPTDataset(BenchmarkDataset):
    """
    Implements the ShareGPT dataset.  Loads data from a JSON file and generates
    sample requests based on conversation turns.
    """

    def __init__(self, **kwargs) -> None:
        super().__init__(**kwargs)
        self.load_data()

    def load_data(self) -> None:
        if self.dataset_path is None:
            raise ValueError("dataset_path must be provided for loading data.")

        with open(self.dataset_path, encoding="utf-8") as f:
            self.data = json.load(f)
        # Filter entries with at least two conversation turns.
        self.data = [
            entry for entry in self.data
            if "conversations" in entry and len(entry["conversations"]) >= 2
        ]
        random.seed(self.random_seed)
        random.shuffle(self.data)

    def sample(
        self,
        tokenizer: PreTrainedTokenizerBase,
        num_requests: int,
        lora_path: Optional[str] = None,
        max_loras: Optional[int] = None,
        output_len: Optional[int] = None,
        enable_multimodal_chat: bool = False,
        request_id_prefix: str = "",
        **kwargs,
    ) -> list:
        samples: list = []
        ind = 0
        for entry in self.data:
            if len(samples) >= num_requests:
                break
            prompt, completion = (
                entry["conversations"][0]["value"],
                entry["conversations"][1]["value"],
            )

            lora_request, tokenizer = self.get_random_lora_request(
                tokenizer=tokenizer, max_loras=max_loras, lora_path=lora_path)
            prompt_ids = tokenizer(prompt).input_ids
            completion_ids = tokenizer(completion).input_ids
            prompt_len = len(prompt_ids)
            new_output_len = (len(completion_ids)
                              if output_len is None else output_len)
            if not is_valid_sequence(prompt_len,
                                     new_output_len,
                                     skip_min_output_len_check=output_len
                                     is not None):
                continue
            if image_path := entry.get("image"): 
                mm_content = process_image(image_path) 
            elif video_path := entry.get("video"): 
                mm_content = process_video(video_path)
            else: 
                mm_content = None
            if enable_multimodal_chat:
                prompt = self.apply_multimodal_chat_transformation(
                    prompt, mm_content)
            samples.append(
                SampleRequest(
                    prompt=prompt,
                    prompt_len=prompt_len,
                    expected_output_len=new_output_len,
                    lora_request=lora_request,
                    multi_modal_data=mm_content,
                    request_id=request_id_prefix + str(ind),
                ))
            ind += 1
        self.maybe_oversample_requests(samples, num_requests, request_id_prefix)
        return samples


def add_dataset_parser(parser: FlexibleArgumentParser):
    parser.add_argument("--seed", type=int, default=0)
    parser.add_argument(
        "--num-prompts",
        type=int,
        default=1000,
        help="Number of prompts to process.",
    )
    parser.add_argument(
        "--dataset-name",
        type=str,
        default="random",
        choices=[
            "sharegpt", "burstgpt", "sonnet", "random", "random-mm", "hf", 
            "custom", "prefix_repetition", "spec_bench"
        ],
        help="Name of the dataset to benchmark on.",
    )
    parser.add_argument(
        "--no-stream",
        action="store_true",
        help="Do not load the dataset in streaming mode.",
    )
    parser.add_argument(
        "--dataset-path",
        type=str,
        default=None,
        help="Path to the sharegpt/sonnet dataset. "
        "Or the huggingface dataset ID if using HF dataset.",
    )

    # group for dataset specific arguments
    custom_group = parser.add_argument_group("custom dataset options")
    custom_group.add_argument(
        "--custom-output-len",
        type=int,
        default=256,
        help=
        "Number of output tokens per request, used only for custom dataset.",
    )
    custom_group.add_argument(
        "--custom-skip-chat-template",
        action="store_true",
        help=
        "Skip applying chat template to prompt, used only for custom dataset.",
    )

    spec_bench_group = parser.add_argument_group("spec bench dataset options")
    spec_bench_group.add_argument(
        "--spec-bench-output-len",
        type=int,
        default=256,
        help=
        "Num of output tokens per request, used only for spec bench dataset.",
    )
    spec_bench_group.add_argument(
        "--spec-bench-category",
        type=str,
        default=None,
        help=
        "Category for spec bench dataset. If None, use all categories.",
    )

    sonnet_group = parser.add_argument_group("sonnet dataset options")
    sonnet_group.add_argument(
        "--sonnet-input-len",
        type=int,
        default=550,
        help=
        "Number of input tokens per request, used only for sonnet dataset.",
    )
    sonnet_group.add_argument(
        "--sonnet-output-len",
        type=int,
        default=150,
        help=
        "Number of output tokens per request, used only for sonnet dataset.",
    )
    sonnet_group.add_argument(
        "--sonnet-prefix-len",
        type=int,
        default=200,
        help=
        "Number of prefix tokens per request, used only for sonnet dataset.",
    )

    sharegpt_group = parser.add_argument_group("sharegpt dataset options")
    sharegpt_group.add_argument(
        "--sharegpt-output-len",
        type=int,
        default=None,
        help="Output length for each request. Overrides the output length "
        "from the ShareGPT dataset.",
    )

    random_group = parser.add_argument_group("random dataset options")
    random_group.add_argument(
        "--random-input-len",
        type=int,
        default=1024,
        help=
        "Number of input tokens per request, used only for random sampling.",
    )
    random_group.add_argument(
        "--random-output-len",
        type=int,
        default=128,
        help=
        "Number of output tokens per request, used only for random sampling.",
    )
    random_group.add_argument(
        "--random-range-ratio",
        type=float,
        default=0.0,
        help="Range ratio for sampling input/output length, "
        "used only for random sampling. Must be in the range [0, 1) to define "
        "a symmetric sampling range"
        "[length * (1 - range_ratio), length * (1 + range_ratio)].",
    )
    random_group.add_argument(
        "--random-prefix-len",
        type=int,
        default=0,
        help=("Number of fixed prefix tokens before the random context "
              "in a request. "
              "The total input length is the sum of `random-prefix-len` and "
              "a random "
              "context length sampled from [input_len * (1 - range_ratio), "
              "input_len * (1 + range_ratio)]."),
    )
    random_group.add_argument(
        "--random-batch-size",
        type=int,
        default=1,
        help=("Batch size for random sampling. "
              "Only used for embeddings benchmark."),
    )

    # random multimodal dataset options
    random_mm_group = parser.add_argument_group(
        "random multimodal dataset options extended from random dataset")
    random_mm_group.add_argument(
        "--random-mm-base-items-per-request",
        type=int,
        default=RandomMultiModalDataset.DEFAULT_BASE_ITEMS_PER_REQUEST,
        help=(
            "Base number of multimodal items per request for random-mm. "
            "Actual per-request count is sampled around this base using "
            "--random-mm-num-mm-items-range-ratio."
        ),
    )
    random_mm_group.add_argument(
        "--random-mm-num-mm-items-range-ratio",
        type=float,
        default=RandomMultiModalDataset.DEFAULT_NUM_MM_ITEMS_RANGE_RATIO,
        help=(
            "Range ratio r in [0, 1] for sampling items per request. "
            "We sample uniformly from the closed integer range "
            "[floor(n*(1-r)), ceil(n*(1+r))] "
            "where n is the base items per request. "
            "r=0 keeps it fixed; r=1 allows 0 items. The maximum is clamped "
            "to the sum of per-modality limits from "
            "--random-mm-limit-mm-per-prompt. "
            "An error is raised if the computed min exceeds the max."
        ),
    )
    random_mm_group.add_argument(
        "--random-mm-limit-mm-per-prompt",
        type=json.loads,
        default=RandomMultiModalDataset.DEFAULT_LIMIT_MM_PER_PROMPT,
        help=(
            "Per-modality hard caps for items attached per request, e.g. "
            "'{\"image\": 3, \"video\": 0}'. The sampled per-request item "
            "count is clamped to the sum of these limits. When a modality "
            "reaches its cap, its buckets are excluded and probabilities are "
            "renormalized."
            "OBS.: Only image sampling is supported for now."
        ),
    )

    def _parse_mm_bucket_config(v: object) -> dict[tuple[int, int, int], float]:
        # If already a dict (e.g., programmatic call), normalize keys
        def normalize(d: dict) -> dict[tuple[int, int, int], float]:
            out: dict[tuple[int, int, int], float] = {}
            for k, val in d.items():
                key = k
                if isinstance(key, str):
                    with suppress(Exception):
                        key = ast.literal_eval(key)
                if not (isinstance(key, tuple) and len(key) == 3
                        and all(isinstance(x, int) for x in key)):
                    raise ValueError(
                        f"Invalid bucket key {k!r}. Expected tuple (H, W, T)."
                    )
                out[(int(key[0]), int(key[1]), int(key[2]))] = float(val)
            return out

        if isinstance(v, dict):
            return normalize(v)
        if isinstance(v, str):
            # Python literal (supports tuple keys)
            parsed = ast.literal_eval(v)
            if not isinstance(parsed, dict):
                raise ValueError("Bucket config must parse to a dict.")
            return normalize(parsed)
        raise ValueError("Unsupported value for --random-mm-bucket-config.")

    random_mm_group.add_argument(
        "--random-mm-bucket-config",
        type=_parse_mm_bucket_config,
        default=RandomMultiModalDataset.DEFAULT_MM_ITEM_BUCKET_CONFIG,
        help=(
            "The bucket config is a dictionary mapping a multimodal item"
            "sampling configuration to a probability."
            "Currently allows for 2 modalities: images and videos. "
            "An bucket key is a tuple of (height, width, num_frames)"
            "The value is the probability of sampling that specific item. "
            "Example: "
            "--random-mm-bucket-config "
            "{(256, 256, 1): 0.5, (720, 1280, 1): 0.4, (720, 1280, 16): 0.10} "
            "First item: images with resolution 256x256 w.p. 0.5"
            "Second item: images with resolution 720x1280 w.p. 0.4 "
            "Third item: videos with resolution 720x1280 and 16 frames w.p. 0.1"
            "OBS.: If the probabilities do not sum to 1, they are normalized."
            "OBS bis.: Only image sampling is supported for now."
        ),
    )

    hf_group = parser.add_argument_group("hf dataset options")
    hf_group.add_argument("--hf-subset",
                          type=str,
                          default=None,
                          help="Subset of the HF dataset.")
    hf_group.add_argument("--hf-split",
                          type=str,
                          default=None,
                          help="Split of the HF dataset.")
    hf_group.add_argument(
        "--hf-name",
        type=str,
        default=None,
        help=(
            "Name of the dataset on HuggingFace "
            "(e.g., 'lmarena-ai/VisionArena-Chat'). "
            "Specify this if your dataset-path is a local path."
        ),
    )
    hf_group.add_argument(
        "--hf-output-len",
        type=int,
        default=None,
        help="Output length for each request. Overrides the output lengths "
        "from the sampled HF dataset.",
    )

    prefix_repetition_group = parser.add_argument_group(
        "prefix repetition dataset options")
    prefix_repetition_group.add_argument(
        "--prefix-repetition-prefix-len",
        type=int,
        default=256,
        help="Number of prefix tokens per request, used only for prefix "
        "repetition dataset.",
    )
    prefix_repetition_group.add_argument(
        "--prefix-repetition-suffix-len",
        type=int,
        default=256,
        help="Number of suffix tokens per request, used only for prefix "
        "repetition dataset. Total input length is prefix_len + suffix_len.",
    )
    prefix_repetition_group.add_argument(
        "--prefix-repetition-num-prefixes",
        type=int,
        default=10,
        help="Number of prefixes to generate, used only for prefix repetition "
        "dataset. Prompts per prefix is num_requests // num_prefixes.",
    )
    prefix_repetition_group.add_argument(
        "--prefix-repetition-output-len",
        type=int,
        default=128,
        help="Number of output tokens per request, used only for prefix "
        "repetition dataset.",
    )


def get_samples(args, tokenizer) -> list[SampleRequest]:
    if args.dataset_name == "custom":
        dataset = CustomDataset(dataset_path=args.dataset_path)
        input_requests = dataset.sample(
            num_requests=args.num_prompts,
            tokenizer=tokenizer,
            output_len=args.custom_output_len,
            skip_chat_template=args.custom_skip_chat_template,
            request_id_prefix=args.request_id_prefix,
        )

    elif args.dataset_name == "sonnet":
        dataset = SonnetDataset(dataset_path=args.dataset_path)
        # For the "sonnet" dataset, formatting depends on the backend.
        if args.endpoint_type == "openai-chat":
            input_requests = dataset.sample(
                num_requests=args.num_prompts,
                input_len=args.sonnet_input_len,
                output_len=args.sonnet_output_len,
                prefix_len=args.sonnet_prefix_len,
                tokenizer=tokenizer,
                return_prompt_formatted=False,
                request_id_prefix=args.request_id_prefix,
            )
        else:
            assert tokenizer.chat_template or tokenizer.default_chat_template, (
                "Tokenizer/model must have chat template for sonnet dataset.")
            input_requests = dataset.sample(
                num_requests=args.num_prompts,
                input_len=args.sonnet_input_len,
                output_len=args.sonnet_output_len,
                prefix_len=args.sonnet_prefix_len,
                tokenizer=tokenizer,
                return_prompt_formatted=True,
                request_id_prefix=args.request_id_prefix,
            )

    elif args.dataset_name == "hf":
        # all following datasets are implemented from the
        # HuggingFaceDataset base class
        if (
            args.dataset_path in VisionArenaDataset.SUPPORTED_DATASET_PATHS
            or args.hf_name in VisionArenaDataset.SUPPORTED_DATASET_PATHS
        ):
            dataset_class = VisionArenaDataset
            args.hf_split = "train"
            args.hf_subset = None
        elif (
            args.dataset_path in InstructCoderDataset.SUPPORTED_DATASET_PATHS
            or args.hf_name in InstructCoderDataset.SUPPORTED_DATASET_PATHS
        ):
            dataset_class = InstructCoderDataset
            args.hf_split = "train"
        elif (
            args.dataset_path in MTBenchDataset.SUPPORTED_DATASET_PATHS
            or args.hf_name in MTBenchDataset.SUPPORTED_DATASET_PATHS
        ):
            dataset_class = MTBenchDataset
            args.hf_split = "train"
        elif (
            args.dataset_path in ConversationDataset.SUPPORTED_DATASET_PATHS
            or args.hf_name in ConversationDataset.SUPPORTED_DATASET_PATHS
        ):
            dataset_class = ConversationDataset
        elif (
            args.dataset_path in AIMODataset.SUPPORTED_DATASET_PATHS
            or args.hf_name in AIMODataset.SUPPORTED_DATASET_PATHS
        ):
            dataset_class = AIMODataset
            args.hf_split = "train"
        elif (
            args.dataset_path
            in NextEditPredictionDataset.SUPPORTED_DATASET_PATHS  # noqa: E501
            or args.hf_name in NextEditPredictionDataset.SUPPORTED_DATASET_PATHS
        ):
            dataset_class = NextEditPredictionDataset
            args.hf_split = "train"
        elif (
            args.dataset_path in ASRDataset.SUPPORTED_DATASET_PATHS
            or args.hf_name in ASRDataset.SUPPORTED_DATASET_PATHS
        ):
            dataset_class = ASRDataset
            args.hf_split = "train"
        elif (
            args.dataset_path in MLPerfDataset.SUPPORTED_DATASET_PATHS
            or args.hf_name in MLPerfDataset.SUPPORTED_DATASET_PATHS
        ):
            dataset_class = MLPerfDataset
            args.hf_split = "train"
        else:
            supported_datasets = set([
                dataset_name for cls in HuggingFaceDataset.__subclasses__()
                for dataset_name in cls.SUPPORTED_DATASET_PATHS
            ])
            raise ValueError(
                f"Unsupported dataset path: {args.dataset_path}. "
                "Huggingface dataset only supports dataset_path"
                f" from one of following: {supported_datasets}. "
                "Please consider contributing if you would "
                "like to add support for additional dataset formats.")

        if dataset_class.IS_MULTIMODAL and args.endpoint_type not in [
                "openai-chat",
                "openai-audio",
        ]:
            # multi-modal benchmark is only available on OpenAI Chat
            # endpoint-type.
            raise ValueError(
                "Multi-modal content is only supported on 'openai-chat' and "
                "'openai-audio' endpoint-type.")
        input_requests = dataset_class(
            dataset_path=args.dataset_path,
            dataset_subset=args.hf_subset,
            dataset_split=args.hf_split,
            random_seed=args.seed,
            no_stream=args.no_stream,
            hf_name=args.hf_name,
        ).sample(
            num_requests=args.num_prompts,
            tokenizer=tokenizer,
            output_len=args.hf_output_len,
            request_id_prefix=args.request_id_prefix,
        )

    else:
        # For datasets that follow a similar structure, use a mapping.
        dataset_mapping = {
<<<<<<< HEAD
            "spec_bench":
            lambda: SpecBench(dataset_path=args.dataset_path, 
                              category=args.spec_bench_category).sample(
                num_requests=args.num_prompts,
                tokenizer=tokenizer,
                output_len=args.spec_bench_output_len,
                request_id_prefix=args.request_id_prefix,
            ),
            "sharegpt":
            lambda: ShareGPTDataset(random_seed=args.seed,
                                    dataset_path=args.dataset_path).sample(
                                        tokenizer=tokenizer,
                                        num_requests=args.num_prompts,
                                        output_len=args.sharegpt_output_len,
                                        request_id_prefix=args.request_id_prefix,
                                    ),
            "burstgpt":
            lambda: BurstGPTDataset(random_seed=args.seed,
                                    dataset_path=args.dataset_path).
            sample(tokenizer=tokenizer, num_requests=args.num_prompts, 
                   request_id_prefix=args.request_id_prefix,),
            "random":
            lambda: RandomDataset(random_seed=args.seed,
                                  dataset_path=args.dataset_path).sample(
=======
            "sharegpt": lambda: ShareGPTDataset(
                random_seed=args.seed, dataset_path=args.dataset_path
            ).sample(
                tokenizer=tokenizer,
                num_requests=args.num_prompts,
                output_len=args.sharegpt_output_len,
                request_id_prefix=args.request_id_prefix,
            ),
            "burstgpt": lambda: BurstGPTDataset(
                random_seed=args.seed, dataset_path=args.dataset_path
            ).sample(
                tokenizer=tokenizer,
                num_requests=args.num_prompts,
                request_id_prefix=args.request_id_prefix,
            ),
            "random": lambda: RandomDataset(
                random_seed=args.seed, dataset_path=args.dataset_path
            ).sample(
>>>>>>> 23a6c528
                tokenizer=tokenizer,
                num_requests=args.num_prompts,
                prefix_len=args.random_prefix_len,
                input_len=args.random_input_len,
                output_len=args.random_output_len,
                range_ratio=args.random_range_ratio,
                request_id_prefix=args.request_id_prefix,
                batchsize=args.random_batch_size,
            ),
            "random-mm":
            lambda: RandomMultiModalDataset(
                random_seed=args.seed, dataset_path=args.dataset_path
            ).sample(
                tokenizer=tokenizer,
                num_requests=args.num_prompts,
                prefix_len=args.random_prefix_len,
                range_ratio=args.random_range_ratio,
                input_len=args.random_input_len,
                output_len=args.random_output_len,
                base_items_per_request=args.random_mm_base_items_per_request,
                limit_mm_per_prompt=args.random_mm_limit_mm_per_prompt,
                num_mm_items_range_ratio=args.random_mm_num_mm_items_range_ratio,
                bucket_config=args.random_mm_bucket_config,
                request_id_prefix=args.request_id_prefix,
            ),
            "prefix_repetition":
            lambda: PrefixRepetitionRandomDataset(
                random_seed=args.seed, dataset_path=args.dataset_path
            ).sample(
                tokenizer=tokenizer,
                num_requests=args.num_prompts,
                prefix_len=args.prefix_repetition_prefix_len,
                suffix_len=args.prefix_repetition_suffix_len,
                num_prefixes=args.prefix_repetition_num_prefixes,
                output_len=args.prefix_repetition_output_len,
                request_id_prefix=args.request_id_prefix,
            ),
        }

        try:
            # Enforce endpoint compatibility for multimodal datasets.
            if args.dataset_name == "random-mm" and args.endpoint_type not in [
                    "openai-chat"]:
                raise ValueError(
                    "Multi-modal content (images) is only supported on "
                    "'openai-chat' backend."
                )
            input_requests = dataset_mapping[args.dataset_name]()
        except KeyError as err:
            raise ValueError(f"Unknown dataset: {args.dataset_name}") from err

    return input_requests


# -----------------------------------------------------------------------------
# Custom Dataset Implementation
# -----------------------------------------------------------------------------


class CustomDataset(BenchmarkDataset):
    """
    Implements the Custom dataset.  Loads data from a JSONL file and generates
    sample requests based on conversation turns. E.g.,
    ```
    {"prompt": "What is the capital of India?"}
    {"prompt": "What is the capital of Iran?"}
    {"prompt": "What is the capital of China?"}
    ```
    """

    def __init__(self, **kwargs) -> None:
        super().__init__(**kwargs)
        self.load_data()

    def load_data(self) -> None:
        if self.dataset_path is None:
            raise ValueError("dataset_path must be provided for loading data.")

        # self.data will be a list of dictionaries
        # e.g., [{"prompt": "What is the capital of India?"}, ...]
        # This will be the standardized format which load_data()
        # has to convert into depending on the filetype of dataset_path.
        # sample() will assume this standardized format of self.data
        self.data = []

        # Load the JSONL file
        if self.dataset_path.endswith(".jsonl"):
            jsonl_data = pd.read_json(path_or_buf=self.dataset_path,
                                      lines=True)

            # check if the JSONL file has a 'prompt' column
            if "prompt" not in jsonl_data.columns:
                raise ValueError("JSONL file must contain a 'prompt' column.")

            # Convert each row to a dictionary and append to self.data
            # This will convert the DataFrame to a list of dictionaries
            # where each dictionary corresponds to a row in the DataFrame.
            # This is the standardized format we want for self.data
            for _, row in jsonl_data.iterrows():
                self.data.append(row.to_dict())
        else:
            raise NotImplementedError(
                "Only JSONL format is supported for CustomDataset.")

        random.seed(self.random_seed)
        random.shuffle(self.data)

    def sample(
        self,
        tokenizer: PreTrainedTokenizerBase,
        num_requests: int,
        lora_path: Optional[str] = None,
        max_loras: Optional[int] = None,
        output_len: Optional[int] = None,
        enable_multimodal_chat: bool = False,
        skip_chat_template: bool = False,
        request_id_prefix: str = "",
        **kwargs,
    ) -> list:
        # load all data if needed
        self.num_available_samples = len(self.data)
        if num_requests <= 0:
            num_requests = self.num_available_samples
            logger.info("num_requests is set to 0 or negative, "
                        "so using all available samples: %d",
                        num_requests)
            
        sampled_requests = []
        for i, item in enumerate(self.data):
            if len(sampled_requests) >= num_requests:
                break
            prompt = item["prompt"]

            # apply template
            if not skip_chat_template:
                prompt = tokenizer.apply_chat_template(
                    [{
                        "role": "user",
                        "content": prompt
                    }],
                    add_generation_prompt=True,
                    tokenize=False,
                )

            prompt_len = len(tokenizer(prompt).input_ids)
            sampled_requests.append(
                SampleRequest(
                    prompt=prompt,
                    prompt_len=prompt_len,
                    expected_output_len=output_len,
                    request_id=request_id_prefix + str(i),
                ))
        self.maybe_oversample_requests(sampled_requests, num_requests, 
                                       request_id_prefix)

        return sampled_requests


# -----------------------------------------------------------------------------
# Spec Bench Dataset Implementation
# -----------------------------------------------------------------------------


class SpecBench(CustomDataset):
    """
    Implements the SpecBench dataset: https://github.com/hemingkx/Spec-Bench
    Download the dataset using: 
    wget https://raw.githubusercontent.com/hemingkx/Spec-Bench/refs/heads/main/data/spec_bench/question.jsonl
    """ # noqa: E501

    def __init__(self, **kwargs) -> None:
        self.category = kwargs.pop("category", None)
        super().__init__(**kwargs)
        self.load_data()

    def load_data(self) -> None:
        if self.dataset_path is None:
            raise ValueError("dataset_path must be provided for loading data.")

        self.data = []

        # Load the JSONL file
        jsonl_data = pd.read_json(path_or_buf=self.dataset_path,
                                    lines=True)

        # check if the JSONL file has a 'turns' column
        if "turns" not in jsonl_data.columns:
            raise ValueError("JSONL file must contain a 'turns' column.")

        for _, row in jsonl_data.iterrows():
            # sample only from a specific category if specified
            if (not self.category) or (self.category == row['category']):
                prompt = row["turns"][0]
                self.data.append({"prompt": prompt})

        random.seed(self.random_seed)
        random.shuffle(self.data)

    def sample(self, **kwargs) -> list:
        # leverage CustomDataset sample
        kwargs["skip_chat_template"] = False
        return super().sample(**kwargs)
    
    
# -----------------------------------------------------------------------------
# Sonnet Dataset Implementation
# -----------------------------------------------------------------------------

@deprecated(
    "SonnetDataset is deprecated and will be removed in a future version.",
)
class SonnetDataset(BenchmarkDataset):
    """
    Simplified implementation of the Sonnet dataset.  Loads poem lines from a
    text file and generates sample requests.  Default values here copied from
    `benchmark_serving.py` for the sonnet dataset.
    """

    DEFAULT_PREFIX_LEN = 200
    DEFAULT_INPUT_LEN = 550
    DEFAULT_OUTPUT_LEN = 150

    def __init__(
        self,
        **kwargs,
    ) -> None:
        super().__init__(**kwargs)
        self.load_data()

    def load_data(self) -> None:
        if not self.dataset_path:
            raise ValueError("dataset_path must be provided.")
        with open(self.dataset_path, encoding="utf-8") as f:
            self.data = f.readlines()

    def sample(
        self,
        tokenizer,
        num_requests: int,
        prefix_len: int = DEFAULT_PREFIX_LEN,
        input_len: int = DEFAULT_INPUT_LEN,
        output_len: int = DEFAULT_OUTPUT_LEN,
        return_prompt_formatted: bool = False,
        request_id_prefix: str = "",
        **kwargs,
    ) -> list:
        # Calculate average token length for a poem line.
        tokenized_lines = [tokenizer(line).input_ids for line in self.data]
        avg_len = sum(len(tokens)
                      for tokens in tokenized_lines) / len(tokenized_lines)

        # Build the base prompt.
        base_prompt = "Pick as many lines as you can from these poem lines:\n"
        base_msg = [{"role": "user", "content": base_prompt}]
        base_fmt = tokenizer.apply_chat_template(base_msg,
                                                 add_generation_prompt=True,
                                                 tokenize=False)
        base_offset = len(tokenizer(base_fmt).input_ids)
        if input_len <= base_offset:
            raise ValueError(
                f"'input_len' must be higher than the base prompt length "
                f"({base_offset}).")

        # Determine how many poem lines to use.
        num_input_lines = round((input_len - base_offset) / avg_len)
        num_prefix_lines = max(round((prefix_len - base_offset) / avg_len), 0)
        prefix_lines = self.data[:num_prefix_lines]

        samples = []
        ind = 0
        while len(samples) < num_requests:
            extra_lines = random.choices(self.data,
                                         k=num_input_lines - num_prefix_lines)
            prompt = f"{base_prompt}{''.join(prefix_lines + extra_lines)}"
            msg = [{"role": "user", "content": prompt}]
            prompt_formatted = tokenizer.apply_chat_template(
                msg, add_generation_prompt=True, tokenize=False)
            prompt_len = len(tokenizer(prompt_formatted).input_ids)
            if prompt_len <= input_len:
                samples.append(
                    SampleRequest(
                        prompt=prompt_formatted
                        if return_prompt_formatted else prompt,
                        prompt_len=prompt_len,
                        expected_output_len=output_len,
                         request_id=request_id_prefix + str(ind),
                    ))
                ind += 1
        return samples


# -----------------------------------------------------------------------------
# BurstGPT Dataset Implementation
# -----------------------------------------------------------------------------


class BurstGPTDataset(BenchmarkDataset):
    """
    Implements the BurstGPT dataset.  Loads data from a CSV file and generates
    sample requests based on synthetic prompt generation. Only rows with Model
    "GPT-4" and positive response tokens are used.
    """

    def __init__(self, **kwargs) -> None:
        super().__init__(**kwargs)
        self.load_data()

    def load_data(self, ):
        if self.dataset_path is None:
            raise ValueError("dataset_path must be provided for loading data.")

        df = pd.read_csv(self.dataset_path)
        # Filter to keep only GPT-4 rows.
        gpt4_df = df[df["Model"] == "GPT-4"]
        # Remove failed requests (where Response tokens is 0 or less).
        gpt4_df = gpt4_df[gpt4_df["Response tokens"] > 0]
        # Sample the desired number of rows.
        self.data = gpt4_df

    def _sample_loaded_data(self, num_requests: int) -> list:
        if num_requests <= len(self.data):
            data = self.data.sample(n=num_requests,
                                    random_state=self.random_seed)
        else:
            data = self.data.sample(
                n=num_requests,
                random_state=self.random_seed,
                replace=True,
            )
        # Convert the dataframe to a list of lists.
        return data.values.tolist()

    def sample(
        self,
        tokenizer: PreTrainedTokenizerBase,
        num_requests: int,
        max_loras: Optional[int] = None,
        lora_path: Optional[str] = None,
        request_id_prefix: str = "",
        **kwargs,
    ) -> list[SampleRequest]:
        samples = []
        data = self._sample_loaded_data(num_requests=num_requests)
        for i in range(num_requests):
            input_len = int(data[i][2])
            output_len = int(data[i][3])
            lora_req, tokenizer = self.get_random_lora_request(
                tokenizer=tokenizer, max_loras=max_loras, lora_path=lora_path)
            vocab_size = tokenizer.vocab_size
            # Generate a synthetic prompt: a list of token IDs computed as (i +
            # j) modulo vocab_size.
            token_ids = [(i + j) % vocab_size for j in range(input_len)]
            prompt = tokenizer.decode(token_ids)
            samples.append(
                SampleRequest(
                    prompt=prompt,
                    prompt_len=input_len,
                    expected_output_len=output_len,
                    lora_request=lora_req,
                    request_id=request_id_prefix + str(i),
                ))
        return samples


# -----------------------------------------------------------------------------
# HuggingFace Dataset Base Implementation
# -----------------------------------------------------------------------------
class HuggingFaceDataset(BenchmarkDataset):
    """Base class for datasets hosted on HuggingFace."""

    SUPPORTED_DATASET_PATHS: Union[set[str], dict[str, Callable]] = set()

    def __init__(
        self,
        dataset_path: str,
        dataset_split: str,
        no_stream: bool = False,
        dataset_subset: Optional[str] = None,
        hf_name: Optional[str] = None,
        **kwargs,
    ) -> None:
        super().__init__(dataset_path=dataset_path, **kwargs)

        self.dataset_split = dataset_split
        self.dataset_subset = dataset_subset
        self.load_stream = not no_stream
        self.hf_name = hf_name or dataset_path
        self.load_data()

    def load_data(self) -> None:
        """Load data from HuggingFace datasets."""
        self.data = load_dataset(
            self.dataset_path,
            name=self.dataset_subset,
            split=self.dataset_split,
            streaming=self.load_stream,
        )
        self.data = self.data.shuffle(seed=self.random_seed)


# -----------------------------------------------------------------------------
# Conversation Dataset Implementation
# -----------------------------------------------------------------------------


class ConversationDataset(HuggingFaceDataset):
    """Dataset for conversation data with multimodal support."""
    SUPPORTED_DATASET_PATHS = {
        'lmms-lab/LLaVA-OneVision-Data', 'Aeala/ShareGPT_Vicuna_unfiltered'
    }
    IS_MULTIMODAL = True

    def sample(self,
               tokenizer: PreTrainedTokenizerBase,
               num_requests: int,
               output_len: Optional[int] = None,
               enable_multimodal_chat: bool = False,
               request_id_prefix: str = "",
               **kwargs) -> list:
        # Filter examples with at least 2 conversations
        filtered_data = self.data.filter(
            lambda x: len(x["conversations"]) >= 2)
        sampled_requests = []
        ind = 0
        dynamic_output = output_len is None

        for item in filtered_data:
            if len(sampled_requests) >= num_requests:
                break
            conv = item["conversations"]
            prompt, completion = conv[0]["value"], conv[1]["value"]

            prompt_ids = tokenizer(prompt).input_ids
            completion_ids = tokenizer(completion).input_ids
            prompt_len = len(prompt_ids)
            completion_len = len(completion_ids)
            output_len = completion_len if dynamic_output else output_len
            assert isinstance(output_len, int) and output_len > 0
            if dynamic_output and not is_valid_sequence(
                    prompt_len, completion_len):
                continue
            mm_content = process_image(
                item["image"]) if "image" in item else None
            if enable_multimodal_chat:
                # Note: when chat is enabled the request prompt_len is no longer
                # accurate and we will be using request output to count the
                # actual prompt len and output len
                prompt = self.apply_multimodal_chat_transformation(
                    prompt, mm_content)
            sampled_requests.append(
                SampleRequest(
                    prompt=prompt,
                    prompt_len=prompt_len,
                    expected_output_len=output_len,
                    multi_modal_data=mm_content,
                    request_id=request_id_prefix + str(ind),
                ))
            ind += 1
        self.maybe_oversample_requests(sampled_requests, num_requests, 
                                       request_id_prefix)
        return sampled_requests


# -----------------------------------------------------------------------------
# Vision Arena Dataset Implementation
# -----------------------------------------------------------------------------


class VisionArenaDataset(HuggingFaceDataset):
    """
    Vision Arena Dataset.
    """

    DEFAULT_OUTPUT_LEN = 128
    SUPPORTED_DATASET_PATHS = {
        "lmarena-ai/VisionArena-Chat":
        lambda x: x["conversation"][0][0]["content"],
        "lmarena-ai/vision-arena-bench-v0.1":
        lambda x: x["turns"][0][0]["content"]
    }
    IS_MULTIMODAL = True

    def sample(
        self,
        tokenizer: PreTrainedTokenizerBase,
        num_requests: int,
        output_len: Optional[int] = None,
        enable_multimodal_chat: bool = False,
        request_id_prefix: str = "",
        **kwargs,
    ) -> list:
        output_len = (output_len
                      if output_len is not None else self.DEFAULT_OUTPUT_LEN)
        sampled_requests = []
        for i, item in enumerate(self.data):
            if len(sampled_requests) >= num_requests:
                break
            parser_fn = self.SUPPORTED_DATASET_PATHS.get(self.hf_name)
            if parser_fn is None:
                raise ValueError(f"Unsupported dataset path: {self.hf_name}")
            prompt = parser_fn(item)
            mm_content = process_image(item["images"][0])
            prompt_len = len(tokenizer(prompt).input_ids)
            if enable_multimodal_chat:
                # Note: when chat is enabled the request prompt_len is no longer
                # accurate and we will be using request output to count the
                # actual prompt len
                prompt = self.apply_multimodal_chat_transformation(
                    prompt, mm_content)
            sampled_requests.append(
                SampleRequest(
                    prompt=prompt,
                    prompt_len=prompt_len,
                    expected_output_len=output_len,
                    multi_modal_data=mm_content,
                    request_id=request_id_prefix + str(i),
                ))
        self.maybe_oversample_requests(sampled_requests, num_requests, 
                                       request_id_prefix)
        return sampled_requests


# -----------------------------------------------------------------------------
# Instruct Coder Dataset Implementation
# -----------------------------------------------------------------------------


class InstructCoderDataset(HuggingFaceDataset):
    """
    InstructCoder Dataset.
    https://huggingface.co/datasets/likaixin/InstructCoder

    InstructCoder is the dataset designed for general code editing.  It consists
    of 114,239 instruction-input-output triplets, and covers multiple distinct
    code editing scenario.
    """

    DEFAULT_OUTPUT_LEN = 200  # this is the average default output length
    SUPPORTED_DATASET_PATHS = {
        "likaixin/InstructCoder",
    }

    def sample(self,
               tokenizer: PreTrainedTokenizerBase,
               num_requests: int,
               output_len: Optional[int] = None,
               enable_multimodal_chat: bool = False,
               request_id_prefix: str = "",
               **kwargs) -> list:
        output_len = (output_len
                      if output_len is not None else self.DEFAULT_OUTPUT_LEN)
        sampled_requests = []
        for i, item in enumerate(self.data):
            if len(sampled_requests) >= num_requests:
                break
            prompt = (
                f"{item['input']}\n\n{item['instruction']} Just output "
                "the code, do not include any explanation."
            )

            # apply template
            prompt = tokenizer.apply_chat_template(
                [{
                    "role": "user",
                    "content": prompt
                }],
                add_generation_prompt=True,
                tokenize=False,
            )

            prompt_len = len(tokenizer(prompt).input_ids)
            sampled_requests.append(
                SampleRequest(
                    prompt=prompt,
                    prompt_len=prompt_len,
                    expected_output_len=output_len,
                    request_id=request_id_prefix + str(i),
                ))
        self.maybe_oversample_requests(sampled_requests, num_requests, 
                                       request_id_prefix)
        return sampled_requests


# -----------------------------------------------------------------------------
# MT-Bench Dataset Implementation
# -----------------------------------------------------------------------------


class MTBenchDataset(HuggingFaceDataset):
    """
    MT-Bench Dataset.
    https://huggingface.co/datasets/philschmid/mt-bench

    We create a single turn dataset for MT-Bench.
    This is similar to Spec decoding benchmark setup in vLLM
    https://github.com/vllm-project/vllm/blob/9d98ab5ec/examples/offline_inference/eagle.py#L14-L18
    """  # noqa: E501

    DEFAULT_OUTPUT_LEN = 256  # avg len used in SD bench in vLLM
    SUPPORTED_DATASET_PATHS = {
        "philschmid/mt-bench",
    }

    def sample(
        self,
        tokenizer: PreTrainedTokenizerBase,
        num_requests: int,
        output_len: Optional[int] = None,
        enable_multimodal_chat: bool = False,
        request_id_prefix: str = "",
        **kwargs,
    ) -> list:
        output_len = (output_len
                      if output_len is not None else self.DEFAULT_OUTPUT_LEN)
        sampled_requests = []

        for i, item in enumerate(self.data):
            if len(sampled_requests) >= num_requests:
                break
            prompt = item["turns"][0]

            # apply template
            prompt = tokenizer.apply_chat_template(
                [{
                    "role": "user",
                    "content": prompt
                }],
                add_generation_prompt=True,
                tokenize=False,
            )

            prompt_len = len(tokenizer(prompt).input_ids)
            sampled_requests.append(
                SampleRequest(
                    prompt=prompt,
                    prompt_len=prompt_len,
                    expected_output_len=output_len,
                    request_id=request_id_prefix + str(i),
                ))
        self.maybe_oversample_requests(sampled_requests, num_requests, 
                                       request_id_prefix)
        return sampled_requests


# -----------------------------------------------------------------------------
# AIMO Dataset Implementation
# -----------------------------------------------------------------------------


class AIMODataset(HuggingFaceDataset):
    """
    Dataset class for processing a AIMO dataset with reasoning questions.
    """
    SUPPORTED_DATASET_PATHS = {
        "AI-MO/aimo-validation-aime", "AI-MO/NuminaMath-1.5",
        "AI-MO/NuminaMath-CoT"
    }

    def sample(self,
               tokenizer: PreTrainedTokenizerBase,
               num_requests: int,
               output_len: Optional[int] = None,
               request_id_prefix: str = "",
               **kwargs) -> list:
        sampled_requests = []
        ind = 0
        dynamic_output = output_len is None

        for item in self.data:
            if len(sampled_requests) >= num_requests:
                break
            prompt, completion = item['problem'], item["solution"]

            prompt_ids = tokenizer(prompt).input_ids
            completion_ids = tokenizer(completion).input_ids
            prompt_len = len(prompt_ids)
            completion_len = len(completion_ids)
            output_len = completion_len if dynamic_output else output_len
            assert isinstance(output_len, int) and output_len > 0
            if dynamic_output and not is_valid_sequence(prompt_len,
                                                        completion_len,
                                                        max_prompt_len=2048,
                                                        max_total_len=32000):
                continue
            sampled_requests.append(
                SampleRequest(
                    prompt=prompt,
                    prompt_len=prompt_len,
                    expected_output_len=output_len,
                    multi_modal_data=None,
                    request_id=request_id_prefix + str(ind),
                    
                ))
            ind += 1
        self.maybe_oversample_requests(sampled_requests, num_requests,
                                       request_id_prefix)
        return sampled_requests


# -----------------------------------------------------------------------------
# Next Edit Prediction Dataset Implementation
# -----------------------------------------------------------------------------


zeta_prompt = """### Instruction:
You are a code completion assistant and your task is to analyze user edits and then rewrite an excerpt that the user provides, suggesting the appropriate edits within the excerpt, taking into account the cursor location.

### User Edits:

{}

### User Excerpt:

{}

### Response:

""" # noqa: E501


def _format_zeta_prompt(
        sample: dict,
        original_start_marker: str = "<|editable_region_start|>") -> dict:
    """Format the zeta prompt for the Next Edit Prediction (NEP) dataset.

    This function formats examples from the NEP dataset
    into prompts and expected outputs. It could be
    further extended to support more NEP datasets.

    Args:
        sample: The dataset sample containing events,
            inputs, and outputs.
        original_start_marker: The marker indicating the
            start of the editable region. Defaults to
            "<|editable_region_start|>".

    Returns:
        A dictionary with the formatted prompts and expected outputs.
    """
    events = sample["events"]
    input = sample["input"]
    output = sample["output"]
    prompt = zeta_prompt.format(events, input)

    # following the original implementation, extract the focused region
    # from the raw output
    output_start_index = output.find(original_start_marker)
    output_focused_region = output[output_start_index:]
    expected_output = output_focused_region

    return {"prompt": prompt, "expected_output": expected_output}


class NextEditPredictionDataset(HuggingFaceDataset):
    """
    Dataset class for processing a Next Edit Prediction dataset.
    """

    SUPPORTED_DATASET_PATHS = {
        "zed-industries/zeta",
    }
    MAPPING_PROMPT_FUNCS = {
        "zed-industries/zeta": _format_zeta_prompt,
    }

    def sample(self, tokenizer: PreTrainedTokenizerBase, num_requests: int,
               request_id_prefix: str = "",
               **kwargs):
        formatting_prompt_func = self.MAPPING_PROMPT_FUNCS.get(self.hf_name)
        if formatting_prompt_func is None:
            raise ValueError(f"Unsupported dataset path: {self.hf_name}")
        samples = []
        for i, sample in enumerate(self.data):
            sample = formatting_prompt_func(sample)
            samples.append(
                SampleRequest(
                    prompt=sample["prompt"],
                    prompt_len=len(tokenizer(sample["prompt"]).input_ids),
                    expected_output_len=len(
                        tokenizer(sample["expected_output"]).input_ids),
                    request_id=request_id_prefix + str(i),
                ))
            if len(samples) >= num_requests:
                break
        self.maybe_oversample_requests(samples, num_requests, request_id_prefix)
        return samples


# -----------------------------------------------------------------------------
# ASR Dataset Implementation
# -----------------------------------------------------------------------------


class ASRDataset(HuggingFaceDataset):
    """
    Dataset class for processing a ASR dataset for transcription.
    Tested on the following set:

    +----------------+----------------------------------------+--------------------------+-----------------------------+
    | Dataset        | Domain                                 | Speaking Style           | hf-subset                   |
    +----------------+----------------------------------------+--------------------------+-----------------------------+
    | TED-LIUM       | TED talks                              | Oratory                  | release1, release2, release3|
    |                |                                        |                          | release3-speaker-adaptation |
    | VoxPopuli      | European Parliament                    | Oratory                  | en, de, it, fr,  ...        |
    | LibriSpeech    | Audiobook                              | Narrated                 | "LIUM/tedlium"              |
    | GigaSpeech     | Audiobook, podcast, YouTube            | Narrated, spontaneous    | xs, s, m, l, xl, dev, test  |
    | SPGISpeech     | Financial meetings                     | Oratory, spontaneous     | S, M, L, dev, test          |
    | AMI            | Meetings                               | Spontaneous              | ihm, sdm                    |
    +----------------+----------------------------------------+--------------------------+-----------------------------+

    """  # noqa: E501

    SUPPORTED_DATASET_PATHS = {
        "openslr/librispeech_asr",
        "facebook/voxpopuli",
        "LIUM/tedlium",
        "edinburghcstr/ami",
        "speechcolab/gigaspeech",
        "kensho/spgispeech",
    }

    DEFAULT_OUTPUT_LEN = 128
    IS_MULTIMODAL = True

    # TODO Whisper-specific. Abstract interface when more models are supported.
    TRANSCRIPTION_PREAMBLE = (
        "<|startoftranscript|><|en|><|transcribe|><|notimestamps|>")
    skip_long_audios: bool = True

    def sample(
        self,
        tokenizer: PreTrainedTokenizerBase,
        num_requests: int,
        output_len: Optional[int] = None,
        request_id_prefix: str = "",
        **kwargs,
    ) -> list:
        output_len = (output_len
                      if output_len is not None else self.DEFAULT_OUTPUT_LEN)
        prompt = ASRDataset.TRANSCRIPTION_PREAMBLE
        prompt_len = len(tokenizer(prompt).input_ids)
        sampled_requests = []
        ind = 0
        skipped = 0
        for item in self.data:
            if len(sampled_requests) >= num_requests:
                break
            audio = item["audio"]
            y, sr = audio["array"], audio["sampling_rate"]
            duration_s = librosa.get_duration(y=y, sr=sr)
            # Whisper max supported duration
            if self.skip_long_audios and duration_s > 30:
                skipped += 1
                continue

            mm_content = {"audio": (y, sr)}
            sampled_requests.append(
                SampleRequest(
                    prompt=prompt,
                    prompt_len=prompt_len,
                    expected_output_len=output_len,
                    multi_modal_data=mm_content,
                    request_id=request_id_prefix + str(ind),
                ))
            ind += 1
        if skipped:
            logger.warning(
                "%d samples discarded from dataset due to"
                " their length being greater than"
                " what Whisper supports.",
                skipped,
            )
        self.maybe_oversample_requests(sampled_requests, num_requests, 
                                       request_id_prefix)
        return sampled_requests


# -----------------------------------------------------------------------------
# MLPerf Dataset Implementation
# -----------------------------------------------------------------------------


class MLPerfDataset(HuggingFaceDataset):
    """
    MLPerf Inference Dataset.

    Dataset on HF:
    https://huggingface.co/datasets/mgoin/mlperf-inference-llama2-data
    https://huggingface.co/datasets/mgoin/mlperf-inference-llama3.1-data

    Each record contains:
      - "system_prompt": system role instruction.
      - "question": user question.
      - "output": reference answer.

    We combine the system prompt and question into a chat-formatted prompt
    (using the tokenizer's chat template) and set the expected output length to
    the tokenized length of the provided reference answer.
    """

    SUPPORTED_DATASET_PATHS = {
        "mgoin/mlperf-inference-llama2-data",
        "mgoin/mlperf-inference-llama3.1-data",
    }

    def sample(
        self,
        tokenizer: PreTrainedTokenizerBase,
        num_requests: int,
        output_len: Optional[int] = None,
        request_id_prefix: str = "",
        **kwargs,
    ) -> list[SampleRequest]:
        # Force dynamic output length based on reference completion.
        dynamic_output = output_len is None
        sampled_requests: list[SampleRequest] = []
        ind = 0

        for item in self.data:
            if len(sampled_requests) >= num_requests:
                break

            system_prompt = item["system_prompt"]
            question = item["question"]
            reference_answer = item["output"]

            # Build chat-style prompt using tokenizer template, if available.
            messages = [
                {"role": "system", "content": system_prompt},
                {"role": "user", "content": question},
            ]
            prompt_formatted = tokenizer.apply_chat_template(
                messages, add_generation_prompt=True, tokenize=False
            )
            prompt_len = len(tokenizer(prompt_formatted).input_ids)

            # Determine output length from reference answer tokens.
            ref_out_len = len(
                tokenizer(reference_answer, add_special_tokens=False).input_ids
            )
            expected_output_len = ref_out_len if dynamic_output else output_len

            # Validate sequence lengths.
            if not is_valid_sequence(prompt_len, expected_output_len):
                continue

            sampled_requests.append(
                SampleRequest(
                    prompt=prompt_formatted,
                    prompt_len=prompt_len,
                    expected_output_len=expected_output_len,
                    request_id=request_id_prefix + str(ind),
                )
            )
            ind += 1

        self.maybe_oversample_requests(sampled_requests, num_requests, 
                                       request_id_prefix)
        return sampled_requests


# -----------------------------------------------------------------------------
# Prefix Repetition Dataset Implementation
# -----------------------------------------------------------------------------


class PrefixRepetitionRandomDataset(BenchmarkDataset):
    # Default values copied from benchmark_serving.py for the repeated prefix 
    # dataset.
    DEFAULT_PREFIX_LEN = 256
    DEFAULT_SUFFIX_LEN = 256
    DEFAULT_NUM_PREFIXES = 10
    DEFAULT_OUTPUT_LEN = 128

    def __init__(
        self,
        **kwargs,
    ) -> None:
        super().__init__(**kwargs)
        random.seed(self.random_seed)
        np.random.seed(self.random_seed)

    def sample(
        self,
        tokenizer: PreTrainedTokenizerBase,
        num_requests: int,
        prefix_len: int = DEFAULT_PREFIX_LEN,
        suffix_len: int = DEFAULT_SUFFIX_LEN,
        num_prefixes: int = DEFAULT_NUM_PREFIXES,
        output_len: int = DEFAULT_OUTPUT_LEN,
        request_id_prefix: str = "",
        **kwargs,
    ) -> list[SampleRequest]:
        vocab_size = tokenizer.vocab_size
        prompts_per_prefix = num_requests // num_prefixes
        if prompts_per_prefix == 0:
            raise ValueError(
                f"num_requests ({num_requests}) must be greater than or equal "
                f"to num_prefixes ({num_prefixes})"
            )

        def _generate_exact_length_tokens(target_length: int) -> list[int]:
            """Generate tokens that decode and re-encode to exactly
            target_length."""
            # Generate random tokens
            tokens = np.random.randint(
                0, vocab_size, size=target_length).tolist()
            text = tokenizer.decode(tokens)
            re_encoded = tokenizer.encode(text, add_special_tokens=False)

            if len(re_encoded) == target_length:
                return re_encoded
            elif len(re_encoded) < target_length:
                # Recursively generate additional consistent tokens
                needed = target_length - len(re_encoded)
                extra_tokens = _generate_exact_length_tokens(needed)
                return re_encoded + extra_tokens
            else:
                # Truncate to target length
                return re_encoded[:target_length]

        requests = []
        for _ in range(num_prefixes):
            prefix_tokens = _generate_exact_length_tokens(prefix_len)

            for _ in range(prompts_per_prefix):
                suffix_tokens = _generate_exact_length_tokens(suffix_len)

                combined_tokens = prefix_tokens + suffix_tokens
                prompt = tokenizer.decode(combined_tokens)
                prompt_len = len(combined_tokens)
                requests.append(
                    SampleRequest(
                        prompt=prompt,
                        prompt_len=prompt_len,
                        expected_output_len=output_len,
                    )
                )

        random.shuffle(requests)
        return requests<|MERGE_RESOLUTION|>--- conflicted
+++ resolved
@@ -1420,7 +1420,6 @@
     else:
         # For datasets that follow a similar structure, use a mapping.
         dataset_mapping = {
-<<<<<<< HEAD
             "spec_bench":
             lambda: SpecBench(dataset_path=args.dataset_path, 
                               category=args.spec_bench_category).sample(
@@ -1429,23 +1428,6 @@
                 output_len=args.spec_bench_output_len,
                 request_id_prefix=args.request_id_prefix,
             ),
-            "sharegpt":
-            lambda: ShareGPTDataset(random_seed=args.seed,
-                                    dataset_path=args.dataset_path).sample(
-                                        tokenizer=tokenizer,
-                                        num_requests=args.num_prompts,
-                                        output_len=args.sharegpt_output_len,
-                                        request_id_prefix=args.request_id_prefix,
-                                    ),
-            "burstgpt":
-            lambda: BurstGPTDataset(random_seed=args.seed,
-                                    dataset_path=args.dataset_path).
-            sample(tokenizer=tokenizer, num_requests=args.num_prompts, 
-                   request_id_prefix=args.request_id_prefix,),
-            "random":
-            lambda: RandomDataset(random_seed=args.seed,
-                                  dataset_path=args.dataset_path).sample(
-=======
             "sharegpt": lambda: ShareGPTDataset(
                 random_seed=args.seed, dataset_path=args.dataset_path
             ).sample(
@@ -1464,7 +1446,6 @@
             "random": lambda: RandomDataset(
                 random_seed=args.seed, dataset_path=args.dataset_path
             ).sample(
->>>>>>> 23a6c528
                 tokenizer=tokenizer,
                 num_requests=args.num_prompts,
                 prefix_len=args.random_prefix_len,
