--- conflicted
+++ resolved
@@ -426,10 +426,10 @@
         timeout=aiohttp.ClientTimeout(total=6 * 60 * 60),
     )
 
+    # We shorten the test prompt to make sure it fits the max context length
     print("Starting initial single prompt test run...")
     test_prompt, test_prompt_len, test_output_len, test_mm_content = (
         input_requests[0].prompt[:10],
-        # input_requests[0].prompt_len[10],
         10,
         input_requests[0].expected_output_len,
         input_requests[0].multi_modal_data,
@@ -713,9 +713,6 @@
 
     print("=" * 50)
 
-<<<<<<< HEAD
-    return result, results_per_req
-=======
     if profile:
         print("Stopping profiler...")
         profile_input = RequestFuncInput(
@@ -732,8 +729,7 @@
             print("Profiler stopped")
 
     await session.close()
-    return result
->>>>>>> 404c85ca
+    return result, results_per_req
 
 
 def check_goodput_args(args):
@@ -932,8 +928,7 @@
     parser.add_argument(
         "--result-dir",
         type=str,
-        # default=None,
-        required=True,
+        default=None,
         help="Specify directory to save benchmark json results."
         "If not specified, results are saved in the current directory.",
     )
@@ -1158,36 +1153,7 @@
     gc.collect()
     gc.freeze()
 
-<<<<<<< HEAD
-    benchmark_result, results_per_request = asyncio.run(
-        benchmark(
-            endpoint_type=args.endpoint_type,
-            api_url=api_url,
-            base_url=base_url,
-            model_id=model_id,
-            model_name=model_name,
-            tokenizer=tokenizer,
-            input_requests=input_requests,
-            logprobs=args.logprobs,
-            request_rate=args.request_rate,
-            burstiness=args.burstiness,
-            disable_tqdm=args.disable_tqdm,
-            profile=args.profile,
-            selected_percentile_metrics=args.percentile_metrics.split(","),
-            selected_percentiles=[
-                float(p) for p in args.metric_percentiles.split(",")
-            ],
-            ignore_eos=args.ignore_eos,
-            goodput_config_dict=goodput_config_dict,
-            max_concurrency=args.max_concurrency,
-            lora_modules=args.lora_modules,
-            extra_body=sampling_params,
-            ramp_up_strategy=args.ramp_up_strategy,
-            ramp_up_start_rps=args.ramp_up_start_rps,
-            ramp_up_end_rps=args.ramp_up_end_rps,
-        ))
-=======
-    benchmark_result = await benchmark(
+    benchmark_result, results_per_request = await benchmark(
         endpoint_type=args.endpoint_type,
         api_url=api_url,
         base_url=base_url,
@@ -1214,7 +1180,6 @@
         ramp_up_end_rps=args.ramp_up_end_rps,
         ready_check_timeout_sec=args.ready_check_timeout_sec,
     )
->>>>>>> 404c85ca
 
     # Save config and results to json
     result_json: dict[str, Any] = {}
@@ -1275,15 +1240,11 @@
                                if args.max_concurrency is not None else "")
         label = label or endpoint_type
         if args.ramp_up_strategy is not None:
-<<<<<<< HEAD
-            main_res_filename = f"{label}-ramp-up-{args.ramp_up_strategy}-{args.ramp_up_start_rps}qps-{args.ramp_up_end_rps}qps{max_concurrency_str}-{base_model_id}-{current_dt}.json" # noqa
-=======
             file_name = f"{label}-ramp-up-{args.ramp_up_strategy}-{args.ramp_up_start_rps}qps-{args.ramp_up_end_rps}qps{max_concurrency_str}-{base_model_id}-{current_dt}.json"  # noqa
->>>>>>> 404c85ca
         else:
-            main_res_filename = f"{label}-{args.request_rate}qps{max_concurrency_str}-{base_model_id}-{current_dt}.json"  # noqa
+            file_name = f"{label}-{args.request_rate}qps{max_concurrency_str}-{base_model_id}-{current_dt}.json"  # noqa
         if args.result_filename:
-            main_res_filename = args.result_filename
+            file_name = args.result_filename
         
         # Iterate results directory
         assert args.result_dir is not None
@@ -1322,25 +1283,14 @@
             json.dump(results_per_request, outfile, indent=2)
 
         # save main results
-        main_res_filename = os.path.join(sub_result_dir, main_res_filename)
-        with open(main_res_filename,
+        file_name = os.path.join(sub_result_dir, file_name)
+        with open(file_name,
                   mode="a+" if args.append_result else "w",
                   encoding="utf-8") as outfile:
             # Append a newline.
             if args.append_result and outfile.tell() != 0:
                 outfile.write("\n")
-<<<<<<< HEAD
             json.dump(result_json, outfile, indent=2)
-        save_to_pytorch_benchmark_format(args, result_json, main_res_filename)
-
-
-if __name__ == "__main__":
-    parser = argparse.ArgumentParser(description="hello")
-    add_cli_args(parser)
-    main(parser.parse_args())
-=======
-            json.dump(result_json, outfile)
         save_to_pytorch_benchmark_format(args, result_json, file_name)
 
-    return result_json
->>>>>>> 404c85ca
+    return result_json