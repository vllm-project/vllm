--- conflicted
+++ resolved
@@ -35,21 +35,12 @@
 
 from vllm.benchmarks.datasets import (SampleRequest, add_dataset_parser,
                                       get_samples)
-<<<<<<< HEAD
-from vllm.benchmarks.endpoint_request_func import (ASYNC_REQUEST_FUNCS,
-                                                   OPENAI_COMPATIBLE_BACKENDS,
-                                                   RequestFuncInput,
-                                                   RequestFuncOutput)
-from vllm.benchmarks.utils import (convert_to_pytorch_benchmark_format,
-                                   maybe_increase_ulimit, write_to_json)
-=======
 from vllm.benchmarks.lib.endpoint_request_func import (
     ASYNC_REQUEST_FUNCS, OPENAI_COMPATIBLE_BACKENDS, RequestFuncInput,
     RequestFuncOutput)
 from vllm.benchmarks.lib.ready_checker import wait_for_endpoint
 from vllm.benchmarks.lib.utils import (convert_to_pytorch_benchmark_format,
-                                       write_to_json)
->>>>>>> 309c1bb8
+                                       maybe_increase_ulimit, write_to_json)
 from vllm.transformers_utils.tokenizer import get_tokenizer
 
 MILLISECONDS_TO_SECONDS_CONVERSION = 1000
