--- conflicted
+++ resolved
@@ -4296,31 +4296,6 @@
             self.compilation_config.level = CompilationLevel.PIECEWISE
             self.compilation_config.set_splitting_ops_for_v1()
 
-<<<<<<< HEAD
-        if self.parallel_config is not None and \
-            self.parallel_config.tensor_parallel_size > 1 and \
-            self.parallel_config.pipeline_parallel_size > 1 and \
-            self.compilation_config is not None and \
-                self.compilation_config.pass_config is not None and \
-            self.compilation_config.pass_config.enable_sequence_parallelism:
-            logger.warning_once(
-                "Sequence parallelism is not supported with pipeline "
-                "parallelism. Disabling sequence parallelism.")
-            self.compilation_config.pass_config.\
-                enable_sequence_parallelism = False
-        if self.parallel_config is not None and \
-            self.parallel_config.tensor_parallel_size > 1 and \
-            self.parallel_config.pipeline_parallel_size > 1 and \
-            self.compilation_config is not None and \
-                self.compilation_config.pass_config is not None and \
-            self.compilation_config.pass_config.enable_async_tp:
-            logger.warning_once("Async TP is not supported with pipeline "
-                                "parallelism. Disabling Async TP.")
-            self.compilation_config.pass_config.\
-                enable_async_tp = False
-
-=======
->>>>>>> 9ab2c02f
         self._set_cudagraph_sizes()
 
         if self.cache_config is not None and \
