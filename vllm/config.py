--- conflicted
+++ resolved
@@ -1563,13 +1563,8 @@
 
 
 BlockSize = Literal[1, 8, 16, 32, 64, 128]
-<<<<<<< HEAD
 CacheDType = Literal["auto", "fp8", "fp8_e4m3", "fp8_e5m2", "fp8_inc"]
-PrefixCachingHashAlgo = Literal["builtin", "sha256"]
-=======
-CacheDType = Literal["auto", "fp8", "fp8_e4m3", "fp8_e5m2"]
 PrefixCachingHashAlgo = Literal["builtin", "sha256", "sha256_cbor_64bit"]
->>>>>>> d4d30940
 
 
 @config
