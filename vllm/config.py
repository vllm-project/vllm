--- conflicted
+++ resolved
@@ -2071,88 +2071,6 @@
                                usedforsecurity=False).hexdigest()
         return hash_str
 
-<<<<<<< HEAD
-    @staticmethod
-    def maybe_create_spec_config(
-        target_model_config: ModelConfig,
-        target_parallel_config: ParallelConfig,
-        target_dtype: str,
-        speculative_model: Optional[str],
-        speculative_model_quantization: Optional[str],
-        speculative_draft_tensor_parallel_size: Optional[int],
-        num_speculative_tokens: Optional[int],
-        speculative_disable_mqa_scorer: Optional[bool],
-        speculative_token_tree: Optional[str],
-        speculative_max_model_len: Optional[int],
-        enable_chunked_prefill: bool,
-        disable_log_stats: bool,
-        speculative_disable_by_batch_size: Optional[int],
-        ngram_prompt_lookup_max: Optional[int],
-        ngram_prompt_lookup_min: Optional[int],
-        draft_token_acceptance_method: str,
-        typical_acceptance_sampler_posterior_threshold: Optional[float],
-        typical_acceptance_sampler_posterior_alpha: Optional[float],
-        disable_logprobs: Optional[bool],
-    ) -> Optional["SpeculativeConfig"]:
-        """Create a SpeculativeConfig if possible, else return None.
-
-        This function attempts to create a SpeculativeConfig object based on the
-        provided parameters. If the necessary conditions are met, it returns an
-        instance of SpeculativeConfig. Otherwise, it returns None.
-
-        Args:
-            target_model_config (ModelConfig): The configuration of the target
-                model.
-            target_parallel_config (ParallelConfig): The parallel configuration
-                for the target model.
-            target_dtype (str): The data type used for the target model.
-            speculative_model (Optional[str]): The name of the speculative
-                model, if provided.
-            speculative_model_quantization (Optional[str]): Quantization method
-                that was used to quantize the speculative model weights. If
-                None, we assume the model weights are not quantized.
-            speculative_draft_tensor_parallel_size (Optional[int]): The degree
-                of the tensor parallelism for the draft model.
-            num_speculative_tokens (Optional[int]): The number of speculative
-                tokens, if provided. Will default to the number in the draft
-                model config if present, otherwise is required.
-            speculative_disable_mqa_scorer (Optional[bool]): Disable the MQA
-                scorer for the speculative model and fall back to batch
-                expansion for scoring.
-            speculative_token_tree (Optional[str]): The token tree structure
-                used with speculation.
-            speculative_max_model_len (Optional[int]): The maximum model len of
-                the speculative model. Used when testing the ability to skip
-                speculation for some sequences.
-            enable_chunked_prefill (bool): Whether vLLM is configured to use
-                chunked prefill or not. Used for raising an error since its not
-                yet compatible with spec decode.
-            speculative_disable_by_batch_size (Optional[int]): Disable
-                speculative decoding for new incoming requests when the number
-                of enqueue requests  is larger than this value, if provided.
-            ngram_prompt_lookup_max (Optional[int]): Max size of ngram token
-                window, if provided.
-            ngram_prompt_lookup_min (Optional[int]): Min size of ngram token
-                window, if provided.
-            draft_token_acceptance_method (str): The method to use for
-                accepting draft tokens. This can take two possible
-                values 'rejection_sampler' and 'typical_acceptance_sampler'
-                for RejectionSampler and TypicalAcceptanceSampler
-                respectively.
-            typical_acceptance_sampler_posterior_threshold (Optional[float]):
-                A threshold value that sets a lower bound on the posterior
-                probability of a token in the target model for it to be
-                accepted. This threshold is used only when we use the
-                TypicalAcceptanceSampler for token acceptance.
-            typical_acceptance_sampler_posterior_alpha (Optional[float]):
-                A scaling factor for the entropy-based threshold in the
-                TypicalAcceptanceSampler.
-            disable_logprobs (Optional[bool]): If set to True, token log
-                probabilities are not returned during speculative decoding.
-                If set to False, token log probabilities are returned
-                according to the log probability settings in SamplingParams.
-                If not specified, it defaults to True.
-=======
     @classmethod
     def from_dict(cls, dict_value: dict) -> "SpeculativeConfig":
         """Parse the CLI value for the speculative config."""
@@ -2169,7 +2087,6 @@
                 "architectures": ["DeepSeekMTPModel"]
             })
         return hf_config
->>>>>>> 098900d7
 
     def __post_init__(self):
 
@@ -2336,34 +2253,7 @@
             if self.posterior_alpha is None:
                 self.posterior_alpha = 0.3
 
-<<<<<<< HEAD
-        if typical_acceptance_sampler_posterior_threshold is None:
-            typical_acceptance_sampler_posterior_threshold = 0.09
-        if typical_acceptance_sampler_posterior_alpha is None:
-            typical_acceptance_sampler_posterior_alpha = 0.3
-        if disable_logprobs is None:
-            disable_logprobs = True
-
-        return SpeculativeConfig(
-            draft_model_config,
-            draft_parallel_config,
-            num_speculative_tokens,
-            speculative_disable_mqa_scorer,
-            speculative_token_tree,
-            speculative_disable_by_batch_size,
-            ngram_prompt_lookup_max,
-            ngram_prompt_lookup_min,
-            draft_token_acceptance_method=draft_token_acceptance_method,
-            typical_acceptance_sampler_posterior_threshold=\
-                typical_acceptance_sampler_posterior_threshold,
-            typical_acceptance_sampler_posterior_alpha=\
-                typical_acceptance_sampler_posterior_alpha,
-            disable_logprobs=disable_logprobs,
-            disable_log_stats=disable_log_stats,
-        )
-=======
         self._verify_args()
->>>>>>> 098900d7
 
     @staticmethod
     def _maybe_override_draft_max_model_len(
@@ -2456,80 +2346,6 @@
 
         return draft_parallel_config
 
-<<<<<<< HEAD
-    def __init__(
-        self,
-        draft_model_config: ModelConfig,
-        draft_parallel_config: ParallelConfig,
-        num_speculative_tokens: int,
-        speculative_disable_mqa_scorer: Optional[bool],
-        speculative_token_tree: Optional[str],
-        speculative_disable_by_batch_size: Optional[int],
-        ngram_prompt_lookup_max: Optional[int],
-        ngram_prompt_lookup_min: Optional[int],
-        draft_token_acceptance_method: str,
-        typical_acceptance_sampler_posterior_threshold: float,
-        typical_acceptance_sampler_posterior_alpha: float,
-        disable_logprobs: bool,
-        disable_log_stats: bool,
-    ):
-        """Create a SpeculativeConfig object.
-
-        Args:
-            draft_model_config: ModelConfig for the draft model.
-            draft_parallel_config: ParallelConfig for the draft model.
-            num_speculative_tokens: The number of tokens to sample from the
-                draft model before scoring with the target model.
-            speculative_token_tree: The token tree structure used during
-                speculation.
-            speculative_disable_by_batch_size: Disable speculative
-                decoding for new incoming requests when the number of
-                enqueue requests is larger than this value.
-            ngram_prompt_lookup_max: Max size of ngram token window.
-            ngram_prompt_lookup_min: Min size of ngram token window.
-            draft_token_acceptance_method (str): The method to use for
-                accepting draft tokens. This can take two possible
-                values 'rejection_sampler' and 'typical_acceptance_sampler'
-                for RejectionSampler and TypicalAcceptanceSampler
-                respectively.
-            typical_acceptance_sampler_posterior_threshold (Optional[float]):
-                A threshold value that sets a lower bound on the posterior
-                probability of a token in the target model for it to be
-                accepted. This threshold is used only when we use the
-                TypicalAcceptanceSampler for token acceptance.
-            typical_acceptance_sampler_posterior_alpha (Optional[float]):
-                A scaling factor for the entropy-based threshold in the
-                TypicalAcceptanceSampler.
-            disable_logprobs: If set to True, token log probabilities will not
-                be returned even if requested by sampling parameters. This
-                reduces latency by skipping logprob calculation in proposal
-                sampling, target sampling, and after accepted tokens are
-                determined. If set to False, log probabilities will be
-                returned.
-            disable_log_stats: Whether to disable periodic printing of stage
-                times in speculative decoding.
-        """
-        self.draft_model_config = draft_model_config
-        self.draft_parallel_config = draft_parallel_config
-        self.num_speculative_tokens = num_speculative_tokens
-        self.speculative_disable_mqa_scorer = speculative_disable_mqa_scorer
-        self.speculative_token_tree = speculative_token_tree
-        self.speculative_disable_by_batch_size = \
-            speculative_disable_by_batch_size
-        self.ngram_prompt_lookup_max = ngram_prompt_lookup_max or 0
-        self.ngram_prompt_lookup_min = ngram_prompt_lookup_min or 0
-        self.draft_token_acceptance_method = draft_token_acceptance_method
-        self.typical_acceptance_sampler_posterior_threshold = \
-            typical_acceptance_sampler_posterior_threshold
-        self.typical_acceptance_sampler_posterior_alpha = \
-            typical_acceptance_sampler_posterior_alpha
-        self.disable_logprobs = disable_logprobs
-        self.disable_log_stats = disable_log_stats
-
-        self._verify_args()
-
-=======
->>>>>>> 098900d7
     def _verify_args(self) -> None:
         if self.num_speculative_tokens is None:
             raise ValueError(
