--- conflicted
+++ resolved
@@ -630,18 +630,14 @@
     def _init_pooler_config(self) -> Optional["PoolerConfig"]:
 
         if self.runner_type == "pooling":
-<<<<<<< HEAD
             logger.warning("CUDA graph is not supported for pooling yet, "
                            "fallback to the eager mode.")
             self.enforce_eager = True
-            user_config = override_pooler_config or PoolerConfig()
-=======
             if isinstance(self.override_pooler_config, dict):
                 self.override_pooler_config = PoolerConfig(
                     **self.override_pooler_config)
 
             pooler_config = self.override_pooler_config or PoolerConfig()
->>>>>>> 77073c77
 
             base_config = get_pooling_config(self.model, self.revision)
             if base_config is not None:
