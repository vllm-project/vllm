--- conflicted
+++ resolved
@@ -227,15 +227,7 @@
         f"{cls.__name__}.{name} must have a default value or default factory.")
 
 
-<<<<<<< HEAD
 TokenizerMode = Literal["auto", "slow", "mistral", "bitnet", "custom"]
-=======
-def is_init_field(cls: ConfigType, name: str) -> bool:
-    return next(f for f in fields(cls) if f.name == name).init
-
-
-TokenizerMode = Literal["auto", "slow", "mistral", "custom"]
->>>>>>> 2e090bd5
 ModelDType = Literal["auto", "half", "float16", "bfloat16", "float", "float32"]
 
 
