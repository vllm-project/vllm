--- conflicted
+++ resolved
@@ -22,11 +22,8 @@
     get_hf_text_config, get_pooling_config,
     get_sentence_transformer_tokenizer_config, is_encoder_decoder, uses_mrope)
 from vllm.utils import (GiB_bytes, cuda_device_count_stateless, get_cpu_memory,
-<<<<<<< HEAD
-                        is_mi250, print_warning_once)
-=======
-                        identity, print_warning_once, resolve_obj_by_qualname)
->>>>>>> 7851b451
+                        is_mi250, identity, print_warning_once,
+                        resolve_obj_by_qualname)
 
 if TYPE_CHECKING:
     from ray.util.placement_group import PlacementGroup
@@ -1644,8 +1641,8 @@
                              "typical_acceptance_sampler.")
 
         if (self.draft_token_acceptance_method != 'rejection_sampler'
-                and self.draft_token_acceptance_method !=
-                'typical_acceptance_sampler'):
+                and self.draft_token_acceptance_method
+                != 'typical_acceptance_sampler'):
             raise ValueError(
                 "Expected draft_token_acceptance_method to be either "
                 "rejection_sampler or typical_acceptance_sampler. Instead it "
