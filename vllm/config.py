# SPDX-License-Identifier: Apache-2.0

import ast
import copy
import enum
import hashlib
import inspect
import json
import re
import sys
import textwrap
import warnings
from collections import Counter
from contextlib import contextmanager
from dataclasses import (MISSING, Field, asdict, dataclass, field, fields,
                         is_dataclass, replace)
from functools import cached_property
from importlib.util import find_spec
from pathlib import Path
from typing import (TYPE_CHECKING, Any, Callable, ClassVar, Literal, Optional,
                    Protocol, TypeVar, Union, cast, get_args, get_origin)

import torch
from pydantic import BaseModel
from pydantic import Field as PydanticField
from torch.distributed import ProcessGroup, ReduceOp
from transformers import PretrainedConfig
from typing_extensions import deprecated

import vllm.envs as envs
from vllm import version
from vllm.compilation.inductor_pass import CallableInductorPass, InductorPass
from vllm.logger import init_logger
from vllm.model_executor.layers.quantization import (QUANTIZATION_METHODS,
                                                     QuantizationMethods,
                                                     get_quantization_config)
from vllm.model_executor.models import ModelRegistry
from vllm.platforms import CpuArchEnum, current_platform
from vllm.tracing import is_otel_available, otel_import_error_traceback
from vllm.transformers_utils.config import (
    ConfigFormat, get_config, get_hf_image_processor_config,
    get_hf_text_config, get_pooling_config,
    get_sentence_transformer_tokenizer_config, is_encoder_decoder,
    try_get_generation_config, uses_mrope)
from vllm.transformers_utils.s3_utils import S3Model
from vllm.transformers_utils.utils import is_s3, maybe_model_redirect
from vllm.utils import (GiB_bytes, LayerBlockType, cuda_device_count_stateless,
                        get_cpu_memory, get_open_port, is_torch_equal_or_newer,
                        random_uuid, resolve_obj_by_qualname)

if TYPE_CHECKING:
    from _typeshed import DataclassInstance
    from ray.util.placement_group import PlacementGroup

    from vllm.executor.executor_base import ExecutorBase
    from vllm.model_executor.layers.quantization.base_config import (
        QuantizationConfig)
    from vllm.model_executor.model_loader import BaseModelLoader

    ConfigType = type[DataclassInstance]
else:
    QuantizationConfig = Any
    ConfigType = type

logger = init_logger(__name__)

ConfigT = TypeVar("ConfigT", bound=ConfigType)

# This value is chosen to have a balance between ITL and TTFT. Note it is
# not optimized for throughput.
_DEFAULT_MAX_NUM_BATCHED_TOKENS = 2048
_POOLING_MODEL_MAX_NUM_BATCHED_TOKENS = 32768
_MULTIMODAL_MODEL_MAX_NUM_BATCHED_TOKENS = 5120

TaskOption = Literal["auto", "generate", "embedding", "embed", "classify",
                     "score", "reward", "transcription"]

_ResolvedTask = Literal["generate", "embed", "classify", "score", "reward",
                        "draft", "transcription"]

RunnerType = Literal["generate", "pooling", "draft", "transcription"]

_RUNNER_TASKS: dict[RunnerType, list[_ResolvedTask]] = {
    "generate": ["generate"],
    "pooling": ["embed", "classify", "score", "reward"],
    "draft": ["draft"],
    "transcription": ["transcription"],
}

_TASK_RUNNER: dict[_ResolvedTask, RunnerType] = {
    task: runner
    for runner, tasks in _RUNNER_TASKS.items()
    for task in tasks
}

HfOverrides = Union[dict[str, Any], Callable[[PretrainedConfig],
                                             PretrainedConfig]]


class SupportsHash(Protocol):

    def compute_hash(self) -> str:
        ...


class SupportsMetricsInfo(Protocol):

    def metrics_info(self) -> dict[str, str]:
        ...


class ModelImpl(str, enum.Enum):
    AUTO = "auto"
    VLLM = "vllm"
    TRANSFORMERS = "transformers"


def get_attr_docs(cls: type[Any]) -> dict[str, str]:
    """
    Get any docstrings placed after attribute assignments in a class body.

    https://davidism.com/mit-license/
    """

    def pairwise(iterable):
        """
        Manually implement https://docs.python.org/3/library/itertools.html#itertools.pairwise

        Can be removed when Python 3.9 support is dropped.
        """
        iterator = iter(iterable)
        a = next(iterator, None)

        for b in iterator:
            yield a, b
            a = b

    cls_node = ast.parse(textwrap.dedent(inspect.getsource(cls))).body[0]

    if not isinstance(cls_node, ast.ClassDef):
        raise TypeError("Given object was not a class.")

    out = {}

    # Consider each pair of nodes.
    for a, b in pairwise(cls_node.body):
        # Must be an assignment then a constant string.
        if (not isinstance(a, (ast.Assign, ast.AnnAssign))
                or not isinstance(b, ast.Expr)
                or not isinstance(b.value, ast.Constant)
                or not isinstance(b.value.value, str)):
            continue

        doc = inspect.cleandoc(b.value.value)

        # An assignment can have multiple targets (a = b = v), but an
        # annotated assignment only has one target.
        targets = a.targets if isinstance(a, ast.Assign) else [a.target]

        for target in targets:
            # Must be assigning to a plain name.
            if not isinstance(target, ast.Name):
                continue

            out[target.id] = doc

    return out


def config(cls: ConfigT) -> ConfigT:
    """
    A decorator that ensures all fields in a dataclass have default values
    and that each field has a docstring.

    If a `ConfigT` is used as a CLI argument itself, the default value provided
    by `get_kwargs` will be the result parsing a JSON string as the kwargs
    (i.e. `ConfigT(**json.loads(cli_arg))`). However, if a particular `ConfigT`
    requires custom construction from CLI (i.e. `CompilationConfig`), it can
    have a `from_cli` method, which will be called instead.
    """
    if not is_dataclass(cls):
        raise TypeError("The decorated class must be a dataclass.")
    attr_docs = get_attr_docs(cls)
    for f in fields(cls):
        if f.init and f.default is MISSING and f.default_factory is MISSING:
            raise ValueError(
                f"Field '{f.name}' in {cls.__name__} must have a default value."
            )

        if f.name not in attr_docs:
            raise ValueError(
                f"Field '{f.name}' in {cls.__name__} must have a docstring.")

        if get_origin(f.type) is Union:
            args = get_args(f.type)
            literal_args = [arg for arg in args if get_origin(arg) is Literal]
            if len(literal_args) > 1:
                raise ValueError(
                    f"Field '{f.name}' in {cls.__name__} must use a single "
                    "Literal type. Please use 'Literal[Literal1, Literal2]' "
                    "instead of 'Union[Literal1, Literal2]'.")
    return cls


def get_field(cls: ConfigType, name: str) -> Field:
    """Get the default factory field of a dataclass by name. Used for getting
    default factory fields in `EngineArgs`."""
    if not is_dataclass(cls):
        raise TypeError("The given class is not a dataclass.")
    cls_fields = {f.name: f for f in fields(cls)}
    if name not in cls_fields:
        raise ValueError(f"Field '{name}' not found in {cls.__name__}.")
    named_field: Field = cls_fields[name]
    if (default_factory := named_field.default_factory) is not MISSING:
        return field(default_factory=default_factory)
    if (default := named_field.default) is not MISSING:
        return field(default=default)
    raise ValueError(
        f"{cls.__name__}.{name} must have a default value or default factory.")


TokenizerMode = Literal["auto", "slow", "mistral", "custom"]
ModelDType = Literal["auto", "half", "float16", "bfloat16", "float", "float32"]


@config
@dataclass
class ModelConfig:
    """Configuration for the model."""

    model: str = "facebook/opt-125m"
    """Name or path of the Hugging Face model to use. It is also used as the
    content for `model_name` tag in metrics output when `served_model_name` is
    not specified."""
    task: Literal[TaskOption, Literal["draft"]] = "auto"
    """The task to use the model for. Each vLLM instance only supports one
    task, even if the same model can be used for multiple tasks. When the model
    only supports one task, "auto" can be used to select it; otherwise, you
    must specify explicitly which task to use."""
    tokenizer: str = None  # type: ignore
    """Name or path of the Hugging Face tokenizer to use. If unspecified, model
    name or path will be used."""
    tokenizer_mode: TokenizerMode = "auto"
    """Tokenizer mode:\n
    - "auto" will use the fast tokenizer if available.\n
    - "slow" will always use the slow tokenizer.\n
    - "mistral" will always use the tokenizer from `mistral_common`.\n
    - "custom" will use --tokenizer to select the preregistered tokenizer."""
    trust_remote_code: bool = False
    """Trust remote code (e.g., from HuggingFace) when downloading the model
    and tokenizer."""
    dtype: Union[ModelDType, torch.dtype] = "auto"
    """Data type for model weights and activations:\n
    - "auto" will use FP16 precision for FP32 and FP16 models, and BF16
    precision for BF16 models.\n
    - "half" for FP16. Recommended for AWQ quantization.\n
    - "float16" is the same as "half".\n
    - "bfloat16" for a balance between precision and range.\n
    - "float" is shorthand for FP32 precision.\n
    - "float32" for FP32 precision."""
    seed: Optional[int] = None
    """Random seed for reproducibility."""
    hf_config_path: Optional[str] = None
    """Name or path of the Hugging Face config to use. If unspecified, model
    name or path will be used."""
    allowed_local_media_path: str = ""
    """Allowing API requests to read local images or videos from directories
    specified by the server file system. This is a security risk. Should only
    be enabled in trusted environments."""
    revision: Optional[str] = None
    """The specific model version to use. It can be a branch name, a tag name,
    or a commit id. If unspecified, will use the default version."""
    code_revision: Optional[str] = None
    """The specific revision to use for the model code on the Hugging Face Hub.
    It can be a branch name, a tag name, or a commit id. If unspecified, will
    use the default version."""
    rope_scaling: dict[str, Any] = field(default_factory=dict)
    """RoPE scaling configuration. For example,
    `{"rope_type":"dynamic","factor":2.0}`."""
    rope_theta: Optional[float] = None
    """RoPE theta. Use with `rope_scaling`. In some cases, changing the RoPE
    theta improves the performance of the scaled model."""
    tokenizer_revision: Optional[str] = None
    """The specific revision to use for the tokenizer on the Hugging Face Hub.
    It can be a branch name, a tag name, or a commit id. If unspecified, will
    use the default version."""
    max_model_len: int = None  # type: ignore
    """Model context length (prompt and output). If unspecified, will be
    automatically derived from the model config.

    When passing via `--max-model-len`, supports k/m/g/K/M/G in human-readable
    format. Examples:\n
    - 1k -> 1000\n
    - 1K -> 1024\n
    - 25.6k -> 25,600"""
    spec_target_max_model_len: Optional[int] = None
    """Specify the the maximum length for spec decoding draft models."""
    quantization: Optional[QuantizationMethods] = None
    """Method used to quantize the weights. If `None`, we first check the
    `quantization_config` attribute in the model config file. If that is
    `None`, we assume the model weights are not quantized and use `dtype` to
    determine the data type of the weights."""
    enforce_eager: bool = False
    """Whether to always use eager-mode PyTorch. If True, we will disable CUDA
    graph and always execute the model in eager mode. If False, we will use
    CUDA graph and eager execution in hybrid for maximal performance and
    flexibility."""
    max_seq_len_to_capture: int = 8192
    """Maximum sequence len covered by CUDA graphs. When a sequence has context
    length larger than this, we fall back to eager mode. Additionally for
    encoder-decoder models, if the sequence length of the encoder input is
    larger than this, we fall back to the eager mode."""
    max_logprobs: int = 20
    """Maximum number of log probabilities to return when `logprobs` is
    specified in `SamplingParams`. The default value comes the default for the
    OpenAI Chat Completions API."""
    disable_sliding_window: bool = False
    """Whether to disable sliding window. If True, we will disable the sliding
    window functionality of the model, capping to sliding window size. If the
    model does not support sliding window, this argument is ignored."""
    disable_cascade_attn: bool = False
    """Disable cascade attention for V1. While cascade attention does not
    change the mathematical correctness, disabling it could be useful for
    preventing potential numerical issues. Note that even if this is set to
    False, cascade attention will be only used when the heuristic tells that
    it's beneficial."""
    skip_tokenizer_init: bool = False
    """Skip initialization of tokenizer and detokenizer. Expects valid
    `prompt_token_ids` and `None` for prompt from the input. The generated
    output will contain token ids."""
    enable_prompt_embeds: bool = False
    """If `True`, enables passing text embeddings as inputs via the
    `prompt_embeds` key. Note that enabling this will double the time required
    for graph compilation."""
    served_model_name: Optional[Union[str, list[str]]] = None
    """The model name(s) used in the API. If multiple names are provided, the
    server will respond to any of the provided names. The model name in the
    model field of a response will be the first name in this list. If not
    specified, the model name will be the same as the `--model` argument. Noted
    that this name(s) will also be used in `model_name` tag content of
    prometheus metrics, if multiple names provided, metrics tag will take the
    first one."""
    limit_mm_per_prompt: dict[str, int] = field(default_factory=dict)
    """Maximum number of data items per modality per prompt. Only applicable
    for multimodal models."""
    use_async_output_proc: bool = True
    """Whether to use async output processor."""
    config_format: Union[str, ConfigFormat] = ConfigFormat.AUTO.value
    """The format of the model config to load:\n
    - "auto" will try to load the config in hf format if available else it
    will try to load in mistral format.\n
    - "hf" will load the config in hf format.\n
    - "mistral" will load the config in mistral format."""
    hf_token: Optional[Union[bool, str]] = None
    """The token to use as HTTP bearer authorization for remote files . If
    `True`, will use the token generated when running `huggingface-cli login`
    (stored in `~/.huggingface`)."""
    hf_overrides: HfOverrides = field(default_factory=dict)
    """If a dictionary, contains arguments to be forwarded to the Hugging Face
    config. If a callable, it is called to update the HuggingFace config."""
    mm_processor_kwargs: Optional[dict[str, Any]] = None
    """Arguments to be forwarded to the model's processor for multi-modal data,
    e.g., image processor. Overrides for the multi-modal processor obtained
    from `AutoProcessor.from_pretrained`. The available overrides depend on the
    model that is being run. For example, for Phi-3-Vision: `{"num_crops": 4}`.
    """
    disable_mm_preprocessor_cache: bool = False
    """If `True`, disable caching of the multi-modal preprocessor/mapper (not
    recommended)."""
    override_neuron_config: dict[str, Any] = field(default_factory=dict)
    """Initialize non-default neuron config or override default neuron config
    that are specific to Neuron devices, this argument will be used to
    configure the neuron config that can not be gathered from the vllm
    arguments. e.g. `{"cast_logits_dtype": "bloat16"}`."""
    pooler_config: Optional["PoolerConfig"] = field(init=False)
    """Pooler config which controls the behaviour of output pooling in pooling
    models."""
    override_pooler_config: Optional[Union[dict, "PoolerConfig"]] = None
    """Initialize non-default pooling config or override default pooling config
    for the pooling model. e.g. `{"pooling_type": "mean", "normalize": false}`.
    """
    logits_processor_pattern: Optional[str] = None
    """Optional regex pattern specifying valid logits processor qualified names
    that can be passed with the `logits_processors` extra completion argument.
    Defaults to `None`, which allows no processors."""
    generation_config: str = "auto"
    """The folder path to the generation config. Defaults to `"auto"`, the
    generation config will be loaded from model path. If set to `"vllm"`, no
    generation config is loaded, vLLM defaults will be used. If set to a folder
    path, the generation config will be loaded from the specified folder path.
    If `max_new_tokens` is specified in generation config, then it sets a
    server-wide limit on the number of output tokens for all requests."""
    override_generation_config: dict[str, Any] = field(default_factory=dict)
    """Overrides or sets generation config. e.g. `{"temperature": 0.5}`. If
    used with `--generation-config auto`, the override parameters will be
    merged with the default config from the model. If used with
    `--generation-config vllm`, only the override parameters are used."""
    enable_sleep_mode: bool = False
    """Enable sleep mode for the engine (only cuda platform is supported)."""
    model_impl: Union[str, ModelImpl] = ModelImpl.AUTO.value
    """Which implementation of the model to use:\n
    - "auto" will try to use the vLLM implementation, if it exists, and fall
    back to the Transformers implementation if no vLLM implementation is
    available.\n
    - "vllm" will use the vLLM model implementation.\n
    - "transformers" will use the Transformers model implementation."""

    def compute_hash(self) -> str:
        """
        WARNING: Whenever a new field is added to this config,
        ensure that it is included in the factors list if
        it affects the computation graph.

        Provide a hash that uniquely identifies all the configs
        that affect the structure of the computation
        graph from input ids/embeddings to the final hidden states,
        excluding anything before input ids/embeddings and after
        the final hidden states.
        """
        factors: list[Any] = []
        factors.append(self.model)
        factors.append(self.dtype)
        factors.append(self.quantization)
        factors.append(self.revision)
        factors.append(self.code_revision)
        factors.append(self.max_model_len)
        factors.append(self.max_logprobs)
        factors.append(self.disable_sliding_window)
        factors.append(self.trust_remote_code)
        factors.append(self.generation_config)
        factors.append(self.model_impl)
        factors.append(self.override_generation_config)
        factors.append(self.rope_scaling)
        factors.append(self.rope_theta)
        # hf_config can control how the model looks!
        factors.append(self.hf_config.to_json_string())
        str_factors = str(factors)
        assert_hashable(str_factors)
        return hashlib.sha256(str(factors).encode()).hexdigest()

    def __post_init__(self) -> None:
        self.model = maybe_model_redirect(self.model)
        # The tokenizer is consistent with the model by default.
        if self.tokenizer is None:
            self.tokenizer = self.model
        if self.tokenizer_revision is None:
            self.tokenizer_revision = self.revision
        self.tokenizer = maybe_model_redirect(self.tokenizer)

        if isinstance(self.hf_config_path, str):
            self.hf_config_path = maybe_model_redirect(self.hf_config_path)

        if callable(self.hf_overrides):
            hf_overrides_kw = {}
            hf_overrides_fn = self.hf_overrides
        else:
            hf_overrides_kw = self.hf_overrides
            hf_overrides_fn = None

        if self.rope_scaling:
            hf_override: dict[str, Any] = {"rope_scaling": self.rope_scaling}
            hf_overrides_kw.update(hf_override)
            hf_overrides_str = json.dumps(hf_overrides_kw)
            msg = (
                "`--rope-scaling` will be removed in a future release. "
                f"'Please instead use `--hf-overrides '{hf_overrides_str}'`")
            warnings.warn(DeprecationWarning(msg), stacklevel=2)
        if self.rope_theta is not None:
            hf_override = {"rope_theta": self.rope_theta}
            hf_overrides_kw.update(hf_override)
            hf_overrides_str = json.dumps(hf_overrides_kw)
            msg = (
                "`--rope-theta` will be removed in a future release. "
                f"'Please instead use `--hf-overrides '{hf_overrides_str}'`")
            warnings.warn(DeprecationWarning(msg), stacklevel=2)

        self.maybe_pull_model_tokenizer_for_s3(self.model, self.tokenizer)

        if (backend := envs.VLLM_ATTENTION_BACKEND
            ) and backend == "FLASHINFER" and find_spec("flashinfer") is None:
            raise ValueError(
                "VLLM_ATTENTION_BACKEND is set to FLASHINFER, but flashinfer "
                "module was not found. See "
                "https://github.com/vllm-project/vllm/blob/main/docker/Dockerfile "  # noqa: E501
                "for instructions on how to install it.")

        from vllm.platforms import current_platform

        if (self.enable_sleep_mode
                and not current_platform.is_sleep_mode_available()):
            raise ValueError(
                "Sleep mode is not supported on current platform.")

        if isinstance(self.config_format, str):
            self.config_format = ConfigFormat(self.config_format)

        hf_config = get_config(self.hf_config_path or self.model,
                               self.trust_remote_code, self.revision,
                               self.code_revision, self.config_format)

        if hf_overrides_kw:
            logger.info("Overriding HF config with %s", hf_overrides_kw)
            hf_config.update(hf_overrides_kw)
        if hf_overrides_fn:
            logger.info("Overriding HF config with %s", hf_overrides_fn)
            hf_config = hf_overrides_fn(hf_config)

        self.hf_config = hf_config

        self.hf_text_config = get_hf_text_config(self.hf_config)
        self.attention_chunk_size = getattr(self.hf_text_config,
                                            "attention_chunk_size", None)
        self.encoder_config = self._get_encoder_config()
        self.hf_image_processor_config = get_hf_image_processor_config(
            self.model, hf_token=self.hf_token, revision=self.revision)
        self.dtype = _get_and_verify_dtype(self.hf_config, self.dtype)

        interleaved_attn_models = ["gemma2", "gemma3_text", "cohere2"]
        sliding_window = getattr(self.hf_text_config, "sliding_window", None)
        has_interleaved_attention = (sliding_window is not None) and (
            isinstance(sliding_window, list) or
            (self.hf_text_config.model_type in interleaved_attn_models))

        if (not self.disable_sliding_window and has_interleaved_attention):
            if (backend :=
                    envs.VLLM_ATTENTION_BACKEND) in ("XFORMERS", "FLASHINFER"):
                sliding_window_len_min = get_min_sliding_window(
                    self.hf_text_config.sliding_window)

                logger.warning_once(
                    "%s has interleaved attention, which is currently not supported by the %s backend. Disabling sliding window and capping the max length to the sliding window size (%d).",  # noqa: E501
                    self.hf_text_config.model_type,
                    backend,
                    sliding_window_len_min,
                )
                self.disable_sliding_window = True
            else:
                # for a model with interleaved attention,
                # the scheduler and the model treat it as full attention
                # (i.e., not dropping any tokens outside the window).
                # only the attention layer itself is aware of the sliding
                # window, and use the window size to compute the attention.
                self.hf_text_config.interleaved_sliding_window = sliding_window
                delattr(self.hf_text_config, "sliding_window")
                sliding_window = None

        self.max_model_len = _get_and_verify_max_len(
            hf_config=self.hf_text_config,
            max_model_len=self.max_model_len,
            disable_sliding_window=self.disable_sliding_window,
            sliding_window_len=self.get_hf_config_sliding_window(),
            spec_target_max_model_len=self.spec_target_max_model_len,
            encoder_config=self.encoder_config)
        self.served_model_name = get_served_model_name(self.model,
                                                       self.served_model_name)
        self.multimodal_config = self._init_multimodal_config()
        if not self.skip_tokenizer_init:
            self._verify_tokenizer_mode()

        self.is_attention_free = self._init_attention_free()
        self.is_hybrid = self._init_is_hybrid()
        self.has_noops = self._init_has_noops()
        self.has_inner_state = self._init_has_inner_state()

        if (not current_platform.is_neuron() and self.override_neuron_config):
            raise ValueError(
                "`override_neuron_config` is only supported on Neuron.")

        supported_tasks, task = self._resolve_task(self.task)
        self.supported_tasks = supported_tasks
        self.task = task
        if self.task in ("draft", "generate"):
            self.truncation_side = "left"
        else:
            self.truncation_side = "right"

        self.pooler_config = self._init_pooler_config()

        self._verify_quantization()
        self._verify_cuda_graph()
        self._verify_bnb_config()

    @property
    def registry(self):
        return ModelRegistry

    @property
    def architectures(self) -> list[str]:
        return getattr(self.hf_config, "architectures", [])

    def maybe_pull_model_tokenizer_for_s3(self, model: str,
                                          tokenizer: str) -> None:
        """
        Pull the model config or tokenizer to a temporary
        directory in case of S3.

        Args:
            model: The model name or path.
            tokenizer: The tokenizer name or path.

        """
        if is_s3(model) or is_s3(tokenizer):
            if is_s3(model):
                s3_model = S3Model()
                s3_model.pull_files(
                    model, allow_pattern=["*.model", "*.py", "*.json"])
                self.model_weights = self.model
                self.model = s3_model.dir

            if is_s3(tokenizer):
                s3_tokenizer = S3Model()
                s3_tokenizer.pull_files(
                    model, ignore_pattern=["*.pt", "*.safetensors", "*.bin"])
                self.tokenizer = s3_tokenizer.dir

    def _init_multimodal_config(self) -> Optional["MultiModalConfig"]:
        if self.registry.is_multimodal_model(self.architectures):
            return MultiModalConfig(
                limit_per_prompt=self.limit_mm_per_prompt,
                mm_processor_kwargs=self.mm_processor_kwargs,
                disable_mm_preprocessor_cache=self.
                disable_mm_preprocessor_cache)

        if self.limit_mm_per_prompt:
            raise ValueError("`limit_mm_per_prompt` is only supported for "
                             "multimodal models.")
        if self.mm_processor_kwargs:
            raise ValueError("`mm_processor_kwargs` is only supported for "
                             "multimodal models.")
        if self.disable_mm_preprocessor_cache:
            raise ValueError("`disable_mm_preprocessor_cache` is only "
                             "supported for multimodal models.")

        return None

    def _get_encoder_config(self):
        return get_sentence_transformer_tokenizer_config(
            self.model, self.revision)

    def _init_pooler_config(self) -> Optional["PoolerConfig"]:

        if self.runner_type == "pooling":
            if isinstance(self.override_pooler_config, dict):
                self.override_pooler_config = PoolerConfig(
                    **self.override_pooler_config)

            pooler_config = self.override_pooler_config or PoolerConfig()

            base_config = get_pooling_config(self.model, self.revision)
            if base_config is not None:
                # Only set values that are not overridden by the user
                for k, v in base_config.items():
                    if getattr(pooler_config, k) is None:
                        setattr(pooler_config, k, v)

            if self.is_matryoshka:
                if pooler_config.normalize is None:
                    pooler_config.normalize = True
                elif not pooler_config.normalize:
                    raise ValueError(
                        "`normalize` must be enabled (set to True) "
                        "for models that are compatible with "
                        "Matryoshka Representation.")

            return pooler_config

        return None

    def _init_attention_free(self) -> bool:
        return self.registry.is_attention_free_model(self.architectures)

    def _init_is_hybrid(self) -> bool:
        return self.registry.is_hybrid_model(self.architectures)

    def _init_has_noops(self) -> bool:
        architectures = getattr(self.hf_config, "architectures", [])
        return self.registry.is_noops_model(architectures)

    def _init_has_inner_state(self) -> bool:
        return self.registry.model_has_inner_state(self.architectures)

    def _verify_tokenizer_mode(self) -> None:
        tokenizer_mode = cast(TokenizerMode, self.tokenizer_mode.lower())
        if tokenizer_mode not in get_args(TokenizerMode):
            raise ValueError(
                f"Unknown tokenizer mode: {self.tokenizer_mode}. Must be "
                f"one of {get_args(TokenizerMode)}.")
        self.tokenizer_mode = tokenizer_mode

    def _get_preferred_task(
        self,
        architectures: list[str],
        supported_tasks: set[_ResolvedTask],
    ) -> Optional[_ResolvedTask]:
        model_id = self.model
        if get_pooling_config(model_id, self.revision):
            return "embed"
        if self.registry.is_cross_encoder_model(architectures):
            return "score"
        if self.registry.is_transcription_model(architectures):
            return "transcription"

        suffix_to_preferred_task: list[tuple[str, _ResolvedTask]] = [
            # Other models follow this pattern
            ("ForCausalLM", "generate"),
            ("ForConditionalGeneration", "generate"),
            ("ForSequenceClassification", "classify"),
            ("ChatModel", "generate"),
            ("LMHeadModel", "generate"),
            ("EmbeddingModel", "embed"),
            ("RewardModel", "reward"),
        ]
        _, arch = self.registry.inspect_model_cls(architectures)

        for suffix, pref_task in suffix_to_preferred_task:
            if arch.endswith(suffix) and pref_task in supported_tasks:
                return pref_task

        return None

    def _resolve_task(
        self,
        task_option: Literal[TaskOption, Literal["draft"]],
    ) -> tuple[set[_ResolvedTask], _ResolvedTask]:
        if task_option == "draft":
            return {"draft"}, "draft"

        registry = self.registry
        architectures = self.architectures

        runner_support: dict[RunnerType, bool] = {
            # NOTE: Listed from highest to lowest priority,
            # in case the model supports multiple of them
            "transcription": registry.is_transcription_model(architectures),
            "generate": registry.is_text_generation_model(architectures),
            "pooling": registry.is_pooling_model(architectures),
        }
        supported_runner_types_lst: list[RunnerType] = [
            runner_type
            for runner_type, is_supported in runner_support.items()
            if is_supported
        ]

        supported_tasks_lst: list[_ResolvedTask] = [
            task for runner_type in supported_runner_types_lst
            for task in _RUNNER_TASKS[runner_type]
        ]
        supported_tasks = set(supported_tasks_lst)

        if task_option == "auto":
            selected_task = next(iter(supported_tasks_lst))

            if len(supported_tasks_lst) > 1:
                preferred_task = self._get_preferred_task(
                    architectures, supported_tasks)
                if preferred_task is not None:
                    selected_task = preferred_task

                logger.info(
                    "This model supports multiple tasks: %s. "
                    "Defaulting to '%s'.", supported_tasks, selected_task)
        else:
            # Aliases
            if task_option == "embedding":
                preferred_task = self._get_preferred_task(
                    architectures, supported_tasks)
                if preferred_task != "embed":
                    msg = ("The 'embedding' task will be restricted to "
                           "embedding models in a future release. Please "
                           "pass `--task classify`, `--task score`, or "
                           "`--task reward` explicitly for other pooling "
                           "models.")
                    warnings.warn(msg, DeprecationWarning, stacklevel=2)

                task_option = preferred_task or "embed"

            if task_option not in supported_tasks:
                msg = (
                    f"This model does not support the '{task_option}' task. "
                    f"Supported tasks: {supported_tasks}")
                raise ValueError(msg)

            selected_task = task_option

        return supported_tasks, selected_task

    def _parse_quant_hf_config(self):
        quant_cfg = getattr(self.hf_config, "quantization_config", None)
        if quant_cfg is None:
            # compressed-tensors uses a "compression_config" key
            quant_cfg = getattr(self.hf_config, "compression_config", None)
        return quant_cfg

    def _verify_quantization(self) -> None:
        supported_quantization = QUANTIZATION_METHODS
        optimized_quantization_methods = [
            "fp8", "marlin", "modelopt", "gptq_marlin_24", "gptq_marlin",
            "awq_marlin", "fbgemm_fp8", "compressed-tensors", "experts_int8",
            "quark", "nvfp4", "bitblas", "gptq_bitblas"
        ]
        if self.quantization is not None:
            self.quantization = cast(QuantizationMethods,
                                     self.quantization.lower())

        # Parse quantization method from the HF model config, if available.
        quant_cfg = self._parse_quant_hf_config()

        if quant_cfg is not None:
            quant_method = quant_cfg.get("quant_method", "").lower()
            quant_method = quant_method.replace("compressed_tensors",
                                                "compressed-tensors")
            quant_cfg["quant_method"] = quant_method

            # Quantization methods which are overrides (i.e. they have a
            # `override_quantization_method` method) must be checked in order
            # of preference (this is particularly important for GPTQ).
            overrides = [
                "marlin",
                "bitblas",
                "gptq_marlin_24",
                "gptq_marlin",
                "gptq_bitblas",
                "awq_marlin",
                "ipex",
                "moe_wna16",
            ]
            quantization_methods = [
                q for q in supported_quantization if q not in overrides
            ]
            # Any custom overrides will be in quantization_methods so we place
            # them at the start of the list so custom overrides have preference
            # over the built in ones.
            quantization_methods = quantization_methods + overrides

            # Detect which checkpoint is it
            for name in quantization_methods:
                method = get_quantization_config(name)
                quantization_override = method.override_quantization_method(
                    quant_cfg, self.quantization)
                if quantization_override is not None:
                    # Raise error if the override is not custom (custom would
                    # be in QUANTIZATION_METHODS but not QuantizationMethods)
                    # and hasn't been added to the overrides list.
                    if (name in get_args(QuantizationMethods)
                            and name not in overrides):
                        raise ValueError(
                            f"Quantization method {name} is an override but "
                            "is has not been added to the `overrides` list "
                            "above. This is necessary to ensure that the "
                            "overrides are checked in order of preference.")
                    quant_method = quantization_override
                    self.quantization = quantization_override
                    break

            # Verify quantization configurations.
            if self.quantization is None:
                self.quantization = quant_method
            elif self.quantization != quant_method:
                raise ValueError(
                    "Quantization method specified in the model config "
                    f"({quant_method}) does not match the quantization "
                    f"method specified in the `quantization` argument "
                    f"({self.quantization}).")

        if self.quantization is not None:
            if self.quantization not in supported_quantization:
                raise ValueError(
                    f"Unknown quantization method: {self.quantization}. Must "
                    f"be one of {supported_quantization}.")
            from vllm.platforms import current_platform
            current_platform.verify_quantization(self.quantization)
            if self.quantization not in optimized_quantization_methods:
                logger.warning(
                    "%s quantization is not fully "
                    "optimized yet. The speed can be slower than "
                    "non-quantized models.", self.quantization)

    def _verify_cuda_graph(self) -> None:
        self.max_seq_len_to_capture = min(self.max_seq_len_to_capture,
                                          self.max_model_len)
        ROCM_UNSUPPORTED_MODELS = ['mllama']
        if (self.hf_config.model_type in ROCM_UNSUPPORTED_MODELS
                and not self.enforce_eager and current_platform.is_rocm()):
            logger.warning(
                "CUDA graph is not supported for %s on ROCm yet, fallback "
                "to the eager mode.", self.hf_config.model_type)
            self.enforce_eager = True

    def _verify_bnb_config(self) -> None:
        """
        The current version of bitsandbytes (0.45.3) with 8-bit models does not
        yet support CUDA graph.
        # TODO Remove this when bitsandbytes supports.
        """
        is_bitsandbytes = self.quantization == "bitsandbytes"
        has_quantization_config = (getattr(self.hf_config,
                                           "quantization_config", None)
                                   is not None)
        is_8bit = (self.hf_config.quantization_config.get(
            "load_in_8bit", False) if has_quantization_config else False)
        if all([
                is_bitsandbytes,
                has_quantization_config,
                is_8bit,
                not self.enforce_eager,
        ]):
            logger.warning(
                "CUDA graph is not supported on BitsAndBytes 8bit yet, "
                "fallback to the eager mode.")

            self.enforce_eager = True

    def _verify_with_expert_parallelism(self) -> None:
        num_expert_names = [
            "moe_num_experts",  # Dbrx
            "num_experts",  # Jamba
            "n_routed_experts",  # DeepSeek
            "num_local_experts",  # Mixtral
        ]
        num_experts = 0
        for name in num_expert_names:
            num_experts = getattr(self.hf_text_config, name, 0)
            if num_experts > 0:
                break
        if num_experts < 1:
            raise ValueError(
                "Number of experts in the model must be greater than 0 "
                "when expert parallelism is enabled.")

    def verify_async_output_proc(self, parallel_config, speculative_config,
                                 device_config) -> None:
        if not self.use_async_output_proc:
            # Nothing to check
            return

        if parallel_config.pipeline_parallel_size > 1:
            self.use_async_output_proc = False
            return

        # Reminder: Please update docs/source/features/compatibility_matrix.md
        # If the feature combo become valid
        from vllm.platforms import current_platform
        if not current_platform.is_async_output_supported(self.enforce_eager):
            self.use_async_output_proc = False
            return

        if envs.VLLM_USE_RAY_SPMD_WORKER:
            self.use_async_output_proc = False
            return

        # Async postprocessor is not necessary for pooling models
        # since there is no token generation
        if self.runner_type == "pooling":
            self.use_async_output_proc = False

        # Reminder: Please update docs/source/features/compatibility_matrix.md
        # If the feature combo become valid
        if speculative_config:
            self.use_async_output_proc = False

    def verify_with_parallel_config(
        self,
        parallel_config: "ParallelConfig",
    ) -> None:

        if parallel_config.distributed_executor_backend == "external_launcher":
            assert self.seed is not None, (
                "Seed must be set when using external launcher backend to "
                "make sure sampling results are the same across workers.")

        total_num_attention_heads = getattr(self.hf_text_config,
                                            "num_attention_heads", 0)
        tensor_parallel_size = parallel_config.tensor_parallel_size
        if total_num_attention_heads % tensor_parallel_size != 0:
            raise ValueError(
                f"Total number of attention heads ({total_num_attention_heads})"
                " must be divisible by tensor parallel size "
                f"({tensor_parallel_size}).")

        if parallel_config.enable_expert_parallel:
            self._verify_with_expert_parallelism()

        pipeline_parallel_size = parallel_config.pipeline_parallel_size
        if pipeline_parallel_size > 1:
            if not self.registry.is_pp_supported_model(self.architectures):
                raise NotImplementedError(
                    "Pipeline parallelism is not supported for this model. "
                    "Supported models implement the `SupportsPP` interface.")

            if self.use_async_output_proc:
                self.use_async_output_proc = False

    def get_hf_config_sliding_window(
            self) -> Union[Optional[int], list[Optional[int]]]:
        """Get the sliding window size, or None if disabled."""

        # Some models, like Qwen2 and Qwen1.5, use `use_sliding_window` in
        # addition to sliding window size. We check if that field is present
        # and if it's False, return None.
        if (hasattr(self.hf_text_config, "use_sliding_window")
                and not self.hf_text_config.use_sliding_window):
            return None
        return getattr(self.hf_text_config, "sliding_window", None)

    def get_sliding_window(self) -> Optional[Union[int, list[Optional[int]]]]:
        """Get the sliding window size, or None if disabled.
        """
        # If user disables sliding window, return None.
        if self.disable_sliding_window:
            return None
        # Otherwise get the value from the hf config.
        return self.get_hf_config_sliding_window()

    def get_vocab_size(self) -> int:
        return self.hf_text_config.vocab_size

    def get_hidden_size(self) -> int:
        return self.hf_text_config.hidden_size

    @property
    def is_deepseek_mla(self) -> bool:
        if not hasattr(self.hf_text_config, "model_type"):
            return False
        elif self.hf_text_config.model_type in \
            ('deepseek_v2', 'deepseek_v3', 'deepseek_mtp'):
            return self.hf_text_config.kv_lora_rank is not None
        elif self.hf_text_config.model_type == 'eagle':
            # if the model is an EAGLE module, check for the
            # underlying architecture
            return self.hf_text_config.model.model_type in \
                    ('deepseek_v2', 'deepseek_v3') \
                and self.hf_text_config.kv_lora_rank is not None
        return False

    def get_head_size(self) -> int:
        # TODO remove hard code
        if self.is_deepseek_mla:
            qk_rope_head_dim = getattr(self.hf_text_config, "qk_rope_head_dim",
                                       0)
            if self.use_mla:
                return self.hf_text_config.kv_lora_rank + qk_rope_head_dim
            else:
                qk_nope_head_dim = getattr(self.hf_text_config,
                                           "qk_nope_head_dim", 0)
                if qk_rope_head_dim and qk_nope_head_dim:
                    return qk_rope_head_dim + qk_nope_head_dim

        if hasattr(self.hf_text_config,
                   "model_type") and (self.hf_text_config.model_type
                                      == "zamba2"):
            return self.hf_text_config.attention_head_dim

        if self.is_attention_free:
            return 0

        # NOTE: Some configs may set head_dim=None in the config
        if getattr(self.hf_text_config, "head_dim", None) is not None:
            return self.hf_text_config.head_dim

        # FIXME(woosuk): This may not be true for all models.
        return (self.hf_text_config.hidden_size //
                self.hf_text_config.num_attention_heads)

    def get_total_num_kv_heads(self) -> int:
        """Returns the total number of KV heads."""
        # For GPTBigCode & Falcon:
        # NOTE: for falcon, when new_decoder_architecture is True, the
        # multi_query flag is ignored and we use n_head_kv for the number of
        # KV heads.
        falcon_model_types = ["falcon", "RefinedWeb", "RefinedWebModel"]
        new_decoder_arch_falcon = (
            self.hf_config.model_type in falcon_model_types
            and getattr(self.hf_config, "new_decoder_architecture", False))
        if not new_decoder_arch_falcon and getattr(self.hf_text_config,
                                                   "multi_query", False):
            # Multi-query attention, only one KV head.
            # Currently, tensor parallelism is not supported in this case.
            return 1

        # For DBRX and MPT
        if self.hf_config.model_type == "mpt":
            if "kv_n_heads" in self.hf_config.attn_config:
                return self.hf_config.attn_config["kv_n_heads"]
            return self.hf_config.num_attention_heads
        if self.hf_config.model_type == "dbrx":
            return getattr(self.hf_config.attn_config, "kv_n_heads",
                           self.hf_config.num_attention_heads)

        if self.hf_config.model_type == "nemotron-nas":
            for block in self.hf_config.block_configs:
                if not block.attention.no_op:
                    return self.hf_config.num_attention_heads \
                        // block.attention.n_heads_in_group

            raise RuntimeError("Couldn't determine number of kv heads")

        if self.is_attention_free:
            return 0

        attributes = [
            # For Falcon:
            "n_head_kv",
            "num_kv_heads",
            # For LLaMA-2:
            "num_key_value_heads",
            # For ChatGLM:
            "multi_query_group_num",
        ]
        for attr in attributes:
            num_kv_heads = getattr(self.hf_text_config, attr, None)
            if num_kv_heads is not None:
                return num_kv_heads

        # For non-grouped-query attention models, the number of KV heads is
        # equal to the number of attention heads.
        return self.hf_text_config.num_attention_heads

    def get_num_kv_heads(self, parallel_config: "ParallelConfig") -> int:
        """Returns the number of KV heads per GPU."""
        if self.use_mla:
            # When using MLA during decode it becomes MQA
            return 1

        total_num_kv_heads = self.get_total_num_kv_heads()
        # If tensor parallelism is used, we divide the number of KV heads by
        # the tensor parallel size. We will replicate the KV heads in the
        # case where the number of KV heads is smaller than the tensor
        # parallel size so each GPU has at least one KV head.
        return max(1,
                   total_num_kv_heads // parallel_config.tensor_parallel_size)

    def get_num_attention_heads(self,
                                parallel_config: "ParallelConfig") -> int:
        num_heads = getattr(self.hf_text_config, "num_attention_heads", 0)
        return num_heads // parallel_config.tensor_parallel_size

    def get_layers_start_end_indices(
            self, parallel_config: "ParallelConfig") -> tuple[int, int]:
        from vllm.distributed.utils import get_pp_indices
        if self.hf_text_config.model_type == "deepseek_mtp":
            total_num_hidden_layers = getattr(self.hf_text_config,
                                              "num_nextn_predict_layers", 0)
        else:
            total_num_hidden_layers = getattr(self.hf_text_config,
                                              "num_hidden_layers", 0)
        # the layout order is: DP x PP x TP
        pp_rank = (parallel_config.rank // parallel_config.tensor_parallel_size
                   ) % parallel_config.pipeline_parallel_size
        pp_size = parallel_config.pipeline_parallel_size
        start, end = get_pp_indices(total_num_hidden_layers, pp_rank, pp_size)
        return start, end

    def get_num_layers(self, parallel_config: "ParallelConfig") -> int:
        start, end = self.get_layers_start_end_indices(parallel_config)
        return end - start

    def get_num_layers_by_block_type(
        self,
        parallel_config: "ParallelConfig",
        block_type: LayerBlockType = LayerBlockType.attention,
    ) -> int:
        # This function relies on 'layers_block_type' in hf_config,
        # for w/o this attribute, we will need to have workarounds like so
        attn_block_type = block_type == LayerBlockType.attention
        is_transformer = not self.is_hybrid and \
                            not self.has_noops and \
                            not self.is_attention_free
        start, end = self.get_layers_start_end_indices(parallel_config)

        if is_transformer:
            # Handle the basic case first
            return end - start if attn_block_type else 0
        elif self.is_attention_free:
            # Attention free
            # Note that this code assumes there
            # is only one type of attention-free block type.
            return 0 if attn_block_type else end - start
        elif self.has_noops:
            block_configs = self.hf_config.block_configs
            return sum(not bc.attention.no_op
                       for bc in block_configs[start:end])
        else:
            # Hybrid model Jamba
            layers_block_type_value = getattr(self.hf_config,
                                              "layers_block_type", None)
            if layers_block_type_value is not None:
                if hasattr(self.hf_text_config,
                           "model_type") and (self.hf_text_config.model_type
                                              == "zamba2"):
                    if attn_block_type:
                        return sum(t == "hybrid"
                                   for t in layers_block_type_value[start:end])
                    else:
                        return self.get_num_layers(parallel_config)
                return sum(t == block_type.value
                           for t in layers_block_type_value[start:end])

            # Hybrid model Minimax
            attn_type_list = getattr(self.hf_config, "attn_type_list", None)
            if attn_type_list:
                return sum(t == 1 for t in attn_type_list[start:end])

            if layers_block_type_value is None and attn_type_list is None:
                raise ValueError(
                    "The model is an hybrid without a"
                    "layers_block_type or an attn_type_list in the hf_config,"
                    "cannot determine the num of "
                    f"{block_type.value} layers")

            return sum(t == 1 for t in attn_type_list[start:end])

    def get_multimodal_config(self) -> "MultiModalConfig":
        """
        Get the multimodal configuration of the model.

        Raises:
            ValueError: If the model is not multimodal.
        """
        if self.multimodal_config is None:
            raise ValueError("The model is not multimodal.")

        return self.multimodal_config

    def try_get_generation_config(self) -> dict[str, Any]:
        if self.generation_config in ("auto", "vllm"):
            config = try_get_generation_config(
                self.hf_config_path or self.model,
                trust_remote_code=self.trust_remote_code,
                revision=self.revision,
            )
        else:
            config = try_get_generation_config(
                self.generation_config,
                trust_remote_code=self.trust_remote_code,
            )

        if config is None:
            return {}

        return config.to_diff_dict()

    def get_diff_sampling_param(self) -> dict[str, Any]:
        """
        This method returns a dictionary containing the parameters
        that differ from the default sampling parameters. If
        `generation_config` is `"vllm"`, an empty dictionary is returned.

        Returns:
            dict[str, Any]: A dictionary with the differing sampling
            parameters, if `generation_config` is `"vllm"` an empty dictionary.
        """
        if self.generation_config == "vllm":
            config = {}
        else:
            config = self.try_get_generation_config()

        # Overriding with given generation config
        config.update(self.override_generation_config)

        available_params = [
            "repetition_penalty",
            "temperature",
            "top_k",
            "top_p",
            "min_p",
            "max_new_tokens",
        ]
        if any(p in config for p in available_params):
            diff_sampling_param = {
                p: config.get(p)
                for p in available_params if config.get(p) is not None
            }
            # Huggingface definition of max_new_tokens is equivalent
            # to vLLM's max_tokens
            if "max_new_tokens" in diff_sampling_param:
                diff_sampling_param["max_tokens"] = diff_sampling_param.pop(
                    "max_new_tokens")
        else:
            diff_sampling_param = {}

        if diff_sampling_param:
            logger.warning_once(
                "Default sampling parameters have been overridden by the "
                "model's Hugging Face generation config recommended from the "
                "model creator. If this is not intended, please relaunch "
                "vLLM instance with `--generation-config vllm`.")
        return diff_sampling_param

    @property
    def is_encoder_decoder(self) -> bool:
        """Extract the HF encoder/decoder model flag."""
        return is_encoder_decoder(self.hf_config)

    @property
    def uses_mrope(self) -> bool:
        return uses_mrope(self.hf_config)

    @property
    def is_multimodal_model(self) -> bool:
        return self.multimodal_config is not None

    @property
    def is_cross_encoder(self) -> bool:
        return self.registry.is_cross_encoder_model(self.architectures)

    @property
    def use_mla(self) -> bool:
        return self.is_deepseek_mla and not envs.VLLM_MLA_DISABLE

    @property
    def supported_runner_types(self) -> set[RunnerType]:
        return {_TASK_RUNNER[task] for task in self.supported_tasks}

    @property
    def runner_type(self) -> RunnerType:
        return _TASK_RUNNER[cast(_ResolvedTask, self.task)]

    @property
    def is_v1_compatible(self) -> bool:
        architectures = getattr(self.hf_config, "architectures", [])
        return ModelRegistry.is_v1_compatible(architectures)

    @property
    def is_matryoshka(self) -> bool:
        return (hasattr(self.hf_config, "matryoshka_dimensions")
                or getattr(self.hf_config, "is_matryoshka", False))

    @property
    def matryoshka_dimensions(self):
        return getattr(self.hf_config, "matryoshka_dimensions", None)


BlockSize = Literal[1, 8, 16, 32, 64, 128]
CacheDType = Literal["auto", "fp8", "fp8_e4m3", "fp8_e5m2"]
PrefixCachingHashAlgo = Literal["builtin", "sha256"]


@config
@dataclass
class CacheConfig:
    """Configuration for the KV cache."""

    block_size: BlockSize = None  # type: ignore
    """Size of a contiguous cache block in number of tokens. This is ignored on
    neuron devices and set to `--max-model-len`. On CUDA devices, only block
    sizes up to 32 are supported. On HPU devices, block size defaults to 128.

    This config has no static default. If left unspecified by the user, it will
    be set in `Platform.check_and_update_configs()` based on the current
    platform."""
    gpu_memory_utilization: float = 0.9
    """The fraction of GPU memory to be used for the model executor, which can
    range from 0 to 1. For example, a value of 0.5 would imply 50% GPU memory
    utilization. If unspecified, will use the default value of 0.9. This is a
    per-instance limit, and only applies to the current vLLM instance. It does
    not matter if you have another vLLM instance running on the same GPU. For
    example, if you have two vLLM instances running on the same GPU, you can
    set the GPU memory utilization to 0.5 for each instance."""
    swap_space: float = 4
    """Size of the CPU swap space per GPU (in GiB)."""
    cache_dtype: CacheDType = "auto"
    """Data type for kv cache storage. If "auto", will use model data type.
    CUDA 11.8+ supports fp8 (=fp8_e4m3) and fp8_e5m2. ROCm (AMD GPU) supports
    fp8 (=fp8_e4m3)."""
    is_attention_free: bool = False
    """Whether the model is attention-free. This is primarily set in
    `ModelConfig` and that value should be manually duplicated here."""
    num_gpu_blocks_override: Optional[int] = None
    """Number of GPU blocks to use. This overrides the profiled `num_gpu_blocks`
    if specified. Does nothing if `None`. Used for testing preemption."""
    sliding_window: Optional[int] = None
    """Sliding window size for the KV cache. This is primarily set in
    `ModelConfig` and that value should be manually duplicated here."""
    enable_prefix_caching: Optional[bool] = None
    """Whether to enable prefix caching. Disabled by default for V0. Enabled by
    default for V1."""
    prefix_caching_hash_algo: PrefixCachingHashAlgo = "builtin"
    """Set the hash algorithm for prefix caching:\n
    - "builtin" is Python's built-in hash.\n
    - "sha256" is collision resistant but with certain overheads."""
    cpu_offload_gb: float = 0
    """The space in GiB to offload to CPU, per GPU. Default is 0, which means
    no offloading. Intuitively, this argument can be seen as a virtual way to
    increase the GPU memory size. For example, if you have one 24 GB GPU and
    set this to 10, virtually you can think of it as a 34 GB GPU. Then you can
    load a 13B model with BF16 weight, which requires at least 26GB GPU memory.
    Note that this requires fast CPU-GPU interconnect, as part of the model is
    loaded from CPU memory to GPU memory on the fly in each model forward pass.
    """
    calculate_kv_scales: bool = False
    """This enables dynamic calculation of `k_scale` and `v_scale` when
    kv_cache_dtype is fp8. If `False`, the scales will be loaded from the model
    checkpoint if available. Otherwise, the scales will default to 1.0."""

    # Will be set after profiling.
    num_gpu_blocks: Optional[int] = field(default=None, init=False)
    """The number of blocks to allocate for GPU memory."""
    num_cpu_blocks: Optional[int] = field(default=None, init=False)
    """The number of blocks to allocate for CPU memory."""

    def compute_hash(self) -> str:
        """
        WARNING: Whenever a new field is added to this config,
        ensure that it is included in the factors list if
        it affects the computation graph.

        Provide a hash that uniquely identifies all the configs
        that affect the structure of the computation
        graph from input ids/embeddings to the final hidden states,
        excluding anything before input ids/embeddings and after
        the final hidden states.
        """
        factors: list[Any] = []
        factors.append(self.cache_dtype)
        # `cpu_offload_gb` does not use `torch.compile` yet.
        hash_str = hashlib.md5(str(factors).encode(),
                               usedforsecurity=False).hexdigest()
        return hash_str

    def __post_init__(self) -> None:
        self.swap_space_bytes = self.swap_space * GiB_bytes

        self._verify_args()
        self._verify_cache_dtype()
        self._verify_prefix_caching()

    def metrics_info(self):
        # convert cache_config to dict(key: str, value: str) for prometheus
        # metrics info
        return {key: str(value) for key, value in self.__dict__.items()}

    def _verify_args(self) -> None:
        if self.cpu_offload_gb < 0:
            raise ValueError("CPU offload space must be non-negative"
                             f", but got {self.cpu_offload_gb}")

        if self.gpu_memory_utilization > 1.0:
            raise ValueError(
                "GPU memory utilization must be less than 1.0. Got "
                f"{self.gpu_memory_utilization}.")

    def _verify_cache_dtype(self) -> None:
        if self.cache_dtype == "auto":
            pass
        elif self.cache_dtype in get_args(CacheDType):
            logger.info(
                "Using fp8 data type to store kv cache. It reduces the GPU "
                "memory footprint and boosts the performance. "
                "Meanwhile, it may cause accuracy drop without a proper "
                "scaling factor")
        else:
            raise ValueError(f"Unknown kv cache dtype: {self.cache_dtype}")

    def _verify_prefix_caching(self) -> None:
        if not self.enable_prefix_caching:
            return

        if self.sliding_window is not None and not envs.VLLM_USE_V1:
            raise NotImplementedError(
                "Prefix caching is not supported with sliding window. "
                "Run with --disable-sliding-window to use prefix caching.")

        if (self.enable_prefix_caching and self.prefix_caching_hash_algo
                not in get_args(PrefixCachingHashAlgo)):
            raise ValueError(
                "Unknown prefix caching hash algorithm: "
                f"{self.prefix_caching_hash_algo}. Must be one of "
                f"{get_args(PrefixCachingHashAlgo)}.")

    def verify_with_parallel_config(
        self,
        parallel_config: "ParallelConfig",
    ) -> None:
        total_cpu_memory = get_cpu_memory()
        # FIXME(woosuk): Here, it is assumed that the GPUs in a tensor parallel
        # group are in the same node. However, the GPUs may span multiple nodes.
        num_gpus_per_node = parallel_config.tensor_parallel_size
        cpu_memory_usage = self.swap_space_bytes * num_gpus_per_node

        msg = (f"{cpu_memory_usage / GiB_bytes:.2f} GiB out of the "
               f"{total_cpu_memory / GiB_bytes:.2f} GiB total CPU memory "
               "is allocated for the swap space.")
        if cpu_memory_usage > 0.7 * total_cpu_memory:
            raise ValueError("Too large swap space. " + msg)
        elif cpu_memory_usage > 0.4 * total_cpu_memory:
            logger.warning("Possibly too large swap space. %s", msg)


@config
@dataclass
class TokenizerPoolConfig:
    """This config is deprecated and will be removed in a future release.

    Passing these parameters will have no effect. Please remove them from your
    configurations.
    """

    pool_size: int = 0
    """This parameter is deprecated and will be removed in a future release.
    Passing this parameter will have no effect. Please remove it from your
    configurations."""
    pool_type: str = "ray"
    """This parameter is deprecated and will be removed in a future release.
    Passing this parameter will have no effect. Please remove it from your
    configurations."""
    extra_config: dict = field(default_factory=dict)
    """This parameter is deprecated and will be removed in a future release.
    Passing this parameter will have no effect. Please remove it from your
    configurations."""

    def __post_init__(self) -> None:
        logger.warning_once(
            "TokenizerPoolConfig is deprecated and will be removed in a "
            "future release. Passing this parameter will have no effect. "
            "Please remove it from your configurations.")


class LoadFormat(str, enum.Enum):
    AUTO = "auto"
    PT = "pt"
    SAFETENSORS = "safetensors"
    NPCACHE = "npcache"
    DUMMY = "dummy"
    TENSORIZER = "tensorizer"
    SHARDED_STATE = "sharded_state"
    GGUF = "gguf"
    BITSANDBYTES = "bitsandbytes"
    MISTRAL = "mistral"
    RUNAI_STREAMER = "runai_streamer"
    RUNAI_STREAMER_SHARDED = "runai_streamer_sharded"
    FASTSAFETENSORS = "fastsafetensors"


@config
@dataclass
class LoadConfig:
    """Configuration for loading the model weights."""

    load_format: Union[str, LoadFormat,
                       "BaseModelLoader"] = LoadFormat.AUTO.value
    """The format of the model weights to load:\n
    - "auto" will try to load the weights in the safetensors format and fall
    back to the pytorch bin format if safetensors format is not available.\n
    - "pt" will load the weights in the pytorch bin format.\n
    - "safetensors" will load the weights in the safetensors format.\n
    - "npcache" will load the weights in pytorch format and store a numpy cache
    to speed up the loading.\n
    - "dummy" will initialize the weights with random values, which is mainly
    for profiling.\n
    - "tensorizer" will use CoreWeave's tensorizer library for fast weight
    loading. See the Tensorize vLLM Model script in the Examples section for
    more information.\n
    - "runai_streamer" will load the Safetensors weights using Run:ai Model
    Streamer.\n
    - "bitsandbytes" will load the weights using bitsandbytes quantization.\n
    - "sharded_state" will load weights from pre-sharded checkpoint files,
    supporting efficient loading of tensor-parallel models.\n
    - "gguf" will load weights from GGUF format files (details specified in
    https://github.com/ggml-org/ggml/blob/master/docs/gguf.md).\n
    - "mistral" will load weights from consolidated safetensors files used by
    Mistral models."""
    download_dir: Optional[str] = None
    """Directory to download and load the weights, default to the default
    cache directory of Hugging Face."""
    model_loader_extra_config: dict = field(default_factory=dict)
    """Extra config for model loader. This will be passed to the model loader
    corresponding to the chosen load_format."""
    ignore_patterns: Optional[Union[list[str], str]] = None
    """The list of patterns to ignore when loading the model. Default to
    "original/**/*" to avoid repeated loading of llama's checkpoints."""
    use_tqdm_on_load: bool = True
    """Whether to enable tqdm for showing progress bar when loading model
    weights."""
    pt_load_map_location: Union[str, dict[str, str]] = "cpu"
    """
    pt_load_map_location: the map location for loading pytorch checkpoint, to
    support loading checkpoints can only be loaded on certain devices like
    "cuda", this is equivalent to {"": "cuda"}. Another supported format is
    mapping from different devices like from GPU 1 to GPU 0:
    {"cuda:1": "cuda:0"}. Note that when passed from command line, the strings
    in dictionary needs to be double quoted for json parsing. For more details,
    see original doc for `map_location` in https://pytorch.org/docs/stable/generated/torch.load.html
    """

    def compute_hash(self) -> str:
        """
        WARNING: Whenever a new field is added to this config,
        ensure that it is included in the factors list if
        it affects the computation graph.

        Provide a hash that uniquely identifies all the configs
        that affect the structure of the computation
        graph from input ids/embeddings to the final hidden states,
        excluding anything before input ids/embeddings and after
        the final hidden states.
        """
        # no factors to consider.
        # this config will not affect the computation graph.
        factors: list[Any] = []
        hash_str = hashlib.md5(str(factors).encode(),
                               usedforsecurity=False).hexdigest()
        return hash_str

    def __post_init__(self):
        if isinstance(self.load_format, str):
            load_format = self.load_format.lower()
            self.load_format = LoadFormat(load_format)

        if self.ignore_patterns is not None and len(self.ignore_patterns) > 0:
            logger.info(
                "Ignoring the following patterns when downloading weights: %s",
                self.ignore_patterns)
        else:
            self.ignore_patterns = ["original/**/*"]


DistributedExecutorBackend = Literal["ray", "mp", "uni", "external_launcher"]


@config
@dataclass
class ParallelConfig:
    """Configuration for the distributed execution."""

    pipeline_parallel_size: int = 1
    """Number of pipeline parallel groups."""
    tensor_parallel_size: int = 1
    """Number of tensor parallel groups."""
    data_parallel_size: int = 1
    """Number of data parallel groups. MoE layers will be sharded according to
    the product of the tensor parallel size and data parallel size."""
    data_parallel_rank: int = 0
    """Rank of the data parallel group."""
    _data_parallel_rank_local: Optional[int] = field(default=None, init=False)
    """Private field to store the local rank of the data parallel group."""

    @property
    def data_parallel_rank_local(self) -> int:
        """Local rank of the data parallel group, defaults to global rank."""
        if self._data_parallel_rank_local is None:
            return self.data_parallel_rank
        return self._data_parallel_rank_local

    @data_parallel_rank_local.setter
    def data_parallel_rank_local(self, value: int) -> None:
        """Set the local rank of the data parallel group."""
        self._data_parallel_rank_local = value

    data_parallel_master_ip: str = "127.0.0.1"
    """IP of the data parallel master."""
    data_parallel_master_port: int = 29500
    """Port of the data parallel master."""
    enable_expert_parallel: bool = False
    """Use expert parallelism instead of tensor parallelism for MoE layers."""

    max_parallel_loading_workers: Optional[int] = None
    """Maximum number of parallel loading workers when loading model
    sequentially in multiple batches. To avoid RAM OOM when using tensor
    parallel and large models."""

    disable_custom_all_reduce: bool = False
    """Disable the custom all-reduce kernel and fall back to NCCL."""

    tokenizer_pool_config: Optional[TokenizerPoolConfig] = None
    """This parameter is deprecated and will be removed in a future release.
    Please remove it from your configs"""

    ray_workers_use_nsight: bool = False
    """Whether to profile Ray workers with nsight, see https://docs.ray.io/en/latest/ray-observability/user-guides/profiling.html#profiling-nsight-profiler."""

    placement_group: Optional["PlacementGroup"] = None
    """ray distributed model workers placement group."""

    distributed_executor_backend: Optional[Union[DistributedExecutorBackend,
                                                 type["ExecutorBase"]]] = None
    """Backend to use for distributed model
    workers, either "ray" or "mp" (multiprocessing). If the product
    of pipeline_parallel_size and tensor_parallel_size is less than
    or equal to the number of GPUs available, "mp" will be used to
    keep processing on a single host. Otherwise, this will default
    to "ray" if Ray is installed and fail otherwise. Note that tpu
    and hpu only support Ray for distributed inference."""

    worker_cls: str = "auto"
    """The full name of the worker class to use. If "auto", the worker class
    will be determined based on the platform."""
    sd_worker_cls: str = "auto"
    """The full name of the worker class to use for speculative decofing.
    If "auto", the worker class will be determined based on the platform."""
    worker_extension_cls: str = ""
    """The full name of the worker extension class to use. The worker extension
    class is dynamically inherited by the worker class. This is used to inject
    new attributes and methods to the worker class for use in collective_rpc
    calls."""

    world_size: int = field(init=False)
    """world_size is TPxPP, it affects the number of workers we create."""
    world_size_across_dp: int = field(init=False)
    """world_size_across_dp is TPxPPxDP, it is the size of the world
    including data parallelism."""

    rank: int = 0
    """Global rank in distributed setup."""

    def get_next_dp_init_port(self) -> int:
        """
        We might need to initialize process groups in multiple
        processes that is related to data parallelism,
        e.g. both in the worker and in the engine, which
        can live in different processes. To avoid port conflicts, we
        increment the port number each time we need to initialize a
        new process group related to data parallelism.
        """
        answer = self.data_parallel_master_port
        self.data_parallel_master_port += 1
        return answer

    def stateless_init_dp_group(self) -> "ProcessGroup":
        from vllm.distributed.utils import (
            stateless_init_torch_distributed_process_group)

        # use gloo since the engine process might not have cuda device
        dp_group = stateless_init_torch_distributed_process_group(
            self.data_parallel_master_ip,
            self.get_next_dp_init_port(),
            self.data_parallel_rank,
            self.data_parallel_size,
            backend="gloo")

        return dp_group

    @staticmethod
    def has_unfinished_dp(dp_group: "ProcessGroup",
                          has_unfinished: bool) -> bool:
        tensor = torch.tensor([has_unfinished],
                              dtype=torch.int32,
                              device="cpu")
        # dp rank 0: has_unfinished_seqs=True
        # dp rank 1: has_unfinished_seqs=False
        # aggregated: has_unfinished_seqs=True
        # so this is an OR operation, i.e. MAX in integers
        torch.distributed.all_reduce(tensor, op=ReduceOp.MAX, group=dp_group)
        aggregated_has_unfinished = bool(tensor.item())
        return aggregated_has_unfinished

    def compute_hash(self):
        """
        Provide a hash that uniquely identifies all the configs
        that affect the structure of the computation
        graph from input ids/embeddings to the final hidden states,
        excluding anything before input ids/embeddings and after
        the final hidden states.
        """
        factors: list[Any] = []
        factors.append(self.pipeline_parallel_size)
        factors.append(self.tensor_parallel_size)
        factors.append(self.enable_expert_parallel)
        return hashlib.sha256(str(factors).encode()).hexdigest()

    def __post_init__(self) -> None:
        self.world_size = self.pipeline_parallel_size * \
            self.tensor_parallel_size

        if self.data_parallel_size > 1:
            # Data parallel was specified in the engine args.
            self.data_parallel_master_port = get_open_port()
            # TODO multi-node
        else:
            # Otherwise fall back to env vars (e.g. for offline SPMD case).
            self.data_parallel_size = envs.VLLM_DP_SIZE
            self.data_parallel_rank = envs.VLLM_DP_RANK
            self.data_parallel_rank_local = envs.VLLM_DP_RANK_LOCAL
            self.data_parallel_master_ip = envs.VLLM_DP_MASTER_IP
            self.data_parallel_master_port = envs.VLLM_DP_MASTER_PORT

        self.world_size_across_dp = self.world_size * self.data_parallel_size

        if self.distributed_executor_backend == "external_launcher":
            import os
            os.environ["VLLM_ENABLE_V1_MULTIPROCESSING"] = "0"
            logger.info("Disabling V1 multiprocessing for external launcher.")

        ray_only_devices: list[str] = []
        from vllm.platforms import current_platform
        if (current_platform.device_type in ray_only_devices
                and self.world_size > 1):
            if self.distributed_executor_backend is None:
                self.distributed_executor_backend = "ray"
            if self.distributed_executor_backend != "ray":
                raise ValueError(
                    f"{current_platform.device_type.upper()} backend only "
                    "supports Ray for distributed inference.")

        if self.distributed_executor_backend is None and self.world_size > 1:
            # We use multiprocessing by default if world_size fits on the
            # current node and we aren't in a ray placement group.

            from vllm.executor import ray_utils
            backend: DistributedExecutorBackend = "mp"
            ray_found = ray_utils.ray_is_available()
            if current_platform.is_neuron():
                # neuron uses single process to control multiple devices
                backend = "uni"
            elif (current_platform.is_cuda()
                  and cuda_device_count_stateless() < self.world_size):
                if not ray_found:
                    raise ValueError("Unable to load Ray which is "
                                     "required for multi-node inference, "
                                     "please install Ray with `pip install "
                                     "ray`.") from ray_utils.ray_import_err
                backend = "ray"
            elif ray_found:
                if self.placement_group:
                    backend = "ray"
                else:
                    from ray import is_initialized as ray_is_initialized
                    if ray_is_initialized():
                        from ray.util import get_current_placement_group
                        if get_current_placement_group():
                            backend = "ray"
            self.distributed_executor_backend = backend
            logger.info("Defaulting to use %s for distributed inference",
                        backend)

        if self.distributed_executor_backend is None and self.world_size == 1:
            self.distributed_executor_backend = "uni"

        self._verify_args()

    @property
    def use_ray(self) -> bool:
        return self.distributed_executor_backend == "ray" or (
            isinstance(self.distributed_executor_backend, type)
            and self.distributed_executor_backend.uses_ray)

    def _verify_args(self) -> None:
        # Lazy import to avoid circular import
        from vllm.executor.executor_base import ExecutorBase
        from vllm.platforms import current_platform
        if self.distributed_executor_backend not in (
                "ray", "mp", "uni",
                "external_launcher", None) and not (isinstance(
                    self.distributed_executor_backend, type) and issubclass(
                        self.distributed_executor_backend, ExecutorBase)):
            raise ValueError(
                "Unrecognized distributed executor backend "
                f"{self.distributed_executor_backend}. Supported "
                "values are 'ray', 'mp' 'uni', 'external_launcher' or"
                " custom ExecutorBase subclass.")
        if self.use_ray:
            from vllm.executor import ray_utils
            ray_utils.assert_ray_available()

        if not current_platform.use_custom_allreduce():
            self.disable_custom_all_reduce = True
            logger.info(
                "Disabled the custom all-reduce kernel because it is not "
                "supported on current platform.")
        if self.ray_workers_use_nsight and not self.use_ray:
            raise ValueError("Unable to use nsight profiling unless workers "
                             "run with Ray.")

        assert isinstance(self.worker_extension_cls, str), (
            "worker_extension_cls must be a string (qualified class name).")


PreemptionMode = Literal["swap", "recompute"]
SchedulerPolicy = Literal["fcfs", "priority"]


@config
@dataclass
class SchedulerConfig:
    """Scheduler configuration."""

    runner_type: RunnerType = "generate"
    """The runner type to launch for the model."""

    max_num_batched_tokens: int = None  # type: ignore
    """Maximum number of tokens to be processed in a single iteration.

    This config has no static default. If left unspecified by the user, it will
    be set in `EngineArgs.create_engine_config` based on the usage context."""

    max_num_seqs: int = None  # type: ignore
    """Maximum number of sequences to be processed in a single iteration.

    This config has no static default. If left unspecified by the user, it will
    be set in `EngineArgs.create_engine_config` based on the usage context."""

    max_model_len: int = None  # type: ignore
    """Maximum length of a sequence (including prompt and generated text). This
    is primarily set in `ModelConfig` and that value should be manually
    duplicated here."""

    max_num_partial_prefills: int = 1
    """For chunked prefill, the maximum number of sequences that can be
    partially prefilled concurrently."""

    max_long_partial_prefills: int = 1
    """For chunked prefill, the maximum number of prompts longer than
    long_prefill_token_threshold that will be prefilled concurrently. Setting
    this less than max_num_partial_prefills will allow shorter prompts to jump
    the queue in front of longer prompts in some cases, improving latency."""

    long_prefill_token_threshold: int = 0
    """For chunked prefill, a request is considered long if the prompt is
    longer than this number of tokens."""

    num_lookahead_slots: int = 0
    """The number of slots to allocate per sequence per
    step, beyond the known token ids. This is used in speculative
    decoding to store KV activations of tokens which may or may not be
    accepted.

    NOTE: This will be replaced by speculative config in the future; it is
    present to enable correctness tests until then."""

    cuda_graph_sizes: list[int] = field(default_factory=lambda: [512])
    """Cuda graph capture sizes, default is 512.
    1. if one value is provided, then the capture list would follow the
    pattern: [1, 2, 4] + [i for i in range(8, cuda_graph_sizes + 1, 8)]
    2. more than one value (e.g. 1 2 128) is provided, then the capture list
    will follow the provided list."""

    delay_factor: float = 0.0
    """Apply a delay (of delay factor multiplied by previous
    prompt latency) before scheduling next prompt."""

    enable_chunked_prefill: bool = None  # type: ignore
    """If True, prefill requests can be chunked based
    on the remaining max_num_batched_tokens."""

    is_multimodal_model: bool = False
    """True if the model is multimodal."""

    # TODO (ywang96): Make this configurable.
    max_num_encoder_input_tokens: int = field(init=False)
    """Multimodal encoder compute budget, only used in V1.

    NOTE: This is not currently configurable. It will be overridden by
    max_num_batched_tokens in case max multimodal embedding size is larger."""

    # TODO (ywang96): Make this configurable.
    encoder_cache_size: int = field(init=False)
    """Multimodal encoder cache size, only used in V1.

    NOTE: This is not currently configurable. It will be overridden by
    max_num_batched_tokens in case max multimodal embedding size is larger."""

    preemption_mode: Optional[PreemptionMode] = None
    """Whether to perform preemption by swapping or
    recomputation. If not specified, we determine the mode as follows:
    We use recomputation by default since it incurs lower overhead than
    swapping. However, when the sequence group has multiple sequences
    (e.g., beam search), recomputation is not currently supported. In
    such a case, we use swapping instead."""

    num_scheduler_steps: int = 1
    """Maximum number of forward steps per scheduler call."""

    multi_step_stream_outputs: bool = True
    """If False, then multi-step will stream outputs at the end of all steps"""

    send_delta_data: bool = False
    """Private API. If used, scheduler sends delta data to
    workers instead of an entire data. It should be enabled only
    when SPMD worker architecture is enabled. I.e.,
    VLLM_USE_RAY_SPMD_WORKER=1"""

    policy: SchedulerPolicy = "fcfs"
    """The scheduling policy to use:\n
    - "fcfs" means first come first served, i.e. requests are handled in order
    of arrival.\n
    - "priority" means requests are handled based on given priority (lower
    value means earlier handling) and time of arrival deciding any ties)."""

    chunked_prefill_enabled: bool = field(init=False)
    """True if chunked prefill is enabled."""

    disable_chunked_mm_input: bool = False
    """If set to true and chunked prefill is enabled, we do not want to
    partially schedule a multimodal item. Only used in V1
    This ensures that if a request has a mixed prompt
    (like text tokens TTTT followed by image tokens IIIIIIIIII) where only
    some image tokens can be scheduled (like TTTTIIIII, leaving IIIII),
    it will be scheduled as TTTT in one step and IIIIIIIIII in the next."""

    # scheduler class or path. "vllm.core.scheduler.Scheduler" (default)
    # or "mod.custom_class".
    scheduler_cls: Union[str, type[object]] = "vllm.core.scheduler.Scheduler"
    """The scheduler class to use. "vllm.core.scheduler.Scheduler" is the
    default scheduler. Can be a class directly or the path to a class of form
    "mod.custom_class"."""

    def compute_hash(self) -> str:
        """
        WARNING: Whenever a new field is added to this config,
        ensure that it is included in the factors list if
        it affects the computation graph.

        Provide a hash that uniquely identifies all the configs
        that affect the structure of the computation
        graph from input ids/embeddings to the final hidden states,
        excluding anything before input ids/embeddings and after
        the final hidden states.
        """
        # no factors to consider.
        # this config will not affect the computation graph.
        factors: list[Any] = []
        hash_str = hashlib.md5(str(factors).encode(),
                               usedforsecurity=False).hexdigest()
        return hash_str

    def __post_init__(self) -> None:
        if self.max_model_len is None:
            self.max_model_len = 8192
            logger.warning_once(
                "max_model_len was is not set. Defaulting to arbitrary value "
                "of %d.", self.max_model_len)

        if self.max_num_seqs is None:
            self.max_num_seqs = 128
            logger.warning_once(
                "max_num_seqs was is not set. Defaulting to arbitrary value "
                "of %d.", self.max_num_seqs)

        if self.max_num_batched_tokens is None:
            if self.enable_chunked_prefill:
                if self.num_scheduler_steps > 1:
                    # Multi-step Chunked-Prefill doesn't allow prompt-chunking
                    # for now. Have max_num_batched_tokens set to max_model_len
                    # so we don't reject sequences on account of a short
                    # max_num_batched_tokens.
                    self.max_num_batched_tokens = max(
                        self.max_model_len, _DEFAULT_MAX_NUM_BATCHED_TOKENS)
                else:
                    self.max_num_batched_tokens = (
                        _DEFAULT_MAX_NUM_BATCHED_TOKENS)
            else:
                # If max_model_len is too short, use
                # _DEFAULT_MAX_NUM_BATCHED_TOKENS as the default value
                # for higher throughput.
                self.max_num_batched_tokens = max(
                    self.max_model_len, _DEFAULT_MAX_NUM_BATCHED_TOKENS)

            if self.runner_type == "pooling":
                # Choose specific value for higher throughput
                self.max_num_batched_tokens = max(
                    self.max_num_batched_tokens,
                    _POOLING_MODEL_MAX_NUM_BATCHED_TOKENS,
                )
            if self.is_multimodal_model:
                # The value needs to be at least the number of multimodal tokens
                self.max_num_batched_tokens = max(
                    self.max_num_batched_tokens,
                    _MULTIMODAL_MODEL_MAX_NUM_BATCHED_TOKENS,
                )

        self.max_num_encoder_input_tokens = self.max_num_batched_tokens
        self.encoder_cache_size = self.max_num_batched_tokens

        if self.enable_chunked_prefill:
            logger.info(
                "Chunked prefill is enabled with max_num_batched_tokens=%d.",
                self.max_num_batched_tokens)

        self.chunked_prefill_enabled = self.enable_chunked_prefill
        if self.max_num_partial_prefills > 1:
            if self.long_prefill_token_threshold == 0:
                self.long_prefill_token_threshold = int(self.max_model_len *
                                                        0.04)

            logger.info(
                "Concurrent partial prefills enabled with "
                "max_num_partial_prefills=%d, max_long_partial_prefills=%d, "
                "long_prefill_token_threshold=%d",
                self.max_num_partial_prefills, self.max_long_partial_prefills,
                self.long_prefill_token_threshold)

        self._verify_args()

    def _verify_args(self) -> None:
        if (self.max_num_batched_tokens < self.max_model_len
                and not self.chunked_prefill_enabled):
            raise ValueError(
                f"max_num_batched_tokens ({self.max_num_batched_tokens}) is "
                f"smaller than max_model_len ({self.max_model_len}). "
                "This effectively limits the maximum sequence length to "
                "max_num_batched_tokens and makes vLLM reject longer "
                "sequences. Please increase max_num_batched_tokens or "
                "decrease max_model_len.")

        if self.max_num_batched_tokens < self.max_num_seqs:
            raise ValueError(
                f"max_num_batched_tokens ({self.max_num_batched_tokens}) must "
                "be greater than or equal to max_num_seqs "
                f"({self.max_num_seqs}).")

        if self.num_lookahead_slots < 0:
            raise ValueError(
                "num_lookahead_slots "
                f"({self.num_lookahead_slots}) must be greater than or "
                "equal to 0.")

        if self.num_scheduler_steps < 1:
            raise ValueError(
                "num_scheduler_steps "
                f"({self.num_scheduler_steps}) must be greater than or "
                "equal to 1.")

        if self.max_num_partial_prefills < 1:
            raise ValueError(
                f"max_num_partial_prefills ({self.max_num_partial_prefills}) "
                "must be greater than or equal to 1.")
        elif self.max_num_partial_prefills > 1:
            if not self.chunked_prefill_enabled:
                raise ValueError("Chunked prefill must be enabled to set "
                                 "max_num_partial_prefills > 1.")

            if self.long_prefill_token_threshold > self.max_model_len:
                raise ValueError(
                    "long_prefill_token_threshold "
                    f"({self.long_prefill_token_threshold}) cannot be greater "
                    f"than the max_model_len ({self.max_model_len}).")

        if (self.max_long_partial_prefills
                < 1) or (self.max_long_partial_prefills
                         > self.max_num_partial_prefills):
            raise ValueError(
                f"max_long_partial_prefills ({self.max_long_partial_prefills}) "
                "must be greater than or equal to 1 and less than or equal to "
                f"max_num_partial_prefills ({self.max_num_partial_prefills}).")

    @property
    def is_multi_step(self) -> bool:
        return self.num_scheduler_steps > 1


Device = Literal["auto", "cuda", "neuron", "cpu", "tpu", "xpu", "hpu"]


@config
@dataclass
class DeviceConfig:
    """Configuration for the device to use for vLLM execution."""

    device: Union[Device, torch.device] = "auto"
    """Device type for vLLM execution."""
    device_type: str = field(init=False)
    """Device type from the current platform. This is set in
    `__post_init__`."""

    def compute_hash(self) -> str:
        """
        WARNING: Whenever a new field is added to this config,
        ensure that it is included in the factors list if
        it affects the computation graph.

        Provide a hash that uniquely identifies all the configs
        that affect the structure of the computation
        graph from input ids/embeddings to the final hidden states,
        excluding anything before input ids/embeddings and after
        the final hidden states.
        """
        # no factors to consider.
        # the device/platform information will be summarized
        # by torch/vllm automatically.
        factors: list[Any] = []
        hash_str = hashlib.md5(str(factors).encode(),
                               usedforsecurity=False).hexdigest()
        return hash_str

    def __post_init__(self):
        if self.device == "auto":
            # Automated device type detection
            from vllm.platforms import current_platform
            self.device_type = current_platform.device_type
            if not self.device_type:
                raise RuntimeError(
                    "Failed to infer device type, please set "
                    "the environment variable `VLLM_LOGGING_LEVEL=DEBUG` "
                    "to turn on verbose logging to help debug the issue.")
        else:
            # Device type is assigned explicitly
            self.device_type = self.device

        # Some device types require processing inputs on CPU
        if self.device_type in ["neuron"]:
            self.device = torch.device("cpu")
        elif self.device_type in ["tpu"]:
            self.device = None
        else:
            # Set device with device type
            self.device = torch.device(self.device_type)


SpeculativeMethod = Literal["ngram", "eagle", "medusa", "mlp_speculator",
                            "draft_model"]
SpeculativeAcceptanceMethod = Literal["rejection_sampler",
                                      "typical_acceptance_sampler"]


@config
@dataclass
class SpeculativeConfig:
    """Configuration for speculative decoding."""

    # General speculative decoding control
    num_speculative_tokens: int = field(default=None,
                                        init=True)  # type: ignore
    """The number of speculative tokens, if provided. It will default to the
    number in the draft model config if present, otherwise, it is required."""
    model: Optional[str] = None
    """The name of the draft model, eagle head, or additional weights, if
    provided."""
    method: Optional[SpeculativeMethod] = None
    """The name of the speculative method to use. If users provide and set the
    `model` param, the speculative method type will be detected automatically
    if possible, if `model` param is not provided, the method name must be
    provided.

    If using `ngram` method, the related configuration `prompt_lookup_max` and
    `prompt_lookup_min` should be considered."""
    acceptance_method: SpeculativeAcceptanceMethod = "rejection_sampler"
    """The method to use for accepting draft tokens:\n
    - "rejection_sampler" maps to `RejectionSampler`.\n
    - "typical_acceptance_sampler" maps to `TypicalAcceptanceSampler`.

    If using `typical_acceptance_sampler`, the related configuration
    `posterior_threshold` and `posterior_alpha` should be considered."""
    draft_tensor_parallel_size: Optional[int] = None
    """The degree of the tensor parallelism for the draft model. Can only be 1
    or the same as the target model's tensor parallel size."""
    disable_logprobs: bool = True
    """If set to True, token log probabilities are not returned during
    speculative decoding. If set to False, token log probabilities are returned
    according to the log probability settings in SamplingParams."""

    # Draft model configuration
    quantization: Optional[QuantizationMethods] = None
    """Quantization method that was used to quantize the draft model weights.
    If `None`, we assume the model weights are not quantized. Note that it only
    takes effect when using the draft model-based speculative method."""
    max_model_len: Optional[int] = None
    """The maximum model length of the draft model. Used when testing the
    ability to skip speculation for some sequences."""
    revision: Optional[str] = None
    """The specific model version to use for the draft model. It can be a
    branch name, a tag name, or a commit id. If unspecified, will use the
    default version."""
    code_revision: Optional[str] = None
    """The specific revision to use for the draft model code on Hugging Face
    Hub. It can be a branch name, a tag name, or a commit id. If unspecified,
    will use the default version."""

    # Advanced control
    disable_mqa_scorer: bool = False
    """Disable the MQA scorer and fall back to batch expansion for scoring
    proposals."""
    disable_by_batch_size: Optional[int] = None
    """Disable speculative decoding for new incoming requests when the number
    of enqueued requests is larger than this value, if provided."""

    # Ngram proposer configuration
    prompt_lookup_max: Optional[int] = None
    """Maximum size of ngram token window when using Ngram proposer, required
    when method is set to ngram."""
    prompt_lookup_min: Optional[int] = None
    """Minimum size of ngram token window when using Ngram proposer, if
    provided. Defaults to 1."""

    # Typical acceptance sampler configuration
    posterior_threshold: Optional[float] = None
    """A threshold value that sets a lower bound on the posterior probability
    of a token in the target model for it to be accepted. This threshold is
    used only when we use the `TypicalAcceptanceSampler` for token acceptance.
    """
    posterior_alpha: Optional[float] = None
    """Scaling factor for entropy-based threshold, applied when using
    `TypicalAcceptanceSampler`."""

    speculative_token_tree: Optional[str] = None
    """Specifies the tree structure for speculative token generation. 
    """
    # required configuration params passed from engine
    target_model_config: ModelConfig = field(default=None,
                                             init=True)  # type: ignore
    """The configuration of the target model."""
    target_parallel_config: ParallelConfig = field(default=None,
                                                   init=True)  # type: ignore
    """The parallel configuration for the target model."""
    enable_chunked_prefill: bool = field(default=None,
                                         init=True)  # type: ignore
    """Whether vLLM is configured to use chunked prefill or not. Used for
    raising an error since it's not yet compatible with speculative decode."""
    disable_log_stats: bool = field(default=None, init=True)  # type: ignore
    """Whether to disable the periodic printing of stage times in speculative
    decoding."""

    # params generated in the post-init stage
    draft_model_config: ModelConfig = field(default=None,
                                            init=True)  # type: ignore
    """The configuration of the draft model initialized internal."""
    draft_parallel_config: ParallelConfig = field(default=None,
                                                  init=True)  # type: ignore
    """The parallel configuration for the draft model initialized internal."""

    def compute_hash(self) -> str:
        """
        WARNING: Whenever a new field is added to this config,
        ensure that it is included in the factors list if
        it affects the computation graph.

        Provide a hash that uniquely identifies all the configs
        that affect the structure of the computation
        graph from input ids/embeddings to the final hidden states,
        excluding anything before input ids/embeddings and after
        the final hidden states.
        """
        factors: list[Any] = []
        # Eagle3 affects the computation graph because it returns intermediate
        # hidden states in addition to the final hidden state.
        factors.append(self.method == "eagle3")
        hash_str = hashlib.md5(str(factors).encode(),
                               usedforsecurity=False).hexdigest()
        return hash_str

    @classmethod
    def from_dict(cls, dict_value: dict) -> "SpeculativeConfig":
        """Parse the CLI value for the speculative config."""
        return cls(**dict_value)

    @staticmethod
    def hf_config_override(hf_config: PretrainedConfig) -> PretrainedConfig:
        if hf_config.model_type == "deepseek_v3":
            hf_config.model_type = "deepseek_mtp"
        if hf_config.model_type == "deepseek_mtp":
            n_predict = getattr(hf_config, "num_nextn_predict_layers", None)
            hf_config.update({
                "n_predict": n_predict,
                "architectures": ["DeepSeekMTPModel"]
            })
        return hf_config

    def __post_init__(self):

        # Note: "method" is a new parameter that helps to extend the
        # configuration of non-model-based proposers, and the "model" parameter
        # will be used to set the draft model, eagle head, or additional weight
        # when needed. If users do not specify "method", the speculative method
        # will be detected automatically if possible. If the speculative method
        # can not be detected, it will be considered as the "draft_model" by
        # default.

        if self.model is None and self.num_speculative_tokens is not None:
            # TODO(Shangming): Refactor mtp configuration logic when supporting
            # mtp acceleration for more models besides deepseek_v3
            if self.target_model_config and \
                self.target_model_config.hf_text_config.model_type \
                        == "deepseek_v3":
                # use the draft model from the same model:
                self.model = self.target_model_config.model
            elif self.method in ("ngram", "[ngram]"):
                self.model = "ngram"
            else:
                raise ValueError("num_speculative_tokens was provided without "
                                 "speculative model.")

        # Automatically configure the method for ngram when "model" is used
        # instead of "method"
        if self.method is None and (self.model is not None
                                    and self.model in ("ngram", "[ngram]")):
            self.method = "ngram"

        if self.method in ("ngram", "[ngram]"):
            # Unified to "ngram" internally
            self.method = "ngram"
            # Set default values if not provided
            if (self.prompt_lookup_min is None
                    and self.prompt_lookup_max is None):
                # TODO(woosuk): Tune these values. They are arbitrarily chosen.
                self.prompt_lookup_min = 5
                self.prompt_lookup_max = 5
            elif self.prompt_lookup_min is None:
                assert self.prompt_lookup_max is not None
                self.prompt_lookup_min = self.prompt_lookup_max
            elif self.prompt_lookup_max is None:
                assert self.prompt_lookup_min is not None
                self.prompt_lookup_max = self.prompt_lookup_min

            # Validate values
            if self.prompt_lookup_min < 1:
                raise ValueError(
                    f"prompt_lookup_min={self.prompt_lookup_min} must be > 0")
            if self.prompt_lookup_max < 1:
                raise ValueError(
                    f"prompt_lookup_max={self.prompt_lookup_max} must be > 0")
            if self.prompt_lookup_min > self.prompt_lookup_max:
                raise ValueError(
                    f"prompt_lookup_min={self.prompt_lookup_min} must "
                    f"be <= prompt_lookup_max={self.prompt_lookup_max}")

            # TODO: current we still need extract vocab_size from target model
            # config, in future, we may try refactor it out, and set
            # draft related config as None here.
            self.draft_model_config = self.target_model_config
            self.draft_parallel_config = self.target_parallel_config
        else:
            self.prompt_lookup_max = 0
            self.prompt_lookup_min = 0

            if self.model is not None:
                self.draft_model_config = ModelConfig(
                    model=self.model,
                    task="draft",
                    tokenizer=self.target_model_config.tokenizer,
                    tokenizer_mode=self.target_model_config.tokenizer_mode,
                    trust_remote_code=self.target_model_config.
                    trust_remote_code,
                    allowed_local_media_path=self.target_model_config.
                    allowed_local_media_path,
                    dtype=self.target_model_config.dtype,
                    seed=self.target_model_config.seed,
                    revision=self.revision,
                    code_revision=self.code_revision,
                    tokenizer_revision=self.target_model_config.
                    tokenizer_revision,
                    spec_target_max_model_len=self.target_model_config.
                    max_model_len,
                    quantization=self.quantization,
                    enforce_eager=self.target_model_config.enforce_eager,
                    max_seq_len_to_capture=self.target_model_config.
                    max_seq_len_to_capture,
                    max_logprobs=self.target_model_config.max_logprobs,
                    hf_overrides=SpeculativeConfig.hf_config_override,
                )

                # Automatically detect the method
                if self.method in ('eagle', 'eagle3'):
                    pass
                elif "eagle-" in self.draft_model_config.model.lower() or \
                        "eagle3-" in self.draft_model_config.model.lower():
                    self.method = "eagle"
                elif self.draft_model_config.hf_config.model_type == "medusa":
                    self.method = "medusa"
                elif (self.draft_model_config.hf_config.model_type ==
                      "mlp_speculator"):
                    self.method = "mlp_speculator"
                else:
                    self.method = "draft_model"

                # Replace hf_config for EAGLE draft_model
                if self.method in ("eagle", "eagle3"):
                    if self.enable_chunked_prefill and not envs.VLLM_USE_V1:
                        raise ValueError(
                            "Chunked prefill and EAGLE are not compatible "
                            "when using V0.")

                    from vllm.platforms import current_platform
                    from vllm.transformers_utils.configs.eagle import (
                        EAGLEConfig)
                    if isinstance(self.draft_model_config.hf_config,
                                  EAGLEConfig) or current_platform.is_neuron():
                        pass
                    else:
                        eagle_config = EAGLEConfig(
                            self.draft_model_config.hf_config,
                            method=self.method)
                        self.draft_model_config.hf_config = eagle_config

                if (self.num_speculative_tokens is not None
                        and hasattr(self.draft_model_config.hf_config,
                                    "num_lookahead_tokens")):
                    self.draft_model_config.hf_config.num_lookahead_tokens = \
                    self.num_speculative_tokens

                n_predict = getattr(self.draft_model_config.hf_config,
                                    "n_predict", None)
                if n_predict is not None:
                    if self.num_speculative_tokens is None:
                        # Default to max value defined in draft model config.
                        self.num_speculative_tokens = n_predict
                    elif self.num_speculative_tokens > n_predict and \
                            self.num_speculative_tokens % n_predict != 0:
                        # Ensure divisibility for MTP module reuse.
                        raise ValueError(
                            f"num_speculative_tokens:{self.num_speculative_tokens}"
                            f" must be divisible by {n_predict=}")

                self.draft_tensor_parallel_size = \
                    SpeculativeConfig._verify_and_get_draft_tp(
                        self.target_parallel_config,
                        self.draft_tensor_parallel_size,
                        self.draft_model_config.hf_config
                )

                self.draft_model_config.max_model_len = (
                    SpeculativeConfig._maybe_override_draft_max_model_len(
                        self.max_model_len,
                        self.draft_model_config.max_model_len,
                        self.target_model_config.max_model_len,
                    ))

                self.draft_parallel_config = (
                    SpeculativeConfig.create_draft_parallel_config(
                        self.target_parallel_config,
                        self.draft_tensor_parallel_size))

        if self.acceptance_method == "typical_acceptance_sampler":
            if self.posterior_threshold is None:
                self.posterior_threshold = 0.09
            if self.posterior_alpha is None:
                self.posterior_alpha = 0.3

        self._verify_args()

    @staticmethod
    def _maybe_override_draft_max_model_len(
        speculative_max_model_len: Optional[int],
        draft_max_model_len: int,
        target_max_model_len: int,
    ) -> int:
        """Determine the max sequence len for the draft model. This is usually
        the draft_max_model_len, but may be the target_max_model_len if it is
        less than the draft_max_model_len, or may be speculative_max_model_len
        if it is specified.

        This is necessary so that sequences do not exceed the capacity of the
        draft model or the target model.

        speculative_max_model_len is mainly used for testing that sequences can
        skip speculation.
        """

        if speculative_max_model_len is not None:

            if speculative_max_model_len > draft_max_model_len:
                raise ValueError(f"{speculative_max_model_len=} cannot be "
                                 f"larger than {draft_max_model_len=}")

            if speculative_max_model_len > target_max_model_len:
                raise ValueError(f"{speculative_max_model_len=} cannot be "
                                 f"larger than {target_max_model_len=}")

            return speculative_max_model_len

        return min(
            draft_max_model_len,
            target_max_model_len,
        )

    @staticmethod
    def _verify_and_get_draft_tp(
            target_parallel_config: ParallelConfig,
            speculative_draft_tensor_parallel_size: Optional[int],
            draft_hf_config: PretrainedConfig) -> int:
        """
        Verifies and adjusts the tensor parallel size for a draft model
        specified using speculative_draft_tensor_parallel_size.
        """
        # If speculative_draft_tensor_parallel_size is unset then set it
        # appropriately else verify that it is set correctly.
        if speculative_draft_tensor_parallel_size is None:
            if draft_hf_config.model_type == "mlp_speculator":
                speculative_draft_tensor_parallel_size = 1
                if target_parallel_config.tensor_parallel_size > 1:
                    logger.warning(
                        "%s cannot currently be run with tp>1; "
                        "setting speculative_draft_tensor_parallel_size=1",
                        draft_hf_config.model_type)
            else:
                speculative_draft_tensor_parallel_size = \
                    target_parallel_config.tensor_parallel_size
        elif speculative_draft_tensor_parallel_size not in (
                1, target_parallel_config.tensor_parallel_size):
            raise ValueError(
                f"{speculative_draft_tensor_parallel_size=} cannot be "
                f"other value than 1 or target model tensor_parallel_size")
        return speculative_draft_tensor_parallel_size

    @staticmethod
    def create_draft_parallel_config(
        target_parallel_config: ParallelConfig,
        speculative_draft_tensor_parallel_size: int,
    ) -> ParallelConfig:
        """Create a parallel config for use by the draft worker.

        This is mostly a copy of the target parallel config, except the tp_size.
        """
        draft_parallel_config = ParallelConfig(
            pipeline_parallel_size=target_parallel_config.
            pipeline_parallel_size,
            tensor_parallel_size=speculative_draft_tensor_parallel_size,
            distributed_executor_backend=target_parallel_config.
            distributed_executor_backend,
            max_parallel_loading_workers=target_parallel_config.
            max_parallel_loading_workers,
            disable_custom_all_reduce=target_parallel_config.
            disable_custom_all_reduce,
            ray_workers_use_nsight=target_parallel_config.
            ray_workers_use_nsight,
            placement_group=target_parallel_config.placement_group,
        )

        return draft_parallel_config

    def _verify_args(self) -> None:
        if self.num_speculative_tokens is None:
            raise ValueError(
                "num_speculative_tokens must be provided with "
                "speculative model unless the draft model config contains an "
                "n_predict parameter.")

        if self.num_speculative_tokens <= 0:
            raise ValueError("Expected num_speculative_tokens to be greater "
                             f"than zero ({self.num_speculative_tokens}).")

        if self.draft_model_config:
            self.draft_model_config.verify_with_parallel_config(
                self.draft_parallel_config)
            # Validate and set draft token acceptance related settings.

        if self.acceptance_method is None:
            raise ValueError("acceptance_method is not set. "
                             "Expected values are rejection_sampler or "
                             "typical_acceptance_sampler.")

        if (self.acceptance_method != 'rejection_sampler'
                and self.acceptance_method != 'typical_acceptance_sampler'):
            raise ValueError(
                "Expected acceptance_method to be either "
                "rejection_sampler or typical_acceptance_sampler. Instead it "
                f"is {self.acceptance_method}")

        if self.acceptance_method == "typical_acceptance_sampler" and (
            (self.posterior_threshold is not None
             and self.posterior_threshold < 0) or
            (self.posterior_alpha is not None and self.posterior_alpha < 0)):
            raise ValueError(
                "Expected the posterior_threshold and posterior_alpha of "
                "typical_acceptance_sampler to be > 0. "
                "Instead found posterior_threshold = "
                f"{self.posterior_threshold} and posterior_alpha = "
                f"{self.posterior_alpha}")

        if (self.disable_by_batch_size is not None
                and self.disable_by_batch_size < 2):
            raise ValueError("Expect the batch size threshold of disabling "
                             "speculative decoding is > 1, but got "
                             f"{self.disable_by_batch_size=}")

        if self.method == "eagle3" and self.target_model_config and \
            "llama" not in self.target_model_config.hf_text_config.model_type:
            raise ValueError(
                "Eagle3 is only supported for Llama models. "
                f"Got {self.target_model_config.hf_text_config.model_type=}")

    @property
    def num_lookahead_slots(self) -> int:
        """The number of additional slots the scheduler should allocate per
        step, in addition to the slots allocated for each known token.

        This is equal to the number of speculative tokens, as each speculative
        token must be scored.
        """
        return self.num_speculative_tokens

    def use_eagle(self) -> bool:
        return self.method in ("eagle", "eagle3")

    def __repr__(self) -> str:
        method = self.method
        model = None if method == "ngram" else self.draft_model_config.model
        num_spec_tokens = self.num_speculative_tokens
        return f"SpeculativeConfig({method=}, {model=}, {num_spec_tokens=})"


LoRADType = Literal["auto", "float16", "bfloat16"]


@config
@dataclass
class LoRAConfig:
    """Configuration for LoRA."""

    max_lora_rank: int = 16
    """Max LoRA rank."""
    max_loras: int = 1
    """Max number of LoRAs in a single batch."""
    fully_sharded_loras: bool = False
    """By default, only half of the LoRA computation is sharded with tensor
    parallelism. Enabling this will use the fully sharded layers. At high
    sequence length, max rank or tensor parallel size, this is likely faster.
    """
    max_cpu_loras: Optional[int] = None
    """Maximum number of LoRAs to store in CPU memory. Must be >= than
    `max_loras`."""
    lora_dtype: Union[torch.dtype, LoRADType] = "auto"
    """Data type for LoRA. If auto, will default to base model dtype."""
    lora_extra_vocab_size: int = 256
    """Maximum size of extra vocabulary that can be present in a LoRA adapter
    (added to the base model vocabulary)."""
    lora_vocab_padding_size: ClassVar[int] = current_platform\
        .get_lora_vocab_padding_size()
    long_lora_scaling_factors: Optional[tuple[float, ...]] = None
    """Specify multiple scaling factors (which can be different from base model
    scaling factor - see eg. Long LoRA) to allow for multiple LoRA adapters
    trained with those scaling factors to be used at the same time. If not
    specified, only adapters trained with the base model scaling factor are
    allowed."""
    bias_enabled: bool = False
    """Enable bias for LoRA adapters."""

    def compute_hash(self) -> str:
        """
        WARNING: Whenever a new field is added to this config,
        ensure that it is included in the factors list if
        it affects the computation graph.

        Provide a hash that uniquely identifies all the configs
        that affect the structure of the computation
        graph from input ids/embeddings to the final hidden states,
        excluding anything before input ids/embeddings and after
        the final hidden states.
        """
        factors: list[Any] = []
        factors.append(self.max_lora_rank)
        factors.append(self.max_loras)
        factors.append(self.fully_sharded_loras)
        factors.append(self.lora_dtype)
        factors.append(self.lora_extra_vocab_size)
        factors.append(self.lora_vocab_padding_size)
        factors.append(self.long_lora_scaling_factors)
        factors.append(self.bias_enabled)
        hash_str = hashlib.md5(str(factors).encode(),
                               usedforsecurity=False).hexdigest()
        return hash_str

    def __post_init__(self):
        # Setting the maximum rank to 512 should be able to satisfy the vast
        # majority of applications.
        possible_max_ranks = (8, 16, 32, 64, 128, 256, 320, 512)
        possible_lora_extra_vocab_size = (256, 512)
        if self.max_lora_rank not in possible_max_ranks:
            raise ValueError(
                f"max_lora_rank ({self.max_lora_rank}) must be one of "
                f"{possible_max_ranks}.")
        if self.lora_extra_vocab_size not in possible_lora_extra_vocab_size:
            raise ValueError(
                f"lora_extra_vocab_size ({self.lora_extra_vocab_size}) "
                f"must be one of {possible_lora_extra_vocab_size}.")
        if self.max_loras < 1:
            raise ValueError(f"max_loras ({self.max_loras}) must be >= 1.")
        if self.max_cpu_loras is None:
            self.max_cpu_loras = self.max_loras
        elif self.max_cpu_loras < self.max_loras:
            raise ValueError(
                f"max_cpu_loras ({self.max_cpu_loras}) must be >= "
                f"max_loras ({self.max_loras})")

    def verify_with_cache_config(self, cache_config: CacheConfig):
        if cache_config.cpu_offload_gb > 0 and not envs.VLLM_USE_V1:
            raise ValueError(
                "V0 LoRA does not support CPU offload, please use V1.")

    def verify_with_model_config(self, model_config: ModelConfig):
        if self.lora_dtype in (None, "auto"):
            self.lora_dtype = model_config.dtype
        elif isinstance(self.lora_dtype, str):
            self.lora_dtype = getattr(torch, self.lora_dtype)

    def verify_lora_support(self):
        if self.long_lora_scaling_factors is not None and envs.VLLM_USE_V1:
            raise ValueError(
                "V1 LoRA does not support long LoRA, please use V0.")


@config
@dataclass
class PromptAdapterConfig:
    """Configuration for PromptAdapters."""

    max_prompt_adapters: int = 1
    """Max number of PromptAdapters in a batch."""
    max_prompt_adapter_token: int = 0
    """Max number of PromptAdapters tokens."""
    max_cpu_prompt_adapters: Optional[int] = None
    """Maximum number of PromptAdapters to store in CPU memory. Must be >= than
    `max_prompt_adapters`."""
    prompt_adapter_dtype: Union[torch.dtype, str] = "auto"
    """Data type for PromptAdapter. If auto, will default to base model dtype.
    """

    def compute_hash(self) -> str:
        """
        WARNING: Whenever a new field is added to this config,
        ensure that it is included in the factors list if
        it affects the computation graph.

        Provide a hash that uniquely identifies all the configs
        that affect the structure of the computation
        graph from input ids/embeddings to the final hidden states,
        excluding anything before input ids/embeddings and after
        the final hidden states.
        """
        # no factors to consider.
        # this config will not affect the computation graph.
        factors: list[Any] = []
        hash_str = hashlib.md5(str(factors).encode(),
                               usedforsecurity=False).hexdigest()
        return hash_str

    def __post_init__(self):

        if self.max_prompt_adapters < 1:
            raise ValueError(f"max_prompt_adapters "
                             f"({self.max_prompt_adapters}) must be >= 1.")
        if self.max_prompt_adapter_token == 0:
            raise ValueError("max_prompt_adapter_token must be set.")
        if self.max_cpu_prompt_adapters is None:
            self.max_cpu_prompt_adapters = self.max_prompt_adapters

    def verify_with_model_config(self, model_config: ModelConfig):
        if self.prompt_adapter_dtype == "auto":
            self.prompt_adapter_dtype = model_config.dtype
        elif isinstance(self.prompt_adapter_dtype, str):
            self.prompt_adapter_dtype = getattr(torch,
                                                self.prompt_adapter_dtype)


@config
@dataclass
class MultiModalConfig:
    """Controls the behavior of multimodal models."""

    limit_per_prompt: dict[str, int] = \
        cast(dict[str, int], get_field(ModelConfig, "limit_mm_per_prompt"))
    """
    The maximum number of input items allowed per prompt for each modality.
    Defaults to 1 (V0) or 999 (V1) for each modality.

    For example, to allow up to 16 images and 2 videos per prompt:
    `{"images": 16, "videos": 2}`
    """

    mm_processor_kwargs: Optional[dict[str, object]] = None
    """
    Overrides for the multi-modal processor obtained from
    `transformers.AutoProcessor.from_pretrained`.

    The available overrides depend on the model that is being run.

    For example, for Phi-3-Vision:
    `{"num_crops": 4}`.
    """

    disable_mm_preprocessor_cache: bool = False
    """
    If `True`, disable caching of the processed multi-modal inputs.
    """

    def compute_hash(self) -> str:
        """
        WARNING: Whenever a new field is added to this config,
        ensure that it is included in the factors list if
        it affects the computation graph.

        Provide a hash that uniquely identifies all the configs
        that affect the structure of the computation
        graph from input ids/embeddings to the final hidden states,
        excluding anything before input ids/embeddings and after
        the final hidden states.
        """
        # no factors to consider.
        # this config will not affect the computation graph.
        factors: list[Any] = []
        hash_str = hashlib.md5(str(factors).encode(),
                               usedforsecurity=False).hexdigest()
        return hash_str

    def get_limit_per_prompt(self, modality: str) -> int:
        """
        Get the maximum number of input items allowed per prompt
        for the given modality.
        """
        return self.limit_per_prompt.get(
            modality,
            999 if envs.VLLM_USE_V1 else 1,
        )

    # TODO: Add configs to init vision tower or not.


@config
@dataclass
class PoolerConfig:
    """Controls the behavior of output pooling in pooling models."""

    pooling_type: Optional[str] = None
    """
    The pooling method of the pooling model. This should be a key in
    {class}`vllm.model_executor.layers.pooler.PoolingType`.
    """

    normalize: Optional[bool] = None
    """
    Whether to normalize the pooled outputs. Usually, this should be set to
    ``True`` for embedding outputs.
    """

    softmax: Optional[bool] = None
    """
    Whether to apply softmax to the pooled outputs. Usually, this should be set
    to ``True`` for classification outputs.
    """

    step_tag_id: Optional[int] = None
    """
    If set, only the score corresponding to the ``step_tag_id`` in the
    generated sentence should be returned. Otherwise, the scores for all tokens
    are returned.
    """

    returned_token_ids: Optional[list[int]] = None
    """
    A list of indices for the vocabulary dimensions to be extracted,
    such as the token IDs of ``good_token`` and ``bad_token`` in the
    ``math-shepherd-mistral-7b-prm`` model.
    """

    def compute_hash(self) -> str:
        """
        WARNING: Whenever a new field is added to this config,
        ensure that it is included in the factors list if
        it affects the computation graph.

        Provide a hash that uniquely identifies all the configs
        that affect the structure of the computation
        graph from input ids/embeddings to the final hidden states,
        excluding anything before input ids/embeddings and after
        the final hidden states.
        """
        # no factors to consider.
        # this config will not affect the computation graph.
        factors: list[Any] = []
        hash_str = hashlib.md5(str(factors).encode(),
                               usedforsecurity=False).hexdigest()
        return hash_str


_STR_DTYPE_TO_TORCH_DTYPE = {
    "half": torch.float16,
    "float16": torch.float16,
    "float": torch.float32,
    "float32": torch.float32,
    "bfloat16": torch.bfloat16,
}

_ROCM_NOT_SUPPORTED_DTYPE: list[str] = []  #


def _get_and_verify_dtype(
    config: PretrainedConfig,
    dtype: Union[str, torch.dtype],
) -> torch.dtype:
    # NOTE: getattr(config, "torch_dtype", torch.float32) is not correct
    # because config.torch_dtype can be None.
    config_dtype = getattr(config, "torch_dtype", None)

    # Fallbacks for multi-modal models if the root config
    # does not define torch_dtype
    if config_dtype is None:
        config_dtype = getattr(config.get_text_config(), "torch_dtype", None)
    if config_dtype is None and hasattr(config, "vision_config"):
        config_dtype = getattr(config.vision_config, "torch_dtype", None)

    if config_dtype is None:
        config_dtype = torch.float32

    if isinstance(dtype, str):
        dtype = dtype.lower()
        if dtype == "auto":
            if config_dtype == torch.float32:
                # Following common practice, we use float16 for float32 models
                torch_dtype = torch.float16
            else:
                torch_dtype = config_dtype

            if config.model_type == "plamo2":
                logger.info(
                    "For PLaMo2, we cast models to bfloat16 instead of using "
                    "float16 by default. This is because float16 does not work."
                )
                torch_dtype = torch.bfloat16

            from vllm.platforms import current_platform
            if (current_platform.is_cpu()
                    and current_platform.get_cpu_architecture()
                    == CpuArchEnum.POWERPC
                    and (config_dtype == torch.float16
                         or config_dtype == torch.float32)):
                logger.info(
                    "For POWERPC, we cast models to bfloat16 instead of "
                    "using float16 by default. Float16 is not currently "
                    "supported for POWERPC.")
                torch_dtype = torch.bfloat16

            # TODO: change this condition to check if the platform support bf16
            # instead of checking the OS. For instance M2 shall supports bf16
            # already. But we need to modify `cpu_extension.cmake` to activate
            # the feature in the build.
            if (current_platform.is_cpu() and sys.platform.startswith("darwin")
                    and current_platform.get_cpu_architecture()
                    == CpuArchEnum.ARM and config_dtype == torch.bfloat16):
                logger.info("For macOS with Apple Silicon, currently bfloat16 "
                            "is not supported. Setting dtype to float16.")
                torch_dtype = torch.float16

            if current_platform.is_hpu() and config_dtype == torch.float16:
                logger.info(
                    "For HPU, we cast models to bfloat16 instead of "
                    "using float16 by default. Please specify `dtype` if you "
                    "want to use float16.")
                torch_dtype = torch.bfloat16
        elif dtype == "float16" and config.model_type == "plamo2":
            logger.warning(
                "For PLaMo2, using float16 is unstable and might cause "
                "unexpected behavior. Please use bfloat16 or float32 instead.")
            torch_dtype = torch.float16
        else:
            if dtype not in _STR_DTYPE_TO_TORCH_DTYPE:
                raise ValueError(f"Unknown dtype: {dtype}")
            torch_dtype = _STR_DTYPE_TO_TORCH_DTYPE[dtype]
    elif isinstance(dtype, torch.dtype):
        torch_dtype = dtype
    else:
        raise ValueError(f"Unknown dtype: {dtype}")

    # Verify the dtype.
    if torch_dtype != config_dtype:
        if torch_dtype == torch.float32:
            # Upcasting to float32 is allowed.
            logger.info("Upcasting %s to %s.", config_dtype, torch_dtype)
            pass
        elif config_dtype == torch.float32:
            # Downcasting from float32 to float16 or bfloat16 is allowed.
            logger.info("Downcasting %s to %s.", config_dtype, torch_dtype)
            pass
        else:
            # Casting between float16 and bfloat16 is allowed with a warning.
            logger.warning("Casting %s to %s.", config_dtype, torch_dtype)

    return torch_dtype


def _get_and_verify_max_len(
    hf_config: PretrainedConfig,
    max_model_len: Optional[int],
    disable_sliding_window: bool,
    sliding_window_len: Optional[Union[int, list[Optional[int]]]],
    spec_target_max_model_len: Optional[int] = None,
    encoder_config: Optional[Any] = None,
) -> int:
    """Get and verify the model's maximum length."""
    derived_max_model_len = float("inf")
    possible_keys = [
        # OPT
        "max_position_embeddings",
        # GPT-2
        "n_positions",
        # MPT
        "max_seq_len",
        # ChatGLM2
        "seq_length",
        # Command-R
        "model_max_length",
        # Whisper
        "max_target_positions",
        # Others
        "max_sequence_length",
        "max_seq_length",
        "seq_len",
    ]
    # Choose the smallest "max_length" from the possible keys.
    max_len_key = None
    for key in possible_keys:
        max_len = getattr(hf_config, key, None)
        if max_len is not None:
            max_len_key = key if max_len < derived_max_model_len \
                else max_len_key
            derived_max_model_len = min(derived_max_model_len, max_len)
    # For Command-R / Cohere, Cohere2 / Aya Vision models
    if tmp_max_len := getattr(hf_config, "model_max_length", None):
        max_len_key = "model_max_length"
        derived_max_model_len = tmp_max_len

    # If sliding window is manually disabled, max_length should be less
    # than the sliding window length in the model config.
    if disable_sliding_window and sliding_window_len is not None:

        sliding_window_len_min = get_min_sliding_window(sliding_window_len)
        max_len_key = "sliding_window" \
            if sliding_window_len_min < derived_max_model_len else max_len_key
        derived_max_model_len = min(derived_max_model_len,
                                    sliding_window_len_min)

    # If none of the keys were found in the config, use a default and
    # log a warning.
    if derived_max_model_len == float("inf"):
        if max_model_len is not None:
            # If max_model_len is specified, we use it.
            return max_model_len

        if spec_target_max_model_len is not None:
            # If this is a speculative draft model, we use the max model len
            # from the target model.
            return spec_target_max_model_len

        default_max_len = 2048
        logger.warning(
            "The model's config.json does not contain any of the following "
            "keys to determine the original maximum length of the model: "
            "%s. Assuming the model's maximum length is %d.", possible_keys,
            default_max_len)
        derived_max_model_len = default_max_len

    rope_scaling = getattr(hf_config, "rope_scaling", None)
    # NOTE(woosuk): Gemma3's max_model_len (128K) is already scaled by RoPE
    # scaling, so we skip applying the scaling factor again.
    if rope_scaling is not None and "gemma3" not in hf_config.model_type:
        # No need to consider "type" key because of patch_rope_scaling when
        # loading HF config
        rope_type = rope_scaling["rope_type"]

        if rope_type not in ("su", "longrope", "llama3"):
            if disable_sliding_window:
                # TODO(robertgshaw): Find a model that supports rope_scaling
                # with sliding window to see if this case should be allowed.
                raise NotImplementedError(
                    "Disabling sliding window is not supported for models "
                    "with rope_scaling. Please raise an issue so we can "
                    "investigate.")

            # NOTE: rope_type == "default" does not define factor
            # https://github.com/huggingface/transformers/blob/v4.45.2/src/transformers/modeling_rope_utils.py
            scaling_factor = rope_scaling.get("factor", 1.0)

            if rope_type == "yarn":
                derived_max_model_len = rope_scaling[
                    "original_max_position_embeddings"]
            derived_max_model_len *= scaling_factor

    if encoder_config and "max_seq_length" in encoder_config:
        derived_max_model_len = encoder_config["max_seq_length"]

    # If the user specified a max length, make sure it is smaller than the
    # derived length from the HF model config.
    if max_model_len is None:
        max_model_len = int(derived_max_model_len)
        if current_platform.is_tpu():
            logger.warning(
                "--max-model-len is not specified, "
                "it's currently using model's default length %s, "
                "which might be too large."
                "Please input with --max-model-len based on your "
                "request input length and output length, to avoid "
                "unnecessary degradation.", max_model_len)
    elif max_model_len > derived_max_model_len:
        # Some models might have a separate key for specifying model_max_length
        # that will be bigger than derived_max_model_len. We compare user input
        # with model_max_length and allow this override when it's smaller.
        model_max_length = getattr(hf_config, "model_max_length", None)
        if model_max_length is not None and max_model_len <= model_max_length:
            if disable_sliding_window:
                # TODO(robertgshaw): Find a model that has model_max_length
                # with sliding window to see if this case should be allowed.
                raise NotImplementedError(
                    "Disabling sliding window is not supported for models "
                    "model_max_length in the config. Please raise an issue "
                    "so we can investigate.")
        else:
            msg = (
                f"User-specified max_model_len ({max_model_len}) is greater "
                f"than the derived max_model_len ({max_len_key}="
                f"{derived_max_model_len} or model_max_length="
                f"{model_max_length} in model's config.json). This may lead "
                "to incorrect model outputs or CUDA errors.")
            if envs.VLLM_ALLOW_LONG_MAX_MODEL_LEN:
                logger.warning(
                    "%s Make sure the value is correct and within the "
                    "model context size.", msg)
            else:
                raise ValueError(
                    f"{msg} To allow overriding this maximum, set "
                    "the env var VLLM_ALLOW_LONG_MAX_MODEL_LEN=1")
    return int(max_model_len)


def get_min_sliding_window(
        sliding_window: Union[int, list[Optional[int]]]) -> int:
    if isinstance(sliding_window, list):
        return min(s for s in sliding_window if s is not None)

    return sliding_window


def get_served_model_name(model: str,
                          served_model_name: Optional[Union[str, list[str]]]):
    """
    If the input is a non-empty list, the first model_name in
    `served_model_name` is taken.
    If the input is a non-empty string, it is used directly.
    For cases where the input is either an empty string or an
    empty list, the fallback is to use `self.model`.
    """
    if not served_model_name:
        return model
    if isinstance(served_model_name, list):
        return served_model_name[0]
    return served_model_name


GuidedDecodingBackendV0 = Literal["auto", "outlines", "lm-format-enforcer",
                                  "xgrammar", "guidance"]
GuidedDecodingBackendV1 = Literal["auto", "xgrammar", "guidance"]
GuidedDecodingBackend = Literal[GuidedDecodingBackendV0,
                                GuidedDecodingBackendV1]


@config
@dataclass
class DecodingConfig:
    """Dataclass which contains the decoding strategy of the engine."""

    @property
    @deprecated(
        "`guided_decoding_backend` is deprecated and has been renamed to "
        "`backend`. This will be removed in v0.10.0. Please use the "
        "`backend` argument instead.")
    def guided_decoding_backend(self) -> GuidedDecodingBackend:
        return self.backend

    @guided_decoding_backend.setter
    def guided_decoding_backend(self, value: GuidedDecodingBackend):
        self.backend = value

    backend: GuidedDecodingBackend = "auto" if envs.VLLM_USE_V1 else "xgrammar"
    """Which engine will be used for guided decoding (JSON schema / regex etc)
    by default. With "auto", we will make opinionated choices based on request
    contents and what the backend libraries currently support, so the behavior
    is subject to change in each release."""

    disable_fallback: bool = False
    """If `True`, vLLM will not fallback to a different backend on error."""

    disable_any_whitespace: bool = False
    """If `True`, the model will not generate any whitespace during guided
    decoding. This is only supported for xgrammar and guidance backends."""

    disable_additional_properties: bool = False
    """If `True`, the `guidance` backend will not use `additionalProperties`
    in the JSON schema. This is only supported for the `guidance` backend and
    is used to better align its behaviour with `outlines` and `xgrammar`."""

    reasoning_backend: str = ""
    """Select the reasoning parser depending on the model that you're using.
    This is used to parse the reasoning content into OpenAI API format."""

    def compute_hash(self) -> str:
        """
        WARNING: Whenever a new field is added to this config,
        ensure that it is included in the factors list if
        it affects the computation graph.

        Provide a hash that uniquely identifies all the configs
        that affect the structure of the computation
        graph from input ids/embeddings to the final hidden states,
        excluding anything before input ids/embeddings and after
        the final hidden states.
        """
        # no factors to consider.
        # this config will not affect the computation graph.
        factors: list[Any] = []
        hash_str = hashlib.md5(str(factors).encode(),
                               usedforsecurity=False).hexdigest()
        return hash_str

    def __post_init__(self):
        if ":" in self.backend:
            self._extract_backend_options()

        if envs.VLLM_USE_V1:
            valid_guided_backends = get_args(GuidedDecodingBackendV1)
        else:
            valid_guided_backends = get_args(GuidedDecodingBackendV0)
        if self.backend not in valid_guided_backends:
            raise ValueError(f"Invalid backend '{self.backend}',"
                             f" must be one of {valid_guided_backends}")
        if (self.disable_any_whitespace
                and self.backend not in ("xgrammar", "guidance")):
            raise ValueError("disable_any_whitespace is only supported for "
                             "xgrammar and guidance backends.")
        if (self.disable_additional_properties and self.backend != "guidance"):
            raise ValueError("disable_additional_properties is only supported "
                             "for the guidance backend.")

    @deprecated(
        "Passing guided decoding backend options inside backend in the format "
        "'backend:...' is deprecated. This will be removed in v0.10.0. Please "
        "use the dedicated arguments '--disable-fallback', "
        "'--disable-any-whitespace' and '--disable-additional-properties' "
        "instead.")
    def _extract_backend_options(self):
        """Extract backend options from the backend string."""
        backend, options = self.backend.split(":")
        self.backend = cast(GuidedDecodingBackend, backend)
        options_set = set(options.strip().split(","))
        if "no-fallback" in options_set:
            self.disable_fallback = True
        if "disable-any-whitespace" in options_set:
            self.disable_any_whitespace = True
        if "no-additional-properties" in options_set:
            self.disable_additional_properties = True


DetailedTraceModules = Literal["model", "worker", "all"]


@config
@dataclass
class ObservabilityConfig:
    """Configuration for observability - metrics and tracing."""

    show_hidden_metrics_for_version: Optional[str] = None
    """Enable deprecated Prometheus metrics that have been hidden since the
    specified version. For example, if a previously deprecated metric has been
    hidden since the v0.7.0 release, you use
    `--show-hidden-metrics-for-version=0.7` as a temporary escape hatch while
    you migrate to new metrics. The metric is likely to be removed completely
    in an upcoming release."""

    @cached_property
    def show_hidden_metrics(self) -> bool:
        """Check if the hidden metrics should be shown."""
        if self.show_hidden_metrics_for_version is None:
            return False
        return version._prev_minor_version_was(
            self.show_hidden_metrics_for_version)

    otlp_traces_endpoint: Optional[str] = None
    """Target URL to which OpenTelemetry traces will be sent."""

    collect_detailed_traces: Optional[list[DetailedTraceModules]] = None
    """It makes sense to set this only if `--otlp-traces-endpoint` is set. If
    set, it will collect detailed traces for the specified modules. This
    involves use of possibly costly and or blocking operations and hence might
    have a performance impact.

    Note that collecting detailed timing information for each request can be
    expensive."""

    @cached_property
    def collect_model_forward_time(self) -> bool:
        """Whether to collect model forward time for the request."""
        return (self.collect_detailed_traces is not None
                and ("model" in self.collect_detailed_traces
                     or "all" in self.collect_detailed_traces))

    @cached_property
    def collect_model_execute_time(self) -> bool:
        """Whether to collect model execute time for the request."""
        return (self.collect_detailed_traces is not None
                and ("worker" in self.collect_detailed_traces
                     or "all" in self.collect_detailed_traces))

    def compute_hash(self) -> str:
        """
        WARNING: Whenever a new field is added to this config,
        ensure that it is included in the factors list if
        it affects the computation graph.

        Provide a hash that uniquely identifies all the configs
        that affect the structure of the computation
        graph from input ids/embeddings to the final hidden states,
        excluding anything before input ids/embeddings and after
        the final hidden states.
        """
        # no factors to consider.
        # this config will not affect the computation graph.
        factors: list[Any] = []
        hash_str = hashlib.md5(str(factors).encode(),
                               usedforsecurity=False).hexdigest()
        return hash_str

    def __post_init__(self):
        if (self.collect_detailed_traces is not None
                and len(self.collect_detailed_traces) == 1
                and "," in self.collect_detailed_traces[0]):
            self._parse_collect_detailed_traces()

        if not is_otel_available() and self.otlp_traces_endpoint is not None:
            raise ValueError(
                "OpenTelemetry is not available. Unable to configure "
                "'otlp_traces_endpoint'. Ensure OpenTelemetry packages are "
                f"installed. Original error:\n{otel_import_error_traceback}")

    def _parse_collect_detailed_traces(self):
        assert isinstance(self.collect_detailed_traces, list)
        self.collect_detailed_traces = cast(
            list[DetailedTraceModules],
            self.collect_detailed_traces[0].split(","))


KVProducer = Literal["kv_producer", "kv_both"]
KVConsumer = Literal["kv_consumer", "kv_both"]
KVRole = Literal[KVProducer, KVConsumer]


@config
@dataclass
class KVTransferConfig:
    """Configuration for distributed KV cache transfer."""

    kv_connector: Optional[str] = None
    """The KV connector for vLLM to transmit KV caches between vLLM instances.
    """

    kv_buffer_device: Optional[str] = "cuda"
    """The device used by kv connector to buffer the KV cache.
    Currently only support 'cuda'."""

    kv_buffer_size: float = 1e9
    """The buffer size for TorchDistributedConnector. Measured in number of
    bytes. Recommended value: 1e9 (about 1GB)."""

    kv_role: Optional[KVRole] = None
    """Whether this vLLM instance produces, consumes KV cache, or both. Choices
    are 'kv_producer', 'kv_consumer', and 'both'."""

    kv_rank: Optional[int] = None
    """The rank of this vLLM instance in the KV cache transfer. Typical value:
    0 for prefill instance, 1 for decode instance.
    Currently only 1P1D is supported."""

    kv_parallel_size: int = 1
    """The number of parallel instances for KV cache transfer. For
    PyNcclConnector, this should be 2."""

    kv_ip: str = "127.0.0.1"
    """The KV connector ip, used to build distributed connection."""

    kv_port: int = 14579
    """The KV connector port, used to build distributed connection."""

    kv_connector_extra_config: dict[str, Any] = field(default_factory=dict)
    """any extra config that the connector may need."""

    def compute_hash(self) -> str:
        """
        WARNING: Whenever a new field is added to this config,
        ensure that it is included in the factors list if
        it affects the computation graph.

        Provide a hash that uniquely identifies all the configs
        that affect the structure of the computation
        graph from input ids/embeddings to the final hidden states,
        excluding anything before input ids/embeddings and after
        the final hidden states.
        """
        # no factors to consider.
        # this config will not affect the computation graph.
        factors: list[Any] = []
        hash_str = hashlib.md5(str(factors).encode(),
                               usedforsecurity=False).hexdigest()
        return hash_str

    def __post_init__(self) -> None:
        if self.kv_role is not None and self.kv_role not in get_args(KVRole):
            raise ValueError(f"Unsupported kv_role: {self.kv_role}. "
                             f"Supported roles are {get_args(KVRole)}")

        if self.kv_connector is not None and self.kv_role is None:
            raise ValueError("Please specify kv_disagg_role when kv_connector "
                             f"is set, supported roles are {get_args(KVRole)}")

    @property
    def is_kv_transfer_instance(self) -> bool:
        return self.kv_connector is not None and \
            self.kv_role in get_args(KVRole)

    @property
    def is_kv_producer(self) -> bool:
        return self.kv_connector is not None and \
            self.kv_role in get_args(KVProducer)

    @property
    def is_kv_consumer(self) -> bool:
        return self.kv_connector is not None and \
            self.kv_role in get_args(KVConsumer)

    def get_from_extra_config(self, key, default) -> Any:
        return self.kv_connector_extra_config.get(key, default)


@config
@dataclass
class KVEventsConfig:
    """Configuration for KV event publishing."""

    enable_kv_cache_events: bool = False
    """If True, enable KV cache events for tracking block storage and removal.
    Events can be published externally by zmq using the event publisher config.
    """

    publisher: str = "null"
    """The publisher to use for publishing kv events. Can be "null", "zmq".
    """

    endpoint: str = "tcp://*:5557"
    """The zmq endpoint to use for publishing kv events.
    """

    replay_endpoint: Optional[str] = None
    """The zmq endpoint to use for replaying kv events.
    """

    buffer_steps: int = 10_000
    """The number of steps to cache for replay endpoint. Will only save
    events from the last N steps for the replay endpoint.
    """

    hwm: int = 100_000
    """The zmq high water mark for the event publisher. After queueing N events,
    events will start dropping if the consumer is not keeping up.
    """

    max_queue_size: int = 100_000
    """The maximum number of events to queue while waiting for publishing.
    """

    topic: str = ""
    """The topic to use for the event publisher. Consumers can subscribe to
    this topic to receive events.
    """


class CompilationLevel:
    # constants for the levels of the compilation process
    NO_COMPILATION = 0
    DYNAMO_AS_IS = 1
    DYNAMO_ONCE = 2
    PIECEWISE = 3


@config
@dataclass
class CompilationConfig:
    """Configuration for compilation. It has three parts:

    - Top-level Compilation control:
        - {attr}`level`
        - {attr}`debug_dump_path`
        - {attr}`cache_dir`
        - {attr}`backend`
        - {attr}`custom_ops`
        - {attr}`splitting_ops`
    - CudaGraph capture:
<<<<<<< HEAD
        - {attr}`use_cudagraph`
        - {attr}`cudagraph_capture_sizes`
        - {attr}`cudagraph_num_of_warmups`
        - {attr}`cudagraph_copy_inputs`
=======
        - use_cudagraph: whether to use cudagraph inside compilation.
            - False: cudagraph inside compilation is not used.
            - True: cudagraph inside compilation is used. It requires
                that all input buffers have fixed addresses, and all
                splitting ops write their outputs to input buffers.
            Note that this is orthogonal to the cudagraph capture logic
            outside of compilation.
            TODO: move outside cudagraph logic into compilation.
            torch.compile will handle cudagraph capture logic in the future.
        - cudagraph_capture_sizes: sizes to capture cudagraph.
            - None (default): capture sizes are inferred from vllm config.
            - list[int]: capture sizes are specified as given.
        - cudagraph_num_of_warmups: number of warmup runs for cudagraph.
            It means the first several runs will be treated as warmup runs.
            Only after that, the execution will be recorded, and the recorded
            cudagraph will be used for subsequent runs.
        - cudagraph_copy_inputs: whether to copy input tensors for
            cudagraph. If the caller can guarantee that the same input buffers
            are always used, it can set this to False. Otherwise, it should
            set this to True, and the compiler will copy the input to an
            internally managed buffer. Default is False.
        - full_cuda_graph: whether to use a full cuda graph for the entire forward 
            pass rather than splitting certain operations such as attention into subgraphs. 
            Thus this flag cannot be used together with splitting_ops. This may provide 
            performance benefits for smaller models.
>>>>>>> 0a9bbaa1
    - Inductor compilation:
        - {attr}`use_inductor`
        - {attr}`compile_sizes`
        - {attr}`inductor_compile_config`
        - {attr}`inductor_passes`
        - custom inductor passes

    Why we have different sizes for cudagraph and inductor:
    - cudagraph: a cudagraph captured for a specific size can only be used
        for the same size. We need to capture all the sizes we want to use.
    - inductor: a graph compiled by inductor for a general shape can be used
        for different sizes. Inductor can also compile for specific sizes,
        where it can have more information to optimize the graph with fully
        static shapes. However, we find the general shape compilation is
        sufficient for most cases. It might be beneficial to compile for
        certain small batchsizes, where inductor is good at optimizing.
    """
    # Top-level Compilation control
    level: int = 0
    """The level of compilation:

    - 0: no compilation.
    - 1: dynamo as is.
    - 2: dynamo once.
    - 3: piecewise compilation."""
    debug_dump_path: str = ""
    """The path to dump the debug information."""
    cache_dir: str = ""
    """The directory to store the compiled graph, to accelerate Inductor
    compilation. By default, it will use model-related information to generate
    a cache directory."""
    backend: str = ""
    """The backend for compilation. It needs to be a string:

    - "" (empty string): use the default backend.
    - "eager"/"openxla"/...: use the specified backend registered in PyTorch.
    - "full.module.name": a qualified name which can be used to import the

    backend function.
    We use string to avoid serialization issues when using compilation in a
    distributed setting. When the compilation level is 1 or 2, the backend is
    used for the compilation directly (it sees the whole graph). When the
    compilation level is 3, the backend is used for the piecewise compilation
    (it sees a part of the graph)."""
    custom_ops: list[str] = field(default_factory=list)
    """Fine-grained control over which custom ops to enable/disable. Use 'all'
    to enable all, 'none' to disable all. Also specify a list of custom op
    names to enable (prefixed with a '+'), or disable (prefixed with a '-').
    Examples:

    - 'all,-op1' to enable all except op1
    - 'none,+op1,+op2' to enable only op1 and op2

    By default, all custom ops are enabled when running without Inductor and
    disabled when running with Inductor (compile_level >= Inductor)."""
    splitting_ops: list[str] = field(default_factory=list)
    """A list of ops to split the full graph into subgraphs, used in piecewise
    compilation."""

    # Inductor capture
    use_inductor: bool = True
    """Whether to use inductor compilation:

    - False: inductor compilation is not used. graph runs in eager.
    - True: inductor compilation is used. one graph for symbolic shape
        is compiled. In addition, compile for compile_sizes,
        using configurations in inductor_compile_config."""
    compile_sizes: Optional[list[Union[int, str]]] = None
    """Sizes to compile for inductor. In addition
    to integers, it also supports "cudagraph_capture_sizes" to
    specify the sizes for cudagraph capture."""
    inductor_compile_config: dict = field(default_factory=dict)
    """Additional configurations for inductor.
    - None: use default configurations."""
    inductor_passes: dict[str, str] = field(default_factory=dict)
    """Additional passes for inductor. It is a dictionary
    from pass name to pass function qualified name. We use function
    name because the config uses JSON format. If we pass the config
    from Python, functions can also be passed directly via Python object
    constructor, e.g. `CompilationConfig(inductor_passes={"a": func})`."""

    # CudaGraph compilation
    use_cudagraph: bool = False
    """Whether to use cudagraph inside compilation.
    - False: cudagraph inside compilation is not used.
    - True: cudagraph inside compilation is used. It requires
        that all input buffers have fixed addresses, and all
        splitting ops write their outputs to input buffers.
    Note that this is orthogonal to the cudagraph capture logic
    outside of compilation.
    TODO: move outside cudagraph logic into compilation.
    torch.compile will handle cudagraph capture logic in the future."""
    cudagraph_num_of_warmups: int = 0
    """Number of warmup runs for cudagraph.
    It means the first several runs will be treated as warmup runs.
    Only after that, the execution will be recorded, and the recorded
    cudagraph will be used for subsequent runs."""
    cudagraph_capture_sizes: Optional[list[int]] = None
    """Sizes to capture cudagraph.
    - None (default): capture sizes are inferred from vllm config.
    - list[int]: capture sizes are specified as given."""
    cudagraph_copy_inputs: bool = False
<<<<<<< HEAD
    """Whether to copy input tensors for
    cudagraph. If the caller can guarantee that the same input buffers
    are always used, it can set this to False. Otherwise, it should
    set this to True, and the compiler will copy the input to an
    internally managed buffer. Default is False."""
=======
    full_cuda_graph: bool = False
>>>>>>> 0a9bbaa1

    class PassConfig(BaseModel):
        """
        Configuration for custom Inductor passes.
        This is separate from general CompilationConfig so that inductor passes
        don't all have access to full configuration - that would create a cycle
        as the PassManager is set as a property of config.
        - dump_graph_stages: list of stages for which we want to dump the graph.
            Each pass defines its own stages (before, after, maybe in-between).
        - dump_graph_dir: directory to dump the graphs. Default is .
        - enable_fusion: whether to enable the custom fusion pass.
        - enable_noop: whether to enable the custom no-op elimination pass.
            TODO(luka) better pass enabling system.
        - enable_sequence_parallelism: whether to enable sequence parallelism.
        """
        dump_graph_stages: list[str] = PydanticField(default_factory=list)
        dump_graph_dir: Path = Path(".")
        enable_fusion: bool = True
        enable_noop: bool = True
        enable_sequence_parallelism: bool = False

        def uuid(self):
            """
            Produces a hash unique to the pass configuration.
            Any new fields that affect compilation should be added to the hash.
            Do not include dump_graph_* in the hash - they don't affect
            compilation.
            """
            dict_ = self.model_dump(include={"enable_fusion", "enable_noop", \
                "enable_sequence_parallelism"})
            return InductorPass.hash_dict(dict_)

        def model_post_init(self, __context: Any) -> None:
            if not self.enable_noop and self.enable_fusion:
                logger.warning_once(
                    "Fusion enabled but reshape elimination disabled. "
                    "RMSNorm + quant (fp8) fusion might not work")

    pass_config: PassConfig = field(default_factory=PassConfig)
    """Custom inductor passes, see PassConfig for more details"""

    max_capture_size: int = field(default=None, init=False)  # type: ignore
    """not configurable, computed after init"""
    local_cache_dir: str = field(default=None, init=False)  # type: ignore
    """local cache dir for each rank"""
    bs_to_padded_graph_size: list[int] = field(
        default=None,  # type: ignore
        init=False)
    """optimization:
    Intuitively, bs_to_padded_graph_size should be dict[int, int].
    since we know all keys are in a range [0, max_capture_size],
    we can optimize it to list[int] for better lookup performance."""

    # keep track of enabled and disabled custom ops
    enabled_custom_ops: Counter[str] = field(default_factory=Counter,
                                             init=False)
    """custom ops that are enabled"""
    disabled_custom_ops: Counter[str] = field(default_factory=Counter,
                                              init=False)
    """custom ops that are disabled"""
    traced_files: set[str] = field(default_factory=set, init=False)
    """files that are traced for compilation"""
    compilation_time: float = field(default=0.0, init=False)
    """time taken for compilation"""

    static_forward_context: dict[str, Any] = field(default_factory=dict,
                                                   init=False)
    """Per-model forward context
    Map from layer name to layer objects that need to be accessed outside
    model code, e.g., Attention, FusedMOE when dp_size>1."""

    def compute_hash(self) -> str:
        """
        WARNING: Whenever a new field is added to this config,
        ensure that it is included in the factors list if
        it affects the computation graph.

        Provide a hash that uniquely identifies all the configs
        that affect the structure of the computation
        graph from input ids/embeddings to the final hidden states,
        excluding anything before input ids/embeddings and after
        the final hidden states.
        """
        factors: list[Any] = []
        factors.append(self.level)
        factors.append(self.backend)
        factors.append(self.custom_ops)
        factors.append(self.splitting_ops)
        factors.append(self.use_inductor)
        factors.append(self.inductor_compile_config)
        factors.append(self.inductor_passes)
        factors.append(self.pass_config.uuid())
        return hashlib.sha256(str(factors).encode()).hexdigest()

    def __repr__(self) -> str:
        exclude = {
            "static_forward_context",
            "enabled_custom_ops",
            "disabled_custom_ops",
            "compilation_time",
            "bs_to_padded_graph_size",
            "pass_config",
            "traced_files",
        }
        include = dict()
        for k, v in asdict(self).items():
            if k in exclude:
                continue
            f = get_field(CompilationConfig, k)
            if (d := f.default) is not MISSING and d == v:
                continue
            if (df := f.default_factory) is not MISSING and df() == v:
                continue
            include[k] = v
        return json.dumps(include)

    __str__ = __repr__

    @classmethod
    def from_cli(cls, cli_value: str) -> "CompilationConfig":
        """Parse the CLI value for the compilation config."""
        if cli_value in ["0", "1", "2", "3"]:
            return cls(level=int(cli_value))
        return cls(**json.loads(cli_value))

    def __post_init__(self) -> None:
        count_none = self.custom_ops.count("none")
        count_all = self.custom_ops.count("all")
        assert count_none + count_all <= 1, "Can only specify 'none' or 'all'"

        # TODO(zou3519/luka): There are 2 issues with auto-functionalization V2:
        # 1. A bug in PyTorch, fixed in 2.7:
        #    https://github.com/pytorch/pytorch/issues/147924
        # 2. Custom passes (fusion) rely on auto-functionalization V1 and don't
        #    work with V2. Addressing this will take extra engineering effort
        #    and it is not yet a priority. RFC here:
        #    https://github.com/vllm-project/vllm/issues/14703

        if is_torch_equal_or_newer("2.6"):
            KEY = 'enable_auto_functionalized_v2'
            if KEY not in self.inductor_compile_config:
                self.inductor_compile_config[KEY] = False

        for k, v in self.inductor_passes.items():
            if not isinstance(v, str):
                assert callable(v), (
                    f"pass {k} should be callable or a qualified name")
                self.inductor_compile_config[k] = v if isinstance(
                    v, InductorPass) else CallableInductorPass(v)
                continue

            # resolve function from qualified name
            names = v.split(".")
            module = ".".join(names[:-1])
            func_name = names[-1]
            func = __import__(module).__dict__[func_name]
            self.inductor_compile_config[k] = func if isinstance(
                func, InductorPass) else CallableInductorPass(func)

    def init_backend(self, vllm_config: "VllmConfig") -> Union[str, Callable]:
        if self.level == CompilationLevel.NO_COMPILATION:
            raise ValueError("No compilation level is set.")

        from torch._dynamo.backends.registry import list_backends
        torch_backends = list_backends(exclude_tags=tuple())
        if self.level in [
                CompilationLevel.DYNAMO_AS_IS, CompilationLevel.DYNAMO_ONCE
        ]:
            if self.backend == "":
                return "eager"
            if self.backend in torch_backends:
                return self.backend
            return resolve_obj_by_qualname(self.backend)

        # TODO: pass user-specified backend to piecewise compilation
        # merge with the config use_inductor
        assert self.level == CompilationLevel.PIECEWISE

        from vllm.compilation.backends import VllmBackend
        return VllmBackend(vllm_config)

    def init_with_cudagraph_sizes(self,
                                  cudagraph_capture_sizes: list[int]) -> None:
        """To complete the initialization of config,
        we need to know the cudagraph sizes."""

        if self.cudagraph_capture_sizes is None:
            self.cudagraph_capture_sizes = cudagraph_capture_sizes
        else:
            # de-duplicate the sizes provided by the config
            self.cudagraph_capture_sizes = list(
                set(self.cudagraph_capture_sizes))
            logger.info(("cudagraph sizes specified by model runner"
                         " %s is overridden by config %s"),
                        cudagraph_capture_sizes, self.cudagraph_capture_sizes)

        computed_compile_sizes = []
        if self.compile_sizes is not None:
            # de-duplicate the sizes provided by the config
            self.compile_sizes = list(set(self.compile_sizes))
            for x in self.compile_sizes:
                if isinstance(x, str):
                    assert x == "cudagraph_capture_sizes", \
                    "Unrecognized size type in compile_sizes, " \
                    f"expect 'cudagraph_capture_sizes', got {x}"
                    computed_compile_sizes.extend(self.cudagraph_capture_sizes)
                else:
                    assert isinstance(x, int)
                    computed_compile_sizes.append(x)
        self.compile_sizes = computed_compile_sizes  # type: ignore

        # sort to make sure cudagraph capture sizes are in descending order
        self.cudagraph_capture_sizes.sort(reverse=True)
        self.max_capture_size = self.cudagraph_capture_sizes[
            0] if self.cudagraph_capture_sizes else 0

        # pre-compute the mapping from batch size to padded graph size
        self.bs_to_padded_graph_size = [
            0 for i in range(self.max_capture_size + 1)
        ]
        for end, start in zip(self.cudagraph_capture_sizes,
                              self.cudagraph_capture_sizes[1:] + [0]):
            for bs in range(start, end):
                if bs == start:
                    self.bs_to_padded_graph_size[bs] = start
                else:
                    self.bs_to_padded_graph_size[bs] = end
        self.bs_to_padded_graph_size[
            self.max_capture_size] = self.max_capture_size

    def set_splitting_ops_for_v1(self):
        # NOTE: this function needs to be called
        if self.splitting_ops and self.full_cuda_graph:
            raise ValueError("full_cuda_graph cannot be used together with "
                             "splitting_ops, as Full CUDA graph will override "
                             f"the splitting_ops: {self.splitting_ops}")

        if not self.splitting_ops:
            self.splitting_ops = [] if self.full_cuda_graph else [
                "vllm.unified_attention",
                "vllm.unified_attention_with_output",
            ]


@config
@dataclass
class VllmConfig:
    """Dataclass which contains all vllm-related configuration. This
    simplifies passing around the distinct configurations in the codebase.
    """

    model_config: ModelConfig = field(default_factory=ModelConfig)
    """Model configuration."""
    cache_config: CacheConfig = field(default_factory=CacheConfig)
    """Cache configuration."""
    parallel_config: ParallelConfig = field(default_factory=ParallelConfig)
    """Parallel configuration."""
    scheduler_config: SchedulerConfig = field(default_factory=SchedulerConfig)
    """Scheduler configuration."""
    device_config: DeviceConfig = field(default_factory=DeviceConfig)
    """Device configuration."""
    load_config: LoadConfig = field(default_factory=LoadConfig)
    """Load configuration."""
    lora_config: Optional[LoRAConfig] = None
    """LoRA configuration."""
    speculative_config: Optional[SpeculativeConfig] = None
    """Speculative decoding configuration."""
    decoding_config: Optional[DecodingConfig] = None
    """Decoding configuration."""
    observability_config: Optional[ObservabilityConfig] = None
    """Observability configuration."""
    prompt_adapter_config: Optional[PromptAdapterConfig] = None
    """Prompt adapter configuration."""
    quant_config: Optional[QuantizationConfig] = None
    """Quantization configuration."""
    compilation_config: CompilationConfig = field(
        default_factory=CompilationConfig)
    """`torch.compile` configuration for the model.

    When it is a number (0, 1, 2, 3), it will be interpreted as the
    optimization level.

    NOTE: level 0 is the default level without any optimization. level 1 and 2
    are for internal testing only. level 3 is the recommended level for
    production.

    Following the convention of traditional compilers, using `-O` without space
    is also supported. `-O3` is equivalent to `-O 3`.

    You can specify the full compilation config like so:
    `{"level": 3, "cudagraph_capture_sizes": [1, 2, 4, 8]}`
    """
    kv_transfer_config: Optional[KVTransferConfig] = None
    """The configurations for distributed KV cache transfer."""
    kv_events_config: Optional[KVEventsConfig] = None
    """The configurations for event publishing."""
    # some opaque config, only used to provide additional information
    # for the hash computation, mainly used for testing, debugging or out of
    # tree config registration.
    additional_config: dict = field(default_factory=dict)
    """Additional config for specified platform. Different platforms may
    support different configs. Make sure the configs are valid for the platform
    you are using. Contents must be hashable."""
    instance_id: str = ""
    """The ID of the vLLM instance."""

    def compute_hash(self) -> str:
        """
        WARNING: Whenever a new field is added to this config,
        ensure that it is included in the factors list if
        it affects the computation graph.

        Provide a hash that uniquely identifies all the configs
        that affect the structure of the computation
        graph from input ids/embeddings to the final hidden states,
        excluding anything before input ids/embeddings and after
        the final hidden states.
        """
        factors: list[Any] = []

        # summarize vllm config
        vllm_factors: list[Any] = []
        from vllm import __version__
        vllm_factors.append(__version__)
        vllm_factors.append(envs.VLLM_USE_V1)
        if self.model_config:
            vllm_factors.append(self.model_config.compute_hash())
        else:
            vllm_factors.append("None")
        if self.cache_config:
            vllm_factors.append(self.cache_config.compute_hash())
        else:
            vllm_factors.append("None")
        if self.parallel_config:
            vllm_factors.append(self.parallel_config.compute_hash())
        else:
            vllm_factors.append("None")
        if self.scheduler_config:
            vllm_factors.append(self.scheduler_config.compute_hash())
        else:
            vllm_factors.append("None")
        if self.device_config:
            vllm_factors.append(self.device_config.compute_hash())
        else:
            vllm_factors.append("None")
        if self.load_config:
            vllm_factors.append(self.load_config.compute_hash())
        else:
            vllm_factors.append("None")
        if self.lora_config:
            vllm_factors.append(self.lora_config.compute_hash())
            # LoRA creates static buffers based on max_num_batched_tokens.
            # The tensor sizes and strides get captured in the torch.compile
            # graph explicitly.
            vllm_factors.append(
                str(self.scheduler_config.max_num_batched_tokens))
        else:
            vllm_factors.append("None")
        if self.speculative_config:
            vllm_factors.append(self.speculative_config.compute_hash())
        else:
            vllm_factors.append("None")
        if self.decoding_config:
            vllm_factors.append(self.decoding_config.compute_hash())
        else:
            vllm_factors.append("None")
        if self.observability_config:
            vllm_factors.append(self.observability_config.compute_hash())
        else:
            vllm_factors.append("None")
        if self.prompt_adapter_config:
            vllm_factors.append(self.prompt_adapter_config.compute_hash())
        else:
            vllm_factors.append("None")
        if self.quant_config:
            pass  # should be captured by model_config.quantization
        if self.compilation_config:
            vllm_factors.append(self.compilation_config.compute_hash())
        else:
            vllm_factors.append("None")
        if self.kv_transfer_config:
            vllm_factors.append(self.kv_transfer_config.compute_hash())
        else:
            vllm_factors.append("None")
        if self.additional_config:
            vllm_factors.append(hash(frozenset(
                self.additional_config.items())))
        else:
            vllm_factors.append("None")
        factors.append(vllm_factors)

        hash_str = hashlib.md5(str(factors).encode(),
                               usedforsecurity=False).hexdigest()[:10]
        return hash_str

    def pad_for_cudagraph(self, batch_size: int) -> int:
        # if batch_size > self.compilation_config.max_capture_size,
        # it should raise an IndexError.
        # the caller should make sure the batch_size is within the range,
        # i.e., batch_size <= self.compilation_config.max_capture_size
        return self.compilation_config.bs_to_padded_graph_size[batch_size]

    @staticmethod
    def _get_quantization_config(
            model_config: ModelConfig,
            load_config: LoadConfig) -> Optional[QuantizationConfig]:
        """Get the quantization config."""
        from vllm.platforms import current_platform
        if model_config.quantization is not None:
            from vllm.model_executor.model_loader.weight_utils import (
                get_quant_config)
            quant_config = get_quant_config(model_config, load_config)
            capability_tuple = current_platform.get_device_capability()

            if capability_tuple is not None:
                capability = capability_tuple.to_int()
                if capability < quant_config.get_min_capability():
                    raise ValueError(
                        f"The quantization method {model_config.quantization} "
                        "is not supported for the current GPU. Minimum "
                        f"capability: {quant_config.get_min_capability()}. "
                        f"Current capability: {capability}.")
            supported_dtypes = quant_config.get_supported_act_dtypes()
            if model_config.dtype not in supported_dtypes:
                raise ValueError(
                    f"{model_config.dtype} is not supported for quantization "
                    f"method {model_config.quantization}. Supported dtypes: "
                    f"{supported_dtypes}")
            return quant_config
        return None

    @staticmethod
    def get_quantization_config(
            model_config: ModelConfig,
            load_config: LoadConfig) -> Optional[QuantizationConfig]:
        import copy

        # For some reason, the _ version of this modifies the model_config
        # object, so using deepcopy to avoid this problem.
        return VllmConfig._get_quantization_config(copy.deepcopy(model_config),
                                                   load_config)

    def with_hf_config(
        self,
        hf_config: PretrainedConfig,
        architectures: Optional[list[str]] = None,
    ) -> "VllmConfig":
        if architectures is not None:
            hf_config = copy.deepcopy(hf_config)
            hf_config.architectures = architectures

        model_config = copy.deepcopy(self.model_config)
        model_config.hf_config = hf_config

        return replace(self, model_config=model_config)

    def __post_init__(self):
        """Verify configs are valid & consistent with each other.
        """
        if self.model_config is not None:
            self.model_config.verify_async_output_proc(self.parallel_config,
                                                       self.speculative_config,
                                                       self.device_config)
            self.model_config.verify_with_parallel_config(self.parallel_config)

        if self.cache_config is not None:
            self.cache_config.verify_with_parallel_config(self.parallel_config)

        if self.lora_config:
            self.lora_config.verify_with_cache_config(self.cache_config)
            self.lora_config.verify_with_model_config(self.model_config)
            self.lora_config.verify_lora_support()
        if self.prompt_adapter_config:
            self.prompt_adapter_config.verify_with_model_config(
                self.model_config)

        if self.quant_config is None and \
            self.model_config is not None and self.load_config is not None:
            self.quant_config = VllmConfig._get_quantization_config(
                self.model_config, self.load_config)

        from vllm.platforms import current_platform
        if self.scheduler_config is not None and \
            self.model_config is not None and \
            self.scheduler_config.chunked_prefill_enabled and \
            self.model_config.dtype == torch.float32 and \
            current_platform.get_device_capability() == (7, 5):
            logger.warning_once(
                "Turing devices tensor cores do not support float32 matmul. "
                "To workaround this limitation, vLLM will set 'ieee' input "
                "precision for chunked prefill triton kernels.")

        if self.compilation_config is None:
            self.compilation_config = CompilationConfig()
        if self.compilation_config.pass_config.enable_sequence_parallelism:
            self.compilation_config.custom_ops.append("+rms_norm")
        if envs.VLLM_USE_V1 and self.model_config is not None and \
            not self.model_config.enforce_eager:
            # NOTE(woosuk): Currently, we use inductor because the piecewise
            # CUDA graphs do not work properly with the custom CUDA kernels.
            # FIXME(woosuk): Disable inductor to reduce the compilation time
            # and avoid any potential issues with the inductor.
            # FIXME(rob): Add function to set all of these.
            if not self.compilation_config.custom_ops:
                self.compilation_config.custom_ops = ["none"]
            self.compilation_config.use_cudagraph = True
            self.compilation_config.use_inductor = True
            self.compilation_config.cudagraph_num_of_warmups = 1
            self.compilation_config.pass_config.enable_fusion = False
            self.compilation_config.pass_config.enable_noop = False
            self.compilation_config.level = CompilationLevel.PIECEWISE
            self.compilation_config.set_splitting_ops_for_v1()

        if self.parallel_config is not None and \
            self.parallel_config.tensor_parallel_size > 1 and \
            self.parallel_config.pipeline_parallel_size > 1 and \
            self.compilation_config is not None and \
                self.compilation_config.pass_config is not None and \
            self.compilation_config.pass_config.enable_sequence_parallelism:
            logger.warning_once(
                "Sequence parallelism is not supported with pipeline "
                "parallelism. Disabling sequence parallelism.")
            self.compilation_config.pass_config.\
                enable_sequence_parallelism = False

        self._set_cudagraph_sizes()

        if self.cache_config is not None and \
            self.cache_config.cpu_offload_gb > 0 and \
            self.compilation_config.level != CompilationLevel.NO_COMPILATION \
                and not envs.VLLM_USE_V1:
            logger.warning(
                "CPU offload is not supported with `torch.compile` in v0 yet."
                " Disabling `torch.compile`.")
            self.compilation_config.level = CompilationLevel.NO_COMPILATION

        if ((not envs.VLLM_USE_V1) and self.lora_config is not None
                and self.compilation_config.level
                != CompilationLevel.NO_COMPILATION):
            logger.warning(
                "LoRA for V0 is not supported with `torch.compile` yet. "
                "Disabling `torch.compile`.")
            self.compilation_config.level = CompilationLevel.NO_COMPILATION

        if self.compilation_config.full_cuda_graph and \
            not self.model_config.disable_cascade_attn:
            logger.warning_once(
                "full_cuda_graph is not supported with "
                "cascade attention. Disabling cascade attention.")
            self.model_config.disable_cascade_attn = True

        if self.model_config and self.model_config.use_mla and \
            not (current_platform.is_cuda() or current_platform.is_rocm()):
            logger.info(
                "MLA is enabled on a non-GPU platform; forcing chunked "
                "prefill and prefix caching to be disabled.")
            self.scheduler_config.enable_chunked_prefill = False
            self.scheduler_config.chunked_prefill_enabled = False
            self.scheduler_config.max_num_batched_tokens = max(
                self.scheduler_config.max_model_len,
                _DEFAULT_MAX_NUM_BATCHED_TOKENS)

            if self.cache_config is not None:
                self.cache_config.enable_prefix_caching = False

        if (self.kv_events_config
                and self.kv_events_config.enable_kv_cache_events
                and not self.cache_config.enable_prefix_caching):
            logger.warning(
                "KV cache events are on, but prefix caching is not enabled."
                "Use --enable-prefix-caching to enable.")
        if (self.kv_events_config and self.kv_events_config.publisher != "null"
                and not self.kv_events_config.enable_kv_cache_events):
            logger.warning("KV cache events are disabled,"
                           "but the scheduler is configured to publish them."
                           "Modify KVEventsConfig.enable_kv_cache_events"
                           "to True to enable.")
        current_platform.check_and_update_config(self)

        if not self.instance_id:
            self.instance_id = random_uuid()[:5]

    def update_sizes_for_sequence_parallelism(self,
                                              possible_sizes: list) -> list:
        # remove the sizes that not multiple of tp_size when
        # enable sequence parallelism
        removed_sizes = [
            size for size in possible_sizes
            if size % self.parallel_config.tensor_parallel_size != 0
        ]
        if removed_sizes:
            logger.warning(
                "Batch sizes %s are removed because they are not "
                "multiple of tp_size %d when "
                "sequence parallelism is enabled", removed_sizes,
                self.parallel_config.tensor_parallel_size)

        return [
            size for size in possible_sizes
            if size % self.parallel_config.tensor_parallel_size == 0
        ]

    def _set_cudagraph_sizes(self):
        """
        cudagraph batchsize padding logic:

        `[1, 2, 4] + [8 * i for i in range(1, 1025)]` is a list of all possible
        batch sizes that cudagraph will capture.

        Depending on the engine's configuration of `max_num_seqs`, the
        candidate batch sizes to capture cudagraph will shrink to the subset
        which just cover the range of `[1, max_num_seqs]`. In the common case,
        `max_num_seqs` is 256, and the cudagraph batch sizes will be
        `[1, 2, 4, 8, 16, 24, 32, 40, ..., 256]`.

        However, if users specify the cudagraph capture sizes through
        compilation config, we will use the specified sizes instead.

        In the end, `vllm_config.compilation_config.cudagraph_capture_sizes`
        will be the final sizes to capture cudagraph (in descending order).

        During runtime, if batchsize is larger than
        `vllm_config.compilation_config.cudagraph_capture_sizes`,
        no cudagraph will be used.
        If the batch size is no larger than
        `vllm_config.compilation_config.cudagraph_capture_sizes`,
        we can quickly find the padded graph size for a given batch size by
        looking up `vllm_config.compilation_config.bs_to_padded_graph_size`.
        """

        # calculate the default `batch_size_capture_list`
        if not envs.VLLM_USE_V1:
            batch_size_capture_list = []
            max_batchsize_to_capture = 0
            if self.scheduler_config is not None and \
                self.model_config is not None and \
                    not self.model_config.enforce_eager:

                possible_sizes = [1, 2, 4] + [8 * i for i in range(1, 1025)]
                if self.parallel_config.tensor_parallel_size > 1 and \
                    self.compilation_config.pass_config.enable_sequence_parallelism:
                    possible_sizes = self.update_sizes_for_sequence_parallelism(
                        possible_sizes)

                # find the minimum size that is larger than max_num_seqs,
                # which then becomes the max_batchsize_to_capture
                larger_sizes = [
                    x for x in possible_sizes
                    if x >= self.scheduler_config.max_num_seqs
                ]
                if larger_sizes:
                    max_batchsize_to_capture = larger_sizes[0]
                else:
                    max_batchsize_to_capture = possible_sizes[-1]

                # filter out the sizes that are
                # larger than max_batchsize_to_capture
                batch_size_capture_list = [
                    size for size in possible_sizes
                    if size <= max_batchsize_to_capture
                ]
        else:
            batch_size_capture_list = []
            if self.model_config is not None and \
                not self.model_config.enforce_eager:
                cuda_graph_sizes = self.scheduler_config.cuda_graph_sizes
                if len(cuda_graph_sizes) == 1:
                    batch_size_capture_list = [1, 2, 4] + [
                        i for i in range(8, cuda_graph_sizes[0] + 1, 8)
                    ]
                elif len(cuda_graph_sizes) > 1:
                    batch_size_capture_list = sorted(cuda_graph_sizes)
                else:
                    raise TypeError(f"Invalid value for {cuda_graph_sizes=}.")
                if self.parallel_config.tensor_parallel_size > 1 and \
                    self.compilation_config.pass_config.enable_sequence_parallelism:
                    batch_size_capture_list = \
                        self.update_sizes_for_sequence_parallelism(batch_size_capture_list)
                max_num_tokens = self.scheduler_config.max_num_batched_tokens
                batch_size_capture_list = [
                    size for size in batch_size_capture_list
                    if size <= max_num_tokens
                ]

        self.compilation_config.init_with_cudagraph_sizes(
            batch_size_capture_list)

    def __str__(self):
        return (
            f"model={self.model_config.model!r},"
            f" speculative_config={self.speculative_config!r},"
            f" tokenizer={self.model_config.tokenizer!r}, "
            f"skip_tokenizer_init={self.model_config.skip_tokenizer_init},"
            f" tokenizer_mode={self.model_config.tokenizer_mode}, "
            f"revision={self.model_config.revision}, "
            f"override_neuron_config={self.model_config.override_neuron_config},"
            f" tokenizer_revision={self.model_config.tokenizer_revision}, "
            f"trust_remote_code={self.model_config.trust_remote_code}, "
            f"dtype={self.model_config.dtype}, "
            f"max_seq_len={self.model_config.max_model_len},"
            f" download_dir={self.load_config.download_dir!r}, "
            f"load_format={self.load_config.load_format}, "
            f"tensor_parallel_size={self.parallel_config.tensor_parallel_size},"
            f" pipeline_parallel_size={self.parallel_config.pipeline_parallel_size}, "  # noqa
            f"disable_custom_all_reduce={self.parallel_config.disable_custom_all_reduce}, "  # noqa
            f"quantization={self.model_config.quantization}, "
            f"enforce_eager={self.model_config.enforce_eager}, "
            f"kv_cache_dtype={self.cache_config.cache_dtype}, "
            f" device_config={self.device_config.device}, "
            f"decoding_config={self.decoding_config!r}, "
            f"observability_config={self.observability_config!r}, "
            f"seed={self.model_config.seed}, "
            f"served_model_name={self.model_config.served_model_name}, "
            f"num_scheduler_steps={self.scheduler_config.num_scheduler_steps}, "
            f"multi_step_stream_outputs={self.scheduler_config.multi_step_stream_outputs}, "  # noqa
            f"enable_prefix_caching={self.cache_config.enable_prefix_caching}, "
            f"chunked_prefill_enabled={self.scheduler_config.chunked_prefill_enabled}, "  # noqa
            f"use_async_output_proc={self.model_config.use_async_output_proc}, "
            f"pooler_config={self.model_config.pooler_config!r}, "
            f"compilation_config={self.compilation_config!r}")


_current_vllm_config: Optional[VllmConfig] = None


@contextmanager
def set_current_vllm_config(vllm_config: VllmConfig, check_compile=False):
    """
    Temporarily set the current vLLM config.
    Used during model initialization.
    We save the current vLLM config in a global variable,
    so that all modules can access it, e.g. custom ops
    can access the vLLM config to determine how to dispatch.
    """
    global _current_vllm_config
    old_vllm_config = _current_vllm_config
    from vllm.compilation.counter import compilation_counter
    num_models_seen = compilation_counter.num_models_seen
    try:
        _current_vllm_config = vllm_config
        yield
    except Exception:
        raise
    else:
        logger.debug("enabled custom ops: %s",
                     vllm_config.compilation_config.enabled_custom_ops)
        logger.debug("disabled custom ops: %s",
                     vllm_config.compilation_config.disabled_custom_ops)
        if check_compile and \
            vllm_config.compilation_config.level == CompilationLevel.PIECEWISE \
            and compilation_counter.num_models_seen == num_models_seen:
            # If the model supports compilation,
            # compilation_counter.num_models_seen should be increased
            # by at least 1.
            # If it is not increased, it means the model does not support
            # compilation (does not have @support_torch_compile decorator).
            logger.warning(
                "`torch.compile` is turned on, but the model %s"
                " does not support it. Please open an issue on GitHub"
                " if you want it to be supported.",
                vllm_config.model_config.model)
    finally:
        _current_vllm_config = old_vllm_config


def get_current_vllm_config() -> VllmConfig:
    if _current_vllm_config is None:
        # in ci, usually when we test custom ops/modules directly,
        # we don't set the vllm config. In that case, we set a default
        # config.
        logger.warning("Current vLLM config is not set.")
        from vllm.config import VllmConfig
        return VllmConfig()
    return _current_vllm_config


def contains_object_print(text):
    """
    Check if the text looks like a printed Python object, e.g.
    contains any substring matching the pattern: "at 0xFFFFFFF>"
    We match against 0x followed by 2-16 hex chars (there's
    a max of 16 on a 64 bit system).

    Args:
        text (str): The text to check

    Returns:
        bool: True if a match is found, False otherwise
    """
    pattern = r'at 0x[a-fA-F0-9]{2,16}>'
    match = re.search(pattern, text)
    return match is not None


def assert_hashable(text):
    if not contains_object_print(text):
        return True
    raise AssertionError(
        f"vLLM tried to hash some configs that may have Python objects ids "
        f"in them. This is a bug, please file an issue. "
        f"Text being hashed: {text}")


T = TypeVar("T")


def get_layers_from_vllm_config(vllm_config: VllmConfig,
                                layer_type: type[T]) -> dict[str, T]:
    return {
        layer_name: layer
        for layer_name, layer in
        vllm_config.compilation_config.static_forward_context.items()
        if isinstance(layer, layer_type)
    }<|MERGE_RESOLUTION|>--- conflicted
+++ resolved
@@ -3566,38 +3566,11 @@
         - {attr}`custom_ops`
         - {attr}`splitting_ops`
     - CudaGraph capture:
-<<<<<<< HEAD
         - {attr}`use_cudagraph`
         - {attr}`cudagraph_capture_sizes`
         - {attr}`cudagraph_num_of_warmups`
         - {attr}`cudagraph_copy_inputs`
-=======
-        - use_cudagraph: whether to use cudagraph inside compilation.
-            - False: cudagraph inside compilation is not used.
-            - True: cudagraph inside compilation is used. It requires
-                that all input buffers have fixed addresses, and all
-                splitting ops write their outputs to input buffers.
-            Note that this is orthogonal to the cudagraph capture logic
-            outside of compilation.
-            TODO: move outside cudagraph logic into compilation.
-            torch.compile will handle cudagraph capture logic in the future.
-        - cudagraph_capture_sizes: sizes to capture cudagraph.
-            - None (default): capture sizes are inferred from vllm config.
-            - list[int]: capture sizes are specified as given.
-        - cudagraph_num_of_warmups: number of warmup runs for cudagraph.
-            It means the first several runs will be treated as warmup runs.
-            Only after that, the execution will be recorded, and the recorded
-            cudagraph will be used for subsequent runs.
-        - cudagraph_copy_inputs: whether to copy input tensors for
-            cudagraph. If the caller can guarantee that the same input buffers
-            are always used, it can set this to False. Otherwise, it should
-            set this to True, and the compiler will copy the input to an
-            internally managed buffer. Default is False.
-        - full_cuda_graph: whether to use a full cuda graph for the entire forward 
-            pass rather than splitting certain operations such as attention into subgraphs. 
-            Thus this flag cannot be used together with splitting_ops. This may provide 
-            performance benefits for smaller models.
->>>>>>> 0a9bbaa1
+        - {attr}`full_cuda_graph`
     - Inductor compilation:
         - {attr}`use_inductor`
         - {attr}`compile_sizes`
@@ -3700,15 +3673,16 @@
     - None (default): capture sizes are inferred from vllm config.
     - list[int]: capture sizes are specified as given."""
     cudagraph_copy_inputs: bool = False
-<<<<<<< HEAD
     """Whether to copy input tensors for
     cudagraph. If the caller can guarantee that the same input buffers
     are always used, it can set this to False. Otherwise, it should
     set this to True, and the compiler will copy the input to an
     internally managed buffer. Default is False."""
-=======
     full_cuda_graph: bool = False
->>>>>>> 0a9bbaa1
+    """whether to use a full cuda graph for the entire forward pass rather than
+    splitting certain operations such as attention into subgraphs. Thus this
+    flag cannot be used together with splitting_ops. This may provide
+    performance benefits for smaller models."""
 
     class PassConfig(BaseModel):
         """
